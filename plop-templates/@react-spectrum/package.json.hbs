{
  "name": "@react-spectrum/{{packageName}}",
  "version": "3.0.0-alpha.1",
  "private": true,
  "description": "Spectrum UI components in React",
  "license": "Apache-2.0",
  "main": "dist/main.js",
  "module": "dist/module.js",
  "types": "dist/types.d.ts",
  "exports": {
    "types": "./dist/types.d.ts",
    "import": "./dist/import.mjs",
    "require": "./dist/main.js"
  },
  "source": "src/index.ts",
  "files": ["dist", "src"],
  "sideEffects": [
    "*.css"
  ],
  "targets": {
    "main": {
      "includeNodeModules": ["@adobe/spectrum-css-temp"]
    },
    "module": {
      "includeNodeModules": ["@adobe/spectrum-css-temp"]
    }
  },
  "repository": {
    "type": "git",
    "url": "https://github.com/adobe/react-spectrum"
  },
  "dependencies": {
    "@swc/helpers": "^0.5.0",
    {{#if (includes scopes "@react-aria")}}
    "@react-aria/{{packageName}}": "3.0.0-alpha.1",
    {{/if}}
    "@react-aria/utils": "^3.0.0",
    "@react-spectrum/utils": "^3.0.0",
    {{#if (includes scopes "@react-stately")}}
    "@react-stately/{{packageName}}": "3.0.0-alpha.1",
    {{/if}}
    {{#if (includes scopes "@react-types")}}
    "@react-types/{{packageName}}": "3.0.0-alpha.1",
    {{/if}}
    "@react-types/shared": "^3.0.0"
  },
  "devDependencies": {
    "@adobe/spectrum-css-temp": "3.0.0-alpha.1"
  },
  "peerDependencies": {
<<<<<<< HEAD
    "react": "^16.8.0 || ^17.0.0-rc.1 || ^18.0.0",
    "@react-spectrum/provider": "^3.9.7"
=======
    "react": "^16.8.0 || ^17.0.0-rc.1 || ^18.0.0 || ^19.0.0",
    "@react-spectrum/provider": "^3.0.0"
>>>>>>> 2fd87d9f
  },
  "publishConfig": {
    "access": "public"
  }
}<|MERGE_RESOLUTION|>--- conflicted
+++ resolved
@@ -48,13 +48,8 @@
     "@adobe/spectrum-css-temp": "3.0.0-alpha.1"
   },
   "peerDependencies": {
-<<<<<<< HEAD
-    "react": "^16.8.0 || ^17.0.0-rc.1 || ^18.0.0",
+    "react": "^16.8.0 || ^17.0.0-rc.1 || ^18.0.0 || ^19.0.0",
     "@react-spectrum/provider": "^3.9.7"
-=======
-    "react": "^16.8.0 || ^17.0.0-rc.1 || ^18.0.0 || ^19.0.0",
-    "@react-spectrum/provider": "^3.0.0"
->>>>>>> 2fd87d9f
   },
   "publishConfig": {
     "access": "public"
