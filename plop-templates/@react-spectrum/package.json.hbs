{
  "name": "@react-spectrum/{{packageName}}",
  "version": "3.0.0-alpha.1",
  "private": true,
  "description": "Spectrum UI components in React",
  "license": "Apache-2.0",
  "main": "dist/main.js",
  "module": "dist/module.js",
  "types": "dist/types.d.ts",
  "source": "src/index.ts",
  "files": ["dist", "src"],
  "sideEffects": [
    "*.css"
  ],
  "targets": {
    "main": {
      "includeNodeModules": ["@adobe/spectrum-css-temp"]
    },
    "module": {
      "includeNodeModules": ["@adobe/spectrum-css-temp"]
    }
  },
  "repository": {
    "type": "git",
    "url": "https://github.com/adobe/react-spectrum"
  },
  "dependencies": {
    "@babel/runtime": "^7.6.2",
<<<<<<< HEAD
    "@react-aria/{{packageName}}": "^3.0.0-alpha.1",
    "@react-aria/utils": "^3.0.0",
    "@react-spectrum/utils": "^3.0.0",
    "@react-stately/{{packageName}}": "^3.0.0-alpha.1"
=======
    {{#if (includes scopes "@react-aria")}}
    "@react-aria/{{packageName}}": "3.0.0-alpha.1",
    {{/if}}
    "@react-aria/utils": "^3.0.0",
    "@react-spectrum/utils": "^3.0.0",
    {{#if (includes scopes "@react-stately")}}
    "@react-stately/{{packageName}}": "3.0.0-alpha.1",
    {{/if}}
    {{#if (includes scopes "@react-types")}}
    "@react-types/{{packageName}}": "3.0.0-alpha.1",
    {{/if}}
    "@react-types/shared": "^3.0.0"
>>>>>>> e08af810
  },
  "devDependencies": {
    "@adobe/spectrum-css-temp": "3.0.0-alpha.1"
  },
  "peerDependencies": {
    "react": "^16.8.0 || ^17.0.0-rc.1",
    "@react-spectrum/provider": "^3.0.0-rc.1"
  },
  "publishConfig": {
    "access": "public"
  }
}<|MERGE_RESOLUTION|>--- conflicted
+++ resolved
@@ -26,12 +26,6 @@
   },
   "dependencies": {
     "@babel/runtime": "^7.6.2",
-<<<<<<< HEAD
-    "@react-aria/{{packageName}}": "^3.0.0-alpha.1",
-    "@react-aria/utils": "^3.0.0",
-    "@react-spectrum/utils": "^3.0.0",
-    "@react-stately/{{packageName}}": "^3.0.0-alpha.1"
-=======
     {{#if (includes scopes "@react-aria")}}
     "@react-aria/{{packageName}}": "3.0.0-alpha.1",
     {{/if}}
@@ -44,7 +38,6 @@
     "@react-types/{{packageName}}": "3.0.0-alpha.1",
     {{/if}}
     "@react-types/shared": "^3.0.0"
->>>>>>> e08af810
   },
   "devDependencies": {
     "@adobe/spectrum-css-temp": "3.0.0-alpha.1"
