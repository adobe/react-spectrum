--- conflicted
+++ resolved
@@ -239,14 +239,9 @@
       }
     }
 
-<<<<<<< HEAD
-    // Some locales, such as swiss when using currency, use a single quote as a group character
-    if (this.symbols.group && value.includes("'")) {
-=======
     // In some locale styles, such as swiss currency, the group character can be a special single quote
     // that keyboards don't typically have. This expands the character to include the easier to type single quote.
     if (this.symbols.group === '’' && value.includes("'")) {
->>>>>>> 341ae3f8
       value = replaceAll(value, "'", this.symbols.group);
     }
 
