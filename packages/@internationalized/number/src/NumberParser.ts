--- conflicted
+++ resolved
@@ -61,8 +61,7 @@
 ];
 
 const CURRENCY_SIGN_REGEX = new RegExp('^.*\\(.*\\).*$');
-<<<<<<< HEAD
-const NUMBERING_SYSTEMS = ['latn', 'arab', 'hanidec'];
+const NUMBERING_SYSTEMS = ['latn', 'arab', 'hanidec', 'deva', 'beng'];
 const MINUS_SIGN_SYMBOLS = '\u002D\u2212';
 const MINUS_SIGN_REGEX = new RegExp(`[${MINUS_SIGN_SYMBOLS}]`, 'g');
 const AMBIGUOUS_SYMBOLS = ',.';
@@ -81,9 +80,6 @@
 const GROUPING_SYMBOLS_REGEX = new RegExp(`[${GROUPING_SYMBOLS}]`, 'g');
 const DECIMAL_PART_REGEX = new RegExp(`(?<part>(?:(?<symbol>(?:[${DECIMAL_SYMBOLS}]))(?<digits>(?:${NUMERALS_PATTERN})*)))?$`, 'u');
 const LEADING_ZERO_REGEX = /^[0\u0660\u3007]+/g;
-=======
-const NUMBERING_SYSTEMS = ['latn', 'arab', 'hanidec', 'deva', 'beng'];
->>>>>>> 7aa6265a
 
 /**
  * A NumberParser can be used to perform locale-aware parsing of numbers from Unicode strings,
