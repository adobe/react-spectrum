--- conflicted
+++ resolved
@@ -34,33 +34,26 @@
     --tw-bg-opacity: 1;
     background-color: rgb(255 0 0 / var(--tw-bg-opacity))
 }
-<<<<<<< HEAD
+.group\/custom-name:where([data-rac])[data-hovered] .group-hover\/custom-name\:bg-red {
+    --tw-bg-opacity: 1;
+    background-color: rgb(255 0 0 / var(--tw-bg-opacity))
+}
+.group:where([data-rac])[data-hovered] .group-hover\:bg-red {
+    --tw-bg-opacity: 1;
+    background-color: rgb(255 0 0 / var(--tw-bg-opacity))
+}
+.group\/custom-name:where(:not([data-rac])):hover .group-hover\/custom-name\:bg-red {
+    --tw-bg-opacity: 1;
+    background-color: rgb(255 0 0 / var(--tw-bg-opacity))
+}
+.group:where(:not([data-rac])):hover .group-hover\:bg-red {
+    --tw-bg-opacity: 1;
+    background-color: rgb(255 0 0 / var(--tw-bg-opacity))
+}
 .focus\:bg-red:where([data-rac])[data-focused] {
     --tw-bg-opacity: 1;
     background-color: rgb(255 0 0 / var(--tw-bg-opacity))
 }
-=======
-.group\/custom-name:where([data-rac])[data-hovered] .group-hover\/custom-name\:bg-red {
-    --tw-bg-opacity: 1;
-    background-color: rgb(255 0 0 / var(--tw-bg-opacity))
-}
-.group:where([data-rac])[data-hovered] .group-hover\:bg-red {
-    --tw-bg-opacity: 1;
-    background-color: rgb(255 0 0 / var(--tw-bg-opacity))
-}
-.group\/custom-name:where(:not([data-rac])):hover .group-hover\/custom-name\:bg-red {
-    --tw-bg-opacity: 1;
-    background-color: rgb(255 0 0 / var(--tw-bg-opacity))
-}
-.group:where(:not([data-rac])):hover .group-hover\:bg-red {
-    --tw-bg-opacity: 1;
-    background-color: rgb(255 0 0 / var(--tw-bg-opacity))
-}
-.focus\:bg-red:where([data-rac])[data-focused] {
-    --tw-bg-opacity: 1;
-    background-color: rgb(255 0 0 / var(--tw-bg-opacity))
-}
->>>>>>> a53f5568
 .focus\:bg-red:where(:not([data-rac])):focus {
     --tw-bg-opacity: 1;
     background-color: rgb(255 0 0 / var(--tw-bg-opacity))
@@ -154,7 +147,6 @@
     background-color: rgb(255 0 0 / var(--tw-bg-opacity))
 }
 .read-only\:bg-red:where([data-rac])[data-readonly] {
-<<<<<<< HEAD
     --tw-bg-opacity: 1;
     background-color: rgb(255 0 0 / var(--tw-bg-opacity))
 }
@@ -166,19 +158,6 @@
     --tw-bg-opacity: 1;
     background-color: rgb(255 0 0 / var(--tw-bg-opacity))
 }
-=======
-    --tw-bg-opacity: 1;
-    background-color: rgb(255 0 0 / var(--tw-bg-opacity))
-}
-.read-only\:bg-red:where(:not([data-rac])):read-only {
-    --tw-bg-opacity: 1;
-    background-color: rgb(255 0 0 / var(--tw-bg-opacity))
-}
-.required\:bg-red:where([data-rac])[data-required] {
-    --tw-bg-opacity: 1;
-    background-color: rgb(255 0 0 / var(--tw-bg-opacity))
-}
->>>>>>> a53f5568
 .required\:bg-red:where(:not([data-rac])):required {
     --tw-bg-opacity: 1;
     background-color: rgb(255 0 0 / var(--tw-bg-opacity))
