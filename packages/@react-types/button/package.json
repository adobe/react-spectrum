{
  "name": "@react-types/button",
  "version": "3.0.0-rc.1",
  "description": "Spectrum UI components in React",
  "types": "src/index.d.ts",
  "repository": {
    "type": "git",
    "url": "https://github.com/adobe/react-spectrum"
  },
  "dependencies": {
<<<<<<< HEAD
    "@react-types/shared": "^3.0.0-alpha.2",
    "@react-spectrum/view": "^3.0.0-alpha.2"
=======
    "@react-types/shared": "^3.0.0-rc.1"
>>>>>>> 34f6c2f4
  },
  "peerDependencies": {
    "react": "^16.8.0"
  }
}<|MERGE_RESOLUTION|>--- conflicted
+++ resolved
@@ -8,12 +8,7 @@
     "url": "https://github.com/adobe/react-spectrum"
   },
   "dependencies": {
-<<<<<<< HEAD
-    "@react-types/shared": "^3.0.0-alpha.2",
-    "@react-spectrum/view": "^3.0.0-alpha.2"
-=======
     "@react-types/shared": "^3.0.0-rc.1"
->>>>>>> 34f6c2f4
   },
   "peerDependencies": {
     "react": "^16.8.0"
