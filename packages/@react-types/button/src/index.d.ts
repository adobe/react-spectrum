/*
 * Copyright 2020 Adobe. All rights reserved.
 * This file is licensed to you under the Apache License, Version 2.0 (the "License");
 * you may not use this file except in compliance with the License. You may obtain a copy
 * of the License at http://www.apache.org/licenses/LICENSE-2.0
 *
 * Unless required by applicable law or agreed to in writing, software distributed under
 * the License is distributed on an "AS IS" BASIS, WITHOUT WARRANTIES OR REPRESENTATIONS
 * OF ANY KIND, either express or implied. See the License for the specific language
 * governing permissions and limitations under the License.
 */

import {DOMProps, FocusableProps, PressEvents, StyleProps} from '@react-types/shared';
import {JSXElementConstructor, ReactNode} from 'react';

<<<<<<< HEAD
export interface ButtonProps extends PressEvents, HoverEvents, FocusableProps {
=======
export interface ButtonProps extends DOMProps, StyleProps, PressEvents, FocusableProps {
>>>>>>> 7e20d1b9
  /** Whether the button is disabled */
  isDisabled?: boolean,
  /**
   * The HTML element or React element used to render the button, e.g. "div", "a", or `RouterLink`.
   * @default "button"
   */
  elementType?: string | JSXElementConstructor<any>,
  /** The content to display in the button. */
  children?: ReactNode,
  /** A URL to link to if elementType="a". */
  href?: string,
  /** The target window for the link. */
  target?: string
}

<<<<<<< HEAD
export interface SpectrumButtonProps extends ButtonProps, DOMProps, StyleProps {
  /** An icon to display in the button */
  icon?: ReactElement,
=======
export interface SpectrumButtonProps extends ButtonProps {
>>>>>>> 7e20d1b9
  /** The [visual style](https://spectrum.adobe.com/page/button/#Options) of the button. */
  variant: 'cta' | 'overBackground' | 'primary' | 'secondary' | 'negative',
  /** Whether the button should be displayed with a quiet style. */
  isQuiet?: boolean
}

export interface SpectrumActionButtonProps extends ButtonProps {
  /** Whether the ActionButton should be displayed with a [quiet style](https://spectrum.adobe.com/page/action-button/#Quiet). */
  isQuiet?: boolean,
  /** Whether the ActionButton should be displayed with a [selected state](https://spectrum.adobe.com/page/action-button/#Selected). */
  isSelected?: boolean,
  /** Whether the ActionButton should be displayed with a [emphasized style](https://spectrum.adobe.com/page/action-button/#Emphasis). */
  isEmphasized?: boolean,
  /** Whether the ActionButton should be displayed with a [hold icon](https://spectrum.adobe.com/page/action-button/#Hold-icon). */
  holdAffordance?: boolean
}

export interface SpectrumLogicButtonProps extends ButtonProps {
  /** The type of boolean sequence to be represented by the LogicButton. */
  variant: 'and' | 'or'
}<|MERGE_RESOLUTION|>--- conflicted
+++ resolved
@@ -13,11 +13,7 @@
 import {DOMProps, FocusableProps, PressEvents, StyleProps} from '@react-types/shared';
 import {JSXElementConstructor, ReactNode} from 'react';
 
-<<<<<<< HEAD
-export interface ButtonProps extends PressEvents, HoverEvents, FocusableProps {
-=======
-export interface ButtonProps extends DOMProps, StyleProps, PressEvents, FocusableProps {
->>>>>>> 7e20d1b9
+export interface ButtonProps extends PressEvents, FocusableProps {
   /** Whether the button is disabled */
   isDisabled?: boolean,
   /**
@@ -33,20 +29,16 @@
   target?: string
 }
 
-<<<<<<< HEAD
 export interface SpectrumButtonProps extends ButtonProps, DOMProps, StyleProps {
   /** An icon to display in the button */
   icon?: ReactElement,
-=======
-export interface SpectrumButtonProps extends ButtonProps {
->>>>>>> 7e20d1b9
   /** The [visual style](https://spectrum.adobe.com/page/button/#Options) of the button. */
   variant: 'cta' | 'overBackground' | 'primary' | 'secondary' | 'negative',
   /** Whether the button should be displayed with a quiet style. */
   isQuiet?: boolean
 }
 
-export interface SpectrumActionButtonProps extends ButtonProps {
+export interface SpectrumActionButtonProps extends ButtonProps, DOMProps, StyleProps {
   /** Whether the ActionButton should be displayed with a [quiet style](https://spectrum.adobe.com/page/action-button/#Quiet). */
   isQuiet?: boolean,
   /** Whether the ActionButton should be displayed with a [selected state](https://spectrum.adobe.com/page/action-button/#Selected). */
@@ -57,7 +49,7 @@
   holdAffordance?: boolean
 }
 
-export interface SpectrumLogicButtonProps extends ButtonProps {
+export interface SpectrumLogicButtonProps extends ButtonProps, DOMProps, StyleProps {
   /** The type of boolean sequence to be represented by the LogicButton. */
   variant: 'and' | 'or'
 }