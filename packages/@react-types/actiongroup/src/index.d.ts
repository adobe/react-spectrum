--- conflicted
+++ resolved
@@ -15,24 +15,19 @@
 
 // Not extending CollectionBase to avoid async loading props
 export interface ActionGroupProps<T> extends DOMProps, StyleProps, MultipleSelection {
-<<<<<<< HEAD
   /**
    * The axis the ActionGroup should align with.
    * @default 'horizontal'
    */
-  orientation?: 'horizontal' | 'vertical',
-  children: ItemElement<T> | ItemElement<T>[] | ItemRenderer<T>,
-  /**
-   * Whether the ActionGroup is disabled or not.
-   * Shows that a selection exists, but is not available in that circumstance.
-   */
-=======
   orientation?: Orientation,
   children: ItemElement<T> | ItemElement<T>[] | ItemRenderer<T>,
   items?: Iterable<T>,
   itemKey?: string,
   disabledKeys?: Iterable<Key>,
->>>>>>> f6b88322
+  /**
+   * Whether the ActionGroup is disabled or not.
+   * Shows that a selection exists, but is not available in that circumstance.
+   */
   isDisabled?: boolean
 }
 
@@ -45,12 +40,6 @@
   isJustified?: boolean,
   /** Whether ActionButtons should use the [quiet style](https://spectrum.adobe.com/page/action-button/#Quiet). */
   isQuiet?: boolean,
-<<<<<<< HEAD
   /** Whether the ActionButtons should be displayed with a [hold icon](https://spectrum.adobe.com/page/action-button/#Hold-icon). */
-  holdAffordance?: boolean,
-   /** Called when an item is acted upon (usually selection via press). */
-  onSelectionChange?: (...args) => void
-=======
   holdAffordance?: boolean
->>>>>>> f6b88322
 }