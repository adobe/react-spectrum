--- conflicted
+++ resolved
@@ -24,16 +24,12 @@
   items?: Iterable<T>,
   itemKey?: string,
   disabledKeys?: Iterable<Key>,
-<<<<<<< HEAD
   /**
-   * Whether the ActionGroup is disabled or not.
+   * Whether the ActionGroup is disabled.
    * Shows that a selection exists, but is not available in that circumstance.
    */
-  isDisabled?: boolean
-=======
   isDisabled?: boolean,
   onAction?: (key: Key) => void
->>>>>>> e99f53e2
 }
 
 export interface SpectrumActionGroupProps<T> extends ActionGroupProps<T> {
