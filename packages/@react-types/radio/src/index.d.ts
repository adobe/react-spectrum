/*
 * Copyright 2020 Adobe. All rights reserved.
 * This file is licensed to you under the Apache License, Version 2.0 (the "License");
 * you may not use this file except in compliance with the License. You may obtain a copy
 * of the License at http://www.apache.org/licenses/LICENSE-2.0
 *
 * Unless required by applicable law or agreed to in writing, software distributed under
 * the License is distributed on an "AS IS" BASIS, WITHOUT WARRANTIES OR REPRESENTATIONS
 * OF ANY KIND, either express or implied. See the License for the specific language
 * governing permissions and limitations under the License.
 */

import {
  AriaLabelingProps,
  AriaValidationProps,
  DOMProps,
  FocusableProps,
  InputBase,
  LabelableProps,
  Orientation,
  SpectrumLabelableProps,
  StyleProps,
  Validation,
  ValueBase
} from '@react-types/shared';
import {ReactElement, ReactNode} from 'react';

<<<<<<< HEAD
export interface RadioGroupProps extends ValueBase<string>, InputBase, LabelableProps {
  /**
   * The Radio(s) contained within the RadioGroup.
   */
=======
export interface RadioGroupProps extends ValueBase<string>, InputBase, Validation, LabelableProps {
>>>>>>> d126789d
  children: ReactElement<RadioProps> | ReactElement<RadioProps>[],
  /**
   * The axis the Radio Button(s) should align with.
   * @default 'vertical'
   */
  orientation?: Orientation,
  /**
   * The unique identifying name of the RadioGroup. Is not displayed to the user.
   */
  name?: string // HTML form name. Not displayed.
}

export interface RadioProps extends FocusableProps {
  /**
   * The value of the radio button, used to identify it in a RadioGroup. Is not displayed to the user.
   */
  value: string,
  /**
   * The label for the Radio. Accepts any renderable node.
   */
  children?: ReactNode, // pass in children to render label
  /**
   * Whether the radio button is disabled or not.
   * Shows that a selection exists, but is not available in that circumstance.
   */
  isDisabled?: boolean
}

export interface AriaRadioGroupProps extends RadioGroupProps, DOMProps, AriaLabelingProps, AriaValidationProps {}
export interface SpectrumRadioGroupProps extends AriaRadioGroupProps, SpectrumLabelableProps, StyleProps {
  /**
   * By default, radio buttons are not emphasized (gray).
   * The emphasized (blue) version provides visual prominence.
   */
  isEmphasized?: boolean
}

export interface AriaRadioProps extends RadioProps, DOMProps, AriaLabelingProps {}
export interface SpectrumRadioProps extends AriaRadioProps, StyleProps {}<|MERGE_RESOLUTION|>--- conflicted
+++ resolved
@@ -25,14 +25,10 @@
 } from '@react-types/shared';
 import {ReactElement, ReactNode} from 'react';
 
-<<<<<<< HEAD
-export interface RadioGroupProps extends ValueBase<string>, InputBase, LabelableProps {
+export interface RadioGroupProps extends ValueBase<string>, InputBase, Validation, LabelableProps {
   /**
    * The Radio(s) contained within the RadioGroup.
    */
-=======
-export interface RadioGroupProps extends ValueBase<string>, InputBase, Validation, LabelableProps {
->>>>>>> d126789d
   children: ReactElement<RadioProps> | ReactElement<RadioProps>[],
   /**
    * The axis the Radio Button(s) should align with.
