--- conflicted
+++ resolved
@@ -30,17 +30,14 @@
    */
   children: ReactElement<RadioProps> | ReactElement<RadioProps>[],
   /**
-<<<<<<< HEAD
-   * The unique identifying name of the RadioGroup. Is not displayed to the user.
-   */
-  name?: string
-=======
    * The axis the Radio Button(s) should align with.
    * @default 'vertical'
    */
   orientation?: Orientation,
+  /**
+   * The unique identifying name of the RadioGroup. Is not displayed to the user.
+   */
   name?: string // HTML form name. Not displayed.
->>>>>>> 35b0ef41
 }
 
 export interface RadioProps extends FocusableProps {
