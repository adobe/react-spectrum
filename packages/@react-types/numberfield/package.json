--- conflicted
+++ resolved
@@ -9,11 +9,7 @@
     "url": "https://github.com/adobe/react-spectrum"
   },
   "dependencies": {
-<<<<<<< HEAD
     "@react-types/shared": "workspace:^"
-=======
-    "@react-types/shared": "^3.23.0"
->>>>>>> c81c9463
   },
   "peerDependencies": {
     "react": "^16.8.0 || ^17.0.0-rc.1 || ^18.0.0"
