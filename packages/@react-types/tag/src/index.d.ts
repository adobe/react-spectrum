/*
 * Copyright 2020 Adobe. All rights reserved.
 * This file is licensed to you under the Apache License, Version 2.0 (the "License");
 * you may not use this file except in compliance with the License. You may obtain a copy
 * of the License at http://www.apache.org/licenses/LICENSE-2.0
 *
 * Unless required by applicable law or agreed to in writing, software distributed under
 * the License is distributed on an "AS IS" BASIS, WITHOUT WARRANTIES OR REPRESENTATIONS
 * OF ANY KIND, either express or implied. See the License for the specific language
 * governing permissions and limitations under the License.
 */

import {CollectionBase, DOMProps, ItemProps, Node, StyleProps} from '@react-types/shared';
import {GridState} from '@react-stately/grid';
import {Key, RefObject} from 'react';

<<<<<<< HEAD
export interface TagGroupProps<T> extends CollectionBase<T> {
  /** The item keys that are disabled. These items cannot be selected, focused, or otherwise interacted with. */
  disabledKeys?: Iterable<Key>,

  /** Whether the TagGroup is disabled. */
  isDisabled?: boolean,
=======
export interface TagGroupProps<T> extends Omit<CollectionBase<T>, 'disabledKeys'> {
  /** Whether the TagGroup allows removal of tags. */
>>>>>>> 0bbceb44
  allowsRemoving?: boolean,
  /** Called when the user removes a tag.  */
  onRemove?: (key: Key) => void
}

export interface SpectrumTagGroupProps<T> extends TagGroupProps<T>, DOMProps, StyleProps {}

export interface TagProps<T> extends ItemProps<any> {
  isFocused: boolean,
  allowsRemoving?: boolean,
  item: Node<T>,
  onRemove?: (key: Key) => void,
  tagRef: RefObject<HTMLElement>,
  tagRowRef: RefObject<HTMLElement>
}

interface SpectrumTagProps<T> extends TagProps<T> {
  state: GridState<any, any>
}<|MERGE_RESOLUTION|>--- conflicted
+++ resolved
@@ -14,17 +14,8 @@
 import {GridState} from '@react-stately/grid';
 import {Key, RefObject} from 'react';
 
-<<<<<<< HEAD
-export interface TagGroupProps<T> extends CollectionBase<T> {
-  /** The item keys that are disabled. These items cannot be selected, focused, or otherwise interacted with. */
-  disabledKeys?: Iterable<Key>,
-
-  /** Whether the TagGroup is disabled. */
-  isDisabled?: boolean,
-=======
 export interface TagGroupProps<T> extends Omit<CollectionBase<T>, 'disabledKeys'> {
   /** Whether the TagGroup allows removal of tags. */
->>>>>>> 0bbceb44
   allowsRemoving?: boolean,
   /** Called when the user removes a tag.  */
   onRemove?: (key: Key) => void
