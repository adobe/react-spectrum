--- conflicted
+++ resolved
@@ -20,17 +20,8 @@
 
   /** Whether the TagGroup is disabled. */
   isDisabled?: boolean,
-<<<<<<< HEAD
-
-  /** Whether the tags in the TagGroup are removable. */
-  isRemovable?: boolean,
-
-  /** Handler called when a tag is removed. */
-  onRemove?: (items: any[]) => void
-=======
   allowsRemoving?: boolean,
   onRemove?: (key: Key) => void
->>>>>>> bb4366c3
 }
 
 export interface SpectrumTagGroupProps<T> extends TagGroupProps<T>, DOMProps, StyleProps {}
