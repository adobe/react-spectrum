{
  "name": "@react-types/tag",
  "version": "3.0.0-beta.1",
  "description": "Spectrum UI components in React",
  "license": "Apache-2.0",
  "types": "src/index.d.ts",
  "repository": {
    "type": "git",
    "url": "https://github.com/adobe/react-spectrum"
  },
  "dependencies": {
<<<<<<< HEAD
    "@react-types/list": "^3.1.1",
=======
    "@react-stately/grid": "^3.4.2",
>>>>>>> 3155e4db
    "@react-types/shared": "^3.16.0"
  },
  "peerDependencies": {
    "react": "^16.8.0 || ^17.0.0-rc.1 || ^18.0.0"
  },
  "publishConfig": {
    "access": "public"
  }
}<|MERGE_RESOLUTION|>--- conflicted
+++ resolved
@@ -9,11 +9,8 @@
     "url": "https://github.com/adobe/react-spectrum"
   },
   "dependencies": {
-<<<<<<< HEAD
     "@react-types/list": "^3.1.1",
-=======
     "@react-stately/grid": "^3.4.2",
->>>>>>> 3155e4db
     "@react-types/shared": "^3.16.0"
   },
   "peerDependencies": {
