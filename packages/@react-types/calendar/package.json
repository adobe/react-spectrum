--- conflicted
+++ resolved
@@ -9,13 +9,8 @@
     "url": "https://github.com/adobe/react-spectrum"
   },
   "dependencies": {
-<<<<<<< HEAD
     "@internationalized/date": "workspace:^",
     "@react-types/shared": "workspace:^"
-=======
-    "@internationalized/date": "^3.5.3",
-    "@react-types/shared": "^3.23.0"
->>>>>>> c81c9463
   },
   "publishConfig": {
     "access": "public"
