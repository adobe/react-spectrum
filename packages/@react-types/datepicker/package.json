{
  "name": "@react-types/datepicker",
  "version": "3.7.3",
  "description": "Spectrum UI components in React",
  "license": "Apache-2.0",
  "types": "src/index.d.ts",
  "repository": {
    "type": "git",
    "url": "https://github.com/adobe/react-spectrum"
  },
  "dependencies": {
<<<<<<< HEAD
    "@internationalized/date": "workspace:^",
    "@react-types/calendar": "workspace:^",
    "@react-types/overlays": "workspace:^",
    "@react-types/shared": "workspace:^"
=======
    "@internationalized/date": "^3.5.3",
    "@react-types/calendar": "^3.4.5",
    "@react-types/overlays": "^3.8.6",
    "@react-types/shared": "^3.23.0"
>>>>>>> c81c9463
  },
  "publishConfig": {
    "access": "public"
  },
  "peerDependencies": {
    "react": "^16.8.0 || ^17.0.0-rc.1 || ^18.0.0"
  }
}<|MERGE_RESOLUTION|>--- conflicted
+++ resolved
@@ -9,17 +9,10 @@
     "url": "https://github.com/adobe/react-spectrum"
   },
   "dependencies": {
-<<<<<<< HEAD
     "@internationalized/date": "workspace:^",
     "@react-types/calendar": "workspace:^",
     "@react-types/overlays": "workspace:^",
     "@react-types/shared": "workspace:^"
-=======
-    "@internationalized/date": "^3.5.3",
-    "@react-types/calendar": "^3.4.5",
-    "@react-types/overlays": "^3.8.6",
-    "@react-types/shared": "^3.23.0"
->>>>>>> c81c9463
   },
   "publishConfig": {
     "access": "public"
