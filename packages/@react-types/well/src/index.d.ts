--- conflicted
+++ resolved
@@ -13,14 +13,10 @@
 import {AriaLabelingProps, DOMProps, StyleProps} from '@react-types/shared';
 import {ReactNode} from 'react';
 
-<<<<<<< HEAD
-export interface SpectrumWellProps extends DOMProps, StyleProps {
+export interface SpectrumWellProps extends DOMProps, AriaLabelingProps, StyleProps {
   /**
    * The contents of the Well.
    */
-  children: ReactNode
-=======
-export interface SpectrumWellProps extends DOMProps, AriaLabelingProps, StyleProps {
   children: ReactNode,
   /** 
    * An accessibility role for the well. Use `'region'` when the contents of the well
@@ -28,5 +24,4 @@
    * If a role is provided, then an aria-label or aria-labelledby must also be provided.
    */
   role?: 'region' | 'group'
->>>>>>> 35b0ef41
 }