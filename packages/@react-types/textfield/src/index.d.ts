--- conflicted
+++ resolved
@@ -1,8 +1,7 @@
 import {FocusableRefValue, InputBase, StyleProps, TextInputBase, TextInputDOMProps, ValueBase} from '@react-types/shared';
 import {ReactNode} from 'react';
 
-<<<<<<< HEAD
-export interface TextFieldProps extends InputBase, TextInputBase, ValueBase<string | number | string[]> {}
+export interface TextFieldProps extends InputBase, TextInputBase, ValueBase<string> {}
 
 export interface SpectrumTextFieldProps extends TextFieldProps, TextInputDOMProps, StyleProps {
   icon?: ReactNode,
@@ -13,7 +12,4 @@
 export interface TextFieldRef extends FocusableRefValue<HTMLInputElement & HTMLTextAreaElement, HTMLDivElement> {
   select(): void,
   getInputElement(): HTMLInputElement & HTMLTextAreaElement
-}
-=======
-export interface TextFieldProps extends InputBase, TextInputBase, ValueBase<string> {}
->>>>>>> a2907587
+}