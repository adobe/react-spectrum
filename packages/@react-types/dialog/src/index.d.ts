/*
 * Copyright 2020 Adobe. All rights reserved.
 * This file is licensed to you under the Apache License, Version 2.0 (the "License");
 * you may not use this file except in compliance with the License. You may obtain a copy
 * of the License at http://www.apache.org/licenses/LICENSE-2.0
 *
 * Unless required by applicable law or agreed to in writing, software distributed under
 * the License is distributed on an "AS IS" BASIS, WITHOUT WARRANTIES OR REPRESENTATIONS
 * OF ANY KIND, either express or implied. See the License for the specific language
 * governing permissions and limitations under the License.
 */

import {AriaLabelingProps, DOMProps, StyleProps} from '@react-types/shared';
import {OverlayTriggerProps, PositionProps} from '@react-types/overlays';
import {ReactElement, ReactNode, RefObject} from 'react';

export type SpectrumDialogClose = (close: () => void) => ReactElement;

export interface SpectrumDialogTriggerProps extends OverlayTriggerProps, PositionProps {
  /** The Dialog and its trigger element. See the DialogTrigger [Content section](#content) for more information on what to provide as children. */
  children: [ReactElement, SpectrumDialogClose | ReactElement],
  /**
   * The type of Dialog that should be rendered. See the DialogTrigger [types section](#dialog-types) for an explanation on each.
   * @default 'modal'
   */
  type?: 'modal' | 'popover' | 'tray' | 'fullscreen' | 'fullscreenTakeover',
  /** The type of Dialog that should be rendered when on a mobile device. See DialogTrigger [types section](#dialog-types) for an explanation on each. */
  mobileType?: 'modal' | 'tray' | 'fullscreen' | 'fullscreenTakeover',
  /**
   * Whether a popover type Dialog's arrow should be hidden.
   */
  hideArrow?: boolean,
  /** The ref of the element the Dialog should visually attach itself to. Defaults to the trigger button if not defined. */
  targetRef?: RefObject<HTMLElement>,
  /** Whether a modal type Dialog should be dismissable. */
  isDismissable?: boolean
}

export interface AriaDialogProps extends DOMProps, AriaLabelingProps {
  /**
   * The accessibility role for the dialog.
   * @default 'dialog'
   */
  role?: 'dialog' | 'alertdialog'
}

export interface SpectrumDialogProps extends AriaDialogProps, StyleProps {
  /** The contents of the Dialog. */
  children: ReactNode,
  /** The size of the Dialog. Only applies to "modal" type Dialogs. */
  size?: 'S' | 'M' | 'L',
  /** Whether the Dialog is dismissable. See the [examples](#examples) for more details. */
  isDismissable?: boolean,
  /** Handler that is called when the 'x' button of a dismissable Dialog is clicked. */
  onDismiss?: () => void
}

export interface SpectrumAlertDialogProps extends DOMProps, StyleProps {
  /** The [visual style](https://spectrum.adobe.com/page/dialog/#Options) of the AlertDialog.  */
  variant?: 'confirmation' | 'information' | 'destructive' | 'error' | 'warning',
  /** The title of the AlertDialog. */
  title: string,
  /** The contents of the AlertDialog. */
  children: ReactNode,
  /** The label to display within the cancel button. */
  cancelLabel?: string,
  /** The label to display within the confirm button. */
  primaryActionLabel: string,
  /** The label to display within the secondary button. */
  secondaryActionLabel?: string,
  /** Whether the primary button is disabled. */
  isPrimaryActionDisabled?: boolean,
  /** Whether the secondary button is disabled. */
  isSecondaryActionDisabled?: boolean,
  /** Handler that is called when the cancel button is pressed. */
  onCancel?: () => void,
  /** Handler that is called when the primary button is pressed. */
  onPrimaryAction?: () => void,
  /** Handler that is called when the secondary button is pressed. */
  onSecondaryAction?: () => void,
<<<<<<< HEAD
  /** Button to focus by default upon render. */
  autoFocusButton?: 'cancel' | 'primary' | 'secondary'
=======
  /** Button to focus by default when the dialog opens. */
  autoFocusButton?: 'cancel' | 'primary' | 'secondary',
>>>>>>> ff6ad2a9
  // allowsKeyboardConfirmation?: boolean, // triggers primary action
  // isKeyboardCancelDisabled?: boolean // needed?
}<|MERGE_RESOLUTION|>--- conflicted
+++ resolved
@@ -78,13 +78,8 @@
   onPrimaryAction?: () => void,
   /** Handler that is called when the secondary button is pressed. */
   onSecondaryAction?: () => void,
-<<<<<<< HEAD
-  /** Button to focus by default upon render. */
+  /** Button to focus by default when the dialog opens. */
   autoFocusButton?: 'cancel' | 'primary' | 'secondary'
-=======
-  /** Button to focus by default when the dialog opens. */
-  autoFocusButton?: 'cancel' | 'primary' | 'secondary',
->>>>>>> ff6ad2a9
   // allowsKeyboardConfirmation?: boolean, // triggers primary action
   // isKeyboardCancelDisabled?: boolean // needed?
 }