/*
 * Copyright 2020 Adobe. All rights reserved.
 * This file is licensed to you under the Apache License, Version 2.0 (the "License");
 * you may not use this file except in compliance with the License. You may obtain a copy
 * of the License at http://www.apache.org/licenses/LICENSE-2.0
 *
 * Unless required by applicable law or agreed to in writing, software distributed under
 * the License is distributed on an "AS IS" BASIS, WITHOUT WARRANTIES OR REPRESENTATIONS
 * OF ANY KIND, either express or implied. See the License for the specific language
 * governing permissions and limitations under the License.
 */

import {DOMProps, StyleProps} from '@react-types/shared';
import {HTMLAttributes, ReactElement, ReactNode, RefObject} from 'react';
import {PositionProps} from '@react-types/overlays';
import {Slots} from '@react-types/layout';

export type SpectrumDialogClose = (close: () => void) => ReactElement;

export interface SpectrumDialogTriggerProps extends PositionProps {
  children: [ReactElement, SpectrumDialogClose | ReactElement],
  type?: 'modal' | 'popover' | 'tray' | 'fullscreen' | 'fullscreenTakeover',
  mobileType?: 'modal' | 'tray' | 'fullscreen' | 'fullscreenTakeover',
  hideArrow?: boolean,
  targetRef?: RefObject<HTMLElement>,
  isOpen?: boolean,
  defaultOpen?: boolean,
  onOpenChange?: (isOpen: boolean) => void,
  isDismissable?: boolean
}

export interface SpectrumBaseDialogProps extends HTMLAttributes<HTMLElement> {
  slots?: Slots,
  size?: 'S' | 'M' | 'L' | 'fullscreen' | 'fullscreenTakeover',
  role?: 'dialog' | 'alertdialog'
}

export interface SpectrumDialogProps extends DOMProps, StyleProps {
  /** The contents of the Dialog. */
  children: ReactNode,
  /**
<<<<<<< HEAD
   * Object containing the props that each Dialog child receives,
   * see [slots](./Slots.html).
   */
  slots?: Slots,
  /** How size of the Dialog will be determined. */
  size?: 'S' | 'M' | 'L' | 'fullscreen' | 'fullscreenTakeover',
  /** Whether the Dialog is [dismissable](#dismissable). */
  isDismissable?: boolean,
  /** Handler that is called when the 'x' button of a dismissable dialog is clicked. */
=======
   * Replaces the default slots used within Dialog.
   */
  slots?: Slots,
  /** The size of the Dialog. Only applies to "modal" type Dialogs. */
  size?: 'S' | 'M' | 'L' | 'fullscreen' | 'fullscreenTakeover',
  /** Whether the Dialog is [dismissable](#dismissable). */
  isDismissable?: boolean,
>>>>>>> 0a4145e4
  onDismiss?: () => void,
  /** The role of the dialog. */
  role?: 'dialog' | 'alertdialog'
}

export interface SpectrumAlertDialogProps extends DOMProps, StyleProps {
  variant?: 'confirmation' | 'information' | 'destructive' | 'error' | 'warning'
  title: string,
  children: ReactNode,
  cancelLabel?: string,
  primaryLabel?: string,
  secondaryLabel?: string,
  isConfirmDisabled?: boolean,
  onCancel?: () => void,
  onConfirm?: (button: 'primary' | 'secondary') => void,
  autoFocusButton?: 'cancel' | 'primary' | 'secondary',
  allowsKeyboardConfirmation?: boolean, // triggers primary action
  isKeyboardCancelDisabled?: boolean // needed?
}<|MERGE_RESOLUTION|>--- conflicted
+++ resolved
@@ -39,25 +39,15 @@
   /** The contents of the Dialog. */
   children: ReactNode,
   /**
-<<<<<<< HEAD
-   * Object containing the props that each Dialog child receives,
+   * Replaces the default slots used within Dialog,
    * see [slots](./Slots.html).
-   */
-  slots?: Slots,
-  /** How size of the Dialog will be determined. */
-  size?: 'S' | 'M' | 'L' | 'fullscreen' | 'fullscreenTakeover',
-  /** Whether the Dialog is [dismissable](#dismissable). */
-  isDismissable?: boolean,
-  /** Handler that is called when the 'x' button of a dismissable dialog is clicked. */
-=======
-   * Replaces the default slots used within Dialog.
    */
   slots?: Slots,
   /** The size of the Dialog. Only applies to "modal" type Dialogs. */
   size?: 'S' | 'M' | 'L' | 'fullscreen' | 'fullscreenTakeover',
   /** Whether the Dialog is [dismissable](#dismissable). */
   isDismissable?: boolean,
->>>>>>> 0a4145e4
+  /** Handler that is called when the 'x' button of a dismissable dialog is clicked. */
   onDismiss?: () => void,
   /** The role of the dialog. */
   role?: 'dialog' | 'alertdialog'
