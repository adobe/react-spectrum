import {
  AriaLabelingProps,
  AriaValidationProps,
  FocusableDOMProps,
  FocusableProps,
  LabelableProps,
  LabelPosition,
  Orientation,
  RangeInputBase,
  RangeValue,
  StyleProps,
  Validation,
  ValueBase
} from '@react-types/shared';

export interface BaseSliderProps<T = number[]> extends RangeInputBase<number>, LabelableProps, AriaLabelingProps {
  /**
   * The orientation of the Slider.
   * @default 'horizontal'
   */
  orientation?: Orientation,
  /** Whether the whole Slider is disabled. */
  isDisabled?: boolean,
  /** Fired when the slider stops moving, due to being let go. */
  onChangeEnd?: (value: T) => void
}

export interface SliderProps<T = number[]> extends BaseSliderProps<T>, ValueBase<T> {
  /**
   * The slider's minimum value.
   * @default 0
   */
  minValue?: number,
  /**
   * The slider's maximum value.
   * @default 100
   */
  maxValue?: number,
  /**
   * The slider's step value.
   * @default 1
   */
  step?: number
}

export interface SliderThumbProps extends AriaLabelingProps, FocusableDOMProps, FocusableProps, Validation, AriaValidationProps, LabelableProps {
  /**
   * The orientation of the Slider.
   * @default 'horizontal'
   */
  orientation?: Orientation,
  /** Whether the Thumb is disabled. */
  isDisabled?: boolean,
  /** Index of the thumb for accessing purposes. */
  index: number
}

export interface SpectrumBarSliderBase<T> extends SliderProps<T>, ValueBase<T>, StyleProps {
  /**
   * The display format of the value label.
   */
  formatOptions?: Intl.NumberFormatOptions,
  /**
   * The label's overall position relative to the element it is labeling.
   * @default 'top'
   */
  labelPosition?: LabelPosition,
  /** Whether the value's label is displayed. True by default if there's a `label`, false by default if not. */
  showValueLabel?: boolean,
  /** A function that returns the content to display as the value's label. Overrides default formatted number. */
<<<<<<< HEAD
  getValueLabel?: (value: T) => string,
  /**
   * The slider's minimum value.
   * @default 0
   */
  minValue?: number,
  /**
   * The slider's maximum value.
   * @default 100
   */
  maxValue?: number,
  /**
   * The slider's step value.
   * @default 1
   */
  step?: number
=======
  getValueLabel?: (value: T) => string
>>>>>>> 802041e2
}

export interface SpectrumSliderProps extends SpectrumBarSliderBase<number> {
  /**
   * Whether a fill color is shown between the start of the slider and the current value.
   * @see https://spectrum.adobe.com/page/slider/#Fill.
   */
  isFilled?: boolean,
  /**
   * The offset from which to start the fill.
   * @see https://spectrum.adobe.com/page/slider/#Fill-start.
   */
  fillOffset?: number,
  /**
   * The background of the track, specified as the stops for a CSS background: `linear-gradient(to right/left, ...trackGradient)`.
   * @example trackGradient={['red', 'green']}
   * @example trackGradient={['red 20%', 'green 40%']}
   * @see https://spectrum.adobe.com/page/slider/#Gradient.
   */
  trackGradient?: string[]
}

export interface SpectrumRangeSliderProps extends SpectrumBarSliderBase<RangeValue<number>> { }<|MERGE_RESOLUTION|>--- conflicted
+++ resolved
@@ -68,26 +68,7 @@
   /** Whether the value's label is displayed. True by default if there's a `label`, false by default if not. */
   showValueLabel?: boolean,
   /** A function that returns the content to display as the value's label. Overrides default formatted number. */
-<<<<<<< HEAD
-  getValueLabel?: (value: T) => string,
-  /**
-   * The slider's minimum value.
-   * @default 0
-   */
-  minValue?: number,
-  /**
-   * The slider's maximum value.
-   * @default 100
-   */
-  maxValue?: number,
-  /**
-   * The slider's step value.
-   * @default 1
-   */
-  step?: number
-=======
   getValueLabel?: (value: T) => string
->>>>>>> 802041e2
 }
 
 export interface SpectrumSliderProps extends SpectrumBarSliderBase<number> {
