/*
 * Copyright 2020 Adobe. All rights reserved.
 * This file is licensed to you under the Apache License, Version 2.0 (the "License");
 * you may not use this file except in compliance with the License. You may obtain a copy
 * of the License at http://www.apache.org/licenses/LICENSE-2.0
 *
 * Unless required by applicable law or agreed to in writing, software distributed under
 * the License is distributed on an "AS IS" BASIS, WITHOUT WARRANTIES OR REPRESENTATIONS
 * OF ANY KIND, either express or implied. See the License for the specific language
 * governing permissions and limitations under the License.
 */

import {Key, RefObject} from 'react';

export interface DragDropEvent {
  // Relative to the target element's position
  x: number,
  y: number
}

export type DropOperation = 'copy' | 'link' | 'move' | 'cancel';

export interface DragItem {
  [type: string]: string
}

export interface DragStartEvent extends DragDropEvent {
  type: 'dragstart'
}

export interface DragMoveEvent extends DragDropEvent {
  type: 'dragmove'
}

export interface DragEndEvent extends DragDropEvent {
  type: 'dragend',
  dropOperation: DropOperation
}

export interface DropEnterEvent extends DragDropEvent {
  type: 'dropenter'
}

export interface DropMoveEvent extends DragDropEvent {
  type: 'dropmove'
}

export interface DropActivateEvent extends DragDropEvent {
  type: 'dropactivate'
}

export interface DropExitEvent extends DragDropEvent {
  type: 'dropexit'
}

export interface TextItem {
  kind: 'text',
  types: Set<string>,
  getText(type: string): Promise<string>
}

export interface FileItem {
  kind: 'file',
  type: string,
  name: string,
  getFile(): Promise<File>,
  getText(): Promise<string>
}

export interface DirectoryItem {
  kind: 'directory',
  name: string,
  getEntries(): AsyncIterable<FileItem | DirectoryItem>
}

export type DropItem = TextItem | FileItem | DirectoryItem;

export interface DropEvent extends DragDropEvent {
  type: 'drop',
  dropOperation: DropOperation,
  items: DropItem[]
}

export type DropPosition = 'on' | 'before' | 'after';
interface RootDropTarget {
  type: 'root'
}

export interface ItemDropTarget {
  type: 'item',
  key: Key,
  dropPosition: DropPosition
}

export type DropTarget = RootDropTarget | ItemDropTarget;

interface DroppableCollectionEnterEvent extends DropEnterEvent {
  target: DropTarget
}

interface DroppableCollectionMoveEvent extends DropMoveEvent {
  target: DropTarget
}

interface DroppableCollectionActivateEvent extends DropActivateEvent {
  target: DropTarget
}

interface DroppableCollectionExitEvent extends DropExitEvent {
  target: DropTarget
}

interface DroppableCollectionDropEvent extends DropEvent {
  target: DropTarget
}

export interface DragTypes {
  has(type: string): boolean
}

export interface DroppableCollectionProps {
  getDropOperation?: (target: DropTarget, types: DragTypes, allowedOperations: DropOperation[]) => DropOperation,
  onDropEnter?: (e: DroppableCollectionEnterEvent) => void,
  onDropMove?: (e: DroppableCollectionMoveEvent) => void,
  onDropActivate?: (e: DroppableCollectionActivateEvent) => void,
  onDropExit?: (e: DroppableCollectionExitEvent) => void,
  onDrop?: (e: DroppableCollectionDropEvent) => void
}

interface DraggableCollectionStartEvent extends DragStartEvent {
  keys: Set<Key>
}

interface DraggableCollectionMoveEvent extends DragMoveEvent {
  keys: Set<Key>
}

interface DraggableCollectionEndEvent extends DragEndEvent {
  keys: Set<Key>
}

export type DragPreviewRenderer = (items: DragItem[], callback: (node: HTMLElement) => void) => void;

export interface DraggableCollectionProps {
  onDragStart?: (e: DraggableCollectionStartEvent) => void,
  onDragMove?: (e: DraggableCollectionMoveEvent) => void,
  onDragEnd?: (e: DraggableCollectionEndEvent) => void,
  getItems: (keys: Set<Key>) => DragItem[],
<<<<<<< HEAD
  preview?: RefObject<DragPreviewRenderer>,
  getAllowedDropOperations?: () => DropOperation[],
  allowsDraggingItem?: (key: Key) => boolean
=======
  renderPreview?: (selectedKeys: Set<Key>, draggedKey: Key) => JSX.Element,
  getAllowedDropOperations?: () => DropOperation[]
>>>>>>> b4977a1d
}<|MERGE_RESOLUTION|>--- conflicted
+++ resolved
@@ -146,12 +146,6 @@
   onDragMove?: (e: DraggableCollectionMoveEvent) => void,
   onDragEnd?: (e: DraggableCollectionEndEvent) => void,
   getItems: (keys: Set<Key>) => DragItem[],
-<<<<<<< HEAD
   preview?: RefObject<DragPreviewRenderer>,
-  getAllowedDropOperations?: () => DropOperation[],
-  allowsDraggingItem?: (key: Key) => boolean
-=======
-  renderPreview?: (selectedKeys: Set<Key>, draggedKey: Key) => JSX.Element,
   getAllowedDropOperations?: () => DropOperation[]
->>>>>>> b4977a1d
 }