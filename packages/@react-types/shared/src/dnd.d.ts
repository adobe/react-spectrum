--- conflicted
+++ resolved
@@ -156,7 +156,7 @@
    * The drag types that the droppable collection accepts. If the collection accepts directories, include 'directory' in your array of allowed types.
    * @default 'all'
    */
-  acceptedDragTypes?: 'all' | Array<string>,
+  acceptedDragTypes?: 'all' | Array<string | symbol>,
   /**
    * Handler that is called when external items are dropped "between" items.
    */
@@ -180,17 +180,10 @@
   /** Handler that is called when a valid drag exits a drop target. */
   onDropExit?: (e: DroppableCollectionExitEvent) => void,
   /**
-<<<<<<< HEAD
    * Handler that is called when a valid drag is dropped on a drop target. When defined, this overrides other
    * drop handlers such as `onInsert`, and `onItemDrop`.
    */
   onDrop?: (e: DroppableCollectionDropEvent) => void,
-=======
-   * The drag types that the droppable collection accepts. If directories are accepted, include the DIRECTORY_DRAG_TYPE from @react-aria/dnd in the array of allowed types.
-   * @default 'all'
-   */
-  acceptedDragTypes?: 'all' | Array<string | symbol>,
->>>>>>> cb54cf48
   /**
    * A function returning whether a given target in the droppable collection is a valid "on" drop target for the current drag types.
    */
