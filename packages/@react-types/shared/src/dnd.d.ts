/*
 * Copyright 2020 Adobe. All rights reserved.
 * This file is licensed to you under the Apache License, Version 2.0 (the "License");
 * you may not use this file except in compliance with the License. You may obtain a copy
 * of the License at http://www.apache.org/licenses/LICENSE-2.0
 *
 * Unless required by applicable law or agreed to in writing, software distributed under
 * the License is distributed on an "AS IS" BASIS, WITHOUT WARRANTIES OR REPRESENTATIONS
 * OF ANY KIND, either express or implied. See the License for the specific language
 * governing permissions and limitations under the License.
 */

import {Key, RefObject} from 'react';

export interface DragDropEvent {
  // Relative to the target element's position
  x: number,
  y: number
}

export type DropOperation = 'copy' | 'link' | 'move' | 'cancel';

export interface DragItem {
  [type: string]: string
}

export interface DragStartEvent extends DragDropEvent {
  type: 'dragstart'
}

export interface DragMoveEvent extends DragDropEvent {
  type: 'dragmove'
}

export interface DragEndEvent extends DragDropEvent {
  type: 'dragend',
  dropOperation: DropOperation
}

export interface DropEnterEvent extends DragDropEvent {
  type: 'dropenter'
}

export interface DropMoveEvent extends DragDropEvent {
  type: 'dropmove'
}

export interface DropActivateEvent extends DragDropEvent {
  type: 'dropactivate'
}

export interface DropExitEvent extends DragDropEvent {
  type: 'dropexit'
}

export interface TextItem {
  kind: 'text',
  types: Set<string>,
  getText(type: string): Promise<string>
}

export interface FileItem {
  kind: 'file',
  type: string,
  name: string,
  getFile(): Promise<File>,
  getText(): Promise<string>
}

export interface DirectoryItem {
  kind: 'directory',
  name: string,
  getEntries(): AsyncIterable<FileItem | DirectoryItem>
}

export type DropItem = TextItem | FileItem | DirectoryItem;

export interface DropEvent extends DragDropEvent {
  type: 'drop',
  dropOperation: DropOperation,
  items: DropItem[]
}

export type DropPosition = 'on' | 'before' | 'after';
interface RootDropTarget {
  type: 'root'
}

export interface ItemDropTarget {
  type: 'item',
  key: Key,
  dropPosition: DropPosition
}

export type DropTarget = RootDropTarget | ItemDropTarget;

interface DroppableCollectionEnterEvent extends DropEnterEvent {
  target: DropTarget
}

interface DroppableCollectionMoveEvent extends DropMoveEvent {
  target: DropTarget
}

interface DroppableCollectionActivateEvent extends DropActivateEvent {
  target: DropTarget
}

interface DroppableCollectionExitEvent extends DropExitEvent {
  target: DropTarget
}

interface DroppableCollectionDropEvent extends DropEvent {
  target: DropTarget
}

export interface DragTypes {
  has(type: string): boolean
}

export interface DroppableCollectionProps {
  /**
   * A function that returns the drop operation that will be performed when items of
   * the given types are dropped on the drop target. A list of operations that are allowed
   * by the drag source are provided.
   */
  getDropOperation?: (target: DropTarget, types: DragTypes, allowedOperations: DropOperation[]) => DropOperation,
  /** Hander that is called when a valid drag element enters the drop target. */
  onDropEnter?: (e: DroppableCollectionEnterEvent) => void,
  /** Hander that is called when a valid drag element is moved within the drop target. */
  onDropMove?: (e: DroppableCollectionMoveEvent) => void,
  /** Hander that is called after a valid drag element is held over the drop target for set amount of time. */
  onDropActivate?: (e: DroppableCollectionActivateEvent) => void,
  /** Hander that is called when a valid drag element exits the drop target. */
  onDropExit?: (e: DroppableCollectionExitEvent) => void,
  /** Hander that is called when a valid drag element is dropped on the drop target. */
  onDrop?: (e: DroppableCollectionDropEvent) => void
}

interface DraggableCollectionStartEvent extends DragStartEvent {
  keys: Set<Key>
}

interface DraggableCollectionMoveEvent extends DragMoveEvent {
  keys: Set<Key>
}

interface DraggableCollectionEndEvent extends DragEndEvent {
  keys: Set<Key>
}

export type DragPreviewRenderer = (items: DragItem[], callback: (node: HTMLElement) => void) => void;

export interface DraggableCollectionProps {
  /** Hander that is called when a drag operation is started. */
  onDragStart?: (e: DraggableCollectionStartEvent) => void,
  /** Hander that is called when the dragged element is moved. */
  onDragMove?: (e: DraggableCollectionMoveEvent) => void,
  /** Hander that is called when the drag operation is ended, either as a result of a drop or a cancellation. */
  onDragEnd?: (e: DraggableCollectionEndEvent) => void,
  /** A function that returns the drag item types for each item in the drag. */
  getItems: (keys: Set<Key>) => DragItem[],
<<<<<<< HEAD
  /** Function that is called to render a preview to display while a drag operation is in progress. */
  renderPreview?: (selectedKeys: Set<Key>, draggedKey: Key) => JSX.Element,
  /** Function that returns the drop operations that are allowed for the dragged items. If not provided, all drop operations are allowed. */
=======
  preview?: RefObject<DragPreviewRenderer>,
>>>>>>> 3ac426e4
  getAllowedDropOperations?: () => DropOperation[]
}<|MERGE_RESOLUTION|>--- conflicted
+++ resolved
@@ -160,12 +160,8 @@
   onDragEnd?: (e: DraggableCollectionEndEvent) => void,
   /** A function that returns the drag item types for each item in the drag. */
   getItems: (keys: Set<Key>) => DragItem[],
-<<<<<<< HEAD
-  /** Function that is called to render a preview to display while a drag operation is in progress. */
-  renderPreview?: (selectedKeys: Set<Key>, draggedKey: Key) => JSX.Element,
+  /** The ref of the element that will be rendered as the drag preview while dragging. */
+  preview?: RefObject<DragPreviewRenderer>,
   /** Function that returns the drop operations that are allowed for the dragged items. If not provided, all drop operations are allowed. */
-=======
-  preview?: RefObject<DragPreviewRenderer>,
->>>>>>> 3ac426e4
   getAllowedDropOperations?: () => DropOperation[]
 }