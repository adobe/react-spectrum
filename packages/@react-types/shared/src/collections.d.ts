--- conflicted
+++ resolved
@@ -69,11 +69,9 @@
 }
 
 export interface SingleSelection {
-<<<<<<< HEAD
+  /** Whether the collection allows empty selection. */
   disallowEmptySelection?: boolean,
-=======
   /** The currently selected key in the collection (controlled). */
->>>>>>> bb3b66b2
   selectedKey?: Key,
   /** The initial selected key in the collection (uncontrolled). */
   defaultSelectedKey?: Key,
@@ -85,11 +83,9 @@
 export interface MultipleSelection {
   /** The type of selection that is allowed in the collection. */
   selectionMode?: SelectionMode,
-<<<<<<< HEAD
+  /** Whether the collection allows empty selection. */
   disallowEmptySelection?: boolean,
-=======
   /** The currently selected keys in the collection (controlled). */
->>>>>>> bb3b66b2
   selectedKeys?: Iterable<Key>,
   /** The initial selected keys in the collection (uncontrolled). */
   defaultSelectedKeys?: Iterable<Key>,
