/*
 * Copyright 2020 Adobe. All rights reserved.
 * This file is licensed to you under the Apache License, Version 2.0 (the "License");
 * you may not use this file except in compliance with the License. You may obtain a copy
 * of the License at http://www.apache.org/licenses/LICENSE-2.0
 *
 * Unless required by applicable law or agreed to in writing, software distributed under
 * the License is distributed on an "AS IS" BASIS, WITHOUT WARRANTIES OR REPRESENTATIONS
 * OF ANY KIND, either express or implied. See the License for the specific language
 * governing permissions and limitations under the License.
 */

import {
  AriaAttributes,
  AriaRole,
  ClipboardEventHandler,
  CompositionEventHandler,
  CSSProperties,
  FormEventHandler,
  HTMLAttributeAnchorTarget,
  HTMLAttributeReferrerPolicy,
  DOMAttributes as ReactDOMAttributes,
  ReactEventHandler
} from 'react';

export interface AriaLabelingProps {
  /**
   * Defines a string value that labels the current element.
   */
  'aria-label'?: string,

  /**
   * Identifies the element (or elements) that labels the current element.
   */
  'aria-labelledby'?: string,

  /**
   * Identifies the element (or elements) that describes the object.
   */
  'aria-describedby'?: string,

  /**
   * Identifies the element (or elements) that provide a detailed, extended description for the object.
   */
  'aria-details'?: string
}

export interface AriaValidationProps {
  // https://www.w3.org/TR/wai-aria-1.2/#aria-errormessage
  /**
   * Identifies the element that provides an error message for the object.
   */
  'aria-errormessage'?: string
}

// A set of common DOM props that are allowed on any component
// Ensure this is synced with DOMPropNames in filterDOMProps
export interface DOMProps {
  /**
   * The element's unique identifier. See [MDN](https://developer.mozilla.org/en-US/docs/Web/HTML/Global_attributes/id).
   */
  id?: string
}

export interface FocusableDOMProps extends DOMProps {
  /**
   * Whether to exclude the element from the sequential tab order. If true,
   * the element will not be focusable via the keyboard by tabbing. This should
   * be avoided except in rare scenarios where an alternative means of accessing
   * the element or its functionality via the keyboard is available.
   */
  excludeFromTabOrder?: boolean
}


export interface TextInputDOMEvents {
  // Clipboard events
  /**
   * Handler that is called when the user copies text. See [MDN](https://developer.mozilla.org/en-US/docs/Web/API/HTMLElement/oncopy).
   */
   onCopy?: ClipboardEventHandler<HTMLInputElement>,

   /**
    * Handler that is called when the user cuts text. See [MDN](https://developer.mozilla.org/en-US/docs/Web/API/HTMLElement/oncut).
    */
   onCut?: ClipboardEventHandler<HTMLInputElement>,

   /**
    * Handler that is called when the user pastes text. See [MDN](https://developer.mozilla.org/en-US/docs/Web/API/HTMLElement/onpaste).
    */
   onPaste?: ClipboardEventHandler<HTMLInputElement>,

   // Composition events
   /**
    * Handler that is called when a text composition system starts a new text composition session. See [MDN](https://developer.mozilla.org/en-US/docs/Web/API/Element/compositionstart_event).
    */
   onCompositionStart?: CompositionEventHandler<HTMLInputElement>,

   /**
    * Handler that is called when a text composition system completes or cancels the current text composition session. See [MDN](https://developer.mozilla.org/en-US/docs/Web/API/Element/compositionend_event).
    */
   onCompositionEnd?: CompositionEventHandler<HTMLInputElement>,

   /**
    * Handler that is called when a new character is received in the current text composition session. See [MDN](https://developer.mozilla.org/en-US/docs/Web/API/Element/compositionupdate_event).
    */
   onCompositionUpdate?: CompositionEventHandler<HTMLInputElement>,

   // Selection events
   /**
    * Handler that is called when text in the input is selected. See [MDN](https://developer.mozilla.org/en-US/docs/Web/API/Element/select_event).
    */
   onSelect?: ReactEventHandler<HTMLInputElement>,

   // Input events
   /**
    * Handler that is called when the input value is about to be modified. See [MDN](https://developer.mozilla.org/en-US/docs/Web/API/HTMLElement/beforeinput_event).
    */
   onBeforeInput?: FormEventHandler<HTMLInputElement>,
   /**
    * Handler that is called when the input value is modified. See [MDN](https://developer.mozilla.org/en-US/docs/Web/API/HTMLElement/input_event).
    */
   onInput?: FormEventHandler<HTMLInputElement>
}

export interface InputDOMProps {
  /**
   * The name of the input element, used when submitting an HTML form. See [MDN](https://developer.mozilla.org/en-US/docs/Web/HTML/Element/input#htmlattrdefname).
   */
  name?: string
}

// DOM props that apply to all text inputs
// Ensure this is synced with useTextField
export interface TextInputDOMProps extends DOMProps, InputDOMProps, TextInputDOMEvents {
  /**
   * Describes the type of autocomplete functionality the input should provide if any. See [MDN](https://developer.mozilla.org/en-US/docs/Web/HTML/Element/input#htmlattrdefautocomplete).
   */
  autoComplete?: string,

  /**
   * The maximum number of characters supported by the input. See [MDN](https://developer.mozilla.org/en-US/docs/Web/HTML/Element/input#htmlattrdefmaxlength).
   */
  maxLength?: number,

  /**
   * The minimum number of characters required by the input. See [MDN](https://developer.mozilla.org/en-US/docs/Web/HTML/Element/input#htmlattrdefminlength).
   */
  minLength?: number,

  /**
   * Regex pattern that the value of the input must match to be valid. See [MDN](https://developer.mozilla.org/en-US/docs/Web/HTML/Element/input#htmlattrdefpattern).
   */
  pattern?: string,

  /**
   * Content that appears in the input when it is empty. See [MDN](https://developer.mozilla.org/en-US/docs/Web/HTML/Element/input#htmlattrdefplaceholder).
   */
  placeholder?: string,

  /**
   * The type of input to render. See [MDN](https://developer.mozilla.org/en-US/docs/Web/HTML/Element/input#htmlattrdeftype).
   */
  type?: 'text' | 'search' | 'url' | 'tel' | 'email' | 'password' | (string & {}),

  /**
   * Hints at the type of data that might be entered by the user while editing the element or its contents. See [MDN](https://html.spec.whatwg.org/multipage/interaction.html#input-modalities:-the-inputmode-attribute).
   */
  inputMode?: 'none' | 'text' | 'tel' | 'url' | 'email' | 'numeric' | 'decimal' | 'search'
}

/**
 * This type allows configuring link props with router options and type-safe URLs via TS module augmentation.
 * By default, this is an empty type. Extend with `href` and `routerOptions` properties to configure your router.
 */
export interface RouterConfig {}

export type Href = RouterConfig extends {href: infer H} ? H : string;
export type RouterOptions = RouterConfig extends {routerOptions: infer O} ? O : never;

// Make sure to update filterDOMProps.ts when updating this.
export interface LinkDOMProps {
  /** A URL to link to. See [MDN](https://developer.mozilla.org/en-US/docs/Web/HTML/Element/a#href). */
<<<<<<< HEAD
  href?: Href,
=======
  href?: string,
  /** Hints at the human language of the linked URL. See[MDN](https://developer.mozilla.org/en-US/docs/Web/HTML/Element/a#hreflang). */
  hrefLang?: string,
>>>>>>> 1293adf0
  /** The target window for the link. See [MDN](https://developer.mozilla.org/en-US/docs/Web/HTML/Element/a#target). */
  target?: HTMLAttributeAnchorTarget,
  /** The relationship between the linked resource and the current page. See [MDN](https://developer.mozilla.org/en-US/docs/Web/HTML/Attributes/rel). */
  rel?: string,
  /** Causes the browser to download the linked URL. A string may be provided to suggest a file name. See [MDN](https://developer.mozilla.org/en-US/docs/Web/HTML/Element/a#download). */
  download?: boolean | string,
  /** A space-separated list of URLs to ping when the link is followed. See [MDN](https://developer.mozilla.org/en-US/docs/Web/HTML/Element/a#ping). */
  ping?: string,
  /** How much of the referrer to send when following the link. See [MDN](https://developer.mozilla.org/en-US/docs/Web/HTML/Element/a#referrerpolicy). */
  referrerPolicy?: HTMLAttributeReferrerPolicy,
  /** Options for the configured client side router. */
  routerOptions?: RouterOptions
}

/** Any focusable element, including both HTML and SVG elements. */
export interface FocusableElement extends Element, HTMLOrSVGElement {}

/** All DOM attributes supported across both HTML and SVG elements. */
export interface DOMAttributes<T = FocusableElement> extends AriaAttributes, ReactDOMAttributes<T> {
  id?: string | undefined,
  role?: AriaRole | undefined,
  tabIndex?: number | undefined,
  style?: CSSProperties | undefined,
  className?: string | undefined
}

export interface GroupDOMAttributes extends Omit<DOMAttributes<HTMLElement>, 'role'> {
  role?: 'group' | 'region' | 'presentation'
}<|MERGE_RESOLUTION|>--- conflicted
+++ resolved
@@ -181,13 +181,9 @@
 // Make sure to update filterDOMProps.ts when updating this.
 export interface LinkDOMProps {
   /** A URL to link to. See [MDN](https://developer.mozilla.org/en-US/docs/Web/HTML/Element/a#href). */
-<<<<<<< HEAD
   href?: Href,
-=======
-  href?: string,
   /** Hints at the human language of the linked URL. See[MDN](https://developer.mozilla.org/en-US/docs/Web/HTML/Element/a#hreflang). */
   hrefLang?: string,
->>>>>>> 1293adf0
   /** The target window for the link. See [MDN](https://developer.mozilla.org/en-US/docs/Web/HTML/Element/a#target). */
   target?: HTMLAttributeAnchorTarget,
   /** The relationship between the linked resource and the current page. See [MDN](https://developer.mozilla.org/en-US/docs/Web/HTML/Attributes/rel). */
