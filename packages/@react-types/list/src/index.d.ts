/*
 * Copyright 2022 Adobe. All rights reserved.
 * This file is licensed to you under the Apache License, Version 2.0 (the "License");
 * you may not use this file except in compliance with the License. You may obtain a copy
 * of the License at http://www.apache.org/licenses/LICENSE-2.0
 *
 * Unless required by applicable law or agreed to in writing, software distributed under
 * the License is distributed on an "AS IS" BASIS, WITHOUT WARRANTIES OR REPRESENTATIONS
 * OF ANY KIND, either express or implied. See the License for the specific language
 * governing permissions and limitations under the License.
 */

import {
  AriaLabelingProps,
  AsyncLoadable,
  CollectionBase,
  DisabledBehavior,
  DOMProps,
  LoadingState,
  MultipleSelection,
  SpectrumSelectionProps,
  StyleProps
} from '@react-types/shared';
<<<<<<< HEAD
import type {DragHooks, DropHooks} from '@react-spectrum/dnd';
=======
import {DragHooks, DropHooks} from '@react-spectrum/dnd';
import {Key} from 'react';
>>>>>>> 49026315

export interface GridListProps<T> extends CollectionBase<T>, MultipleSelection {
  /**
   * Handler that is called when a user performs an action on an item. The exact user event depends on
   * the collection's `selectionBehavior` prop and the interaction modality.
   */
  onAction?: (key: Key) => void,
  /** Whether `disabledKeys` applies to all interactions, or only selection. */
  disabledBehavior?: DisabledBehavior
}

export interface AriaGridListProps<T> extends GridListProps<T>, DOMProps, AriaLabelingProps {}

export interface SpectrumListViewProps<T> extends AriaGridListProps<T>, StyleProps, SpectrumSelectionProps, Omit<AsyncLoadable, 'isLoading'> {
  /**
   * Sets the amount of vertical padding within each cell.
   * @default 'regular'
   */
  density?: 'compact' | 'regular' | 'spacious',
  /** Whether the ListView should be displayed with a quiet style. */
  isQuiet?: boolean,
  /** The current loading state of the ListView. Determines whether or not the progress circle should be shown. */
  loadingState?: LoadingState,
  /**
   * Sets the text behavior for the row contents.
   * @default 'truncate'
   */
  overflowMode?: 'truncate' | 'wrap',
  /** Sets what the ListView should render when there is no content to display. */
  renderEmptyState?: () => JSX.Element,
  /**
   * Handler that is called when a user performs an action on an item. The exact user event depends on
   * the collection's `selectionStyle` prop and the interaction modality.
   */
  onAction?: (key: Key) => void,
  /**
   * The drag and drop hooks returned by `useDnDHooks` used to enable drag and drop behavior for the ListView.
   * @private
   */
  dndHooks?: DragHooks & DropHooks
}<|MERGE_RESOLUTION|>--- conflicted
+++ resolved
@@ -21,12 +21,8 @@
   SpectrumSelectionProps,
   StyleProps
 } from '@react-types/shared';
-<<<<<<< HEAD
-import type {DragHooks, DropHooks} from '@react-spectrum/dnd';
-=======
 import {DragHooks, DropHooks} from '@react-spectrum/dnd';
 import {Key} from 'react';
->>>>>>> 49026315
 
 export interface GridListProps<T> extends CollectionBase<T>, MultipleSelection {
   /**
