--- conflicted
+++ resolved
@@ -9,13 +9,8 @@
     "url": "https://github.com/adobe/react-spectrum"
   },
   "dependencies": {
-<<<<<<< HEAD
     "@react-aria/gridlist": "workspace:^",
     "@react-spectrum/list": "workspace:^"
-=======
-    "@react-aria/gridlist": "^3.8.0",
-    "@react-spectrum/list": "^3.7.9"
->>>>>>> c81c9463
   },
   "peerDependencies": {
     "@react-spectrum/provider": "^3.0.0",
