--- conflicted
+++ resolved
@@ -9,13 +9,8 @@
     "url": "https://github.com/adobe/react-spectrum"
   },
   "dependencies": {
-<<<<<<< HEAD
     "@react-aria/gridlist": "workspace:^",
     "@react-spectrum/list": "workspace:^"
-=======
-    "@react-aria/gridlist": "^3.8.1",
-    "@react-spectrum/list": "^3.7.10"
->>>>>>> 1cacbf1d
   },
   "peerDependencies": {
     "@react-spectrum/provider": "^3.0.0",
