{
  "name": "@react-types/list",
  "version": "3.1.3",
  "description": "Spectrum UI components in React",
  "license": "Apache-2.0",
  "types": "src/index.d.ts",
  "repository": {
    "type": "git",
    "url": "https://github.com/adobe/react-spectrum"
  },
  "dependencies": {
    "@react-aria/gridlist": "^3.1.2",
<<<<<<< HEAD
    "@react-spectrum/list": "^3.2.1",
    "@react-stately/list": "^3.6.1"
=======
    "@react-spectrum/list": "^3.2.2"
>>>>>>> 79f62e8f
  },
  "peerDependencies": {
    "react": "^16.8.0 || ^17.0.0-rc.1 || ^18.0.0"
  },
  "publishConfig": {
    "access": "public"
  }
}<|MERGE_RESOLUTION|>--- conflicted
+++ resolved
@@ -10,12 +10,8 @@
   },
   "dependencies": {
     "@react-aria/gridlist": "^3.1.2",
-<<<<<<< HEAD
-    "@react-spectrum/list": "^3.2.1",
+    "@react-spectrum/list": "^3.2.2",
     "@react-stately/list": "^3.6.1"
-=======
-    "@react-spectrum/list": "^3.2.2"
->>>>>>> 79f62e8f
   },
   "peerDependencies": {
     "react": "^16.8.0 || ^17.0.0-rc.1 || ^18.0.0"
