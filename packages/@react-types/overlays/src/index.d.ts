--- conflicted
+++ resolved
@@ -58,16 +58,12 @@
   arrowProps?: HTMLAttributes<HTMLElement>,
   hideArrow?: boolean,
   isOpen?: boolean,
-<<<<<<< HEAD
   onClose?: () => void,
   shouldCloseOnBlur?: boolean
-=======
-  onClose?: () => void
 }
 
 export interface TrayProps extends DOMProps, StyleProps {
   children: ReactElement,
   isOpen?: boolean,
   onClose?: () => void
->>>>>>> 3a5e6297
 }