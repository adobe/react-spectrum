--- conflicted
+++ resolved
@@ -8,12 +8,7 @@
     "url": "https://github.com/adobe/react-spectrum"
   },
   "dependencies": {
-<<<<<<< HEAD
-    "@react-types/shared": "^3.0.0-alpha.1"
-=======
-    "@react-aria/interactions": "^3.0.0-alpha.2",
     "@react-types/shared": "^3.0.0-alpha.2"
->>>>>>> a2907587
   },
   "peerDependencies": {
     "react": "^16.8.0"
