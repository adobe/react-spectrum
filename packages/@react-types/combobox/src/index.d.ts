--- conflicted
+++ resolved
@@ -14,11 +14,7 @@
 
 export type MenuTriggerAction = 'focus' | 'input' | 'manual';
 
-<<<<<<< HEAD
-export interface ComboBoxProps<T> extends CollectionBase<T>, Omit<SingleSelection, 'disallowEmptySelection'>, InputBase, TextInputBase, DOMProps, Validation, FocusableProps, LabelableProps, HelpTextProps {
-=======
-export interface ComboBoxProps<T> extends CollectionBase<T>, SingleSelection, InputBase, TextInputBase, Validation, FocusableProps, LabelableProps, HelpTextProps {
->>>>>>> e9562b2e
+export interface ComboBoxProps<T> extends CollectionBase<T>, Omit<SingleSelection, 'disallowEmptySelection'>, InputBase, TextInputBase, Validation, FocusableProps, LabelableProps, HelpTextProps {
   /** The list of ComboBox items (uncontrolled). */
   defaultItems?: Iterable<T>,
   /** The list of ComboBox items (controlled). */
