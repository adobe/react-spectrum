/*
 * Copyright 2020 Adobe. All rights reserved.
 * This file is licensed to you under the Apache License, Version 2.0 (the "License");
 * you may not use this file except in compliance with the License. You may obtain a copy
 * of the License at http://www.apache.org/licenses/LICENSE-2.0
 *
 * Unless required by applicable law or agreed to in writing, software distributed under
 * the License is distributed on an "AS IS" BASIS, WITHOUT WARRANTIES OR REPRESENTATIONS
 * OF ANY KIND, either express or implied. See the License for the specific language
 * governing permissions and limitations under the License.
 */

import {AriaLabelingProps, DOMProps, SpectrumLabelableProps, StyleProps, ValidationState} from '@react-types/shared';
import {FormEventHandler, ReactElement} from 'react';

export interface SpectrumFormProps extends DOMProps, AriaLabelingProps, StyleProps, SpectrumLabelableProps {
  /** The contents of the Form. */
  children: ReactElement<SpectrumLabelableProps> | ReactElement<SpectrumLabelableProps>[],
  /** Whether the Form elements are displayed with their quiet style. */
  isQuiet?: boolean,
  /** Whether the Form elements are rendered with their emphasized style. */
  isEmphasized?: boolean,
  /** Whether the Form elements are disabled. */
  isDisabled?: boolean,
  /** Whether user input is required on each of the Form elements before Form submission. */
  isRequired?: boolean,
  /** Whether the Form elements can be selected but not changed by the user. */
  isReadOnly?: boolean,
  /**
   * Whether the Form elements should display their "valid" or "invalid" visual styling.
<<<<<<< HEAD
   * @default "valid"
=======
   * @default 'valid'
>>>>>>> eac35ca0
   */
  validationState?: ValidationState,
  /**
   * Sets or retrieves the URL to which the form content is sent for processing.
   */
  action?: string,
  /**
   * Specifies whether autocomplete is applied to an editable text field.
   */
  autoComplete?: 'on' | 'off',
  /**
   * Sets or retrieves the encoding type for the form.
   */
  encType?: 'application/x-www-form-urlencoded' | 'multipart/form-data' | 'text/plain' | string,
  /**
   * Sets or retrieves how to send the form data to the server.
   */
  method?: 'get' | 'post' | string,
  /**
   * Sets or retrieves the window or frame at which to target content.
   */
  target?: '_blank' | '_self' | '_parent' | '_top',
  /**
   * Fired on form submission.
   */
  onSubmit?: FormEventHandler,
  /**
   * Fired on form reset.
   */
  onReset?: FormEventHandler
}<|MERGE_RESOLUTION|>--- conflicted
+++ resolved
@@ -28,11 +28,7 @@
   isReadOnly?: boolean,
   /**
    * Whether the Form elements should display their "valid" or "invalid" visual styling.
-<<<<<<< HEAD
-   * @default "valid"
-=======
    * @default 'valid'
->>>>>>> eac35ca0
    */
   validationState?: ValidationState,
   /**
