{
  "name": "@spectrum-icons/ui",
  "version": "3.6.7",
  "description": "Spectrum UI components in React",
  "license": "Apache-2.0",
  "repository": {
    "type": "git",
    "url": "https://github.com/adobe/react-spectrum"
  },
  "exports": {
    "./*": {
      "types": "./*.d.ts",
      "import": "./*.module.mjs",
      "require": "./*.js"
    }
  },
  "scripts": {
    "build-cjs": "cross-env BUILD_ENV=production babel --root-mode upward src -d . --extensions '.ts,.tsx'",
    "build-esm": "cross-env BUILD_ENV=production babel src -d . --extensions '.ts,.tsx' --out-file-extension '.module.mjs' --config-file '../../../babel-esm.config.json'",
    "generate-types": "tsc --project ./tsconfig.types.json",
    "build-icons": "yarn build-cjs && yarn build-esm",
    "make-icons": "babel-node --extensions '.cjs,.js' --presets @babel/env ./scripts/generateIcons.cjs -i '[]' && yarn generate-types"
  },
  "dependencies": {
    "@adobe/react-spectrum-ui": "1.2.0",
<<<<<<< HEAD
    "@react-spectrum/icon": "workspace:^",
=======
    "@react-spectrum/icon": "^3.7.13",
>>>>>>> 1cacbf1d
    "@swc/helpers": "^0.5.0"
  },
  "devDependencies": {
    "@spectrum-icons/build-tools": "workspace:^"
  },
  "peerDependencies": {
    "@react-spectrum/provider": "^3.0.0",
    "react": "^16.8.0 || ^17.0.0-rc.1 || ^18.0.0"
  },
  "publishConfig": {
    "access": "public"
  }
}<|MERGE_RESOLUTION|>--- conflicted
+++ resolved
@@ -23,11 +23,7 @@
   },
   "dependencies": {
     "@adobe/react-spectrum-ui": "1.2.0",
-<<<<<<< HEAD
     "@react-spectrum/icon": "workspace:^",
-=======
-    "@react-spectrum/icon": "^3.7.13",
->>>>>>> 1cacbf1d
     "@swc/helpers": "^0.5.0"
   },
   "devDependencies": {
