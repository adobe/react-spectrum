{
  "name": "@spectrum-icons/color",
  "version": "3.5.12",
  "description": "Spectrum UI components in React",
  "license": "Apache-2.0",
  "repository": {
    "type": "git",
    "url": "https://github.com/adobe/react-spectrum"
  },
  "exports": {
    "./*": {
      "types": "./*.d.ts",
      "import": "./*.module.mjs",
      "require": "./*.js"
    }
  },
  "scripts": {
    "build-cjs": "cross-env BUILD_ENV=production babel --root-mode upward src -d . --extensions '.ts,.tsx'",
    "build-esm": "cross-env BUILD_ENV=production babel src -d . --extensions '.ts,.tsx' --out-file-extension '.module.mjs' --config-file '../../../babel-esm.config.json'",
    "generate-types": "tsc --project ./tsconfig.types.json",
    "build-icons": "yarn build-cjs && yarn build-esm",
    "make-icons": "babel-node --extensions '.cjs,.js' --presets @babel/env ./scripts/generateIcons.cjs -i '[]' && yarn generate-types"
  },
  "dependencies": {
    "@adobe/react-spectrum-workflow-color": "1.1.0",
<<<<<<< HEAD
    "@react-spectrum/icon": "workspace:^",
=======
    "@react-spectrum/icon": "^3.7.12",
>>>>>>> c81c9463
    "@swc/helpers": "^0.5.0"
  },
  "devDependencies": {
    "@spectrum-icons/build-tools": "workspace:^"
  },
  "peerDependencies": {
    "@react-spectrum/provider": "^3.0.0",
    "react": "^16.8.0 || ^17.0.0-rc.1 || ^18.0.0"
  },
  "publishConfig": {
    "access": "public"
  }
}<|MERGE_RESOLUTION|>--- conflicted
+++ resolved
@@ -23,11 +23,7 @@
   },
   "dependencies": {
     "@adobe/react-spectrum-workflow-color": "1.1.0",
-<<<<<<< HEAD
     "@react-spectrum/icon": "workspace:^",
-=======
-    "@react-spectrum/icon": "^3.7.12",
->>>>>>> c81c9463
     "@swc/helpers": "^0.5.0"
   },
   "devDependencies": {
