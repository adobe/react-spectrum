--- conflicted
+++ resolved
@@ -18,22 +18,14 @@
   },
   "dependencies": {
     "@babel/runtime": "^7.6.2",
-<<<<<<< HEAD
-    "@react-aria/interactions": "^3.0.0-rc.2",
-    "@react-aria/selection": "^3.0.0-alpha.1",
-    "@react-aria/utils": "^3.0.0-rc.2",
-    "@react-stately/collections": "^3.0.0-alpha.1",
-    "@react-stately/list": "^3.0.0-alpha.1",
-    "@react-types/listbox": "^3.0.0-alpha.1"
-=======
     "@react-aria/interactions": "^3.0.1",
     "@react-aria/label": "^3.0.1",
     "@react-aria/selection": "^3.0.1",
     "@react-aria/utils": "^3.0.1",
+    "@react-stately/collections": "^3.0.1",
     "@react-stately/list": "^3.0.1",
     "@react-types/listbox": "^3.0.1",
     "@react-types/shared": "^3.0.1"
->>>>>>> 2148f900
   },
   "peerDependencies": {
     "react": "^16.8.0"
