{
  "name": "@react-aria/listbox",
  "version": "3.2.2",
  "description": "Spectrum UI components in React",
  "license": "Apache-2.0",
  "main": "dist/main.js",
  "module": "dist/module.js",
  "types": "dist/types.d.ts",
  "source": "src/index.ts",
  "files": [
    "dist",
    "src"
  ],
  "sideEffects": false,
  "repository": {
    "type": "git",
    "url": "https://github.com/adobe/react-spectrum"
  },
  "dependencies": {
    "@babel/runtime": "^7.6.2",
    "@react-aria/interactions": "^3.3.0",
    "@react-aria/label": "^3.1.1",
<<<<<<< HEAD
    "@react-aria/selection": "^3.2.1",
    "@react-aria/utils": "^3.3.0",
    "@react-stately/collections": "^3.2.1",
=======
    "@react-aria/selection": "^3.3.0",
    "@react-aria/utils": "^3.4.0",
>>>>>>> f6772948
    "@react-stately/list": "^3.2.1",
    "@react-types/listbox": "^3.1.1",
    "@react-types/shared": "^3.3.0"
  },
  "peerDependencies": {
    "react": "^16.8.0 || ^17.0.0-rc.1"
  },
  "publishConfig": {
    "access": "public"
  }
}<|MERGE_RESOLUTION|>--- conflicted
+++ resolved
@@ -20,14 +20,9 @@
     "@babel/runtime": "^7.6.2",
     "@react-aria/interactions": "^3.3.0",
     "@react-aria/label": "^3.1.1",
-<<<<<<< HEAD
-    "@react-aria/selection": "^3.2.1",
-    "@react-aria/utils": "^3.3.0",
-    "@react-stately/collections": "^3.2.1",
-=======
     "@react-aria/selection": "^3.3.0",
     "@react-aria/utils": "^3.4.0",
->>>>>>> f6772948
+    "@react-stately/collections": "^3.2.1",
     "@react-stately/list": "^3.2.1",
     "@react-types/listbox": "^3.1.1",
     "@react-types/shared": "^3.3.0"
