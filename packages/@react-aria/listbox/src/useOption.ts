/*
 * Copyright 2020 Adobe. All rights reserved.
 * This file is licensed to you under the Apache License, Version 2.0 (the "License");
 * you may not use this file except in compliance with the License. You may obtain a copy
 * of the License at http://www.apache.org/licenses/LICENSE-2.0
 *
 * Unless required by applicable law or agreed to in writing, software distributed under
 * the License is distributed on an "AS IS" BASIS, WITHOUT WARRANTIES OR REPRESENTATIONS
 * OF ANY KIND, either express or implied. See the License for the specific language
 * governing permissions and limitations under the License.
 */

<<<<<<< HEAD
import {getItemId} from './utils';
import {HTMLAttributes, RefObject} from 'react';
import {ListState} from '@react-stately/list';
import {Node} from '@react-stately/collections';
import {useHover, usePress} from '@react-aria/interactions';
=======
import {HTMLAttributes, Key, RefObject} from 'react';
import {isFocusVisible, useHover, usePress} from '@react-aria/interactions';
import {ListState} from '@react-stately/list';
import {mergeProps, useSlotId} from '@react-aria/utils';
>>>>>>> 2148f900
import {useSelectableItem} from '@react-aria/selection';

interface OptionAria {
  /** Props for the option element. */
  optionProps: HTMLAttributes<HTMLElement>,

  /** Props for the main text element inside the option. */
  labelProps: HTMLAttributes<HTMLElement>,

  /** Props for the description text element inside the option, if any. */
  descriptionProps: HTMLAttributes<HTMLElement>
}

<<<<<<< HEAD
interface OptionProps<T> {
=======
interface AriaOptionProps {
>>>>>>> 2148f900
  /** Whether the option is disabled. */
  isDisabled?: boolean,

  /** Whether the option is selected. */
  isSelected?: boolean,

  /** A screen reader only label for the option. */
  'aria-label'?: string,

  /** The item node. */
  item?: Node<T>,

  /** Whether selection should occur on press up instead of press down. */
  shouldSelectOnPressUp?: boolean,

  /** Whether the option should be focused when the user hovers over it. */
  shouldFocusOnHover?: boolean,

  /** Whether the option is contained in a virtual scrolling listbox. */
  isVirtualized?: boolean,
  shouldUseVirtualFocus?: boolean
}

const isSafariMacOS =
  typeof window !== 'undefined' && window.navigator != null
    ? /^Mac/.test(window.navigator.platform) &&
      /Safari/.test(window.navigator.userAgent) &&
      !/Chrome/.test(window.navigator.userAgent)
    : false;

/**
 * Provides the behavior and accessibility implementation for an option in a listbox.
 * See `useListBox` for more details about listboxes.
 * @param props - props for the option
 * @param state - state for the listbox, as returned by `useListState`
 */
<<<<<<< HEAD
export function useOption<T>(props: OptionProps<T>, state: ListState<T>): OptionAria {
  let {
    isSelected,
    isDisabled,
    item,
    ref,
=======
export function useOption<T>(props: AriaOptionProps, state: ListState<T>, ref: RefObject<HTMLElement>): OptionAria {
  let {
    isSelected,
    isDisabled,
    key,
>>>>>>> 2148f900
    shouldSelectOnPressUp,
    shouldFocusOnHover,
    isVirtualized,
    shouldUseVirtualFocus
  } = props;

  let labelId = useSlotId();
  let descriptionId = useSlotId();

  let optionProps = {
    role: 'option',
    'aria-disabled': isDisabled,
    'aria-selected': isSelected
  };

  // Safari with VoiceOver on macOS misreads options with aria-labelledby or aria-label as simply "text".
  // We should not map slots to the label and description on Safari and instead just have VoiceOver read the textContent. 
  // https://bugs.webkit.org/show_bug.cgi?id=209279
  if (!isSafariMacOS) {
    optionProps['aria-label'] = props['aria-label'];
    optionProps['aria-labelledby'] = labelId;
    optionProps['aria-describedby'] = descriptionId;
  }

  if (isVirtualized) {
<<<<<<< HEAD
    optionProps['aria-posinset'] = item.index;
=======
    optionProps['aria-posinset'] = state.collection.getItem(key).index + 1;
>>>>>>> 2148f900
    optionProps['aria-setsize'] = state.collection.size;
  }

  let {itemProps} = useSelectableItem({
    selectionManager: state.selectionManager,
<<<<<<< HEAD
    itemKey: item.key,
    itemRef: ref,
=======
    key,
    ref,
>>>>>>> 2148f900
    shouldSelectOnPressUp,
    isVirtualized,
    shouldUseVirtualFocus
  });

  let {pressProps} = usePress({...itemProps, isDisabled});

  let {hoverProps} = useHover({
    isDisabled: isDisabled || !shouldFocusOnHover,
<<<<<<< HEAD
    onHover() {
      state.selectionManager.setFocused(true);
      state.selectionManager.setFocusedKey(item.key);
=======
    onHoverStart() {
      if (!isFocusVisible()) {
        state.selectionManager.setFocused(true);
        state.selectionManager.setFocusedKey(key);
      }
>>>>>>> 2148f900
    }
  });

  return {
    optionProps: {
      ...optionProps,
<<<<<<< HEAD
      ...pressProps,
      ...hoverProps,
      id: getItemId(state, item.key)
=======
      ...mergeProps(pressProps, hoverProps)
>>>>>>> 2148f900
    },
    labelProps: {
      id: labelId
    },
    descriptionProps: {
      id: descriptionId
    }
  };
}<|MERGE_RESOLUTION|>--- conflicted
+++ resolved
@@ -10,18 +10,12 @@
  * governing permissions and limitations under the License.
  */
 
-<<<<<<< HEAD
 import {getItemId} from './utils';
 import {HTMLAttributes, RefObject} from 'react';
-import {ListState} from '@react-stately/list';
-import {Node} from '@react-stately/collections';
-import {useHover, usePress} from '@react-aria/interactions';
-=======
-import {HTMLAttributes, Key, RefObject} from 'react';
 import {isFocusVisible, useHover, usePress} from '@react-aria/interactions';
 import {ListState} from '@react-stately/list';
 import {mergeProps, useSlotId} from '@react-aria/utils';
->>>>>>> 2148f900
+import {Node} from '@react-stately/collections';
 import {useSelectableItem} from '@react-aria/selection';
 
 interface OptionAria {
@@ -35,11 +29,7 @@
   descriptionProps: HTMLAttributes<HTMLElement>
 }
 
-<<<<<<< HEAD
-interface OptionProps<T> {
-=======
-interface AriaOptionProps {
->>>>>>> 2148f900
+interface AriaOptionProps<T> {
   /** Whether the option is disabled. */
   isDisabled?: boolean,
 
@@ -60,6 +50,8 @@
 
   /** Whether the option is contained in a virtual scrolling listbox. */
   isVirtualized?: boolean,
+
+  /** Whether the option should use virtual focus instead of being focused directly. */
   shouldUseVirtualFocus?: boolean
 }
 
@@ -76,20 +68,11 @@
  * @param props - props for the option
  * @param state - state for the listbox, as returned by `useListState`
  */
-<<<<<<< HEAD
-export function useOption<T>(props: OptionProps<T>, state: ListState<T>): OptionAria {
+export function useOption<T>(props: AriaOptionProps<T>, state: ListState<T>, ref: RefObject<HTMLElement>): OptionAria {
   let {
     isSelected,
     isDisabled,
     item,
-    ref,
-=======
-export function useOption<T>(props: AriaOptionProps, state: ListState<T>, ref: RefObject<HTMLElement>): OptionAria {
-  let {
-    isSelected,
-    isDisabled,
-    key,
->>>>>>> 2148f900
     shouldSelectOnPressUp,
     shouldFocusOnHover,
     isVirtualized,
@@ -106,7 +89,7 @@
   };
 
   // Safari with VoiceOver on macOS misreads options with aria-labelledby or aria-label as simply "text".
-  // We should not map slots to the label and description on Safari and instead just have VoiceOver read the textContent. 
+  // We should not map slots to the label and description on Safari and instead just have VoiceOver read the textContent.
   // https://bugs.webkit.org/show_bug.cgi?id=209279
   if (!isSafariMacOS) {
     optionProps['aria-label'] = props['aria-label'];
@@ -115,23 +98,14 @@
   }
 
   if (isVirtualized) {
-<<<<<<< HEAD
-    optionProps['aria-posinset'] = item.index;
-=======
-    optionProps['aria-posinset'] = state.collection.getItem(key).index + 1;
->>>>>>> 2148f900
+    optionProps['aria-posinset'] = item.index + 1;
     optionProps['aria-setsize'] = state.collection.size;
   }
 
   let {itemProps} = useSelectableItem({
     selectionManager: state.selectionManager,
-<<<<<<< HEAD
-    itemKey: item.key,
-    itemRef: ref,
-=======
-    key,
+    key: item.key,
     ref,
->>>>>>> 2148f900
     shouldSelectOnPressUp,
     isVirtualized,
     shouldUseVirtualFocus
@@ -141,30 +115,19 @@
 
   let {hoverProps} = useHover({
     isDisabled: isDisabled || !shouldFocusOnHover,
-<<<<<<< HEAD
-    onHover() {
-      state.selectionManager.setFocused(true);
-      state.selectionManager.setFocusedKey(item.key);
-=======
     onHoverStart() {
       if (!isFocusVisible()) {
         state.selectionManager.setFocused(true);
-        state.selectionManager.setFocusedKey(key);
+        state.selectionManager.setFocusedKey(item.key);
       }
->>>>>>> 2148f900
     }
   });
 
   return {
     optionProps: {
       ...optionProps,
-<<<<<<< HEAD
-      ...pressProps,
-      ...hoverProps,
+      ...mergeProps(pressProps, hoverProps),
       id: getItemId(state, item.key)
-=======
-      ...mergeProps(pressProps, hoverProps)
->>>>>>> 2148f900
     },
     labelProps: {
       id: labelId
