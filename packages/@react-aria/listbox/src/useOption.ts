/*
 * Copyright 2020 Adobe. All rights reserved.
 * This file is licensed to you under the Apache License, Version 2.0 (the "License");
 * you may not use this file except in compliance with the License. You may obtain a copy
 * of the License at http://www.apache.org/licenses/LICENSE-2.0
 *
 * Unless required by applicable law or agreed to in writing, software distributed under
 * the License is distributed on an "AS IS" BASIS, WITHOUT WARRANTIES OR REPRESENTATIONS
 * OF ANY KIND, either express or implied. See the License for the specific language
 * governing permissions and limitations under the License.
 */

import {DOMAttributes, FocusableElement} from '@react-types/shared';
import {getItemCount} from '@react-stately/collections';
import {getItemId, listData} from './utils';
import {isFocusVisible, useHover} from '@react-aria/interactions';
import {isMac, isWebKit, mergeProps, useSlotId} from '@react-aria/utils';
import {Key, RefObject} from 'react';
import {ListState} from '@react-stately/list';
import {SelectableItemStates, useSelectableItem} from '@react-aria/selection';

export interface OptionAria extends SelectableItemStates {
  /** Props for the option element. */
  optionProps: DOMAttributes,

  /** Props for the main text element inside the option. */
  labelProps: DOMAttributes,

  /** Props for the description text element inside the option, if any. */
  descriptionProps: DOMAttributes,

  /** Whether the option is currently focused. */
  isFocused: boolean,

  /** Whether the option is keyboard focused. */
  isFocusVisible: boolean
}

export interface AriaOptionProps {
  /**
   * Whether the option is disabled.
   * @deprecated
   */
  isDisabled?: boolean,

  /**
   * Whether the option is selected.
   * @deprecated
   */
  isSelected?: boolean,

  /** A screen reader only label for the option. */
  'aria-label'?: string,

  /** The unique key for the option. */
  key: Key,

  /**
   * Whether selection should occur on press up instead of press down.
   * @deprecated
   */
  shouldSelectOnPressUp?: boolean,

  /**
   * Whether the option should be focused when the user hovers over it.
   * @deprecated
   */
  shouldFocusOnHover?: boolean,

  /**
   * Whether the option is contained in a virtual scrolling listbox.
   * @deprecated
   */
  isVirtualized?: boolean,

  /**
   * Whether the option should use virtual focus instead of being focused directly.
   * @deprecated
   */
  shouldUseVirtualFocus?: boolean
}

/**
 * Provides the behavior and accessibility implementation for an option in a listbox.
 * See `useListBox` for more details about listboxes.
 * @param props - Props for the option.
 * @param state - State for the listbox, as returned by `useListState`.
 */
export function useOption<T>(props: AriaOptionProps, state: ListState<T>, ref: RefObject<FocusableElement>): OptionAria {
  let {
    key
  } = props;

  let data = listData.get(state);

  let isDisabled = props.isDisabled ?? state.disabledKeys.has(key);
  let isSelected = props.isSelected ?? state.selectionManager.isSelected(key);
<<<<<<< HEAD
  let isFocused = state.selectionManager.focusedKey === key;
  let shouldSelectOnPressUp = props.shouldSelectOnPressUp ?? data?.shouldSelectOnPressUp;
  let shouldFocusOnHover = props.shouldFocusOnHover ?? data?.shouldFocusOnHover;
  let shouldUseVirtualFocus = props.shouldUseVirtualFocus ?? data?.shouldUseVirtualFocus;
  let isVirtualized = props.isVirtualized ?? data?.isVirtualized;
=======
  let shouldSelectOnPressUp = props.shouldSelectOnPressUp ?? data.shouldSelectOnPressUp;
  let shouldFocusOnHover = props.shouldFocusOnHover ?? data.shouldFocusOnHover;
  let shouldUseVirtualFocus = props.shouldUseVirtualFocus ?? data.shouldUseVirtualFocus;
  let isVirtualized = props.isVirtualized ?? data.isVirtualized;
>>>>>>> 52ce1393

  let labelId = useSlotId();
  let descriptionId = useSlotId();

  let optionProps = {
    role: 'option',
    'aria-disabled': isDisabled || undefined,
    'aria-selected': state.selectionManager.selectionMode !== 'none' ? isSelected : undefined
  };

  // Safari with VoiceOver on macOS misreads options with aria-labelledby or aria-label as simply "text".
  // We should not map slots to the label and description on Safari and instead just have VoiceOver read the textContent.
  // https://bugs.webkit.org/show_bug.cgi?id=209279
  if (!(isMac() && isWebKit())) {
    optionProps['aria-label'] = props['aria-label'];
    optionProps['aria-labelledby'] = labelId;
    optionProps['aria-describedby'] = descriptionId;
  }

  if (isVirtualized) {
    let index = Number(state.collection.getItem(key).index);
    optionProps['aria-posinset'] = Number.isNaN(index) ? undefined : index + 1;
    optionProps['aria-setsize'] = getItemCount(state.collection);
  }

  let {itemProps, isPressed, isFocused, hasAction, allowsSelection} = useSelectableItem({
    selectionManager: state.selectionManager,
    key,
    ref,
    shouldSelectOnPressUp,
    allowsDifferentPressOrigin: shouldSelectOnPressUp && shouldFocusOnHover,
    isVirtualized,
    shouldUseVirtualFocus,
    isDisabled,
    onAction: data?.onAction ? () => data?.onAction?.(key) : undefined
  });

  let {hoverProps} = useHover({
    isDisabled: isDisabled || !shouldFocusOnHover,
    onHoverStart() {
      if (!isFocusVisible()) {
        state.selectionManager.setFocused(true);
        state.selectionManager.setFocusedKey(key);
      }
    }
  });

  return {
    optionProps: {
      ...optionProps,
      ...mergeProps(itemProps, hoverProps),
      id: getItemId(state, key)
    },
    labelProps: {
      id: labelId
    },
    descriptionProps: {
      id: descriptionId
    },
    isFocused,
    isFocusVisible: isFocused && isFocusVisible(),
    isSelected,
    isDisabled,
    isPressed,
    allowsSelection,
    hasAction
  };
}<|MERGE_RESOLUTION|>--- conflicted
+++ resolved
@@ -95,18 +95,10 @@
 
   let isDisabled = props.isDisabled ?? state.disabledKeys.has(key);
   let isSelected = props.isSelected ?? state.selectionManager.isSelected(key);
-<<<<<<< HEAD
-  let isFocused = state.selectionManager.focusedKey === key;
   let shouldSelectOnPressUp = props.shouldSelectOnPressUp ?? data?.shouldSelectOnPressUp;
   let shouldFocusOnHover = props.shouldFocusOnHover ?? data?.shouldFocusOnHover;
   let shouldUseVirtualFocus = props.shouldUseVirtualFocus ?? data?.shouldUseVirtualFocus;
   let isVirtualized = props.isVirtualized ?? data?.isVirtualized;
-=======
-  let shouldSelectOnPressUp = props.shouldSelectOnPressUp ?? data.shouldSelectOnPressUp;
-  let shouldFocusOnHover = props.shouldFocusOnHover ?? data.shouldFocusOnHover;
-  let shouldUseVirtualFocus = props.shouldUseVirtualFocus ?? data.shouldUseVirtualFocus;
-  let isVirtualized = props.isVirtualized ?? data.isVirtualized;
->>>>>>> 52ce1393
 
   let labelId = useSlotId();
   let descriptionId = useSlotId();
