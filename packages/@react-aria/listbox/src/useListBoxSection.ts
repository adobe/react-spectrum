/*
 * Copyright 2020 Adobe. All rights reserved.
 * This file is licensed to you under the Apache License, Version 2.0 (the "License");
 * you may not use this file except in compliance with the License. You may obtain a copy
 * of the License at http://www.apache.org/licenses/LICENSE-2.0
 *
 * Unless required by applicable law or agreed to in writing, software distributed under
 * the License is distributed on an "AS IS" BASIS, WITHOUT WARRANTIES OR REPRESENTATIONS
 * OF ANY KIND, either express or implied. See the License for the specific language
 * governing permissions and limitations under the License.
 */

import {HTMLAttributes, ReactNode} from 'react';
import {useId} from '@react-aria/utils';

<<<<<<< HEAD
interface ListBoxSectionProps {
  /**
   * The node that the ListBoxSection will render. 
   */
  heading?: ReactNode,
  /**
   * Defines a string value that labels the ListBoxSection.
   */
=======
interface AriaListBoxSectionProps {
  /** The heading for the section. */
  heading?: ReactNode,
  /** An accessibility label for the section. Required if `heading` is not present. */
>>>>>>> 709b1722
  'aria-label'?: string
}

interface ListBoxSectionAria {
  /** Props for the wrapper list item. */
  itemProps: HTMLAttributes<HTMLElement>,

  /** Props for the heading element, if any. */
  headingProps: HTMLAttributes<HTMLElement>,

  /** Props for the group element. */
  groupProps: HTMLAttributes<HTMLElement>
}

/**
 * Provides the behavior and accessibility implementation for a section in a listbox.
 * See `useListBox` for more details about listboxes.
 * @param props - props for the section
 */
export function useListBoxSection(props: AriaListBoxSectionProps): ListBoxSectionAria {
  let {heading, 'aria-label': ariaLabel} = props;
  let headingId = useId();

  return {
    itemProps: {
      role: 'presentation'
    },
    headingProps: heading ? {
      // Techincally, listbox cannot contain headings according to ARIA.
      // We hide the heading from assistive technology, and only use it
      // as a label for the nested group.
      id: headingId,
      'aria-hidden': true
    } : {},
    groupProps: {
      role: 'group',
      'aria-label': ariaLabel,
      'aria-labelledby': heading ? headingId : undefined
    }
  };
}<|MERGE_RESOLUTION|>--- conflicted
+++ resolved
@@ -13,21 +13,10 @@
 import {HTMLAttributes, ReactNode} from 'react';
 import {useId} from '@react-aria/utils';
 
-<<<<<<< HEAD
-interface ListBoxSectionProps {
-  /**
-   * The node that the ListBoxSection will render. 
-   */
-  heading?: ReactNode,
-  /**
-   * Defines a string value that labels the ListBoxSection.
-   */
-=======
 interface AriaListBoxSectionProps {
   /** The heading for the section. */
   heading?: ReactNode,
   /** An accessibility label for the section. Required if `heading` is not present. */
->>>>>>> 709b1722
   'aria-label'?: string
 }
 
