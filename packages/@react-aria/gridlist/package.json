--- conflicted
+++ resolved
@@ -26,18 +26,7 @@
     "url": "https://github.com/adobe/react-spectrum"
   },
   "dependencies": {
-<<<<<<< HEAD
     "@react-aria/collections": "3.0.0-rc.4",
-    "@react-aria/focus": "^3.21.0",
-    "@react-aria/grid": "^3.14.3",
-    "@react-aria/i18n": "^3.12.11",
-    "@react-aria/interactions": "^3.25.4",
-    "@react-aria/selection": "^3.25.0",
-    "@react-aria/utils": "^3.30.0",
-    "@react-stately/list": "^3.12.4",
-    "@react-stately/tree": "^3.9.1",
-    "@react-types/shared": "^3.31.0",
-=======
     "@react-aria/focus": "^3.21.1",
     "@react-aria/grid": "^3.14.4",
     "@react-aria/i18n": "^3.12.12",
@@ -47,7 +36,6 @@
     "@react-stately/list": "^3.13.0",
     "@react-stately/tree": "^3.9.2",
     "@react-types/shared": "^3.32.0",
->>>>>>> 2247a514
     "@swc/helpers": "^0.5.0"
   },
   "peerDependencies": {
