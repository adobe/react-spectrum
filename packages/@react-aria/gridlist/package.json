--- conflicted
+++ resolved
@@ -22,7 +22,7 @@
     "url": "https://github.com/adobe/react-spectrum"
   },
   "dependencies": {
-<<<<<<< HEAD
+    "@react-aria/collections": "3.0.0-alpha.6",
     "@react-aria/focus": "^3.19.1",
     "@react-aria/grid": "^3.11.1",
     "@react-aria/i18n": "^3.12.5",
@@ -33,19 +33,6 @@
     "@react-stately/list": "^3.11.2",
     "@react-stately/tree": "^3.8.7",
     "@react-types/shared": "^3.27.0",
-=======
-    "@react-aria/collections": "3.0.0-alpha.6",
-    "@react-aria/focus": "^3.19.0",
-    "@react-aria/grid": "^3.11.0",
-    "@react-aria/i18n": "^3.12.4",
-    "@react-aria/interactions": "^3.22.5",
-    "@react-aria/selection": "^3.21.0",
-    "@react-aria/utils": "^3.26.0",
-    "@react-stately/collections": "^3.12.0",
-    "@react-stately/list": "^3.11.1",
-    "@react-stately/tree": "^3.8.6",
-    "@react-types/shared": "^3.26.0",
->>>>>>> 466e4f00
     "@swc/helpers": "^0.5.0"
   },
   "peerDependencies": {
