--- conflicted
+++ resolved
@@ -22,7 +22,6 @@
     "url": "https://github.com/adobe/react-spectrum"
   },
   "dependencies": {
-<<<<<<< HEAD
     "@react-aria/focus": "workspace:^",
     "@react-aria/grid": "workspace:^",
     "@react-aria/i18n": "workspace:^",
@@ -33,18 +32,6 @@
     "@react-stately/list": "workspace:^",
     "@react-stately/tree": "workspace:^",
     "@react-types/shared": "workspace:^",
-=======
-    "@react-aria/focus": "^3.17.0",
-    "@react-aria/grid": "^3.9.0",
-    "@react-aria/i18n": "^3.11.0",
-    "@react-aria/interactions": "^3.21.2",
-    "@react-aria/selection": "^3.18.0",
-    "@react-aria/utils": "^3.24.0",
-    "@react-stately/collections": "^3.10.6",
-    "@react-stately/list": "^3.10.4",
-    "@react-stately/tree": "^3.8.0",
-    "@react-types/shared": "^3.23.0",
->>>>>>> c81c9463
     "@swc/helpers": "^0.5.0"
   },
   "peerDependencies": {
