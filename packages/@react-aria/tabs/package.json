{
  "name": "@react-aria/tabs",
  "version": "3.9.1",
  "description": "Spectrum UI components in React",
  "license": "Apache-2.0",
  "main": "dist/main.js",
  "module": "dist/module.js",
  "exports": {
    "types": "./dist/types.d.ts",
    "import": "./dist/import.mjs",
    "require": "./dist/main.js"
  },
  "types": "dist/types.d.ts",
  "source": "src/index.ts",
  "files": [
    "dist",
    "src"
  ],
  "sideEffects": false,
  "repository": {
    "type": "git",
    "url": "https://github.com/adobe/react-spectrum"
  },
  "dependencies": {
<<<<<<< HEAD
    "@react-aria/focus": "workspace:^",
    "@react-aria/i18n": "workspace:^",
    "@react-aria/selection": "workspace:^",
    "@react-aria/utils": "workspace:^",
    "@react-stately/tabs": "workspace:^",
    "@react-types/shared": "workspace:^",
    "@react-types/tabs": "workspace:^",
=======
    "@react-aria/focus": "^3.17.1",
    "@react-aria/i18n": "^3.11.1",
    "@react-aria/selection": "^3.18.1",
    "@react-aria/utils": "^3.24.1",
    "@react-stately/tabs": "^3.6.6",
    "@react-types/shared": "^3.23.1",
    "@react-types/tabs": "^3.3.7",
>>>>>>> 1cacbf1d
    "@swc/helpers": "^0.5.0"
  },
  "peerDependencies": {
    "react": "^16.8.0 || ^17.0.0-rc.1 || ^18.0.0",
    "react-dom": "^16.8.0 || ^17.0.0-rc.1 || ^18.0.0"
  },
  "publishConfig": {
    "access": "public"
  }
}<|MERGE_RESOLUTION|>--- conflicted
+++ resolved
@@ -22,7 +22,6 @@
     "url": "https://github.com/adobe/react-spectrum"
   },
   "dependencies": {
-<<<<<<< HEAD
     "@react-aria/focus": "workspace:^",
     "@react-aria/i18n": "workspace:^",
     "@react-aria/selection": "workspace:^",
@@ -30,15 +29,6 @@
     "@react-stately/tabs": "workspace:^",
     "@react-types/shared": "workspace:^",
     "@react-types/tabs": "workspace:^",
-=======
-    "@react-aria/focus": "^3.17.1",
-    "@react-aria/i18n": "^3.11.1",
-    "@react-aria/selection": "^3.18.1",
-    "@react-aria/utils": "^3.24.1",
-    "@react-stately/tabs": "^3.6.6",
-    "@react-types/shared": "^3.23.1",
-    "@react-types/tabs": "^3.3.7",
->>>>>>> 1cacbf1d
     "@swc/helpers": "^0.5.0"
   },
   "peerDependencies": {
