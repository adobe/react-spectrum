--- conflicted
+++ resolved
@@ -38,11 +38,6 @@
   } else {
     liveAnnouncer.announce(message, assertiveness, timeout, mode);
   }
-<<<<<<< HEAD
-=======
-
-  liveAnnouncer.announce(message, assertiveness, timeout);
->>>>>>> 4980928d
 }
 
 /**
