{
  "name": "@react-aria/actiongroup",
  "version": "3.7.5",
  "description": "Spectrum UI components in React",
  "license": "Apache-2.0",
  "main": "dist/main.js",
  "module": "dist/module.js",
  "exports": {
    "types": "./dist/types.d.ts",
    "import": "./dist/import.mjs",
    "require": "./dist/main.js"
  },
  "types": "dist/types.d.ts",
  "source": "src/index.ts",
  "files": [
    "dist",
    "src"
  ],
  "sideEffects": false,
  "repository": {
    "type": "git",
    "url": "https://github.com/adobe/react-spectrum"
  },
  "dependencies": {
<<<<<<< HEAD
    "@react-aria/focus": "workspace:^",
    "@react-aria/i18n": "workspace:^",
    "@react-aria/interactions": "workspace:^",
    "@react-aria/utils": "workspace:^",
    "@react-stately/list": "workspace:^",
    "@react-types/actiongroup": "workspace:^",
    "@react-types/shared": "workspace:^",
=======
    "@react-aria/focus": "^3.17.1",
    "@react-aria/i18n": "^3.11.1",
    "@react-aria/interactions": "^3.21.3",
    "@react-aria/utils": "^3.24.1",
    "@react-stately/list": "^3.10.5",
    "@react-types/actiongroup": "^3.4.9",
    "@react-types/shared": "^3.23.1",
>>>>>>> 1cacbf1d
    "@swc/helpers": "^0.5.0"
  },
  "peerDependencies": {
    "react": "^16.8.0 || ^17.0.0-rc.1 || ^18.0.0",
    "react-dom": "^16.8.0 || ^17.0.0-rc.1 || ^18.0.0"
  },
  "publishConfig": {
    "access": "public"
  }
}<|MERGE_RESOLUTION|>--- conflicted
+++ resolved
@@ -22,7 +22,6 @@
     "url": "https://github.com/adobe/react-spectrum"
   },
   "dependencies": {
-<<<<<<< HEAD
     "@react-aria/focus": "workspace:^",
     "@react-aria/i18n": "workspace:^",
     "@react-aria/interactions": "workspace:^",
@@ -30,15 +29,6 @@
     "@react-stately/list": "workspace:^",
     "@react-types/actiongroup": "workspace:^",
     "@react-types/shared": "workspace:^",
-=======
-    "@react-aria/focus": "^3.17.1",
-    "@react-aria/i18n": "^3.11.1",
-    "@react-aria/interactions": "^3.21.3",
-    "@react-aria/utils": "^3.24.1",
-    "@react-stately/list": "^3.10.5",
-    "@react-types/actiongroup": "^3.4.9",
-    "@react-types/shared": "^3.23.1",
->>>>>>> 1cacbf1d
     "@swc/helpers": "^0.5.0"
   },
   "peerDependencies": {
