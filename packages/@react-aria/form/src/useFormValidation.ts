/*
 * Copyright 2023 Adobe. All rights reserved.
 * This file is licensed to you under the Apache License, Version 2.0 (the "License");
 * you may not use this file except in compliance with the License. You may obtain a copy
 * of the License at http://www.apache.org/licenses/LICENSE-2.0
 *
 * Unless required by applicable law or agreed to in writing, software distributed under
 * the License is distributed on an "AS IS" BASIS, WITHOUT WARRANTIES OR REPRESENTATIONS
 * OF ANY KIND, either express or implied. See the License for the specific language
 * governing permissions and limitations under the License.
 */

import {announce} from '@react-aria/live-announcer';
import {computeAccessibleName} from 'dom-accessibility-api';
import {FormValidationState} from '@react-stately/form';
import {getActiveElement, getOwnerDocument, useEffectEvent, useLayoutEffect} from '@react-aria/utils';
// @ts-ignore
import intlMessages from '../intl/*.json';
import {RefObject, Validation, ValidationResult} from '@react-types/shared';
import {setInteractionModality} from '@react-aria/interactions';
import {useEffect, useRef} from 'react';
<<<<<<< HEAD
import {useLocalizedStringFormatter} from '@react-aria/i18n';
=======
import {useEffectEvent, useLayoutEffect} from '@react-aria/utils';
>>>>>>> 36284408

type ValidatableElement = HTMLInputElement | HTMLTextAreaElement | HTMLSelectElement;

function isValidatableElement(element: Element): boolean {
  return element instanceof HTMLInputElement ||
         element instanceof HTMLTextAreaElement ||
         element instanceof HTMLSelectElement;
}

interface FormValidationProps<T> extends Validation<T> {
  focus?: () => void
}

const TIMEOUT_DURATION = 325;

export function useFormValidation<T>(props: FormValidationProps<T>, state: FormValidationState, ref: RefObject<ValidatableElement | null> | undefined): void {
  let {validationBehavior, focus} = props;

  let justBlurredRef = useRef(false);
  let timeoutIdRef = useRef<ReturnType<typeof setTimeout> | null>(null);
  function announceErrorMessage(errorMessage: string = ''): void {
    if (timeoutIdRef.current != null) {
      clearTimeout(timeoutIdRef.current);
      timeoutIdRef.current = null;
    }
    if (ref && ref.current && errorMessage !== '' && (
        ref.current.contains(getActiveElement(getOwnerDocument(ref.current))) ||
        justBlurredRef.current
      )
    ) {
      timeoutIdRef.current = setTimeout(() => announce(errorMessage, 'polite'), TIMEOUT_DURATION);
    }
  }

  let stringFormatter = useLocalizedStringFormatter(intlMessages, '@react-aria/form');

  // This is a useLayoutEffect so that it runs before the useEffect in useFormValidationState, which commits the validation change.
  useLayoutEffect(() => {
    if (validationBehavior === 'native' && ref?.current && !ref.current.disabled) {
      let errorMessage =
        state.realtimeValidation.isInvalid ?
        (state.realtimeValidation.validationErrors?.join(' ') || stringFormatter.format('invalidValue') || '') :
        '';
      ref.current.setCustomValidity(errorMessage);

      // Prevent default tooltip for validation message.
      // https://bugzilla.mozilla.org/show_bug.cgi?id=605277
      if (!ref.current.hasAttribute('title')) {
        ref.current.title = '';
      }

      if (!state.realtimeValidation.isInvalid) {
        state.updateValidation(getNativeValidity(ref.current));
      }
    }
  });

  let isIgnoredReset = useRef(false);
  let onReset = useEffectEvent(() => {
    if (!isIgnoredReset.current) {
      state.resetValidation();
    }
  });

  let onInvalid = useEffectEvent((e: Event) => {
    // Only commit validation if we are not already displaying one.
    // This avoids clearing server errors that the user didn't actually fix.
    if (!state.displayValidation.isInvalid) {
      state.commitValidation();
    }

    // Auto focus the first invalid input in a form, unless the error already had its default prevented.
    let form = ref?.current?.form;
    if (!e.defaultPrevented && ref && form) {

      // Announce the current error message
      announceErrorMessage(ref?.current?.validationMessage || '');

      if (getFirstInvalidInput(form) === ref.current) {
        if (focus) {
          focus();
        } else {
          ref.current?.focus();
        }
      }

      // Always show focus ring.
      setInteractionModality('keyboard');
    }

    // Prevent default browser error UI from appearing.
    e.preventDefault();
  });

  let onChange = useEffectEvent(() => {
    state.commitValidation();
  });

  let onBlur = useEffectEvent((event: Event) => {
    const input = ref?.current;
    const relatedTarget = (event as FocusEvent).relatedTarget as Element | null;
    if (
      (!input || !input.validationMessage) ||
      (relatedTarget && isValidatableElement(relatedTarget) && (relatedTarget as ValidatableElement).validationMessage)
    ) {
      // If the input has no validation message,
      // or the relatedTarget has a validation message, don't announce the error message.
      // This prevents announcing the error message when the user is navigating
      // between inputs that may already have an error message.
      return;
    }
    justBlurredRef.current = true;
    const isRadioOrCheckbox = input.type === 'radio' || input.type === 'checkbox';
    const groupElement = isRadioOrCheckbox ? input.closest('[role="group"][aria-labelledby], [role=\'group\'][aria-label], fieldset') : undefined;
    // Announce the current error message
    const accessibleName = computeAccessibleName(groupElement || input);
    const validationMessage = input.validationMessage;
    announceErrorMessage(
      accessibleName && validationMessage ?
      stringFormatter.format(
        'reviewField',
        {
          accessibleName,
          validationMessage
        }) :
      validationMessage
    );
    justBlurredRef.current = false;
  });

  useEffect(() => {
    let input = ref?.current;
    if (!input) {
      return;
    }

    let form = input.form;
<<<<<<< HEAD
    input.addEventListener('blur', onBlur);
=======

    let reset = form?.reset;
    if (form) {
      // Try to detect React's automatic form reset behavior so we don't clear
      // validation errors that are returned by server actions.
      // To do this, we ignore programmatic form resets that occur outside a user event.
      // This is best-effort. There may be false positives, e.g. setTimeout.
      form.reset = () => {
        // React uses MessageChannel for scheduling, so ignore 'message' events.
        isIgnoredReset.current = !window.event || (window.event.type === 'message' && window.event.target instanceof MessagePort);
        reset?.call(form);
        isIgnoredReset.current = false;
      };
    }

>>>>>>> 36284408
    input.addEventListener('invalid', onInvalid);
    input.addEventListener('change', onChange);
    form?.addEventListener('reset', onReset);
    return () => {
      if (timeoutIdRef.current != null) {
        clearTimeout(timeoutIdRef.current);
        timeoutIdRef.current = null;
      }
      justBlurredRef.current = false;
      input!.removeEventListener('blur', onBlur);
      input!.removeEventListener('invalid', onInvalid);
      input!.removeEventListener('change', onChange);
      form?.removeEventListener('reset', onReset);
      if (form) {
        // @ts-ignore
        form.reset = reset;
      }
    };
  }, [onBlur, onChange, onInvalid, onReset, ref, validationBehavior]);
}

function getValidity(input: ValidatableElement): ValidityState {
  // The native ValidityState object is live, meaning each property is a getter that returns the current state.
  // We need to create a snapshot of the validity state at the time this function is called to avoid unpredictable React renders.
  let validity = input.validity;
  return {
    badInput: validity.badInput,
    customError: validity.customError,
    patternMismatch: validity.patternMismatch,
    rangeOverflow: validity.rangeOverflow,
    rangeUnderflow: validity.rangeUnderflow,
    stepMismatch: validity.stepMismatch,
    tooLong: validity.tooLong,
    tooShort: validity.tooShort,
    typeMismatch: validity.typeMismatch,
    valueMissing: validity.valueMissing,
    valid: validity.valid
  };
}

function getNativeValidity(input: ValidatableElement): ValidationResult {
  return {
    isInvalid: !input.validity.valid,
    validationDetails: getValidity(input),
    validationErrors: input.validationMessage ? [input.validationMessage] : []
  };
}

function getFirstInvalidInput(form: HTMLFormElement): ValidatableElement | null {
  for (let i = 0; i < form.elements.length; i++) {
    let element = form.elements[i] as ValidatableElement;
    if (!element.validity.valid) {
      return element;
    }
  }

  return null;
}<|MERGE_RESOLUTION|>--- conflicted
+++ resolved
@@ -19,11 +19,7 @@
 import {RefObject, Validation, ValidationResult} from '@react-types/shared';
 import {setInteractionModality} from '@react-aria/interactions';
 import {useEffect, useRef} from 'react';
-<<<<<<< HEAD
 import {useLocalizedStringFormatter} from '@react-aria/i18n';
-=======
-import {useEffectEvent, useLayoutEffect} from '@react-aria/utils';
->>>>>>> 36284408
 
 type ValidatableElement = HTMLInputElement | HTMLTextAreaElement | HTMLSelectElement;
 
@@ -161,10 +157,6 @@
     }
 
     let form = input.form;
-<<<<<<< HEAD
-    input.addEventListener('blur', onBlur);
-=======
-
     let reset = form?.reset;
     if (form) {
       // Try to detect React's automatic form reset behavior so we don't clear
@@ -179,7 +171,7 @@
       };
     }
 
->>>>>>> 36284408
+    input.addEventListener('blur', onBlur);
     input.addEventListener('invalid', onInvalid);
     input.addEventListener('change', onChange);
     form?.addEventListener('reset', onReset);
