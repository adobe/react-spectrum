--- conflicted
+++ resolved
@@ -26,22 +26,14 @@
     "url": "https://github.com/adobe/react-spectrum"
   },
   "dependencies": {
-<<<<<<< HEAD
-    "@react-aria/i18n": "^3.12.10",
-    "@react-aria/interactions": "^3.25.3",
-    "@react-aria/live-announcer": "^3.4.3",
-    "@react-aria/utils": "^3.29.1",
-    "@react-stately/form": "^3.1.5",
-    "@react-types/shared": "^3.30.0",
-    "@swc/helpers": "^0.5.0",
-    "dom-accessibility-api": "^0.7.0"
-=======
+    "@react-aria/i18n": "^3.12.11",
     "@react-aria/interactions": "^3.25.4",
+    "@react-aria/live-announcer": "^3.4.4",
     "@react-aria/utils": "^3.30.0",
     "@react-stately/form": "^3.2.0",
     "@react-types/shared": "^3.31.0",
-    "@swc/helpers": "^0.5.0"
->>>>>>> 36284408
+    "@swc/helpers": "^0.5.17",
+    "dom-accessibility-api": "^0.7.0"
   },
   "peerDependencies": {
     "react": "^16.8.0 || ^17.0.0-rc.1 || ^18.0.0 || ^19.0.0-rc.1",
