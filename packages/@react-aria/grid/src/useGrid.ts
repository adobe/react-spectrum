/*
 * Copyright 2020 Adobe. All rights reserved.
 * This file is licensed to you under the Apache License, Version 2.0 (the "License");
 * you may not use this file except in compliance with the License. You may obtain a copy
 * of the License at http://www.apache.org/licenses/LICENSE-2.0
 *
 * Unless required by applicable law or agreed to in writing, software distributed under
 * the License is distributed on an "AS IS" BASIS, WITHOUT WARRANTIES OR REPRESENTATIONS
 * OF ANY KIND, either express or implied. See the License for the specific language
 * governing permissions and limitations under the License.
 */

import {announce} from '@react-aria/live-announcer';
import {AriaLabelingProps, DOMProps, KeyboardDelegate, Selection} from '@react-types/shared';
import {filterDOMProps, mergeProps, useId, useUpdateEffect} from '@react-aria/utils';
import {GridCollection} from '@react-types/grid';
import {GridKeyboardDelegate} from './GridKeyboardDelegate';
import {gridKeyboardDelegates} from './utils';
import {GridState} from '@react-stately/grid';
import {HTMLAttributes, Key, RefObject, useMemo, useRef} from 'react';
// @ts-ignore
import intlMessages from '../intl/*.json';
import {useCollator, useLocale, useMessageFormatter} from '@react-aria/i18n';
import {useSelectableCollection} from '@react-aria/selection';

export interface GridProps extends DOMProps, AriaLabelingProps {
  /** The ref attached to the grid element. */
  ref: RefObject<HTMLElement>,
  /** Whether the grid uses virtual scrolling. */
  isVirtualized?: boolean,
  /**
   * An optional keyboard delegate implementation for type to select,
   * to override the default.
   */
  keyboardDelegate?: KeyboardDelegate,
<<<<<<< HEAD
  /**
   * Whether initial grid focus should be placed on the grid row or grid cell.
   * @default 'row'
   */
  focusMode?: 'row' | 'cell'
=======
  focusMode?: 'row' | 'cell',
  getRowText?: (key: Key) => string
>>>>>>> 007a43b2
}

export interface GridAria {
  /** Props for the grid element. */
  gridProps: HTMLAttributes<HTMLElement>
}

export function useGrid<T>(props: GridProps, state: GridState<T, GridCollection<T>>): GridAria {
  let {
    ref,
    isVirtualized,
    keyboardDelegate,
    focusMode,
    getRowText = (key) => state.collection.getItem(key)?.textValue
  } = props;
  let formatMessage = useMessageFormatter(intlMessages);

  if (!props['aria-label'] && !props['aria-labelledby']) {
    console.warn('An aria-label or aria-labelledby prop is required for accessibility.');
  }

  // By default, a KeyboardDelegate is provided which uses the DOM to query layout information (e.g. for page up/page down).
  // When virtualized, the layout object will be passed in as a prop and override this.
  let collator = useCollator({usage: 'search', sensitivity: 'base'});
  let {direction} = useLocale();
  let delegate = useMemo(() => keyboardDelegate || new GridKeyboardDelegate({
    collection: state.collection,
    disabledKeys: state.disabledKeys,
    ref,
    direction,
    collator,
    focusMode
  }), [keyboardDelegate, state.collection, state.disabledKeys, ref, direction, collator, focusMode]);
  let {collectionProps} = useSelectableCollection({
    ref,
    selectionManager: state.selectionManager,
    keyboardDelegate: delegate
  });

  let id = useId();
  gridKeyboardDelegates.set(state, delegate);

  let domProps = filterDOMProps(props, {labelable: true});
  let gridProps: HTMLAttributes<HTMLElement> = mergeProps(domProps, {
    role: 'grid',
    id,
    'aria-multiselectable': state.selectionManager.selectionMode === 'multiple' ? 'true' : undefined,
    ...collectionProps
  });

  if (isVirtualized) {
    gridProps['aria-rowcount'] = state.collection.size;
    gridProps['aria-colcount'] = state.collection.columnCount;
  }

  // Many screen readers do not announce when items in a grid are selected/deselected.
  // We do this using an ARIA live region.
  let selection = state.selectionManager.rawSelection;
  let lastSelection = useRef(selection);
  useUpdateEffect(() => {
    if (!state.selectionManager.isFocused) {
      return;
    }

    let addedKeys = diffSelection(selection, lastSelection.current);
    let removedKeys = diffSelection(lastSelection.current, selection);

    // If adding or removing a single row from the selection, announce the name of that item.
    let messages = [];
    if (addedKeys.size === 1 && removedKeys.size === 0) {
      let addedText = getRowText(addedKeys.keys().next().value);
      if (addedText) {
        messages.push(formatMessage('selectedItem', {item: addedText}));
      }
    } else if (removedKeys.size === 1 && addedKeys.size === 0) {
      let removedText = getRowText(removedKeys.keys().next().value);
      if (removedText) {
        messages.push(formatMessage('deselectedItem', {item: removedText}));
      }
    }

    // Announce how many items are selected, except when selecting the first item.
    if (state.selectionManager.selectionMode === 'multiple') {
      if (messages.length === 0 || selection === 'all' || selection.size > 1 || lastSelection.current === 'all' || lastSelection.current.size > 1) {
        messages.push(selection === 'all'
          ? formatMessage('selectedAll')
          : formatMessage('selectedCount', {count: selection.size})
        );
      }
    }

    if (messages.length > 0) {
      announce(messages.join(' '));
    }

    lastSelection.current = selection;
  }, [selection]);

  return {
    gridProps
  };
}

function diffSelection(a: Selection, b: Selection): Set<Key> {
  let res = new Set<Key>();
  if (a === 'all' || b === 'all') {
    return res;
  }

  for (let key of a.keys()) {
    if (!b.has(key)) {
      res.add(key);
    }
  }

  return res;
}<|MERGE_RESOLUTION|>--- conflicted
+++ resolved
@@ -33,16 +33,16 @@
    * to override the default.
    */
   keyboardDelegate?: KeyboardDelegate,
-<<<<<<< HEAD
   /**
    * Whether initial grid focus should be placed on the grid row or grid cell.
    * @default 'row'
    */
-  focusMode?: 'row' | 'cell'
-=======
   focusMode?: 'row' | 'cell',
+  /**
+   * A function that returns the text that should be announced by accessibility tools when a row is added or removed from selection.
+   * @default (key) => state.collection.getItem(key)?.textValue
+   */
   getRowText?: (key: Key) => string
->>>>>>> 007a43b2
 }
 
 export interface GridAria {
