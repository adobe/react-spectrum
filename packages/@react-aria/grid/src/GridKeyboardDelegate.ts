/*
 * Copyright 2020 Adobe. All rights reserved.
 * This file is licensed to you under the Apache License, Version 2.0 (the "License");
 * you may not use this file except in compliance with the License. You may obtain a copy
 * of the License at http://www.apache.org/licenses/LICENSE-2.0
 *
 * Unless required by applicable law or agreed to in writing, software distributed under
 * the License is distributed on an "AS IS" BASIS, WITHOUT WARRANTIES OR REPRESENTATIONS
 * OF ANY KIND, either express or implied. See the License for the specific language
 * governing permissions and limitations under the License.
 */

import {Direction, DisabledBehavior, Key, KeyboardDelegate, LayoutDelegate, Node} from '@react-types/shared';
import {DOMLayoutDelegate} from '@react-aria/selection';
import {getChildNodes, getFirstItem, getLastItem, getNthItem} from '@react-stately/collections';
import {GridCollection} from '@react-types/grid';
import {RefObject} from 'react';

export interface GridKeyboardDelegateOptions<C> {
  collection: C,
  disabledKeys: Set<Key>,
  disabledBehavior?: DisabledBehavior,
  ref?: RefObject<HTMLElement | null>,
  direction: Direction,
  collator?: Intl.Collator,
  layoutDelegate?: LayoutDelegate,
  focusMode?: 'row' | 'cell'
}

export class GridKeyboardDelegate<T, C extends GridCollection<T>> implements KeyboardDelegate {
  collection: C;
  protected disabledKeys: Set<Key>;
  protected disabledBehavior: DisabledBehavior;
<<<<<<< HEAD
=======
  protected ref: RefObject<HTMLElement | null>;
>>>>>>> 44b1dd0a
  protected direction: Direction;
  protected collator: Intl.Collator;
  protected layoutDelegate: LayoutDelegate;
  protected focusMode;

  constructor(options: GridKeyboardDelegateOptions<C>) {
    this.collection = options.collection;
    this.disabledKeys = options.disabledKeys;
    this.disabledBehavior = options.disabledBehavior || 'all';
    this.direction = options.direction;
    this.collator = options.collator;
    this.layoutDelegate = options.layoutDelegate || new DOMLayoutDelegate(options.ref);
    this.focusMode = options.focusMode || 'row';
  }

  protected isCell(node: Node<T>) {
    return node.type === 'cell';
  }

  protected isRow(node: Node<T>) {
    return node.type === 'row' || node.type === 'item';
  }

  private isDisabled(item: Node<unknown>) {
    return this.disabledBehavior === 'all' && (item.props?.isDisabled || this.disabledKeys.has(item.key));
  }

  protected findPreviousKey(fromKey?: Key, pred?: (item: Node<T>) => boolean) {
    let key = fromKey != null
      ? this.collection.getKeyBefore(fromKey)
      : this.collection.getLastKey();

    while (key != null) {
      let item = this.collection.getItem(key);
      if (!this.isDisabled(item) && (!pred || pred(item))) {
        return key;
      }

      key = this.collection.getKeyBefore(key);
    }
  }

  protected findNextKey(fromKey?: Key, pred?: (item: Node<T>) => boolean) {
    let key = fromKey != null
      ? this.collection.getKeyAfter(fromKey)
      : this.collection.getFirstKey();

    while (key != null) {
      let item = this.collection.getItem(key);
      if (!this.isDisabled(item) && (!pred || pred(item))) {
        return key;
      }

      key = this.collection.getKeyAfter(key);
    }
  }

  getKeyBelow(key: Key) {
    let startItem = this.collection.getItem(key);
    if (!startItem) {
      return;
    }

    // If focus was on a cell, start searching from the parent row
    if (this.isCell(startItem)) {
      key = startItem.parentKey;
    }

    // Find the next item
    key = this.findNextKey(key);
    if (key != null) {
      // If focus was on a cell, focus the cell with the same index in the next row.
      if (this.isCell(startItem)) {
        let item = this.collection.getItem(key);
        return getNthItem(getChildNodes(item, this.collection), startItem.index).key;
      }

      // Otherwise, focus the next row
      if (this.focusMode === 'row') {
        return key;
      }
    }
  }

  getKeyAbove(key: Key) {
    let startItem = this.collection.getItem(key);
    if (!startItem) {
      return;
    }

    // If focus is on a cell, start searching from the parent row
    if (this.isCell(startItem)) {
      key = startItem.parentKey;
    }

    // Find the previous item
    key = this.findPreviousKey(key);
    if (key != null) {
      // If focus was on a cell, focus the cell with the same index in the previous row.
      if (this.isCell(startItem)) {
        let item = this.collection.getItem(key);
        return getNthItem(getChildNodes(item, this.collection), startItem.index).key;
      }

      // Otherwise, focus the previous row
      if (this.focusMode === 'row') {
        return key;
      }
    }
  }

  getKeyRightOf(key: Key) {
    let item = this.collection.getItem(key);
    if (!item) {
      return;
    }

    // If focus is on a row, focus the first child cell.
    if (this.isRow(item)) {
      let children = getChildNodes(item, this.collection);
      return this.direction === 'rtl'
        ? getLastItem(children).key
        : getFirstItem(children).key;
    }

    // If focus is on a cell, focus the next cell if any,
    // otherwise focus the parent row.
    if (this.isCell(item)) {
      let parent = this.collection.getItem(item.parentKey);
      let children = getChildNodes(parent, this.collection);
      let next = this.direction === 'rtl'
        ? getNthItem(children, item.index - 1)
        : getNthItem(children, item.index + 1);

      if (next) {
        return next.key;
      }

      // focus row only if focusMode is set to row
      if (this.focusMode === 'row') {
        return item.parentKey;
      }

      return this.direction === 'rtl' ? this.getFirstKey(key) : this.getLastKey(key);
    }
  }

  getKeyLeftOf(key: Key) {
    let item = this.collection.getItem(key);
    if (!item) {
      return;
    }

    // If focus is on a row, focus the last child cell.
    if (this.isRow(item)) {
      let children = getChildNodes(item, this.collection);
      return this.direction === 'rtl'
        ? getFirstItem(children).key
        : getLastItem(children).key;
    }

    // If focus is on a cell, focus the previous cell if any,
    // otherwise focus the parent row.
    if (this.isCell(item)) {
      let parent = this.collection.getItem(item.parentKey);
      let children = getChildNodes(parent, this.collection);
      let prev = this.direction === 'rtl'
        ? getNthItem(children, item.index + 1)
        : getNthItem(children, item.index - 1);

      if (prev) {
        return prev.key;
      }

      // focus row only if focusMode is set to row
      if (this.focusMode === 'row') {
        return item.parentKey;
      }

      return this.direction === 'rtl' ? this.getLastKey(key) : this.getFirstKey(key);
    }
  }

  getFirstKey(key?: Key, global?: boolean) {
    let item: Node<T>;
    if (key != null) {
      item = this.collection.getItem(key);
      if (!item) {
        return;
      }

      // If global flag is not set, and a cell is currently focused,
      // move focus to the first cell in the parent row.
      if (this.isCell(item) && !global) {
        let parent = this.collection.getItem(item.parentKey);
        return getFirstItem(getChildNodes(parent, this.collection)).key;
      }
    }

    // Find the first row
    key = this.findNextKey();

    // If global flag is set (or if focus mode is cell), focus the first cell in the first row.
    if ((key != null && item && this.isCell(item) && global) || this.focusMode === 'cell') {
      let item = this.collection.getItem(key);
      key = getFirstItem(getChildNodes(item, this.collection)).key;
    }

    // Otherwise, focus the row itself.
    return key;
  }

  getLastKey(key?: Key, global?: boolean) {
    let item: Node<T>;
    if (key != null) {
      item = this.collection.getItem(key);
      if (!item) {
        return;
      }

      // If global flag is not set, and a cell is currently focused,
      // move focus to the last cell in the parent row.
      if (this.isCell(item) && !global) {
        let parent = this.collection.getItem(item.parentKey);
        let children = getChildNodes(parent, this.collection);
        return getLastItem(children).key;
      }
    }

    // Find the last row
    key = this.findPreviousKey();

    // If global flag is set (or if focus mode is cell), focus the last cell in the last row.
    if ((key != null && item && this.isCell(item) && global) || this.focusMode === 'cell') {
      let item = this.collection.getItem(key);
      let children = getChildNodes(item, this.collection);
      key = getLastItem(children).key;
    }

    // Otherwise, focus the row itself.
    return key;
  }

  getKeyPageAbove(key: Key) {
    let itemRect = this.layoutDelegate.getItemRect(key);
    if (!itemRect) {
      return null;
    }

    let pageY = Math.max(0, itemRect.y + itemRect.height - this.layoutDelegate.getVisibleRect().height);

    while (itemRect && itemRect.y > pageY) {
      key = this.getKeyAbove(key);
      itemRect = this.layoutDelegate.getItemRect(key);
    }

    return key;
  }

  getKeyPageBelow(key: Key) {
    let itemRect = this.layoutDelegate.getItemRect(key);

    if (!itemRect) {
      return null;
    }

    let pageHeight = this.layoutDelegate.getVisibleRect().height;
    let pageY = Math.min(this.layoutDelegate.getContentSize().height, itemRect.y + pageHeight);

    while (itemRect && (itemRect.y + itemRect.height) < pageY) {
      let nextKey = this.getKeyBelow(key);
      itemRect = this.layoutDelegate.getItemRect(nextKey);

      // Guard against case where maxY of the last key is barely less than pageY due to rounding
      // and thus it attempts to set key to null
      if (nextKey != null) {
        key = nextKey;
      }
    }

    return key;
  }

  getKeyForSearch(search: string, fromKey?: Key) {
    if (!this.collator) {
      return null;
    }

    let collection = this.collection;
    let key = fromKey ?? this.getFirstKey();

    // If the starting key is a cell, search from its parent row.
    let startItem = collection.getItem(key);
    if (startItem.type === 'cell') {
      key = startItem.parentKey;
    }

    let hasWrapped = false;
    while (key != null) {
      let item = collection.getItem(key);

      // check row text value for match
      if (item.textValue) {
        let substring = item.textValue.slice(0, search.length);
        if (this.collator.compare(substring, search) === 0) {
          if (this.isRow(item) && this.focusMode === 'cell') {
            return getFirstItem(getChildNodes(item, this.collection)).key;
          }

          return item.key;
        }
      }

      key = this.findNextKey(key);

      // Wrap around when reaching the end of the collection
      if (key == null && !hasWrapped) {
        key = this.getFirstKey();
        hasWrapped = true;
      }
    }

    return null;
  }
}<|MERGE_RESOLUTION|>--- conflicted
+++ resolved
@@ -31,10 +31,6 @@
   collection: C;
   protected disabledKeys: Set<Key>;
   protected disabledBehavior: DisabledBehavior;
-<<<<<<< HEAD
-=======
-  protected ref: RefObject<HTMLElement | null>;
->>>>>>> 44b1dd0a
   protected direction: Direction;
   protected collator: Intl.Collator;
   protected layoutDelegate: LayoutDelegate;
