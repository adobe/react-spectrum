/*
 * Copyright 2020 Adobe. All rights reserved.
 * This file is licensed to you under the Apache License, Version 2.0 (the "License");
 * you may not use this file except in compliance with the License. You may obtain a copy
 * of the License at http://www.apache.org/licenses/LICENSE-2.0
 *
 * Unless required by applicable law or agreed to in writing, software distributed under
 * the License is distributed on an "AS IS" BASIS, WITHOUT WARRANTIES OR REPRESENTATIONS
 * OF ANY KIND, either express or implied. See the License for the specific language
 * governing permissions and limitations under the License.
 */

import {Direction, DisabledBehavior, Key, KeyboardDelegate, LayoutDelegate, Node} from '@react-types/shared';
import {DOMLayoutDelegate} from '@react-aria/selection';
import {getChildNodes, getFirstItem, getLastItem, getNthItem} from '@react-stately/collections';
import {GridCollection} from '@react-types/grid';
import {RefObject} from 'react';

export interface GridKeyboardDelegateOptions<C> {
  collection: C,
  disabledKeys: Set<Key>,
  disabledBehavior?: DisabledBehavior,
  ref?: RefObject<HTMLElement | null>,
  direction: Direction,
  collator?: Intl.Collator,
  layoutDelegate?: LayoutDelegate,
  focusMode?: 'row' | 'cell'
}

export class GridKeyboardDelegate<T, C extends GridCollection<T>> implements KeyboardDelegate {
  collection: C;
  protected disabledKeys: Set<Key>;
  protected disabledBehavior: DisabledBehavior;
  protected direction: Direction;
  protected collator: Intl.Collator;
  protected layoutDelegate: LayoutDelegate;
  protected focusMode;

  constructor(options: GridKeyboardDelegateOptions<C>) {
    this.collection = options.collection;
    this.disabledKeys = options.disabledKeys;
    this.disabledBehavior = options.disabledBehavior || 'all';
    this.direction = options.direction;
    this.collator = options.collator;
    this.layoutDelegate = options.layoutDelegate || new DOMLayoutDelegate(options.ref);
    this.focusMode = options.focusMode || 'row';
  }

  protected isCell(node: Node<T>) {
    return node.type === 'cell';
  }

  protected isRow(node: Node<T>) {
    return node.type === 'row' || node.type === 'item';
  }

  private isDisabled(item: Node<unknown>) {
    return this.disabledBehavior === 'all' && (item.props?.isDisabled || this.disabledKeys.has(item.key));
  }

  protected findPreviousKey(fromKey?: Key, pred?: (item: Node<T>) => boolean) {
    let key = fromKey != null
      ? this.collection.getKeyBefore(fromKey)
      : this.collection.getLastKey();

    while (key != null) {
      let item = this.collection.getItem(key);
      if (!this.isDisabled(item) && (!pred || pred(item))) {
        return key;
      }

      key = this.collection.getKeyBefore(key);
    }
  }

  protected findNextKey(fromKey?: Key, pred?: (item: Node<T>) => boolean) {
    let key = fromKey != null
      ? this.collection.getKeyAfter(fromKey)
      : this.collection.getFirstKey();

    while (key != null) {
      let item = this.collection.getItem(key);
      if (!this.isDisabled(item) && (!pred || pred(item))) {
        return key;
      }

      key = this.collection.getKeyAfter(key);
    }
  }

  getKeyBelow(key: Key) {
    let startItem = this.collection.getItem(key);
    if (!startItem) {
      return;
    }

    // If focus was on a cell, start searching from the parent row
    if (this.isCell(startItem)) {
      key = startItem.parentKey;
    }

    // Find the next item
    key = this.findNextKey(key, (item => item.type === 'item'));
    if (key != null) {
      // If focus was on a cell, focus the cell with the same index in the next row.
      if (this.isCell(startItem)) {
        let item = this.collection.getItem(key);
        return getNthItem(getChildNodes(item, this.collection), startItem.index).key;
      }

      // Otherwise, focus the next row
      if (this.focusMode === 'row') {
        return key;
      }
    }
  }

  getKeyAbove(key: Key) {
    let startItem = this.collection.getItem(key);
    if (!startItem) {
      return;
    }

    // If focus is on a cell, start searching from the parent row
    if (this.isCell(startItem)) {
      key = startItem.parentKey;
    }

    // Find the previous item
    key = this.findPreviousKey(key, item => item.type === 'item');
    if (key != null) {
      // If focus was on a cell, focus the cell with the same index in the previous row.
      if (this.isCell(startItem)) {
        let item = this.collection.getItem(key);
        return getNthItem(getChildNodes(item, this.collection), startItem.index).key;
      }

      // Otherwise, focus the previous row
      if (this.focusMode === 'row') {
        return key;
      }
    }
  }

  getKeyRightOf(key: Key) {
    let item = this.collection.getItem(key);
    if (!item) {
      return;
    }

    // If focus is on a row, focus the first child cell.
    if (this.isRow(item)) {
      let children = getChildNodes(item, this.collection);
      return this.direction === 'rtl'
        ? getLastItem(children).key
        : getFirstItem(children).key;
    }

    // If focus is on a cell, focus the next cell if any,
    // otherwise focus the parent row.
    if (this.isCell(item)) {
      let parent = this.collection.getItem(item.parentKey);
      let children = getChildNodes(parent, this.collection);
      let next = this.direction === 'rtl'
        ? getNthItem(children, item.index - 1)
        : getNthItem(children, item.index + 1);

      if (next) {
        return next.key;
      }

      // focus row only if focusMode is set to row
      if (this.focusMode === 'row') {
        return item.parentKey;
      }

      return this.direction === 'rtl' ? this.getFirstKey(key) : this.getLastKey(key);
    }
  }

  getKeyLeftOf(key: Key) {
    let item = this.collection.getItem(key);
    if (!item) {
      return;
    }

    // If focus is on a row, focus the last child cell.
    if (this.isRow(item)) {
      let children = getChildNodes(item, this.collection);
      return this.direction === 'rtl'
        ? getFirstItem(children).key
        : getLastItem(children).key;
    }

    // If focus is on a cell, focus the previous cell if any,
    // otherwise focus the parent row.
    if (this.isCell(item)) {
      let parent = this.collection.getItem(item.parentKey);
      let children = getChildNodes(parent, this.collection);
      let prev = this.direction === 'rtl'
        ? getNthItem(children, item.index + 1)
        : getNthItem(children, item.index - 1);

      if (prev) {
        return prev.key;
      }

      // focus row only if focusMode is set to row
      if (this.focusMode === 'row') {
        return item.parentKey;
      }

      return this.direction === 'rtl' ? this.getLastKey(key) : this.getFirstKey(key);
    }
  }

  getFirstKey(key?: Key, global?: boolean) {
    let item: Node<T>;
    if (key != null) {
      item = this.collection.getItem(key);
      if (!item) {
        return;
      }

      // If global flag is not set, and a cell is currently focused,
      // move focus to the first cell in the parent row.
      if (this.isCell(item) && !global) {
        let parent = this.collection.getItem(item.parentKey);
        return getFirstItem(getChildNodes(parent, this.collection)).key;
      }
    }

    // Find the first row
    key = this.findNextKey(null, item => item.type === 'item');

    // If global flag is set (or if focus mode is cell), focus the first cell in the first row.
    if ((key != null && item && this.isCell(item) && global) || this.focusMode === 'cell') {
      let item = this.collection.getItem(key);
      key = getFirstItem(getChildNodes(item, this.collection)).key;
    }

    // Otherwise, focus the row itself.
    return key;
  }

  getLastKey(key?: Key, global?: boolean) {
    let item: Node<T>;
    if (key != null) {
      item = this.collection.getItem(key);
      if (!item) {
        return;
      }

      // If global flag is not set, and a cell is currently focused,
      // move focus to the last cell in the parent row.
      if (this.isCell(item) && !global) {
        let parent = this.collection.getItem(item.parentKey);
        let children = getChildNodes(parent, this.collection);
        return getLastItem(children).key;
      }
    }

    // Find the last row
    key = this.findPreviousKey(null, item => item.type === 'item');

    // If global flag is set (or if focus mode is cell), focus the last cell in the last row.
    if ((key != null && item && this.isCell(item) && global) || this.focusMode === 'cell') {
      let item = this.collection.getItem(key);
      let children = getChildNodes(item, this.collection);
      key = getLastItem(children).key;
    }

    // Otherwise, focus the row itself.
    return key;
  }

  getKeyPageAbove(key: Key) {
    let itemRect = this.layoutDelegate.getItemRect(key);
    if (!itemRect) {
      return null;
    }

    let pageY = Math.max(0, itemRect.y + itemRect.height - this.layoutDelegate.getVisibleRect().height);

    while (itemRect && itemRect.y > pageY) {
      key = this.getKeyAbove(key);
      itemRect = this.layoutDelegate.getItemRect(key);
    }

    return key;
  }

  getKeyPageBelow(key: Key) {
    let itemRect = this.layoutDelegate.getItemRect(key);

    if (!itemRect) {
      return null;
    }

    let pageHeight = this.layoutDelegate.getVisibleRect().height;
    let pageY = Math.min(this.layoutDelegate.getContentSize().height, itemRect.y + pageHeight);

    while (itemRect && (itemRect.y + itemRect.height) < pageY) {
      let nextKey = this.getKeyBelow(key);
<<<<<<< HEAD
      // If nextKey is undefined, we've reached the last row already
      if (nextKey == null) {
        break;
=======
      itemRect = this.layoutDelegate.getItemRect(nextKey);

      // Guard against case where maxY of the last key is barely less than pageY due to rounding
      // and thus it attempts to set key to null
      if (nextKey != null) {
        key = nextKey;
>>>>>>> 2fd87d9f
      }

      itemRect = this.getItemRect(nextKey);
      key = nextKey;
    }

    return key;
  }

  getKeyForSearch(search: string, fromKey?: Key) {
    if (!this.collator) {
      return null;
    }

    let collection = this.collection;
    let key = fromKey ?? this.getFirstKey();

    // If the starting key is a cell, search from its parent row.
    let startItem = collection.getItem(key);
    if (startItem.type === 'cell') {
      key = startItem.parentKey;
    }

    let hasWrapped = false;
    while (key != null) {
      let item = collection.getItem(key);

      // check row text value for match
      if (item.textValue) {
        let substring = item.textValue.slice(0, search.length);
        if (this.collator.compare(substring, search) === 0) {
          if (this.isRow(item) && this.focusMode === 'cell') {
            return getFirstItem(getChildNodes(item, this.collection)).key;
          }

          return item.key;
        }
      }

      key = this.findNextKey(key, item => item.type === 'item');

      // Wrap around when reaching the end of the collection
      if (key == null && !hasWrapped) {
        key = this.getFirstKey();
        hasWrapped = true;
      }
    }

    return null;
  }
}<|MERGE_RESOLUTION|>--- conflicted
+++ resolved
@@ -302,21 +302,12 @@
 
     while (itemRect && (itemRect.y + itemRect.height) < pageY) {
       let nextKey = this.getKeyBelow(key);
-<<<<<<< HEAD
       // If nextKey is undefined, we've reached the last row already
       if (nextKey == null) {
         break;
-=======
+      }
+
       itemRect = this.layoutDelegate.getItemRect(nextKey);
-
-      // Guard against case where maxY of the last key is barely less than pageY due to rounding
-      // and thus it attempts to set key to null
-      if (nextKey != null) {
-        key = nextKey;
->>>>>>> 2fd87d9f
-      }
-
-      itemRect = this.getItemRect(nextKey);
       key = nextKey;
     }
 
