/*
 * Copyright 2021 Adobe. All rights reserved.
 * This file is licensed to you under the Apache License, Version 2.0 (the "License");
 * you may not use this file except in compliance with the License. You may obtain a copy
 * of the License at http://www.apache.org/licenses/LICENSE-2.0
 *
 * Unless required by applicable law or agreed to in writing, software distributed under
 * the License is distributed on an "AS IS" BASIS, WITHOUT WARRANTIES OR REPRESENTATIONS
 * OF ANY KIND, either express or implied. See the License for the specific language
 * governing permissions and limitations under the License.
 */

import {AriaLabelingProps} from '@react-types/shared';
// @ts-ignore
import intlMessages from '../intl/*.json';
import {MultipleSelectionManager} from '@react-stately/selection';
import {useDescription} from '@react-aria/utils';
import {useInteractionModality} from '@react-aria/interactions';
import {useLocalizedStringFormatter} from '@react-aria/i18n';
import {useMemo} from 'react';

export interface HighlightSelectionDescriptionProps {
  selectionManager: MultipleSelectionManager,
  hasItemActions?: boolean
}

/**
 * Computes the description for a grid selectable collection.
 * @param props
 */
<<<<<<< HEAD
export function useHighlightSelectionDescription(props: HighlightSelectionDescriptionProps): AriaLabelingProps {
  let formatMessage = useMessageFormatter(intlMessages);
=======
export function useHighlightSelectionDescription(props: UseHighlightSelectionDescriptionProps): AriaLabelingProps {
  let stringFormatter = useLocalizedStringFormatter(intlMessages);
>>>>>>> 8defd74c
  let modality = useInteractionModality();
  // null is the default if the user hasn't interacted with the table at all yet or the rest of the page
  let shouldLongPress = (modality === 'pointer' || modality === 'virtual' || modality == null)
    && typeof window !== 'undefined' && 'ontouchstart' in window;

  let interactionDescription = useMemo(() => {
    let selectionMode = props.selectionManager.selectionMode;
    let selectionBehavior = props.selectionManager.selectionBehavior;

    let message = undefined;
    if (shouldLongPress) {
      message = stringFormatter.format('longPressToSelect');
    }

    return selectionBehavior === 'replace' && selectionMode !== 'none' && props.hasItemActions ? message : undefined;
  }, [props.selectionManager.selectionMode, props.selectionManager.selectionBehavior, props.hasItemActions, stringFormatter, shouldLongPress]);

  let descriptionProps = useDescription(interactionDescription);
  return descriptionProps;
}<|MERGE_RESOLUTION|>--- conflicted
+++ resolved
@@ -28,13 +28,8 @@
  * Computes the description for a grid selectable collection.
  * @param props
  */
-<<<<<<< HEAD
 export function useHighlightSelectionDescription(props: HighlightSelectionDescriptionProps): AriaLabelingProps {
-  let formatMessage = useMessageFormatter(intlMessages);
-=======
-export function useHighlightSelectionDescription(props: UseHighlightSelectionDescriptionProps): AriaLabelingProps {
   let stringFormatter = useLocalizedStringFormatter(intlMessages);
->>>>>>> 8defd74c
   let modality = useInteractionModality();
   // null is the default if the user hasn't interacted with the table at all yet or the rest of the page
   let shouldLongPress = (modality === 'pointer' || modality === 'virtual' || modality == null)
