/*
 * Copyright 2020 Adobe. All rights reserved.
 * This file is licensed to you under the Apache License, Version 2.0 (the "License");
 * you may not use this file except in compliance with the License. You may obtain a copy
 * of the License at http://www.apache.org/licenses/LICENSE-2.0
 *
 * Unless required by applicable law or agreed to in writing, software distributed under
 * the License is distributed on an "AS IS" BASIS, WITHOUT WARRANTIES OR REPRESENTATIONS
 * OF ANY KIND, either express or implied. See the License for the specific language
 * governing permissions and limitations under the License.
 */

import {AriaColorSliderProps} from '@react-types/color';
import {ColorSliderState} from '@react-stately/color';
import {HTMLAttributes, InputHTMLAttributes, RefObject} from 'react';
import {mergeProps} from '@react-aria/utils';
import {useLocale} from '@react-aria/i18n';
import {useSlider, useSliderThumb} from '@react-aria/slider';

interface ColorSliderAriaOptions extends AriaColorSliderProps {
  /** A ref for the track element. */
  trackRef: RefObject<HTMLElement>,
  /** A ref for the input element. */
  inputRef: RefObject<HTMLInputElement>
}

interface ColorSliderAria {
  /** Props for the label element. */
  labelProps: HTMLAttributes<HTMLElement>,
  /** Props for the track element. */
  trackProps: HTMLAttributes<HTMLElement>,
  /** Props for the thumb element. */
  thumbProps: HTMLAttributes<HTMLElement>,
  /** Props for the visually hidden range input element. */
  inputProps: InputHTMLAttributes<HTMLInputElement>,
  /** Props for the output element, displaying the value of the color slider. */
  outputProps: HTMLAttributes<HTMLElement>
}

/**
 * Provides the behavior and accessibility implementation for a color slider component.
 * Color sliders allow users to adjust an individual channel of a color value.
 */
export function useColorSlider(props: ColorSliderAriaOptions, state: ColorSliderState): ColorSliderAria {
  let {trackRef, inputRef, orientation, channel, 'aria-label': ariaLabel} = props;

  let {locale, direction} = useLocale();

  // Provide a default aria-label if there is no other label provided.
  if (!props.label && !ariaLabel && !props['aria-labelledby']) {
    ariaLabel = state.value.getChannelName(channel, locale);
  }

  // @ts-ignore - ignore unused incompatible props
  let {groupProps, trackProps, labelProps, outputProps} = useSlider({...props, 'aria-label': ariaLabel}, state, trackRef);
  let {inputProps, thumbProps} = useSliderThumb({
    index: 0,
    orientation,
    isDisabled: props.isDisabled,
    trackRef,
    inputRef
  }, state);

  let generateBackground = () => {
    let value = state.getDisplayColor();
    let to: string;
    if (orientation === 'vertical') {
      to = 'top';
    } else if (direction === 'ltr') {
      to = 'right';
    } else {
      to = 'left';
    }
    switch (channel) {
      case 'hue':
        return `linear-gradient(to ${to}, rgb(255, 0, 0) 0%, rgb(255, 255, 0) 17%, rgb(0, 255, 0) 33%, rgb(0, 255, 255) 50%, rgb(0, 0, 255) 67%, rgb(255, 0, 255) 83%, rgb(255, 0, 0) 100%)`;
      case 'lightness': {
        // We have to add an extra color stop in the middle so that the hue shows up at all.
        // Otherwise it will always just be black to white.
        let min = state.getThumbMinValue(0);
        let max = state.getThumbMaxValue(0);
        let start = value.withChannelValue(channel, min).toString('css');
        let middle = value.withChannelValue(channel, (max - min) / 2).toString('css');
        let end = value.withChannelValue(channel, max).toString('css');
        return `linear-gradient(to ${to}, ${start}, ${middle}, ${end})`;
      }
      case 'saturation':
      case 'brightness':
      case 'red':
      case 'green':
      case 'blue':
      case 'alpha': {
        let start = value.withChannelValue(channel, state.getThumbMinValue(0)).toString('css');
        let end = value.withChannelValue(channel, state.getThumbMaxValue(0)).toString('css');
        return `linear-gradient(to ${to}, ${start}, ${end})`;
      }
      default:
        throw new Error('Unknown color channel: ' + channel);
    }
  };

<<<<<<< HEAD
  let thumbPosition = state.getThumbPercent(0);
  if (orientation === 'vertical' || direction === 'rtl') {
    thumbPosition = 1 - thumbPosition;
  }

  let forcedColorAdjustNoneStyle = {
    forcedColorAdjust: 'none'
  };

=======
>>>>>>> 263db830
  return {
    trackProps: {
      ...mergeProps(groupProps, trackProps),
      style: {
<<<<<<< HEAD
        position: 'relative',
        touchAction: 'none',
        background: generateBackground(),
        ...forcedColorAdjustNoneStyle
      }
    },
    inputProps,
    thumbProps: {
      ...thumbProps,
      style: {
        touchAction: 'none',
        position: 'absolute',
        [orientation === 'vertical' ? 'top' : 'left']: `${thumbPosition * 100}%`,
        transform: 'translate(-50%, -50%)',
        ...forcedColorAdjustNoneStyle
      }
    },
=======
        ...trackProps.style,
        background: generateBackground()
      }
    },
    inputProps,
    thumbProps,
>>>>>>> 263db830
    labelProps,
    outputProps
  };
}<|MERGE_RESOLUTION|>--- conflicted
+++ resolved
@@ -99,48 +99,16 @@
     }
   };
 
-<<<<<<< HEAD
-  let thumbPosition = state.getThumbPercent(0);
-  if (orientation === 'vertical' || direction === 'rtl') {
-    thumbPosition = 1 - thumbPosition;
-  }
-
-  let forcedColorAdjustNoneStyle = {
-    forcedColorAdjust: 'none'
-  };
-
-=======
->>>>>>> 263db830
   return {
     trackProps: {
       ...mergeProps(groupProps, trackProps),
       style: {
-<<<<<<< HEAD
-        position: 'relative',
-        touchAction: 'none',
-        background: generateBackground(),
-        ...forcedColorAdjustNoneStyle
-      }
-    },
-    inputProps,
-    thumbProps: {
-      ...thumbProps,
-      style: {
-        touchAction: 'none',
-        position: 'absolute',
-        [orientation === 'vertical' ? 'top' : 'left']: `${thumbPosition * 100}%`,
-        transform: 'translate(-50%, -50%)',
-        ...forcedColorAdjustNoneStyle
-      }
-    },
-=======
         ...trackProps.style,
         background: generateBackground()
       }
     },
     inputProps,
     thumbProps,
->>>>>>> 263db830
     labelProps,
     outputProps
   };
