/*
 * Copyright 2020 Adobe. All rights reserved.
 * This file is licensed to you under the Apache License, Version 2.0 (the "License");
 * you may not use this file except in compliance with the License. You may obtain a copy
 * of the License at http://www.apache.org/licenses/LICENSE-2.0
 *
 * Unless required by applicable law or agreed to in writing, software distributed under
 * the License is distributed on an "AS IS" BASIS, WITHOUT WARRANTIES OR REPRESENTATIONS
 * OF ANY KIND, either express or implied. See the License for the specific language
 * governing permissions and limitations under the License.
 */

import {AriaColorAreaProps} from '@react-types/color';
import {ColorAreaState} from '@react-stately/color';
import {focusWithoutScrolling, mergeProps, useGlobalListeners, useLabels} from '@react-aria/utils';
// @ts-ignore
import intlMessages from '../intl/*.json';
import {MessageDictionary} from '@internationalized/message';
import React, {ChangeEvent, HTMLAttributes, InputHTMLAttributes, RefObject, useCallback, useRef} from 'react';
import {useLocale} from '@react-aria/i18n';
import {useMove} from '@react-aria/interactions';
import {useVisuallyHidden} from '@react-aria/visually-hidden';

const messages = new MessageDictionary(intlMessages);

interface ColorAreaAria {
  /** Props for the color area container element. */
  colorAreaProps: HTMLAttributes<HTMLElement>,
  /** Props for the color area gradient foreground element. */
  gradientProps: HTMLAttributes<HTMLElement>,
  /** Props for the thumb element. */
  thumbProps: HTMLAttributes<HTMLElement>,
  /** Props for the visually hidden horizontal range input element. */
  xInputProps: InputHTMLAttributes<HTMLInputElement>,
  /** Props for the visually hidden vertical range input element. */
  yInputProps: InputHTMLAttributes<HTMLInputElement>
}

/**
 * Provides the behavior and accessibility implementation for a color wheel component.
 * Color wheels allow users to adjust the hue of an HSL or HSB color value on a circular track.
 */
export function useColorArea(props: AriaColorAreaProps, state: ColorAreaState, inputXRef: RefObject<HTMLElement>, inputYRef: RefObject<HTMLElement>, containerRef: RefObject<HTMLElement>): ColorAreaAria {
  let {
    isDisabled
  } = props;

  let {addGlobalListener, removeGlobalListener} = useGlobalListeners();

  let {direction, locale} = useLocale();

  let focusedInputRef = useRef<HTMLElement>(null);

  let focusInput = useCallback((inputRef:RefObject<HTMLElement> = inputXRef) => {
    if (inputRef.current) {
      focusWithoutScrolling(inputRef.current);
    }
  }, [inputXRef]);

  let stateRef = useRef<ColorAreaState>(null);
  stateRef.current = state;
  let {xChannel, yChannel} = stateRef.current.channels;
  let xChannelStep = stateRef.current.xChannelStep;
  let yChannelStep = stateRef.current.xChannelStep;

  let currentPosition = useRef<{x: number, y: number}>(null);

<<<<<<< HEAD
=======
  let {keyboardProps} = useKeyboard({
    onKeyDown(e) {
      // these are the cases that useMove doesn't handle
      if (!((e.shiftKey && /^Arrow(?:Right|Left|Up|Down)$/.test(e.key)) || /^(PageUp|PageDown|Home|End)$/.test(e.key))) {
        return;
      }
      stateRef.current.setDragging(true);
      let isPage = e.shiftKey;
      switch (e.key) {
        case 'PageUp':
          isPage = true;
        case 'ArrowUp':
        case 'Up':
          stateRef.current.incrementY(isPage);
          focusedInputRef.current = inputYRef.current;
          break;
        case 'PageDown':
          isPage = true;
        case 'ArrowDown':
        case 'Down':
          stateRef.current.decrementY(isPage);
          focusedInputRef.current = inputYRef.current;
          break;
        case 'Home':
          isPage = true;
        case 'ArrowLeft':
        case 'Left':
          direction === 'rtl' ? stateRef.current.incrementX(isPage) : stateRef.current.decrementX(isPage);
          focusedInputRef.current = inputXRef.current;
          break;
        case 'End':
          isPage = true;
        case 'ArrowRight':
        case 'Right':
          direction === 'rtl' ? stateRef.current.decrementX(isPage) : stateRef.current.incrementX(isPage);
          focusedInputRef.current = inputXRef.current;
          break;
      }
      stateRef.current.setDragging(false);
      if (focusedInputRef.current) {
        e.preventDefault();
        focusInput(focusedInputRef.current ? focusedInputRef : inputXRef);
        focusedInputRef.current = undefined;
      }
    }
  });

>>>>>>> 9c2769f4
  let moveHandler = {
    onMoveStart() {
      currentPosition.current = null;
      stateRef.current.setDragging(true);
    },
    onMove({deltaX, deltaY, pointerType, isPage = false}) {
      if (currentPosition.current == null) {
        currentPosition.current = stateRef.current.getThumbPosition();
      }
      let {width, height} = containerRef.current.getBoundingClientRect();
      if (pointerType === 'keyboard') {
<<<<<<< HEAD
        if (deltaX > 0) {
          stateRef.current.incrementX(isPage);
        } else if (deltaX < 0) {
          stateRef.current.decrementX(isPage);
        } else if (deltaY > 0) {
          stateRef.current.decrementY(isPage);
        } else if (deltaY < 0) {
          stateRef.current.incrementY(isPage);
=======
        if (deltaX > 0 || deltaX < 0) {
          stateRef.current[`${deltaX > 0 ? 'increment' : 'decrement'}X`]();
        }
        if (deltaY > 0 || deltaY < 0) {
          stateRef.current[`${deltaY < 0 ? 'increment' : 'decrement'}Y`]();
>>>>>>> 9c2769f4
        }
        // set the focused input based on which axis has the greater delta
        focusedInputRef.current = (deltaX !== 0 || deltaY !== 0) && Math.abs(deltaY) > Math.abs(deltaX) ? inputYRef.current : inputXRef.current;
      }
      currentPosition.current.x += (direction === 'rtl' ? -1 : 1) * deltaX / width ;
      currentPosition.current.y += deltaY / height;
      if (pointerType !== 'keyboard') {
        stateRef.current.setColorFromPoint(currentPosition.current.x, currentPosition.current.y);
      }
    },
    onMoveEnd() {
      isOnColorArea.current = undefined;
      stateRef.current.setDragging(false);
      focusInput(focusedInputRef.current ? focusedInputRef : inputXRef);
      focusedInputRef.current = undefined;
    }
  };
  let {moveProps: movePropsThumb} = useMove(moveHandler);

  let currentPointer = useRef<number | null | undefined>(undefined);
  let isOnColorArea = useRef<boolean>(false);
  let {moveProps: movePropsContainer} = useMove({
    onMoveStart() {
      if (isOnColorArea.current) {
        moveHandler.onMoveStart();
      }
    },
    onMove(e) {
      if (isOnColorArea.current) {
        moveHandler.onMove(e);
      }
    },
    onMoveEnd() {
      if (isOnColorArea.current) {
        moveHandler.onMoveEnd();
      }
    }
  });

  let onThumbDown = (id: number | null) => {
    if (!state.isDragging) {
      currentPointer.current = id;
      focusInput();
      state.setDragging(true);
      if (typeof PointerEvent !== 'undefined') {
        addGlobalListener(window, 'pointerup', onThumbUp, false);
      } else {
        addGlobalListener(window, 'mouseup', onThumbUp, false);
        addGlobalListener(window, 'touchend', onThumbUp, false);
      }
    }
  };

  let onThumbUp = (e) => {
    let id = e.pointerId ?? e.changedTouches?.[0].identifier;
    if (id === currentPointer.current) {
      focusInput();
      state.setDragging(false);
      currentPointer.current = undefined;
      isOnColorArea.current = false;

      if (typeof PointerEvent !== 'undefined') {
        removeGlobalListener(window, 'pointerup', onThumbUp, false);
      } else {
        removeGlobalListener(window, 'mouseup', onThumbUp, false);
        removeGlobalListener(window, 'touchend', onThumbUp, false);
      }
    }
  };

  let onColorAreaDown = (colorArea: Element, id: number | null, clientX: number, clientY: number) => {
    let rect = colorArea.getBoundingClientRect();
    let {width, height} = rect;
    let x = (clientX - rect.x) / width;
    let y = (clientY - rect.y) / height;
    if (direction === 'rtl') {
      x = 1 - x;
    }
    if (x >= 0 && x <= 1 && y >= 0 && y <= 1 && !state.isDragging && currentPointer.current === undefined) {
      isOnColorArea.current = true;
      currentPointer.current = id;
      state.setColorFromPoint(x, y);

      focusInput();
      state.setDragging(true);

      if (typeof PointerEvent !== 'undefined') {
        addGlobalListener(window, 'pointerup', onColorAreaUp, false);
      } else {
        addGlobalListener(window, 'mouseup', onColorAreaUp, false);
        addGlobalListener(window, 'touchend', onColorAreaUp, false);
      }
    }
  };

  let onColorAreaUp = (e) => {
    let id = e.pointerId ?? e.changedTouches?.[0].identifier;
    if (isOnColorArea.current && id === currentPointer.current) {
      isOnColorArea.current = false;
      currentPointer.current = undefined;
      state.setDragging(false);
      focusInput();

      if (typeof PointerEvent !== 'undefined') {
        removeGlobalListener(window, 'pointerup', onColorAreaUp, false);
      } else {
        removeGlobalListener(window, 'mouseup', onColorAreaUp, false);
        removeGlobalListener(window, 'touchend', onColorAreaUp, false);
      }
    }
  };

  let colorAreaInteractions = isDisabled ? {} : mergeProps({
    ...(typeof PointerEvent !== 'undefined' ? {
      onPointerDown: (e: React.PointerEvent) => {
        if (e.pointerType === 'mouse' && (e.button !== 0 || e.altKey || e.ctrlKey || e.metaKey)) {
          return;
        }
        onColorAreaDown(e.currentTarget, e.pointerId, e.clientX, e.clientY);
      }} : {
        onMouseDown: (e: React.MouseEvent) => {
          if (e.button !== 0 || e.altKey || e.ctrlKey || e.metaKey) {
            return;
          }
          onColorAreaDown(e.currentTarget, undefined, e.clientX, e.clientY);
        },
        onTouchStart: (e: React.TouchEvent) => {
          onColorAreaDown(e.currentTarget, e.changedTouches[0].identifier, e.changedTouches[0].clientX, e.changedTouches[0].clientY);
        }
      })
  }, movePropsContainer);

  let thumbInteractions = isDisabled ? {} : mergeProps({
    ...(typeof PointerEvent !== 'undefined' ? {
      onPointerDown: (e: React.PointerEvent) => {
        if (e.pointerType === 'mouse' && (e.button !== 0 || e.altKey || e.ctrlKey || e.metaKey)) {
          return;
        }
        onThumbDown(e.pointerId);
      }} : {
        onMouseDown: (e: React.MouseEvent) => {
          if (e.button !== 0 || e.altKey || e.ctrlKey || e.metaKey) {
            return;
          }
          onThumbDown(undefined);
        },
        onTouchStart: (e: React.TouchEvent) => {
          onThumbDown(e.changedTouches[0].identifier);
        }
      })
  }, movePropsThumb);


  let xInputLabellingProps = useLabels({
    ...props,
    'aria-label': `${state.value.getChannelName(xChannel, locale)} / ${state.value.getChannelName(yChannel, locale)}`
  });

  let yInputLabellingProps = useLabels({
    ...props,
    'aria-label': `${state.value.getChannelName(xChannel, locale)} / ${state.value.getChannelName(yChannel, locale)}`
  });

  let colorAriaLabellingProps = useLabels(props);

  let getValueTitle = () =>  [
    `${state.value.getChannelName('red', locale)}: ${state.value.formatChannelValue('red', locale)}`,
    `${state.value.getChannelName('green', locale)}: ${state.value.formatChannelValue('green', locale)}`,
    `${state.value.getChannelName('blue', locale)}: ${state.value.formatChannelValue('blue', locale)}`
  ].join(', ');

  let ariaRoleDescription = messages.getStringForLocale('twoDimensionalSlider', locale);

  let {visuallyHiddenProps} = useVisuallyHidden({style: {
    opacity: '0.0001',
    width: '100%',
    height: '100%',
    pointerEvents: 'none'
  }});

  return {
    colorAreaProps: {
      ...colorAriaLabellingProps,
      ...colorAreaInteractions,
      role: 'group'
    },
    gradientProps: {},
    thumbProps: {
      ...thumbInteractions
    },
    xInputProps: {
      ...xInputLabellingProps,
      ...visuallyHiddenProps,
      type: 'range',
      min: state.value.getChannelRange(xChannel).minValue,
      max: state.value.getChannelRange(xChannel).maxValue,
      step: xChannelStep,
      'aria-roledescription': ariaRoleDescription,
      'aria-valuetext': [
        `${state.value.getChannelName(xChannel, locale)}: ${state.value.formatChannelValue(xChannel, locale)}`,
        `${state.value.getChannelName(yChannel, locale)}: ${state.value.formatChannelValue(yChannel, locale)}`
      ].join(', '),
      title: getValueTitle(),
      disabled: isDisabled,
      value: state.value.getChannelValue(xChannel),
      tabIndex: 0,
      onChange: (e: ChangeEvent<HTMLInputElement>) => {
        state.setXValue(parseFloat(e.target.value));
      }
    },
    yInputProps: {
      ...yInputLabellingProps,
      ...visuallyHiddenProps,
      type: 'range',
      min: state.value.getChannelRange(yChannel).minValue,
      max: state.value.getChannelRange(yChannel).maxValue,
      step: yChannelStep,
      'aria-roledescription': ariaRoleDescription,
      'aria-valuetext': [
        `${state.value.getChannelName(yChannel, locale)}: ${state.value.formatChannelValue(yChannel, locale)}`,
        `${state.value.getChannelName(xChannel, locale)}: ${state.value.formatChannelValue(xChannel, locale)}`
      ].join(', '),
      'aria-orientation': 'vertical',
      title: getValueTitle(),
      disabled: isDisabled,
      value: state.value.getChannelValue(yChannel),
      tabIndex: -1,
      onChange: (e: ChangeEvent<HTMLInputElement>) => {
        state.setYValue(parseFloat(e.target.value));
      }
    }
  };
}<|MERGE_RESOLUTION|>--- conflicted
+++ resolved
@@ -65,60 +65,9 @@
 
   let currentPosition = useRef<{x: number, y: number}>(null);
 
-<<<<<<< HEAD
-=======
-  let {keyboardProps} = useKeyboard({
-    onKeyDown(e) {
-      // these are the cases that useMove doesn't handle
-      if (!((e.shiftKey && /^Arrow(?:Right|Left|Up|Down)$/.test(e.key)) || /^(PageUp|PageDown|Home|End)$/.test(e.key))) {
-        return;
-      }
-      stateRef.current.setDragging(true);
-      let isPage = e.shiftKey;
-      switch (e.key) {
-        case 'PageUp':
-          isPage = true;
-        case 'ArrowUp':
-        case 'Up':
-          stateRef.current.incrementY(isPage);
-          focusedInputRef.current = inputYRef.current;
-          break;
-        case 'PageDown':
-          isPage = true;
-        case 'ArrowDown':
-        case 'Down':
-          stateRef.current.decrementY(isPage);
-          focusedInputRef.current = inputYRef.current;
-          break;
-        case 'Home':
-          isPage = true;
-        case 'ArrowLeft':
-        case 'Left':
-          direction === 'rtl' ? stateRef.current.incrementX(isPage) : stateRef.current.decrementX(isPage);
-          focusedInputRef.current = inputXRef.current;
-          break;
-        case 'End':
-          isPage = true;
-        case 'ArrowRight':
-        case 'Right':
-          direction === 'rtl' ? stateRef.current.decrementX(isPage) : stateRef.current.incrementX(isPage);
-          focusedInputRef.current = inputXRef.current;
-          break;
-      }
-      stateRef.current.setDragging(false);
-      if (focusedInputRef.current) {
-        e.preventDefault();
-        focusInput(focusedInputRef.current ? focusedInputRef : inputXRef);
-        focusedInputRef.current = undefined;
-      }
-    }
-  });
-
->>>>>>> 9c2769f4
   let moveHandler = {
     onMoveStart() {
       currentPosition.current = null;
-      stateRef.current.setDragging(true);
     },
     onMove({deltaX, deltaY, pointerType, isPage = false}) {
       if (currentPosition.current == null) {
@@ -126,7 +75,6 @@
       }
       let {width, height} = containerRef.current.getBoundingClientRect();
       if (pointerType === 'keyboard') {
-<<<<<<< HEAD
         if (deltaX > 0) {
           stateRef.current.incrementX(isPage);
         } else if (deltaX < 0) {
@@ -135,13 +83,6 @@
           stateRef.current.decrementY(isPage);
         } else if (deltaY < 0) {
           stateRef.current.incrementY(isPage);
-=======
-        if (deltaX > 0 || deltaX < 0) {
-          stateRef.current[`${deltaX > 0 ? 'increment' : 'decrement'}X`]();
-        }
-        if (deltaY > 0 || deltaY < 0) {
-          stateRef.current[`${deltaY < 0 ? 'increment' : 'decrement'}Y`]();
->>>>>>> 9c2769f4
         }
         // set the focused input based on which axis has the greater delta
         focusedInputRef.current = (deltaX !== 0 || deltaY !== 0) && Math.abs(deltaY) > Math.abs(deltaX) ? inputYRef.current : inputXRef.current;
@@ -154,7 +95,6 @@
     },
     onMoveEnd() {
       isOnColorArea.current = undefined;
-      stateRef.current.setDragging(false);
       focusInput(focusedInputRef.current ? focusedInputRef : inputXRef);
       focusedInputRef.current = undefined;
     }
