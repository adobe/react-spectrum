--- conflicted
+++ resolved
@@ -22,9 +22,9 @@
     "url": "https://github.com/adobe/react-spectrum"
   },
   "dependencies": {
-<<<<<<< HEAD
     "@react-aria/i18n": "workspace:^",
     "@react-aria/interactions": "workspace:^",
+    "@react-aria/numberfield": "workspace:^",
     "@react-aria/slider": "workspace:^",
     "@react-aria/spinbutton": "workspace:^",
     "@react-aria/textfield": "workspace:^",
@@ -34,20 +34,6 @@
     "@react-stately/form": "workspace:^",
     "@react-types/color": "workspace:^",
     "@react-types/shared": "workspace:^",
-=======
-    "@react-aria/i18n": "^3.11.0",
-    "@react-aria/interactions": "^3.21.2",
-    "@react-aria/numberfield": "^3.11.2",
-    "@react-aria/slider": "^3.7.7",
-    "@react-aria/spinbutton": "^3.6.4",
-    "@react-aria/textfield": "^3.14.4",
-    "@react-aria/utils": "^3.24.0",
-    "@react-aria/visually-hidden": "^3.8.11",
-    "@react-stately/color": "^3.6.0",
-    "@react-stately/form": "^3.0.2",
-    "@react-types/color": "3.0.0-beta.24",
-    "@react-types/shared": "^3.23.0",
->>>>>>> c81c9463
     "@swc/helpers": "^0.5.0"
   },
   "peerDependencies": {
