{
  "name": "@react-aria/color",
  "version": "3.0.0-alpha.1",
  "private": true,
  "description": "Spectrum UI components in React",
  "license": "Apache-2.0",
  "main": "dist/main.js",
  "module": "dist/module.js",
  "types": "dist/types.d.ts",
  "source": "src/index.ts",
  "files": [
    "dist",
    "src"
  ],
  "sideEffects": false,
  "repository": {
    "type": "git",
    "url": "https://github.com/adobe/react-spectrum"
  },
  "dependencies": {
    "@babel/runtime": "^7.6.2",
<<<<<<< HEAD
    "@react-aria/spinbutton": "^3.0.0-alpha.1",
    "@react-aria/textfield": "^3.1.0",
    "@react-aria/i18n": "3.1.2",
=======
    "@react-aria/i18n": "^3.1.2",
>>>>>>> f6772948
    "@react-aria/interactions": "^3.2.0",
    "@react-aria/slider": "3.0.0-alpha.3",
    "@react-aria/utils": "^3.2.1",
    "@react-stately/color": "^3.0.0-alpha.1",
    "@react-types/color": "^3.0.0-alpha.1",
    "@react-types/shared": "^3.2.1",
    "@react-types/slider": "3.0.0-alpha.2"
  },
  "peerDependencies": {
    "react": "^16.8.0 || ^17.0.0-rc.1"
  },
  "publishConfig": {
    "access": "public"
  }
}<|MERGE_RESOLUTION|>--- conflicted
+++ resolved
@@ -19,13 +19,9 @@
   },
   "dependencies": {
     "@babel/runtime": "^7.6.2",
-<<<<<<< HEAD
     "@react-aria/spinbutton": "^3.0.0-alpha.1",
     "@react-aria/textfield": "^3.1.0",
-    "@react-aria/i18n": "3.1.2",
-=======
     "@react-aria/i18n": "^3.1.2",
->>>>>>> f6772948
     "@react-aria/interactions": "^3.2.0",
     "@react-aria/slider": "3.0.0-alpha.3",
     "@react-aria/utils": "^3.2.1",
