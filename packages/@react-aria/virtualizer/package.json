--- conflicted
+++ resolved
@@ -22,19 +22,11 @@
     "url": "https://github.com/adobe/react-spectrum"
   },
   "dependencies": {
-<<<<<<< HEAD
     "@react-aria/i18n": "workspace:^",
     "@react-aria/interactions": "workspace:^",
     "@react-aria/utils": "workspace:^",
     "@react-stately/virtualizer": "workspace:^",
     "@react-types/shared": "workspace:^",
-=======
-    "@react-aria/i18n": "^3.11.0",
-    "@react-aria/interactions": "^3.21.2",
-    "@react-aria/utils": "^3.24.0",
-    "@react-stately/virtualizer": "^3.7.0",
-    "@react-types/shared": "^3.23.0",
->>>>>>> c81c9463
     "@swc/helpers": "^0.5.0"
   },
   "peerDependencies": {
