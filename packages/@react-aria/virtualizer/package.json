--- conflicted
+++ resolved
@@ -18,20 +18,12 @@
   },
   "dependencies": {
     "@babel/runtime": "^7.6.2",
-<<<<<<< HEAD
-    "@react-aria/focus": "^3.8.0",
-    "@react-aria/i18n": "^3.6.0",
-    "@react-aria/interactions": "^3.11.0",
-    "@react-aria/utils": "^3.13.3",
-    "@react-stately/virtualizer": "^3.3.0",
-    "@react-types/shared": "^3.14.1"
-=======
+    "@react-aria/focus": "^3.9.0",
     "@react-aria/i18n": "^3.6.1",
     "@react-aria/interactions": "^3.12.0",
     "@react-aria/utils": "^3.14.0",
     "@react-stately/virtualizer": "^3.3.1",
     "@react-types/shared": "^3.15.0"
->>>>>>> cf9ab24f
   },
   "peerDependencies": {
     "react": "^16.8.0 || ^17.0.0-rc.1 || ^18.0.0",
