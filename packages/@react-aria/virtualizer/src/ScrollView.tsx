/*
 * Copyright 2020 Adobe. All rights reserved.
 * This file is licensed to you under the Apache License, Version 2.0 (the "License");
 * you may not use this file except in compliance with the License. You may obtain a copy
 * of the License at http://www.apache.org/licenses/LICENSE-2.0
 *
 * Unless required by applicable law or agreed to in writing, software distributed under
 * the License is distributed on an "AS IS" BASIS, WITHOUT WARRANTIES OR REPRESENTATIONS
 * OF ANY KIND, either express or implied. See the License for the specific language
 * governing permissions and limitations under the License.
 */

// @ts-ignore
import {flushSync} from 'react-dom';
import {getScrollLeft} from './utils';
import {inertValue, useEffectEvent, useEvent, useLayoutEffect, useObjectRef, useResizeObserver} from '@react-aria/utils';
import React, {
  CSSProperties,
  ForwardedRef,
  HTMLAttributes,
  ReactNode,
  RefObject,
  useCallback,
  useEffect,
  useRef,
  useState
} from 'react';
import {Rect, Size} from '@react-stately/virtualizer';
import {useLocale} from '@react-aria/i18n';

interface ScrollViewProps extends HTMLAttributes<HTMLElement> {
  contentSize: Size,
  onVisibleRectChange: (rect: Rect) => void,
  children?: ReactNode,
  innerStyle?: CSSProperties,
  onScrollStart?: () => void,
  onScrollEnd?: () => void,
  scrollDirection?: 'horizontal' | 'vertical' | 'both',
  sentinelRef: React.RefObject<HTMLDivElement | null>
}

interface ScrollViewOptions extends Omit<ScrollViewProps, 'sentinelRef'> {}

function ScrollView(props: ScrollViewProps, ref: ForwardedRef<HTMLDivElement | null>) {
  let {sentinelRef, ...otherProps} = props;
  ref = useObjectRef(ref);
  let {scrollViewProps, contentProps} = useScrollView(otherProps, ref);

  return (
    <div role="presentation" {...scrollViewProps} ref={ref}>
      <div {...contentProps}>
        {props.children}
      </div>
      {/* @ts-ignore - compatibility with React < 19 */}
      <div data-testid="loadMoreSentinel" ref={sentinelRef} style={{height: 1, width: 1}} inert={inertValue(true)} />
    </div>
  );
}

const ScrollViewForwardRef = React.forwardRef(ScrollView);
export {ScrollViewForwardRef as ScrollView};

<<<<<<< HEAD
export function useScrollView(props: ScrollViewOptions, ref: RefObject<HTMLElement | null>) {
=======
interface ScrollViewAria {
  scrollViewProps: HTMLAttributes<HTMLElement>,
  contentProps: HTMLAttributes<HTMLElement>
}

export function useScrollView(props: ScrollViewProps, ref: RefObject<HTMLElement | null>): ScrollViewAria {
>>>>>>> 74cac946
  let {
    contentSize,
    onVisibleRectChange,
    innerStyle,
    onScrollStart,
    onScrollEnd,
    scrollDirection = 'both',
    ...otherProps
  } = props;

  let state = useRef({
    scrollTop: 0,
    scrollLeft: 0,
    scrollEndTime: 0,
    scrollTimeout: null as ReturnType<typeof setTimeout> | null,
    width: 0,
    height: 0,
    isScrolling: false
  }).current;
  let {direction} = useLocale();

  let [isScrolling, setScrolling] = useState(false);
  let onScroll = useCallback((e) => {
    if (e.target !== e.currentTarget) {
      return;
    }

    if (props.onScroll) {
      props.onScroll(e);
    }

    flushSync(() => {
      let scrollTop = e.currentTarget.scrollTop;
      let scrollLeft = getScrollLeft(e.currentTarget, direction);

      // Prevent rubber band scrolling from shaking when scrolling out of bounds
      state.scrollTop = Math.max(0, Math.min(scrollTop, contentSize.height - state.height));
      state.scrollLeft = Math.max(0, Math.min(scrollLeft, contentSize.width - state.width));

      onVisibleRectChange(new Rect(state.scrollLeft, state.scrollTop, state.width, state.height));

      if (!state.isScrolling) {
        state.isScrolling = true;
        setScrolling(true);

        // Pause typekit MutationObserver during scrolling.
        window.dispatchEvent(new Event('tk.disconnect-observer'));
        if (onScrollStart) {
          onScrollStart();
        }
      }

      // So we don't constantly call clearTimeout and setTimeout,
      // keep track of the current timeout time and only reschedule
      // the timer when it is getting close.
      let now = Date.now();
      if (state.scrollEndTime <= now + 50) {
        state.scrollEndTime = now + 300;

        if (state.scrollTimeout != null) {
          clearTimeout(state.scrollTimeout);
        }

        state.scrollTimeout = setTimeout(() => {
          state.isScrolling = false;
          setScrolling(false);
          state.scrollTimeout = null;

          window.dispatchEvent(new Event('tk.connect-observer'));
          if (onScrollEnd) {
            onScrollEnd();
          }
        }, 300);
      }
    });
  }, [props, direction, state, contentSize, onVisibleRectChange, onScrollStart, onScrollEnd]);

  // Attach event directly to ref so RAC Virtualizer doesn't need to send props upward.
  useEvent(ref, 'scroll', onScroll);


  useEffect(() => {
    return () => {
      if (state.scrollTimeout != null) {
        clearTimeout(state.scrollTimeout);
      }

      if (state.isScrolling) {
        window.dispatchEvent(new Event('tk.connect-observer'));
      }
    };
  // eslint-disable-next-line react-hooks/exhaustive-deps
  }, []);

  let isUpdatingSize = useRef(false);
  let updateSize = useEffectEvent((flush: typeof flushSync) => {
    let dom = ref.current;
    if (!dom || isUpdatingSize.current) {
      return;
    }

    // Prevent reentrancy when resize observer fires, triggers re-layout that results in
    // content size update, causing below layout effect to fire. This avoids infinite loops.
    isUpdatingSize.current = true;

    let isTestEnv = process.env.NODE_ENV === 'test' && !process.env.VIRT_ON;
    let isClientWidthMocked = Object.getOwnPropertyNames(window.HTMLElement.prototype).includes('clientWidth');
    let isClientHeightMocked = Object.getOwnPropertyNames(window.HTMLElement.prototype).includes('clientHeight');
    let clientWidth = dom.clientWidth;
    let clientHeight = dom.clientHeight;
    let w = isTestEnv && !isClientWidthMocked ? Infinity : clientWidth;
    let h = isTestEnv && !isClientHeightMocked ? Infinity : clientHeight;

    if (state.width !== w || state.height !== h) {
      state.width = w;
      state.height = h;
      flush(() => {
        onVisibleRectChange(new Rect(state.scrollLeft, state.scrollTop, w, h));
      });

      // If the clientWidth or clientHeight changed, scrollbars appeared or disappeared as
      // a result of the layout update. In this case, re-layout again to account for the
      // adjusted space. In very specific cases this might result in the scrollbars disappearing
      // again, resulting in extra padding. We stop after a maximum of two layout passes to avoid
      // an infinite loop. This matches how browsers behavior with native CSS grid layout.
      if (!isTestEnv && clientWidth !== dom.clientWidth || clientHeight !== dom.clientHeight) {
        state.width = dom.clientWidth;
        state.height = dom.clientHeight;
        flush(() => {
          onVisibleRectChange(new Rect(state.scrollLeft, state.scrollTop, state.width, state.height));
        });
      }
    }

    isUpdatingSize.current = false;
  });

  // Update visible rect when the content size changes, in case scrollbars need to appear or disappear.
  let lastContentSize = useRef<Size | null>(null);
  useLayoutEffect(() => {
    if (!isUpdatingSize.current && (lastContentSize.current == null || !contentSize.equals(lastContentSize.current))) {
      // React doesn't allow flushSync inside effects, so queue a microtask.
      // We also need to wait until all refs are set (e.g. when passing a ref down from a parent).
      // If we are in an `act` environment, update immediately without a microtask so you don't need
      // to mock timers in tests. In this case, the update is synchronous already.
      // IS_REACT_ACT_ENVIRONMENT is used by React 18. Previous versions checked for the `jest` global.
      // https://github.com/reactwg/react-18/discussions/102
      // @ts-ignore
      if (typeof IS_REACT_ACT_ENVIRONMENT === 'boolean' ? IS_REACT_ACT_ENVIRONMENT : typeof jest !== 'undefined') {
        updateSize(fn => fn());
      } else {
        queueMicrotask(() => updateSize(flushSync));
      }
    }

    lastContentSize.current = contentSize;
  });

  let onResize = useCallback(() => {
    updateSize(flushSync);
  }, [updateSize]);

  // Watch border-box instead of of content-box so that we don't go into
  // an infinite loop when scrollbars appear or disappear.
  useResizeObserver({ref, box: 'border-box', onResize});

  let style: React.CSSProperties = {
    // Reset padding so that relative positioning works correctly. Padding will be done in JS layout.
    padding: 0,
    ...otherProps.style
  };

  if (scrollDirection === 'horizontal') {
    style.overflowX = 'auto';
    style.overflowY = 'hidden';
  } else if (scrollDirection === 'vertical' || contentSize.width === state.width) {
    // Set overflow-x: hidden if content size is equal to the width of the scroll view.
    // This prevents horizontal scrollbars from flickering during resizing due to resize observer
    // firing slower than the frame rate, which may cause an infinite re-render loop.
    style.overflowY = 'auto';
    style.overflowX = 'hidden';
  } else {
    style.overflow = 'auto';
  }

  innerStyle = {
    width: Number.isFinite(contentSize.width) ? contentSize.width : undefined,
    height: Number.isFinite(contentSize.height) ? contentSize.height : undefined,
    pointerEvents: isScrolling ? 'none' : 'auto',
    position: 'relative',
    ...innerStyle
  };

  return {
    scrollViewProps: {
      ...otherProps,
      style
    },
    contentProps: {
      role: 'presentation',
      style: innerStyle
    }
  };
}<|MERGE_RESOLUTION|>--- conflicted
+++ resolved
@@ -39,7 +39,7 @@
   sentinelRef: React.RefObject<HTMLDivElement | null>
 }
 
-interface ScrollViewOptions extends Omit<ScrollViewProps, 'sentinelRef'> {}
+
 
 function ScrollView(props: ScrollViewProps, ref: ForwardedRef<HTMLDivElement | null>) {
   let {sentinelRef, ...otherProps} = props;
@@ -60,16 +60,13 @@
 const ScrollViewForwardRef = React.forwardRef(ScrollView);
 export {ScrollViewForwardRef as ScrollView};
 
-<<<<<<< HEAD
-export function useScrollView(props: ScrollViewOptions, ref: RefObject<HTMLElement | null>) {
-=======
 interface ScrollViewAria {
   scrollViewProps: HTMLAttributes<HTMLElement>,
   contentProps: HTMLAttributes<HTMLElement>
 }
-
-export function useScrollView(props: ScrollViewProps, ref: RefObject<HTMLElement | null>): ScrollViewAria {
->>>>>>> 74cac946
+interface ScrollViewOptions extends Omit<ScrollViewProps, 'sentinelRef'> {}
+
+export function useScrollView(props: ScrollViewOptions, ref: RefObject<HTMLElement | null>): ScrollViewAria {
   let {
     contentSize,
     onVisibleRectChange,
