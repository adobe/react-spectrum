/*
 * Copyright 2020 Adobe. All rights reserved.
 * This file is licensed to you under the Apache License, Version 2.0 (the "License");
 * you may not use this file except in compliance with the License. You may obtain a copy
 * of the License at http://www.apache.org/licenses/LICENSE-2.0
 *
 * Unless required by applicable law or agreed to in writing, software distributed under
 * the License is distributed on an "AS IS" BASIS, WITHOUT WARRANTIES OR REPRESENTATIONS
 * OF ANY KIND, either express or implied. See the License for the specific language
 * governing permissions and limitations under the License.
 */

// @ts-ignore
import {flushSync} from 'react-dom';
import {getScrollLeft} from './utils';
import React, {
  CSSProperties,
  HTMLAttributes,
  ReactNode,
  RefObject,
  useCallback,
  useEffect,
  useRef,
  useState
} from 'react';
import {Rect, Size} from '@react-stately/virtualizer';
import {useEffectEvent, useLayoutEffect, useResizeObserver} from '@react-aria/utils';
import {useLocale} from '@react-aria/i18n';

interface ScrollViewProps extends HTMLAttributes<HTMLElement> {
  contentSize: Size,
  onVisibleRectChange: (rect: Rect) => void,
  children: ReactNode,
  innerStyle?: CSSProperties,
  sizeToFit?: 'width' | 'height',
  onScrollStart?: () => void,
  onScrollEnd?: () => void,
  scrollDirection?: 'horizontal' | 'vertical' | 'both'
}

<<<<<<< HEAD
let isOldReact = React.version.startsWith('16.') || React.version.startsWith('17.');

function ScrollView(props: ScrollViewProps, ref: RefObject<HTMLDivElement | null>) {
=======
function ScrollView(props: ScrollViewProps, ref: RefObject<HTMLDivElement>) {
>>>>>>> bd458c1e
  let {
    contentSize,
    onVisibleRectChange,
    children,
    innerStyle,
    sizeToFit,
    onScrollStart,
    onScrollEnd,
    scrollDirection = 'both',
    ...otherProps
  } = props;

  let defaultRef = useRef(undefined);
  ref = ref || defaultRef;
  let state = useRef({
    scrollTop: 0,
    scrollLeft: 0,
    scrollEndTime: 0,
    scrollTimeout: null,
    width: 0,
    height: 0,
    isScrolling: false
  }).current;
  let {direction} = useLocale();

  let [isScrolling, setScrolling] = useState(false);
  let onScroll = useCallback((e) => {
    if (e.target !== e.currentTarget) {
      return;
    }

    if (props.onScroll) {
      props.onScroll(e);
    }

    flushSync(() => {
      let scrollTop = e.currentTarget.scrollTop;
      let scrollLeft = getScrollLeft(e.currentTarget, direction);

      // Prevent rubber band scrolling from shaking when scrolling out of bounds
      state.scrollTop = Math.max(0, Math.min(scrollTop, contentSize.height - state.height));
      state.scrollLeft = Math.max(0, Math.min(scrollLeft, contentSize.width - state.width));

      onVisibleRectChange(new Rect(state.scrollLeft, state.scrollTop, state.width, state.height));

      if (!state.isScrolling) {
        state.isScrolling = true;
        setScrolling(true);

        if (onScrollStart) {
          onScrollStart();
        }
      }

      // So we don't constantly call clearTimeout and setTimeout,
      // keep track of the current timeout time and only reschedule
      // the timer when it is getting close.
      let now = Date.now();
      if (state.scrollEndTime <= now + 50) {
        state.scrollEndTime = now + 300;

        clearTimeout(state.scrollTimeout);
        state.scrollTimeout = setTimeout(() => {
          state.isScrolling = false;
          setScrolling(false);
          state.scrollTimeout = null;

          if (onScrollEnd) {
            onScrollEnd();
          }
        }, 300);
      }
    });
  }, [props, direction, state, contentSize, onVisibleRectChange, onScrollStart, onScrollEnd]);

  // eslint-disable-next-line arrow-body-style
  useEffect(() => {
    return () => {
      clearTimeout(state.scrollTimeout);
    };
  // eslint-disable-next-line react-hooks/exhaustive-deps
  }, []);

  let updateSize = useEffectEvent((flush: typeof flushSync) => {
    let dom = ref.current;
    if (!dom) {
      return;
    }

    let isTestEnv = process.env.NODE_ENV === 'test' && !process.env.VIRT_ON;
    let isClientWidthMocked = Object.getOwnPropertyNames(window.HTMLElement.prototype).includes('clientWidth');
    let isClientHeightMocked = Object.getOwnPropertyNames(window.HTMLElement.prototype).includes('clientHeight');
    let clientWidth = dom.clientWidth;
    let clientHeight = dom.clientHeight;
    let w = isTestEnv && !isClientWidthMocked ? Infinity : clientWidth;
    let h = isTestEnv && !isClientHeightMocked ? Infinity : clientHeight;

    if (sizeToFit && contentSize.width > 0 && contentSize.height > 0) {
      if (sizeToFit === 'width') {
        w = Math.min(w, contentSize.width);
      } else if (sizeToFit === 'height') {
        h = Math.min(h, contentSize.height);
      }
    }

    if (state.width !== w || state.height !== h) {
      state.width = w;
      state.height = h;
      flush(() => {
        onVisibleRectChange(new Rect(state.scrollLeft, state.scrollTop, w, h));
      });

      // If the clientWidth or clientHeight changed, scrollbars appeared or disappeared as
      // a result of the layout update. In this case, re-layout again to account for the
      // adjusted space. In very specific cases this might result in the scrollbars disappearing
      // again, resulting in extra padding. We stop after a maximum of two layout passes to avoid
      // an infinite loop. This matches how browsers behavior with native CSS grid layout.
      if (!isTestEnv && clientWidth !== dom.clientWidth || clientHeight !== dom.clientHeight) {
        state.width = dom.clientWidth;
        state.height = dom.clientHeight;
        flush(() => {
          onVisibleRectChange(new Rect(state.scrollLeft, state.scrollTop, state.width, state.height));
        });
      }
    }
  });

  useLayoutEffect(() => {
    // React doesn't allow flushSync inside effects so pass an identity function instead.
    // This only happens on initial render. The resize observer will also call updateSize
    // once it initializes, but we need earlier initialization in a layout effect to avoid
    // a flash of missing content.
    updateSize(fn => fn());
  }, [updateSize]);
<<<<<<< HEAD
  let raf = useRef<ReturnType<typeof requestAnimationFrame> | null>(undefined);
  let onResize = () => {
    if (isOldReact) {
      raf.current ??= requestAnimationFrame(() => {
        updateSize();
        raf.current = null;
      });
    } else {
      updateSize();
    }
  };
  useResizeObserver({ref, onResize});
  useEffect(() => {
    return () => {
      if (raf.current) {
        cancelAnimationFrame(raf.current);
      }
    };
  }, []);
=======
  let onResize = useCallback(() => {
    updateSize(flushSync);
  }, [updateSize]);
  // Watch border-box instead of of content-box so that we don't go into
  // an infinite loop when scrollbars appear or disappear.
  useResizeObserver({ref, box: 'border-box', onResize});
>>>>>>> bd458c1e

  let style: React.CSSProperties = {
    // Reset padding so that relative positioning works correctly. Padding will be done in JS layout.
    padding: 0,
    ...otherProps.style
  };

  if (scrollDirection === 'horizontal') {
    style.overflowX = 'auto';
    style.overflowY = 'hidden';
  } else if (scrollDirection === 'vertical' || contentSize.width === state.width) {
    // Set overflow-x: hidden if content size is equal to the width of the scroll view.
    // This prevents horizontal scrollbars from flickering during resizing due to resize observer
    // firing slower than the frame rate, which may cause an infinite re-render loop.
    style.overflowY = 'auto';
    style.overflowX = 'hidden';
  } else {
    style.overflow = 'auto';
  }

  innerStyle = {
    width: Number.isFinite(contentSize.width) ? contentSize.width : undefined,
    height: Number.isFinite(contentSize.height) ? contentSize.height : undefined,
    pointerEvents: isScrolling ? 'none' : 'auto',
    position: 'relative',
    ...innerStyle
  };

  return (
    <div role="presentation" {...otherProps} style={style} ref={ref} onScroll={onScroll}>
      <div role="presentation" style={innerStyle}>
        {children}
      </div>
    </div>
  );
}

const ScrollViewForwardRef = React.forwardRef(ScrollView);
export {ScrollViewForwardRef as ScrollView};<|MERGE_RESOLUTION|>--- conflicted
+++ resolved
@@ -38,13 +38,7 @@
   scrollDirection?: 'horizontal' | 'vertical' | 'both'
 }
 
-<<<<<<< HEAD
-let isOldReact = React.version.startsWith('16.') || React.version.startsWith('17.');
-
 function ScrollView(props: ScrollViewProps, ref: RefObject<HTMLDivElement | null>) {
-=======
-function ScrollView(props: ScrollViewProps, ref: RefObject<HTMLDivElement>) {
->>>>>>> bd458c1e
   let {
     contentSize,
     onVisibleRectChange,
@@ -179,34 +173,12 @@
     // a flash of missing content.
     updateSize(fn => fn());
   }, [updateSize]);
-<<<<<<< HEAD
-  let raf = useRef<ReturnType<typeof requestAnimationFrame> | null>(undefined);
-  let onResize = () => {
-    if (isOldReact) {
-      raf.current ??= requestAnimationFrame(() => {
-        updateSize();
-        raf.current = null;
-      });
-    } else {
-      updateSize();
-    }
-  };
-  useResizeObserver({ref, onResize});
-  useEffect(() => {
-    return () => {
-      if (raf.current) {
-        cancelAnimationFrame(raf.current);
-      }
-    };
-  }, []);
-=======
   let onResize = useCallback(() => {
     updateSize(flushSync);
   }, [updateSize]);
   // Watch border-box instead of of content-box so that we don't go into
   // an infinite loop when scrollbars appear or disappear.
   useResizeObserver({ref, box: 'border-box', onResize});
->>>>>>> bd458c1e
 
   let style: React.CSSProperties = {
     // Reset padding so that relative positioning works correctly. Padding will be done in JS layout.
