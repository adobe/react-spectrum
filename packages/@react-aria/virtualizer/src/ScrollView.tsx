--- conflicted
+++ resolved
@@ -193,30 +193,18 @@
     style.overflow = 'auto';
   }
 
-<<<<<<< HEAD
-  let innerStyles = {
+  innerStyle = {
     // TODO: If width and height aren't finite (aka is Infinity or NaN), don't use those values since it is invalid css
     width: Number.isFinite(contentSize.width) ? contentSize.width : undefined,
     height: Number.isFinite(contentSize.height) ? contentSize.height : undefined,
-    pointerEvents: (isScrolling ? 'none' : 'auto') as CSSProperties['pointerEvents'],
-    position: 'relative' as CSSProperties['position'],
-=======
-  innerStyle = {
-    width: contentSize.width,
-    height: contentSize.height,
     pointerEvents: isScrolling ? 'none' : 'auto',
     position: 'relative',
->>>>>>> 48f29e1d
     ...innerStyle
   };
 
   return (
     <div {...otherProps} style={style} ref={ref} onScroll={onScroll}>
-<<<<<<< HEAD
-      <div role="presentation" style={innerStyles}>
-=======
       <div role="presentation" style={innerStyle}>
->>>>>>> 48f29e1d
         {children}
       </div>
     </div>
