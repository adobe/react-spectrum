--- conflicted
+++ resolved
@@ -10,17 +10,10 @@
  * governing permissions and limitations under the License.
  */
 
-<<<<<<< HEAD
-import {AriaLabelingProps, BaseEvent, DOMProps, FocusableElement, Node, RefObject} from '@react-types/shared';
-import {AriaTextFieldProps} from '@react-aria/textfield';
-import {AutocompleteProps, AutocompleteState} from '@react-stately/autocomplete';
-import {CLEAR_FOCUS_EVENT, FOCUS_EVENT, getActiveElement, getOwnerDocument, isCtrlKeyPressed, mergeProps, mergeRefs, useEffectEvent, useEvent, useLabels, useObjectRef, useSlotId} from '@react-aria/utils';
-=======
 import {AriaLabelingProps, BaseEvent, DOMProps, FocusableElement, FocusEvents, KeyboardEvents, Node, RefObject, ValueBase} from '@react-types/shared';
 import {AriaTextFieldProps} from '@react-aria/textfield';
 import {AutocompleteProps, AutocompleteState} from '@react-stately/autocomplete';
 import {CLEAR_FOCUS_EVENT, FOCUS_EVENT, getActiveElement, getOwnerDocument, isAndroid, isCtrlKeyPressed, isIOS, mergeProps, mergeRefs, useEffectEvent, useEvent, useLabels, useObjectRef, useSlotId} from '@react-aria/utils';
->>>>>>> eb58e405
 import {dispatchVirtualBlur, dispatchVirtualFocus, getVirtuallyFocusedElement, moveVirtualFocus} from '@react-aria/focus';
 import {getInteractionModality} from '@react-aria/interactions';
 // @ts-ignore
@@ -35,15 +28,12 @@
   disallowTypeAhead: boolean
 }
 
-<<<<<<< HEAD
-=======
 export interface InputProps<T = FocusableElement> extends DOMProps,
   FocusEvents<T>,
   KeyboardEvents,
   Pick<ValueBase<string>, 'onChange' | 'value'>,
   Pick<AriaTextFieldProps, 'enterKeyHint' | 'aria-controls' | 'aria-autocomplete' | 'aria-activedescendant' | 'spellCheck' | 'autoCorrect' | 'autoComplete'> {}
 
->>>>>>> eb58e405
 export interface AriaAutocompleteProps<T> extends AutocompleteProps {
   /**
    * An optional filter function used to determine if a option should be included in the autocomplete list.
@@ -73,13 +63,8 @@
 }
 
 export interface AutocompleteAria<T> {
-<<<<<<< HEAD
-  /** Props for the autocomplete textfield/searchfield element. These should be passed to the textfield/searchfield aria hooks respectively. */
-  textFieldProps: AriaTextFieldProps<FocusableElement>,
-=======
   /** Props for the autocomplete input element. These should be passed to the input's aria hooks (e.g. useTextField/useSearchField/etc) respectively. */
   inputProps: InputProps,
->>>>>>> eb58e405
   /** Props for the collection, to be passed to collection's respective aria hook (e.g. useMenu). */
   collectionProps: CollectionOptions,
   /** Ref to attach to the wrapped collection. */
@@ -111,13 +96,8 @@
 
   // For mobile screen readers, we don't want virtual focus, instead opting to disable FocusScope's restoreFocus and manually
   // moving focus back to the subtriggers
-<<<<<<< HEAD
-  let shouldUseVirtualFocus = getInteractionModality() !== 'virtual' && !disableVirtualFocus;
-
-=======
   let isMobileScreenReader = getInteractionModality() === 'virtual' && (isIOS() || isAndroid());
   let shouldUseVirtualFocus = !isMobileScreenReader && !disableVirtualFocus;
->>>>>>> eb58e405
   useEffect(() => {
     return () => clearTimeout(timeout.current);
   }, []);
@@ -394,11 +374,7 @@
 
   // Only apply the autocomplete specific behaviors if the collection component wrapped by it is actually
   // being filtered/allows filtering by the Autocomplete.
-<<<<<<< HEAD
-  let textFieldProps = {
-=======
   let inputProps = {
->>>>>>> eb58e405
     value: state.inputValue,
     onChange
   } as AriaTextFieldProps<FocusableElement>;
@@ -411,13 +387,8 @@
   };
 
   if (collectionId) {
-<<<<<<< HEAD
-    textFieldProps = {
-      ...textFieldProps,
-=======
     inputProps = {
       ...inputProps,
->>>>>>> eb58e405
       ...(shouldUseVirtualFocus && virtualFocusProps),
       enterKeyHint: 'go',
       'aria-controls': collectionId,
@@ -432,11 +403,7 @@
   }
 
   return {
-<<<<<<< HEAD
-    textFieldProps,
-=======
     inputProps,
->>>>>>> eb58e405
     collectionProps: mergeProps(collectionProps, {
       shouldUseVirtualFocus,
       disallowTypeAhead: true
