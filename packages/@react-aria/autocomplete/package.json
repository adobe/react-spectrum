{
  "name": "@react-aria/autocomplete",
  "version": "3.0.0-alpha.36",
  "description": "Spectrum UI components in React",
  "license": "Apache-2.0",
  "main": "dist/main.js",
  "module": "dist/module.js",
  "exports": {
    "types": "./dist/types.d.ts",
    "import": "./dist/import.mjs",
    "require": "./dist/main.js"
  },
  "types": "dist/types.d.ts",
  "source": "src/index.ts",
  "files": [
    "dist",
    "src"
  ],
  "sideEffects": false,
  "repository": {
    "type": "git",
    "url": "https://github.com/adobe/react-spectrum"
  },
  "dependencies": {
<<<<<<< HEAD
    "@react-aria/combobox": "^3.10.5",
    "@react-aria/i18n": "^3.12.3",
    "@react-aria/listbox": "^3.13.5",
    "@react-aria/searchfield": "^3.7.10",
    "@react-aria/utils": "^3.25.3",
    "@react-stately/autocomplete": "3.0.0-alpha.1",
    "@react-stately/combobox": "^3.10.0",
    "@react-types/autocomplete": "3.0.0-alpha.26",
    "@react-types/button": "^3.10.0",
    "@react-types/shared": "^3.25.0",
=======
    "@react-aria/combobox": "^3.11.0",
    "@react-aria/listbox": "^3.13.6",
    "@react-aria/searchfield": "^3.7.11",
    "@react-aria/utils": "^3.26.0",
    "@react-stately/combobox": "^3.10.1",
    "@react-types/autocomplete": "3.0.0-alpha.27",
    "@react-types/button": "^3.10.1",
    "@react-types/shared": "^3.26.0",
>>>>>>> ab9fd5c6
    "@swc/helpers": "^0.5.0"
  },
  "peerDependencies": {
    "react": "^16.8.0 || ^17.0.0-rc.1 || ^18.0.0 || ^19.0.0-rc.1",
    "react-dom": "^16.8.0 || ^17.0.0-rc.1 || ^18.0.0 || ^19.0.0-rc.1"
  },
  "publishConfig": {
    "access": "public"
  }
}<|MERGE_RESOLUTION|>--- conflicted
+++ resolved
@@ -22,27 +22,16 @@
     "url": "https://github.com/adobe/react-spectrum"
   },
   "dependencies": {
-<<<<<<< HEAD
-    "@react-aria/combobox": "^3.10.5",
+    "@react-aria/combobox": "^3.11.0",
     "@react-aria/i18n": "^3.12.3",
-    "@react-aria/listbox": "^3.13.5",
-    "@react-aria/searchfield": "^3.7.10",
-    "@react-aria/utils": "^3.25.3",
-    "@react-stately/autocomplete": "3.0.0-alpha.1",
-    "@react-stately/combobox": "^3.10.0",
-    "@react-types/autocomplete": "3.0.0-alpha.26",
-    "@react-types/button": "^3.10.0",
-    "@react-types/shared": "^3.25.0",
-=======
-    "@react-aria/combobox": "^3.11.0",
     "@react-aria/listbox": "^3.13.6",
     "@react-aria/searchfield": "^3.7.11",
     "@react-aria/utils": "^3.26.0",
+    "@react-stately/autocomplete": "3.0.0-alpha.1",
     "@react-stately/combobox": "^3.10.1",
     "@react-types/autocomplete": "3.0.0-alpha.27",
     "@react-types/button": "^3.10.1",
     "@react-types/shared": "^3.26.0",
->>>>>>> ab9fd5c6
     "@swc/helpers": "^0.5.0"
   },
   "peerDependencies": {
