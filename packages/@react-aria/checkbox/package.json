--- conflicted
+++ resolved
@@ -22,16 +22,10 @@
     "url": "https://github.com/adobe/react-spectrum"
   },
   "dependencies": {
-<<<<<<< HEAD
     "@react-aria/form": "3.0.0-alpha.1",
-    "@react-aria/label": "^3.7.1",
-    "@react-aria/toggle": "^3.8.1",
-    "@react-aria/utils": "^3.21.0",
-=======
     "@react-aria/label": "^3.7.2",
     "@react-aria/toggle": "^3.8.2",
     "@react-aria/utils": "^3.21.1",
->>>>>>> b128f4fc
     "@react-stately/checkbox": "^3.5.1",
     "@react-stately/form": "3.0.0-alpha.1",
     "@react-stately/toggle": "^3.6.3",
