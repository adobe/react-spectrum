/*
 * Copyright 2020 Adobe. All rights reserved.
 * This file is licensed to you under the Apache License, Version 2.0 (the "License");
 * you may not use this file except in compliance with the License. You may obtain a copy
 * of the License at http://www.apache.org/licenses/LICENSE-2.0
 *
 * Unless required by applicable law or agreed to in writing, software distributed under
 * the License is distributed on an "AS IS" BASIS, WITHOUT WARRANTIES OR REPRESENTATIONS
 * OF ANY KIND, either express or implied. See the License for the specific language
 * governing permissions and limitations under the License.
 */

import {AriaCheckboxGroupProps} from '@react-types/checkbox';
import {checkboxGroupDescriptionIds, checkboxGroupErrorMessageIds, checkboxGroupNames} from './utils';
import {CheckboxGroupState} from '@react-stately/checkbox';
import {DOMAttributes} from '@react-types/shared';
import {filterDOMProps, mergeProps} from '@react-aria/utils';
<<<<<<< HEAD
import {useField, useLabel} from '@react-aria/label';
=======
import {useField} from '@react-aria/label';
>>>>>>> c48896c2

export interface CheckboxGroupAria {
  /** Props for the checkbox group wrapper element. */
  groupProps: DOMAttributes,
  /** Props for the checkbox group's visible label (if any). */
  labelProps: DOMAttributes,
  /** Props for the checkbox group description element, if any. */
  descriptionProps: DOMAttributes,
  /** Props for the checkbox group error message element, if any. */
  errorMessageProps: DOMAttributes
}

/**
 * Provides the behavior and accessibility implementation for a checkbox group component.
 * Checkbox groups allow users to select multiple items from a list of options.
 * @param props - Props for the checkbox group.
 * @param state - State for the checkbox group, as returned by `useCheckboxGroupState`.
 */
export function useCheckboxGroup(props: AriaCheckboxGroupProps, state: CheckboxGroupState): CheckboxGroupAria {
  let {isDisabled, name} = props;

  let {labelProps, fieldProps, descriptionProps, errorMessageProps} = useField({
    ...props,
    // Checkbox group is not an HTML input element so it
    // shouldn't be labeled by a <label> element.
    labelElementType: 'span'
  });
  checkboxGroupDescriptionIds.set(state, descriptionProps.id);
  checkboxGroupErrorMessageIds.set(state, errorMessageProps.id);

  let {descriptionProps, errorMessageProps} = useField(props);

  let domProps = filterDOMProps(props, {labelable: true});

  // Pass name prop from group to all items by attaching to the state.
  checkboxGroupNames.set(state, name);

  return {
    groupProps: mergeProps(domProps, {
      role: 'group',
      'aria-disabled': isDisabled || undefined,
      ...fieldProps
    }),
    labelProps,
    descriptionProps,
    errorMessageProps
  };
}<|MERGE_RESOLUTION|>--- conflicted
+++ resolved
@@ -15,11 +15,7 @@
 import {CheckboxGroupState} from '@react-stately/checkbox';
 import {DOMAttributes} from '@react-types/shared';
 import {filterDOMProps, mergeProps} from '@react-aria/utils';
-<<<<<<< HEAD
-import {useField, useLabel} from '@react-aria/label';
-=======
 import {useField} from '@react-aria/label';
->>>>>>> c48896c2
 
 export interface CheckboxGroupAria {
   /** Props for the checkbox group wrapper element. */
