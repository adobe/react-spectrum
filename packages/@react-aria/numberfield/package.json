--- conflicted
+++ resolved
@@ -26,21 +26,9 @@
     "url": "https://github.com/adobe/react-spectrum"
   },
   "dependencies": {
-<<<<<<< HEAD
-    "@react-aria/i18n": "^3.12.10",
-    "@react-aria/interactions": "^3.25.3",
-    "@react-aria/live-announcer": "^3.4.3",
-    "@react-aria/spinbutton": "^3.6.16",
-    "@react-aria/textfield": "^3.17.5",
-    "@react-aria/utils": "^3.29.1",
-    "@react-stately/form": "^3.1.5",
-    "@react-stately/numberfield": "^3.9.13",
-    "@react-types/button": "^3.12.2",
-    "@react-types/numberfield": "^3.8.12",
-    "@react-types/shared": "^3.30.0",
-=======
     "@react-aria/i18n": "^3.12.11",
     "@react-aria/interactions": "^3.25.4",
+    "@react-aria/live-announcer": "^3.4.4",
     "@react-aria/spinbutton": "^3.6.17",
     "@react-aria/textfield": "^3.18.0",
     "@react-aria/utils": "^3.30.0",
@@ -49,7 +37,6 @@
     "@react-types/button": "^3.13.0",
     "@react-types/numberfield": "^3.8.13",
     "@react-types/shared": "^3.31.0",
->>>>>>> e97af2b5
     "@swc/helpers": "^0.5.0"
   },
   "peerDependencies": {
