--- conflicted
+++ resolved
@@ -22,14 +22,9 @@
     "url": "https://github.com/adobe/react-spectrum"
   },
   "dependencies": {
-<<<<<<< HEAD
     "@react-aria/form": "3.0.0-alpha.1",
-    "@react-aria/i18n": "^3.8.3",
-    "@react-aria/interactions": "^3.19.0",
-=======
     "@react-aria/i18n": "^3.8.4",
     "@react-aria/interactions": "^3.19.1",
->>>>>>> b128f4fc
     "@react-aria/live-announcer": "^3.3.1",
     "@react-aria/spinbutton": "^3.5.4",
     "@react-aria/textfield": "^3.12.2",
