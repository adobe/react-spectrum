--- conflicted
+++ resolved
@@ -185,11 +185,8 @@
   let onKeyDownEnter = useCallback((e) => {
     if (e.key === 'Enter') {
       commit();
-<<<<<<< HEAD
-=======
     } else {
       e.continuePropagation();
->>>>>>> a53f5568
     }
   }, [commit]);
 
