/*
 * Copyright 2020 Adobe. All rights reserved.
 * This file is licensed to you under the Apache License, Version 2.0 (the "License");
 * you may not use this file except in compliance with the License. You may obtain a copy
 * of the License at http://www.apache.org/licenses/LICENSE-2.0
 *
 * Unless required by applicable law or agreed to in writing, software distributed under
 * the License is distributed on an "AS IS" BASIS, WITHOUT WARRANTIES OR REPRESENTATIONS
 * OF ANY KIND, either express or implied. See the License for the specific language
 * governing permissions and limitations under the License.
 */

import {AriaButtonProps} from '@react-types/button';
import {AriaNumberFieldProps} from '@react-types/numberfield';
import {
  HTMLAttributes,
  InputHTMLAttributes,
  LabelHTMLAttributes,
  RefObject,
  useCallback,
<<<<<<< HEAD
  useMemo
=======
  useEffect,
  useMemo,
  useRef,
  useState
>>>>>>> 50c4fd3e
} from 'react';
// @ts-ignore
import intlMessages from '../intl/*.json';
import {isAndroid, isIOS, isIPhone, mergeProps, useId} from '@react-aria/utils';
import {NumberFieldState} from '@react-stately/numberfield';
import {TextInputDOMProps} from '@react-types/shared';
<<<<<<< HEAD
import {useFocus} from '@react-aria/interactions';
import {useFormattedInput, useTextField} from '@react-aria/textfield';
=======
import {useFocus, useFocusWithin} from '@react-aria/interactions';
>>>>>>> 50c4fd3e
import {
  useMessageFormatter,
  useNumberFormatter
} from '@react-aria/i18n';
import {useScroll} from '@react-aria/interactions';
import {useSpinButton} from '@react-aria/spinbutton';

interface NumberFieldAria {
  /** Props for the label element. */
  labelProps: LabelHTMLAttributes<HTMLLabelElement>,
  /** Props for the group wrapper around the input and stepper buttons. */
  groupProps: HTMLAttributes<HTMLElement>,
  /** Props for the input element. */
  inputProps: InputHTMLAttributes<HTMLInputElement>,
  /** Props for the increment button, to be passed to [useButton](useButton.html). */
  incrementButtonProps: AriaButtonProps,
  /** Props for the decrement button, to be passed to [useButton](useButton.html). */
  decrementButtonProps: AriaButtonProps
}

/**
 * Provides the behavior and accessibility implementation for a number field component.
 * Number fields allow users to enter a number, and increment or decrement the value using stepper buttons.
 */
export function useNumberField(props: AriaNumberFieldProps, state: NumberFieldState, inputRef: RefObject<HTMLInputElement>): NumberFieldAria {
  let {
    id,
    decrementAriaLabel,
    incrementAriaLabel,
    isDisabled,
    isReadOnly,
    isRequired,
    minValue,
    maxValue,
    autoFocus,
    validationState,
    label,
    formatOptions
  } = props;

  let {
    increment,
    incrementToMax,
    decrement,
    decrementToMin,
    numberValue,
    commit
  } = state;

  const formatMessage = useMessageFormatter(intlMessages);

  let inputId = useId(id);

  let {focusProps} = useFocus({
    onBlur: () => {
      // Set input value to normalized valid value
      commit();
    }
  });

  let {
    spinButtonProps,
    incrementButtonProps: incButtonProps,
    decrementButtonProps: decButtonProps
  } = useSpinButton(
    {
      isDisabled,
      isReadOnly,
      isRequired,
      maxValue,
      minValue,
      onIncrement: increment,
      onIncrementToMax: incrementToMax,
      onDecrement: decrement,
      onDecrementToMin: decrementToMin,
      value: numberValue,
      textValue: state.inputValue
    }
  );

  let [focusWithin, setFocusWithin] = useState(false);
  let {focusWithinProps} = useFocusWithin({isDisabled, onFocusWithinChange: setFocusWithin});

  let onWheel = useCallback((e) => {
<<<<<<< HEAD
=======
    // If the ctrlKey is pressed, this is a zoom event, do nothing.
    if (e.ctrlKey) {
      return;
    }

    // stop scrolling the page
    e.preventDefault();

>>>>>>> 50c4fd3e
    if (e.deltaY > 0) {
      increment();
    } else if (e.deltaY < 0) {
      decrement();
    }
<<<<<<< HEAD
  }, [isReadOnly, isDisabled, decrement, increment]);
  // If the input isn't supposed to receive input, disable scrolling.
  let scrollingDisabled = isDisabled || isReadOnly;
  useScroll({onScroll: onWheel, isDisabled: scrollingDisabled}, inputRef);
=======
  }, [decrement, increment]);
  // If the input isn't supposed to receive input, disable scrolling.
  let scrollingDisabled = isDisabled || isReadOnly || !focusWithin;
  useScrollWheel({onScroll: onWheel, capture: false, isDisabled: scrollingDisabled}, inputRef);
>>>>>>> 50c4fd3e

  // The inputMode attribute influences the software keyboard that is shown on touch devices.
  // Browsers and operating systems are quite inconsistent about what keys are available, however.
  // We choose between numeric and decimal based on whether we allow negative and fractional numbers,
  // and based on testing on various devices to determine what keys are available in each inputMode.
  let numberFormatter = useNumberFormatter(formatOptions);
  let intlOptions = useMemo(() => numberFormatter.resolvedOptions(), [numberFormatter]);
  let hasDecimals = intlOptions.maximumFractionDigits > 0;
  let hasNegative = isNaN(state.minValue) || state.minValue < 0;
  let inputMode: TextInputDOMProps['inputMode'] = 'numeric';
  if (isIPhone()) {
    // iPhone doesn't have a minus sign in either numeric or decimal.
    // Note this is only for iPhone, not iPad, which always has both
    // minus and decimal in numeric.
    if (hasNegative) {
      inputMode = 'text';
    } else if (hasDecimals) {
      inputMode = 'decimal';
    }
  } else if (isAndroid()) {
    // Android numeric has both a decimal point and minus key.
    // decimal does not have a minus key.
    if (hasNegative) {
      inputMode = 'numeric';
    } else if (hasDecimals) {
      inputMode = 'decimal';
    }
  }

  let onChange = value => {
    state.setInputValue(value);
  };

  let {inputProps: beforeInputProps} = useFormattedInput(props, state, inputRef);
  let {labelProps, inputProps: textFieldProps} = useTextField({
    label,
    autoFocus,
    isDisabled,
    isReadOnly,
    isRequired,
    validationState,
    value: state.inputValue,
    autoComplete: 'off',
    'aria-label': props['aria-label'] || null,
    'aria-labelledby': props['aria-labelledby'] || null,
    id: inputId,
    type: 'text', // Can't use type="number" because then we can't have things like $ in the field.
    inputMode,
    onChange,
    ...beforeInputProps
  }, inputRef);

  let inputProps = mergeProps(
    spinButtonProps,
    textFieldProps,
    focusProps,
    {
      // override the spinbutton role, we can't focus a spin button with VO
      role: null,
      // ignore aria-roledescription on iOS so that required state will announce when it is present
      'aria-roledescription': (!isIOS() ? formatMessage('numberField') : null),
      'aria-valuemax': null,
      'aria-valuemin': null,
      'aria-valuenow': null,
      'aria-valuetext': null,
      autoCorrect: 'off',
      spellCheck: 'false'
    }
  );

  let onButtonPressStart = (e) => {
    // If focus is already on the input, keep it there so we don't hide the
    // software keyboard when tapping the increment/decrement buttons.
    if (document.activeElement === inputRef.current) {
      return;
    }

    // Otherwise, when using a mouse, move focus to the input.
    // On touch, or with a screen reader, focus the button so that the software
    // keyboard does not appear and the screen reader cursor is not moved off the button.
    if (e.pointerType === 'mouse') {
      inputRef.current.focus();
    } else {
      e.target.focus();
    }
  };

  // Determine the label for the increment and decrement buttons. There are 4 cases:
  //
  // 1. With a visible label that is a string: aria-label: `Increase ${props.label}`
  // 2. With a visible label that is JSX: aria-label: 'Increase', aria-labelledby: '${incrementId} ${labelId}'
  // 3. With an aria-label: aria-label: `Increase ${props['aria-label']}`
  // 4. With an aria-labelledby: aria-label: 'Increase', aria-labelledby: `${incrementId} ${props['aria-labelledby']}`
  //
  // (1) and (2) could possibly be combined and both use aria-labelledby. However, placing the label in
  // the aria-label string rather than using aria-labelledby gives more flexibility to translators to change
  // the order or add additional words around the label if needed.
  let fieldLabel = props['aria-label'] || (typeof props.label === 'string' ? props.label : '');
  let ariaLabelledby: string;
  if (!fieldLabel) {
    ariaLabelledby = props.label != null ? labelProps.id : props['aria-labelledby'];
  }

  let incrementId = useId();
  let decrementId = useId();

  let incrementButtonProps: AriaButtonProps = mergeProps(incButtonProps, {
    'aria-label': incrementAriaLabel || formatMessage('increase', {fieldLabel}).trim(),
    id: ariaLabelledby && !incrementAriaLabel ? incrementId : null,
    'aria-labelledby': ariaLabelledby && !incrementAriaLabel ? `${incrementId} ${ariaLabelledby}` : null,
    'aria-controls': inputId,
    excludeFromTabOrder: true,
    preventFocusOnPress: true,
    isDisabled: !state.canIncrement,
    onPressStart: onButtonPressStart
  });

  let decrementButtonProps: AriaButtonProps = mergeProps(decButtonProps, {
    'aria-label': decrementAriaLabel || formatMessage('decrease', {fieldLabel}).trim(),
    id: ariaLabelledby && !decrementAriaLabel ? decrementId : null,
    'aria-labelledby': ariaLabelledby && !decrementAriaLabel ? `${decrementId} ${ariaLabelledby}` : null,
    'aria-controls': inputId,
    excludeFromTabOrder: true,
    preventFocusOnPress: true,
    isDisabled: !state.canDecrement,
    onPressStart: onButtonPressStart
  });

  return {
    groupProps: {
      role: 'group',
      'aria-disabled': isDisabled,
      'aria-invalid': validationState === 'invalid' ? 'true' : undefined,
      ...focusWithinProps
    },
    labelProps,
    inputProps,
    incrementButtonProps,
    decrementButtonProps
  };
<<<<<<< HEAD
=======
}

// scroll wheel needs to be added not passively so it's cancelable, small helper hook to remember that
function useScrollWheel({onScroll, capture, isDisabled}: {onScroll: (e) => void, capture: boolean, isDisabled: boolean}, ref: RefObject<HTMLElement>) {
  useEffect(() => {
    let elem = ref.current;

    if (!isDisabled) {
      elem.addEventListener('wheel', onScroll, capture);
    }

    return () => {
      if (!isDisabled) {
        elem.removeEventListener('wheel', onScroll, capture);
      }
    };
  }, [onScroll, ref, capture, isDisabled]);
>>>>>>> 50c4fd3e
}<|MERGE_RESOLUTION|>--- conflicted
+++ resolved
@@ -18,26 +18,18 @@
   LabelHTMLAttributes,
   RefObject,
   useCallback,
-<<<<<<< HEAD
-  useMemo
-=======
   useEffect,
   useMemo,
   useRef,
   useState
->>>>>>> 50c4fd3e
 } from 'react';
 // @ts-ignore
 import intlMessages from '../intl/*.json';
 import {isAndroid, isIOS, isIPhone, mergeProps, useId} from '@react-aria/utils';
 import {NumberFieldState} from '@react-stately/numberfield';
 import {TextInputDOMProps} from '@react-types/shared';
-<<<<<<< HEAD
-import {useFocus} from '@react-aria/interactions';
+import {useFocus, useFocusWithin} from '@react-aria/interactions';
 import {useFormattedInput, useTextField} from '@react-aria/textfield';
-=======
-import {useFocus, useFocusWithin} from '@react-aria/interactions';
->>>>>>> 50c4fd3e
 import {
   useMessageFormatter,
   useNumberFormatter
@@ -122,33 +114,15 @@
   let {focusWithinProps} = useFocusWithin({isDisabled, onFocusWithinChange: setFocusWithin});
 
   let onWheel = useCallback((e) => {
-<<<<<<< HEAD
-=======
-    // If the ctrlKey is pressed, this is a zoom event, do nothing.
-    if (e.ctrlKey) {
-      return;
-    }
-
-    // stop scrolling the page
-    e.preventDefault();
-
->>>>>>> 50c4fd3e
     if (e.deltaY > 0) {
       increment();
     } else if (e.deltaY < 0) {
       decrement();
     }
-<<<<<<< HEAD
-  }, [isReadOnly, isDisabled, decrement, increment]);
-  // If the input isn't supposed to receive input, disable scrolling.
-  let scrollingDisabled = isDisabled || isReadOnly;
-  useScroll({onScroll: onWheel, isDisabled: scrollingDisabled}, inputRef);
-=======
   }, [decrement, increment]);
   // If the input isn't supposed to receive input, disable scrolling.
   let scrollingDisabled = isDisabled || isReadOnly || !focusWithin;
-  useScrollWheel({onScroll: onWheel, capture: false, isDisabled: scrollingDisabled}, inputRef);
->>>>>>> 50c4fd3e
+  useScroll({onScroll: onWheel, isDisabled: scrollingDisabled}, inputRef);
 
   // The inputMode attribute influences the software keyboard that is shown on touch devices.
   // Browsers and operating systems are quite inconsistent about what keys are available, however.
@@ -289,24 +263,4 @@
     incrementButtonProps,
     decrementButtonProps
   };
-<<<<<<< HEAD
-=======
-}
-
-// scroll wheel needs to be added not passively so it's cancelable, small helper hook to remember that
-function useScrollWheel({onScroll, capture, isDisabled}: {onScroll: (e) => void, capture: boolean, isDisabled: boolean}, ref: RefObject<HTMLElement>) {
-  useEffect(() => {
-    let elem = ref.current;
-
-    if (!isDisabled) {
-      elem.addEventListener('wheel', onScroll, capture);
-    }
-
-    return () => {
-      if (!isDisabled) {
-        elem.removeEventListener('wheel', onScroll, capture);
-      }
-    };
-  }, [onScroll, ref, capture, isDisabled]);
->>>>>>> 50c4fd3e
 }