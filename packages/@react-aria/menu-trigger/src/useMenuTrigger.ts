--- conflicted
+++ resolved
@@ -3,41 +3,19 @@
 import {useId} from '@react-aria/utils';
 import {useOverlayTrigger} from '@react-aria/overlays';
 
-<<<<<<< HEAD
-
-type MenuRole = 'dialog' | 'menu' | 'listbox' | 'tree' | 'grid';
 export type focusStrategy = 'first' | 'last';
 
-interface MenuProps extends DOMProps {
-  type: MenuRole,
-  onClose?: () => void,
-  role?: MenuRole,
-  focusStrategy: React.MutableRefObject<focusStrategy>
-}
-
-interface TriggerProps extends DOMProps, PressProps, AllHTMLAttributes<HTMLElement> {
-  ref: RefObject<HTMLElement | null>,
-}
-
-=======
->>>>>>> 457975f7
 interface MenuTriggerState {
   isOpen: boolean,
   setOpen(value: boolean): void
 }
 
 interface MenuTriggerProps {
-<<<<<<< HEAD
-  menuProps: MenuProps,
-  triggerProps: TriggerProps,
-  state: MenuTriggerState,
   onSelect?: (...args) => void
-}
-=======
   ref: RefObject<HTMLElement | null>,
-  type: 'dialog' | 'menu' | 'listbox' | 'tree' | 'grid'
+  type: 'dialog' | 'menu' | 'listbox' | 'tree' | 'grid',
+  focusStrategy: React.MutableRefObject<focusStrategy>
 } 
->>>>>>> 457975f7
 
 interface MenuTriggerAria {
   menuTriggerProps: AllHTMLAttributes<HTMLElement> & PressProps,
@@ -47,7 +25,8 @@
 export function useMenuTrigger(props: MenuTriggerProps, state: MenuTriggerState): MenuTriggerAria {
   let {
     ref,
-    type
+    type,
+    focusStrategy
   } = props;
 
   let menuTriggerId = useId();
@@ -77,13 +56,13 @@
           e.preventDefault();
           e.stopPropagation();
           onPress(e);
-          menuProps.focusStrategy.current = 'first';
+          focusStrategy.current = 'first';
           break;
         case 'ArrowUp':
           e.preventDefault();
           e.stopPropagation();
           onPress(e);
-          menuProps.focusStrategy.current = 'last';
+          focusStrategy.current = 'last';
           break;
       }
     }
@@ -106,13 +85,8 @@
     },
     menuProps: {
       ...overlayAriaProps,
-<<<<<<< HEAD
-      'aria-labelledby': menuProps['aria-labelledby'] || menuTriggerId,
-      role: menuProps.role || 'menu',
+      'aria-labelledby': menuTriggerId,
       onSelect
-=======
-      'aria-labelledby': menuTriggerId
->>>>>>> 457975f7
     }
   };
 }