--- conflicted
+++ resolved
@@ -10,15 +10,9 @@
  * governing permissions and limitations under the License.
  */
 
-<<<<<<< HEAD
 import {Collection, Node} from '@react-types/shared';
 import {RefObject, useRef} from 'react';
 import {useEffectEvent} from './useEffectEvent';
-=======
-import {RefObject, useCallback, useRef} from 'react';
-import {useEvent} from './useEvent';
-
->>>>>>> 74cac946
 import {useLayoutEffect} from './useLayoutEffect';
 
 export interface LoadMoreProps {
@@ -43,14 +37,9 @@
   sentinelRef: RefObject<HTMLElement | null>
 }
 
-<<<<<<< HEAD
-export function useLoadMore(props: LoadMoreProps, ref: RefObject<HTMLElement | null>) {
+export function useLoadMore(props: LoadMoreProps, ref: RefObject<HTMLElement | null>): void {
   let {isLoading, onLoadMore, scrollOffset = 1, collection, sentinelRef} = props;
   let lastCollection = useRef(collection);
-=======
-export function useLoadMore(props: LoadMoreProps, ref: RefObject<HTMLElement | null>): void {
-  let {isLoading, onLoadMore, scrollOffset = 1, items} = props;
->>>>>>> 74cac946
 
   // If we are in a loading state when this hook is called and a collection is provided, we can assume that the collection will update in the future so we don't
   // want to trigger another loadMore until the collection has updated as a result of the load.
