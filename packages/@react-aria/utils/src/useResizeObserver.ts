import {RefObject, useEffect} from 'react';

function hasResizeObserver() {
  return typeof window.ResizeObserver !== 'undefined';
}

type useResizeObserverOptionsType<T> = {
<<<<<<< HEAD
  ref: RefObject<T | undefined | null> | undefined,
=======
  ref: RefObject<T | undefined> | undefined,
  box?: ResizeObserverBoxOptions,
>>>>>>> bd458c1e
  onResize: () => void
}

export function useResizeObserver<T extends Element>(options: useResizeObserverOptionsType<T>) {
  const {ref, box, onResize} = options;

  useEffect(() => {
    let element = ref?.current;
    if (!element) {
      return;
    }

    if (!hasResizeObserver()) {
      window.addEventListener('resize', onResize, false);
      return () => {
        window.removeEventListener('resize', onResize, false);
      };
    } else {

      const resizeObserverInstance = new window.ResizeObserver((entries) => {
        if (!entries.length) {
          return;
        }

        onResize();
      });
      resizeObserverInstance.observe(element, {box});

      return () => {
        if (element) {
          resizeObserverInstance.unobserve(element);
        }
      };
    }

  }, [onResize, ref, box]);
}<|MERGE_RESOLUTION|>--- conflicted
+++ resolved
@@ -5,12 +5,8 @@
 }
 
 type useResizeObserverOptionsType<T> = {
-<<<<<<< HEAD
   ref: RefObject<T | undefined | null> | undefined,
-=======
-  ref: RefObject<T | undefined> | undefined,
   box?: ResizeObserverBoxOptions,
->>>>>>> bd458c1e
   onResize: () => void
 }
 
