--- conflicted
+++ resolved
@@ -20,12 +20,8 @@
 let randomInstanceNumber = Math.round(Math.random() * 10000000000);
 
 /**
-<<<<<<< HEAD
- * Generates a unique ID for use as an html element id.
-=======
  * If a default is not provided, generate an id.
  * @param defaultId - Default component id.
->>>>>>> 5d068a76
  */
 export function useId(defaultId?: string): string {
   let [value, setValue] = useState(defaultId);
