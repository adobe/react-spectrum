--- conflicted
+++ resolved
@@ -14,7 +14,6 @@
  * Takes a value and forces it to the closest min/max if it's outside. Also forces it to the closest valid step.
  */
 export function clamp(value: number, min: number = -Infinity, max: number = Infinity): number {
-<<<<<<< HEAD
   let newValue = Math.min(Math.max(value, min), max);
   return newValue;
 }
@@ -30,8 +29,6 @@
     }
   }
   return value;
-=======
-  return Math.min(Math.max(value, min), max);
 }
 
 export function snapValueToStep(value: number, min: number, max: number, step: number): number {
@@ -57,5 +54,4 @@
   }
 
   return snappedValue;
->>>>>>> c2c18760
 }