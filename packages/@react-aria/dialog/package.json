--- conflicted
+++ resolved
@@ -26,19 +26,11 @@
     "react-dom": "^16.8.0 || ^17.0.0-rc.1 || ^18.0.0"
   },
   "dependencies": {
-<<<<<<< HEAD
     "@react-aria/focus": "workspace:^",
     "@react-aria/overlays": "workspace:^",
     "@react-aria/utils": "workspace:^",
     "@react-types/dialog": "workspace:^",
     "@react-types/shared": "workspace:^",
-=======
-    "@react-aria/focus": "^3.17.1",
-    "@react-aria/overlays": "^3.22.1",
-    "@react-aria/utils": "^3.24.1",
-    "@react-types/dialog": "^3.5.10",
-    "@react-types/shared": "^3.23.1",
->>>>>>> 1cacbf1d
     "@swc/helpers": "^0.5.0"
   },
   "publishConfig": {
