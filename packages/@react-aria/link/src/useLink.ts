--- conflicted
+++ resolved
@@ -40,11 +40,7 @@
     console.warn('href is deprecated, please use an anchor element as children');
   }
 
-<<<<<<< HEAD
-  let {pressProps}  = usePress({onPress, isDisabled});
-=======
-  let {pressProps} = usePress({onPress}); 
->>>>>>> 04707c66
+  let {pressProps} = usePress({onPress, isDisabled});
 
   return {
     linkProps: {
