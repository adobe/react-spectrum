/*
 * Copyright 2020 Adobe. All rights reserved.
 * This file is licensed to you under the Apache License, Version 2.0 (the "License");
 * you may not use this file except in compliance with the License. You may obtain a copy
 * of the License at http://www.apache.org/licenses/LICENSE-2.0
 *
 * Unless required by applicable law or agreed to in writing, software distributed under
 * the License is distributed on an "AS IS" BASIS, WITHOUT WARRANTIES OR REPRESENTATIONS
 * OF ANY KIND, either express or implied. See the License for the specific language
 * governing permissions and limitations under the License.
 */

import {fireEvent, render} from '@testing-library/react';
import React from 'react';
import {usePress} from '../';

function Example(props) {
  let {elementType: ElementType = 'div', ...otherProps} = props;
  let {pressProps} = usePress(otherProps);
  return <ElementType {...pressProps} tabIndex="0">test</ElementType>;
}

function pointerEvent(type, opts) {
  let evt = new Event(type, {bubbles: true, cancelable: true});
  Object.assign(evt, {
    ctrlKey: false,
    metaKey: false,
    shiftKey: false,
    button: opts.button || 0
  }, opts);
  return evt;
}

describe('usePress', function () {
  beforeAll(() => {
    jest.useFakeTimers();
    jest.spyOn(window, 'requestAnimationFrame').mockImplementation(cb => cb());
  });

  afterAll(() => {
    jest.useRealTimers();
    window.requestAnimationFrame.mockRestore();
  });

  afterEach(() => {
    jest.runAllTimers();
  });

  // TODO: JSDOM doesn't yet support pointer events. Once they do, convert these tests.
  // https://github.com/jsdom/jsdom/issues/2527
  describe('pointer events', function () {
    beforeEach(() => {
      global.PointerEvent = {};
    });

    afterEach(() => {
      delete global.PointerEvent;
    });

    it('should fire press events based on pointer events', function () {
      let events = [];
      let addEvent = (e) => events.push(e);
      let res = render(
        <Example
          onPressStart={addEvent}
          onPressEnd={addEvent}
          onPressChange={pressed => addEvent({type: 'presschange', pressed})}
          onPress={addEvent}
          onPressUp={addEvent} />
      );

      let el = res.getByText('test');
      fireEvent(el, pointerEvent('pointerdown', {pointerId: 1, pointerType: 'mouse'}));
      fireEvent(el, pointerEvent('pointerup', {pointerId: 1, pointerType: 'mouse', clientX: 0, clientY: 0}));

      // How else to get the DOM node it renders the hook to?
      // let el = events[0].target;
      expect(events).toEqual([
        {
          type: 'pressstart',
          target: el,
          pointerType: 'mouse',
          ctrlKey: false,
          metaKey: false,
          shiftKey: false
        },
        {
          type: 'presschange',
          pressed: true
        },
        {
          type: 'pressup',
          target: el,
          pointerType: 'mouse',
          ctrlKey: false,
          metaKey: false,
          shiftKey: false
        },
        {
          type: 'pressend',
          target: el,
          pointerType: 'mouse',
          ctrlKey: false,
          metaKey: false,
          shiftKey: false
        },
        {
          type: 'presschange',
          pressed: false
        },
        {
          type: 'press',
          target: el,
          pointerType: 'mouse',
          ctrlKey: false,
          metaKey: false,
          shiftKey: false
        }
      ]);
    });

    it('should fire press change events when moving pointer outside target', function () {
      let events = [];
      let addEvent = (e) => events.push(e);
      let res = render(
        <Example
          onPressStart={addEvent}
          onPressEnd={addEvent}
          onPressChange={pressed => addEvent({type: 'presschange', pressed})}
          onPress={addEvent}
          onPressUp={addEvent} />
      );

      let el = res.getByText('test');
      fireEvent(el, pointerEvent('pointerdown', {pointerId: 1, pointerType: 'mouse'}));
      fireEvent(el, pointerEvent('pointermove', {pointerId: 1, pointerType: 'mouse', clientX: 100, clientY: 100}));
      fireEvent(el, pointerEvent('pointerup', {pointerId: 1, pointerType: 'mouse', clientX: 100, clientY: 100}));
      fireEvent(el, pointerEvent('pointermove', {pointerId: 1, pointerType: 'mouse', clientX: 0, clientY: 0}));

      expect(events).toEqual([
        {
          type: 'pressstart',
          target: el,
          pointerType: 'mouse',
          ctrlKey: false,
          metaKey: false,
          shiftKey: false
        },
        {
          type: 'presschange',
          pressed: true
        },
        {
          type: 'pressend',
          target: el,
          pointerType: 'mouse',
          ctrlKey: false,
          metaKey: false,
          shiftKey: false
        },
        {
          type: 'presschange',
          pressed: false
        }
      ]);

      events = [];
      fireEvent(el, pointerEvent('pointerdown', {pointerId: 1, pointerType: 'mouse'}));
      fireEvent(el, pointerEvent('pointermove', {pointerId: 1, pointerType: 'mouse', clientX: 100, clientY: 100}));
      fireEvent(el, pointerEvent('pointermove', {pointerId: 1, pointerType: 'mouse', clientX: 0, clientY: 0}));
      fireEvent(el, pointerEvent('pointerup', {pointerId: 1, pointerType: 'mouse', clientX: 0, clientY: 0}));

      expect(events).toEqual([
        {
          type: 'pressstart',
          target: el,
          pointerType: 'mouse',
          ctrlKey: false,
          metaKey: false,
          shiftKey: false
        },
        {
          type: 'presschange',
          pressed: true
        },
        {
          type: 'pressend',
          target: el,
          pointerType: 'mouse',
          ctrlKey: false,
          metaKey: false,
          shiftKey: false
        },
        {
          type: 'presschange',
          pressed: false
        },
        {
          type: 'pressstart',
          target: el,
          pointerType: 'mouse',
          ctrlKey: false,
          metaKey: false,
          shiftKey: false
        },
        {
          type: 'presschange',
          pressed: true
        },
        {
          type: 'pressup',
          target: el,
          pointerType: 'mouse',
          ctrlKey: false,
          metaKey: false,
          shiftKey: false
        },
        {
          type: 'pressend',
          target: el,
          pointerType: 'mouse',
          ctrlKey: false,
          metaKey: false,
          shiftKey: false
        },
        {
          type: 'presschange',
          pressed: false
        },
        {
          type: 'press',
          target: el,
          pointerType: 'mouse',
          ctrlKey: false,
          metaKey: false,
          shiftKey: false
        }
      ]);
    });

    it('should handle pointer cancel events', function () {
      let events = [];
      let addEvent = (e) => events.push(e);
      let res = render(
        <Example
          onPressStart={addEvent}
          onPressEnd={addEvent}
          onPressChange={pressed => addEvent({type: 'presschange', pressed})}
          onPress={addEvent}
          onPressUp={addEvent} />
      );

      let el = res.getByText('test');
      fireEvent(el, pointerEvent('pointerdown', {pointerId: 1, pointerType: 'mouse'}));
      fireEvent(el, pointerEvent('pointercancel', {pointerId: 1, pointerType: 'mouse'}));

      expect(events).toEqual([
        {
          type: 'pressstart',
          target: el,
          pointerType: 'mouse',
          ctrlKey: false,
          metaKey: false,
          shiftKey: false
        },
        {
          type: 'presschange',
          pressed: true
        },
        {
          type: 'pressend',
          target: el,
          pointerType: 'mouse',
          ctrlKey: false,
          metaKey: false,
          shiftKey: false
        },
        {
          type: 'presschange',
          pressed: false
        }
      ]);
    });

    it('should handle modifier keys', function () {
      let events = [];
      let addEvent = (e) => events.push(e);
      let res = render(
        <Example
          onPressStart={addEvent}
          onPressEnd={addEvent}
          onPressChange={pressed => addEvent({type: 'presschange', pressed})}
          onPress={addEvent}
          onPressUp={addEvent} />
      );

      let el = res.getByText('test');
      fireEvent(el, pointerEvent('pointerdown', {pointerId: 1, pointerType: 'mouse', shiftKey: true}));
      fireEvent(el, pointerEvent('pointerup', {pointerId: 1, pointerType: 'mouse', ctrlKey: true, clientX: 0, clientY: 0}));

      // How else to get the DOM node it renders the hook to?
      // let el = events[0].target;
      expect(events).toEqual([
        {
          type: 'pressstart',
          target: el,
          pointerType: 'mouse',
          ctrlKey: false,
          metaKey: false,
          shiftKey: true
        },
        {
          type: 'presschange',
          pressed: true
        },
        {
          type: 'pressup',
          target: el,
          pointerType: 'mouse',
          ctrlKey: true,
          metaKey: false,
          shiftKey: false
        },
        {
          type: 'pressend',
          target: el,
          pointerType: 'mouse',
          ctrlKey: true,
          metaKey: false,
          shiftKey: false
        },
        {
          type: 'presschange',
          pressed: false
        },
        {
          type: 'press',
          target: el,
          pointerType: 'mouse',
          ctrlKey: true,
          metaKey: false,
          shiftKey: false
        }
      ]);
    });

    it('should only handle left clicks', function () {
      let events = [];
      let addEvent = (e) => events.push(e);
      let res = render(
        <Example
          onPressStart={addEvent}
          onPressEnd={addEvent}
          onPressChange={pressed => addEvent({type: 'presschange', pressed})}
          onPress={addEvent}
          onPressUp={addEvent} />
      );

      let el = res.getByText('test');
      fireEvent(el, pointerEvent('pointerdown', {pointerId: 1, pointerType: 'mouse', button: 1}));
      fireEvent(el, pointerEvent('pointerup', {pointerId: 1, pointerType: 'mouse', button: 1, clientX: 0, clientY: 0}));
      expect(events).toEqual([]);
    });

    it('should not focus the target on click if preventFocusOnPress is true', function () {
      let res = render(
        <Example preventFocusOnPress />
      );

      let el = res.getByText('test');
      fireEvent(el, pointerEvent('pointerdown', {pointerId: 1, pointerType: 'mouse'}));
      fireEvent(el, pointerEvent('pointerup', {pointerId: 1, pointerType: 'mouse', clientX: 0, clientY: 0}));
      expect(document.activeElement).not.toBe(el);
    });

    it('should focus the target on click by default', function () {
      let res = render(
        <Example />
      );

      let el = res.getByText('test');
      fireEvent(el, pointerEvent('pointerdown', {pointerId: 1, pointerType: 'mouse'}));
      fireEvent(el, pointerEvent('pointerup', {pointerId: 1, pointerType: 'mouse', clientX: 0, clientY: 0}));
      expect(document.activeElement).toBe(el);
    });
  });

  describe('mouse events', function () {
    it('should fire press events based on mouse events', function () {
      let events = [];
      let addEvent = (e) => events.push(e);
      let res = render(
        <Example
          onPressStart={addEvent}
          onPressEnd={addEvent}
          onPressChange={pressed => addEvent({type: 'presschange', pressed})}
          onPress={addEvent}
          onPressUp={addEvent} />
      );

      let el = res.getByText('test');
      fireEvent.mouseDown(el, {detail: 1});
      fireEvent.mouseUp(el, {detail: 1});
      fireEvent.click(el, {detail: 1});

      expect(events).toEqual([
        {
          type: 'pressstart',
          target: el,
          pointerType: 'mouse',
          ctrlKey: false,
          metaKey: false,
          shiftKey: false
        },
        {
          type: 'presschange',
          pressed: true
        },
        {
          type: 'pressup',
          target: el,
          pointerType: 'mouse',
          ctrlKey: false,
          metaKey: false,
          shiftKey: false
        },
        {
          type: 'pressend',
          target: el,
          pointerType: 'mouse',
          ctrlKey: false,
          metaKey: false,
          shiftKey: false
        },
        {
          type: 'presschange',
          pressed: false
        },
        {
          type: 'press',
          target: el,
          pointerType: 'mouse',
          ctrlKey: false,
          metaKey: false,
          shiftKey: false
        }
      ]);
    });

    it('should fire press change events when moving mouse outside target', function () {
      let events = [];
      let addEvent = (e) => events.push(e);
      let res = render(
        <Example
          onPressStart={addEvent}
          onPressEnd={addEvent}
          onPressChange={pressed => addEvent({type: 'presschange', pressed})}
          onPress={addEvent}
          onPressUp={addEvent} />
      );

      let el = res.getByText('test');
      fireEvent.mouseDown(el, {detail: 1});
      fireEvent.mouseLeave(el);
      fireEvent.mouseUp(document.body, {detail: 1, clientX: 100, clientY: 100});
      fireEvent.mouseEnter(el);

      expect(events).toEqual([
        {
          type: 'pressstart',
          target: el,
          pointerType: 'mouse',
          ctrlKey: false,
          metaKey: false,
          shiftKey: false
        },
        {
          type: 'presschange',
          pressed: true
        },
        {
          type: 'pressend',
          target: el,
          pointerType: 'mouse',
          ctrlKey: false,
          metaKey: false,
          shiftKey: false
        },
        {
          type: 'presschange',
          pressed: false
        }
      ]);

      events = [];
      fireEvent.mouseDown(el, {detail: 1});
      fireEvent.mouseLeave(el);
      fireEvent.mouseEnter(el);
      fireEvent.mouseUp(el, {detail: 1});
      fireEvent.click(el, {detail: 1});

      expect(events).toEqual([
        {
          type: 'pressstart',
          target: el,
          pointerType: 'mouse',
          ctrlKey: false,
          metaKey: false,
          shiftKey: false
        },
        {
          type: 'presschange',
          pressed: true
        },
        {
          type: 'pressend',
          target: el,
          pointerType: 'mouse',
          ctrlKey: false,
          metaKey: false,
          shiftKey: false
        },
        {
          type: 'presschange',
          pressed: false
        },
        {
          type: 'pressstart',
          target: el,
          pointerType: 'mouse',
          ctrlKey: false,
          metaKey: false,
          shiftKey: false
        },
        {
          type: 'presschange',
          pressed: true
        },
        {
          type: 'pressup',
          target: el,
          pointerType: 'mouse',
          ctrlKey: false,
          metaKey: false,
          shiftKey: false
        },
        {
          type: 'pressend',
          target: el,
          pointerType: 'mouse',
          ctrlKey: false,
          metaKey: false,
          shiftKey: false
        },
        {
          type: 'presschange',
          pressed: false
        },
        {
          type: 'press',
          target: el,
          pointerType: 'mouse',
          ctrlKey: false,
          metaKey: false,
          shiftKey: false
        }
      ]);
    });

    it('should handle modifier keys', function () {
      let events = [];
      let addEvent = (e) => events.push(e);
      let res = render(
        <Example
          onPressStart={addEvent}
          onPressEnd={addEvent}
          onPressChange={pressed => addEvent({type: 'presschange', pressed})}
          onPress={addEvent}
          onPressUp={addEvent} />
      );

      let el = res.getByText('test');
      fireEvent.mouseDown(el, {detail: 1, metaKey: true});
      fireEvent.mouseUp(el, {detail: 1, shiftKey: true});
      fireEvent.click(el, {detail: 1});

      expect(events).toEqual([
        {
          type: 'pressstart',
          target: el,
          pointerType: 'mouse',
          ctrlKey: false,
          metaKey: true,
          shiftKey: false
        },
        {
          type: 'presschange',
          pressed: true
        },
        {
          type: 'pressup',
          target: el,
          pointerType: 'mouse',
          ctrlKey: false,
          metaKey: false,
          shiftKey: true
        },
        {
          type: 'pressend',
          target: el,
          pointerType: 'mouse',
          ctrlKey: false,
          metaKey: false,
          shiftKey: true
        },
        {
          type: 'presschange',
          pressed: false
        },
        {
          type: 'press',
          target: el,
          pointerType: 'mouse',
          ctrlKey: false,
          metaKey: false,
          shiftKey: true
        }
      ]);
    });

    it('should only handle left clicks', function () {
      let events = [];
      let addEvent = (e) => events.push(e);
      let res = render(
        <Example
          onPressStart={addEvent}
          onPressEnd={addEvent}
          onPressChange={pressed => addEvent({type: 'presschange', pressed})}
          onPress={addEvent}
          onPressUp={addEvent} />
      );

      let el = res.getByText('test');
      fireEvent.mouseDown(el, {detail: 1, button: 1});
      fireEvent.mouseUp(el, {detail: 1, button: 1});
      fireEvent.click(el, {detail: 1, button: 1});

      expect(events).toEqual([]);
    });

    it('should not focus the element on click if preventFocusOnPress is true', function () {
      let res = render(
        <Example preventFocusOnPress />
      );

      let el = res.getByText('test');
      fireEvent.mouseDown(el);
      fireEvent.mouseUp(el);
      fireEvent.click(el);

      expect(document.activeElement).not.toBe(el);
    });

    it('should focus the element on click by default', function () {
      let res = render(
        <Example />
      );

      let el = res.getByText('test');
      fireEvent.mouseDown(el);
      fireEvent.mouseUp(el);
      fireEvent.click(el);

      expect(document.activeElement).toBe(el);
    });
  });

  describe('touch events', function () {
    it('should fire press events based on touch events', function () {
      let events = [];
      let addEvent = (e) => events.push(e);
      let res = render(
        <Example
          onPressStart={addEvent}
          onPressEnd={addEvent}
          onPressChange={pressed => addEvent({type: 'presschange', pressed})}
          onPress={addEvent}
          onPressUp={addEvent} />
      );

      let el = res.getByText('test');
      fireEvent.touchStart(el, {targetTouches: [{identifier: 1}]});
      fireEvent.touchEnd(el, {changedTouches: [{identifier: 1, clientX: 0, clientY: 0}]});

      expect(events).toEqual([
        {
          type: 'pressstart',
          target: el,
          pointerType: 'touch',
          ctrlKey: false,
          metaKey: false,
          shiftKey: false
        },
        {
          type: 'presschange',
          pressed: true
        },
        {
          type: 'pressup',
          target: el,
          pointerType: 'touch',
          ctrlKey: false,
          metaKey: false,
          shiftKey: false
        },
        {
          type: 'pressend',
          target: el,
          pointerType: 'touch',
          ctrlKey: false,
          metaKey: false,
          shiftKey: false
        },
        {
          type: 'presschange',
          pressed: false
        },
        {
          type: 'press',
          target: el,
          pointerType: 'touch',
          ctrlKey: false,
          metaKey: false,
          shiftKey: false
        }
      ]);
    });

    it('should fire press change events when moving touch outside target', function () {
      let events = [];
      let addEvent = (e) => events.push(e);
      let res = render(
        <Example
          onPressStart={addEvent}
          onPressEnd={addEvent}
          onPressChange={pressed => addEvent({type: 'presschange', pressed})}
          onPress={addEvent}
          onPressUp={addEvent} />
      );

      let el = res.getByText('test');
      fireEvent.touchStart(el, {targetTouches: [{identifier: 1}]});
      fireEvent.touchMove(el, {changedTouches: [{identifier: 1, clientX: 100, clientY: 100}]});
      fireEvent.touchEnd(el, {changedTouches: [{identifier: 1, clientX: 100, clientY: 100}]});

      expect(events).toEqual([
        {
          type: 'pressstart',
          target: el,
          pointerType: 'touch',
          ctrlKey: false,
          metaKey: false,
          shiftKey: false
        },
        {
          type: 'presschange',
          pressed: true
        },
        {
          type: 'pressend',
          target: el,
          pointerType: 'touch',
          ctrlKey: false,
          metaKey: false,
          shiftKey: false
        },
        {
          type: 'presschange',
          pressed: false
        }
      ]);

      events = [];
      fireEvent.touchStart(el, {targetTouches: [{identifier: 1}]});
      fireEvent.touchMove(el, {changedTouches: [{identifier: 1, clientX: 100, clientY: 100}]});
      fireEvent.touchMove(el, {changedTouches: [{identifier: 1, clientX: 0, clientY: 0}]});
      fireEvent.touchEnd(el, {changedTouches: [{identifier: 1, clientX: 0, clientY: 0}]});

      expect(events).toEqual([
        {
          type: 'pressstart',
          target: el,
          pointerType: 'touch',
          ctrlKey: false,
          metaKey: false,
          shiftKey: false
        },
        {
          type: 'presschange',
          pressed: true
        },
        {
          type: 'pressend',
          target: el,
          pointerType: 'touch',
          ctrlKey: false,
          metaKey: false,
          shiftKey: false
        },
        {
          type: 'presschange',
          pressed: false
        },
        {
          type: 'pressstart',
          target: el,
          pointerType: 'touch',
          ctrlKey: false,
          metaKey: false,
          shiftKey: false
        },
        {
          type: 'presschange',
          pressed: true
        },
        {
          type: 'pressup',
          target: el,
          pointerType: 'touch',
          ctrlKey: false,
          metaKey: false,
          shiftKey: false
        },
        {
          type: 'pressend',
          target: el,
          pointerType: 'touch',
          ctrlKey: false,
          metaKey: false,
          shiftKey: false
        },
        {
          type: 'presschange',
          pressed: false
        },
        {
          type: 'press',
          target: el,
          pointerType: 'touch',
          ctrlKey: false,
          metaKey: false,
          shiftKey: false
        }
      ]);
    });

    it('should ignore emulated mouse events', function () {
      let events = [];
      let addEvent = (e) => events.push(e);
      let res = render(
        <Example
          onPressStart={addEvent}
          onPressEnd={addEvent}
          onPressChange={pressed => addEvent({type: 'presschange', pressed})}
          onPress={addEvent}
          onPressUp={addEvent} />
      );

      let el = res.getByText('test');
      fireEvent.touchStart(el, {targetTouches: [{identifier: 1}]});
      fireEvent.mouseDown(el);
      fireEvent.touchMove(el, {changedTouches: [{identifier: 1, clientX: 100, clientY: 100}]});
      fireEvent.mouseLeave(el);
      fireEvent.touchMove(el, {changedTouches: [{identifier: 1, clientX: 0, clientY: 0}]});
      fireEvent.mouseEnter(el);
      fireEvent.touchEnd(el, {changedTouches: [{identifier: 1, clientX: 0, clientY: 0}]});
      fireEvent.mouseUp(el);
      fireEvent.click(el);

      expect(events).toEqual([
        {
          type: 'pressstart',
          target: el,
          pointerType: 'touch',
          ctrlKey: false,
          metaKey: false,
          shiftKey: false
        },
        {
          type: 'presschange',
          pressed: true
        },
        {
          type: 'pressend',
          target: el,
          pointerType: 'touch',
          ctrlKey: false,
          metaKey: false,
          shiftKey: false
        },
        {
          type: 'presschange',
          pressed: false
        },
        {
          type: 'pressstart',
          target: el,
          pointerType: 'touch',
          ctrlKey: false,
          metaKey: false,
          shiftKey: false
        },
        {
          type: 'presschange',
          pressed: true
        },
        {
          type: 'pressup',
          target: el,
          pointerType: 'touch',
          ctrlKey: false,
          metaKey: false,
          shiftKey: false
        },
        {
          type: 'pressend',
          target: el,
          pointerType: 'touch',
          ctrlKey: false,
          metaKey: false,
          shiftKey: false
        },
        {
          type: 'presschange',
          pressed: false
        },
        {
          type: 'press',
          target: el,
          pointerType: 'touch',
          ctrlKey: false,
          metaKey: false,
          shiftKey: false
        }
      ]);
    });

    it('should handle touch cancel events', function () {
      let events = [];
      let addEvent = (e) => events.push(e);
      let res = render(
        <Example
          onPressStart={addEvent}
          onPressEnd={addEvent}
          onPressChange={pressed => addEvent({type: 'presschange', pressed})}
          onPress={addEvent}
          onPressUp={addEvent} />
      );

      let el = res.getByText('test');
      fireEvent.touchStart(el, {targetTouches: [{identifier: 1}]});
      fireEvent.touchCancel(el);
      fireEvent.touchEnd(el, {changedTouches: [{identifier: 1, clientX: 0, clientY: 0}]});

      expect(events).toEqual([
        {
          type: 'pressstart',
          target: el,
          pointerType: 'touch',
          ctrlKey: false,
          metaKey: false,
          shiftKey: false
        },
        {
          type: 'presschange',
          pressed: true
        },
        {
          type: 'pressend',
          target: el,
          pointerType: 'touch',
          ctrlKey: false,
          metaKey: false,
          shiftKey: false
        },
        {
          type: 'presschange',
          pressed: false
        }
      ]);
    });

    it('should cancel press after scroll events', function () {
      let events = [];
      let addEvent = (e) => events.push(e);
      let res = render(
        <Example
          onPressStart={addEvent}
          onPressEnd={addEvent}
          onPressChange={pressed => addEvent({type: 'presschange', pressed})}
          onPress={addEvent}
          onPressUp={addEvent} />
      );

      let el = res.getByText('test');
      fireEvent.touchStart(el, {targetTouches: [{identifier: 1}]});
      fireEvent.scroll(document.body);
      fireEvent.touchEnd(el, {changedTouches: [{identifier: 1, clientX: 0, clientY: 0}]});

      expect(events).toEqual([
        {
          type: 'pressstart',
          target: el,
          pointerType: 'touch',
          ctrlKey: false,
          metaKey: false,
          shiftKey: false
        },
        {
          type: 'presschange',
          pressed: true
        },
        {
          type: 'pressend',
          target: el,
          pointerType: 'touch',
          ctrlKey: false,
          metaKey: false,
          shiftKey: false
        },
        {
          type: 'presschange',
          pressed: false
        }
      ]);
    });

    it('should not cancel press after scroll events in unrelated scrollable regions', function () {
      let events = [];
      let addEvent = (e) => events.push(e);
      let res = render(
        <>
          <Example
            onPressStart={addEvent}
            onPressEnd={addEvent}
            onPressChange={pressed => addEvent({type: 'presschange', pressed})}
            onPress={addEvent}
            onPressUp={addEvent} />
          <div data-testid="scrollable" />
        </>
      );

      let el = res.getByText('test');
      fireEvent.touchStart(el, {targetTouches: [{identifier: 1}]});

      let scrollable = res.getByTestId('scrollable');
      fireEvent.scroll(scrollable);

      fireEvent.touchEnd(el, {changedTouches: [{identifier: 1, clientX: 0, clientY: 0}]});

      expect(events).toEqual([
        {
          type: 'pressstart',
          target: el,
          pointerType: 'touch',
          ctrlKey: false,
          metaKey: false,
          shiftKey: false
        },
        {
          type: 'presschange',
          pressed: true
        },
        {
          type: 'pressup',
          target: el,
          pointerType: 'touch',
          ctrlKey: false,
          metaKey: false,
          shiftKey: false
        },
        {
          type: 'pressend',
          target: el,
          pointerType: 'touch',
          ctrlKey: false,
          metaKey: false,
          shiftKey: false
        },
        {
          type: 'presschange',
          pressed: false
        },
        {
          type: 'press',
          target: el,
          pointerType: 'touch',
          ctrlKey: false,
          metaKey: false,
          shiftKey: false
        }
      ]);
    });

    it('should not focus the target if preventFocusOnPress is true', function () {
      let res = render(
        <Example preventFocusOnPress />
      );

      let el = res.getByText('test');
      fireEvent.touchStart(el, {targetTouches: [{identifier: 1}]});
      fireEvent.touchEnd(el, {changedTouches: [{identifier: 1, clientX: 0, clientY: 0}]});

      expect(document.activeElement).not.toBe(el);
    });

    it('should focus the target on touch by default', function () {
      let res = render(
        <Example />
      );

      let el = res.getByText('test');
      fireEvent.touchStart(el, {targetTouches: [{identifier: 1}]});
      fireEvent.touchEnd(el, {changedTouches: [{identifier: 1, clientX: 0, clientY: 0}]});

      expect(document.activeElement).toBe(el);
    });
  });

  describe('keyboard events', function () {
    it('should fire press events when the element is not a link', function () {
      let events = [];
      let addEvent = (e) => events.push(e);
      let {getByText} = render(
        <Example
          onPressStart={addEvent}
          onPressEnd={addEvent}
          onPressChange={pressed => addEvent({type: 'presschange', pressed})}
          onPress={addEvent}
          onPressUp={addEvent} />
      );

      let el = getByText('test');
      fireEvent.keyDown(el, {key: ' '});
      fireEvent.keyUp(el, {key: ' '});

      expect(events).toEqual([
        {
          type: 'pressstart',
          target: el,
          pointerType: 'keyboard',
          ctrlKey: false,
          metaKey: false,
          shiftKey: false
        },
        {
          type: 'presschange',
          pressed: true
        },
        {
          type: 'pressup',
          target: el,
          pointerType: 'keyboard',
          ctrlKey: false,
          metaKey: false,
          shiftKey: false
        },
        {
          type: 'pressend',
          target: el,
          pointerType: 'keyboard',
          ctrlKey: false,
          metaKey: false,
          shiftKey: false
        },
        {
          type: 'presschange',
          pressed: false
        },
        {
          type: 'press',
          target: el,
          pointerType: 'keyboard',
          ctrlKey: false,
          metaKey: false,
          shiftKey: false
        }
      ]);
    });

    it('should fire press events when the element is a link', function () {
      let events = [];
      let addEvent = (e) => events.push(e);
      let {getByText} = render(
        <Example
          elementType="a"
          href="#"
          onClick={e => {e.preventDefault(); addEvent({type: 'click'});}}
          onPressStart={addEvent}
          onPressEnd={addEvent}
          onPressChange={pressed => addEvent({type: 'presschange', pressed})}
          onPress={addEvent}
          onPressUp={addEvent} />
      );

      let el = getByText('test');
      fireEvent.keyDown(el, {key: ' '});
      fireEvent.keyUp(el, {key: ' '});

      // Space key handled should do nothing on a link
      expect(events).toEqual([]);

      fireEvent.keyDown(el, {key: 'Enter'});
      fireEvent.keyUp(el, {key: 'Enter'});

      // Enter key should handled natively
      expect(events).toEqual([]);

      fireEvent.click(el);

      // Click event, which is called when Enter key on a link is handled natively, should trigger a click.
      expect(events).toEqual([
        {
          type: 'click'
        },
        {
          type: 'pressstart',
          target: el,
          pointerType: 'virtual',
          ctrlKey: false,
          metaKey: false,
          shiftKey: false
        },
        {
          type: 'presschange',
          pressed: true
        },
        {
          type: 'pressup',
          target: el,
          pointerType: 'virtual',
          ctrlKey: false,
          metaKey: false,
          shiftKey: false
        },
        {
          type: 'pressend',
          target: el,
          pointerType: 'virtual',
          ctrlKey: false,
          metaKey: false,
          shiftKey: false
        },
        {
          type: 'presschange',
          pressed: false
        },
        {
          type: 'press',
          target: el,
          pointerType: 'virtual',
          ctrlKey: false,
          metaKey: false,
          shiftKey: false
        }
      ]);
    });

    it('should fire press events on Enter when the element role is link', function () {
      let events = [];
      let addEvent = (e) => events.push(e);
      let {getByText} = render(
        <Example
          role="link"
          onClick={e => {e.preventDefault(); addEvent({type: 'click'});}}
          onPressStart={addEvent}
          onPressEnd={addEvent}
          onPressChange={pressed => addEvent({type: 'presschange', pressed})}
          onPress={addEvent}
          onPressUp={addEvent} />
      );

      let el = getByText('test');
      fireEvent.keyDown(el, {key: ' '});
      fireEvent.keyUp(el, {key: ' '});

      // Space key should do nothing on an element with role="link"
      expect(events).toEqual([]);

      fireEvent.keyDown(el, {key: 'Enter'});
      fireEvent.keyUp(el, {key: 'Enter'});

      // Enter key should trigger press events on element with role="link"
      expect(events).toEqual([
        {
          type: 'pressstart',
          target: el,
          pointerType: 'keyboard',
          ctrlKey: false,
          metaKey: false,
          shiftKey: false
        },
        {
          type: 'presschange',
          pressed: true
        },
        {
          type: 'pressup',
          target: el,
          pointerType: 'keyboard',
          ctrlKey: false,
          metaKey: false,
          shiftKey: false
        },
        {
          type: 'pressend',
          target: el,
          pointerType: 'keyboard',
          ctrlKey: false,
          metaKey: false,
          shiftKey: false
        },
        {
          type: 'presschange',
          pressed: false
        },
        {
          type: 'press',
          target: el,
          pointerType: 'keyboard',
          ctrlKey: false,
          metaKey: false,
          shiftKey: false
        },
        {
          type: 'click'
        }
      ]);
    });

    it('should explicitly call click method, but not fire press events, when Space key is triggered on a link with href and role="button"', function () {
      let events = [];
      let addEvent = (e) => events.push(e);
      let {getByText} = render(
        <Example
          elementType="a"
          role="button"
          href="#"
          onClick={e => {e.preventDefault(); addEvent({type: 'click'});}}
          onPressStart={addEvent}
          onPressEnd={addEvent}
          onPressChange={pressed => addEvent({type: 'presschange', pressed})}
          onPress={addEvent}
          onPressUp={addEvent} />
      );

      let el = getByText('test');

      // Enter key should handled natively
      fireEvent.keyDown(el, {key: 'Enter'});
      fireEvent.keyUp(el, {key: 'Enter'});

      expect(events).toEqual([]);

      // Space key handled by explicitly calling click
      fireEvent.keyDown(el, {key: ' '});
      fireEvent.keyUp(el, {key: ' '});

      expect(events).toEqual([
        {
          type: 'pressstart',
          target: el,
          pointerType: 'keyboard',
          ctrlKey: false,
          metaKey: false,
          shiftKey: false
        },
        {
          type: 'presschange',
          pressed: true
        },
        {
          type: 'pressup',
          target: el,
          pointerType: 'keyboard',
          ctrlKey: false,
          metaKey: false,
          shiftKey: false
        },
        {
          type: 'pressend',
          target: el,
          pointerType: 'keyboard',
          ctrlKey: false,
          metaKey: false,
          shiftKey: false
        },
        {
          type: 'presschange',
          pressed: false
        },
        {
          type: 'press',
          target: el,
          pointerType: 'keyboard',
          ctrlKey: false,
          metaKey: false,
          shiftKey: false
        },
        {
          type: 'click'
        }
      ]);
    });

    it('should handle modifier keys', function () {
      let events = [];
      let addEvent = (e) => events.push(e);
      let res = render(
        <Example
          onPressStart={addEvent}
          onPressEnd={addEvent}
          onPressChange={pressed => addEvent({type: 'presschange', pressed})}
          onPress={addEvent}
          onPressUp={addEvent} />
      );

      let el = res.getByText('test');
      fireEvent.keyDown(el, {key: ' ', shiftKey: true});
      fireEvent.keyUp(el, {key: ' ', ctrlKey: true});

      expect(events).toEqual([
        {
          type: 'pressstart',
          target: el,
          pointerType: 'keyboard',
          ctrlKey: false,
          metaKey: false,
          shiftKey: true
        },
        {
          type: 'presschange',
          pressed: true
        },
        {
          type: 'pressup',
          target: el,
          pointerType: 'keyboard',
          ctrlKey: true,
          metaKey: false,
          shiftKey: false
        },
        {
          type: 'pressend',
          target: el,
          pointerType: 'keyboard',
          ctrlKey: true,
          metaKey: false,
          shiftKey: false
        },
        {
          type: 'presschange',
          pressed: false
        },
        {
          type: 'press',
          target: el,
          pointerType: 'keyboard',
          ctrlKey: true,
          metaKey: false,
          shiftKey: false
        }
      ]);
    });

    it('should handle when focus moves between keydown and keyup', function () {
      let events = [];
      let addEvent = (e) => events.push(e);
      let {getByText} = render(
        <Example
          onPressStart={addEvent}
          onPressEnd={addEvent}
          onPressChange={pressed => addEvent({type: 'presschange', pressed})}
          onPress={addEvent}
          onPressUp={addEvent} />
      );

      let el = getByText('test');
      fireEvent.keyDown(el, {key: ' '});
      fireEvent.keyUp(document.body, {key: ' '});

      fireEvent.keyDown(el, {key: ' '});
      fireEvent.keyUp(el, {key: ' '});

      expect(events).toEqual([
        // First sequence. Ensure the key up on the body causes a press end.
        {
          type: 'pressstart',
          target: el,
          pointerType: 'keyboard',
          ctrlKey: false,
          metaKey: false,
          shiftKey: false
        },
        {
          type: 'presschange',
          pressed: true
        },
        {
          type: 'pressend',
          target: el,
          pointerType: 'keyboard',
          ctrlKey: false,
          metaKey: false,
          shiftKey: false
        },
        {
          type: 'presschange',
          pressed: false
        },

        // Second sequence. Ensure `isPressed` is reset to false on key up.
        {
          type: 'pressstart',
          target: el,
          pointerType: 'keyboard',
          ctrlKey: false,
          metaKey: false,
          shiftKey: false
        },
        {
          type: 'presschange',
          pressed: true
        },
        {
          type: 'pressup',
          target: el,
          pointerType: 'keyboard',
          ctrlKey: false,
          metaKey: false,
          shiftKey: false
        },
        {
          type: 'pressend',
          target: el,
          pointerType: 'keyboard',
          ctrlKey: false,
          metaKey: false,
          shiftKey: false
        },
        {
          type: 'presschange',
          pressed: false
        },
        {
          type: 'press',
          target: el,
          pointerType: 'keyboard',
          ctrlKey: false,
          metaKey: false,
          shiftKey: false
        }
      ]);
    });

    it('should ignore repeating keyboard events', function () {
      let events = [];
      let addEvent = (e) => events.push(e);
      let {getByText} = render(
        <Example
          onPressStart={addEvent}
          onPressEnd={addEvent}
          onPressChange={pressed => addEvent({type: 'presschange', pressed})}
          onPress={addEvent}
          onPressUp={addEvent} />
      );

      let el = getByText('test');
      fireEvent.keyDown(el, {key: ' ', repeat: true});
      fireEvent.keyUp(document.body, {key: ' '});

      expect(events).toEqual([]);
    });
  });

  describe('virtual click events', function () {
    it('should fire press events events for virtual click events from screen readers', function () {
      let events = [];
      let addEvent = (e) => events.push(e);
      let {getByText} = render(
        <Example
          onPressStart={addEvent}
          onPressEnd={addEvent}
          onPressChange={pressed => addEvent({type: 'presschange', pressed})}
          onPress={addEvent}
          onPressUp={addEvent} />
      );

      let el = getByText('test');
      fireEvent.click(el);

      expect(events).toEqual([
        {
          type: 'pressstart',
          target: el,
          pointerType: 'virtual',
          ctrlKey: false,
          metaKey: false,
          shiftKey: false
        },
        {
          type: 'presschange',
          pressed: true
        },
        {
          type: 'pressup',
          target: el,
          pointerType: 'virtual',
          ctrlKey: false,
          metaKey: false,
          shiftKey: false
        },
        {
          type: 'pressend',
          target: el,
          pointerType: 'virtual',
          ctrlKey: false,
          metaKey: false,
          shiftKey: false
        },
        {
          type: 'presschange',
          pressed: false
        },
        {
          type: 'press',
          target: el,
          pointerType: 'virtual',
          ctrlKey: false,
          metaKey: false,
          shiftKey: false
        }
      ]);
    });
  });

  it('should not focus the target if preventFocusOnPress is true', function () {
    let {getByText} = render(
      <Example preventFocusOnPress />
    );

    let el = getByText('test');
    fireEvent.click(el);

    expect(document.activeElement).not.toBe(el);
  });

  it('should focus the target on virtual click by default', function () {
    let {getByText} = render(
      <Example />
    );

    let el = getByText('test');
    fireEvent.click(el);

    expect(document.activeElement).toBe(el);
  });
<<<<<<< HEAD
=======

  describe('disable text-selection when pressed', function () {
    let handler = jest.fn();
    let mockUserSelect = 'contain';
    let oldUserSelect = document.documentElement.style.webkitUserSelect;

    afterAll(() => {
      handler.mockClear();
    });

    beforeEach(() => {
      document.documentElement.style.webkitUserSelect = mockUserSelect;
    });
    afterEach(() => {
      document.documentElement.style.webkitUserSelect = oldUserSelect;
    });

    it('should add user-select: none to html element when press start', function () {
      let {getByText} = render(
        <Example
          onPressStart={handler}
          onPressEnd={handler}
          onPressChange={handler}
          onPress={handler}
          onPressUp={handler} />
      );

      let el = getByText('test');
      fireEvent.touchStart(el, {targetTouches: [{identifier: 1}]});
      expect(document.documentElement.style.webkitUserSelect).toBe('none');
    });

    it('should remove user-select: none to html element when press end', function () {
      let {getByText} = render(
        <Example
          onPressStart={handler}
          onPressEnd={handler}
          onPressChange={handler}
          onPress={handler}
          onPressUp={handler} />
      );

      let el = getByText('test');

      fireEvent.touchStart(el, {targetTouches: [{identifier: 1}]});
      fireEvent.touchEnd(el, {changedTouches: [{identifier: 1}]});

      jest.advanceTimersByTime(300);
      expect(document.documentElement.style.webkitUserSelect).toBe(mockUserSelect);

      // Checkbox doesn't remove `user-select: none;` style from HTML Element issue
      // see https://github.com/adobe/react-spectrum/issues/862
      fireEvent.touchStart(el, {targetTouches: [{identifier: 1}]});
      fireEvent.touchEnd(el, {changedTouches: [{identifier: 1}]});
      fireEvent.touchStart(el, {targetTouches: [{identifier: 1}]});
      fireEvent.touchMove(el, {changedTouches: [{identifier: 1, clientX: 100, clientY: 100}]});
      jest.advanceTimersByTime(300);
      fireEvent.touchEnd(el, {changedTouches: [{identifier: 1, clientX: 100, clientY: 100}]});
      jest.advanceTimersByTime(300);

      expect(document.documentElement.style.webkitUserSelect).toBe(mockUserSelect);
    });

    it('should not remove user-select: none when pressing two different elements quickly', function () {
      let {getAllByText} = render(
        <>
          <Example
            onPressStart={handler}
            onPressEnd={handler}
            onPressChange={handler}
            onPress={handler}
            onPressUp={handler} />
          <Example
            onPressStart={handler}
            onPressEnd={handler}
            onPressChange={handler}
            onPress={handler}
            onPressUp={handler} />
        </>
      );

      let els = getAllByText('test');

      fireEvent.touchStart(els[0], {targetTouches: [{identifier: 1}]});
      fireEvent.touchEnd(els[0], {changedTouches: [{identifier: 1}]});

      expect(document.documentElement.style.webkitUserSelect).toBe('none');

      fireEvent.touchStart(els[1], {targetTouches: [{identifier: 1}]});

      jest.advanceTimersByTime(300);
      expect(document.documentElement.style.webkitUserSelect).toBe('none');

      fireEvent.touchEnd(els[1], {changedTouches: [{identifier: 1}]});

      jest.advanceTimersByTime(300);
      expect(document.documentElement.style.webkitUserSelect).toBe(mockUserSelect);
    });
  });
>>>>>>> 6eb447ad
});<|MERGE_RESOLUTION|>--- conflicted
+++ resolved
@@ -1665,8 +1665,6 @@
 
     expect(document.activeElement).toBe(el);
   });
-<<<<<<< HEAD
-=======
 
   describe('disable text-selection when pressed', function () {
     let handler = jest.fn();
@@ -1766,5 +1764,4 @@
       expect(document.documentElement.style.webkitUserSelect).toBe(mockUserSelect);
     });
   });
->>>>>>> 6eb447ad
 });