/*
 * Copyright 2020 Adobe. All rights reserved.
 * This file is licensed to you under the Apache License, Version 2.0 (the "License");
 * you may not use this file except in compliance with the License. You may obtain a copy
 * of the License at http://www.apache.org/licenses/LICENSE-2.0
 *
 * Unless required by applicable law or agreed to in writing, software distributed under
 * the License is distributed on an "AS IS" BASIS, WITHOUT WARRANTIES OR REPRESENTATIONS
 * OF ANY KIND, either express or implied. See the License for the specific language
 * governing permissions and limitations under the License.
 */

import {fireEvent, render} from '@testing-library/react';
import React from 'react';
import {usePress} from '../';

function Example(props) {
<<<<<<< HEAD
  // eslint-disable-next-line no-unused-vars
  let {elementType: ElementType = 'div', onPress, onPressChange, onPressStart, onPressEnd, onPressUp, ...otherProps} = props;
  let {pressProps} = usePress(props);
=======
  let {elementType: ElementType = 'div', ...otherProps} = props;
  let {pressProps} = usePress(otherProps);
>>>>>>> 6fb401d1
  return <ElementType {...otherProps} {...pressProps}>test</ElementType>;
}

function pointerEvent(type, opts) {
  let evt = new Event(type, {bubbles: true, cancelable: true});
  Object.assign(evt, {
    ctrlKey: false,
    metaKey: false,
    shiftKey: false,
    button: opts.button || 0
  }, opts);
  return evt;
}

describe('usePress', function () {
  // TODO: JSDOM doesn't yet support pointer events. Once they do, convert these tests.
  // https://github.com/jsdom/jsdom/issues/2527
  describe('pointer events', function () {
    beforeEach(() => {
      global.PointerEvent = {};
    });

    afterEach(() => {
      delete global.PointerEvent;
    });

    it('should fire press events based on pointer events', function () {
      let events = [];
      let addEvent = (e) => events.push(e);
      let res = render(
        <Example
          onPressStart={addEvent}
          onPressEnd={addEvent}
          onPressChange={pressed => addEvent({type: 'presschange', pressed})}
          onPress={addEvent}
          onPressUp={addEvent} />
      );

      let el = res.getByText('test');
      fireEvent(el, pointerEvent('pointerdown', {pointerId: 1, pointerType: 'mouse'}));
      fireEvent(el, pointerEvent('pointerup', {pointerId: 1, pointerType: 'mouse', clientX: 0, clientY: 0}));

      // How else to get the DOM node it renders the hook to?
      // let el = events[0].target;
      expect(events).toEqual([
        {
          type: 'pressstart',
          target: el,
          pointerType: 'mouse',
          ctrlKey: false,
          metaKey: false,
          shiftKey: false
        },
        {
          type: 'presschange',
          pressed: true
        },
        {
          type: 'pressup',
          target: el,
          pointerType: 'mouse',
          ctrlKey: false,
          metaKey: false,
          shiftKey: false
        },
        {
          type: 'pressend',
          target: el,
          pointerType: 'mouse',
          ctrlKey: false,
          metaKey: false,
          shiftKey: false
        },
        {
          type: 'presschange',
          pressed: false
        },
        {
          type: 'press',
          target: el,
          pointerType: 'mouse',
          ctrlKey: false,
          metaKey: false,
          shiftKey: false
        }
      ]);
    });

    it('should fire press change events when moving pointer outside target', function () {
      let events = [];
      let addEvent = (e) => events.push(e);
      let res = render(
        <Example
          onPressStart={addEvent}
          onPressEnd={addEvent}
          onPressChange={pressed => addEvent({type: 'presschange', pressed})}
          onPress={addEvent}
          onPressUp={addEvent} />
      );

      let el = res.getByText('test');
      fireEvent(el, pointerEvent('pointerdown', {pointerId: 1, pointerType: 'mouse'}));
      fireEvent(el, pointerEvent('pointermove', {pointerId: 1, pointerType: 'mouse', clientX: 100, clientY: 100}));
      fireEvent(el, pointerEvent('pointerup', {pointerId: 1, pointerType: 'mouse', clientX: 100, clientY: 100}));
      fireEvent(el, pointerEvent('pointermove', {pointerId: 1, pointerType: 'mouse', clientX: 0, clientY: 0}));

      expect(events).toEqual([
        {
          type: 'pressstart',
          target: el,
          pointerType: 'mouse',
          ctrlKey: false,
          metaKey: false,
          shiftKey: false
        },
        {
          type: 'presschange',
          pressed: true
        },
        {
          type: 'pressend',
          target: el,
          pointerType: 'mouse',
          ctrlKey: false,
          metaKey: false,
          shiftKey: false
        },
        {
          type: 'presschange',
          pressed: false
        }
      ]);

      events = [];
      fireEvent(el, pointerEvent('pointerdown', {pointerId: 1, pointerType: 'mouse'}));
      fireEvent(el, pointerEvent('pointermove', {pointerId: 1, pointerType: 'mouse', clientX: 100, clientY: 100}));
      fireEvent(el, pointerEvent('pointermove', {pointerId: 1, pointerType: 'mouse', clientX: 0, clientY: 0}));
      fireEvent(el, pointerEvent('pointerup', {pointerId: 1, pointerType: 'mouse', clientX: 0, clientY: 0}));

      expect(events).toEqual([
        {
          type: 'pressstart',
          target: el,
          pointerType: 'mouse',
          ctrlKey: false,
          metaKey: false,
          shiftKey: false
        },
        {
          type: 'presschange',
          pressed: true
        },
        {
          type: 'pressend',
          target: el,
          pointerType: 'mouse',
          ctrlKey: false,
          metaKey: false,
          shiftKey: false
        },
        {
          type: 'presschange',
          pressed: false
        },
        {
          type: 'pressstart',
          target: el,
          pointerType: 'mouse',
          ctrlKey: false,
          metaKey: false,
          shiftKey: false
        },
        {
          type: 'presschange',
          pressed: true
        },
        {
          type: 'pressup',
          target: el,
          pointerType: 'mouse',
          ctrlKey: false,
          metaKey: false,
          shiftKey: false
        },
        {
          type: 'pressend',
          target: el,
          pointerType: 'mouse',
          ctrlKey: false,
          metaKey: false,
          shiftKey: false
        },
        {
          type: 'presschange',
          pressed: false
        },
        {
          type: 'press',
          target: el,
          pointerType: 'mouse',
          ctrlKey: false,
          metaKey: false,
          shiftKey: false
        }
      ]);
    });

    it('should handle pointer cancel events', function () {
      let events = [];
      let addEvent = (e) => events.push(e);
      let res = render(
        <Example
          onPressStart={addEvent}
          onPressEnd={addEvent}
          onPressChange={pressed => addEvent({type: 'presschange', pressed})}
          onPress={addEvent}
          onPressUp={addEvent} />
      );

      let el = res.getByText('test');
      fireEvent(el, pointerEvent('pointerdown', {pointerId: 1, pointerType: 'mouse'}));
      fireEvent(el, pointerEvent('pointercancel', {pointerId: 1, pointerType: 'mouse'}));

      expect(events).toEqual([
        {
          type: 'pressstart',
          target: el,
          pointerType: 'mouse',
          ctrlKey: false,
          metaKey: false,
          shiftKey: false
        },
        {
          type: 'presschange',
          pressed: true
        },
        {
          type: 'pressend',
          target: el,
          pointerType: 'mouse',
          ctrlKey: false,
          metaKey: false,
          shiftKey: false
        },
        {
          type: 'presschange',
          pressed: false
        }
      ]);
    });

    it('should handle modifier keys', function () {
      let events = [];
      let addEvent = (e) => events.push(e);
      let res = render(
        <Example
          onPressStart={addEvent}
          onPressEnd={addEvent}
          onPressChange={pressed => addEvent({type: 'presschange', pressed})}
          onPress={addEvent}
          onPressUp={addEvent} />
      );

      let el = res.getByText('test');
      fireEvent(el, pointerEvent('pointerdown', {pointerId: 1, pointerType: 'mouse', shiftKey: true}));
      fireEvent(el, pointerEvent('pointerup', {pointerId: 1, pointerType: 'mouse', ctrlKey: true, clientX: 0, clientY: 0}));

      // How else to get the DOM node it renders the hook to?
      // let el = events[0].target;
      expect(events).toEqual([
        {
          type: 'pressstart',
          target: el,
          pointerType: 'mouse',
          ctrlKey: false,
          metaKey: false,
          shiftKey: true
        },
        {
          type: 'presschange',
          pressed: true
        },
        {
          type: 'pressup',
          target: el,
          pointerType: 'mouse',
          ctrlKey: true,
          metaKey: false,
          shiftKey: false
        },
        {
          type: 'pressend',
          target: el,
          pointerType: 'mouse',
          ctrlKey: true,
          metaKey: false,
          shiftKey: false
        },
        {
          type: 'presschange',
          pressed: false
        },
        {
          type: 'press',
          target: el,
          pointerType: 'mouse',
          ctrlKey: true,
          metaKey: false,
          shiftKey: false
        }
      ]);
    });

    it('should only handle left clicks', function () {
      let events = [];
      let addEvent = (e) => events.push(e);
      let res = render(
        <Example
          onPressStart={addEvent}
          onPressEnd={addEvent}
          onPressChange={pressed => addEvent({type: 'presschange', pressed})}
          onPress={addEvent}
          onPressUp={addEvent} />
      );

      let el = res.getByText('test');
      fireEvent(el, pointerEvent('pointerdown', {pointerId: 1, pointerType: 'mouse', button: 1}));
      fireEvent(el, pointerEvent('pointerup', {pointerId: 1, pointerType: 'mouse', button: 1, clientX: 0, clientY: 0}));
      expect(events).toEqual([]);
    });
  });

  describe('mouse events', function () {
    it('should fire press events based on mouse events', function () {
      let events = [];
      let addEvent = (e) => events.push(e);
      let res = render(
        <Example
          onPressStart={addEvent}
          onPressEnd={addEvent}
          onPressChange={pressed => addEvent({type: 'presschange', pressed})}
          onPress={addEvent}
          onPressUp={addEvent} />
      );

      let el = res.getByText('test');
      fireEvent.mouseDown(el, {detail: 1});
      fireEvent.mouseUp(el, {detail: 1});
      fireEvent.click(el, {detail: 1});

      expect(events).toEqual([
        {
          type: 'pressstart',
          target: el,
          pointerType: 'mouse',
          ctrlKey: false,
          metaKey: false,
          shiftKey: false
        },
        {
          type: 'presschange',
          pressed: true
        },
        {
          type: 'pressup',
          target: el,
          pointerType: 'mouse',
          ctrlKey: false,
          metaKey: false,
          shiftKey: false
        },
        {
          type: 'pressend',
          target: el,
          pointerType: 'mouse',
          ctrlKey: false,
          metaKey: false,
          shiftKey: false
        },
        {
          type: 'presschange',
          pressed: false
        },
        {
          type: 'press',
          target: el,
          pointerType: 'mouse',
          ctrlKey: false,
          metaKey: false,
          shiftKey: false
        }
      ]);
    });

    it('should fire press change events when moving mouse outside target', function () {
      let events = [];
      let addEvent = (e) => events.push(e);
      let res = render(
        <Example
          onPressStart={addEvent}
          onPressEnd={addEvent}
          onPressChange={pressed => addEvent({type: 'presschange', pressed})}
          onPress={addEvent}
          onPressUp={addEvent} />
      );

      let el = res.getByText('test');
      fireEvent.mouseDown(el, {detail: 1});
      fireEvent.mouseLeave(el);
      fireEvent.mouseUp(document.body, {detail: 1, clientX: 100, clientY: 100});
      fireEvent.mouseEnter(el);

      expect(events).toEqual([
        {
          type: 'pressstart',
          target: el,
          pointerType: 'mouse',
          ctrlKey: false,
          metaKey: false,
          shiftKey: false
        },
        {
          type: 'presschange',
          pressed: true
        },
        {
          type: 'pressend',
          target: el,
          pointerType: 'mouse',
          ctrlKey: false,
          metaKey: false,
          shiftKey: false
        },
        {
          type: 'presschange',
          pressed: false
        }
      ]);

      events = [];
      fireEvent.mouseDown(el, {detail: 1});
      fireEvent.mouseLeave(el);
      fireEvent.mouseEnter(el);
      fireEvent.mouseUp(el, {detail: 1});
      fireEvent.click(el, {detail: 1});

      expect(events).toEqual([
        {
          type: 'pressstart',
          target: el,
          pointerType: 'mouse',
          ctrlKey: false,
          metaKey: false,
          shiftKey: false
        },
        {
          type: 'presschange',
          pressed: true
        },
        {
          type: 'pressend',
          target: el,
          pointerType: 'mouse',
          ctrlKey: false,
          metaKey: false,
          shiftKey: false
        },
        {
          type: 'presschange',
          pressed: false
        },
        {
          type: 'pressstart',
          target: el,
          pointerType: 'mouse',
          ctrlKey: false,
          metaKey: false,
          shiftKey: false
        },
        {
          type: 'presschange',
          pressed: true
        },
        {
          type: 'pressup',
          target: el,
          pointerType: 'mouse',
          ctrlKey: false,
          metaKey: false,
          shiftKey: false
        },
        {
          type: 'pressend',
          target: el,
          pointerType: 'mouse',
          ctrlKey: false,
          metaKey: false,
          shiftKey: false
        },
        {
          type: 'presschange',
          pressed: false
        },
        {
          type: 'press',
          target: el,
          pointerType: 'mouse',
          ctrlKey: false,
          metaKey: false,
          shiftKey: false
        }
      ]);
    });

    it('should handle modifier keys', function () {
      let events = [];
      let addEvent = (e) => events.push(e);
      let res = render(
        <Example
          onPressStart={addEvent}
          onPressEnd={addEvent}
          onPressChange={pressed => addEvent({type: 'presschange', pressed})}
          onPress={addEvent}
          onPressUp={addEvent} />
      );

      let el = res.getByText('test');
      fireEvent.mouseDown(el, {detail: 1, metaKey: true});
      fireEvent.mouseUp(el, {detail: 1, shiftKey: true});
      fireEvent.click(el, {detail: 1});

      expect(events).toEqual([
        {
          type: 'pressstart',
          target: el,
          pointerType: 'mouse',
          ctrlKey: false,
          metaKey: true,
          shiftKey: false
        },
        {
          type: 'presschange',
          pressed: true
        },
        {
          type: 'pressup',
          target: el,
          pointerType: 'mouse',
          ctrlKey: false,
          metaKey: false,
          shiftKey: true
        },
        {
          type: 'pressend',
          target: el,
          pointerType: 'mouse',
          ctrlKey: false,
          metaKey: false,
          shiftKey: true
        },
        {
          type: 'presschange',
          pressed: false
        },
        {
          type: 'press',
          target: el,
          pointerType: 'mouse',
          ctrlKey: false,
          metaKey: false,
          shiftKey: true
        }
      ]);
    });

    it('should only handle left clicks', function () {
      let events = [];
      let addEvent = (e) => events.push(e);
      let res = render(
        <Example
          onPressStart={addEvent}
          onPressEnd={addEvent}
          onPressChange={pressed => addEvent({type: 'presschange', pressed})}
          onPress={addEvent}
          onPressUp={addEvent} />
      );

      let el = res.getByText('test');
      fireEvent.mouseDown(el, {detail: 1, button: 1});
      fireEvent.mouseUp(el, {detail: 1, button: 1});
      fireEvent.click(el, {detail: 1, button: 1});

      expect(events).toEqual([]);
    });
  });

  describe('touch events', function () {
    it('should fire press events based on touch events', function () {
      let events = [];
      let addEvent = (e) => events.push(e);
      let res = render(
        <Example
          onPressStart={addEvent}
          onPressEnd={addEvent}
          onPressChange={pressed => addEvent({type: 'presschange', pressed})}
          onPress={addEvent}
          onPressUp={addEvent} />
      );

      let el = res.getByText('test');
      fireEvent.touchStart(el, {targetTouches: [{identifier: 1}]});
      fireEvent.touchEnd(el, {changedTouches: [{identifier: 1, clientX: 0, clientY: 0}]});

      expect(events).toEqual([
        {
          type: 'pressstart',
          target: el,
          pointerType: 'touch',
          ctrlKey: false,
          metaKey: false,
          shiftKey: false
        },
        {
          type: 'presschange',
          pressed: true
        },
        {
          type: 'pressup',
          target: el,
          pointerType: 'touch',
          ctrlKey: false,
          metaKey: false,
          shiftKey: false
        },
        {
          type: 'pressend',
          target: el,
          pointerType: 'touch',
          ctrlKey: false,
          metaKey: false,
          shiftKey: false
        },
        {
          type: 'presschange',
          pressed: false
        },
        {
          type: 'press',
          target: el,
          pointerType: 'touch',
          ctrlKey: false,
          metaKey: false,
          shiftKey: false
        }
      ]);
    });

    it('should fire press change events when moving touch outside target', function () {
      let events = [];
      let addEvent = (e) => events.push(e);
      let res = render(
        <Example
          onPressStart={addEvent}
          onPressEnd={addEvent}
          onPressChange={pressed => addEvent({type: 'presschange', pressed})}
          onPress={addEvent}
          onPressUp={addEvent} />
      );

      let el = res.getByText('test');
      fireEvent.touchStart(el, {targetTouches: [{identifier: 1}]});
      fireEvent.touchMove(el, {changedTouches: [{identifier: 1, clientX: 100, clientY: 100}]});
      fireEvent.touchEnd(el, {changedTouches: [{identifier: 1, clientX: 100, clientY: 100}]});

      expect(events).toEqual([
        {
          type: 'pressstart',
          target: el,
          pointerType: 'touch',
          ctrlKey: false,
          metaKey: false,
          shiftKey: false
        },
        {
          type: 'presschange',
          pressed: true
        },
        {
          type: 'pressend',
          target: el,
          pointerType: 'touch',
          ctrlKey: false,
          metaKey: false,
          shiftKey: false
        },
        {
          type: 'presschange',
          pressed: false
        }
      ]);

      events = [];
      fireEvent.touchStart(el, {targetTouches: [{identifier: 1}]});
      fireEvent.touchMove(el, {changedTouches: [{identifier: 1, clientX: 100, clientY: 100}]});
      fireEvent.touchMove(el, {changedTouches: [{identifier: 1, clientX: 0, clientY: 0}]});
      fireEvent.touchEnd(el, {changedTouches: [{identifier: 1, clientX: 0, clientY: 0}]});

      expect(events).toEqual([
        {
          type: 'pressstart',
          target: el,
          pointerType: 'touch',
          ctrlKey: false,
          metaKey: false,
          shiftKey: false
        },
        {
          type: 'presschange',
          pressed: true
        },
        {
          type: 'pressend',
          target: el,
          pointerType: 'touch',
          ctrlKey: false,
          metaKey: false,
          shiftKey: false
        },
        {
          type: 'presschange',
          pressed: false
        },
        {
          type: 'pressstart',
          target: el,
          pointerType: 'touch',
          ctrlKey: false,
          metaKey: false,
          shiftKey: false
        },
        {
          type: 'presschange',
          pressed: true
        },
        {
          type: 'pressup',
          target: el,
          pointerType: 'touch',
          ctrlKey: false,
          metaKey: false,
          shiftKey: false
        },
        {
          type: 'pressend',
          target: el,
          pointerType: 'touch',
          ctrlKey: false,
          metaKey: false,
          shiftKey: false
        },
        {
          type: 'presschange',
          pressed: false
        },
        {
          type: 'press',
          target: el,
          pointerType: 'touch',
          ctrlKey: false,
          metaKey: false,
          shiftKey: false
        }
      ]);
    });

    it('should ignore emulated mouse events', function () {
      let events = [];
      let addEvent = (e) => events.push(e);
      let res = render(
        <Example
          onPressStart={addEvent}
          onPressEnd={addEvent}
          onPressChange={pressed => addEvent({type: 'presschange', pressed})}
          onPress={addEvent}
          onPressUp={addEvent} />
      );

      let el = res.getByText('test');
      fireEvent.touchStart(el, {targetTouches: [{identifier: 1}]});
      fireEvent.mouseDown(el);
      fireEvent.touchMove(el, {changedTouches: [{identifier: 1, clientX: 100, clientY: 100}]});
      fireEvent.mouseLeave(el);
      fireEvent.touchMove(el, {changedTouches: [{identifier: 1, clientX: 0, clientY: 0}]});
      fireEvent.mouseEnter(el);
      fireEvent.touchEnd(el, {changedTouches: [{identifier: 1, clientX: 0, clientY: 0}]});
      fireEvent.mouseUp(el);
      fireEvent.click(el);

      expect(events).toEqual([
        {
          type: 'pressstart',
          target: el,
          pointerType: 'touch',
          ctrlKey: false,
          metaKey: false,
          shiftKey: false
        },
        {
          type: 'presschange',
          pressed: true
        },
        {
          type: 'pressend',
          target: el,
          pointerType: 'touch',
          ctrlKey: false,
          metaKey: false,
          shiftKey: false
        },
        {
          type: 'presschange',
          pressed: false
        },
        {
          type: 'pressstart',
          target: el,
          pointerType: 'touch',
          ctrlKey: false,
          metaKey: false,
          shiftKey: false
        },
        {
          type: 'presschange',
          pressed: true
        },
        {
          type: 'pressup',
          target: el,
          pointerType: 'touch',
          ctrlKey: false,
          metaKey: false,
          shiftKey: false
        },
        {
          type: 'pressend',
          target: el,
          pointerType: 'touch',
          ctrlKey: false,
          metaKey: false,
          shiftKey: false
        },
        {
          type: 'presschange',
          pressed: false
        },
        {
          type: 'press',
          target: el,
          pointerType: 'touch',
          ctrlKey: false,
          metaKey: false,
          shiftKey: false
        }
      ]);
    });

    it('should handle touch cancel events', function () {
      let events = [];
      let addEvent = (e) => events.push(e);
      let res = render(
        <Example
          onPressStart={addEvent}
          onPressEnd={addEvent}
          onPressChange={pressed => addEvent({type: 'presschange', pressed})}
          onPress={addEvent}
          onPressUp={addEvent} />
      );

      let el = res.getByText('test');
      fireEvent.touchStart(el, {targetTouches: [{identifier: 1}]});
      fireEvent.touchCancel(el);
      fireEvent.touchEnd(el, {changedTouches: [{identifier: 1, clientX: 0, clientY: 0}]});

      expect(events).toEqual([
        {
          type: 'pressstart',
          target: el,
          pointerType: 'touch',
          ctrlKey: false,
          metaKey: false,
          shiftKey: false
        },
        {
          type: 'presschange',
          pressed: true
        },
        {
          type: 'pressend',
          target: el,
          pointerType: 'touch',
          ctrlKey: false,
          metaKey: false,
          shiftKey: false
        },
        {
          type: 'presschange',
          pressed: false
        }
      ]);
    });

    it('should cancel press after scroll events', function () {
      let events = [];
      let addEvent = (e) => events.push(e);
      let res = render(
        <Example
          onPressStart={addEvent}
          onPressEnd={addEvent}
          onPressChange={pressed => addEvent({type: 'presschange', pressed})}
          onPress={addEvent}
          onPressUp={addEvent} />
      );

      let el = res.getByText('test');
      fireEvent.touchStart(el, {targetTouches: [{identifier: 1}]});
      fireEvent.scroll(document.body);
      fireEvent.touchEnd(el, {changedTouches: [{identifier: 1, clientX: 0, clientY: 0}]});

      expect(events).toEqual([
        {
          type: 'pressstart',
          target: el,
          pointerType: 'touch',
          ctrlKey: false,
          metaKey: false,
          shiftKey: false
        },
        {
          type: 'presschange',
          pressed: true
        },
        {
          type: 'pressend',
          target: el,
          pointerType: 'touch',
          ctrlKey: false,
          metaKey: false,
          shiftKey: false
        },
        {
          type: 'presschange',
          pressed: false
        }
      ]);
    });

    it('should not cancel press after scroll events in unrelated scrollable regions', function () {
      let events = [];
      let addEvent = (e) => events.push(e);
      let res = render(
        <>
          <Example
            onPressStart={addEvent}
            onPressEnd={addEvent}
            onPressChange={pressed => addEvent({type: 'presschange', pressed})}
            onPress={addEvent}
            onPressUp={addEvent} />
          <div data-testid="scrollable" />
        </>
      );

      let el = res.getByText('test');
      fireEvent.touchStart(el, {targetTouches: [{identifier: 1}]});

      let scrollable = res.getByTestId('scrollable');
      fireEvent.scroll(scrollable);

      fireEvent.touchEnd(el, {changedTouches: [{identifier: 1, clientX: 0, clientY: 0}]});

      expect(events).toEqual([
        {
          type: 'pressstart',
          target: el,
          pointerType: 'touch',
          ctrlKey: false,
          metaKey: false,
          shiftKey: false
        },
        {
          type: 'presschange',
          pressed: true
        },
        {
          type: 'pressup',
          target: el,
          pointerType: 'touch',
          ctrlKey: false,
          metaKey: false,
          shiftKey: false
        },
        {
          type: 'pressend',
          target: el,
          pointerType: 'touch',
          ctrlKey: false,
          metaKey: false,
          shiftKey: false
        },
        {
          type: 'presschange',
          pressed: false
        },
        {
          type: 'press',
          target: el,
          pointerType: 'touch',
          ctrlKey: false,
          metaKey: false,
          shiftKey: false
        }
      ]);
    });
  });

  describe('keyboard events', function () {
    it('should fire press events when the element is not a link', function () {
      let events = [];
      let addEvent = (e) => events.push(e);
      let {getByText} = render(
        <Example
          onPressStart={addEvent}
          onPressEnd={addEvent}
          onPressChange={pressed => addEvent({type: 'presschange', pressed})}
          onPress={addEvent}
          onPressUp={addEvent} />
      );

      let el = getByText('test');
      fireEvent.keyDown(el, {key: ' '});
      fireEvent.keyUp(el, {key: ' '});

      expect(events).toEqual([
        {
          type: 'pressstart',
          target: el,
          pointerType: 'keyboard',
          ctrlKey: false,
          metaKey: false,
          shiftKey: false
        },
        {
          type: 'presschange',
          pressed: true
        },
        {
          type: 'pressup',
          target: el,
          pointerType: 'keyboard',
          ctrlKey: false,
          metaKey: false,
          shiftKey: false
        },
        {
          type: 'pressend',
          target: el,
          pointerType: 'keyboard',
          ctrlKey: false,
          metaKey: false,
          shiftKey: false
        },
        {
          type: 'presschange',
          pressed: false
        },
        {
          type: 'press',
          target: el,
          pointerType: 'keyboard',
          ctrlKey: false,
          metaKey: false,
          shiftKey: false
        }
      ]);
    });

    it('should fire press events when the element is a link', function () {
      let events = [];
      let addEvent = (e) => events.push(e);
      let {getByText} = render(
        <Example
          elementType="a"
          href="#"
          onClick={e => {e.preventDefault(); addEvent({type: 'click'});}}
          onPressStart={addEvent}
          onPressEnd={addEvent}
          onPressChange={pressed => addEvent({type: 'presschange', pressed})}
          onPress={addEvent}
          onPressUp={addEvent} />
      );

      let el = getByText('test');
      fireEvent.keyDown(el, {key: ' '});
      fireEvent.keyUp(el, {key: ' '});

      // Space key handled should do nothing on a link
      expect(events).toEqual([]);

      fireEvent.keyDown(el, {key: 'Enter'});
      fireEvent.keyUp(el, {key: 'Enter'});

      // Enter key should handled natively
      expect(events).toEqual([]);

      fireEvent.click(el);

      // Click event, which is called when Enter key on a link is handled natively, should trigger a click.
      expect(events).toEqual([
        {
          type: 'click'
        },
        {
          type: 'pressstart',
          target: el,
          pointerType: 'virtual',
          ctrlKey: false,
          metaKey: false,
          shiftKey: false
        },
        {
          type: 'presschange',
          pressed: true
        },
        {
          type: 'pressup',
          target: el,
          pointerType: 'virtual',
          ctrlKey: false,
          metaKey: false,
          shiftKey: false
        },
        {
          type: 'pressend',
          target: el,
          pointerType: 'virtual',
          ctrlKey: false,
          metaKey: false,
          shiftKey: false
        },
        {
          type: 'presschange',
          pressed: false
        },
        {
          type: 'press',
          target: el,
          pointerType: 'virtual',
          ctrlKey: false,
          metaKey: false,
          shiftKey: false
        }
      ]);
    });

    it('should fire press events on Enter when the element role is link', function () {
      let events = [];
      let addEvent = (e) => events.push(e);
      let {getByText} = render(
        <Example
          role="link"
          onClick={e => {e.preventDefault(); addEvent({type: 'click'});}}
          onPressStart={addEvent}
          onPressEnd={addEvent}
          onPressChange={pressed => addEvent({type: 'presschange', pressed})}
          onPress={addEvent}
          onPressUp={addEvent} />
      );

      let el = getByText('test');
      fireEvent.keyDown(el, {key: ' '});
      fireEvent.keyUp(el, {key: ' '});

      // Space key should do nothing on an element with role="link"
      expect(events).toEqual([]);

      fireEvent.keyDown(el, {key: 'Enter'});
      fireEvent.keyUp(el, {key: 'Enter'});

      // Enter key should trigger press events on element with role="link"
      expect(events).toEqual([
        {
          type: 'pressstart',
          target: el,
          pointerType: 'keyboard',
          ctrlKey: false,
          metaKey: false,
          shiftKey: false
        },
        {
          type: 'presschange',
          pressed: true
        },
        {
          type: 'pressup',
          target: el,
          pointerType: 'keyboard',
          ctrlKey: false,
          metaKey: false,
          shiftKey: false
        },
        {
          type: 'pressend',
          target: el,
          pointerType: 'keyboard',
          ctrlKey: false,
          metaKey: false,
          shiftKey: false
        },
        {
          type: 'presschange',
          pressed: false
        },
        {
          type: 'press',
          target: el,
          pointerType: 'keyboard',
          ctrlKey: false,
          metaKey: false,
          shiftKey: false
        },
        {
          type: 'click'
        }
      ]);
    });

    it('should explicitly call click method, but not fire press events, when Space key is triggered on a link with href and role="button"', function () {
      let events = [];
      let addEvent = (e) => events.push(e);
      let {getByText} = render(
        <Example
          elementType="a"
          role="button"
          href="#"
          onClick={e => {e.preventDefault(); addEvent({type: 'click'});}}
          onPressStart={addEvent}
          onPressEnd={addEvent}
          onPressChange={pressed => addEvent({type: 'presschange', pressed})}
          onPress={addEvent}
          onPressUp={addEvent} />
      );

      let el = getByText('test');

      // Enter key should handled natively
      fireEvent.keyDown(el, {key: 'Enter'});
      fireEvent.keyUp(el, {key: 'Enter'});

      expect(events).toEqual([]);

      // Space key handled by explicitly calling click
      fireEvent.keyDown(el, {key: ' '});
      fireEvent.keyUp(el, {key: ' '});

      expect(events).toEqual([
        {
          type: 'pressstart',
          target: el,
          pointerType: 'keyboard',
          ctrlKey: false,
          metaKey: false,
          shiftKey: false
        },
        {
          type: 'presschange',
          pressed: true
        },
        {
          type: 'pressup',
          target: el,
          pointerType: 'keyboard',
          ctrlKey: false,
          metaKey: false,
          shiftKey: false
        },
        {
          type: 'pressend',
          target: el,
          pointerType: 'keyboard',
          ctrlKey: false,
          metaKey: false,
          shiftKey: false
        },
        {
          type: 'presschange',
          pressed: false
        },
        {
          type: 'press',
          target: el,
          pointerType: 'keyboard',
          ctrlKey: false,
          metaKey: false,
          shiftKey: false
        },
        {
          type: 'click'
        }
      ]);
    });

    it('should handle modifier keys', function () {
      let events = [];
      let addEvent = (e) => events.push(e);
      let res = render(
        <Example
          onPressStart={addEvent}
          onPressEnd={addEvent}
          onPressChange={pressed => addEvent({type: 'presschange', pressed})}
          onPress={addEvent}
          onPressUp={addEvent} />
      );

      let el = res.getByText('test');
      fireEvent.keyDown(el, {key: ' ', shiftKey: true});
      fireEvent.keyUp(el, {key: ' ', ctrlKey: true});

      expect(events).toEqual([
        {
          type: 'pressstart',
          target: el,
          pointerType: 'keyboard',
          ctrlKey: false,
          metaKey: false,
          shiftKey: true
        },
        {
          type: 'presschange',
          pressed: true
        },
        {
          type: 'pressup',
          target: el,
          pointerType: 'keyboard',
          ctrlKey: true,
          metaKey: false,
          shiftKey: false
        },
        {
          type: 'pressend',
          target: el,
          pointerType: 'keyboard',
          ctrlKey: true,
          metaKey: false,
          shiftKey: false
        },
        {
          type: 'presschange',
          pressed: false
        },
        {
          type: 'press',
          target: el,
          pointerType: 'keyboard',
          ctrlKey: true,
          metaKey: false,
          shiftKey: false
        }
      ]);
    });

    it('should handle when focus moves between keydown and keyup', function () {
      let events = [];
      let addEvent = (e) => events.push(e);
      let {getByText} = render(
        <Example
          onPressStart={addEvent}
          onPressEnd={addEvent}
          onPressChange={pressed => addEvent({type: 'presschange', pressed})}
          onPress={addEvent}
          onPressUp={addEvent} />
      );

      let el = getByText('test');
      fireEvent.keyDown(el, {key: ' '});
      fireEvent.keyUp(document.body, {key: ' '});

      fireEvent.keyDown(el, {key: ' '});
      fireEvent.keyUp(el, {key: ' '});

      expect(events).toEqual([
        // First sequence. Ensure the key up on the body causes a press end.
        {
          type: 'pressstart',
          target: el,
          pointerType: 'keyboard',
          ctrlKey: false,
          metaKey: false,
          shiftKey: false
        },
        {
          type: 'presschange',
          pressed: true
        },
        {
          type: 'pressend',
          target: el,
          pointerType: 'keyboard',
          ctrlKey: false,
          metaKey: false,
          shiftKey: false
        },
        {
          type: 'presschange',
          pressed: false
        },

        // Second sequence. Ensure `isPressed` is reset to false on key up.
        {
          type: 'pressstart',
          target: el,
          pointerType: 'keyboard',
          ctrlKey: false,
          metaKey: false,
          shiftKey: false
        },
        {
          type: 'presschange',
          pressed: true
        },
        {
          type: 'pressup',
          target: el,
          pointerType: 'keyboard',
          ctrlKey: false,
          metaKey: false,
          shiftKey: false
        },
        {
          type: 'pressend',
          target: el,
          pointerType: 'keyboard',
          ctrlKey: false,
          metaKey: false,
          shiftKey: false
        },
        {
          type: 'presschange',
          pressed: false
        },
        {
          type: 'press',
          target: el,
          pointerType: 'keyboard',
          ctrlKey: false,
          metaKey: false,
          shiftKey: false
        }
      ]);
    });

    it('should ignore repeating keyboard events', function () {
      let events = [];
      let addEvent = (e) => events.push(e);
      let {getByText} = render(
        <Example
          onPressStart={addEvent}
          onPressEnd={addEvent}
          onPressChange={pressed => addEvent({type: 'presschange', pressed})}
          onPress={addEvent}
          onPressUp={addEvent} />
      );

      let el = getByText('test');
      fireEvent.keyDown(el, {key: ' ', repeat: true});
      fireEvent.keyUp(document.body, {key: ' '});

      expect(events).toEqual([]);
    });
  });

  describe('virtual click events', function () {
    it('should fire press events events for virtual click events from screen readers', function () {
      let events = [];
      let addEvent = (e) => events.push(e);
      let {getByText} = render(
        <Example
          onPressStart={addEvent}
          onPressEnd={addEvent}
          onPressChange={pressed => addEvent({type: 'presschange', pressed})}
          onPress={addEvent}
          onPressUp={addEvent} />
      );

      let el = getByText('test');
      fireEvent.click(el);

      expect(events).toEqual([
        {
          type: 'pressstart',
          target: el,
          pointerType: 'virtual',
          ctrlKey: false,
          metaKey: false,
          shiftKey: false
        },
        {
          type: 'presschange',
          pressed: true
        },
        {
          type: 'pressup',
          target: el,
          pointerType: 'virtual',
          ctrlKey: false,
          metaKey: false,
          shiftKey: false
        },
        {
          type: 'pressend',
          target: el,
          pointerType: 'virtual',
          ctrlKey: false,
          metaKey: false,
          shiftKey: false
        },
        {
          type: 'presschange',
          pressed: false
        },
        {
          type: 'press',
          target: el,
          pointerType: 'virtual',
          ctrlKey: false,
          metaKey: false,
          shiftKey: false
        }
      ]);
    });
  });
});<|MERGE_RESOLUTION|>--- conflicted
+++ resolved
@@ -15,14 +15,8 @@
 import {usePress} from '../';
 
 function Example(props) {
-<<<<<<< HEAD
-  // eslint-disable-next-line no-unused-vars
-  let {elementType: ElementType = 'div', onPress, onPressChange, onPressStart, onPressEnd, onPressUp, ...otherProps} = props;
-  let {pressProps} = usePress(props);
-=======
   let {elementType: ElementType = 'div', ...otherProps} = props;
   let {pressProps} = usePress(otherProps);
->>>>>>> 6fb401d1
   return <ElementType {...otherProps} {...pressProps}>test</ElementType>;
 }
 
