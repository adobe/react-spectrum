--- conflicted
+++ resolved
@@ -13,22 +13,17 @@
 import {act, createShadowRoot, fireEvent, installMouseEvent, installPointerEvent, render, waitFor} from '@react-spectrum/test-utils-internal';
 import {ActionButton} from '@react-spectrum/button';
 import {Dialog, DialogTrigger} from '@react-spectrum/dialog';
-import {getActiveElement} from '@react-aria/utils';
 import MatchMediaMock from 'jest-matchmedia-mock';
 import {Provider} from '@react-spectrum/provider';
 import React from 'react';
-import ReactDOM, {createPortal, render as ReactDOMRender} from 'react-dom';
+import ReactDOM, {createPortal} from 'react-dom';
 import {theme} from '@react-spectrum/theme-default';
 import {usePress} from '../';
 
 function Example(props) {
   let {elementType: ElementType = 'div', style, draggable, ...otherProps} = props;
   let {pressProps} = usePress(otherProps);
-<<<<<<< HEAD
-  return <ElementType {...pressProps} style={style} tabIndex="0" draggable={draggable} id="testElement">{ElementType !== 'input' ? 'test' : undefined}</ElementType>;
-=======
-  return <ElementType {...pressProps} style={style} tabIndex="0" draggable={draggable}>{ElementType !== 'input' ? props.children || 'test' : undefined}</ElementType>;
->>>>>>> cdba7487
+  return <ElementType {...pressProps} style={style} tabIndex="0" draggable={draggable} id="testElement">{ElementType !== 'input' ? props.children || 'test' : undefined}</ElementType>;
 }
 
 function pointerEvent(type, opts) {
@@ -3828,6 +3823,7 @@
       const el = shadowRoot.getElementById('testElement');
       fireEvent(el, pointerEvent('pointerdown', {pointerId: 1, pointerType: 'mouse'}));
       fireEvent(el, pointerEvent('pointerup', {pointerId: 1, pointerType: 'mouse', clientX: 0, clientY: 0}));
+      fireEvent.click(el);
 
       expect(events).toEqual([
         expect.objectContaining({
@@ -3884,12 +3880,12 @@
 
       const el = shadowRoot.getElementById('testElement');
       el.releasePointerCapture = jest.fn();
-
-      fireEvent(el, pointerEvent('pointerdown', {pointerId: 1, pointerType: 'mouse'}));
+      fireEvent(el, pointerEvent('pointerdown', {pointerId: 1, pointerType: 'mouse', clientX: 0, clientY: 0}));
       expect(el.releasePointerCapture).toHaveBeenCalled();
       // react listens for pointerout and pointerover instead of pointerleave and pointerenter...
       fireEvent(el, pointerEvent('pointerout', {pointerId: 1, pointerType: 'mouse', clientX: 100, clientY: 100}));
       fireEvent(document, pointerEvent('pointerup', {pointerId: 1, pointerType: 'mouse', clientX: 100, clientY: 100}));
+      fireEvent(el, pointerEvent('pointerover', {pointerId: 1, pointerType: 'mouse', clientX: 0, clientY: 0}));
 
       expect(events).toEqual([
         expect.objectContaining({
@@ -3923,11 +3919,14 @@
       ]);
 
       events = [];
-      fireEvent(el, pointerEvent('pointerdown', {pointerId: 1, pointerType: 'mouse'}));
+      fireEvent(el, pointerEvent('pointerdown', {pointerId: 1, pointerType: 'mouse', clientX: 0, clientY: 0}));
+      fireEvent(el, pointerEvent('pointermove', {pointerId: 1, pointerType: 'mouse', clientX: 100, clientY: 100}));
       // react listens for pointerout and pointerover instead of pointerleave and pointerenter...
       fireEvent(el, pointerEvent('pointerout', {pointerId: 1, pointerType: 'mouse', clientX: 100, clientY: 100}));
+      fireEvent(el, pointerEvent('pointermove', {pointerId: 1, pointerType: 'mouse', clientX: 0, clientY: 0}));
       fireEvent(el, pointerEvent('pointerover', {pointerId: 1, pointerType: 'mouse', clientX: 0, clientY: 0}));
       fireEvent(el, pointerEvent('pointerup', {pointerId: 1, pointerType: 'mouse', clientX: 0, clientY: 0}));
+      fireEvent.click(el);
 
       expect(events).toEqual([
         expect.objectContaining({
@@ -4200,8 +4199,9 @@
 
       const el = shadowRoot.getElementById('testElement');
 
-      fireEvent(el, pointerEvent('pointerdown', {pointerId: 1, pointerType: 'mouse', shiftKey: true}));
+      fireEvent(el, pointerEvent('pointerdown', {pointerId: 1, pointerType: 'mouse', shiftKey: true, clientX: 0, clientY: 0}));
       fireEvent(el, pointerEvent('pointerup', {pointerId: 1, pointerType: 'mouse', ctrlKey: true, clientX: 0, clientY: 0}));
+      fireEvent.click(el, {ctrlKey: true});
 
       expect(events).toEqual([
         expect.objectContaining({
@@ -4263,60 +4263,6 @@
       expect(events).toEqual([]);
     });
 
-    it('should not focus the target on click if preventFocusOnPress is true', function () {
-      const shadowRoot = setupShadowDOMTest({preventFocusOnPress: true});
-      const el = shadowRoot.getElementById('testElement');
-
-      fireEvent(el, pointerEvent('pointerdown', {pointerId: 1, pointerType: 'mouse'}));
-      fireEvent(el, pointerEvent('pointerup', {pointerId: 1, pointerType: 'mouse', clientX: 0, clientY: 0}));
-      const deepActiveElement = getActiveElement();
-
-      expect(deepActiveElement).not.toBe(el);
-      expect(deepActiveElement).not.toBe(shadowRoot);
-    });
-
-    it('should focus the target on click by default', function () {
-      const shadowRoot = setupShadowDOMTest();
-
-      const el = shadowRoot.getElementById('testElement');
-      fireEvent(el, pointerEvent('pointerdown', {pointerId: 1, pointerType: 'mouse'}));
-      fireEvent(el, pointerEvent('pointerup', {pointerId: 1, pointerType: 'mouse', clientX: 0, clientY: 0}));
-      expect(shadowRoot.activeElement).toBe(el);
-    });
-
-    it('should prevent default on pointerdown and mousedown by default', function () {
-      const shadowRoot = setupShadowDOMTest();
-
-      const el = shadowRoot.getElementById('testElement');
-      let allowDefault = fireEvent(el, pointerEvent('pointerdown', {pointerId: 1, pointerType: 'mouse'}));
-      expect(allowDefault).toBe(false);
-
-      allowDefault = fireEvent.mouseDown(el);
-      expect(allowDefault).toBe(false);
-    });
-
-    it('should still prevent default when pressing on a non draggable + pressable item in a draggable container', function () {
-      const shadowRoot = setupShadowDOMTest({}, true);
-
-      const el = shadowRoot.getElementById('testElement');
-      let allowDefault = fireEvent(el, pointerEvent('pointerdown', {pointerId: 1, pointerType: 'mouse'}));
-      expect(allowDefault).toBe(false);
-
-      allowDefault = fireEvent.mouseDown(el);
-      expect(allowDefault).toBe(false);
-    });
-
-    it('should not prevent default when pressing on a draggable item', function () {
-      const shadowRoot = setupShadowDOMTest({draggable: true});
-
-      const el = shadowRoot.getElementById('testElement');
-      let allowDefault = fireEvent(el, pointerEvent('pointerdown', {pointerId: 1, pointerType: 'mouse'}));
-      expect(allowDefault).toBe(true);
-
-      allowDefault = fireEvent.mouseDown(el);
-      expect(allowDefault).toBe(true);
-    });
-
     it('should ignore virtual pointer events', function () {
       const shadowRoot = setupShadowDOMTest({onPressChange: null});
 
@@ -4377,6 +4323,7 @@
       const el = shadowRoot.getElementById('testElement');
       fireEvent(el, pointerEvent('pointerdown', {pointerId: 1, pointerType: 'mouse', width: 0, height: 0}));
       fireEvent(el, pointerEvent('pointerup', {pointerId: 1, pointerType: 'mouse', width: 0, height: 0, clientX: 0, clientY: 0}));
+      fireEvent.click(el);
 
       expect(events).toEqual([
         expect.objectContaining({
@@ -4494,6 +4441,7 @@
       fireEvent(el, pointerEvent('pointerdown', {pointerId: 1, pointerType: 'mouse', clientX: 0, clientY: 0, width: 20, height: 20}));
       fireEvent(el, pointerEvent('pointermove', {pointerId: 1, pointerType: 'mouse', clientX: 10, clientY: 10, width: 20, height: 20}));
       fireEvent(el, pointerEvent('pointerup', {pointerId: 1, pointerType: 'mouse', clientX: 10, clientY: 10, width: 20, height: 20}));
+      fireEvent.click(el, {clientX: 10, clientY: 10});
 
       expect(spy).toHaveBeenCalled();
     });
@@ -4505,6 +4453,7 @@
       fireEvent(el, pointerEvent('pointerdown', {pointerId: 1, pointerType: 'mouse'}));
       expect(el).toHaveStyle('user-select: none');
       fireEvent(el, pointerEvent('pointerup', {pointerId: 1, pointerType: 'mouse'}));
+      fireEvent.click(el);
       expect(el).not.toHaveStyle('user-select: none');
     });
   });
