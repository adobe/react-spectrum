--- conflicted
+++ resolved
@@ -22,15 +22,9 @@
     "url": "https://github.com/adobe/react-spectrum"
   },
   "dependencies": {
-<<<<<<< HEAD
-    "@react-aria/ssr": "^3.9.4",
-    "@react-aria/utils": "^3.24.1",
-    "@react-types/shared": "^3.23.1",
-=======
+    "@react-aria/ssr": "^3.9.5",
     "@react-aria/utils": "^3.25.0",
-    "@react-aria/ssr": "^3.9.5",
     "@react-types/shared": "^3.24.0",
->>>>>>> 139374ac
     "@swc/helpers": "^0.5.0"
   },
   "peerDependencies": {
