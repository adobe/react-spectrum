/*
 * Copyright 2020 Adobe. All rights reserved.
 * This file is licensed to you under the Apache License, Version 2.0 (the "License");
 * you may not use this file except in compliance with the License. You may obtain a copy
 * of the License at http://www.apache.org/licenses/LICENSE-2.0
 *
 * Unless required by applicable law or agreed to in writing, software distributed under
 * the License is distributed on an "AS IS" BASIS, WITHOUT WARRANTIES OR REPRESENTATIONS
 * OF ANY KIND, either express or implied. See the License for the specific language
 * governing permissions and limitations under the License.
 */

// Portions of the code in this file are based on code from react.
// Original licensing for the following can be found in the
// NOTICE file in the root directory of this source tree.
// See https://github.com/facebook/react/tree/cc7c1aece46a6b69b41958d731e0fd27c94bfc6c/packages/react-interactions

import {disableTextSelection, restoreTextSelection} from './textSelection';
import {focusWithoutScrolling, mergeProps, useGlobalListeners, useSyncRef} from '@react-aria/utils';
import {HTMLAttributes, RefObject, useContext, useEffect, useMemo, useRef, useState} from 'react';
import {isVirtualClick} from './utils';
import {PointerType, PressEvents} from '@react-types/shared';
import {PressResponderContext} from './context';

export interface PressProps extends PressEvents {
  /** Whether the target is in a controlled press state (e.g. an overlay it triggers is open). */
  isPressed?: boolean,
  /** Whether the press events should be disabled. */
  isDisabled?: boolean,
  /** Whether the target should not receive focus on press. */
  preventFocusOnPress?: boolean
}

export interface PressHookProps extends PressProps {
  /** A ref to the target element. */
  ref?: RefObject<HTMLElement>
}

interface PressState {
  isPressed: boolean,
  ignoreEmulatedMouseEvents: boolean,
  ignoreClickAfterPress: boolean,
  didFirePressStart: boolean,
  activePointerId: any,
  target: HTMLElement | null,
  isOverTarget: boolean,
  pointerType: PointerType,
  userSelect?: string
}

interface EventBase {
  currentTarget: EventTarget,
  shiftKey: boolean,
  ctrlKey: boolean,
  metaKey: boolean
}

export interface PressResult {
  /** Whether the target is currently pressed. */
  isPressed: boolean,
  /** Props to spread on the target element. */
  pressProps: HTMLAttributes<HTMLElement>
}

function usePressResponderContext(props: PressHookProps): PressHookProps {
  // Consume context from <PressResponder> and merge with props.
  let context = useContext(PressResponderContext);
  if (context) {
    let {register, ...contextProps} = context;
    props = mergeProps(contextProps, props) as PressHookProps;
    register();
  }
  useSyncRef(context, props.ref);

  return props;
}

/**
 * Handles press interactions across mouse, touch, keyboard, and screen readers.
 * It normalizes behavior across browsers and platforms, and handles many nuances
 * of dealing with pointer and keyboard events.
 */
export function usePress(props: PressHookProps): PressResult {
  let {
    onPress,
    onPressChange,
    onPressStart,
    onPressEnd,
    onPressUp,
    isDisabled,
    isPressed: isPressedProp,
    preventFocusOnPress,
    // eslint-disable-next-line @typescript-eslint/no-unused-vars
    ref: _, // Removing `ref` from `domProps` because TypeScript is dumb
    ...domProps
  } = usePressResponderContext(props);
  let propsRef = useRef<PressHookProps>(null);
  propsRef.current = {onPress, onPressChange, onPressStart, onPressEnd, onPressUp, isDisabled};

  let [isPressed, setPressed] = useState(false);
  let ref = useRef<PressState>({
    isPressed: false,
    ignoreEmulatedMouseEvents: false,
    ignoreClickAfterPress: false,
    didFirePressStart: false,
    activePointerId: null,
    target: null,
    isOverTarget: false,
    pointerType: null
  });

  let {addGlobalListener, removeAllGlobalListeners} = useGlobalListeners();

  let pressProps = useMemo(() => {
    let state = ref.current;
    let triggerPressStart = (originalEvent: EventBase, pointerType: PointerType) => {
      let {onPressStart, onPressChange, isDisabled} = propsRef.current;
      if (isDisabled || state.didFirePressStart) {
        return;
      }

      if (onPressStart) {
        onPressStart({
          type: 'pressstart',
          pointerType,
          target: originalEvent.currentTarget as HTMLElement,
          shiftKey: originalEvent.shiftKey,
          metaKey: originalEvent.metaKey,
          ctrlKey: originalEvent.ctrlKey
        });
      }

      if (onPressChange) {
        onPressChange(true);
      }

      state.didFirePressStart = true;
      setPressed(true);
    };

    let triggerPressEnd = (originalEvent: EventBase, pointerType: PointerType, wasPressed = true) => {
      let {onPressEnd, onPressChange, onPress, isDisabled} = propsRef.current;
      if (!state.didFirePressStart) {
        return;
      }

      state.ignoreClickAfterPress = true;
      state.didFirePressStart = false;

      if (onPressEnd) {
        onPressEnd({
          type: 'pressend',
          pointerType,
          target: originalEvent.currentTarget as HTMLElement,
          shiftKey: originalEvent.shiftKey,
          metaKey: originalEvent.metaKey,
          ctrlKey: originalEvent.ctrlKey
        });
      }

      if (onPressChange) {
        onPressChange(false);
      }

      setPressed(false);

      if (onPress && wasPressed && !isDisabled) {
        onPress({
          type: 'press',
          pointerType,
          target: originalEvent.currentTarget as HTMLElement,
          shiftKey: originalEvent.shiftKey,
          metaKey: originalEvent.metaKey,
          ctrlKey: originalEvent.ctrlKey
        });
      }
    };

    let triggerPressUp = (originalEvent: EventBase, pointerType: PointerType) => {
      let {onPressUp, isDisabled} = propsRef.current;
      if (isDisabled) {
        return;
      }

      if (onPressUp) {
        onPressUp({
          type: 'pressup',
          pointerType,
          target: originalEvent.currentTarget as HTMLElement,
          shiftKey: originalEvent.shiftKey,
          metaKey: originalEvent.metaKey,
          ctrlKey: originalEvent.ctrlKey
        });
      }
    };

    let cancel = (e: EventBase) => {
      if (state.isPressed) {
        if (state.isOverTarget) {
          triggerPressEnd(createEvent(state.target, e), state.pointerType, false);
        }
        state.isPressed = false;
        state.isOverTarget = false;
        state.activePointerId = null;
        state.pointerType = null;
        removeAllGlobalListeners();
        restoreTextSelection();
      }
    };

    let pressProps: HTMLAttributes<HTMLElement> = {
      onKeyDown(e) {
<<<<<<< HEAD
        if (isValidKeyboardEvent(e.nativeEvent)) {
          if (shouldPreventDefaultKeyboard(e.target as Element)) {
            e.preventDefault();
          }
=======
        if (isValidKeyboardEvent(e.nativeEvent) && e.currentTarget.contains(e.target as HTMLElement)) {
          e.preventDefault();
>>>>>>> 694f758c
          e.stopPropagation();

          // If the event is repeating, it may have started on a different element
          // after which focus moved to the current element. Ignore these events and
          // only handle the first key down event.
          if (!state.isPressed && !e.repeat) {
            state.target = e.currentTarget as HTMLElement;
            state.isPressed = true;
            triggerPressStart(e, 'keyboard');

            // Focus may move before the key up event, so register the event on the document
            // instead of the same element where the key down event occurred.
            addGlobalListener(document, 'keyup', onKeyUp, false);
          }
        }
      },
      onKeyUp(e) {
        if (isValidKeyboardEvent(e.nativeEvent) && !e.repeat && e.currentTarget.contains(e.target as HTMLElement)) {
          triggerPressUp(createEvent(state.target, e), 'keyboard');
        }
      },
      onClick(e) {
        if (e && !e.currentTarget.contains(e.target as HTMLElement)) {
          return;
        }

        if (e && e.button === 0) {
          e.stopPropagation();
          if (isDisabled) {
            e.preventDefault();
          }

          // If triggered from a screen reader or by using element.click(),
          // trigger as if it were a keyboard click.
          if (!state.ignoreClickAfterPress && !state.ignoreEmulatedMouseEvents && isVirtualClick(e.nativeEvent)) {
            // Ensure the element receives focus (VoiceOver on iOS does not do this)
            if (!isDisabled && !preventFocusOnPress) {
              focusWithoutScrolling(e.currentTarget);
            }

            triggerPressStart(e, 'virtual');
            triggerPressUp(e, 'virtual');
            triggerPressEnd(e, 'virtual');
          }

          state.ignoreEmulatedMouseEvents = false;
          state.ignoreClickAfterPress = false;
        }
      }
    };

    let onKeyUp = (e: KeyboardEvent) => {
      if (state.isPressed && isValidKeyboardEvent(e)) {
        if (shouldPreventDefaultKeyboard(e.target as Element)) {
          e.preventDefault();
        }
        e.stopPropagation();

        state.isPressed = false;
        triggerPressEnd(createEvent(state.target, e), 'keyboard', e.target === state.target);
        removeAllGlobalListeners();

        // If the target is a link, trigger the click method to open the URL,
        // but defer triggering pressEnd until onClick event handler.
        if (e.target === state.target && isHTMLAnchorLink(state.target) || state.target.getAttribute('role') === 'link') {
          state.target.click();
        }
      }
    };

    if (typeof PointerEvent !== 'undefined') {
      pressProps.onPointerDown = (e) => {
        // Only handle left clicks, and ignore events that bubbled through portals.
        if (e.button !== 0 || !e.currentTarget.contains(e.target as HTMLElement)) {
          return;
        }

        // Due to browser inconsistencies, especially on mobile browsers, we prevent
        // default on pointer down and handle focusing the pressable element ourselves.
        if (shouldPreventDefault(e.target as Element)) {
          e.preventDefault();
        }

        // iOS safari fires pointer events from VoiceOver (but only when outside an iframe...)
        // https://bugs.webkit.org/show_bug.cgi?id=222627
        state.pointerType = isVirtualPointerEvent(e.nativeEvent) ? 'virtual' : e.pointerType;

        e.stopPropagation();
        if (!state.isPressed) {
          state.isPressed = true;
          state.isOverTarget = true;
          state.activePointerId = e.pointerId;
          state.target = e.currentTarget;

          if (!isDisabled && !preventFocusOnPress) {
            focusWithoutScrolling(e.currentTarget);
          }

          disableTextSelection();
          triggerPressStart(e, state.pointerType);

          addGlobalListener(document, 'pointermove', onPointerMove, false);
          addGlobalListener(document, 'pointerup', onPointerUp, false);
          addGlobalListener(document, 'pointercancel', onPointerCancel, false);
        }
      };

      pressProps.onMouseDown = (e) => {
        if (!e.currentTarget.contains(e.target as HTMLElement)) {
          return;
        }

        if (e.button === 0) {
          // Chrome and Firefox on touch Windows devices require mouse down events
          // to be canceled in addition to pointer events, or an extra asynchronous
          // focus event will be fired.
          if (shouldPreventDefault(e.target as Element)) {
            e.preventDefault();
          }

          e.stopPropagation();
        }
      };

      pressProps.onPointerUp = (e) => {
        if (!e.currentTarget.contains(e.target as HTMLElement)) {
          return;
        }

        // Only handle left clicks
        // Safari on iOS sometimes fires pointerup events, even
        // when the touch isn't over the target, so double check.
        if (e.button === 0 && isOverTarget(e, e.currentTarget)) {
          triggerPressUp(e, state.pointerType);
        }
      };

      // Safari on iOS < 13.2 does not implement pointerenter/pointerleave events correctly.
      // Use pointer move events instead to implement our own hit testing.
      // See https://bugs.webkit.org/show_bug.cgi?id=199803
      let onPointerMove = (e: PointerEvent) => {
        if (e.pointerId !== state.activePointerId) {
          return;
        }

        if (isOverTarget(e, state.target)) {
          if (!state.isOverTarget) {
            state.isOverTarget = true;
            triggerPressStart(createEvent(state.target, e), state.pointerType);
          }
        } else if (state.isOverTarget) {
          state.isOverTarget = false;
          triggerPressEnd(createEvent(state.target, e), state.pointerType, false);
        }
      };

      let onPointerUp = (e: PointerEvent) => {
        if (e.pointerId === state.activePointerId && state.isPressed && e.button === 0) {
          if (isOverTarget(e, state.target)) {
            triggerPressEnd(createEvent(state.target, e), state.pointerType);
          } else if (state.isOverTarget) {
            triggerPressEnd(createEvent(state.target, e), state.pointerType, false);
          }

          state.isPressed = false;
          state.isOverTarget = false;
          state.activePointerId = null;
          state.pointerType = null;
          removeAllGlobalListeners();
          restoreTextSelection();
        }
      };

      let onPointerCancel = (e: PointerEvent) => {
        cancel(e);
      };

      pressProps.onDragStart = (e) => {
        if (!e.currentTarget.contains(e.target as HTMLElement)) {
          return;
        }

        // Safari does not call onPointerCancel when a drag starts, whereas Chrome and Firefox do.
        cancel(e);
      };
    } else {
      pressProps.onMouseDown = (e) => {
        // Only handle left clicks
        if (e.button !== 0 || !e.currentTarget.contains(e.target as HTMLElement)) {
          return;
        }

        // Due to browser inconsistencies, especially on mobile browsers, we prevent
        // default on mouse down and handle focusing the pressable element ourselves.
        if (shouldPreventDefault(e.target as Element)) {
          e.preventDefault();
        }

        e.stopPropagation();
        if (state.ignoreEmulatedMouseEvents) {
          return;
        }

        state.isPressed = true;
        state.isOverTarget = true;
        state.target = e.currentTarget;
        state.pointerType = isVirtualClick(e.nativeEvent) ? 'virtual' : 'mouse';

        if (!isDisabled && !preventFocusOnPress) {
          focusWithoutScrolling(e.currentTarget);
        }

        triggerPressStart(e, state.pointerType);

        addGlobalListener(document, 'mouseup', onMouseUp, false);
      };

      pressProps.onMouseEnter = (e) => {
        if (!e.currentTarget.contains(e.target as HTMLElement)) {
          return;
        }

        e.stopPropagation();
        if (state.isPressed && !state.ignoreEmulatedMouseEvents) {
          state.isOverTarget = true;
          triggerPressStart(e, state.pointerType);
        }
      };

      pressProps.onMouseLeave = (e) => {
        if (!e.currentTarget.contains(e.target as HTMLElement)) {
          return;
        }

        e.stopPropagation();
        if (state.isPressed && !state.ignoreEmulatedMouseEvents) {
          state.isOverTarget = false;
          triggerPressEnd(e, state.pointerType, false);
        }
      };

      pressProps.onMouseUp = (e) => {
        if (!e.currentTarget.contains(e.target as HTMLElement)) {
          return;
        }

        if (!state.ignoreEmulatedMouseEvents && e.button === 0) {
          triggerPressUp(e, state.pointerType);
        }
      };

      let onMouseUp = (e: MouseEvent) => {
        // Only handle left clicks
        if (e.button !== 0) {
          return;
        }

        state.isPressed = false;
        removeAllGlobalListeners();

        if (state.ignoreEmulatedMouseEvents) {
          state.ignoreEmulatedMouseEvents = false;
          return;
        }

        if (isOverTarget(e, state.target)) {
          triggerPressEnd(createEvent(state.target, e), state.pointerType);
        } else if (state.isOverTarget) {
          triggerPressEnd(createEvent(state.target, e), state.pointerType, false);
        }

        state.isOverTarget = false;
      };

      pressProps.onTouchStart = (e) => {
        if (!e.currentTarget.contains(e.target as HTMLElement)) {
          return;
        }

        e.stopPropagation();
        let touch = getTouchFromEvent(e.nativeEvent);
        if (!touch) {
          return;
        }
        state.activePointerId = touch.identifier;
        state.ignoreEmulatedMouseEvents = true;
        state.isOverTarget = true;
        state.isPressed = true;
        state.target = e.currentTarget;
        state.pointerType = 'touch';

        // Due to browser inconsistencies, especially on mobile browsers, we prevent default
        // on the emulated mouse event and handle focusing the pressable element ourselves.
        if (!isDisabled && !preventFocusOnPress) {
          focusWithoutScrolling(e.currentTarget);
        }

        disableTextSelection();
        triggerPressStart(e, state.pointerType);

        addGlobalListener(window, 'scroll', onScroll, true);
      };

      pressProps.onTouchMove = (e) => {
        if (!e.currentTarget.contains(e.target as HTMLElement)) {
          return;
        }

        e.stopPropagation();
        if (!state.isPressed) {
          return;
        }

        let touch = getTouchById(e.nativeEvent, state.activePointerId);
        if (touch && isOverTarget(touch, e.currentTarget)) {
          if (!state.isOverTarget) {
            state.isOverTarget = true;
            triggerPressStart(e, state.pointerType);
          }
        } else if (state.isOverTarget) {
          state.isOverTarget = false;
          triggerPressEnd(e, state.pointerType, false);
        }
      };

      pressProps.onTouchEnd = (e) => {
        if (!e.currentTarget.contains(e.target as HTMLElement)) {
          return;
        }

        e.stopPropagation();
        if (!state.isPressed) {
          return;
        }

        let touch = getTouchById(e.nativeEvent, state.activePointerId);
        if (touch && isOverTarget(touch, e.currentTarget)) {
          triggerPressUp(e, state.pointerType);
          triggerPressEnd(e, state.pointerType);
        } else if (state.isOverTarget) {
          triggerPressEnd(e, state.pointerType, false);
        }

        state.isPressed = false;
        state.activePointerId = null;
        state.isOverTarget = false;
        state.ignoreEmulatedMouseEvents = true;
        restoreTextSelection();
        removeAllGlobalListeners();
      };

      pressProps.onTouchCancel = (e) => {
        if (!e.currentTarget.contains(e.target as HTMLElement)) {
          return;
        }

        e.stopPropagation();
        if (state.isPressed) {
          cancel(e);
        }
      };

      let onScroll = (e: Event) => {
        if (state.isPressed && (e.target as HTMLElement).contains(state.target)) {
          cancel({
            currentTarget: state.target,
            shiftKey: false,
            ctrlKey: false,
            metaKey: false
          });
        }
      };

      pressProps.onDragStart = (e) => {
        if (!e.currentTarget.contains(e.target as HTMLElement)) {
          return;
        }

        cancel(e);
      };
    }

    return pressProps;
  }, [addGlobalListener, isDisabled, preventFocusOnPress, removeAllGlobalListeners]);

  // Remove user-select: none in case component unmounts immediately after pressStart
  // eslint-disable-next-line arrow-body-style
  useEffect(() => {
    return () => restoreTextSelection();
  }, []);

  return {
    isPressed: isPressedProp || isPressed,
    pressProps: mergeProps(domProps, pressProps)
  };
}

function isHTMLAnchorLink(target: HTMLElement): boolean {
  return target.tagName === 'A' && target.hasAttribute('href');
}

function isValidKeyboardEvent(event: KeyboardEvent): boolean {
  const {key, target} = event;
  const element = target as HTMLElement;
  const {tagName, isContentEditable} = element;
  const role = element.getAttribute('role');
  // Accessibility for keyboards. Space and Enter only.
  // "Spacebar" is for IE 11
  return (
    (key === 'Enter' || key === ' ' || key === 'Spacebar') &&
    (tagName !== 'INPUT' &&
      tagName !== 'TEXTAREA' &&
      isContentEditable !== true) &&
    // A link with a valid href should be handled natively,
    // unless it also has role='button' and was triggered using Space.
    (!isHTMLAnchorLink(element) || (role === 'button' && key !== 'Enter')) &&
    // An element with role='link' should only trigger with Enter key
    !(role === 'link' && key !== 'Enter')
  );
}

function getTouchFromEvent(event: TouchEvent): Touch | null {
  const {targetTouches} = event;
  if (targetTouches.length > 0) {
    return targetTouches[0];
  }
  return null;
}

function getTouchById(
  event: TouchEvent,
  pointerId: null | number
): null | Touch {
  const changedTouches = event.changedTouches;
  for (let i = 0; i < changedTouches.length; i++) {
    const touch = changedTouches[i];
    if (touch.identifier === pointerId) {
      return touch;
    }
  }
  return null;
}

function createEvent(target: HTMLElement, e: EventBase): EventBase {
  return {
    currentTarget: target,
    shiftKey: e.shiftKey,
    ctrlKey: e.ctrlKey,
    metaKey: e.metaKey
  };
}

interface Rect {
  top: number,
  right: number,
  bottom: number,
  left: number
}

interface EventPoint {
  clientX: number,
  clientY: number,
  width?: number,
  height?: number,
  radiusX?: number,
  radiusY?: number
}

function getPointClientRect(point: EventPoint): Rect {
  let offsetX = (point.width / 2) || point.radiusX || 0;
  let offsetY = (point.height / 2) || point.radiusY || 0;

  return {
    top: point.clientY - offsetY,
    right: point.clientX + offsetX,
    bottom: point.clientY + offsetY,
    left: point.clientX - offsetX
  };
}

function areRectanglesOverlapping(a: Rect, b: Rect) {
  // check if they cannot overlap on x axis
  if (a.left > b.right || b.left > a.right) {
    return false;
  }
  // check if they cannot overlap on y axis
  if (a.top > b.bottom || b.top > a.bottom) {
    return false;
  }
  return true;
}

function isOverTarget(point: EventPoint, target: HTMLElement) {
  let rect = target.getBoundingClientRect();
  let pointRect = getPointClientRect(point);
  return areRectanglesOverlapping(rect, pointRect);
}

function shouldPreventDefault(target: Element) {
  // We cannot prevent default if the target is inside a draggable element.
  return !target.closest('[draggable="true"]');
}

function shouldPreventDefaultKeyboard(target: Element) {
  return !((target.tagName === 'INPUT' || target.tagName === 'BUTTON') && target.getAttribute('type') === 'submit');
}

function isVirtualPointerEvent(event: PointerEvent) {
  // If the pointer size is zero, then we assume it's from a screen reader.
  return event.width === 0 && event.height === 0;
}<|MERGE_RESOLUTION|>--- conflicted
+++ resolved
@@ -210,15 +210,10 @@
 
     let pressProps: HTMLAttributes<HTMLElement> = {
       onKeyDown(e) {
-<<<<<<< HEAD
-        if (isValidKeyboardEvent(e.nativeEvent)) {
+        if (isValidKeyboardEvent(e.nativeEvent) && e.currentTarget.contains(e.target as HTMLElement)) {
           if (shouldPreventDefaultKeyboard(e.target as Element)) {
             e.preventDefault();
           }
-=======
-        if (isValidKeyboardEvent(e.nativeEvent) && e.currentTarget.contains(e.target as HTMLElement)) {
-          e.preventDefault();
->>>>>>> 694f758c
           e.stopPropagation();
 
           // If the event is repeating, it may have started on a different element
