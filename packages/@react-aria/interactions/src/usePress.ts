--- conflicted
+++ resolved
@@ -16,13 +16,8 @@
 // See https://github.com/facebook/react/tree/cc7c1aece46a6b69b41958d731e0fd27c94bfc6c/packages/react-interactions
 
 import {disableTextSelection, restoreTextSelection} from './textSelection';
-<<<<<<< HEAD
-import {DOMAttributes, FocusableElement, PointerType, PressEvents} from '@react-types/shared';
+import {DOMAttributes, FocusableElement, PressEvent as IPressEvent, PointerType, PressEvents} from '@react-types/shared';
 import {focusWithoutScrolling, isVirtualClick, isVirtualPointerEvent, mergeProps, openLink, useEffectEvent, useGlobalListeners, useSyncRef} from '@react-aria/utils';
-=======
-import {DOMAttributes, FocusableElement, PressEvent as IPressEvent, PointerType, PressEvents} from '@react-types/shared';
-import {focusWithoutScrolling, isVirtualClick, isVirtualPointerEvent, mergeProps, useEffectEvent, useGlobalListeners, useSyncRef} from '@react-aria/utils';
->>>>>>> 07f673ac
 import {PressResponderContext} from './context';
 import {RefObject, useContext, useEffect, useMemo, useRef, useState} from 'react';
 
@@ -220,23 +215,11 @@
     }
 
     if (onPressUp) {
-<<<<<<< HEAD
       state.isTriggeringPressUp = true;
-      onPressUp({
-        type: 'pressup',
-        pointerType,
-        target: originalEvent.currentTarget as Element,
-        shiftKey: originalEvent.shiftKey,
-        metaKey: originalEvent.metaKey,
-        ctrlKey: originalEvent.ctrlKey,
-        altKey: originalEvent.altKey
-      });
-      state.isTriggeringPressUp = false;
-=======
       let event = new PressEvent('pressup', pointerType, originalEvent);
       onPressUp(event);
+      state.isTriggeringPressUp = false;
       return event.shouldStopPropagation;
->>>>>>> 07f673ac
     }
 
     return true;
@@ -288,7 +271,10 @@
             addGlobalListener(document, 'keyup', onKeyUp, false);
           }
 
-<<<<<<< HEAD
+          if (shouldStopPropagation) {
+            e.stopPropagation();
+          }
+
           // Keep track of the keydown events that occur while the Meta (e.g. Command) key is held.
           // macOS has a bug where keyup events are not fired while the Meta key is down.
           // When the Meta key itself is released we will get an event for that, and we'll act as if
@@ -301,16 +287,6 @@
           }
         } else if (e.key === 'Meta') {
           state.metaKeyEvents = new Map();
-=======
-          if (shouldStopPropagation) {
-            e.stopPropagation();
-          }
-        } else if (e.key === 'Enter' && isHTMLAnchorLink(e.currentTarget)) {
-          // If the target is a link, we won't have handled this above because we want the default
-          // browser behavior to open the link when pressing Enter. But we still need to prevent
-          // default so that elements above do not also handle it (e.g. table row).
-          e.stopPropagation();
->>>>>>> 07f673ac
         }
       },
       onKeyUp(e) {
@@ -323,15 +299,9 @@
           return;
         }
 
-<<<<<<< HEAD
         if (e && e.button === 0 && !state.isPressed && !state.isTriggeringPressUp) {
-          e.stopPropagation();
+          let shouldStopPropagation = true;
           if (isDisabled || (shouldPreventLinkDefault && isHTMLAnchorLink(e.currentTarget))) {
-=======
-        if (e && e.button === 0) {
-          let shouldStopPropagation = true;
-          if (isDisabled) {
->>>>>>> 07f673ac
             e.preventDefault();
           }
 
@@ -368,7 +338,10 @@
         let shouldStopPropagation = triggerPressEnd(createEvent(state.target, e), 'keyboard', state.target.contains(target));
         removeAllGlobalListeners();
 
-<<<<<<< HEAD
+        if (shouldStopPropagation) {
+          e.stopPropagation();
+        }
+
         // If a link was triggered with a key other than Enter, open the URL ourselves.
         // This means the link has a role override, and the default browser behavior
         // only applies when using the Enter key.
@@ -386,16 +359,6 @@
         state.metaKeyEvents = null;
         for (let event of events.values()) {
           state.target.dispatchEvent(new KeyboardEvent('keyup', event));
-=======
-        if (shouldStopPropagation) {
-          e.stopPropagation();
-        }
-
-        // If the target is a link, trigger the click method to open the URL,
-        // but defer triggering pressEnd until onClick event handler.
-        if (state.target instanceof HTMLElement && state.target.contains(target) && (isHTMLAnchorLink(state.target) || state.target.getAttribute('role') === 'link')) {
-          state.target.click();
->>>>>>> 07f673ac
         }
       }
     };
