/*
 * Copyright 2020 Adobe. All rights reserved.
 * This file is licensed to you under the Apache License, Version 2.0 (the "License");
 * you may not use this file except in compliance with the License. You may obtain a copy
 * of the License at http://www.apache.org/licenses/LICENSE-2.0
 *
 * Unless required by applicable law or agreed to in writing, software distributed under
 * the License is distributed on an "AS IS" BASIS, WITHOUT WARRANTIES OR REPRESENTATIONS
 * OF ANY KIND, either express or implied. See the License for the specific language
 * governing permissions and limitations under the License.
 */

// Portions of the code in this file are based on code from react.
// Original licensing for the following can be found in the
// NOTICE file in the root directory of this source tree.
// See https://github.com/facebook/react/tree/cc7c1aece46a6b69b41958d731e0fd27c94bfc6c/packages/react-interactions

import {
  chain,
  focusWithoutScrolling,
  getEventTarget,
  getOwnerDocument,
  getOwnerWindow,
  isMac,
  isVirtualClick,
  isVirtualPointerEvent,
  mergeProps,
  nodeContains,
  openLink,
  useEffectEvent,
  useGlobalListeners,
  useSyncRef
} from '@react-aria/utils';
import {disableTextSelection, restoreTextSelection} from './textSelection';
import {DOMAttributes, FocusableElement, PressEvent as IPressEvent, PointerType, PressEvents, RefObject} from '@react-types/shared';
import {flushSync} from 'react-dom';
import {PressResponderContext} from './context';
import {preventFocus} from './utils';
import {TouchEvent as RTouchEvent, useContext, useEffect, useMemo, useRef, useState} from 'react';

export interface PressProps extends PressEvents {
  /** Whether the target is in a controlled press state (e.g. an overlay it triggers is open). */
  isPressed?: boolean,
  /** Whether the press events should be disabled. */
  isDisabled?: boolean,
  /** Whether the target should not receive focus on press. */
  preventFocusOnPress?: boolean,
  /**
   * Whether press events should be canceled when the pointer leaves the target while pressed.
   * By default, this is `false`, which means if the pointer returns back over the target while
   * still pressed, onPressStart will be fired again. If set to `true`, the press is canceled
   * when the pointer leaves the target and onPressStart will not be fired if the pointer returns.
   */
  shouldCancelOnPointerExit?: boolean,
  /** Whether text selection should be enabled on the pressable element. */
  allowTextSelectionOnPress?: boolean
}

export interface PressHookProps extends PressProps {
  /** A ref to the target element. */
  ref?: RefObject<Element | null>
}

interface PressState {
  isPressed: boolean,
  ignoreEmulatedMouseEvents: boolean,
  didFirePressStart: boolean,
  isTriggeringEvent: boolean,
  activePointerId: any,
  target: FocusableElement | null,
  isOverTarget: boolean,
  pointerType: PointerType | null,
  userSelect?: string,
  metaKeyEvents?: Map<string, KeyboardEvent>,
  disposables: Array<() => void>
}

interface EventBase {
  currentTarget: EventTarget | null,
  shiftKey: boolean,
  ctrlKey: boolean,
  metaKey: boolean,
  altKey: boolean,
  clientX?: number,
  clientY?: number,
  targetTouches?: Array<{clientX?: number, clientY?: number}>
}

export interface PressResult {
  /** Whether the target is currently pressed. */
  isPressed: boolean,
  /** Props to spread on the target element. */
  pressProps: DOMAttributes
}

function usePressResponderContext(props: PressHookProps): PressHookProps {
  // Consume context from <PressResponder> and merge with props.
  let context = useContext(PressResponderContext);
  if (context) {
    let {register, ...contextProps} = context;
    props = mergeProps(contextProps, props) as PressHookProps;
    register();
  }
  useSyncRef(context, props.ref);

  return props;
}

class PressEvent implements IPressEvent {
  type: IPressEvent['type'];
  pointerType: PointerType;
  target: Element;
  shiftKey: boolean;
  ctrlKey: boolean;
  metaKey: boolean;
  altKey: boolean;
  x: number;
  y: number;
  #shouldStopPropagation = true;

  constructor(type: IPressEvent['type'], pointerType: PointerType, originalEvent: EventBase, state?: PressState) {
    let currentTarget = state?.target ?? originalEvent.currentTarget;
    const rect: DOMRect | undefined = (currentTarget as Element)?.getBoundingClientRect();
    let x, y = 0;
    let clientX, clientY: number | null = null;
    if (originalEvent.clientX != null && originalEvent.clientY != null) {
      clientX = originalEvent.clientX;
      clientY = originalEvent.clientY;
    }
    if (rect) {
      if (clientX != null && clientY != null) {
        x = clientX - rect.left;
        y = clientY - rect.top;
      } else {
        x = rect.width / 2;
        y = rect.height / 2;
      }
    }
    this.type = type;
    this.pointerType = pointerType;
    this.target = originalEvent.currentTarget as Element;
    this.shiftKey = originalEvent.shiftKey;
    this.metaKey = originalEvent.metaKey;
    this.ctrlKey = originalEvent.ctrlKey;
    this.altKey = originalEvent.altKey;
    this.x = x;
    this.y = y;
  }

  continuePropagation() {
    this.#shouldStopPropagation = false;
  }

  get shouldStopPropagation() {
    return this.#shouldStopPropagation;
  }
}

const LINK_CLICKED = Symbol('linkClicked');

/**
 * Handles press interactions across mouse, touch, keyboard, and screen readers.
 * It normalizes behavior across browsers and platforms, and handles many nuances
 * of dealing with pointer and keyboard events.
 */
export function usePress(props: PressHookProps): PressResult {
  let {
    onPress,
    onPressChange,
    onPressStart,
    onPressEnd,
    onPressUp,
    isDisabled,
    isPressed: isPressedProp,
    preventFocusOnPress,
    shouldCancelOnPointerExit,
    allowTextSelectionOnPress,
    // eslint-disable-next-line @typescript-eslint/no-unused-vars
    ref: _, // Removing `ref` from `domProps` because TypeScript is dumb
    ...domProps
  } = usePressResponderContext(props);

  let [isPressed, setPressed] = useState(false);
  let ref = useRef<PressState>({
    isPressed: false,
    ignoreEmulatedMouseEvents: false,
    didFirePressStart: false,
    isTriggeringEvent: false,
    activePointerId: null,
    target: null,
    isOverTarget: false,
    pointerType: null,
    disposables: []
  });

  let {addGlobalListener, removeAllGlobalListeners} = useGlobalListeners();

  let triggerPressStart = useEffectEvent((originalEvent: EventBase, pointerType: PointerType) => {
    let state = ref.current;
    if (isDisabled || state.didFirePressStart) {
      return false;
    }

    let shouldStopPropagation = true;
    state.isTriggeringEvent = true;
    if (onPressStart) {
      let event = new PressEvent('pressstart', pointerType, originalEvent);
      onPressStart(event);
      shouldStopPropagation = event.shouldStopPropagation;
    }

    if (onPressChange) {
      onPressChange(true);
    }

    state.isTriggeringEvent = false;
    state.didFirePressStart = true;
    setPressed(true);
    return shouldStopPropagation;
  });

  let triggerPressEnd = useEffectEvent((originalEvent: EventBase, pointerType: PointerType, wasPressed = true) => {
    let state = ref.current;
    if (!state.didFirePressStart) {
      return false;
    }

    state.didFirePressStart = false;
    state.isTriggeringEvent = true;

    let shouldStopPropagation = true;
    if (onPressEnd) {
      let event = new PressEvent('pressend', pointerType, originalEvent);
      onPressEnd(event);
      shouldStopPropagation = event.shouldStopPropagation;
    }

    if (onPressChange) {
      onPressChange(false);
    }

    setPressed(false);

    if (onPress && wasPressed && !isDisabled) {
      let event = new PressEvent('press', pointerType, originalEvent);
      onPress(event);
      shouldStopPropagation &&= event.shouldStopPropagation;
    }

    state.isTriggeringEvent = false;
    return shouldStopPropagation;
  });

  let triggerPressUp = useEffectEvent((originalEvent: EventBase, pointerType: PointerType) => {
    let state = ref.current;
    if (isDisabled) {
      return false;
    }

    if (onPressUp) {
      state.isTriggeringEvent = true;
      let event = new PressEvent('pressup', pointerType, originalEvent);
      onPressUp(event);
      state.isTriggeringEvent = false;
      return event.shouldStopPropagation;
    }

    return true;
  });

  let cancel = useEffectEvent((e: EventBase) => {
    let state = ref.current;
    if (state.isPressed && state.target) {
      if (state.didFirePressStart && state.pointerType != null) {
        triggerPressEnd(createEvent(state.target, e), state.pointerType, false);
      }
      state.isPressed = false;
      state.isOverTarget = false;
      state.activePointerId = null;
      state.pointerType = null;
      removeAllGlobalListeners();
      if (!allowTextSelectionOnPress) {
        restoreTextSelection(state.target);
      }
      for (let dispose of state.disposables) {
        dispose();
      }
      state.disposables = [];
    }
  });

  let cancelOnPointerExit = useEffectEvent((e: EventBase) => {
    if (shouldCancelOnPointerExit) {
      cancel(e);
    }
  });

  let pressProps = useMemo(() => {
    let state = ref.current;
    let pressProps: DOMAttributes = {
      onKeyDown(e) {
        if (isValidKeyboardEvent(e.nativeEvent, e.currentTarget) && nodeContains(e.currentTarget, getEventTarget(e.nativeEvent))) {
          if (shouldPreventDefaultKeyboard(getEventTarget(e.nativeEvent), e.key)) {
            e.preventDefault();
          }

          // If the event is repeating, it may have started on a different element
          // after which focus moved to the current element. Ignore these events and
          // only handle the first key down event.
          let shouldStopPropagation = true;
          if (!state.isPressed && !e.repeat) {
            state.target = e.currentTarget;
            state.isPressed = true;
            state.pointerType = 'keyboard';
            shouldStopPropagation = triggerPressStart(e, 'keyboard');

            // Focus may move before the key up event, so register the event on the document
            // instead of the same element where the key down event occurred. Make it capturing so that it will trigger
            // before stopPropagation from useKeyboard on a child element may happen and thus we can still call triggerPress for the parent element.
            let originalTarget = e.currentTarget;
            let pressUp = (e) => {
              if (isValidKeyboardEvent(e, originalTarget) && !e.repeat && nodeContains(originalTarget, getEventTarget(e)) && state.target) {
                triggerPressUp(createEvent(state.target, e), 'keyboard');
              }
            };

            addGlobalListener(getOwnerDocument(e.currentTarget), 'keyup', chain(pressUp, onKeyUp), true);
          }

          if (shouldStopPropagation) {
            e.stopPropagation();
          }

          // Keep track of the keydown events that occur while the Meta (e.g. Command) key is held.
          // macOS has a bug where keyup events are not fired while the Meta key is down.
          // When the Meta key itself is released we will get an event for that, and we'll act as if
          // all of these other keys were released as well.
          // https://bugs.chromium.org/p/chromium/issues/detail?id=1393524
          // https://bugs.webkit.org/show_bug.cgi?id=55291
          // https://bugzilla.mozilla.org/show_bug.cgi?id=1299553
          if (e.metaKey && isMac()) {
            state.metaKeyEvents?.set(e.key, e.nativeEvent);
          }
        } else if (e.key === 'Meta') {
          state.metaKeyEvents = new Map();
        }
      },
      onClick(e) {
        if (e && !nodeContains(e.currentTarget, getEventTarget(e.nativeEvent))) {
          return;
        }

        if (e && e.button === 0 && !state.isTriggeringEvent && !(openLink as any).isOpening) {
          let shouldStopPropagation = true;
          if (isDisabled) {
            e.preventDefault();
          }
          
          // If triggered from a screen reader or by using element.click(),
          // trigger as if it were a keyboard click.
          if (!state.ignoreEmulatedMouseEvents && !state.isPressed && (state.pointerType === 'virtual' || isVirtualClick(e.nativeEvent))) {
            let stopPressStart = triggerPressStart(e, 'virtual');
            let stopPressUp = triggerPressUp(e, 'virtual');
            let stopPressEnd = triggerPressEnd(e, 'virtual');
            shouldStopPropagation = stopPressStart && stopPressUp && stopPressEnd;
          } else if (state.isPressed && state.pointerType !== 'keyboard') {
            let pointerType = state.pointerType || (e.nativeEvent as PointerEvent).pointerType as PointerType || 'virtual';
            shouldStopPropagation = triggerPressEnd(createEvent(e.currentTarget, e), pointerType, true);
            state.isOverTarget = false;
            cancel(e);
          }

          state.ignoreEmulatedMouseEvents = false;
          if (shouldStopPropagation) {
            e.stopPropagation();
          }
        }
      }
    };

    let onKeyUp = (e: KeyboardEvent) => {
      if (state.isPressed && state.target && isValidKeyboardEvent(e, state.target)) {
        if (shouldPreventDefaultKeyboard(getEventTarget(e), e.key)) {
          e.preventDefault();
        }

        let target = getEventTarget(e);
        triggerPressEnd(createEvent(state.target, e), 'keyboard', nodeContains(state.target, getEventTarget(e)));
        removeAllGlobalListeners();

        // If a link was triggered with a key other than Enter, open the URL ourselves.
        // This means the link has a role override, and the default browser behavior
        // only applies when using the Enter key.
        if (e.key !== 'Enter' && isHTMLAnchorLink(state.target) && nodeContains(state.target, target) && !e[LINK_CLICKED]) {
          // Store a hidden property on the event so we only trigger link click once,
          // even if there are multiple usePress instances attached to the element.
          e[LINK_CLICKED] = true;
          openLink(state.target, e, false);
        }

        state.isPressed = false;
        state.metaKeyEvents?.delete(e.key);
      } else if (e.key === 'Meta' && state.metaKeyEvents?.size) {
        // If we recorded keydown events that occurred while the Meta key was pressed,
        // and those haven't received keyup events already, fire keyup events ourselves.
        // See comment above for more info about the macOS bug causing this.
        let events = state.metaKeyEvents;
        state.metaKeyEvents = undefined;
        for (let event of events.values()) {
          state.target?.dispatchEvent(new KeyboardEvent('keyup', event));
        }
      }
    };

    if (typeof PointerEvent !== 'undefined') {
      pressProps.onPointerDown = (e) => {
        // Only handle left clicks, and ignore events that bubbled through portals.
        if (e.button !== 0 || !nodeContains(e.currentTarget, getEventTarget(e.nativeEvent))) {
          return;
        }

        // iOS safari fires pointer events from VoiceOver with incorrect coordinates/target.
        // Ignore and let the onClick handler take care of it instead.
        // https://bugs.webkit.org/show_bug.cgi?id=222627
        // https://bugs.webkit.org/show_bug.cgi?id=223202
        if (isVirtualPointerEvent(e.nativeEvent)) {
          state.pointerType = 'virtual';
          return;
        }

        state.pointerType = e.pointerType;

        let shouldStopPropagation = true;
        if (!state.isPressed) {
          state.isPressed = true;
          state.isOverTarget = true;
          state.activePointerId = e.pointerId;
          state.target = e.currentTarget as FocusableElement;

<<<<<<< HEAD
          if (!isDisabled && !preventFocusOnPress) {
            focusWithoutScrolling(state.target);
          }

=======
>>>>>>> cdba7487
          if (!allowTextSelectionOnPress) {
            disableTextSelection(state.target);
          }

          shouldStopPropagation = triggerPressStart(e, state.pointerType);

          // Release pointer capture so that touch interactions can leave the original target.
          // This enables onPointerLeave and onPointerEnter to fire.
          let target = getEventTarget(e.nativeEvent);
          if ('releasePointerCapture' in target) {
            target.releasePointerCapture(e.pointerId);
          }

          addGlobalListener(getOwnerDocument(e.currentTarget), 'pointerup', onPointerUp, false);
          addGlobalListener(getOwnerDocument(e.currentTarget), 'pointercancel', onPointerCancel, false);
        }

        if (shouldStopPropagation) {
          e.stopPropagation();
        }
      };

      pressProps.onMouseDown = (e) => {
        if (!nodeContains(e.currentTarget, getEventTarget(e.nativeEvent))) {
          return;
        }

        if (e.button === 0) {
          if (preventFocusOnPress) {
            let dispose = preventFocus(e.target as FocusableElement);
            if (dispose) {
              state.disposables.push(dispose);
            }
          }

          e.stopPropagation();
        }
      };

      pressProps.onPointerUp = (e) => {
        // iOS fires pointerup with zero width and height, so check the pointerType recorded during pointerdown.
        if (!nodeContains(e.currentTarget, getEventTarget(e.nativeEvent)) || state.pointerType === 'virtual') {
          return;
        }

        // Only handle left clicks
        if (e.button === 0) {
          triggerPressUp(e, state.pointerType || e.pointerType);
        }
      };

      pressProps.onPointerEnter = (e) => {
        if (e.pointerId === state.activePointerId && state.target && !state.isOverTarget && state.pointerType != null) {
          state.isOverTarget = true;
          triggerPressStart(createEvent(state.target, e), state.pointerType);
        }
      };

      pressProps.onPointerLeave = (e) => {
        if (e.pointerId === state.activePointerId && state.target && state.isOverTarget && state.pointerType != null) {
          state.isOverTarget = false;
          triggerPressEnd(createEvent(state.target, e), state.pointerType, false);
          cancelOnPointerExit(e);
        }
      };

      let onPointerUp = (e: PointerEvent) => {
        if (e.pointerId === state.activePointerId && state.isPressed && e.button === 0 && state.target) {
<<<<<<< HEAD
          if (nodeContains(state.target, getEventTarget(e)) && state.pointerType != null) {
            triggerPressEnd(createEvent(state.target, e), state.pointerType);
          } else if (state.isOverTarget && state.pointerType != null) {
            triggerPressEnd(createEvent(state.target, e), state.pointerType, false);
=======
          if (state.target.contains(e.target as Element) && state.pointerType != null) {
            // Wait for onClick to fire onPress. This avoids browser issues when the DOM
            // is mutated between onPointerUp and onClick, and is more compatible with third party libraries.
            // https://github.com/adobe/react-spectrum/issues/1513
            // https://issues.chromium.org/issues/40732224
            // However, iOS and Android do not focus or fire onClick after a long press.
            // We work around this by triggering a click ourselves after a timeout.
            // This timeout is canceled during the click event in case the real one fires first.
            // In testing, a 0ms delay is too short. 5ms seems long enough for the browser to fire the real events.
            let clicked = false;
            let timeout = setTimeout(() => {
              if (state.isPressed && state.target instanceof HTMLElement) {
                if (clicked) {
                  cancel(e);
                } else {
                  focusWithoutScrolling(state.target);
                  state.target.click();
                }
              }
            }, 5);
            // Use a capturing listener to track if a click occurred.
            // If stopPropagation is called it may never reach our handler.
            addGlobalListener(e.currentTarget as Document, 'click', () => clicked = true, true);
            state.disposables.push(() => clearTimeout(timeout));
          } else {
            cancel(e);
>>>>>>> cdba7487
          }

          // Ignore subsequent onPointerLeave event before onClick on touch devices.
          state.isOverTarget = false;
        }
      };

      let onPointerCancel = (e: PointerEvent) => {
        cancel(e);
      };

      pressProps.onDragStart = (e) => {
        if (!nodeContains(e.currentTarget, getEventTarget(e.nativeEvent))) {
          return;
        }

        // Safari does not call onPointerCancel when a drag starts, whereas Chrome and Firefox do.
        cancel(e);
      };
    } else {
      // NOTE: this fallback branch is almost entirely used by unit tests.
      // All browsers now support pointer events, but JSDOM still does not.

      pressProps.onMouseDown = (e) => {
        // Only handle left clicks
        if (e.button !== 0 || !nodeContains(e.currentTarget, getEventTarget(e.nativeEvent))) {
          return;
        }

        if (state.ignoreEmulatedMouseEvents) {
          e.stopPropagation();
          return;
        }

        state.isPressed = true;
        state.isOverTarget = true;
        state.target = e.currentTarget;
        state.pointerType = isVirtualClick(e.nativeEvent) ? 'virtual' : 'mouse';

        // Flush sync so that focus moved during react re-renders occurs before we yield back to the browser.
        let shouldStopPropagation = flushSync(() => triggerPressStart(e, state.pointerType!));
        if (shouldStopPropagation) {
          e.stopPropagation();
        }

        if (preventFocusOnPress) {
          let dispose = preventFocus(e.target as FocusableElement);
          if (dispose) {
            state.disposables.push(dispose);
          }
        }

        addGlobalListener(getOwnerDocument(e.currentTarget), 'mouseup', onMouseUp, false);
      };

      pressProps.onMouseEnter = (e) => {
        if (!nodeContains(e.currentTarget, getEventTarget(e.nativeEvent))) {
          return;
        }

        let shouldStopPropagation = true;
        if (state.isPressed && !state.ignoreEmulatedMouseEvents && state.pointerType != null) {
          state.isOverTarget = true;
          shouldStopPropagation = triggerPressStart(e, state.pointerType);
        }

        if (shouldStopPropagation) {
          e.stopPropagation();
        }
      };

      pressProps.onMouseLeave = (e) => {
        if (!nodeContains(e.currentTarget, getEventTarget(e.nativeEvent))) {
          return;
        }

        let shouldStopPropagation = true;
        if (state.isPressed && !state.ignoreEmulatedMouseEvents && state.pointerType != null) {
          state.isOverTarget = false;
          shouldStopPropagation = triggerPressEnd(e, state.pointerType, false);
          cancelOnPointerExit(e);
        }

        if (shouldStopPropagation) {
          e.stopPropagation();
        }
      };

      pressProps.onMouseUp = (e) => {
        if (!nodeContains(e.currentTarget, getEventTarget(e.nativeEvent))) {
          return;
        }

        if (!state.ignoreEmulatedMouseEvents && e.button === 0) {
          triggerPressUp(e, state.pointerType || 'mouse');
        }
      };

      let onMouseUp = (e: MouseEvent) => {
        // Only handle left clicks
        if (e.button !== 0) {
          return;
        }

        if (state.ignoreEmulatedMouseEvents) {
          state.ignoreEmulatedMouseEvents = false;
          return;
        }

        if (state.target && state.target.contains(e.target as Element) && state.pointerType != null) {
          // Wait for onClick to fire onPress. This avoids browser issues when the DOM
          // is mutated between onMouseUp and onClick, and is more compatible with third party libraries.
        } else {
          cancel(e);
        }

        state.isOverTarget = false;
      };

      pressProps.onTouchStart = (e) => {
        if (!nodeContains(e.currentTarget, getEventTarget(e.nativeEvent))) {
          return;
        }

        let touch = getTouchFromEvent(e.nativeEvent);
        if (!touch) {
          return;
        }
        state.activePointerId = touch.identifier;
        state.ignoreEmulatedMouseEvents = true;
        state.isOverTarget = true;
        state.isPressed = true;
        state.target = e.currentTarget;
        state.pointerType = 'touch';

        if (!allowTextSelectionOnPress) {
          disableTextSelection(state.target);
        }

        let shouldStopPropagation = triggerPressStart(createTouchEvent(state.target, e), state.pointerType);
        if (shouldStopPropagation) {
          e.stopPropagation();
        }

        addGlobalListener(getOwnerWindow(e.currentTarget), 'scroll', onScroll, true);
      };

      pressProps.onTouchMove = (e) => {
        if (!nodeContains(e.currentTarget, getEventTarget(e.nativeEvent))) {
          return;
        }

        if (!state.isPressed) {
          e.stopPropagation();
          return;
        }

        let touch = getTouchById(e.nativeEvent, state.activePointerId);
        let shouldStopPropagation = true;
        if (touch && isOverTarget(touch, e.currentTarget)) {
          if (!state.isOverTarget && state.pointerType != null) {
            state.isOverTarget = true;
            shouldStopPropagation = triggerPressStart(createTouchEvent(state.target!, e), state.pointerType);
          }
        } else if (state.isOverTarget && state.pointerType != null) {
          state.isOverTarget = false;
          shouldStopPropagation = triggerPressEnd(createTouchEvent(state.target!, e), state.pointerType, false);
          cancelOnPointerExit(createTouchEvent(state.target!, e));
        }

        if (shouldStopPropagation) {
          e.stopPropagation();
        }
      };

      pressProps.onTouchEnd = (e) => {
        if (!nodeContains(e.currentTarget, getEventTarget(e.nativeEvent))) {
          return;
        }

        if (!state.isPressed) {
          e.stopPropagation();
          return;
        }

        let touch = getTouchById(e.nativeEvent, state.activePointerId);
        let shouldStopPropagation = true;
        if (touch && isOverTarget(touch, e.currentTarget) && state.pointerType != null) {
          triggerPressUp(createTouchEvent(state.target!, e), state.pointerType);
          shouldStopPropagation = triggerPressEnd(createTouchEvent(state.target!, e), state.pointerType);
        } else if (state.isOverTarget && state.pointerType != null) {
          shouldStopPropagation = triggerPressEnd(createTouchEvent(state.target!, e), state.pointerType, false);
        }

        if (shouldStopPropagation) {
          e.stopPropagation();
        }

        state.isPressed = false;
        state.activePointerId = null;
        state.isOverTarget = false;
        state.ignoreEmulatedMouseEvents = true;
        if (state.target && !allowTextSelectionOnPress) {
          restoreTextSelection(state.target);
        }
        removeAllGlobalListeners();
      };

      pressProps.onTouchCancel = (e) => {
        if (!nodeContains(e.currentTarget, getEventTarget(e.nativeEvent))) {
          return;
        }

        e.stopPropagation();
        if (state.isPressed) {
          cancel(createTouchEvent(state.target!, e));
        }
      };

      let onScroll = (e: Event) => {
        if (state.isPressed && nodeContains(getEventTarget(e), state.target)) {
          cancel({
            currentTarget: state.target,
            shiftKey: false,
            ctrlKey: false,
            metaKey: false,
            altKey: false
          });
        }
      };

      pressProps.onDragStart = (e) => {
        if (!nodeContains(e.currentTarget, getEventTarget(e.nativeEvent))) {
          return;
        }

        cancel(e);
      };
    }

    return pressProps;
  }, [
    addGlobalListener,
    isDisabled,
    preventFocusOnPress,
    removeAllGlobalListeners,
    allowTextSelectionOnPress,
    cancel,
    cancelOnPointerExit,
    triggerPressEnd,
    triggerPressStart,
    triggerPressUp
  ]);

  // Remove user-select: none in case component unmounts immediately after pressStart

  useEffect(() => {
    let state = ref.current;
    return () => {
      if (!allowTextSelectionOnPress) {
         
        restoreTextSelection(state.target ?? undefined);
      }
      for (let dispose of state.disposables) {
        dispose();
      }
      state.disposables = [];
    };
  }, [allowTextSelectionOnPress]);

  return {
    isPressed: isPressedProp || isPressed,
    pressProps: mergeProps(domProps, pressProps)
  };
}

function isHTMLAnchorLink(target: Element): target is HTMLAnchorElement {
  return target.tagName === 'A' && target.hasAttribute('href');
}

function isValidKeyboardEvent(event: KeyboardEvent, currentTarget: Element): boolean {
  const {key, code} = event;
  const element = currentTarget as HTMLElement;
  const role = element.getAttribute('role');
  // Accessibility for keyboards. Space and Enter only.
  // "Spacebar" is for IE 11
  return (
    (key === 'Enter' || key === ' ' || key === 'Spacebar' || code === 'Space') &&
    !((element instanceof getOwnerWindow(element).HTMLInputElement && !isValidInputKey(element, key)) ||
      element instanceof getOwnerWindow(element).HTMLTextAreaElement ||
      element.isContentEditable) &&
    // Links should only trigger with Enter key
    !((role === 'link' || (!role && isHTMLAnchorLink(element))) && key !== 'Enter')
  );
}

function getTouchFromEvent(event: TouchEvent): Touch | null {
  const {targetTouches} = event;
  if (targetTouches.length > 0) {
    return targetTouches[0];
  }
  return null;
}

function getTouchById(
  event: TouchEvent,
  pointerId: null | number
): null | Touch {
  const changedTouches = event.changedTouches;
  for (let i = 0; i < changedTouches.length; i++) {
    const touch = changedTouches[i];
    if (touch.identifier === pointerId) {
      return touch;
    }
  }
  return null;
}

function createTouchEvent(target: FocusableElement, e: RTouchEvent<FocusableElement>): EventBase {
  let clientX = 0;
  let clientY = 0;
  if (e.targetTouches && e.targetTouches.length === 1) {
    clientX = e.targetTouches[0].clientX;
    clientY = e.targetTouches[0].clientY;
  }
  return {
    currentTarget: target,
    shiftKey: e.shiftKey,
    ctrlKey: e.ctrlKey,
    metaKey: e.metaKey,
    altKey: e.altKey,
    clientX,
    clientY
  };
}

function createEvent(target: FocusableElement, e: EventBase): EventBase {
  let clientX = e.clientX;
  let clientY = e.clientY;
  return {
    currentTarget: target,
    shiftKey: e.shiftKey,
    ctrlKey: e.ctrlKey,
    metaKey: e.metaKey,
    altKey: e.altKey,
    clientX,
    clientY
  };
}

interface Rect {
  top: number,
  right: number,
  bottom: number,
  left: number
}

interface EventPoint {
  clientX: number,
  clientY: number,
  width?: number,
  height?: number,
  radiusX?: number,
  radiusY?: number
}

function getPointClientRect(point: EventPoint): Rect {
  let offsetX = 0;
  let offsetY = 0;
  if (point.width !== undefined) {
    offsetX = (point.width / 2);
  } else if (point.radiusX !== undefined) {
    offsetX = point.radiusX;
  }
  if (point.height !== undefined) {
    offsetY = (point.height / 2);
  } else if (point.radiusY !== undefined) {
    offsetY = point.radiusY;
  }

  return {
    top: point.clientY - offsetY,
    right: point.clientX + offsetX,
    bottom: point.clientY + offsetY,
    left: point.clientX - offsetX
  };
}

function areRectanglesOverlapping(a: Rect, b: Rect) {
  // check if they cannot overlap on x axis
  if (a.left > b.right || b.left > a.right) {
    return false;
  }
  // check if they cannot overlap on y axis
  if (a.top > b.bottom || b.top > a.bottom) {
    return false;
  }
  return true;
}

function isOverTarget(point: EventPoint, target: Element) {
  let rect = target.getBoundingClientRect();
  let pointRect = getPointClientRect(point);
  return areRectanglesOverlapping(rect, pointRect);
}

function shouldPreventDefaultUp(target: Element) {
  if (target instanceof HTMLInputElement) {
    return false;
  }

  if (target instanceof HTMLButtonElement) {
    return target.type !== 'submit' && target.type !== 'reset';
  }

  if (isHTMLAnchorLink(target)) {
    return false;
  }

  return true;
}

function shouldPreventDefaultKeyboard(target: Element, key: string) {
  if (target instanceof HTMLInputElement) {
    return !isValidInputKey(target, key);
  }

  return shouldPreventDefaultUp(target);
}

const nonTextInputTypes = new Set([
  'checkbox',
  'radio',
  'range',
  'color',
  'file',
  'image',
  'button',
  'submit',
  'reset'
]);

function isValidInputKey(target: HTMLInputElement, key: string) {
  // Only space should toggle checkboxes and radios, not enter.
  return target.type === 'checkbox' || target.type === 'radio'
    ? key === ' '
    : nonTextInputTypes.has(target.type);
}<|MERGE_RESOLUTION|>--- conflicted
+++ resolved
@@ -437,13 +437,6 @@
           state.activePointerId = e.pointerId;
           state.target = e.currentTarget as FocusableElement;
 
-<<<<<<< HEAD
-          if (!isDisabled && !preventFocusOnPress) {
-            focusWithoutScrolling(state.target);
-          }
-
-=======
->>>>>>> cdba7487
           if (!allowTextSelectionOnPress) {
             disableTextSelection(state.target);
           }
@@ -512,13 +505,7 @@
 
       let onPointerUp = (e: PointerEvent) => {
         if (e.pointerId === state.activePointerId && state.isPressed && e.button === 0 && state.target) {
-<<<<<<< HEAD
           if (nodeContains(state.target, getEventTarget(e)) && state.pointerType != null) {
-            triggerPressEnd(createEvent(state.target, e), state.pointerType);
-          } else if (state.isOverTarget && state.pointerType != null) {
-            triggerPressEnd(createEvent(state.target, e), state.pointerType, false);
-=======
-          if (state.target.contains(e.target as Element) && state.pointerType != null) {
             // Wait for onClick to fire onPress. This avoids browser issues when the DOM
             // is mutated between onPointerUp and onClick, and is more compatible with third party libraries.
             // https://github.com/adobe/react-spectrum/issues/1513
@@ -544,7 +531,6 @@
             state.disposables.push(() => clearTimeout(timeout));
           } else {
             cancel(e);
->>>>>>> cdba7487
           }
 
           // Ignore subsequent onPointerLeave event before onClick on touch devices.
