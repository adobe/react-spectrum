/*
 * Copyright 2020 Adobe. All rights reserved.
 * This file is licensed to you under the Apache License, Version 2.0 (the "License");
 * you may not use this file except in compliance with the License. You may obtain a copy
 * of the License at http://www.apache.org/licenses/LICENSE-2.0
 *
 * Unless required by applicable law or agreed to in writing, software distributed under
 * the License is distributed on an "AS IS" BASIS, WITHOUT WARRANTIES OR REPRESENTATIONS
 * OF ANY KIND, either express or implied. See the License for the specific language
 * governing permissions and limitations under the License.
 */

// Portions of the code in this file are based on code from react.
// Original licensing for the following can be found in the
// NOTICE file in the root directory of this source tree.
// See https://github.com/facebook/react/tree/cc7c1aece46a6b69b41958d731e0fd27c94bfc6c/packages/react-interactions

import {isMac} from '@react-aria/utils';
import {isVirtualClick} from './utils';
import {useEffect, useState} from 'react';

type Modality = 'keyboard' | 'pointer' | 'virtual';
type HandlerEvent = PointerEvent | MouseEvent | KeyboardEvent | FocusEvent;
type Handler = (modality: Modality, e: HandlerEvent) => void;
type FocusVisibleHandler = (isFocusVisible: boolean) => void;
interface FocusVisibleProps {
  /** Whether the element is a text input. */
  isTextInput?: boolean,
  /** Whether the element will be auto focused. */
  autoFocus?: boolean
}

interface FocusVisibleResult {
  /** Whether keyboard focus is visible globally. */
  isFocusVisible: boolean
}

let currentModality = null;
let changeHandlers = new Set<Handler>();
let hasSetupGlobalListeners = false;
let hasEventBeforeFocus = false;
let hasBlurredWindowRecently = false;

// Only Tab or Esc keys will make focus visible on text input elements
const FOCUS_VISIBLE_INPUT_KEYS = {
  Tab: true,
  Escape: true
};

function triggerChangeHandlers(modality: Modality, e: HandlerEvent) {
  for (let handler of changeHandlers) {
    handler(modality, e);
  }
}

/**
 * Helper function to determine if a KeyboardEvent is unmodified and could make keyboard focus styles visible.
 */
function isValidKey(e: KeyboardEvent) {
  // Control and Shift keys trigger when navigating back to the tab with keyboard.
  return !(e.metaKey || (!isMac() && e.altKey) || e.ctrlKey || e.key === 'Control' || e.key === 'Shift' || e.key === 'Meta');
}


function handleKeyboardEvent(e: KeyboardEvent) {
  hasEventBeforeFocus = true;
  if (isValidKey(e)) {
    currentModality = 'keyboard';
    triggerChangeHandlers('keyboard', e);
  }
}

function handlePointerEvent(e: PointerEvent | MouseEvent) {
  currentModality = 'pointer';
  if (e.type === 'mousedown' || e.type === 'pointerdown') {
    hasEventBeforeFocus = true;
    triggerChangeHandlers('pointer', e);
  }
}

function handleClickEvent(e: MouseEvent) {
  if (isVirtualClick(e)) {
    hasEventBeforeFocus = true;
    currentModality = 'virtual';
  }
}

function handleFocusEvent(e: FocusEvent) {
  // Firefox fires two extra focus events when the user first clicks into an iframe:
  // first on the window, then on the document. We ignore these events so they don't
  // cause keyboard focus rings to appear.
  if (e.target === window || e.target === document) {
    return;
  }

  // If a focus event occurs without a preceding keyboard or pointer event, switch to virtual modality.
  // This occurs, for example, when navigating a form with the next/previous buttons on iOS.
  if (!hasEventBeforeFocus && !hasBlurredWindowRecently) {
    currentModality = 'virtual';
    triggerChangeHandlers('virtual', e);
  }

  hasEventBeforeFocus = false;
  hasBlurredWindowRecently = false;
}

function handleWindowBlur() {
  // When the window is blurred, reset state. This is necessary when tabbing out of the window,
  // for example, since a subsequent focus event won't be fired.
  hasEventBeforeFocus = false;
  hasBlurredWindowRecently = true;
}

/**
 * Setup global event listeners to control when keyboard focus style should be visible.
 */
function setupGlobalFocusEvents() {
  if (typeof window === 'undefined' || hasSetupGlobalListeners) {
    return;
  }

  // Programmatic focus() calls shouldn't affect the current input modality.
  // However, we need to detect other cases when a focus event occurs without
  // a preceding user event (e.g. screen reader focus). Overriding the focus
  // method on HTMLElement.prototype is a bit hacky, but works.
  let focus = HTMLElement.prototype.focus;
  HTMLElement.prototype.focus = function () {
    hasEventBeforeFocus = true;
    focus.apply(this, arguments);
  };

  document.addEventListener('keydown', handleKeyboardEvent, true);
  document.addEventListener('keyup', handleKeyboardEvent, true);
  document.addEventListener('click', handleClickEvent, true);

  // Register focus events on the window so they are sure to happen
  // before React's event listeners (registered on the document).
  window.addEventListener('focus', handleFocusEvent, true);
  window.addEventListener('blur', handleWindowBlur, false);

  if (typeof PointerEvent !== 'undefined') {
    document.addEventListener('pointerdown', handlePointerEvent, true);
    document.addEventListener('pointermove', handlePointerEvent, true);
    document.addEventListener('pointerup', handlePointerEvent, true);
  } else {
    document.addEventListener('mousedown', handlePointerEvent, true);
    document.addEventListener('mousemove', handlePointerEvent, true);
    document.addEventListener('mouseup', handlePointerEvent, true);
  }

  hasSetupGlobalListeners = true;
}

if (typeof document !== 'undefined') {
  if (document.readyState !== 'loading') {
    setupGlobalFocusEvents();
  } else {
    document.addEventListener('DOMContentLoaded', setupGlobalFocusEvents);
  }
}

/**
 * If true, keyboard focus is visible.
 */
export function isFocusVisible(): boolean {
  return currentModality !== 'pointer';
}

export function getInteractionModality(): Modality {
  return currentModality;
}

export function setInteractionModality(modality: Modality) {
  currentModality = modality;
  triggerChangeHandlers(modality, null);
}

/**
 * Keeps state of the current modality.
 */
export function useInteractionModality(): Modality {
  setupGlobalFocusEvents();

  let [modality, setModality] = useState(currentModality);
  useEffect(() => {
    let handler = () => {
      setModality(currentModality);
    };

    changeHandlers.add(handler);
    return () => {
      changeHandlers.delete(handler);
    };
  }, []);

  return modality;
}

/**
 * If this is attached to text input component, return if the event is a focus event (Tab/Escape keys pressed) so that
 * focus visible style can be properly set.
 */
function isKeyboardFocusEvent(isTextInput: boolean, modality: Modality, e: HandlerEvent) {
  return !(isTextInput && modality === 'keyboard' && e instanceof KeyboardEvent && !FOCUS_VISIBLE_INPUT_KEYS[e.key]);
}

/**
 * Manages focus visible state for the page, and subscribes individual components for updates.
 */
export function useFocusVisible(props: FocusVisibleProps = {}): FocusVisibleResult {
  let {isTextInput, autoFocus} = props;
  let [isFocusVisibleState, setFocusVisible] = useState(autoFocus || isFocusVisible());
  useFocusVisibleListener((isFocusVisible) => {
    setFocusVisible(isFocusVisible);
  }, [isTextInput], {isTextInput});

  return {isFocusVisible: isFocusVisibleState};
}

/**
 * Listens for trigger change and reports if focus is visible (i.e., modality is not pointer).
 */
export function useFocusVisibleListener(fn: FocusVisibleHandler, deps: ReadonlyArray<any>, opts?: {isTextInput?: boolean}): void {
  setupGlobalFocusEvents();

  useEffect(() => {
    let handler = (modality: Modality, e: HandlerEvent) => {
      if (!isKeyboardFocusEvent(opts?.isTextInput, modality, e)) {
        return;
      }
      fn(isFocusVisible());
    };
    changeHandlers.add(handler);
<<<<<<< HEAD
    return () => changeHandlers.delete(handler);
    // eslint-disable-next-line react-hooks/exhaustive-deps
=======
    return () => {
      changeHandlers.delete(handler);
    };
>>>>>>> 3bc6c2bc
  }, deps);
}<|MERGE_RESOLUTION|>--- conflicted
+++ resolved
@@ -231,13 +231,9 @@
       fn(isFocusVisible());
     };
     changeHandlers.add(handler);
-<<<<<<< HEAD
-    return () => changeHandlers.delete(handler);
-    // eslint-disable-next-line react-hooks/exhaustive-deps
-=======
     return () => {
       changeHandlers.delete(handler);
     };
->>>>>>> 3bc6c2bc
+    // eslint-disable-next-line react-hooks/exhaustive-deps
   }, deps);
 }