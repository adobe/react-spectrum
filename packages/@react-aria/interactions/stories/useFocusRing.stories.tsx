/*
 * Copyright 2023 Adobe. All rights reserved.
 * This file is licensed to you under the Apache License, Version 2.0 (the "License");
 * you may not use this file except in compliance with the License. You may obtain a copy
 * of the License at http://www.apache.org/licenses/LICENSE-2.0
 *
 * Unless required by applicable law or agreed to in writing, software distributed under
 * the License is distributed on an "AS IS" BASIS, WITHOUT WARRANTIES OR REPRESENTATIONS
 * OF ANY KIND, either express or implied. See the License for the specific language
 * governing permissions and limitations under the License.
 */

import {Cell, Column, Row, TableBody, TableHeader, TableView} from '@react-spectrum/table';
import {Key} from '@react-types/shared';
import React, {useState} from 'react';
import {SearchField} from '@react-spectrum/searchfield';

interface IColumn {
  name: string,
  key: string
}
interface IRow {
  key: string
}

let manyColumns: IColumn[] = [];
for (let i = 0; i < 100; i++) {
  manyColumns.push(
    i === 0
      ? {name: 'Column name', key: 'C0'}
      : {name: 'Column ' + i, key: 'C' + i}
  );
}

let manyRows: IRow[] = [];
for (let i = 0; i < 1000; i++) {
  let row = {key: 'R' + i};
  for (let j = 0; j < 100; j++) {
    row['C' + j] = j === 0 ? `Row ${i}` : `${i}, ${j}`;
  }

  manyRows.push(row);
}

export default {
  title: 'useFocusRing'
};

export const SearchTableview = {
  render: () => <SearchExample />,
  name: 'search + tableview',
  parameters: {
    a11y: {
      config: {
        // Fails due to TableView's known issue, ignoring here since it isn't pertinent to the story
        rules: [{id: 'aria-required-children', selector: '*:not([role="grid"])'}]
      }
    }
  }
};

function SearchExample() {
  const [items, setItems] = useState(manyRows);

  return (
    <div>
      <SearchField
        aria-label="table searchfield"
        onChange={(value) => {
          const newItems = manyRows.filter((item) =>
            item['C0'].toLowerCase().includes(value.toLowerCase())
          );
          setItems(newItems);
        }} />
      <TableView aria-label="Searchable table with many columns and rows" selectionMode="multiple" width={700} height={500}>
        <TableHeader columns={manyColumns}>
          {column =>
            <Column minWidth={100}>{column.name}</Column>
          }
        </TableHeader>
        <TableBody items={items}>
          {item =>
<<<<<<< HEAD
            (<Row key={item.foo}>
              {(key: Key) => <Cell>{item[key]}</Cell>}
=======
            (<Row key={item.key}>
              {key => <Cell>{item[key]}</Cell>}
>>>>>>> 403ec27b
            </Row>)
          }
        </TableBody>
      </TableView>
    </div>
  );
}<|MERGE_RESOLUTION|>--- conflicted
+++ resolved
@@ -80,13 +80,8 @@
         </TableHeader>
         <TableBody items={items}>
           {item =>
-<<<<<<< HEAD
-            (<Row key={item.foo}>
+            (<Row key={item.key}>
               {(key: Key) => <Cell>{item[key]}</Cell>}
-=======
-            (<Row key={item.key}>
-              {key => <Cell>{item[key]}</Cell>}
->>>>>>> 403ec27b
             </Row>)
           }
         </TableBody>
