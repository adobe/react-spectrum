--- conflicted
+++ resolved
@@ -82,20 +82,6 @@
   });
 
   it('should prevent default on Enter if isOpen', function () {
-<<<<<<< HEAD
-=======
-    let props = {
-      label: 'test label',
-      popoverRef: React.createRef(),
-      buttonRef: React.createRef(),
-      inputRef: {
-        current: document.createElement('input')
-      },
-      listBoxRef: React.createRef(),
-      layout: mockLayout
-    };
-
->>>>>>> 62fe9945
     let {result: state} = renderHook((props) => useComboBoxState(props), {initialProps: {...props, allowsEmptyCollection: true}});
     act(() => {
       // set combobox state to open
