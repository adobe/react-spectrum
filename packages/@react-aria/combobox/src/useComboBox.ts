--- conflicted
+++ resolved
@@ -51,21 +51,12 @@
   labelProps: HTMLAttributes<HTMLElement>
 }
 
-<<<<<<< HEAD
-function isAppleDevice() {
-  return typeof window !== 'undefined' && window.navigator != null
-    ? /^(Mac|iPhone|iPad)/.test(window.navigator.platform)
-    : false;
-}
-
 /**
  * Provides the behavior and accessibility implementation for a ComboBox component.
  * A ComboBox combines a text input with a listbox, allowing users to filter a list of options to items matching a query.
  * @param props - Props for the ComboBox.
  * @param state - State for the select, as returned by `useComboBoxState`.
  */
-=======
->>>>>>> e83be7cd
 export function useComboBox<T>(props: AriaComboBoxProps<T>, state: ComboBoxState<T>): ComboBoxAria {
   let {
     buttonRef,
