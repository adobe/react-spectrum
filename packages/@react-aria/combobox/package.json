{
  "name": "@react-aria/combobox",
  "version": "3.14.1",
  "description": "Spectrum UI components in React",
  "license": "Apache-2.0",
  "main": "dist/main.js",
  "module": "dist/module.js",
  "exports": {
    "source": "./src/index.ts",
    "types": [
      "./dist/types.d.ts",
      "./src/index.ts"
    ],
    "import": "./dist/import.mjs",
    "require": "./dist/main.js"
  },
  "types": "dist/types.d.ts",
  "source": "src/index.ts",
  "files": [
    "dist",
    "src"
  ],
  "sideEffects": false,
  "repository": {
    "type": "git",
    "url": "https://github.com/adobe/react-spectrum"
  },
  "dependencies": {
<<<<<<< HEAD
    "@react-aria/focus": "^3.21.2",
    "@react-aria/i18n": "^3.12.13",
    "@react-aria/interactions": "^3.25.6",
    "@react-aria/listbox": "^3.15.0",
=======
    "@react-aria/focus": "^3.21.3",
    "@react-aria/i18n": "^3.12.14",
    "@react-aria/listbox": "^3.15.1",
>>>>>>> 4c91299d
    "@react-aria/live-announcer": "^3.4.4",
    "@react-aria/menu": "^3.19.4",
    "@react-aria/overlays": "^3.31.0",
    "@react-aria/selection": "^3.27.0",
    "@react-aria/textfield": "^3.18.3",
    "@react-aria/utils": "^3.32.0",
    "@react-stately/collections": "^3.12.8",
    "@react-stately/combobox": "^3.12.1",
    "@react-stately/form": "^3.2.2",
    "@react-types/button": "^3.14.1",
    "@react-types/combobox": "^3.13.10",
    "@react-types/shared": "^3.32.1",
    "@swc/helpers": "^0.5.0"
  },
  "peerDependencies": {
    "react": "^16.8.0 || ^17.0.0-rc.1 || ^18.0.0 || ^19.0.0-rc.1",
    "react-dom": "^16.8.0 || ^17.0.0-rc.1 || ^18.0.0 || ^19.0.0-rc.1"
  },
  "publishConfig": {
    "access": "public"
  }
}<|MERGE_RESOLUTION|>--- conflicted
+++ resolved
@@ -26,16 +26,10 @@
     "url": "https://github.com/adobe/react-spectrum"
   },
   "dependencies": {
-<<<<<<< HEAD
-    "@react-aria/focus": "^3.21.2",
-    "@react-aria/i18n": "^3.12.13",
-    "@react-aria/interactions": "^3.25.6",
-    "@react-aria/listbox": "^3.15.0",
-=======
     "@react-aria/focus": "^3.21.3",
     "@react-aria/i18n": "^3.12.14",
+    "@react-aria/interactions": "^3.25.6",
     "@react-aria/listbox": "^3.15.1",
->>>>>>> 4c91299d
     "@react-aria/live-announcer": "^3.4.4",
     "@react-aria/menu": "^3.19.4",
     "@react-aria/overlays": "^3.31.0",
