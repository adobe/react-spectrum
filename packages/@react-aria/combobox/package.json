{
  "name": "@react-aria/combobox",
  "version": "3.9.1",
  "description": "Spectrum UI components in React",
  "license": "Apache-2.0",
  "main": "dist/main.js",
  "module": "dist/module.js",
  "exports": {
    "types": "./dist/types.d.ts",
    "import": "./dist/import.mjs",
    "require": "./dist/main.js"
  },
  "types": "dist/types.d.ts",
  "source": "src/index.ts",
  "files": [
    "dist",
    "src"
  ],
  "sideEffects": false,
  "repository": {
    "type": "git",
    "url": "https://github.com/adobe/react-spectrum"
  },
  "dependencies": {
<<<<<<< HEAD
    "@react-aria/i18n": "workspace:^",
    "@react-aria/listbox": "workspace:^",
    "@react-aria/live-announcer": "workspace:^",
    "@react-aria/menu": "workspace:^",
    "@react-aria/overlays": "workspace:^",
    "@react-aria/selection": "workspace:^",
    "@react-aria/textfield": "workspace:^",
    "@react-aria/utils": "workspace:^",
    "@react-stately/collections": "workspace:^",
    "@react-stately/combobox": "workspace:^",
    "@react-stately/form": "workspace:^",
    "@react-types/button": "workspace:^",
    "@react-types/combobox": "workspace:^",
    "@react-types/shared": "workspace:^",
=======
    "@react-aria/i18n": "^3.11.1",
    "@react-aria/listbox": "^3.12.1",
    "@react-aria/live-announcer": "^3.3.4",
    "@react-aria/menu": "^3.14.1",
    "@react-aria/overlays": "^3.22.1",
    "@react-aria/selection": "^3.18.1",
    "@react-aria/textfield": "^3.14.5",
    "@react-aria/utils": "^3.24.1",
    "@react-stately/collections": "^3.10.7",
    "@react-stately/combobox": "^3.8.4",
    "@react-stately/form": "^3.0.3",
    "@react-types/button": "^3.9.4",
    "@react-types/combobox": "^3.11.1",
    "@react-types/shared": "^3.23.1",
>>>>>>> 1cacbf1d
    "@swc/helpers": "^0.5.0"
  },
  "peerDependencies": {
    "react": "^16.8.0 || ^17.0.0-rc.1 || ^18.0.0",
    "react-dom": "^16.8.0 || ^17.0.0-rc.1 || ^18.0.0"
  },
  "publishConfig": {
    "access": "public"
  }
}<|MERGE_RESOLUTION|>--- conflicted
+++ resolved
@@ -22,7 +22,6 @@
     "url": "https://github.com/adobe/react-spectrum"
   },
   "dependencies": {
-<<<<<<< HEAD
     "@react-aria/i18n": "workspace:^",
     "@react-aria/listbox": "workspace:^",
     "@react-aria/live-announcer": "workspace:^",
@@ -37,22 +36,6 @@
     "@react-types/button": "workspace:^",
     "@react-types/combobox": "workspace:^",
     "@react-types/shared": "workspace:^",
-=======
-    "@react-aria/i18n": "^3.11.1",
-    "@react-aria/listbox": "^3.12.1",
-    "@react-aria/live-announcer": "^3.3.4",
-    "@react-aria/menu": "^3.14.1",
-    "@react-aria/overlays": "^3.22.1",
-    "@react-aria/selection": "^3.18.1",
-    "@react-aria/textfield": "^3.14.5",
-    "@react-aria/utils": "^3.24.1",
-    "@react-stately/collections": "^3.10.7",
-    "@react-stately/combobox": "^3.8.4",
-    "@react-stately/form": "^3.0.3",
-    "@react-types/button": "^3.9.4",
-    "@react-types/combobox": "^3.11.1",
-    "@react-types/shared": "^3.23.1",
->>>>>>> 1cacbf1d
     "@swc/helpers": "^0.5.0"
   },
   "peerDependencies": {
