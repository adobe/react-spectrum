/*
 * Copyright 2024 Adobe. All rights reserved.
 * This file is licensed to you under the Apache License, Version 2.0 (the "License");
 * you may not use this file except in compliance with the License. You may obtain a copy
 * of the License at http://www.apache.org/licenses/LICENSE-2.0
 *
 * Unless required by applicable law or agreed to in writing, software distributed under
 * the License is distributed on an "AS IS" BASIS, WITHOUT WARRANTIES OR REPRESENTATIONS
 * OF ANY KIND, either express or implied. See the License for the specific language
 * governing permissions and limitations under the License.
 */

<<<<<<< HEAD
export function useTree(): object {
  return {};
=======
import {AriaGridListOptions, AriaGridListProps, GridListProps, useGridList} from '@react-aria/gridlist';
import {
  DOMAttributes,
  KeyboardDelegate,
  RefObject
} from '@react-types/shared';
import {TreeState} from '@react-stately/tree';

export interface TreeProps<T> extends GridListProps<T> {}

export interface AriaTreeProps<T> extends Omit<AriaGridListProps<T>, 'keyboardNavigationBehavior'> {}
export interface AriaTreeOptions<T> extends Omit<AriaGridListOptions<T>, 'children' | 'shouldFocusWrap'> {
  /**
   * An optional keyboard delegate implementation for type to select,
   * to override the default.
   */
  keyboardDelegate?: KeyboardDelegate
}

export interface TreeAria {
  /** Props for the treegrid element. */
  gridProps: DOMAttributes
}

/**
 * Provides the behavior and accessibility implementation for a single column treegrid component with interactive children.
 * A tree grid provides users with a way to navigate nested hierarchical information.
 * @param props - Props for the treegrid.
 * @param state - State for the treegrid, as returned by `useTreeState`.
 * @param ref - The ref attached to the treegrid element.
 */
export function useTree<T>(props: AriaTreeOptions<T>, state: TreeState<T>, ref: RefObject<HTMLElement | null>): TreeAria {
  let {gridProps} = useGridList(props, state, ref);
  gridProps.role = 'treegrid';

  return {
    gridProps
  };
>>>>>>> 5334df7f
}<|MERGE_RESOLUTION|>--- conflicted
+++ resolved
@@ -10,10 +10,6 @@
  * governing permissions and limitations under the License.
  */
 
-<<<<<<< HEAD
-export function useTree(): object {
-  return {};
-=======
 import {AriaGridListOptions, AriaGridListProps, GridListProps, useGridList} from '@react-aria/gridlist';
 import {
   DOMAttributes,
@@ -52,5 +48,4 @@
   return {
     gridProps
   };
->>>>>>> 5334df7f
 }