import {createFocusManager, getFocusableTreeWalker} from '@react-aria/focus';
import {DateFieldState, DatePickerState, DateRangePickerState} from '@react-stately/datepicker';
import {FocusableElement, KeyboardEvent, RefObject} from '@react-types/shared';
import {mergeProps} from '@react-aria/utils';
import {useLocale} from '@react-aria/i18n';
import {useMemo} from 'react';
import {usePress} from '@react-aria/interactions';

export function useDatePickerGroup(state: DatePickerState | DateRangePickerState | DateFieldState, ref: RefObject<Element | null>, disableArrowNavigation?: boolean) {
  let {direction} = useLocale();
  let focusManager = useMemo(() => createFocusManager(ref), [ref]);
<<<<<<< HEAD
  let segments = useRef<FocusableElement[]>(undefined);
  useLayoutEffect(() => {
    if (ref?.current) {

      let update = () => {
        if (ref.current) {
          // TODO: For now, just querying this list of elements.
          // However, it's possible that either through hooks or RAC that some users may include other focusable items that they would want to able to keyboard navigate to.
          // In that case, we might want to utilize focusableElements in isFocusable.ts
          let editableSegments: NodeListOf<Element> | undefined = ref.current?.querySelectorAll('[role="spinbutton"], [role="textbox"], button, [role="spinbutton"], [role="textbox"]');

          let segmentsArr = Array.from(editableSegments as NodeListOf<Element>).filter(Boolean).map(node => {
            return {
              element: node as FocusableElement,
              rectX: node.getBoundingClientRect().left
            };
          });

          let orderedSegments = segmentsArr.sort((a, b) => a.rectX - b.rectX).map((item => item.element));
          segments.current = orderedSegments;
        }
      };

      update();
    }
  }, []);
=======
>>>>>>> 193fbcc5

  // Open the popover on alt + arrow down
  let onKeyDown = (e: KeyboardEvent) => {
    if (!e.currentTarget.contains(e.target)) {
      return;
    }

    if (e.altKey && (e.key === 'ArrowDown' || e.key === 'ArrowUp') && 'setOpen' in state) {
      e.preventDefault();
      e.stopPropagation();
      state.setOpen(true);
    }

    if (disableArrowNavigation) {
      return;
    }

    switch (e.key) {
      case 'ArrowLeft':
        e.preventDefault();
        e.stopPropagation();
        if (direction === 'rtl') {
          if (ref.current) {
            let target = e.target as FocusableElement;
            let prev = findNextSegment(ref.current, target.getBoundingClientRect().left, -1);

            if (prev) {
              prev.focus();
            }
          }
        } else {
          focusManager.focusPrevious();
        }
        break;
      case 'ArrowRight':
        e.preventDefault();
        e.stopPropagation();
        if (direction === 'rtl') {
          if (ref.current) {
            let target = e.target as FocusableElement;
            let next = findNextSegment(ref.current, target.getBoundingClientRect().left, 1);

<<<<<<< HEAD
            if (index === orderedSegments.length - 1) {
              target = orderedSegments[orderedSegments.length - 1] || target;
            } else {
              target = orderedSegments[index - 1] || target;
            }


            target = orderedSegments[index + 1] || target;

            if (target) {
              target.focus();
=======
            if (next) {
              next.focus();
>>>>>>> 193fbcc5
            }
          }
        } else {
          focusManager.focusNext();
        }
        break;
    }
  };

  // Focus the first placeholder segment from the end on mouse down/touch up in the field.
  let focusLast = () => {
    if (!ref.current) {
      return;
    }
    // Try to find the segment prior to the element that was clicked on.
    let target = window.event?.target as FocusableElement;
    let walker = getFocusableTreeWalker(ref.current, {tabbable: true});
    if (target) {
      walker.currentNode = target;
      target = walker.previousNode() as FocusableElement;
    }

    // If no target found, find the last element from the end.
    if (!target) {
      let last: FocusableElement;
      do {
        last = walker.lastChild() as FocusableElement;
        if (last) {
          target = last;
        }
      } while (last);
    }

    // Now go backwards until we find an element that is not a placeholder.
    while (target?.hasAttribute('data-placeholder')) {
      let prev = walker.previousNode() as FocusableElement;
      if (prev && prev.hasAttribute('data-placeholder')) {
        target = prev;
      } else {
        break;
      }
    }

    if (target) {
      target.focus();
    }
  };

  let {pressProps} = usePress({
    preventFocusOnPress: true,
    allowTextSelectionOnPress: true,
    onPressStart(e) {
      if (e.pointerType === 'mouse') {
        focusLast();
      }
    },
    onPress(e) {
      if (e.pointerType !== 'mouse') {
        focusLast();
      }
    }
  });

  return mergeProps(pressProps, {onKeyDown});
}

function findNextSegment(group: Element, fromX: number, direction: number) {
  let walker = getFocusableTreeWalker(group, {tabbable: true});
  let node = walker.nextNode();
  let closest: FocusableElement | null = null;
  let closestDistance = Infinity;
  while (node) {
    let x = (node as Element).getBoundingClientRect().left;
    let distance = x - fromX;
    let absoluteDistance = Math.abs(distance);
    if (Math.sign(distance) === direction && absoluteDistance < closestDistance) {
      closest = node as FocusableElement;
      closestDistance = absoluteDistance;
    }
    node = walker.nextNode();
  }
  return closest;
}<|MERGE_RESOLUTION|>--- conflicted
+++ resolved
@@ -9,35 +9,6 @@
 export function useDatePickerGroup(state: DatePickerState | DateRangePickerState | DateFieldState, ref: RefObject<Element | null>, disableArrowNavigation?: boolean) {
   let {direction} = useLocale();
   let focusManager = useMemo(() => createFocusManager(ref), [ref]);
-<<<<<<< HEAD
-  let segments = useRef<FocusableElement[]>(undefined);
-  useLayoutEffect(() => {
-    if (ref?.current) {
-
-      let update = () => {
-        if (ref.current) {
-          // TODO: For now, just querying this list of elements.
-          // However, it's possible that either through hooks or RAC that some users may include other focusable items that they would want to able to keyboard navigate to.
-          // In that case, we might want to utilize focusableElements in isFocusable.ts
-          let editableSegments: NodeListOf<Element> | undefined = ref.current?.querySelectorAll('[role="spinbutton"], [role="textbox"], button, [role="spinbutton"], [role="textbox"]');
-
-          let segmentsArr = Array.from(editableSegments as NodeListOf<Element>).filter(Boolean).map(node => {
-            return {
-              element: node as FocusableElement,
-              rectX: node.getBoundingClientRect().left
-            };
-          });
-
-          let orderedSegments = segmentsArr.sort((a, b) => a.rectX - b.rectX).map((item => item.element));
-          segments.current = orderedSegments;
-        }
-      };
-
-      update();
-    }
-  }, []);
-=======
->>>>>>> 193fbcc5
 
   // Open the popover on alt + arrow down
   let onKeyDown = (e: KeyboardEvent) => {
@@ -80,22 +51,8 @@
             let target = e.target as FocusableElement;
             let next = findNextSegment(ref.current, target.getBoundingClientRect().left, 1);
 
-<<<<<<< HEAD
-            if (index === orderedSegments.length - 1) {
-              target = orderedSegments[orderedSegments.length - 1] || target;
-            } else {
-              target = orderedSegments[index - 1] || target;
-            }
-
-
-            target = orderedSegments[index + 1] || target;
-
-            if (target) {
-              target.focus();
-=======
             if (next) {
               next.focus();
->>>>>>> 193fbcc5
             }
           }
         } else {
