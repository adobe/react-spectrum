--- conflicted
+++ resolved
@@ -119,12 +119,8 @@
       maxValue: props.maxValue,
       isDisabled: props.isDisabled,
       isReadOnly: props.isReadOnly,
-<<<<<<< HEAD
-      isDateUnavailable: props.isDateUnavailable
-=======
-      isDateDisabled: props.isDateDisabled,
+      isDateUnavailable: props.isDateUnavailable,
       defaultFocusedValue: state.dateValue ? undefined : props.placeholderValue
->>>>>>> 2c25922e
     }
   };
 }