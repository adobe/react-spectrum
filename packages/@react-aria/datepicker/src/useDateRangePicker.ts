/*
 * Copyright 2020 Adobe. All rights reserved.
 * This file is licensed to you under the Apache License, Version 2.0 (the "License");
 * you may not use this file except in compliance with the License. You may obtain a copy
 * of the License at http://www.apache.org/licenses/LICENSE-2.0
 *
 * Unless required by applicable law or agreed to in writing, software distributed under
 * the License is distributed on an "AS IS" BASIS, WITHOUT WARRANTIES OR REPRESENTATIONS
 * OF ANY KIND, either express or implied. See the License for the specific language
 * governing permissions and limitations under the License.
 */

import {AriaButtonProps} from '@react-types/button';
import {AriaDatePickerProps, AriaDateRangePickerProps, DateValue} from '@react-types/datepicker';
import {AriaDialogProps} from '@react-types/dialog';
import {createFocusManager} from '@react-aria/focus';
import {DateRangePickerState} from '@react-stately/datepicker';
import {HTMLAttributes, RefObject, useMemo} from 'react';
// @ts-ignore
import intlMessages from '../intl/*.json';
import {mergeProps, useDescription, useId, useLabels} from '@react-aria/utils';
import {RangeCalendarProps} from '@react-types/calendar';
import {useDatePickerGroup} from './useDatePickerGroup';
import {useField} from '@react-aria/label';
import {useFocusWithin} from '@react-aria/interactions';
import {useLocale, useMessageFormatter} from '@react-aria/i18n';

interface DateRangePickerAria {
  /** Props for the date range picker's visible label element, if any. */
  labelProps: HTMLAttributes<HTMLElement>,
  /** Props for the grouping element containing the date fields and button. */
  groupProps: HTMLAttributes<HTMLElement>,
  /** Props for the start date field. */
  startFieldProps: AriaDatePickerProps<DateValue>,
  /** Props for the end date field. */
  endFieldProps: AriaDatePickerProps<DateValue>,
  /** Props for the popover trigger button. */
  buttonProps: AriaButtonProps,
  /** Props for the description element, if any. */
  descriptionProps: HTMLAttributes<HTMLElement>,
  /** Props for the error message element, if any. */
  errorMessageProps: HTMLAttributes<HTMLElement>,
  /** Props for the popover dialog. */
  dialogProps: AriaDialogProps,
  /** Props for the range calendar within the popover dialog. */
  calendarProps: RangeCalendarProps<DateValue>
}

// Used to pass the focus manager to the date fields.
// Ideally we'd use a Symbol for this, but React doesn't support them: https://github.com/facebook/react/issues/7552
export const focusManagerSymbol = '__focusManager_' + Date.now();

/**
 * Provides the behavior and accessibility implementation for a date picker component.
 * A date range picker combines two DateFields and a RangeCalendar popover to allow
 * users to enter or select a date and time range.
 */
export function useDateRangePicker<T extends DateValue>(props: AriaDateRangePickerProps<T>, state: DateRangePickerState, ref: RefObject<HTMLElement>): DateRangePickerAria {
  let formatMessage = useMessageFormatter(intlMessages);
  let {labelProps, fieldProps, descriptionProps, errorMessageProps} = useField({
    ...props,
    labelElementType: 'span'
  });

  let labelledBy = fieldProps['aria-labelledby'] || fieldProps.id;

  let {locale} = useLocale();
  let description = state.formatValue(locale, {month: 'long'});
  let descProps = useDescription(description);

  let startFieldProps = useLabels({
    'aria-label': formatMessage('startDate'),
    'aria-labelledby': labelledBy
  });

  let endFieldProps = useLabels({
    'aria-label': formatMessage('endDate'),
    'aria-labelledby': labelledBy
  });

  let buttonId = useId();
  let dialogId = useId();

  let groupProps = useDatePickerGroup(state, ref);
  let {focusWithinProps} = useFocusWithin({
    onBlurWithin() {
      state.confirmPlaceholder();
    }
  });

  let ariaDescribedBy = [descProps['aria-describedby'], fieldProps['aria-describedby']].filter(Boolean).join(' ') || undefined;
  let focusManager = useMemo(() => createFocusManager(ref), [ref]);
  let commonFieldProps = {
    [focusManagerSymbol]: focusManager,
    minValue: props.minValue,
    maxValue: props.maxValue,
    placeholderValue: props.placeholderValue,
    hideTimeZone: props.hideTimeZone,
    hourCycle: props.hourCycle,
    granularity: props.granularity,
    isDisabled: props.isDisabled,
    isReadOnly: props.isReadOnly,
    isRequired: props.isRequired,
    validationState: state.validationState
  };

  return {
    groupProps: mergeProps(groupProps, fieldProps, descProps, focusWithinProps, {
      role: 'group',
      'aria-disabled': props.isDisabled || null,
      'aria-describedby': ariaDescribedBy
    }),
    labelProps: {
      ...labelProps,
      onClick: () => {
        focusManager.focusFirst();
      }
    },
    buttonProps: {
      ...descProps,
      id: buttonId,
      excludeFromTabOrder: true,
      'aria-haspopup': 'dialog',
      'aria-label': formatMessage('calendar'),
      'aria-labelledby': `${labelledBy} ${buttonId}`,
      'aria-describedby': ariaDescribedBy,
      onPress: () => state.setOpen(true)
    },
    dialogProps: {
      id: dialogId,
      'aria-labelledby': `${labelledBy} ${buttonId}`
    },
    startFieldProps: {
      ...startFieldProps,
      ...commonFieldProps,
      'aria-describedby': fieldProps['aria-describedby'],
      value: state.value?.start,
      onChange: start => state.setDateTime('start', start),
      autoFocus: props.autoFocus
    },
    endFieldProps: {
      ...endFieldProps,
      ...commonFieldProps,
      'aria-describedby': fieldProps['aria-describedby'],
      value: state.value?.end,
      onChange: end => state.setDateTime('end', end)
    },
    descriptionProps,
    errorMessageProps,
    calendarProps: {
      autoFocus: true,
      value: state.dateRange,
      onChange: state.setDateRange,
      minValue: props.minValue,
      maxValue: props.maxValue,
      isDisabled: props.isDisabled,
      isReadOnly: props.isReadOnly,
<<<<<<< HEAD
      isDateUnavailable: props.isDateUnavailable,
      allowsNonContiguousRanges: props.allowsNonContiguousRanges
=======
      isDateDisabled: props.isDateDisabled,
      defaultFocusedValue: state.dateRange ? undefined : props.placeholderValue
>>>>>>> 2c25922e
    }
  };
}<|MERGE_RESOLUTION|>--- conflicted
+++ resolved
@@ -155,13 +155,9 @@
       maxValue: props.maxValue,
       isDisabled: props.isDisabled,
       isReadOnly: props.isReadOnly,
-<<<<<<< HEAD
       isDateUnavailable: props.isDateUnavailable,
-      allowsNonContiguousRanges: props.allowsNonContiguousRanges
-=======
-      isDateDisabled: props.isDateDisabled,
+      allowsNonContiguousRanges: props.allowsNonContiguousRanges,
       defaultFocusedValue: state.dateRange ? undefined : props.placeholderValue
->>>>>>> 2c25922e
     }
   };
 }