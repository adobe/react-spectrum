--- conflicted
+++ resolved
@@ -52,13 +52,8 @@
  * A date range picker combines two DateFields and a RangeCalendar popover to allow
  * users to enter or select a date and time range.
  */
-<<<<<<< HEAD
-export function useDateRangePicker<T extends DateValue>(props: AriaDateRangePickerProps<T>, state: DateRangePickerState, ref: RefObject<HTMLElement>): DateRangePickerAria {
+export function useDateRangePicker<T extends DateValue>(props: AriaDateRangePickerProps<T>, state: DateRangePickerState, ref: RefObject<Element>): DateRangePickerAria {
   let stringFormatter = useLocalizedStringFormatter(intlMessages);
-=======
-export function useDateRangePicker<T extends DateValue>(props: AriaDateRangePickerProps<T>, state: DateRangePickerState, ref: RefObject<Element>): DateRangePickerAria {
-  let formatMessage = useMessageFormatter(intlMessages);
->>>>>>> bb289364
   let {labelProps, fieldProps, descriptionProps, errorMessageProps} = useField({
     ...props,
     labelElementType: 'span'
