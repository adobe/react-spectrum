--- conflicted
+++ resolved
@@ -183,14 +183,8 @@
       ...startFieldProps,
       ...commonFieldProps,
       value: state.value?.start ?? null,
-<<<<<<< HEAD
-      onChange: start => {
-        state.setDateTime('start', start)
-      },
-=======
       defaultValue: state.defaultValue?.start,
       onChange: start => state.setDateTime('start', start),
->>>>>>> c22d474d
       autoFocus: props.autoFocus,
       name: props.startName,
       form: props.form,
