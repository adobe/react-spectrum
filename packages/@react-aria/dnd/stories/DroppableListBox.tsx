--- conflicted
+++ resolved
@@ -119,13 +119,7 @@
 
   let {collectionProps} = useDroppableCollection({
     keyboardDelegate,
-<<<<<<< HEAD
-=======
     dropTargetDelegate: new ListDropTargetDelegate(state.collection, domRef),
-    onDropEnter: chain(action('onDropEnter'), console.log),
-    // onDropMove: action('onDropMove'),
-    onDropExit: chain(action('onDropExit'), console.log),
->>>>>>> e1273c0e
     onDropActivate: chain(action('onDropActivate'), console.log),
     onDrop: async e => {
       onDrop(e);
