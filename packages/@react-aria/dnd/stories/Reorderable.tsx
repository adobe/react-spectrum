--- conflicted
+++ resolved
@@ -122,12 +122,7 @@
 
   let {collectionProps} = useDroppableCollection({
     keyboardDelegate,
-<<<<<<< HEAD
-=======
     dropTargetDelegate: new ListDropTargetDelegate(state.collection, ref),
-    onDropEnter: chain(action('onDropEnter'), console.log),
->>>>>>> e1273c0e
-    // onDropMove: action('onDropMove'),
     onDropActivate: chain(action('onDropActivate'), console.log),
     onDrop: async e => {
       if (e.target.type !== 'root' && e.target.dropPosition !== 'on' && props.onMove) {
