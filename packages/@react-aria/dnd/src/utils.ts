/*
 * Copyright 2020 Adobe. All rights reserved.
 * This file is licensed to you under the Apache License, Version 2.0 (the "License");
 * you may not use this file except in compliance with the License. You may obtain a copy
 * of the License at http://www.apache.org/licenses/LICENSE-2.0
 *
 * Unless required by applicable law or agreed to in writing, software distributed under
 * the License is distributed on an "AS IS" BASIS, WITHOUT WARRANTIES OR REPRESENTATIONS
 * OF ANY KIND, either express or implied. See the License for the specific language
 * governing permissions and limitations under the License.
 */

import {CUSTOM_DRAG_TYPE, DROP_OPERATION, GENERIC_TYPE, NATIVE_DRAG_TYPES} from './constants';
import {DirectoryItem, DragItem, DropItem, FileItem, DragTypes as IDragTypes} from '@react-types/shared';
import {DroppableCollectionState} from '@react-stately/dnd';
import {getInteractionModality, useInteractionModality} from '@react-aria/interactions';
import {Key, RefObject} from 'react';
import {useId} from '@react-aria/utils';

const droppableCollectionIds = new WeakMap<DroppableCollectionState, string>();

export function useDroppableCollectionId(state: DroppableCollectionState) {
  let id = useId();
  droppableCollectionIds.set(state, id);
  return id;
}

export function getDroppableCollectionId(state: DroppableCollectionState) {
  let id = droppableCollectionIds.get(state);
  if (!id) {
    throw new Error('Droppable item outside a droppable collection');
  }

  return id;
}

export function getTypes(items: DragItem[]): Set<string> {
  let types = new Set<string>();
  for (let item of items) {
    for (let type of Object.keys(item)) {
      types.add(type);
    }
  }

  return types;
}

function mapModality(modality: string) {
  if (!modality) {
    modality = 'virtual';
  }

  if (modality === 'pointer') {
    modality = 'virtual';
  }

  if (modality === 'virtual' && 'ontouchstart' in window) {
    modality = 'touch';
  }

  return modality;
}

export function useDragModality() {
  return mapModality(useInteractionModality());
}

export function getDragModality() {
  return mapModality(getInteractionModality());
}

export function writeToDataTransfer(dataTransfer: DataTransfer, items: DragItem[]) {
  // The data transfer API doesn't support more than one item of a given type at once.
  // In addition, only a small set of types are supported natively for transfer between applications.
  // We allow for both multiple items, as well as multiple representations of a single item.
  // In order to make our API work with the native API, we serialize all items to JSON and
  // store as a single native item. We only need to do this if there is more than one item
  // of the same type, or if an item has more than one representation. Otherwise the native
  // API is sufficient.
  //
  // The DataTransferItemList API also theoretically supports adding files, which would enable
  // dragging binary data out of the browser onto the user's desktop for example. Unfortunately,
  // this does not currently work in any browser, so it is not currently supported by our API.
  // See e.g. https://bugs.chromium.org/p/chromium/issues/detail?id=438479.
  let groupedByType = new Map<string, string[]>();
  let needsCustomData = false;
  let customData = [];
  for (let item of items) {
    let types = Object.keys(item);
    if (types.length > 1) {
      needsCustomData = true;
    }

    let dataByType = {};
    for (let type of types) {
      let typeItems = groupedByType.get(type);
      if (!typeItems) {
        typeItems = [];
        groupedByType.set(type, typeItems);
      } else {
        needsCustomData = true;
      }

      let data = item[type];
      dataByType[type] = data;
      typeItems.push(data);
    }

    customData.push(dataByType);
  }

  for (let [type, items] of groupedByType) {
    if (NATIVE_DRAG_TYPES.has(type)) {
      // Only one item of a given type can be set on a data transfer.
      // Join all of the items together separated by newlines.
      let data = items.join('\n');
      dataTransfer.items.add(data, type);
    } else {
      // Set data to the first item so we have access to the list of types.
      dataTransfer.items.add(items[0], type);
    }
  }

  if (needsCustomData) {
    let data = JSON.stringify(customData);
    dataTransfer.items.add(data, CUSTOM_DRAG_TYPE);
  }
}

export class DragTypes implements IDragTypes {
  private types: Set<string>;
  private includesUnknownTypes: boolean;

  constructor(dataTransfer: DataTransfer) {
    this.types = new Set<string>();

    let hasFiles = false;
    for (let item of dataTransfer.items) {
      if (item.type !== CUSTOM_DRAG_TYPE) {
        if (item.kind === 'file') {
          hasFiles = true;
        }

        if (item.type) {
          this.types.add(item.type);
        } else {
          // Files with unknown types or extensions that don't map to a known mime type
          // are sometimes exposed as an empty string by the browser. Map to a generic
          // mime type instead. Note that this could also be a directory as there's no
          // way to determine if something is a file or directory until drop.
          this.types.add(GENERIC_TYPE);
        }
      }
    }

    // In Safari, when dragging files, the dataTransfer.items list is empty, but dataTransfer.types contains "Files".
    // Unfortunately, this doesn't tell us what types of files the user is dragging, so we need to assume that any
    // type the user checks for is included. See https://bugs.webkit.org/show_bug.cgi?id=223517.
    this.includesUnknownTypes = !hasFiles && dataTransfer.types.includes('Files');
  }

  has(type: string) {
    if (this.includesUnknownTypes || (type === 'directory' && this.types.has(GENERIC_TYPE))) {
      return true;
    }

    return this.types.has(type);
  }
}

export function readFromDataTransfer(dataTransfer: DataTransfer) {
  let items: DropItem[] = [];

  // If our custom drag type is available, use that. This is a JSON serialized
  // representation of all items in the drag, set when there are multiple items
  // of the same type, or an individual item has multiple representations.
  let hasCustomType = false;
  if (dataTransfer.types.includes(CUSTOM_DRAG_TYPE)) {
    try {
      let data = dataTransfer.getData(CUSTOM_DRAG_TYPE);
      let parsed = JSON.parse(data);
      for (let item of parsed) {
        items.push({
          kind: 'text',
          types: new Set(Object.keys(item)),
          getText: (type) => Promise.resolve(item[type])
        });
      }

      hasCustomType = true;
    } catch (e) {
      // ignore
    }
  }

  // Otherwise, map native drag items to items of a single representation.
  if (!hasCustomType) {
    let stringItems = new Map();
    for (let item of dataTransfer.items) {
      if (item.kind === 'string') {
        // The data for all formats must be read here because the data transfer gets
        // cleared out after the event handler finishes. If the item has an empty string
        // as a type, the mime type is unknown. Map to a generic mime type instead.
        stringItems.set(item.type || GENERIC_TYPE, dataTransfer.getData(item.type));
      } else if (item.kind === 'file') {
        // Despite the name, webkitGetAsEntry is also implemented in Firefox and Edge.
        // In the future, we may use getAsFileSystemHandle instead, but that's currently
        // only implemented in Chrome.
        if (typeof item.webkitGetAsEntry === 'function') {
          let entry: FileSystemEntry = item.webkitGetAsEntry();
          if (!entry) {
            // For some reason, Firefox includes an item with type image/png when copy
            // and pasting any file or directory (no matter the type), but returns `null` for both
            // item.getAsFile() and item.webkitGetAsEntry(). Safari works as expected. Ignore this
            // item if this happens. See https://bugzilla.mozilla.org/show_bug.cgi?id=1699743.
            // This was recently fixed in Chrome Canary: https://bugs.chromium.org/p/chromium/issues/detail?id=1175483.
            continue;
          }

          if (entry.isFile) {
            items.push(createFileItem(item.getAsFile()));
          } else if (entry.isDirectory) {
            items.push(createDirectoryItem(entry));
          }
        } else {
          // Assume it's a file.
          items.push(createFileItem(item.getAsFile()));
        }
      }
    }

    // All string items are different representations of the same item. There's no way to have
    // multiple string items at once in the current DataTransfer API.
    if (stringItems.size > 0) {
      items.push({
        kind: 'text',
        types: new Set(stringItems.keys()),
        getText: (type) => Promise.resolve(stringItems.get(type))
      });
    }
  }

  return items;
}

function blobToString(blob: Blob): Promise<string> {
  if (typeof blob.text === 'function') {
    return blob.text();
  }

  // Safari doesn't have the Blob#text() method yet...
  return new Promise((resolve, reject) => {
    let reader = new FileReader;
    reader.onload = () => {
      resolve(reader.result as string);
    };

    reader.onerror = reject;
    reader.readAsText(blob);
  });
}

function createFileItem(file: File): FileItem {
  return {
    kind: 'file',
    type: file.type || GENERIC_TYPE,
    name: file.name,
    getText: () => blobToString(file),
    getFile: () => Promise.resolve(file)
  };
}

function createDirectoryItem(entry: any): DirectoryItem {
  return {
    kind: 'directory',
    name: entry.name,
    getEntries: () => getEntries(entry)
  };
}

async function *getEntries(item: FileSystemDirectoryEntry): AsyncIterable<FileItem | DirectoryItem> {
  let reader = item.createReader();

  // We must call readEntries repeatedly because there may be a limit to the
  // number of entries that are returned at once.
  let entries: FileSystemEntry[];
  do {
    entries = await new Promise((resolve, reject) => {
      reader.readEntries(resolve, reject);
    });

    for (let entry of entries) {
      if (entry.isFile) {
        let file = await getEntryFile(entry as FileSystemFileEntry);
        yield createFileItem(file);
      } else if (entry.isDirectory) {
        yield createDirectoryItem(entry);
      }
    }
  } while (entries.length > 0);
}

function getEntryFile(entry: FileSystemFileEntry): Promise<File> {
  return new Promise((resolve, reject) => entry.file(resolve, reject));
}

<<<<<<< HEAD
// Global DnD state tracker
type DropEffect = 'none' | 'copy' | 'link' | 'move';

export interface DnDState {
  /** A ref for the  of the drag items in the current drag session if any. */
  draggingCollectionRef?: RefObject<HTMLElement>,
  /** The set of currently dragged keys. */
  draggingKeys: Set<Key>,
  /** A ref for the collection that is targeted for a drop operation, if any. */
  dropCollectionRef?: RefObject<HTMLElement>,
  /** The dropEffect of the drop event if any. */
  dropEffect?: DropEffect
}

let dndState: DnDState = {draggingKeys: new Set()};

// TODO naming? maybe getGlobalDnDState?
export function getDnDState(): DnDState {
  return dndState;
}

export function setDraggingCollectionRef(ref: RefObject<HTMLElement>) {
  dndState.draggingCollectionRef = ref;
}

export function setDraggingKeys(keys: Set<Key>) {
  dndState.draggingKeys = keys;
}

export function setDropCollectionRef(ref: RefObject<HTMLElement>) {
  dndState.dropCollectionRef = ref;
}

export function setDropEffect(dropEffect: DropEffect) {
  dndState.dropEffect = dropEffect;
}

export function clearDnDState() {
  dndState = {draggingKeys: new Set()};
}

export function setDnDState(state: DnDState) {
  dndState = state;
=======
export let globalAllowedDropOperations = DROP_OPERATION.none;
export function setGlobalAllowedDropOperations(o: DROP_OPERATION) {
  globalAllowedDropOperations = o;
>>>>>>> 49026315
}<|MERGE_RESOLUTION|>--- conflicted
+++ resolved
@@ -304,7 +304,6 @@
   return new Promise((resolve, reject) => entry.file(resolve, reject));
 }
 
-<<<<<<< HEAD
 // Global DnD state tracker
 type DropEffect = 'none' | 'copy' | 'link' | 'move';
 
@@ -348,9 +347,9 @@
 
 export function setDnDState(state: DnDState) {
   dndState = state;
-=======
+}
+
 export let globalAllowedDropOperations = DROP_OPERATION.none;
 export function setGlobalAllowedDropOperations(o: DROP_OPERATION) {
   globalAllowedDropOperations = o;
->>>>>>> 49026315
 }