import {Direction, DropTarget, DropTargetDelegate, Node, Orientation} from '@react-types/shared';
import {RefObject} from 'react';

interface ListDropTargetDelegateOptions {
  /**
   * Whether the items are arranged in a stack or grid.
   * @default 'stack'
   */
  layout?: 'stack' | 'grid',
  /**
   * The primary orientation of the items. Usually this is the
   * direction that the collection scrolls.
   * @default 'vertical'
   */
  orientation?: Orientation,
  /**
   * The horizontal layout direction.
   * @default 'ltr'
   */
  direction?: Direction
}

// Terms used in the below code:
//   * "Primary"   – The main layout direction. For stacks, this is the direction
//                   that the stack is arranged in (e.g. horizontal or vertical).
//                   For grids, this is the main scroll direction.
//   * "Secondary" – The secondary layout direction. For stacks, there is no secondary
//                   layout direction. For grids, this is the opposite of the primary direction.
//   * "Flow"      – The flow direction of the items. For stacks, this is the the primary
//                   direction. For grids, it is the secondary direction.

export class ListDropTargetDelegate implements DropTargetDelegate {
<<<<<<< HEAD
  private collection: Iterable<Node<unknown>>;
  private ref: RefObject<HTMLElement>;
=======
  private collection: Collection<Node<unknown>>;
  private ref: RefObject<HTMLElement | null>;
>>>>>>> 44b1dd0a
  private layout: 'stack' | 'grid';
  private orientation: Orientation;
  private direction: Direction;

<<<<<<< HEAD
  constructor(collection: Iterable<Node<unknown>>, ref: RefObject<HTMLElement>, options?: ListDropTargetDelegateOptions) {
=======
  constructor(collection: Collection<Node<unknown>>, ref: RefObject<HTMLElement | null>, options?: ListDropTargetDelegateOptions) {
>>>>>>> 44b1dd0a
    this.collection = collection;
    this.ref = ref;
    this.layout = options?.layout || 'stack';
    this.orientation = options?.orientation || 'vertical';
    this.direction = options?.direction || 'ltr';
  }

  private getPrimaryStart(rect: DOMRect) {
    return this.orientation === 'horizontal' ? rect.left : rect.top;
  }

  private getPrimaryEnd(rect: DOMRect) {
    return this.orientation === 'horizontal' ? rect.right : rect.bottom;
  }

  private getSecondaryStart(rect: DOMRect) {
    return this.orientation === 'horizontal' ? rect.top : rect.left;
  }

  private getSecondaryEnd(rect: DOMRect) {
    return this.orientation === 'horizontal' ? rect.bottom : rect.right;
  }

  private getFlowStart(rect: DOMRect) {
    return this.layout === 'stack' ? this.getPrimaryStart(rect) : this.getSecondaryStart(rect);
  }

  private getFlowEnd(rect: DOMRect) {
    return this.layout === 'stack' ? this.getPrimaryEnd(rect) : this.getSecondaryEnd(rect);
  }

  private getFlowSize(rect: DOMRect) {
    return this.getFlowEnd(rect) - this.getFlowStart(rect);
  }

  getDropTargetFromPoint(x: number, y: number, isValidDropTarget: (target: DropTarget) => boolean): DropTarget {
    if (this.collection[Symbol.iterator]().next().done) {
      return {type: 'root'};
    }

    let rect = this.ref.current.getBoundingClientRect();
    let primary = this.orientation === 'horizontal' ? x : y;
    let secondary = this.orientation === 'horizontal' ? y : x;
    primary += this.getPrimaryStart(rect);
    secondary += this.getSecondaryStart(rect);

    let flow = this.layout === 'stack' ? primary : secondary;
    let isPrimaryRTL = this.orientation === 'horizontal' && this.direction === 'rtl';
    let isSecondaryRTL = this.layout === 'grid' && this.orientation === 'vertical' && this.direction === 'rtl';
    let isFlowRTL = this.layout === 'stack' ? isPrimaryRTL : isSecondaryRTL;

    let elements = this.ref.current.querySelectorAll('[data-key]');
    let elementMap = new Map<string, HTMLElement>();
    for (let item of elements) {
      if (item instanceof HTMLElement) {
        elementMap.set(item.dataset.key, item);
      }
    }

    let items = [...this.collection];
    let low = 0;
    let high = items.length;
    while (low < high) {
      let mid = Math.floor((low + high) / 2);
      let item = items[mid];
      let element = elementMap.get(String(item.key));
      let rect = element.getBoundingClientRect();
      let update = (isGreater: boolean) => {
        if (isGreater) {
          low = mid + 1;
        } else {
          high = mid;
        }
      };

      if (primary < this.getPrimaryStart(rect)) {
        update(isPrimaryRTL);
      } else if (primary > this.getPrimaryEnd(rect)) {
        update(!isPrimaryRTL);
      } else if (secondary < this.getSecondaryStart(rect)) {
        update(isSecondaryRTL);
      } else if (secondary > this.getSecondaryEnd(rect)) {
        update(!isSecondaryRTL);
      } else {
        let target: DropTarget = {
          type: 'item',
          key: item.key,
          dropPosition: 'on'
        };

        if (isValidDropTarget(target)) {
          // Otherwise, if dropping on the item is accepted, try the before/after positions if within 5px
          // of the start or end of the item.
          if (flow <= this.getFlowStart(rect) + 5 && isValidDropTarget({...target, dropPosition: 'before'})) {
            target.dropPosition = isFlowRTL ? 'after' : 'before';
          } else if (flow >= this.getFlowEnd(rect) - 5 && isValidDropTarget({...target, dropPosition: 'after'})) {
            target.dropPosition = isFlowRTL ? 'before' : 'after';
          }
        } else {
          // If dropping on the item isn't accepted, try the target before or after depending on the position.
          let mid = this.getFlowStart(rect) + this.getFlowSize(rect) / 2;
          if (flow <= mid && isValidDropTarget({...target, dropPosition: 'before'})) {
            target.dropPosition = isFlowRTL ? 'after' : 'before';
          } else if (flow >= mid && isValidDropTarget({...target, dropPosition: 'after'})) {
            target.dropPosition = isFlowRTL ? 'before' : 'after';
          }
        }

        return target;
      }
    }

    let item = items[Math.min(low, items.length - 1)];
    let element = elementMap.get(String(item.key));
    rect = element.getBoundingClientRect();

    if (primary < this.getPrimaryStart(rect) || Math.abs(flow - this.getFlowStart(rect)) < Math.abs(flow - this.getFlowEnd(rect))) {
      return {
        type: 'item',
        key: item.key,
        dropPosition: isFlowRTL ? 'after' : 'before'
      };
    }

    return {
      type: 'item',
      key: item.key,
      dropPosition: isFlowRTL ? 'before' : 'after'
    };
  }
}<|MERGE_RESOLUTION|>--- conflicted
+++ resolved
@@ -30,22 +30,13 @@
 //                   direction. For grids, it is the secondary direction.
 
 export class ListDropTargetDelegate implements DropTargetDelegate {
-<<<<<<< HEAD
   private collection: Iterable<Node<unknown>>;
-  private ref: RefObject<HTMLElement>;
-=======
-  private collection: Collection<Node<unknown>>;
   private ref: RefObject<HTMLElement | null>;
->>>>>>> 44b1dd0a
   private layout: 'stack' | 'grid';
   private orientation: Orientation;
   private direction: Direction;
 
-<<<<<<< HEAD
-  constructor(collection: Iterable<Node<unknown>>, ref: RefObject<HTMLElement>, options?: ListDropTargetDelegateOptions) {
-=======
-  constructor(collection: Collection<Node<unknown>>, ref: RefObject<HTMLElement | null>, options?: ListDropTargetDelegateOptions) {
->>>>>>> 44b1dd0a
+  constructor(collection: Iterable<Node<unknown>>, ref: RefObject<HTMLElement | null>, options?: ListDropTargetDelegateOptions) {
     this.collection = collection;
     this.ref = ref;
     this.layout = options?.layout || 'stack';
