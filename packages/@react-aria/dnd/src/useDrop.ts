--- conflicted
+++ resolved
@@ -259,22 +259,8 @@
       // document dragend listener since that occurs before our deffered onDrop/onDragEnd
     }, 0);
 
-<<<<<<< HEAD
-    if (typeof options.onDropExit === 'function') {
-      rect = (e.currentTarget as HTMLElement).getBoundingClientRect();
-      options.onDropExit({
-        type: 'dropexit',
-        x: e.clientX - rect.x,
-        y: e.clientY - rect.y
-      });
-    }
-
-    state.dragEnterCount = 0;
-    setDropTarget(false);
-=======
     state.dragOverElements.clear();
     fireDropExit(e);
->>>>>>> e1273c0e
     clearTimeout(state.dropActivateTimer);
   };
 
