--- conflicted
+++ resolved
@@ -237,23 +237,12 @@
 
     interactions = {
       ...descriptionProps,
-<<<<<<< HEAD
-      onPointerDown({nativeEvent: e}) {
-=======
       onPointerDown(e) {
->>>>>>> e514827f
         // Try to detect virtual drags.
         if (e.width < 1 && e.height < 1) {
           // iOS VoiceOver.
           modalityOnPointerDown.current = 'virtual';
         } else {
-<<<<<<< HEAD
-          let rect = (e.target as HTMLElement).getBoundingClientRect();
-          let centerX = rect.width / 2;
-          let centerY = rect.height / 2;
-
-          if (Math.abs(e.offsetX - centerX) < 0.5 && Math.abs(e.offsetY - centerY) < 0.5) {
-=======
           let rect = e.currentTarget.getBoundingClientRect();
           let offsetX = e.clientX - rect.x;
           let offsetY = e.clientY - rect.y;
@@ -261,7 +250,6 @@
           let centerY = rect.height / 2;
 
           if (Math.abs(offsetX - centerX) < 0.5 && Math.abs(offsetY - centerY) < 0.5) {
->>>>>>> e514827f
             // Android TalkBack.
             modalityOnPointerDown.current = 'virtual';
           } else {
