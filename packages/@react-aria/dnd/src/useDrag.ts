/*
 * Copyright 2020 Adobe. All rights reserved.
 * This file is licensed to you under the Apache License, Version 2.0 (the "License");
 * you may not use this file except in compliance with the License. You may obtain a copy
 * of the License at http://www.apache.org/licenses/LICENSE-2.0
 *
 * Unless required by applicable law or agreed to in writing, software distributed under
 * the License is distributed on an "AS IS" BASIS, WITHOUT WARRANTIES OR REPRESENTATIONS
 * OF ANY KIND, either express or implied. See the License for the specific language
 * governing permissions and limitations under the License.
 */

import {AriaButtonProps} from '@react-types/button';
import {clearDnDState, getDnDState, useDragModality, writeToDataTransfer} from './utils';
import {DragEndEvent, DragItem, DragMoveEvent, DragPreviewRenderer, DragStartEvent, DropOperation, PressEvent} from '@react-types/shared';
import {DragEvent, HTMLAttributes, RefObject, useRef, useState} from 'react';
import * as DragManager from './DragManager';
import {DROP_EFFECT_TO_DROP_OPERATION, DROP_OPERATION, EFFECT_ALLOWED} from './constants';
// @ts-ignore
import intlMessages from '../intl/*.json';
<<<<<<< HEAD
import {useDescription, useGlobalListeners, useLayoutEffect} from '@react-aria/utils';
=======
import {setGlobalAllowedDropOperations, useDragModality} from './utils';
import {useDescription, useGlobalListeners} from '@react-aria/utils';
>>>>>>> 49026315
import {useLocalizedStringFormatter} from '@react-aria/i18n';

export interface DragOptions {
  onDragStart?: (e: DragStartEvent) => void,
  onDragMove?: (e: DragMoveEvent) => void,
  onDragEnd?: (e: DragEndEvent) => void,
  getItems: () => DragItem[],
  preview?: RefObject<DragPreviewRenderer>,
  getAllowedDropOperations?: () => DropOperation[],
  hasDragButton?: boolean
}

export interface DragResult {
  dragProps: HTMLAttributes<HTMLElement>,
  dragButtonProps: AriaButtonProps,
  isDragging: boolean
}

const MESSAGES = {
  keyboard: {
    start: 'dragDescriptionKeyboard',
    end: 'endDragKeyboard'
  },
  touch: {
    start: 'dragDescriptionTouch',
    end: 'endDragTouch'
  },
  virtual: {
    start: 'dragDescriptionVirtual',
    end: 'endDragVirtual'
  }
};

export function useDrag(options: DragOptions): DragResult {
  let {hasDragButton} = options;
  let stringFormatter = useLocalizedStringFormatter(intlMessages);
  let state = useRef({
    options,
    x: 0,
    y: 0
  }).current;
  state.options = options;
  let isDraggingRef = useRef(false);
  let [, setDraggingState] = useState(false);
  let setDragging = (isDragging) => {
    isDraggingRef.current = isDragging;
    setDraggingState(isDragging);
  };
  let {addGlobalListener, removeAllGlobalListeners} = useGlobalListeners();
  let modalityOnPointerDown = useRef<string>(null);

  let onDragStart = (e: DragEvent) => {
    // TODO: move this outside of useDrag instead?
    // Clear global DnD state in case it wasn't cleared via drag end
    // (i.e non RSP drag item dropped on droppable collection doesn't trigger our drag end)
    clearDnDState();
    if (e.defaultPrevented) {
      return;
    }

    // If this drag was initiated by a mobile screen reader (e.g. VoiceOver or TalkBack), enter virtual dragging mode.
    if (modalityOnPointerDown.current === 'virtual') {
      e.preventDefault();
      startDragging(e.target as HTMLElement);
      modalityOnPointerDown.current = null;
      return;
    }

    if (typeof options.onDragStart === 'function') {
      options.onDragStart({
        type: 'dragstart',
        x: e.clientX,
        y: e.clientY
      });
    }

    let items = options.getItems();
    writeToDataTransfer(e.dataTransfer, items);

    let allowed = DROP_OPERATION.all;
    if (typeof options.getAllowedDropOperations === 'function') {
      let allowedOperations = options.getAllowedDropOperations();
      allowed = DROP_OPERATION.none;
      for (let operation of allowedOperations) {
        allowed |= DROP_OPERATION[operation] || DROP_OPERATION.none;
      }
    }

    setGlobalAllowedDropOperations(allowed);
    e.dataTransfer.effectAllowed = EFFECT_ALLOWED[allowed] || 'none';

    // If there is a preview option, use it to render a custom preview image that will
    // appear under the pointer while dragging. If not, the element itself is dragged by the browser.
    if (typeof options.preview?.current === 'function') {
      options.preview.current(items, node => {
        // Compute the offset that the preview will appear under the mouse.
        // If possible, this is based on the point the user clicked on the target.
        // If the preview is much smaller, then just use the center point of the preview.
        let size = node.getBoundingClientRect();
        let rect = e.currentTarget.getBoundingClientRect();
        let x = e.clientX - rect.x;
        let y = e.clientY - rect.y;
        if (x > size.width || y > size.height) {
          x = size.width / 2;
          y = size.height / 2;
        }

        // Rounding height to an even number prevents blurry preview seen on some screens
        let height = 2 * Math.round(rect.height / 2);
        node.style.height = `${height}px`;

        e.dataTransfer.setDragImage(node, x, y);
      });
    }

    // Enforce that drops are handled by useDrop.
    addGlobalListener(window, 'drop', e => {
      if (!DragManager.isValidDropTarget(e.target as Element)) {
        e.preventDefault();
        e.stopPropagation();
        throw new Error('Drags initiated from the React Aria useDrag hook may only be dropped on a target created with useDrop. This ensures that a keyboard and screen reader accessible alternative is available.');
      }
    }, {capture: true, once: true});

    state.x = e.clientX;
    state.y = e.clientY;

    // Wait a frame before we set dragging to true so that the browser has time to
    // render the preview image before we update the element that has been dragged.
    requestAnimationFrame(() => {
      setDragging(true);
    });
  };

  let onDrag = (e: DragEvent) => {
    if (e.clientX === state.x && e.clientY === state.y) {
      return;
    }

    if (typeof options.onDragMove === 'function') {
      options.onDragMove({
        type: 'dragmove',
        x: e.clientX,
        y: e.clientY
      });
    }

    state.x = e.clientX;
    state.y = e.clientY;
  };

  let onDragEnd = (e: DragEvent) => {
    let event: DragEndEvent = {
      type: 'dragend',
      x: e.clientX,
      y: e.clientY,
      dropOperation: DROP_EFFECT_TO_DROP_OPERATION[e.dataTransfer.dropEffect]
    };
    if (typeof options.onDragEnd === 'function') {
      let {dropEffect} = getDnDState();
      // Chrome Android always returns none as its dropEffect so we use the drop effect set in useDrop via
      // onDragEnter/onDragOver instead. https://bugs.chromium.org/p/chromium/issues/detail?id=1353951
      if (dropEffect) {
        event.dropOperation = DROP_EFFECT_TO_DROP_OPERATION[dropEffect];
      }
      options.onDragEnd(event);
    }

    clearDnDState();
    setDragging(false);
    removeAllGlobalListeners();
    setGlobalAllowedDropOperations(DROP_OPERATION.none);
  };

  // If the dragged element is removed from the DOM via onDrop, onDragEnd won't fire: https://bugzilla.mozilla.org/show_bug.cgi?id=460801
  // In this case, we need to manually call onDragEnd on cleanup
  // eslint-disable-next-line arrow-body-style
  useLayoutEffect(() => {
    return () => {
      if (isDraggingRef.current && typeof state.options.onDragEnd === 'function') {
        let {dropEffect} = getDnDState();
        let event: DragEndEvent = {
          type: 'dragend',
          x: 0,
          y: 0,
          dropOperation: DROP_EFFECT_TO_DROP_OPERATION[dropEffect || 'none']
        };
        state.options.onDragEnd(event);
        clearDnDState();
        setDragging(false);
      }
    };
  }, [state]);

  let onPress = (e: PressEvent) => {
    if (e.pointerType !== 'keyboard' && e.pointerType !== 'virtual') {
      return;
    }

<<<<<<< HEAD
    // Clear global DnD state in case it wasn't cleared via drag end
    // (i.e non RSP drag item dropped on droppable collection doesn't trigger our drag end)
    clearDnDState();
=======
    startDragging(e.target as HTMLElement);
  };

  let startDragging = (target: HTMLElement) => {
>>>>>>> 49026315
    if (typeof state.options.onDragStart === 'function') {
      let rect = target.getBoundingClientRect();
      state.options.onDragStart({
        type: 'dragstart',
        x: rect.x + (rect.width / 2),
        y: rect.y + (rect.height / 2)
      });
    }

    DragManager.beginDragging({
      element: target,
      items: state.options.getItems(),
      allowedDropOperations: typeof state.options.getAllowedDropOperations === 'function'
        ? state.options.getAllowedDropOperations()
        : ['move', 'copy', 'link'],
      onDragEnd(e) {
        setDragging(false);
        if (typeof state.options.onDragEnd === 'function') {
          state.options.onDragEnd(e);
        }
        clearDnDState();
      }
    }, stringFormatter);

    setDragging(true);
  };

  let modality = useDragModality();
<<<<<<< HEAD
  let descriptionProps = useDescription(
    stringFormatter.format(!isDraggingRef.current ? MESSAGES[modality].start : MESSAGES[modality].end)
  );
=======
  let message: string;
  if (!isDragging) {
    if (modality === 'touch' && !hasDragButton) {
      message = 'dragDescriptionLongPress';
    } else {
      message = MESSAGES[modality].start;
    }
  } else {
    message = MESSAGES[modality].end;
  }

  let descriptionProps = useDescription(stringFormatter.format(message));

  let interactions: HTMLAttributes<HTMLElement>;
  if (!hasDragButton) {
    // If there's no separate button to trigger accessible drag and drop mode,
    // then add event handlers to the draggable element itself to start dragging.
    // For keyboard, we use the Enter key in a capturing listener to prevent other
    // events such as selection from also occurring. We attempt to infer whether a
    // pointer event (e.g. long press) came from a touch screen reader, and then initiate
    // dragging in the native onDragStart listener above.

    interactions = {
      ...descriptionProps,
      onPointerDown({nativeEvent: e}) {
        // Try to detect virtual drags.
        if (e.width < 1 && e.height < 1) {
          // iOS VoiceOver.
          modalityOnPointerDown.current = 'virtual';
        } else {
          let rect = (e.target as HTMLElement).getBoundingClientRect();
          let centerX = rect.width / 2;
          let centerY = rect.height / 2;

          if (Math.abs(e.offsetX - centerX) < 0.5 && Math.abs(e.offsetY - centerY) < 0.5) {
            // Android TalkBack.
            modalityOnPointerDown.current = 'virtual';
          } else {
            modalityOnPointerDown.current = e.pointerType;
          }
        }
      },
      onKeyDownCapture(e) {
        if (e.target === e.currentTarget && e.key === 'Enter') {
          e.preventDefault();
          e.stopPropagation();
        }
      },
      onKeyUpCapture(e) {
        if (e.target === e.currentTarget && e.key === 'Enter') {
          e.preventDefault();
          e.stopPropagation();
          startDragging(e.target as HTMLElement);
        }
      }
    };
  }
>>>>>>> 49026315

  return {
    dragProps: {
      ...interactions,
      draggable: 'true',
      onDragStart,
      onDrag,
      onDragEnd
    },
    dragButtonProps: {
      ...descriptionProps,
      onPress
    },
    isDragging: isDraggingRef.current
  };
}<|MERGE_RESOLUTION|>--- conflicted
+++ resolved
@@ -11,19 +11,14 @@
  */
 
 import {AriaButtonProps} from '@react-types/button';
-import {clearDnDState, getDnDState, useDragModality, writeToDataTransfer} from './utils';
+import {clearDnDState, getDnDState, setGlobalAllowedDropOperations, useDragModality, writeToDataTransfer} from './utils';
 import {DragEndEvent, DragItem, DragMoveEvent, DragPreviewRenderer, DragStartEvent, DropOperation, PressEvent} from '@react-types/shared';
 import {DragEvent, HTMLAttributes, RefObject, useRef, useState} from 'react';
 import * as DragManager from './DragManager';
 import {DROP_EFFECT_TO_DROP_OPERATION, DROP_OPERATION, EFFECT_ALLOWED} from './constants';
 // @ts-ignore
 import intlMessages from '../intl/*.json';
-<<<<<<< HEAD
 import {useDescription, useGlobalListeners, useLayoutEffect} from '@react-aria/utils';
-=======
-import {setGlobalAllowedDropOperations, useDragModality} from './utils';
-import {useDescription, useGlobalListeners} from '@react-aria/utils';
->>>>>>> 49026315
 import {useLocalizedStringFormatter} from '@react-aria/i18n';
 
 export interface DragOptions {
@@ -223,16 +218,13 @@
       return;
     }
 
-<<<<<<< HEAD
     // Clear global DnD state in case it wasn't cleared via drag end
     // (i.e non RSP drag item dropped on droppable collection doesn't trigger our drag end)
     clearDnDState();
-=======
     startDragging(e.target as HTMLElement);
   };
 
   let startDragging = (target: HTMLElement) => {
->>>>>>> 49026315
     if (typeof state.options.onDragStart === 'function') {
       let rect = target.getBoundingClientRect();
       state.options.onDragStart({
@@ -261,13 +253,8 @@
   };
 
   let modality = useDragModality();
-<<<<<<< HEAD
-  let descriptionProps = useDescription(
-    stringFormatter.format(!isDraggingRef.current ? MESSAGES[modality].start : MESSAGES[modality].end)
-  );
-=======
   let message: string;
-  if (!isDragging) {
+  if (!isDraggingRef.current) {
     if (modality === 'touch' && !hasDragButton) {
       message = 'dragDescriptionLongPress';
     } else {
@@ -323,7 +310,6 @@
       }
     };
   }
->>>>>>> 49026315
 
   return {
     dragProps: {
