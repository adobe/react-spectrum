--- conflicted
+++ resolved
@@ -18,12 +18,8 @@
 import {globalDropEffect, setGlobalAllowedDropOperations, setGlobalDropEffect, useDragModality, writeToDataTransfer} from './utils';
 // @ts-ignore
 import intlMessages from '../intl/*.json';
-<<<<<<< HEAD
-import {isVirtualClick, isVirtualPointerEvent, useDescription, useGlobalListeners} from '@react-aria/utils';
+import {isVirtualClick, isVirtualPointerEvent, useDescription, useGlobalListeners, useLayoutEffect} from '@react-aria/utils';
 import {setGlobalAllowedDropOperations, useDragModality} from './utils';
-=======
-import {useDescription, useGlobalListeners, useLayoutEffect} from '@react-aria/utils';
->>>>>>> c24dc2e0
 import {useLocalizedStringFormatter} from '@react-aria/i18n';
 
 export interface DragOptions {
@@ -253,9 +249,7 @@
   };
 
   let modality = useDragModality();
-<<<<<<< HEAD
-  let message = !isDragging ? MESSAGES[modality].start : MESSAGES[modality].end;
-=======
+
   let message: string;
   if (!isDraggingRef.current) {
     if (modality === 'touch' && !hasDragButton) {
@@ -267,7 +261,6 @@
     message = MESSAGES[modality].end;
   }
 
->>>>>>> c24dc2e0
   let descriptionProps = useDescription(stringFormatter.format(message));
 
   let interactions: HTMLAttributes<HTMLElement>;
