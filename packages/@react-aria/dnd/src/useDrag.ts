/*
 * Copyright 2020 Adobe. All rights reserved.
 * This file is licensed to you under the Apache License, Version 2.0 (the "License");
 * you may not use this file except in compliance with the License. You may obtain a copy
 * of the License at http://www.apache.org/licenses/LICENSE-2.0
 *
 * Unless required by applicable law or agreed to in writing, software distributed under
 * the License is distributed on an "AS IS" BASIS, WITHOUT WARRANTIES OR REPRESENTATIONS
 * OF ANY KIND, either express or implied. See the License for the specific language
 * governing permissions and limitations under the License.
 */

import {AriaButtonProps} from '@react-types/button';
import {DragEndEvent, DragItem, DragMoveEvent, DragPreviewRenderer, DragStartEvent, DropOperation, PressEvent} from '@react-types/shared';
import {DragEvent, HTMLAttributes, RefObject, useRef, useState} from 'react';
import * as DragManager from './DragManager';
import {DROP_EFFECT_TO_DROP_OPERATION, DROP_OPERATION, EFFECT_ALLOWED} from './constants';
// @ts-ignore
import intlMessages from '../intl/*.json';
import {useDescription, useGlobalListeners} from '@react-aria/utils';
import {useDragModality} from './utils';
import {useMessageFormatter} from '@react-aria/i18n';
import {writeToDataTransfer} from './utils';

interface DragOptions {
  onDragStart?: (e: DragStartEvent) => void,
  onDragMove?: (e: DragMoveEvent) => void,
  onDragEnd?: (e: DragEndEvent) => void,
  getItems: () => DragItem[],
  preview?: RefObject<DragPreviewRenderer>,
  getAllowedDropOperations?: () => DropOperation[]
}

interface DragResult {
  dragProps: HTMLAttributes<HTMLElement>,
  dragButtonProps: AriaButtonProps,
  isDragging: boolean
}

const MESSAGES = {
  keyboard: {
    start: 'dragDescriptionKeyboard',
    end: 'endDragKeyboard'
  },
  touch: {
    start: 'dragDescriptionTouch',
    end: 'endDragTouch'
  },
  virtual: {
    start: 'dragDescriptionVirtual',
    end: 'endDragVirtual'
  }
};

export function useDrag(options: DragOptions): DragResult {
  let formatMessage = useMessageFormatter(intlMessages);
  let state = useRef({
    options,
    x: 0,
    y: 0
  }).current;
  state.options = options;
  let [isDragging, setDragging] = useState(false);
  let {addGlobalListener, removeAllGlobalListeners} = useGlobalListeners();

  let onDragStart = (e: DragEvent) => {
<<<<<<< HEAD
    if (typeof options.onDragStart === 'function') {
      options.onDragStart({
        type: 'dragstart',
        x: e.clientX,
        y: e.clientY
      });
=======
    if (e.defaultPrevented) {
      return;
>>>>>>> b4977a1d
    }

    let items = options.getItems();
    writeToDataTransfer(e.dataTransfer, items);

    if (typeof options.getAllowedDropOperations === 'function') {
      let allowedOperations = options.getAllowedDropOperations();
      let allowed = DROP_OPERATION.none;
      for (let operation of allowedOperations) {
        allowed |= DROP_OPERATION[operation] || DROP_OPERATION.none;
      }

      e.dataTransfer.effectAllowed = EFFECT_ALLOWED[allowed] || 'none';
    }

    // If there is a preview option, use it to render a custom preview image that will
    // appear under the pointer while dragging. If not, the element itself is dragged by the browser.
    if (typeof options.preview?.current === 'function') {
      options.preview.current(items, node => {
        // Compute the offset that the preview will appear under the mouse.
        // If possible, this is based on the point the user clicked on the target.
        // If the preview is much smaller, then just use the center point of the preview.
        let size = node.getBoundingClientRect();
        let rect = e.currentTarget.getBoundingClientRect();
        let x = e.clientX - rect.x;
        let y = e.clientY - rect.y;
        if (x > size.width || y > size.height) {
          x = size.width / 2;
          y = size.height / 2;
        }

        // Rounding height to an even number prevents blurry preview seen on some screens
        let height = 2 * Math.round(rect.height / 2);
        node.style.height = `${height}px`;
<<<<<<< HEAD
=======

        e.dataTransfer.setDragImage(node, x, y);
>>>>>>> b4977a1d

        e.dataTransfer.setDragImage(node, x, y);
      });
    }

    // Enforce that drops are handled by useDrop.
    addGlobalListener(window, 'drop', e => {
      if (!DragManager.isValidDropTarget(e.target as Element)) {
        e.preventDefault();
        e.stopPropagation();
        throw new Error('Drags initiated from the React Aria useDrag hook may only be dropped on a target created with useDrop. This ensures that a keyboard and screen reader accessible alternative is available.');
      }
    }, {capture: true, once: true});

    state.x = e.clientX;
    state.y = e.clientY;

    // Wait a frame before we set dragging to true so that the browser has time to
    // render the preview image before we update the element that has been dragged.
    requestAnimationFrame(() => {
      setDragging(true);
    });
  };

  let onDrag = (e: DragEvent) => {
    if (e.clientX === state.x && e.clientY === state.y) {
      return;
    }

    if (typeof options.onDragMove === 'function') {
      options.onDragMove({
        type: 'dragmove',
        x: e.clientX,
        y: e.clientY
      });
    }

    state.x = e.clientX;
    state.y = e.clientY;
  };

  let onDragEnd = (e: DragEvent) => {
    if (typeof options.onDragEnd === 'function') {
      options.onDragEnd({
        type: 'dragend',
        x: e.clientX,
        y: e.clientY,
        dropOperation: DROP_EFFECT_TO_DROP_OPERATION[e.dataTransfer.dropEffect]
      });
    }

    setDragging(false);
    removeAllGlobalListeners();
  };

  let onPress = (e: PressEvent) => {
    if (e.pointerType !== 'keyboard' && e.pointerType !== 'virtual') {
      return;
    }

    if (typeof state.options.onDragStart === 'function') {
      let rect = (e.target as HTMLElement).getBoundingClientRect();
      state.options.onDragStart({
        type: 'dragstart',
        x: rect.x + (rect.width / 2),
        y: rect.y + (rect.height / 2)
      });
    }

    DragManager.beginDragging({
      element: e.target as HTMLElement,
      items: state.options.getItems(),
      allowedDropOperations: typeof state.options.getAllowedDropOperations === 'function'
        ? state.options.getAllowedDropOperations()
        : ['move', 'copy', 'link'],
      onDragEnd(e) {
        setDragging(false);
        if (typeof state.options.onDragEnd === 'function') {
          state.options.onDragEnd(e);
        }
      }
    }, formatMessage);

    setDragging(true);
  };

  let modality = useDragModality();
  let descriptionProps = useDescription(
    formatMessage(!isDragging ? MESSAGES[modality].start : MESSAGES[modality].end)
  );

  return {
    dragProps: {
      draggable: 'true',
      onDragStart,
      onDrag,
      onDragEnd
    },
    dragButtonProps: {
      ...descriptionProps,
      onPress
    },
    isDragging
  };
}<|MERGE_RESOLUTION|>--- conflicted
+++ resolved
@@ -64,17 +64,16 @@
   let {addGlobalListener, removeAllGlobalListeners} = useGlobalListeners();
 
   let onDragStart = (e: DragEvent) => {
-<<<<<<< HEAD
+    if (e.defaultPrevented) {
+      return;
+    }
+
     if (typeof options.onDragStart === 'function') {
       options.onDragStart({
         type: 'dragstart',
         x: e.clientX,
         y: e.clientY
       });
-=======
-    if (e.defaultPrevented) {
-      return;
->>>>>>> b4977a1d
     }
 
     let items = options.getItems();
@@ -109,11 +108,6 @@
         // Rounding height to an even number prevents blurry preview seen on some screens
         let height = 2 * Math.round(rect.height / 2);
         node.style.height = `${height}px`;
-<<<<<<< HEAD
-=======
-
-        e.dataTransfer.setDragImage(node, x, y);
->>>>>>> b4977a1d
 
         e.dataTransfer.setDragImage(node, x, y);
       });
