--- conflicted
+++ resolved
@@ -20,14 +20,6 @@
 export type {DropOptions, DropResult} from './useDrop';
 export type {ClipboardProps, ClipboardResult} from './useClipboard';
 export type {
-<<<<<<< HEAD
-  DropTargetDelegate,
-  DragItem,
-  DropItem,
-  TextItem,
-  FileItem,
-  DirectoryItem
-=======
   DirectoryDropItem,
   DragEndEvent,
   DraggableCollectionEndEvent,
@@ -59,7 +51,6 @@
   ItemDropTarget,
   RootDropTarget,
   TextDropItem
->>>>>>> 6e30b878
 } from '@react-types/shared';
 
 export {DIRECTORY_DRAG_TYPE} from './utils';
