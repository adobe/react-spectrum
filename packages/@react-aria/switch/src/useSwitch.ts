/*
 * Copyright 2020 Adobe. All rights reserved.
 * This file is licensed to you under the Apache License, Version 2.0 (the "License");
 * you may not use this file except in compliance with the License. You may obtain a copy
 * of the License at http://www.apache.org/licenses/LICENSE-2.0
 *
 * Unless required by applicable law or agreed to in writing, software distributed under
 * the License is distributed on an "AS IS" BASIS, WITHOUT WARRANTIES OR REPRESENTATIONS
 * OF ANY KIND, either express or implied. See the License for the specific language
 * governing permissions and limitations under the License.
 */

import {InputHTMLAttributes, RefObject} from 'react';
import {SwitchProps} from '@react-types/switch';
import {ToggleState} from '@react-stately/toggle';
import {useToggle} from '@react-aria/toggle';

export interface SwitchAria {
  /** Props for the input element */
  inputProps: InputHTMLAttributes<HTMLInputElement>
}

<<<<<<< HEAD
/**
 * Provides the behavior and accessibility implementation for a switch component.
 * A switch is similar to a checkbox, but represents on/off values as opposed to selection.
 * @param props - props for the switch
 * @param state - state for the switch, as returned by `useToggleState`
 */
export function useSwitch(props: SwitchProps, state: ToggleState): SwitchAria {
  let {inputProps} = useToggle(props, state);
=======
export function useSwitch(props: SwitchProps, state: ToggleState, ref: RefObject<HTMLElement>): SwitchAria {
  let {inputProps} = useToggle(props, state, ref);
>>>>>>> 7e20d1b9
  let {isSelected} = state;

  return {
    inputProps: {
      ...inputProps,
      role: 'switch',
      checked: isSelected,
      'aria-checked': isSelected
    }
  };
}<|MERGE_RESOLUTION|>--- conflicted
+++ resolved
@@ -20,19 +20,15 @@
   inputProps: InputHTMLAttributes<HTMLInputElement>
 }
 
-<<<<<<< HEAD
 /**
  * Provides the behavior and accessibility implementation for a switch component.
  * A switch is similar to a checkbox, but represents on/off values as opposed to selection.
  * @param props - props for the switch
  * @param state - state for the switch, as returned by `useToggleState`
+ * @param ref - ref to the HTML input element
  */
-export function useSwitch(props: SwitchProps, state: ToggleState): SwitchAria {
-  let {inputProps} = useToggle(props, state);
-=======
-export function useSwitch(props: SwitchProps, state: ToggleState, ref: RefObject<HTMLElement>): SwitchAria {
+export function useSwitch(props: SwitchProps, state: ToggleState, ref: RefObject<HTMLInputElement>): SwitchAria {
   let {inputProps} = useToggle(props, state, ref);
->>>>>>> 7e20d1b9
   let {isSelected} = state;
 
   return {
