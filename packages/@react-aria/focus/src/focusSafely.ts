/*
 * Copyright 2020 Adobe. All rights reserved.
 * This file is licensed to you under the Apache License, Version 2.0 (the 'License');
 * you may not use this file except in compliance with the License. You may obtain a copy
 * of the License at http://www.apache.org/licenses/LICENSE-2.0
 *
 * Unless required by applicable law or agreed to in writing, software distributed under
 * the License is distributed on an 'AS IS' BASIS, WITHOUT WARRANTIES OR REPRESENTATIONS
 * OF ANY KIND, either express or implied. See the License for the specific language
 * governing permissions and limitations under the License.
 */

import {FocusableElement} from '@react-types/shared';
import {focusWithoutScrolling, runAfterTransition} from '@react-aria/utils';
import {getInteractionModality} from '@react-aria/interactions';

// Define an IntersectionObserver to evaluate whether the browser should scroll an element receiving focus into view.
const intersectionObserver = (() => {
  const intersectionObserverOptions:IntersectionObserverInit = {
    root: undefined,
    rootMargin: '0px', 
    threshold: 1
  };

  const scrollIntoViewOptions:ScrollIntoViewOptions = {
    behavior: 'auto',
    block: 'nearest',
    inline: 'nearest'
  };

  const intersectionObserverCallback = (entries:Array<IntersectionObserverEntry>, observer:IntersectionObserver) => {
    entries.forEach(entry => {
      // If the element receiving focus is not within the browser viewport, scroll it into view 
      if (!entry.isIntersecting) {
        runAfterTransition(() => entry.target.scrollIntoView(scrollIntoViewOptions));
      }
      observer.unobserve(entry.target);
    });
  };

  try {
    return new IntersectionObserver(intersectionObserverCallback, intersectionObserverOptions);
  } catch (err) {
    return undefined;
  }
})();

/**
 * A utility function that focuses an element while avoiding undesired side effects such
 * as page scrolling and screen reader issues with CSS transitions.
 */
<<<<<<< HEAD
export function focusSafely(element: HTMLElement) {
  const modality = getInteractionModality();
  const lastFocusedElement = document.activeElement;

=======
export function focusSafely(element: FocusableElement) {
>>>>>>> 2a6c48eb
  // If the user is interacting with a virtual cursor, e.g. screen reader, then
  // wait until after any animated transitions that are currently occurring on
  // the page before shifting focus. This avoids issues with VoiceOver on iOS
  // causing the page to scroll when moving focus if the element is transitioning
  // from off the screen.
  if (modality === 'virtual') {
    runAfterTransition(() => {
      // If focus did not move and the element is still in the document, focus it.
      if (document.activeElement === lastFocusedElement && document.contains(element)) {
        focusWithoutScrolling(element);
        if (intersectionObserver) {
          intersectionObserver.observe(element);
        }
      }
    });
  } else {
    focusWithoutScrolling(element);
    if (intersectionObserver &&
      (
        // Don't test for intersectionObserver to scroll the element into view
        // within the document body on pointer events, unless the element 
        // focusing safely is not the element that received interaction to focus it.
        modality !== 'pointer' || 
        !(
          lastFocusedElement.contains(element) || 
          element.contains(lastFocusedElement) || 
          element === lastFocusedElement
        )
      )
    ) {
      intersectionObserver.observe(element);
    }
  }
}<|MERGE_RESOLUTION|>--- conflicted
+++ resolved
@@ -49,14 +49,11 @@
  * A utility function that focuses an element while avoiding undesired side effects such
  * as page scrolling and screen reader issues with CSS transitions.
  */
-<<<<<<< HEAD
-export function focusSafely(element: HTMLElement) {
+
+export function focusSafely(element: FocusableElement) {
   const modality = getInteractionModality();
   const lastFocusedElement = document.activeElement;
 
-=======
-export function focusSafely(element: FocusableElement) {
->>>>>>> 2a6c48eb
   // If the user is interacting with a virtual cursor, e.g. screen reader, then
   // wait until after any animated transitions that are currently occurring on
   // the page before shifting focus. This avoids issues with VoiceOver on iOS
