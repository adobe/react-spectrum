--- conflicted
+++ resolved
@@ -16,16 +16,14 @@
   getOwnerDocument,
   isAndroid,
   isChrome,
+  isFocusable,
+  isTabbable,
   ShadowTreeWalker,
   useLayoutEffect
 } from '@react-aria/utils';
 import {FocusableElement, RefObject} from '@react-types/shared';
 import {focusSafely} from './focusSafely';
 import {getInteractionModality} from '@react-aria/interactions';
-<<<<<<< HEAD
-=======
-import {getOwnerDocument, isAndroid, isChrome, isFocusable, isTabbable, useLayoutEffect} from '@react-aria/utils';
->>>>>>> cdba7487
 import {isElementVisible} from './isElementVisible';
 import React, {ReactNode, useContext, useEffect, useMemo, useRef} from 'react';
 
@@ -280,34 +278,6 @@
   };
 }
 
-<<<<<<< HEAD
-const focusableElements = [
-  'input:not([disabled]):not([type=hidden])',
-  'select:not([disabled])',
-  'textarea:not([disabled])',
-  'button:not([disabled])',
-  'a[href]',
-  'area[href]',
-  'summary',
-  'iframe',
-  'object',
-  'embed',
-  'audio[controls]',
-  'video[controls]',
-  '[contenteditable]:not([contenteditable^="false"])'
-];
-
-const FOCUSABLE_ELEMENT_SELECTOR = focusableElements.join(':not([hidden]),') + ',[tabindex]:not([disabled]):not([hidden])';
-
-focusableElements.push('[tabindex]:not([tabindex="-1"]):not([disabled])');
-const TABBABLE_ELEMENT_SELECTOR = focusableElements.join(':not([hidden]):not([tabindex="-1"]),');
-
-export function isFocusable(element: Element) {
-  return element.matches(FOCUSABLE_ELEMENT_SELECTOR);
-}
-
-=======
->>>>>>> cdba7487
 function getScopeRoot(scope: Element[]) {
   return scope[0].parentElement!;
 }
@@ -765,9 +735,8 @@
  * Create a [TreeWalker]{@link https://developer.mozilla.org/en-US/docs/Web/API/TreeWalker}
  * that matches all focusable/tabbable elements.
  */
-<<<<<<< HEAD
 export function getFocusableTreeWalker(root: Element, opts?: FocusManagerOptions, scope?: Element[]): ShadowTreeWalker {
-  let selector = opts?.tabbable ? TABBABLE_ELEMENT_SELECTOR : FOCUSABLE_ELEMENT_SELECTOR;
+  let filter = opts?.tabbable ? isTabbable : isFocusable;
 
   // Ensure that root is an Element or fall back appropriately
   let rootElement = root?.nodeType === Node.ELEMENT_NODE ? (root as Element) : null;
@@ -779,12 +748,6 @@
   let walker = createShadowTreeWalker(
     doc,
     root || doc,
-=======
-export function getFocusableTreeWalker(root: Element, opts?: FocusManagerOptions, scope?: Element[]) {
-  let filter = opts?.tabbable ? isTabbable : isFocusable;
-  let walker = getOwnerDocument(root).createTreeWalker(
-    root,
->>>>>>> cdba7487
     NodeFilter.SHOW_ELEMENT,
     {
       acceptNode(node) {
