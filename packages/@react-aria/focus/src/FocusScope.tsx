/*
 * Copyright 2020 Adobe. All rights reserved.
 * This file is licensed to you under the Apache License, Version 2.0 (the "License");
 * you may not use this file except in compliance with the License. You may obtain a copy
 * of the License at http://www.apache.org/licenses/LICENSE-2.0
 *
 * Unless required by applicable law or agreed to in writing, software distributed under
 * the License is distributed on an "AS IS" BASIS, WITHOUT WARRANTIES OR REPRESENTATIONS
 * OF ANY KIND, either express or implied. See the License for the specific language
 * governing permissions and limitations under the License.
 */

import {focusSafely} from './focusSafely';
import {isElementVisible} from './isElementVisible';
import React, {ReactNode, RefObject, useContext, useEffect, useRef} from 'react';
import {useLayoutEffect} from '@react-aria/utils';

// import {FocusScope, useFocusScope} from 'react-events/focus-scope';
// export {FocusScope};

interface FocusScopeProps {
  /** The contents of the focus scope. */
  children: ReactNode,

  /**
   * Whether to contain focus inside the scope, so users cannot
   * move focus outside, for example in a modal dialog.
   */
  contain?: boolean,

  /**
   * Whether to restore focus back to the element that was focused
   * when the focus scope mounted, after the focus scope unmounts.
   */
  restoreFocus?: boolean,

  /** Whether to auto focus the first focusable element in the focus scope on mount. */
  autoFocus?: boolean
}

interface FocusManagerOptions {
  /** The element to start searching from. The currently focused element by default. */
  from?: HTMLElement,
  /** Whether to only include tabbable elements, or all focusable elements. */
  tabbable?: boolean,
  /** Whether focus should wrap around when it reaches the end of the scope. */
  wrap?: boolean,
  /** A callback that determines whether the given element is focused. */
  accept?: (node: Element) => boolean
}

export interface FocusManager {
  /** Moves focus to the next focusable or tabbable element in the focus scope. */
  focusNext(opts?: FocusManagerOptions): HTMLElement,
  /** Moves focus to the previous focusable or tabbable element in the focus scope. */
  focusPrevious(opts?: FocusManagerOptions): HTMLElement,
  /** Moves focus to the first focusable or tabbable element in the focus scope. */
  focusFirst(opts?: FocusManagerOptions): HTMLElement,
    /** Moves focus to the last focusable or tabbable element in the focus scope. */
  focusLast(opts?: FocusManagerOptions): HTMLElement
}

type ScopeRef = RefObject<HTMLElement[]>;
interface IFocusContext {
  scopeRef: ScopeRef,
  focusManager: FocusManager
}

const FocusContext = React.createContext<IFocusContext>(null);

let activeScope: ScopeRef = null;
let scopes: Map<ScopeRef, ScopeRef | null> = new Map();

// This is a hacky DOM-based implementation of a FocusScope until this RFC lands in React:
// https://github.com/reactjs/rfcs/pull/109
// For now, it relies on the DOM tree order rather than the React tree order, and is probably
// less optimized for performance.

/**
 * A FocusScope manages focus for its descendants. It supports containing focus inside
 * the scope, restoring focus to the previously focused element on unmount, and auto
 * focusing children on mount. It also acts as a container for a programmatic focus
 * management interface that can be used to move focus forward and back in response
 * to user events.
 */
export function FocusScope(props: FocusScopeProps) {
  let {children, contain, restoreFocus, autoFocus} = props;
  let startRef = useRef<HTMLSpanElement>();
  let endRef = useRef<HTMLSpanElement>();
  let scopeRef = useRef<HTMLElement[]>([]);
  let ctx = useContext(FocusContext);
  let parentScope = ctx?.scopeRef;

  useLayoutEffect(() => {
    // Find all rendered nodes between the sentinels and add them to the scope.
    let node = startRef.current.nextSibling;
    let nodes = [];
    while (node && node !== endRef.current) {
      nodes.push(node);
      node = node.nextSibling;
    }

    scopeRef.current = nodes;
  }, [children, parentScope]);

  useLayoutEffect(() => {
    scopes.set(scopeRef, parentScope);
    return () => {
      // Restore the active scope on unmount if this scope or a descendant scope is active.
      // Parent effect cleanups run before children, so we need to check if the
      // parent scope actually still exists before restoring the active scope to it.
      if (
        (scopeRef === activeScope || isAncestorScope(scopeRef, activeScope)) &&
        (!parentScope || scopes.has(parentScope))
      ) {
        activeScope = parentScope;
      }
      scopes.delete(scopeRef);
    };
  }, [scopeRef, parentScope]);

  useFocusContainment(scopeRef, contain);
  useRestoreFocus(scopeRef, restoreFocus, contain);
  useAutoFocus(scopeRef, autoFocus);

  let focusManager = createFocusManagerForScope(scopeRef);

  return (
    <FocusContext.Provider value={{scopeRef, focusManager}}>
      <span data-focus-scope-start hidden ref={startRef} />
      {children}
      <span data-focus-scope-end hidden ref={endRef} />
    </FocusContext.Provider>
  );
}

/**
 * Returns a FocusManager interface for the parent FocusScope.
 * A FocusManager can be used to programmatically move focus within
 * a FocusScope, e.g. in response to user events like keyboard navigation.
 */
export function useFocusManager(): FocusManager {
  return useContext(FocusContext)?.focusManager;
}

function createFocusManagerForScope(scopeRef: React.RefObject<HTMLElement[]>): FocusManager {
  return {
    focusNext(opts: FocusManagerOptions = {}) {
      let scope = scopeRef.current;
      let {from, tabbable, wrap, accept} = opts;
      let node = from || document.activeElement;
      let sentinel = scope[0].previousElementSibling;
      let walker = getFocusableTreeWalker(getScopeRoot(scope), {tabbable, accept}, scope);
      walker.currentNode = isElementInScope(node, scope) ? node : sentinel;
      let nextNode = walker.nextNode() as HTMLElement;
      if (!nextNode && wrap) {
        walker.currentNode = sentinel;
        nextNode = walker.nextNode() as HTMLElement;
      }
      if (nextNode) {
        focusElement(nextNode, true);
      }
      return nextNode;
    },
    focusPrevious(opts: FocusManagerOptions = {}) {
      let scope = scopeRef.current;
      let {from, tabbable, wrap, accept} = opts;
      let node = from || document.activeElement;
      let sentinel = scope[scope.length - 1].nextElementSibling;
      let walker = getFocusableTreeWalker(getScopeRoot(scope), {tabbable, accept}, scope);
      walker.currentNode = isElementInScope(node, scope) ? node : sentinel;
      let previousNode = walker.previousNode() as HTMLElement;
      if (!previousNode && wrap) {
        walker.currentNode = sentinel;
        previousNode = walker.previousNode() as HTMLElement;
      }
      if (previousNode) {
        focusElement(previousNode, true);
      }
      return previousNode;
    },
    focusFirst(opts = {}) {
      let scope = scopeRef.current;
      let {tabbable, accept} = opts;
      let walker = getFocusableTreeWalker(getScopeRoot(scope), {tabbable, accept}, scope);
      walker.currentNode = scope[0].previousElementSibling;
      let nextNode = walker.nextNode() as HTMLElement;
      if (nextNode) {
        focusElement(nextNode, true);
      }
      return nextNode;
    },
    focusLast(opts = {}) {
      let scope = scopeRef.current;
      let {tabbable, accept} = opts;
      let walker = getFocusableTreeWalker(getScopeRoot(scope), {tabbable, accept}, scope);
      walker.currentNode = scope[scope.length - 1].nextElementSibling;
      let previousNode = walker.previousNode() as HTMLElement;
      if (previousNode) {
        focusElement(previousNode, true);
      }
      return previousNode;
    }
  };
}

const focusableElements = [
  'input:not([disabled]):not([type=hidden])',
  'select:not([disabled])',
  'textarea:not([disabled])',
  'button:not([disabled])',
  'a[href]',
  'area[href]',
  'summary',
  'iframe',
  'object',
  'embed',
  'audio[controls]',
  'video[controls]',
  '[contenteditable]'
];

const FOCUSABLE_ELEMENT_SELECTOR = focusableElements.join(':not([hidden]),') + ',[tabindex]:not([disabled]):not([hidden])';

focusableElements.push('[tabindex]:not([tabindex="-1"]):not([disabled])');
const TABBABLE_ELEMENT_SELECTOR = focusableElements.join(':not([hidden]):not([tabindex="-1"]),');

function getScopeRoot(scope: HTMLElement[]) {
  return scope[0].parentElement;
}

function useFocusContainment(scopeRef: RefObject<HTMLElement[]>, contain: boolean) {
  let focusedNode = useRef<HTMLElement>();

  let raf = useRef(null);
  useLayoutEffect(() => {
    let scope = scopeRef.current;
    if (!contain) {
      // if contain was changed, then we should cancel any ongoing waits to pull focus back into containment
      if (raf.current) {
        cancelAnimationFrame(raf.current);
        raf.current = null;
      }
      return;
    }

    // Handle the Tab key to contain focus within the scope
    let onKeyDown = (e) => {
      if (e.key !== 'Tab' || e.altKey || e.ctrlKey || e.metaKey || scopeRef !== activeScope) {
        return;
      }

      let focusedElement = document.activeElement as HTMLElement;
      let scope = scopeRef.current;
      if (!isElementInScope(focusedElement, scope)) {
        return;
      }

      let walker = getFocusableTreeWalker(getScopeRoot(scope), {tabbable: true}, scope);
      walker.currentNode = focusedElement;
      let nextElement = (e.shiftKey ? walker.previousNode() : walker.nextNode()) as HTMLElement;
      if (!nextElement) {
        walker.currentNode = e.shiftKey ? scope[scope.length - 1].nextElementSibling : scope[0].previousElementSibling;
        nextElement = (e.shiftKey ? walker.previousNode() : walker.nextNode())  as HTMLElement;
      }

      e.preventDefault();
      if (nextElement) {
        focusElement(nextElement, true);
      }
    };

    let onFocus = (e) => {
      // If focusing an element in a child scope of the currently active scope, the child becomes active.
      // Moving out of the active scope to an ancestor is not allowed.
      if (!activeScope || isAncestorScope(activeScope, scopeRef)) {
        activeScope = scopeRef;
        focusedNode.current = e.target;
      } else if (scopeRef === activeScope && !isElementInChildScope(e.target, scopeRef)) {
        // If a focus event occurs outside the active scope (e.g. user tabs from browser location bar),
        // restore focus to the previously focused node or the first tabbable element in the active scope.
        if (focusedNode.current) {
          focusedNode.current.focus();
        } else if (activeScope) {
          focusFirstInScope(activeScope.current);
        }
      } else if (scopeRef === activeScope) {
        focusedNode.current = e.target;
      }
    };

    let onBlur = (e) => {
      // Firefox doesn't shift focus back to the Dialog properly without this
      raf.current = requestAnimationFrame(() => {
        // Use document.activeElement instead of e.relatedTarget so we can tell if user clicked into iframe
        if (scopeRef === activeScope && !isElementInChildScope(document.activeElement, scopeRef)) {
          activeScope = scopeRef;
          focusedNode.current = e.target;
          focusedNode.current.focus();
        }
      });
    };

    document.addEventListener('keydown', onKeyDown, false);
    document.addEventListener('focusin', onFocus, false);
    scope.forEach(element => element.addEventListener('focusin', onFocus, false));
    scope.forEach(element => element.addEventListener('focusout', onBlur, false));
    return () => {
      document.removeEventListener('keydown', onKeyDown, false);
      document.removeEventListener('focusin', onFocus, false);
      scope.forEach(element => element.removeEventListener('focusin', onFocus, false));
      scope.forEach(element => element.removeEventListener('focusout', onBlur, false));
    };
  }, [scopeRef, contain]);

  // eslint-disable-next-line arrow-body-style
  useEffect(() => {
    return () => {
      if (raf.current) {
        cancelAnimationFrame(raf.current);
      }
    };
  }, [raf]);
}

function isElementInAnyScope(element: Element) {
  for (let scope of scopes.keys()) {
    if (isElementInScope(element, scope.current)) {
      return true;
    }
  }
  return false;
}

function isElementInScope(element: Element, scope: HTMLElement[]) {
  return scope.some(node => node.contains(element));
}

function isElementInChildScope(element: Element, scope: ScopeRef) {
  // node.contains in isElementInScope covers child scopes that are also DOM children,
  // but does not cover child scopes in portals.
  for (let s of scopes.keys()) {
    if ((s === scope || isAncestorScope(scope, s)) && isElementInScope(element, s.current)) {
      return true;
    }
  }

  return false;
}

function isAncestorScope(ancestor: ScopeRef, scope: ScopeRef) {
  let parent = scopes.get(scope);
  if (!parent) {
    return false;
  }

  if (parent === ancestor) {
    return true;
  }

  return isAncestorScope(ancestor, parent);
}

function focusElement(element: HTMLElement | null, scroll = false) {
  if (element != null && !scroll) {
    try {
      focusSafely(element);
    } catch (err) {
      // ignore
    }
  } else if (element != null) {
    try {
      element.focus();
    } catch (err) {
      // ignore
    }
  }
}

function focusFirstInScope(scope: HTMLElement[]) {
  let sentinel = scope[0].previousElementSibling;
  let walker = getFocusableTreeWalker(getScopeRoot(scope), {tabbable: true}, scope);
  walker.currentNode = sentinel;
  focusElement(walker.nextNode() as HTMLElement);
}

function useAutoFocus(scopeRef: RefObject<HTMLElement[]>, autoFocus: boolean) {
  const autoFocusRef = React.useRef(autoFocus);
  useEffect(() => {
    if (autoFocusRef.current) {
      activeScope = scopeRef;
      if (!isElementInScope(document.activeElement, activeScope.current)) {
        focusFirstInScope(scopeRef.current);
      }
    }
    autoFocusRef.current = false;
  // eslint-disable-next-line react-hooks/exhaustive-deps
  }, []);
}

// An array to create a stack of nodeToRestore elements.
let nodeToRestoreArray: HTMLElement[] = [];

function useRestoreFocus(scopeRef: RefObject<HTMLElement[]>, restoreFocus: boolean, contain: boolean) {
  // create a ref during render instead of useLayoutEffect so the active element is saved before a child with autoFocus=true mounts.
  const nodeToRestoreRef = useRef(typeof document !== 'undefined' ? document.activeElement as HTMLElement : null);

  // useLayoutEffect instead of useEffect so the active element is saved synchronously instead of asynchronously.
  useLayoutEffect(() => {
    let nodeToRestore = nodeToRestoreRef.current;
    if (!restoreFocus) {
      return;
    }

    if (nodeToRestoreArray.indexOf(nodeToRestore) === -1 && nodeToRestore !== document.body) {
      nodeToRestoreArray.push(nodeToRestore);
    }

    // Handle the Tab key so that tabbing out of the scope goes to the next element
    // after the node that had focus when the scope mounted. This is important when
    // using portals for overlays, so that focus goes to the expected element when
    // tabbing out of the overlay.
    let onKeyDown = (e: KeyboardEvent) => {
      if (e.key !== 'Tab' || e.altKey || e.ctrlKey || e.metaKey) {
        return;
      }

      let focusedElement = document.activeElement as HTMLElement;
      if (!isElementInScope(focusedElement, scopeRef.current)) {
        return;
      }

      // Create a DOM tree walker that matches all tabbable elements
      let walker = getFocusableTreeWalker(document.body, {tabbable: true});

      // Find the next tabbable element after the currently focused element
      walker.currentNode = focusedElement;
      let nextElement = (e.shiftKey ? walker.previousNode() : walker.nextNode()) as HTMLElement;

      if (!document.body.contains(nodeToRestore) || nodeToRestore === document.body) {
        nodeToRestore = null;
      }

      // If there is no next element, or it is outside the current scope, move focus to the
      // next element after the node to restore to instead.
      if ((!nextElement || !isElementInScope(nextElement, scopeRef.current)) && nodeToRestore) {
        walker.currentNode = nodeToRestore;

        // Skip over elements within the scope, in case the scope immediately follows the node to restore.
        do {
          nextElement = (e.shiftKey ? walker.previousNode() : walker.nextNode()) as HTMLElement;
        } while (isElementInScope(nextElement, scopeRef.current));

        e.preventDefault();
        e.stopPropagation();
        if (nextElement) {
          focusElement(nextElement, true);
        } else {
           // If there is no next element and the nodeToRestore isn't within a FocusScope (i.e. we are leaving the top level focus scope)
           // then move focus to the body.
           // Otherwise restore focus to the nodeToRestore (e.g menu within a popover -> tabbing to close the menu should move focus to menu trigger)
          if (!isElementInAnyScope(nodeToRestore)) {
            focusedElement.blur();
          } else {
            focusElement(nodeToRestore, true);
          }
        }
      }
    };

    if (!contain) {
      document.addEventListener('keydown', onKeyDown, true);
    }

    return () => {
      if (!contain) {
        document.removeEventListener('keydown', onKeyDown, true);
      }

      // eslint-disable-next-line react-hooks/exhaustive-deps
      if (nodeToRestore && restoreFocus && isElementInScope(document.activeElement, scopeRef.current)) {
        requestAnimationFrame(() => {
<<<<<<< HEAD
          // Starting at the index of the nodeToRestore within the nodeToRestore array,
          let index = nodeToRestoreArray.lastIndexOf(nodeToRestore);

          // or the end of the nodeToRestore array if the nodeToRestore is not in the array,
          if (index === -1) {
            index = nodeToRestoreArray.length - 1;
          }

          // loop backwards through the nodes within the nodeToRestoreArray,
          while (index >= 0) {
            let node = nodeToRestoreArray[index];
            if (document.body.contains(node)) {
              // to focus the last node that remains in the DOM.
              focusElement(node);

              // Then clean up nodeToRestoreArray items after the focused node
              let i = nodeToRestoreArray.length - 1;
              while (i > index) {
                node = nodeToRestoreArray[i];
                if (document.body.contains(node)) {
                  break;
                }
                nodeToRestoreArray.splice(i, 1);
                i--;
              }

              // Stop looping after focusing a node.
              break;
            }

            // Remove nodes that are no longer in the DOM from the array.
            nodeToRestoreArray.splice(index, 1);
            index--;
          }
          if (scopes.size === 0) {
            nodeToRestoreArray = [];
=======
          // Only restore focus if we've lost focus to the body, the alternative is that focus has been purposefully moved elsewhere
          if (document.body.contains(nodeToRestore) && document.activeElement === document.body) {
            focusElement(nodeToRestore);
>>>>>>> 37324483
          }
        });
      }
    };
  // eslint-disable-next-line react-hooks/exhaustive-deps
  }, [scopeRef]);
}

/**
 * Create a [TreeWalker]{@link https://developer.mozilla.org/en-US/docs/Web/API/TreeWalker}
 * that matches all focusable/tabbable elements.
 */
export function getFocusableTreeWalker(root: HTMLElement, opts?: FocusManagerOptions, scope?: HTMLElement[]) {
  let selector = opts?.tabbable ? TABBABLE_ELEMENT_SELECTOR : FOCUSABLE_ELEMENT_SELECTOR;
  let walker = document.createTreeWalker(
    root,
    NodeFilter.SHOW_ELEMENT,
    {
      acceptNode(node) {
        // Skip nodes inside the starting node.
        if (opts?.from?.contains(node)) {
          return NodeFilter.FILTER_REJECT;
        }

        if ((node as HTMLElement).matches(selector)
          && isElementVisible(node as HTMLElement)
          && (!scope || isElementInScope(node as HTMLElement, scope))
          && (!opts?.accept || opts.accept(node as Element))
        ) {
          return NodeFilter.FILTER_ACCEPT;
        }

        return NodeFilter.FILTER_SKIP;
      }
    }
  );

  if (opts?.from) {
    walker.currentNode = opts.from;
  }

  return walker;
}

/**
 * Creates a FocusManager object that can be used to move focus within an element.
 */
export function createFocusManager(ref: RefObject<HTMLElement>, defaultOptions: FocusManagerOptions = {}): FocusManager {
  return {
    focusNext(opts: FocusManagerOptions = {}) {
      let root = ref.current;
      if (!root) {
        return;
      }
      let {from, tabbable = defaultOptions.tabbable, wrap = defaultOptions.wrap, accept = defaultOptions.accept} = opts;
      let node = from || document.activeElement;
      let walker = getFocusableTreeWalker(root, {tabbable, accept});
      if (root.contains(node)) {
        walker.currentNode = node;
      }
      let nextNode = walker.nextNode() as HTMLElement;
      if (!nextNode && wrap) {
        walker.currentNode = root;
        nextNode = walker.nextNode() as HTMLElement;
      }
      if (nextNode) {
        focusElement(nextNode, true);
      }
      return nextNode;
    },
    focusPrevious(opts: FocusManagerOptions = defaultOptions) {
      let root = ref.current;
      if (!root) {
        return;
      }
      let {from, tabbable = defaultOptions.tabbable, wrap = defaultOptions.wrap, accept = defaultOptions.accept} = opts;
      let node = from || document.activeElement;
      let walker = getFocusableTreeWalker(root, {tabbable, accept});
      if (root.contains(node)) {
        walker.currentNode = node;
      } else {
        let next = last(walker);
        if (next) {
          focusElement(next, true);
        }
        return next;
      }
      let previousNode = walker.previousNode() as HTMLElement;
      if (!previousNode && wrap) {
        walker.currentNode = root;
        previousNode = last(walker);
      }
      if (previousNode) {
        focusElement(previousNode, true);
      }
      return previousNode;
    },
    focusFirst(opts = defaultOptions) {
      let root = ref.current;
      if (!root) {
        return;
      }
      let {tabbable = defaultOptions.tabbable, accept = defaultOptions.accept} = opts;
      let walker = getFocusableTreeWalker(root, {tabbable, accept});
      let nextNode = walker.nextNode() as HTMLElement;
      if (nextNode) {
        focusElement(nextNode, true);
      }
      return nextNode;
    },
    focusLast(opts = defaultOptions) {
      let root = ref.current;
      if (!root) {
        return;
      }
      let {tabbable = defaultOptions.tabbable, accept = defaultOptions.accept} = opts;
      let walker = getFocusableTreeWalker(root, {tabbable, accept});
      let next = last(walker);
      if (next) {
        focusElement(next, true);
      }
      return next;
    }
  };
}

function last(walker: TreeWalker) {
  let next: HTMLElement;
  let last: HTMLElement;
  do {
    last = walker.lastChild() as HTMLElement;
    if (last) {
      next = last;
    }
  } while (last);
  return next;
}<|MERGE_RESOLUTION|>--- conflicted
+++ resolved
@@ -480,7 +480,6 @@
       // eslint-disable-next-line react-hooks/exhaustive-deps
       if (nodeToRestore && restoreFocus && isElementInScope(document.activeElement, scopeRef.current)) {
         requestAnimationFrame(() => {
-<<<<<<< HEAD
           // Starting at the index of the nodeToRestore within the nodeToRestore array,
           let index = nodeToRestoreArray.lastIndexOf(nodeToRestore);
 
@@ -492,7 +491,9 @@
           // loop backwards through the nodes within the nodeToRestoreArray,
           while (index >= 0) {
             let node = nodeToRestoreArray[index];
-            if (document.body.contains(node)) {
+
+            // Only restore focus if we've lost focus to the body, the alternative is that focus has been purposefully moved elsewhere
+            if (document.body.contains(node) && document.activeElement === document.body) {
               // to focus the last node that remains in the DOM.
               focusElement(node);
 
@@ -517,11 +518,6 @@
           }
           if (scopes.size === 0) {
             nodeToRestoreArray = [];
-=======
-          // Only restore focus if we've lost focus to the body, the alternative is that focus has been purposefully moved elsewhere
-          if (document.body.contains(nodeToRestore) && document.activeElement === document.body) {
-            focusElement(nodeToRestore);
->>>>>>> 37324483
           }
         });
       }
