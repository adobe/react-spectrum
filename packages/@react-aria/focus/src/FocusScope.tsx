--- conflicted
+++ resolved
@@ -113,30 +113,6 @@
   useRestoreFocus(scopeRef, restoreFocus, contain);
   useAutoFocus(scopeRef, autoFocus);
 
-<<<<<<< HEAD
-  // TODO: remove this once rob's PR is merged.
-  useLayoutEffect(() => {
-    if (!contain && !restoreFocus) {
-      return;
-    }
-
-    let scope = scopeRef.current;
-    let onFocus = () => {
-      // If focusing an element in a child scope of the currently active scope, the child becomes active.
-      // Moving out of the active scope to an ancestor is not allowed.
-      if (!activeScope || isAncestorScope(activeScope, scopeRef)) {
-        activeScope = scopeRef;
-      }
-    };
-
-    document.addEventListener('focusin', onFocus, false);
-    scope.forEach(element => element.addEventListener('focusin', onFocus, false));
-    return () => {
-      document.removeEventListener('focusin', onFocus, false);
-      scope.forEach(element => element.removeEventListener('focusin', onFocus, false));
-    };
-  }, [scopeRef, contain]);
-=======
   // this layout effect needs to run last so that focusScopeTree cleanup happens at the last moment possible
   useLayoutEffect(() => {
     if (scopeRef && (parentScope || parentScope == null)) {
@@ -154,7 +130,6 @@
       };
     }
   }, [scopeRef, parentScope]);
->>>>>>> 43ef6aea
 
   let focusManager = createFocusManagerForScope(scopeRef);
 
