/*
 * Copyright 2020 Adobe. All rights reserved.
 * This file is licensed to you under the Apache License, Version 2.0 (the "License");
 * you may not use this file except in compliance with the License. You may obtain a copy
 * of the License at http://www.apache.org/licenses/LICENSE-2.0
 *
 * Unless required by applicable law or agreed to in writing, software distributed under
 * the License is distributed on an "AS IS" BASIS, WITHOUT WARRANTIES OR REPRESENTATIONS
 * OF ANY KIND, either express or implied. See the License for the specific language
 * governing permissions and limitations under the License.
 */

import {FocusableElement} from '@react-types/shared';
import {focusSafely} from './focusSafely';
import {isElementVisible} from './isElementVisible';
import React, {ReactNode, RefObject, useContext, useEffect, useMemo, useRef} from 'react';
import {useLayoutEffect} from '@react-aria/utils';


export interface FocusScopeProps {
  /** The contents of the focus scope. */
  children: ReactNode,

  /**
   * Whether to contain focus inside the scope, so users cannot
   * move focus outside, for example in a modal dialog.
   */
  contain?: boolean,

  /**
   * Whether to restore focus back to the element that was focused
   * when the focus scope mounted, after the focus scope unmounts.
   */
  restoreFocus?: boolean,

  /** Whether to auto focus the first focusable element in the focus scope on mount. */
  autoFocus?: boolean
}

export interface FocusManagerOptions {
  /** The element to start searching from. The currently focused element by default. */
  from?: Element,
  /** Whether to only include tabbable elements, or all focusable elements. */
  tabbable?: boolean,
  /** Whether focus should wrap around when it reaches the end of the scope. */
  wrap?: boolean,
  /** A callback that determines whether the given element is focused. */
  accept?: (node: Element) => boolean
}

export interface FocusManager {
  /** Moves focus to the next focusable or tabbable element in the focus scope. */
  focusNext(opts?: FocusManagerOptions): FocusableElement | null,
  /** Moves focus to the previous focusable or tabbable element in the focus scope. */
  focusPrevious(opts?: FocusManagerOptions): FocusableElement | null,
  /** Moves focus to the first focusable or tabbable element in the focus scope. */
  focusFirst(opts?: FocusManagerOptions): FocusableElement | null,
    /** Moves focus to the last focusable or tabbable element in the focus scope. */
  focusLast(opts?: FocusManagerOptions): FocusableElement | null
}

type ScopeRef = RefObject<Element[]> | null;
interface IFocusContext {
  focusManager: FocusManager,
  parentNode: TreeNode | null
}

const FocusContext = React.createContext<IFocusContext | null>(null);

let activeScope: ScopeRef = null;

// This is a hacky DOM-based implementation of a FocusScope until this RFC lands in React:
// https://github.com/reactjs/rfcs/pull/109

/**
 * A FocusScope manages focus for its descendants. It supports containing focus inside
 * the scope, restoring focus to the previously focused element on unmount, and auto
 * focusing children on mount. It also acts as a container for a programmatic focus
 * management interface that can be used to move focus forward and back in response
 * to user events.
 */
export function FocusScope(props: FocusScopeProps) {
  let {children, contain, restoreFocus, autoFocus} = props;
  let startRef = useRef<HTMLSpanElement>(null);
  let endRef = useRef<HTMLSpanElement>(null);
  let scopeRef = useRef<Element[]>([]);
  let {parentNode} = useContext(FocusContext) || {};

  // Create a tree node here so we can add children to it even before it is added to the tree.
  let node = useMemo(() => new TreeNode({scopeRef}), [scopeRef]);

  useLayoutEffect(() => {
    // If a new scope mounts outside the active scope, (e.g. DialogContainer launched from a menu),
    // use the active scope as the parent instead of the parent from context. Layout effects run bottom
    // up, so if the parent is not yet added to the tree, don't do this. Only the outer-most FocusScope
    // that is being added should get the activeScope as its parent.
    let parent = parentNode || focusScopeTree.root;
    if (focusScopeTree.getTreeNode(parent.scopeRef) && activeScope && !isAncestorScope(activeScope, parent.scopeRef)) {
      let activeNode = focusScopeTree.getTreeNode(activeScope);
      if (activeNode) {
        parent = activeNode;
      }
    }

    // Add the node to the parent, and to the tree.
    parent.addChild(node);
    focusScopeTree.addNode(node);
  }, [node, parentNode]);

  useLayoutEffect(() => {
    let node = focusScopeTree.getTreeNode(scopeRef);
    if (node) {
      node.contain = !!contain;
    }
  }, [contain]);

  useLayoutEffect(() => {
    // Find all rendered nodes between the sentinels and add them to the scope.
    let node = startRef.current?.nextSibling!;
    let nodes: Element[] = [];
    while (node && node !== endRef.current) {
      nodes.push(node as Element);
      node = node.nextSibling as Element;
    }

    scopeRef.current = nodes;
  }, [children]);

  useActiveScopeTracker(scopeRef, restoreFocus, contain);
  useFocusContainment(scopeRef, contain);
  useRestoreFocus(scopeRef, restoreFocus, contain);
  useAutoFocus(scopeRef, autoFocus);

  // This needs to be an effect so that activeScope is updated after the FocusScope tree is complete.
  // It cannot be a useLayoutEffect because the parent of this node hasn't been attached in the tree yet.
  useEffect(() => {
<<<<<<< HEAD
    let activeElement = document.activeElement;
    let scope = null;

    if (isElementInScope(activeElement, scopeRef.current)) {
      // We need to traverse the focusScope tree and find the bottom most scope that
      // contains the active element and set that as the activeScope.
      for (let node of focusScopeTree.traverse()) {
        if (isElementInScope(activeElement, node.scopeRef.current)) {
          scope = node;
=======
    if (scopeRef) {
      let activeElement = document.activeElement;
      let scope: TreeNode | null = null;
      // In strict mode, active scope is incorrectly updated since cleanup will run even though scope hasn't unmounted.
      // To fix this, we need to update the actual activeScope here
      if (isElementInScope(activeElement, scopeRef.current)) {
        // Since useLayoutEffect runs for children first, we need to traverse the focusScope tree and find the bottom most scope that
        // contains the active element and set that as the activeScope
        for (let node of focusScopeTree.traverse()) {
          if (node.scopeRef && isElementInScope(activeElement, node.scopeRef.current)) {
            scope = node;
          }
>>>>>>> 068ecd12
        }
      }

      if (scope === focusScopeTree.getTreeNode(scopeRef)) {
        activeScope = scope.scopeRef;
      }
    }
  }, [scopeRef]);

<<<<<<< HEAD
  // This layout effect cleanup is so that the tree node is removed synchronously with react before the RAF
  // in useRestoreFocus cleanup runs.
  useLayoutEffect(() => {
    return () => {
      // Scope may have been re-parented.
      let parentScope = focusScopeTree.getTreeNode(scopeRef).parent.scopeRef;
=======
      return () => {
        // Scope may have been re-parented.
        let parentScope = focusScopeTree.getTreeNode(scopeRef)?.parent?.scopeRef ?? null;
>>>>>>> 068ecd12

      if (
        (scopeRef === activeScope || isAncestorScope(scopeRef, activeScope)) &&
        (!parentScope || focusScopeTree.getTreeNode(parentScope))
      ) {
        activeScope = parentScope;
      }
      focusScopeTree.removeTreeNode(scopeRef);
    };
  }, [scopeRef]);

  let focusManager = useMemo(() => createFocusManagerForScope(scopeRef), []);
  let value = useMemo(() => ({
    focusManager,
    parentNode: node
  }), [node, focusManager]);

  return (
    <FocusContext.Provider value={value}>
      <span data-focus-scope-start hidden ref={startRef} />
      {children}
      <span data-focus-scope-end hidden ref={endRef} />
    </FocusContext.Provider>
  );
}

/**
 * Returns a FocusManager interface for the parent FocusScope.
 * A FocusManager can be used to programmatically move focus within
 * a FocusScope, e.g. in response to user events like keyboard navigation.
 */
export function useFocusManager(): FocusManager | undefined {
  return useContext(FocusContext)?.focusManager;
}

function createFocusManagerForScope(scopeRef: React.RefObject<Element[]>): FocusManager {
  return {
    focusNext(opts: FocusManagerOptions = {}) {
      let scope = scopeRef.current!;
      let {from, tabbable, wrap, accept} = opts;
      let node = from || document.activeElement!;
      let sentinel = scope[0].previousElementSibling!;
      let scopeRoot = getScopeRoot(scope);
      let walker = getFocusableTreeWalker(scopeRoot, {tabbable, accept}, scope);
      walker.currentNode = isElementInScope(node, scope) ? node : sentinel;
      let nextNode = walker.nextNode() as FocusableElement;
      if (!nextNode && wrap) {
        walker.currentNode = sentinel;
        nextNode = walker.nextNode() as FocusableElement;
      }
      if (nextNode) {
        focusElement(nextNode, true);
      }
      return nextNode;
    },
    focusPrevious(opts: FocusManagerOptions = {}) {
      let scope = scopeRef.current!;
      let {from, tabbable, wrap, accept} = opts;
      let node = from || document.activeElement!;
      let sentinel = scope[scope.length - 1].nextElementSibling!;
      let scopeRoot = getScopeRoot(scope);
      let walker = getFocusableTreeWalker(scopeRoot, {tabbable, accept}, scope);
      walker.currentNode = isElementInScope(node, scope) ? node : sentinel;
      let previousNode = walker.previousNode() as FocusableElement;
      if (!previousNode && wrap) {
        walker.currentNode = sentinel;
        previousNode = walker.previousNode() as FocusableElement;
      }
      if (previousNode) {
        focusElement(previousNode, true);
      }
      return previousNode;
    },
    focusFirst(opts = {}) {
      let scope = scopeRef.current!;
      let {tabbable, accept} = opts;
      let scopeRoot = getScopeRoot(scope);
      let walker = getFocusableTreeWalker(scopeRoot, {tabbable, accept}, scope);
      walker.currentNode = scope[0].previousElementSibling!;
      let nextNode = walker.nextNode() as FocusableElement;
      if (nextNode) {
        focusElement(nextNode, true);
      }
      return nextNode;
    },
    focusLast(opts = {}) {
      let scope = scopeRef.current!;
      let {tabbable, accept} = opts;
      let scopeRoot = getScopeRoot(scope);
      let walker = getFocusableTreeWalker(scopeRoot, {tabbable, accept}, scope);
      walker.currentNode = scope[scope.length - 1].nextElementSibling!;
      let previousNode = walker.previousNode() as FocusableElement;
      if (previousNode) {
        focusElement(previousNode, true);
      }
      return previousNode;
    }
  };
}

const focusableElements = [
  'input:not([disabled]):not([type=hidden])',
  'select:not([disabled])',
  'textarea:not([disabled])',
  'button:not([disabled])',
  'a[href]',
  'area[href]',
  'summary',
  'iframe',
  'object',
  'embed',
  'audio[controls]',
  'video[controls]',
  '[contenteditable]'
];

const FOCUSABLE_ELEMENT_SELECTOR = focusableElements.join(':not([hidden]),') + ',[tabindex]:not([disabled]):not([hidden])';

focusableElements.push('[tabindex]:not([tabindex="-1"]):not([disabled])');
const TABBABLE_ELEMENT_SELECTOR = focusableElements.join(':not([hidden]):not([tabindex="-1"]),');

function getScopeRoot(scope: Element[]) {
  return scope[0].parentElement!;
}

function shouldContainFocus(scopeRef: ScopeRef) {
  let scope = focusScopeTree.getTreeNode(activeScope);
  while (scope && scope.scopeRef !== scopeRef) {
    if (scope.contain) {
      return false;
    }

    scope = scope.parent;
  }

  return true;
}

function useFocusContainment(scopeRef: RefObject<Element[]>, contain?: boolean) {
  let focusedNode = useRef<FocusableElement>();

  let raf = useRef<ReturnType<typeof requestAnimationFrame>>();
  useLayoutEffect(() => {
    let scope = scopeRef.current;
    if (!contain) {
      // if contain was changed, then we should cancel any ongoing waits to pull focus back into containment
      if (raf.current) {
        cancelAnimationFrame(raf.current);
        raf.current = undefined;
      }
      return;
    }

    // Handle the Tab key to contain focus within the scope
    let onKeyDown = (e) => {
      if (e.key !== 'Tab' || e.altKey || e.ctrlKey || e.metaKey || !shouldContainFocus(scopeRef)) {
        return;
      }

      let focusedElement = document.activeElement;
      let scope = scopeRef.current;
      if (!scope || !isElementInScope(focusedElement, scope)) {
        return;
      }

      let scopeRoot = getScopeRoot(scope);
      let walker = getFocusableTreeWalker(scopeRoot, {tabbable: true}, scope);
      if (!focusedElement) {
        return;
      }
      walker.currentNode = focusedElement;
      let nextElement = (e.shiftKey ? walker.previousNode() : walker.nextNode()) as FocusableElement;
      if (!nextElement) {
        walker.currentNode = e.shiftKey ? scope[scope.length - 1].nextElementSibling! : scope[0].previousElementSibling!;
        nextElement = (e.shiftKey ? walker.previousNode() : walker.nextNode()) as FocusableElement;
      }

      e.preventDefault();
      if (nextElement) {
        focusElement(nextElement, true);
      }
    };

    let onFocus = (e) => {
      // If focusing an element in a child scope of the currently active scope, the child becomes active.
      // Moving out of the active scope to an ancestor is not allowed.
      if ((!activeScope || isAncestorScope(activeScope, scopeRef)) && isElementInScope(e.target, scopeRef.current)) {
        activeScope = scopeRef;
        focusedNode.current = e.target;
      } else if (shouldContainFocus(scopeRef) && !isElementInChildScope(e.target, scopeRef)) {
        // If a focus event occurs outside the active scope (e.g. user tabs from browser location bar),
        // restore focus to the previously focused node or the first tabbable element in the active scope.
        if (focusedNode.current) {
          focusedNode.current.focus();
        } else if (activeScope && activeScope.current) {
          focusFirstInScope(activeScope.current);
        }
      } else if (shouldContainFocus(scopeRef)) {
        focusedNode.current = e.target;
      }
    };

    let onBlur = (e) => {
      // Firefox doesn't shift focus back to the Dialog properly without this
      if (raf.current) {
        cancelAnimationFrame(raf.current);
      }
      raf.current = requestAnimationFrame(() => {
        // Use document.activeElement instead of e.relatedTarget so we can tell if user clicked into iframe
        if (document.activeElement && shouldContainFocus(scopeRef) && !isElementInChildScope(document.activeElement, scopeRef)) {
          activeScope = scopeRef;
          if (document.body.contains(e.target)) {
            focusedNode.current = e.target;
            focusedNode.current?.focus();
          } else if (activeScope.current) {
            focusFirstInScope(activeScope.current);
          }
        }
      });
    };

    document.addEventListener('keydown', onKeyDown, false);
    document.addEventListener('focusin', onFocus, false);
    scope?.forEach(element => element.addEventListener('focusin', onFocus, false));
    scope?.forEach(element => element.addEventListener('focusout', onBlur, false));
    return () => {
      document.removeEventListener('keydown', onKeyDown, false);
      document.removeEventListener('focusin', onFocus, false);
      scope?.forEach(element => element.removeEventListener('focusin', onFocus, false));
      scope?.forEach(element => element.removeEventListener('focusout', onBlur, false));
    };
  }, [scopeRef, contain]);

  // This is a useLayoutEffect so it is guaranteed to run before our async synthetic blur
  // eslint-disable-next-line arrow-body-style
  useLayoutEffect(() => {
    return () => {
      if (raf.current) {
        cancelAnimationFrame(raf.current);
      }
    };
  }, [raf]);
}

function isElementInAnyScope(element: Element) {
  return isElementInChildScope(element);
}

function isElementInScope(element?: Element | null, scope?: Element[] | null) {
  if (!element) {
    return false;
  }
  if (!scope) {
    return false;
  }
  return scope.some(node => node.contains(element));
}

function isElementInChildScope(element: Element, scope: ScopeRef = null) {
  // If the element is within a top layer element (e.g. toasts), always allow moving focus there.
  if (element instanceof Element && element.closest('[data-react-aria-top-layer]')) {
    return true;
  }

  // node.contains in isElementInScope covers child scopes that are also DOM children,
  // but does not cover child scopes in portals.
  for (let {scopeRef: s} of focusScopeTree.traverse(focusScopeTree.getTreeNode(scope))) {
    if (s && isElementInScope(element, s.current)) {
      return true;
    }
  }

  return false;
}

/** @private */
export function isElementInChildOfActiveScope(element: Element) {
  return isElementInChildScope(element, activeScope);
}

function isAncestorScope(ancestor: ScopeRef, scope: ScopeRef) {
  let parent = focusScopeTree.getTreeNode(scope)?.parent;
  while (parent) {
    if (parent.scopeRef === ancestor) {
      return true;
    }
    parent = parent.parent;
  }
  return false;
}

function focusElement(element: FocusableElement | null, scroll = false) {
  if (element != null && !scroll) {
    try {
      focusSafely(element);
    } catch (err) {
      // ignore
    }
  } else if (element != null) {
    try {
      element.focus();
    } catch (err) {
      // ignore
    }
  }
}

function focusFirstInScope(scope: Element[], tabbable:boolean = true) {
  let sentinel = scope[0].previousElementSibling!;
  let scopeRoot = getScopeRoot(scope);
  let walker = getFocusableTreeWalker(scopeRoot, {tabbable}, scope);
  walker.currentNode = sentinel;
  let nextNode = walker.nextNode();

  // If the scope does not contain a tabbable element, use the first focusable element.
  if (tabbable && !nextNode) {
    scopeRoot = getScopeRoot(scope);
    walker = getFocusableTreeWalker(scopeRoot, {tabbable: false}, scope);
    walker.currentNode = sentinel;
    nextNode = walker.nextNode();
  }

  focusElement(nextNode as FocusableElement);
}

function useAutoFocus(scopeRef: RefObject<Element[]>, autoFocus?: boolean) {
  const autoFocusRef = React.useRef(autoFocus);
  useEffect(() => {
    if (autoFocusRef.current) {
      activeScope = scopeRef;
      if (!isElementInScope(document.activeElement, activeScope.current) && scopeRef.current) {
        focusFirstInScope(scopeRef.current);
      }
    }
    autoFocusRef.current = false;
  }, [scopeRef]);
}

function useActiveScopeTracker(scopeRef: RefObject<Element[]>, restore?: boolean, contain?: boolean) {
  // tracks the active scope, in case restore and contain are both false.
  // if either are true, this is tracked in useRestoreFocus or useFocusContainment.
  useLayoutEffect(() => {
    if (restore || contain) {
      return;
    }

    let scope = scopeRef.current;

    let onFocus = (e) => {
      let target = e.target as Element;
      if (isElementInScope(target, scopeRef.current)) {
        activeScope = scopeRef;
      } else if (!isElementInAnyScope(target)) {
        activeScope = null;
      }
    };

    document.addEventListener('focusin', onFocus, false);
    scope?.forEach(element => element.addEventListener('focusin', onFocus, false));
    return () => {
      document.removeEventListener('focusin', onFocus, false);
      scope?.forEach(element => element.removeEventListener('focusin', onFocus, false));
    };
  }, [scopeRef, restore, contain]);
}

function shouldRestoreFocus(scopeRef: ScopeRef) {
  let scope = focusScopeTree.getTreeNode(activeScope);
  while (scope && scope.scopeRef !== scopeRef) {
    if (scope.nodeToRestore) {
      return false;
    }

    scope = scope.parent;
  }

  return scope?.scopeRef === scopeRef;
}

function useRestoreFocus(scopeRef: RefObject<Element[]>, restoreFocus?: boolean, contain?: boolean) {
  // create a ref during render instead of useLayoutEffect so the active element is saved before a child with autoFocus=true mounts.
  const nodeToRestoreRef = useRef(typeof document !== 'undefined' ? document.activeElement as FocusableElement : null);

  // restoring scopes should all track if they are active regardless of contain, but contain already tracks it plus logic to contain the focus
  // restoring-non-containing scopes should only care if they become active so they can perform the restore
  useLayoutEffect(() => {
    let scope = scopeRef.current;
    if (!restoreFocus || contain) {
      return;
    }

    let onFocus = () => {
      // If focusing an element in a child scope of the currently active scope, the child becomes active.
      // Moving out of the active scope to an ancestor is not allowed.
      if ((!activeScope || isAncestorScope(activeScope, scopeRef)) &&
      isElementInScope(document.activeElement, scopeRef.current)
      ) {
        activeScope = scopeRef;
      }
    };

    document.addEventListener('focusin', onFocus, false);
    scope?.forEach(element => element.addEventListener('focusin', onFocus, false));
    return () => {
      document.removeEventListener('focusin', onFocus, false);
      scope?.forEach(element => element.removeEventListener('focusin', onFocus, false));
    };
  // eslint-disable-next-line react-hooks/exhaustive-deps
  }, [scopeRef, contain]);

  useLayoutEffect(() => {
    if (!restoreFocus) {
      return;
    }

    // Handle the Tab key so that tabbing out of the scope goes to the next element
    // after the node that had focus when the scope mounted. This is important when
    // using portals for overlays, so that focus goes to the expected element when
    // tabbing out of the overlay.
    let onKeyDown = (e: KeyboardEvent) => {
      if (e.key !== 'Tab' || e.altKey || e.ctrlKey || e.metaKey || !shouldContainFocus(scopeRef)) {
        return;
      }

      let focusedElement = document.activeElement as FocusableElement;
      if (!isElementInScope(focusedElement, scopeRef.current)) {
        return;
      }
      let treeNode = focusScopeTree.getTreeNode(scopeRef);
      if (!treeNode) {
        return;
      }
      let nodeToRestore = treeNode.nodeToRestore;

      // Create a DOM tree walker that matches all tabbable elements
      let walker = getFocusableTreeWalker(document.body, {tabbable: true});

      // Find the next tabbable element after the currently focused element
      walker.currentNode = focusedElement;
      let nextElement = (e.shiftKey ? walker.previousNode() : walker.nextNode()) as FocusableElement;

      if (!nodeToRestore || !document.body.contains(nodeToRestore) || nodeToRestore === document.body) {
        nodeToRestore = undefined;
        treeNode.nodeToRestore = undefined;
      }

      // If there is no next element, or it is outside the current scope, move focus to the
      // next element after the node to restore to instead.
      if ((!nextElement || !isElementInScope(nextElement, scopeRef.current)) && nodeToRestore) {
        walker.currentNode = nodeToRestore;

        // Skip over elements within the scope, in case the scope immediately follows the node to restore.
        do {
          nextElement = (e.shiftKey ? walker.previousNode() : walker.nextNode()) as FocusableElement;
        } while (isElementInScope(nextElement, scopeRef.current));

        e.preventDefault();
        e.stopPropagation();
        if (nextElement) {
          focusElement(nextElement, true);
        } else {
           // If there is no next element and the nodeToRestore isn't within a FocusScope (i.e. we are leaving the top level focus scope)
           // then move focus to the body.
           // Otherwise restore focus to the nodeToRestore (e.g menu within a popover -> tabbing to close the menu should move focus to menu trigger)
          if (!isElementInAnyScope(nodeToRestore)) {
            focusedElement.blur();
          } else {
            focusElement(nodeToRestore, true);
          }
        }
      }
    };

    if (!contain) {
      document.addEventListener('keydown', onKeyDown, true);
    }

    return () => {
      if (!contain) {
        document.removeEventListener('keydown', onKeyDown, true);
      }
    };
  }, [scopeRef, restoreFocus, contain]);

  // useLayoutEffect instead of useEffect so the active element is saved synchronously instead of asynchronously.
  useLayoutEffect(() => {
    if (!restoreFocus) {
      return;
    }

    let treeNode = focusScopeTree.getTreeNode(scopeRef);
    if (!treeNode) {
      return;
    }
    treeNode.nodeToRestore = nodeToRestoreRef.current ?? undefined;

    return () => {
      let treeNode = focusScopeTree.getTreeNode(scopeRef);
      if (!treeNode) {
        return;
      }
      let nodeToRestore = treeNode.nodeToRestore;

      // if we already lost focus to the body and this was the active scope, then we should attempt to restore
      if (
        restoreFocus
        && nodeToRestore
        && (
          // eslint-disable-next-line react-hooks/exhaustive-deps
          isElementInScope(document.activeElement, scopeRef.current)
          || (document.activeElement === document.body && shouldRestoreFocus(scopeRef))
        )
      ) {
        // freeze the focusScopeTree so it persists after the raf, otherwise during unmount nodes are removed from it
        let clonedTree = focusScopeTree.clone();
        requestAnimationFrame(() => {
          // Only restore focus if we've lost focus to the body, the alternative is that focus has been purposefully moved elsewhere
          if (document.activeElement === document.body) {
            // look up the tree starting with our scope to find a nodeToRestore still in the DOM
            let treeNode = clonedTree.getTreeNode(scopeRef);
            while (treeNode) {
              if (treeNode.nodeToRestore && document.body.contains(treeNode.nodeToRestore)) {
                focusElement(treeNode.nodeToRestore);
                return;
              }
              treeNode = treeNode.parent;
            }

            // If no nodeToRestore was found, focus the first element in the nearest
            // ancestor scope that is still in the tree.
            treeNode = clonedTree.getTreeNode(scopeRef);
            while (treeNode) {
              if (treeNode.scopeRef && treeNode.scopeRef.current && focusScopeTree.getTreeNode(treeNode.scopeRef)) {
                focusFirstInScope(treeNode.scopeRef.current, true);
                return;
              }
              treeNode = treeNode.parent;
            }
          }
        });
      }
    };
  }, [scopeRef, restoreFocus]);
}

/**
 * Create a [TreeWalker]{@link https://developer.mozilla.org/en-US/docs/Web/API/TreeWalker}
 * that matches all focusable/tabbable elements.
 */
export function getFocusableTreeWalker(root: Element, opts?: FocusManagerOptions, scope?: Element[]) {
  let selector = opts?.tabbable ? TABBABLE_ELEMENT_SELECTOR : FOCUSABLE_ELEMENT_SELECTOR;
  let walker = document.createTreeWalker(
    root,
    NodeFilter.SHOW_ELEMENT,
    {
      acceptNode(node) {
        // Skip nodes inside the starting node.
        if (opts?.from?.contains(node)) {
          return NodeFilter.FILTER_REJECT;
        }

        if ((node as Element).matches(selector)
          && isElementVisible(node as Element)
          && (!scope || isElementInScope(node as Element, scope))
          && (!opts?.accept || opts.accept(node as Element))
        ) {
          return NodeFilter.FILTER_ACCEPT;
        }

        return NodeFilter.FILTER_SKIP;
      }
    }
  );

  if (opts?.from) {
    walker.currentNode = opts.from;
  }

  return walker;
}

/**
 * Creates a FocusManager object that can be used to move focus within an element.
 */
export function createFocusManager(ref: RefObject<Element>, defaultOptions: FocusManagerOptions = {}): FocusManager {
  return {
    focusNext(opts: FocusManagerOptions = {}) {
      let root = ref.current;
      if (!root) {
        return null;
      }
      let {from, tabbable = defaultOptions.tabbable, wrap = defaultOptions.wrap, accept = defaultOptions.accept} = opts;
      let node = from || document.activeElement;
      let walker = getFocusableTreeWalker(root, {tabbable, accept});
      if (root.contains(node)) {
        walker.currentNode = node!;
      }
      let nextNode = walker.nextNode() as FocusableElement;
      if (!nextNode && wrap) {
        walker.currentNode = root;
        nextNode = walker.nextNode() as FocusableElement;
      }
      if (nextNode) {
        focusElement(nextNode, true);
      }
      return nextNode;
    },
    focusPrevious(opts: FocusManagerOptions = defaultOptions) {
      let root = ref.current;
      if (!root) {
        return null;
      }
      let {from, tabbable = defaultOptions.tabbable, wrap = defaultOptions.wrap, accept = defaultOptions.accept} = opts;
      let node = from || document.activeElement;
      let walker = getFocusableTreeWalker(root, {tabbable, accept});
      if (root.contains(node)) {
        walker.currentNode = node!;
      } else {
        let next = last(walker);
        if (next) {
          focusElement(next, true);
        }
        return next ?? null;
      }
      let previousNode = walker.previousNode() as FocusableElement;
      if (!previousNode && wrap) {
        walker.currentNode = root;
        let lastNode = last(walker);
        if (!lastNode) {
          // couldn't wrap
          return null;
        }
        previousNode = lastNode;
      }
      if (previousNode) {
        focusElement(previousNode, true);
      }
      return previousNode ?? null;
    },
    focusFirst(opts = defaultOptions) {
      let root = ref.current;
      if (!root) {
        return null;
      }
      let {tabbable = defaultOptions.tabbable, accept = defaultOptions.accept} = opts;
      let walker = getFocusableTreeWalker(root, {tabbable, accept});
      let nextNode = walker.nextNode() as FocusableElement;
      if (nextNode) {
        focusElement(nextNode, true);
      }
      return nextNode;
    },
    focusLast(opts = defaultOptions) {
      let root = ref.current;
      if (!root) {
        return null;
      }
      let {tabbable = defaultOptions.tabbable, accept = defaultOptions.accept} = opts;
      let walker = getFocusableTreeWalker(root, {tabbable, accept});
      let next = last(walker);
      if (next) {
        focusElement(next, true);
      }
      return next ?? null;
    }
  };
}

function last(walker: TreeWalker) {
  let next: FocusableElement | undefined = undefined;
  let last: FocusableElement;
  do {
    last = walker.lastChild() as FocusableElement;
    if (last) {
      next = last;
    }
  } while (last);
  return next;
}


class Tree {
  root: TreeNode;
  private fastMap = new Map<ScopeRef, TreeNode>();

  constructor() {
    this.root = new TreeNode({scopeRef: null});
    this.fastMap.set(null, this.root);
  }

  get size() {
    return this.fastMap.size;
  }

  getTreeNode(data: ScopeRef) {
    return this.fastMap.get(data);
  }

  addTreeNode(scopeRef: ScopeRef, parent: ScopeRef, nodeToRestore?: FocusableElement) {
    let parentNode = this.fastMap.get(parent ?? null);
    if (!parentNode) {
      return;
    }
    let node = new TreeNode({scopeRef});
    parentNode.addChild(node);
    node.parent = parentNode;
    this.fastMap.set(scopeRef, node);
    if (nodeToRestore) {
      node.nodeToRestore = nodeToRestore;
    }
  }

  addNode(node: TreeNode) {
    this.fastMap.set(node.scopeRef, node);
  }

  removeTreeNode(scopeRef: ScopeRef) {
    // never remove the root
    if (scopeRef === null) {
      return;
    }
    let node = this.fastMap.get(scopeRef);
    if (!node) {
      return;
    }
    let parentNode = node.parent;
    // when we remove a scope, check if any sibling scopes are trying to restore focus to something inside the scope we're removing
    // if we are, then replace the siblings restore with the restore from the scope we're removing
    for (let current of this.traverse()) {
      if (
        current !== node &&
        node.nodeToRestore &&
        current.nodeToRestore &&
        node.scopeRef &&
        node.scopeRef.current &&
        isElementInScope(current.nodeToRestore, node.scopeRef.current)
      ) {
        current.nodeToRestore = node.nodeToRestore;
      }
    }
    let children = node.children;
    if (parentNode) {
      parentNode.removeChild(node);
      if (children.size > 0) {
        children.forEach(child => parentNode && parentNode.addChild(child));
      }
    }

    this.fastMap.delete(node.scopeRef);
  }

  // Pre Order Depth First
  *traverse(node: TreeNode = this.root): Generator<TreeNode> {
    if (node.scopeRef != null) {
      yield node;
    }
    if (node.children.size > 0) {
      for (let child of node.children) {
        yield* this.traverse(child);
      }
    }
  }

  clone(): Tree {
    let newTree = new Tree();
    for (let node of this.traverse()) {
      newTree.addTreeNode(node.scopeRef, node.parent?.scopeRef ?? null, node.nodeToRestore);
    }
    return newTree;
  }
}

class TreeNode {
  public scopeRef: ScopeRef;
  public nodeToRestore?: FocusableElement;
  public parent?: TreeNode;
  public children: Set<TreeNode> = new Set();
  public contain = false;

  constructor(props: {scopeRef: ScopeRef}) {
    this.scopeRef = props.scopeRef;
  }
  addChild(node: TreeNode) {
    this.children.add(node);
    node.parent = this;
  }
  removeChild(node: TreeNode) {
    this.children.delete(node);
    node.parent = undefined;
  }
}

export let focusScopeTree = new Tree();<|MERGE_RESOLUTION|>--- conflicted
+++ resolved
@@ -134,30 +134,15 @@
   // This needs to be an effect so that activeScope is updated after the FocusScope tree is complete.
   // It cannot be a useLayoutEffect because the parent of this node hasn't been attached in the tree yet.
   useEffect(() => {
-<<<<<<< HEAD
     let activeElement = document.activeElement;
-    let scope = null;
+    let scope: TreeNode | null = null;
 
     if (isElementInScope(activeElement, scopeRef.current)) {
       // We need to traverse the focusScope tree and find the bottom most scope that
       // contains the active element and set that as the activeScope.
       for (let node of focusScopeTree.traverse()) {
-        if (isElementInScope(activeElement, node.scopeRef.current)) {
+        if (node.scopeRef && isElementInScope(activeElement, node.scopeRef.current)) {
           scope = node;
-=======
-    if (scopeRef) {
-      let activeElement = document.activeElement;
-      let scope: TreeNode | null = null;
-      // In strict mode, active scope is incorrectly updated since cleanup will run even though scope hasn't unmounted.
-      // To fix this, we need to update the actual activeScope here
-      if (isElementInScope(activeElement, scopeRef.current)) {
-        // Since useLayoutEffect runs for children first, we need to traverse the focusScope tree and find the bottom most scope that
-        // contains the active element and set that as the activeScope
-        for (let node of focusScopeTree.traverse()) {
-          if (node.scopeRef && isElementInScope(activeElement, node.scopeRef.current)) {
-            scope = node;
-          }
->>>>>>> 068ecd12
         }
       }
 
@@ -167,18 +152,12 @@
     }
   }, [scopeRef]);
 
-<<<<<<< HEAD
   // This layout effect cleanup is so that the tree node is removed synchronously with react before the RAF
   // in useRestoreFocus cleanup runs.
   useLayoutEffect(() => {
     return () => {
       // Scope may have been re-parented.
-      let parentScope = focusScopeTree.getTreeNode(scopeRef).parent.scopeRef;
-=======
-      return () => {
-        // Scope may have been re-parented.
-        let parentScope = focusScopeTree.getTreeNode(scopeRef)?.parent?.scopeRef ?? null;
->>>>>>> 068ecd12
+      let parentScope = focusScopeTree.getTreeNode(scopeRef).parent.scopeRef ?? null;
 
       if (
         (scopeRef === activeScope || isAncestorScope(scopeRef, activeScope)) &&
