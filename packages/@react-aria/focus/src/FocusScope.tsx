/*
 * Copyright 2020 Adobe. All rights reserved.
 * This file is licensed to you under the Apache License, Version 2.0 (the "License");
 * you may not use this file except in compliance with the License. You may obtain a copy
 * of the License at http://www.apache.org/licenses/LICENSE-2.0
 *
 * Unless required by applicable law or agreed to in writing, software distributed under
 * the License is distributed on an "AS IS" BASIS, WITHOUT WARRANTIES OR REPRESENTATIONS
 * OF ANY KIND, either express or implied. See the License for the specific language
 * governing permissions and limitations under the License.
 */

import {
  createShadowTreeWalker,
  getActiveElement,
  getOwnerDocument,
  ShadowTreeWalker,
  useLayoutEffect
} from '@react-aria/utils';
import {FocusableElement, RefObject} from '@react-types/shared';
import {focusSafely} from './focusSafely';
<<<<<<< HEAD
=======
import {getInteractionModality} from '@react-aria/interactions';
import {getOwnerDocument, isAndroid, isChrome, useLayoutEffect} from '@react-aria/utils';
>>>>>>> 101d0772
import {isElementVisible} from './isElementVisible';
import React, {ReactNode, useContext, useEffect, useMemo, useRef} from 'react';

export interface FocusScopeProps {
  /** The contents of the focus scope. */
  children: ReactNode,

  /**
   * Whether to contain focus inside the scope, so users cannot
   * move focus outside, for example in a modal dialog.
   */
  contain?: boolean,

  /**
   * Whether to restore focus back to the element that was focused
   * when the focus scope mounted, after the focus scope unmounts.
   */
  restoreFocus?: boolean,

  /** Whether to auto focus the first focusable element in the focus scope on mount. */
  autoFocus?: boolean
}

export interface FocusManagerOptions {
  /** The element to start searching from. The currently focused element by default. */
  from?: Element,
  /** Whether to only include tabbable elements, or all focusable elements. */
  tabbable?: boolean,
  /** Whether focus should wrap around when it reaches the end of the scope. */
  wrap?: boolean,
  /** A callback that determines whether the given element is focused. */
  accept?: (node: Element) => boolean
}

export interface FocusManager {
  /** Moves focus to the next focusable or tabbable element in the focus scope. */
  focusNext(opts?: FocusManagerOptions): FocusableElement | null,
  /** Moves focus to the previous focusable or tabbable element in the focus scope. */
  focusPrevious(opts?: FocusManagerOptions): FocusableElement | null,
  /** Moves focus to the first focusable or tabbable element in the focus scope. */
  focusFirst(opts?: FocusManagerOptions): FocusableElement | null,
  /** Moves focus to the last focusable or tabbable element in the focus scope. */
  focusLast(opts?: FocusManagerOptions): FocusableElement | null
}

type ScopeRef = RefObject<Element[] | null> | null;
interface IFocusContext {
  focusManager: FocusManager,
  parentNode: TreeNode | null
}

const FocusContext = React.createContext<IFocusContext | null>(null);
const RESTORE_FOCUS_EVENT = 'react-aria-focus-scope-restore';

let activeScope: ScopeRef = null;

// This is a hacky DOM-based implementation of a FocusScope until this RFC lands in React:
// https://github.com/reactjs/rfcs/pull/109

/**
 * A FocusScope manages focus for its descendants. It supports containing focus inside
 * the scope, restoring focus to the previously focused element on unmount, and auto
 * focusing children on mount. It also acts as a container for a programmatic focus
 * management interface that can be used to move focus forward and back in response
 * to user events.
 */
export function FocusScope(props: FocusScopeProps) {
  let {children, contain, restoreFocus, autoFocus} = props;
  let startRef = useRef<HTMLSpanElement>(null);
  let endRef = useRef<HTMLSpanElement>(null);
  let scopeRef = useRef<Element[]>([]);
  let {parentNode} = useContext(FocusContext) || {};

  // Create a tree node here so we can add children to it even before it is added to the tree.
  let node = useMemo(() => new TreeNode({scopeRef}), [scopeRef]);

  useLayoutEffect(() => {
    // If a new scope mounts outside the active scope, (e.g. DialogContainer launched from a menu),
    // use the active scope as the parent instead of the parent from context. Layout effects run bottom
    // up, so if the parent is not yet added to the tree, don't do this. Only the outer-most FocusScope
    // that is being added should get the activeScope as its parent.
    let parent = parentNode || focusScopeTree.root;
    if (focusScopeTree.getTreeNode(parent.scopeRef) && activeScope && !isAncestorScope(activeScope, parent.scopeRef)) {
      let activeNode = focusScopeTree.getTreeNode(activeScope);
      if (activeNode) {
        parent = activeNode;
      }
    }

    // Add the node to the parent, and to the tree.
    parent.addChild(node);
    focusScopeTree.addNode(node);
  }, [node, parentNode]);

  useLayoutEffect(() => {
    let node = focusScopeTree.getTreeNode(scopeRef);
    if (node) {
      node.contain = !!contain;
    }
  }, [contain]);

  useLayoutEffect(() => {
    // Find all rendered nodes between the sentinels and add them to the scope.
    let node = startRef.current?.nextSibling!;
    let nodes: Element[] = [];
    let stopPropagation = e => e.stopPropagation();
    while (node && node !== endRef.current) {
      nodes.push(node as Element);
      // Stop custom restore focus event from propagating to parent focus scopes.
      node.addEventListener(RESTORE_FOCUS_EVENT, stopPropagation);
      node = node.nextSibling as Element;
    }

    scopeRef.current = nodes;

    return () => {
      for (let node of nodes) {
        node.removeEventListener(RESTORE_FOCUS_EVENT, stopPropagation);
      }
    };
  }, [children]);

  useActiveScopeTracker(scopeRef, restoreFocus, contain);
  useFocusContainment(scopeRef, contain);
  useRestoreFocus(scopeRef, restoreFocus, contain);
  useAutoFocus(scopeRef, autoFocus);

  // This needs to be an effect so that activeScope is updated after the FocusScope tree is complete.
  // It cannot be a useLayoutEffect because the parent of this node hasn't been attached in the tree yet.
  useEffect(() => {
    const activeElement = getActiveElement(getOwnerDocument(scopeRef.current ? scopeRef.current[0] : undefined));
    let scope: TreeNode | null = null;

    if (isElementInScope(activeElement, scopeRef.current)) {
      // We need to traverse the focusScope tree and find the bottom most scope that
      // contains the active element and set that as the activeScope.
      for (let node of focusScopeTree.traverse()) {
        if (node.scopeRef && isElementInScope(activeElement, node.scopeRef.current)) {
          scope = node;
        }
      }

      if (scope === focusScopeTree.getTreeNode(scopeRef)) {
        activeScope = scope.scopeRef;
      }
    }
  }, [scopeRef]);

  // This layout effect cleanup is so that the tree node is removed synchronously with react before the RAF
  // in useRestoreFocus cleanup runs.
  useLayoutEffect(() => {
    return () => {
      // Scope may have been re-parented.
      let parentScope = focusScopeTree.getTreeNode(scopeRef)?.parent?.scopeRef ?? null;

      if (
        (scopeRef === activeScope || isAncestorScope(scopeRef, activeScope)) &&
        (!parentScope || focusScopeTree.getTreeNode(parentScope))
      ) {
        activeScope = parentScope;
      }
      focusScopeTree.removeTreeNode(scopeRef);
    };
  }, [scopeRef]);

  let focusManager = useMemo(() => createFocusManagerForScope(scopeRef), []);
  let value = useMemo(() => ({
    focusManager,
    parentNode: node
  }), [node, focusManager]);

  return (
    <FocusContext.Provider value={value}>
      <span data-focus-scope-start hidden ref={startRef} />
      {children}
      <span data-focus-scope-end hidden ref={endRef} />
    </FocusContext.Provider>
  );
}

/**
 * Returns a FocusManager interface for the parent FocusScope.
 * A FocusManager can be used to programmatically move focus within
 * a FocusScope, e.g. in response to user events like keyboard navigation.
 */
export function useFocusManager(): FocusManager | undefined {
  return useContext(FocusContext)?.focusManager;
}

function createFocusManagerForScope(scopeRef: React.RefObject<Element[] | null>): FocusManager {
  return {
    focusNext(opts: FocusManagerOptions = {}) {
      let scope = scopeRef.current!;
      let {from, tabbable, wrap, accept} = opts;
      let node = from || getActiveElement(getOwnerDocument(scope[0] ?? undefined))!;
      let sentinel = scope[0].previousElementSibling!;
      let scopeRoot = getScopeRoot(scope);
      let walker = getFocusableTreeWalker(scopeRoot, {tabbable, accept}, scope);
      walker.currentNode = isElementInScope(node, scope) ? node : sentinel;
      let nextNode = walker.nextNode() as FocusableElement;
      if (!nextNode && wrap) {
        walker.currentNode = sentinel;
        nextNode = walker.nextNode() as FocusableElement;
      }
      if (nextNode) {
        focusElement(nextNode, true);
      }
      return nextNode;
    },
    focusPrevious(opts: FocusManagerOptions = {}) {
      let scope = scopeRef.current!;
      let {from, tabbable, wrap, accept} = opts;
      let node = from || getActiveElement(getOwnerDocument(scope[0] ?? undefined))!;
      let sentinel = scope[scope.length - 1].nextElementSibling!;
      let scopeRoot = getScopeRoot(scope);
      let walker = getFocusableTreeWalker(scopeRoot, {tabbable, accept}, scope);
      walker.currentNode = isElementInScope(node, scope) ? node  : sentinel;
      let previousNode = walker.previousNode() as FocusableElement;
      if (!previousNode && wrap) {
        walker.currentNode = sentinel;
        previousNode = walker.previousNode() as FocusableElement;
      }
      if (previousNode) {
        focusElement(previousNode, true);
      }
      return previousNode;
    },
    focusFirst(opts = {}) {
      let scope = scopeRef.current!;
      let {tabbable, accept} = opts;
      let scopeRoot = getScopeRoot(scope);
      let walker = getFocusableTreeWalker(scopeRoot, {tabbable, accept}, scope);
      walker.currentNode = scope[0].previousElementSibling!;
      let nextNode = walker.nextNode() as FocusableElement;
      if (nextNode) {
        focusElement(nextNode, true);
      }
      return nextNode;
    },
    focusLast(opts = {}) {
      let scope = scopeRef.current!;
      let {tabbable, accept} = opts;
      let scopeRoot = getScopeRoot(scope);
      let walker = getFocusableTreeWalker(scopeRoot, {tabbable, accept}, scope);
      walker.currentNode = scope[scope.length - 1].nextElementSibling!;
      let previousNode = walker.previousNode() as FocusableElement;
      if (previousNode) {
        focusElement(previousNode, true);
      }
      return previousNode;
    }
  };
}

const focusableElements = [
  'input:not([disabled]):not([type=hidden])',
  'select:not([disabled])',
  'textarea:not([disabled])',
  'button:not([disabled])',
  'a[href]',
  'area[href]',
  'summary',
  'iframe',
  'object',
  'embed',
  'audio[controls]',
  'video[controls]',
  '[contenteditable]:not([contenteditable^="false"])'
];

const FOCUSABLE_ELEMENT_SELECTOR = focusableElements.join(':not([hidden]),') + ',[tabindex]:not([disabled]):not([hidden])';

focusableElements.push('[tabindex]:not([tabindex="-1"]):not([disabled])');
const TABBABLE_ELEMENT_SELECTOR = focusableElements.join(':not([hidden]):not([tabindex="-1"]),');

export function isFocusable(element: Element) {
  return element.matches(FOCUSABLE_ELEMENT_SELECTOR);
}

function getScopeRoot(scope: Element[]) {
  return scope[0].parentElement!;
}

function shouldContainFocus(scopeRef: ScopeRef) {
  let scope = focusScopeTree.getTreeNode(activeScope);
  while (scope && scope.scopeRef !== scopeRef) {
    if (scope.contain) {
      return false;
    }

    scope = scope.parent;
  }

  return true;
}

function useFocusContainment(scopeRef: RefObject<Element[] | null>, contain?: boolean) {
  let focusedNode = useRef<FocusableElement>(undefined);

  let raf = useRef<ReturnType<typeof requestAnimationFrame>>(undefined);
  useLayoutEffect(() => {
    let scope = scopeRef.current;
    if (!contain) {
      // if contain was changed, then we should cancel any ongoing waits to pull focus back into containment
      if (raf.current) {
        cancelAnimationFrame(raf.current);
        raf.current = undefined;
      }
      return;
    }

    const ownerDocument = getOwnerDocument(scope ? scope[0] : undefined);

    // Handle the Tab key to contain focus within the scope
    let onKeyDown = (e) => {
      if (e.key !== 'Tab' || e.altKey || e.ctrlKey || e.metaKey || !shouldContainFocus(scopeRef) || e.isComposing) {
        return;
      }

      let focusedElement = getActiveElement(ownerDocument);
      let scope = scopeRef.current;
      if (!scope || !isElementInScope(focusedElement, scope)) {
        return;
      }

      let scopeRoot = getScopeRoot(scope);
      let walker = getFocusableTreeWalker(scopeRoot, {tabbable: true}, scope);
      if (!focusedElement) {
        return;
      }
      walker.currentNode = focusedElement;
      let nextElement = (e.shiftKey ? walker.previousNode() : walker.nextNode()) as FocusableElement;
      if (!nextElement) {
        walker.currentNode = e.shiftKey ? scope[scope.length - 1].nextElementSibling! : scope[0].previousElementSibling!;
        nextElement = (e.shiftKey ? walker.previousNode() : walker.nextNode()) as FocusableElement;
      }

      e.preventDefault();
      if (nextElement) {
        focusElement(nextElement, true);
      }
    };

    let onFocus = (e) => {
      // If focusing an element in a child scope of the currently active scope, the child becomes active.
      // Moving out of the active scope to an ancestor is not allowed.
      if ((!activeScope || isAncestorScope(activeScope, scopeRef)) && isElementInScope(e.target, scopeRef.current)) {
        activeScope = scopeRef;
        focusedNode.current = e.target;
      } else if (shouldContainFocus(scopeRef) && !isElementInChildScope(e.target, scopeRef)) {
        // If a focus event occurs outside the active scope (e.g. user tabs from browser location bar),
        // restore focus to the previously focused node or the first tabbable element in the active scope.
        if (focusedNode.current) {
          focusedNode.current.focus();
        } else if (activeScope && activeScope.current) {
          focusFirstInScope(activeScope.current);
        }
      } else if (shouldContainFocus(scopeRef)) {
        focusedNode.current = e.target;
      }
    };

    let onBlur = (e) => {
      // Firefox doesn't shift focus back to the Dialog properly without this
      if (raf.current) {
        cancelAnimationFrame(raf.current);
      }
      raf.current = requestAnimationFrame(() => {
        // Patches infinite focus coersion loop for Android Talkback where the user isn't able to move the virtual cursor
        // if within a containing focus scope. Bug filed against Chrome: https://issuetracker.google.com/issues/384844019.
        // Note that this means focus can leave focus containing modals due to this, but it is isolated to Chrome Talkback.
        let modality = getInteractionModality();
        let shouldSkipFocusRestore = (modality === 'virtual' || modality === null) && isAndroid() && isChrome();

        // Use document.activeElement instead of e.relatedTarget so we can tell if user clicked into iframe
<<<<<<< HEAD
        let activeElement = getActiveElement(ownerDocument);
        if (activeElement && shouldContainFocus(scopeRef) && !isElementInChildScope(activeElement, scopeRef)) {
=======
        if (!shouldSkipFocusRestore && ownerDocument.activeElement && shouldContainFocus(scopeRef) && !isElementInChildScope(ownerDocument.activeElement, scopeRef)) {
>>>>>>> 101d0772
          activeScope = scopeRef;
          if (e.target.isConnected) {
            focusedNode.current = e.target;
            focusedNode.current?.focus();
          } else if (activeScope.current) {
            focusFirstInScope(activeScope.current);
          }
        }
      });
    };

    ownerDocument.addEventListener('keydown', onKeyDown, false);
    ownerDocument.addEventListener('focusin', onFocus, false);
    scope?.forEach(element => element.addEventListener('focusin', onFocus, false));
    scope?.forEach(element => element.addEventListener('focusout', onBlur, false));
    return () => {
      ownerDocument.removeEventListener('keydown', onKeyDown, false);
      ownerDocument.removeEventListener('focusin', onFocus, false);
      scope?.forEach(element => element.removeEventListener('focusin', onFocus, false));
      scope?.forEach(element => element.removeEventListener('focusout', onBlur, false));
    };
  }, [scopeRef, contain]);

  // This is a useLayoutEffect so it is guaranteed to run before our async synthetic blur

  useLayoutEffect(() => {
    return () => {
      if (raf.current) {
        cancelAnimationFrame(raf.current);
      }
    };
  }, [raf]);
}

function isElementInAnyScope(element: Element) {
  return isElementInChildScope(element);
}

function isElementInScope(element?: Element | null, scope?: Element[] | null) {
  if (!element) {
    return false;
  }
  if (!scope) {
    return false;
  }
  return scope.some(node => node.contains(element));
}

function isElementInChildScope(element: Element, scope: ScopeRef = null) {
  // If the element is within a top layer element (e.g. toasts), always allow moving focus there.
  if (element instanceof Element && element.closest('[data-react-aria-top-layer]')) {
    return true;
  }

  // node.contains in isElementInScope covers child scopes that are also DOM children,
  // but does not cover child scopes in portals.
  for (let {scopeRef: s} of focusScopeTree.traverse(focusScopeTree.getTreeNode(scope))) {
    if (s && isElementInScope(element, s.current)) {
      return true;
    }
  }

  return false;
}

/** @private */
export function isElementInChildOfActiveScope(element: Element) {
  return isElementInChildScope(element, activeScope);
}

function isAncestorScope(ancestor: ScopeRef, scope: ScopeRef) {
  let parent = focusScopeTree.getTreeNode(scope)?.parent;
  while (parent) {
    if (parent.scopeRef === ancestor) {
      return true;
    }
    parent = parent.parent;
  }
  return false;
}

function focusElement(element: FocusableElement | null, scroll = false) {
  if (element != null && !scroll) {
    try {
      focusSafely(element);
    } catch {
      // ignore
    }
  } else if (element != null) {
    try {
      element.focus();
    } catch {
      // ignore
    }
  }
}

function getFirstInScope(scope: Element[], tabbable = true) {
  let sentinel = scope[0].previousElementSibling!;
  let scopeRoot = getScopeRoot(scope);
  let walker = getFocusableTreeWalker(scopeRoot, {tabbable}, scope);
  walker.currentNode = sentinel;
  let nextNode = walker.nextNode();

  // If the scope does not contain a tabbable element, use the first focusable element.
  if (tabbable && !nextNode) {
    scopeRoot = getScopeRoot(scope);
    walker = getFocusableTreeWalker(scopeRoot, {tabbable: false}, scope);
    walker.currentNode = sentinel;
    nextNode = walker.nextNode();
  }

  return nextNode as FocusableElement;
}

function focusFirstInScope(scope: Element[], tabbable:boolean = true) {
  focusElement(getFirstInScope(scope, tabbable));
}

function useAutoFocus(scopeRef: RefObject<Element[] | null>, autoFocus?: boolean) {
  const autoFocusRef = React.useRef(autoFocus);
  useEffect(() => {
    if (autoFocusRef.current) {
      activeScope = scopeRef;
      const ownerDocument = getOwnerDocument(scopeRef.current ? scopeRef.current[0] : undefined);
      if (!isElementInScope(getActiveElement(ownerDocument), activeScope.current) && scopeRef.current) {
        focusFirstInScope(scopeRef.current);
      }
    }
    autoFocusRef.current = false;
  }, [scopeRef]);
}

function useActiveScopeTracker(scopeRef: RefObject<Element[] | null>, restore?: boolean, contain?: boolean) {
  // tracks the active scope, in case restore and contain are both false.
  // if either are true, this is tracked in useRestoreFocus or useFocusContainment.
  useLayoutEffect(() => {
    if (restore || contain) {
      return;
    }

    let scope = scopeRef.current;
    const ownerDocument = getOwnerDocument(scope ? scope[0] : undefined);

    let onFocus = (e) => {
      let target = e.target as Element;
      if (isElementInScope(target, scopeRef.current)) {
        activeScope = scopeRef;
      } else if (!isElementInAnyScope(target)) {
        activeScope = null;
      }
    };

    ownerDocument.addEventListener('focusin', onFocus, false);
    scope?.forEach(element => element.addEventListener('focusin', onFocus, false));
    return () => {
      ownerDocument.removeEventListener('focusin', onFocus, false);
      scope?.forEach(element => element.removeEventListener('focusin', onFocus, false));
    };
  }, [scopeRef, restore, contain]);
}

function shouldRestoreFocus(scopeRef: ScopeRef) {
  let scope = focusScopeTree.getTreeNode(activeScope);
  while (scope && scope.scopeRef !== scopeRef) {
    if (scope.nodeToRestore) {
      return false;
    }

    scope = scope.parent;
  }

  return scope?.scopeRef === scopeRef;
}

function useRestoreFocus(scopeRef: RefObject<Element[] | null>, restoreFocus?: boolean, contain?: boolean) {
  // create a ref during render instead of useLayoutEffect so the active element is saved before a child with autoFocus=true mounts.
  // eslint-disable-next-line no-restricted-globals
  const nodeToRestoreRef = useRef(typeof document !== 'undefined' ? getActiveElement(getOwnerDocument(scopeRef.current ? scopeRef.current[0] : undefined)) as FocusableElement : null);

  // restoring scopes should all track if they are active regardless of contain, but contain already tracks it plus logic to contain the focus
  // restoring-non-containing scopes should only care if they become active so they can perform the restore
  useLayoutEffect(() => {
    let scope = scopeRef.current;
    const ownerDocument = getOwnerDocument(scope ? scope[0] : undefined);
    if (!restoreFocus || contain) {
      return;
    }

    let onFocus = () => {
      // If focusing an element in a child scope of the currently active scope, the child becomes active.
      // Moving out of the active scope to an ancestor is not allowed.
      if ((!activeScope || isAncestorScope(activeScope, scopeRef)) &&
        isElementInScope(getActiveElement(ownerDocument), scopeRef.current)
      ) {
        activeScope = scopeRef;
      }
    };

    ownerDocument.addEventListener('focusin', onFocus, false);
    scope?.forEach(element => element.addEventListener('focusin', onFocus, false));
    return () => {
      ownerDocument.removeEventListener('focusin', onFocus, false);
      scope?.forEach(element => element.removeEventListener('focusin', onFocus, false));
    };
    // eslint-disable-next-line react-hooks/exhaustive-deps
  }, [scopeRef, contain]);

  useLayoutEffect(() => {
    const ownerDocument = getOwnerDocument(scopeRef.current ? scopeRef.current[0] : undefined);

    if (!restoreFocus) {
      return;
    }

    // Handle the Tab key so that tabbing out of the scope goes to the next element
    // after the node that had focus when the scope mounted. This is important when
    // using portals for overlays, so that focus goes to the expected element when
    // tabbing out of the overlay.
    let onKeyDown = (e: KeyboardEvent) => {
      if (e.key !== 'Tab' || e.altKey || e.ctrlKey || e.metaKey || !shouldContainFocus(scopeRef) || e.isComposing) {
        return;
      }

      let focusedElement = ownerDocument.activeElement as FocusableElement;
      if (!isElementInChildScope(focusedElement, scopeRef) || !shouldRestoreFocus(scopeRef)) {
        return;
      }
      let treeNode = focusScopeTree.getTreeNode(scopeRef);
      if (!treeNode) {
        return;
      }
      let nodeToRestore = treeNode.nodeToRestore;

      // Create a DOM tree walker that matches all tabbable elements
      let walker = getFocusableTreeWalker(ownerDocument.body, {tabbable: true});

      // Find the next tabbable element after the currently focused element
      walker.currentNode = focusedElement;
      let nextElement = (e.shiftKey ? walker.previousNode() : walker.nextNode()) as FocusableElement;

      if (!nodeToRestore || !nodeToRestore.isConnected || nodeToRestore === ownerDocument.body) {
        nodeToRestore = undefined;
        treeNode.nodeToRestore = undefined;
      }

      // If there is no next element, or it is outside the current scope, move focus to the
      // next element after the node to restore to instead.
      if ((!nextElement || !isElementInChildScope(nextElement, scopeRef)) && nodeToRestore) {
        walker.currentNode = nodeToRestore;

        // Skip over elements within the scope, in case the scope immediately follows the node to restore.
        do {
          nextElement = (e.shiftKey ? walker.previousNode() : walker.nextNode()) as FocusableElement;
        } while (isElementInChildScope(nextElement, scopeRef));

        e.preventDefault();
        e.stopPropagation();
        if (nextElement) {
          focusElement(nextElement, true);
        } else {
          // If there is no next element and the nodeToRestore isn't within a FocusScope (i.e. we are leaving the top level focus scope)
          // then move focus to the body.
          // Otherwise restore focus to the nodeToRestore (e.g menu within a popover -> tabbing to close the menu should move focus to menu trigger)
          if (!isElementInAnyScope(nodeToRestore)) {
            focusedElement.blur();
          } else {
            focusElement(nodeToRestore, true);
          }
        }
      }
    };

    if (!contain) {
      ownerDocument.addEventListener('keydown', onKeyDown as EventListener, true);
    }

    return () => {
      if (!contain) {
        ownerDocument.removeEventListener('keydown', onKeyDown as EventListener, true);
      }
    };
  }, [scopeRef, restoreFocus, contain]);

  // useLayoutEffect instead of useEffect so the active element is saved synchronously instead of asynchronously.
  useLayoutEffect(() => {
    const ownerDocument = getOwnerDocument(scopeRef.current ? scopeRef.current[0] : undefined);

    if (!restoreFocus) {
      return;
    }

    let treeNode = focusScopeTree.getTreeNode(scopeRef);
    if (!treeNode) {
      return;
    }
    treeNode.nodeToRestore = nodeToRestoreRef.current ?? undefined;
    return () => {
      let treeNode = focusScopeTree.getTreeNode(scopeRef);
      if (!treeNode) {
        return;
      }
      let nodeToRestore = treeNode.nodeToRestore;

      // if we already lost focus to the body and this was the active scope, then we should attempt to restore
      let activeElement = getActiveElement(ownerDocument);
      if (
        restoreFocus
        && nodeToRestore
        && (
          ((activeElement && isElementInChildScope(activeElement, scopeRef)) || (activeElement === ownerDocument.body && shouldRestoreFocus(scopeRef)))
        )
      ) {
        // freeze the focusScopeTree so it persists after the raf, otherwise during unmount nodes are removed from it
        let clonedTree = focusScopeTree.clone();
        requestAnimationFrame(() => {
          // Only restore focus if we've lost focus to the body, the alternative is that focus has been purposefully moved elsewhere
          if (ownerDocument.activeElement === ownerDocument.body) {
            // look up the tree starting with our scope to find a nodeToRestore still in the DOM
            let treeNode = clonedTree.getTreeNode(scopeRef);
            while (treeNode) {
              if (treeNode.nodeToRestore && treeNode.nodeToRestore.isConnected) {
                restoreFocusToElement(treeNode.nodeToRestore);
                return;
              }
              treeNode = treeNode.parent;
            }

            // If no nodeToRestore was found, focus the first element in the nearest
            // ancestor scope that is still in the tree.
            treeNode = clonedTree.getTreeNode(scopeRef);
            while (treeNode) {
              if (treeNode.scopeRef && treeNode.scopeRef.current && focusScopeTree.getTreeNode(treeNode.scopeRef)) {
                let node = getFirstInScope(treeNode.scopeRef.current, true);
                restoreFocusToElement(node);
                return;
              }
              treeNode = treeNode.parent;
            }
          }
        });
      }
    };
  }, [scopeRef, restoreFocus]);
}

function restoreFocusToElement(node: FocusableElement) {
  // Dispatch a custom event that parent elements can intercept to customize focus restoration.
  // For example, virtualized collection components reuse DOM elements, so the original element
  // might still exist in the DOM but representing a different item.
  if (node.dispatchEvent(new CustomEvent(RESTORE_FOCUS_EVENT, {bubbles: true, cancelable: true}))) {
    focusElement(node);
  }
}

/**
 * Create a [TreeWalker]{@link https://developer.mozilla.org/en-US/docs/Web/API/TreeWalker}
 * that matches all focusable/tabbable elements.
 */
export function getFocusableTreeWalker(root: Element, opts?: FocusManagerOptions, scope?: Element[]): ShadowTreeWalker {
  let selector = opts?.tabbable ? TABBABLE_ELEMENT_SELECTOR : FOCUSABLE_ELEMENT_SELECTOR;

  // Ensure that root is an Element or fall back appropriately
  let rootElement = root?.nodeType === Node.ELEMENT_NODE ? (root as Element) : null;

  // Determine the document to use
  let doc = getOwnerDocument(rootElement);

  // Create a TreeWalker, ensuring the root is an Element or Document
  let walker = createShadowTreeWalker(
    doc,
    root || doc,
    NodeFilter.SHOW_ELEMENT,
    {
      acceptNode(node) {
        // Skip nodes inside the starting node.
        if (opts?.from?.contains(node)) {
          return NodeFilter.FILTER_REJECT;
        }

        if ((node as Element).matches(selector)
          && isElementVisible(node as Element)
          && (!scope || isElementInScope(node as Element, scope))
          && (!opts?.accept || opts.accept(node as Element))
        ) {
          return NodeFilter.FILTER_ACCEPT;
        }

        return NodeFilter.FILTER_SKIP;
      }
    }
  );

  if (opts?.from) {
    walker.currentNode = opts.from;
  }

  return walker;
}

/**
 * Creates a FocusManager object that can be used to move focus within an element.
 */
export function createFocusManager(ref: RefObject<Element | null>, defaultOptions: FocusManagerOptions = {}): FocusManager {
  return {
    focusNext(opts: FocusManagerOptions = {}) {
      let root = ref.current;
      if (!root) {
        return null;
      }
      let {from, tabbable = defaultOptions.tabbable, wrap = defaultOptions.wrap, accept = defaultOptions.accept} = opts;
      let node = from || getActiveElement(getOwnerDocument(root));
      let walker = getFocusableTreeWalker(root, {tabbable, accept});
      if (root.contains(node)) {
        walker.currentNode = node!;
      }
      let nextNode = walker.nextNode() as FocusableElement;
      if (!nextNode && wrap) {
        walker.currentNode = root;
        nextNode = walker.nextNode() as FocusableElement;
      }
      if (nextNode) {
        focusElement(nextNode, true);
      }
      return nextNode;
    },
    focusPrevious(opts: FocusManagerOptions = defaultOptions) {
      let root = ref.current;
      if (!root) {
        return null;
      }
      let {from, tabbable = defaultOptions.tabbable, wrap = defaultOptions.wrap, accept = defaultOptions.accept} = opts;
      let node = from || getActiveElement(getOwnerDocument(root));
      let walker = getFocusableTreeWalker(root, {tabbable, accept});
      if (root.contains(node)) {
        walker.currentNode = node!;
      } else {
        let next = last(walker);
        if (next) {
          focusElement(next, true);
        }
        return next ?? null;
      }
      let previousNode = walker.previousNode() as FocusableElement;
      if (!previousNode && wrap) {
        walker.currentNode = root;
        let lastNode = last(walker);
        if (!lastNode) {
          // couldn't wrap
          return null;
        }
        previousNode = lastNode;
      }
      if (previousNode) {
        focusElement(previousNode, true);
      }
      return previousNode ?? null;
    },
    focusFirst(opts = defaultOptions) {
      let root = ref.current;
      if (!root) {
        return null;
      }
      let {tabbable = defaultOptions.tabbable, accept = defaultOptions.accept} = opts;
      let walker = getFocusableTreeWalker(root, {tabbable, accept});
      let nextNode = walker.nextNode() as FocusableElement;
      if (nextNode) {
        focusElement(nextNode, true);
      }
      return nextNode;
    },
    focusLast(opts = defaultOptions) {
      let root = ref.current;
      if (!root) {
        return null;
      }
      let {tabbable = defaultOptions.tabbable, accept = defaultOptions.accept} = opts;
      let walker = getFocusableTreeWalker(root, {tabbable, accept});
      let next = last(walker);
      if (next) {
        focusElement(next, true);
      }
      return next ?? null;
    }
  };
}

function last(walker: ShadowTreeWalker) {
  let next: FocusableElement | undefined = undefined;
  let last: FocusableElement;
  do {
    last = walker.lastChild() as FocusableElement;
    if (last) {
      next = last;
    }
  } while (last);
  return next;
}


class Tree {
  root: TreeNode;
  private fastMap = new Map<ScopeRef, TreeNode>();

  constructor() {
    this.root = new TreeNode({scopeRef: null});
    this.fastMap.set(null, this.root);
  }

  get size() {
    return this.fastMap.size;
  }

  getTreeNode(data: ScopeRef) {
    return this.fastMap.get(data);
  }

  addTreeNode(scopeRef: ScopeRef, parent: ScopeRef, nodeToRestore?: FocusableElement) {
    let parentNode = this.fastMap.get(parent ?? null);
    if (!parentNode) {
      return;
    }
    let node = new TreeNode({scopeRef});
    parentNode.addChild(node);
    node.parent = parentNode;
    this.fastMap.set(scopeRef, node);
    if (nodeToRestore) {
      node.nodeToRestore = nodeToRestore;
    }
  }

  addNode(node: TreeNode) {
    this.fastMap.set(node.scopeRef, node);
  }

  removeTreeNode(scopeRef: ScopeRef) {
    // never remove the root
    if (scopeRef === null) {
      return;
    }
    let node = this.fastMap.get(scopeRef);
    if (!node) {
      return;
    }
    let parentNode = node.parent;
    // when we remove a scope, check if any sibling scopes are trying to restore focus to something inside the scope we're removing
    // if we are, then replace the siblings restore with the restore from the scope we're removing
    for (let current of this.traverse()) {
      if (
        current !== node &&
        node.nodeToRestore &&
        current.nodeToRestore &&
        node.scopeRef &&
        node.scopeRef.current &&
        isElementInScope(current.nodeToRestore, node.scopeRef.current)
      ) {
        current.nodeToRestore = node.nodeToRestore;
      }
    }
    let children = node.children;
    if (parentNode) {
      parentNode.removeChild(node);
      if (children.size > 0) {
        children.forEach(child => parentNode && parentNode.addChild(child));
      }
    }

    this.fastMap.delete(node.scopeRef);
  }

  // Pre Order Depth First
  *traverse(node: TreeNode = this.root): Generator<TreeNode> {
    if (node.scopeRef != null) {
      yield node;
    }
    if (node.children.size > 0) {
      for (let child of node.children) {
        yield* this.traverse(child);
      }
    }
  }

  clone(): Tree {
    let newTree = new Tree();
    for (let node of this.traverse()) {
      newTree.addTreeNode(node.scopeRef, node.parent?.scopeRef ?? null, node.nodeToRestore);
    }
    return newTree;
  }
}

class TreeNode {
  public scopeRef: ScopeRef;
  public nodeToRestore?: FocusableElement;
  public parent?: TreeNode;
  public children: Set<TreeNode> = new Set();
  public contain = false;

  constructor(props: {scopeRef: ScopeRef}) {
    this.scopeRef = props.scopeRef;
  }
  addChild(node: TreeNode) {
    this.children.add(node);
    node.parent = this;
  }
  removeChild(node: TreeNode) {
    this.children.delete(node);
    node.parent = undefined;
  }
}

export let focusScopeTree = new Tree();<|MERGE_RESOLUTION|>--- conflicted
+++ resolved
@@ -14,16 +14,14 @@
   createShadowTreeWalker,
   getActiveElement,
   getOwnerDocument,
+  isAndroid,
+  isChrome,
   ShadowTreeWalker,
   useLayoutEffect
 } from '@react-aria/utils';
 import {FocusableElement, RefObject} from '@react-types/shared';
 import {focusSafely} from './focusSafely';
-<<<<<<< HEAD
-=======
 import {getInteractionModality} from '@react-aria/interactions';
-import {getOwnerDocument, isAndroid, isChrome, useLayoutEffect} from '@react-aria/utils';
->>>>>>> 101d0772
 import {isElementVisible} from './isElementVisible';
 import React, {ReactNode, useContext, useEffect, useMemo, useRef} from 'react';
 
@@ -399,12 +397,8 @@
         let shouldSkipFocusRestore = (modality === 'virtual' || modality === null) && isAndroid() && isChrome();
 
         // Use document.activeElement instead of e.relatedTarget so we can tell if user clicked into iframe
-<<<<<<< HEAD
         let activeElement = getActiveElement(ownerDocument);
-        if (activeElement && shouldContainFocus(scopeRef) && !isElementInChildScope(activeElement, scopeRef)) {
-=======
-        if (!shouldSkipFocusRestore && ownerDocument.activeElement && shouldContainFocus(scopeRef) && !isElementInChildScope(ownerDocument.activeElement, scopeRef)) {
->>>>>>> 101d0772
+        if (!shouldSkipFocusRestore && activeElement && shouldContainFocus(scopeRef) && !isElementInChildScope(activeElement, scopeRef)) {
           activeScope = scopeRef;
           if (e.target.isConnected) {
             focusedNode.current = e.target;
