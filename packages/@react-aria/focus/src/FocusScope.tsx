--- conflicted
+++ resolved
@@ -696,12 +696,7 @@
         && nodeToRestore
         && (
           // eslint-disable-next-line react-hooks/exhaustive-deps
-<<<<<<< HEAD
-          isElementInScope(ownerDocument.activeElement, scopeRef.current)
-          || (ownerDocument.activeElement === rootBody && shouldRestoreFocus(scopeRef))
-=======
-          (isElementInScope(ownerDocument.activeElement, scopeRef.current) || (ownerDocument.activeElement === ownerDocument.body && shouldRestoreFocus(scopeRef)))
->>>>>>> 8173ddac
+          (isElementInScope(ownerDocument.activeElement, scopeRef.current) || (ownerDocument.activeElement === rootBody && shouldRestoreFocus(scopeRef)))
         )
       ) {
         // freeze the focusScopeTree so it persists after the raf, otherwise during unmount nodes are removed from it
