--- conflicted
+++ resolved
@@ -600,7 +600,6 @@
       expect(document.activeElement).toBe(getByTestId('after'));
     });
 
-<<<<<<< HEAD
     it('should restore focus to previous nodeToRestore when the nodeToRestore for the unmounting scope in no longer in the DOM', function () {
       let {getAllByText, getAllByRole, rerender} = render(<StorybookExample />);
       act(() => {getAllByText('Open dialog')[0].focus();});
@@ -689,7 +688,8 @@
       fireEvent.click(document.activeElement);
       act(() => {jest.runAllTimers();});
       expect(document.activeElement).toBe(getAllByText('Open dialog')[0]);
-=======
+    });
+
     describe('focusable first in scope', function () {
       beforeEach(() => {
         jest.useFakeTimers();
@@ -739,7 +739,6 @@
         expect(item2).not.toBeInTheDocument();
         await waitFor(() => expect(document.activeElement).toBe(focusable));
       });
->>>>>>> c0b2454c
     });
   });
 
