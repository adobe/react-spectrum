--- conflicted
+++ resolved
@@ -601,7 +601,6 @@
       expect(document.activeElement).toBe(getByTestId('after'));
     });
 
-<<<<<<< HEAD
     it.each`
       contain  | isPortaled
       ${false} | ${false}
@@ -609,48 +608,41 @@
       ${false} | ${true}
       ${true}  | ${true}
     `('contain=$contain, isPortaled=$isPortaled should restore focus to previous nodeToRestore when the nodeToRestore for the unmounting scope in no longer in the DOM',
-      function ({contain, isPortaled}) {
-        expect(focusScopeTree.size).toBe(1);
-        let {getAllByText, getAllByRole} = render(<StorybookExample contain={contain} isPortaled={isPortaled} />);
-        expect(focusScopeTree.size).toBe(1);
-        act(() => {getAllByText('Open dialog')[0].focus();});
+    function ({contain, isPortaled}) {
+      expect(focusScopeTree.size).toBe(1);
+      let {getAllByText, getAllByRole} = render(<StorybookExample contain={contain} isPortaled={isPortaled} />);
+      expect(focusScopeTree.size).toBe(1);
+      act(() => {getAllByText('Open dialog')[0].focus();});
+      fireEvent.click(document.activeElement);
+      act(() => {jest.runAllTimers();});
+      expect(document.activeElement).toBe(getAllByRole('textbox')[2]);
+      act(() => {getAllByText('Open dialog')[1].focus();});
+      fireEvent.click(document.activeElement);
+      act(() => {jest.runAllTimers();});
+      expect(document.activeElement).toBe(getAllByRole('textbox')[5]);
+      act(() => {getAllByText('Open dialog')[2].focus();});
+      fireEvent.click(document.activeElement);
+      act(() => {jest.runAllTimers();});
+      expect(document.activeElement).toBe(getAllByRole('textbox')[8]);
+      expect(focusScopeTree.size).toBe(4);
+      if (!contain) {
+        act(() => {
+          getAllByText('close')[1].focus();
+        });
         fireEvent.click(document.activeElement);
-        act(() => {jest.runAllTimers();});
-        expect(document.activeElement).toBe(getAllByRole('textbox')[2]);
-        act(() => {getAllByText('Open dialog')[1].focus();});
-        fireEvent.click(document.activeElement);
-        act(() => {jest.runAllTimers();});
-        expect(document.activeElement).toBe(getAllByRole('textbox')[5]);
-        act(() => {getAllByText('Open dialog')[2].focus();});
-        fireEvent.click(document.activeElement);
-        act(() => {jest.runAllTimers();});
-        expect(document.activeElement).toBe(getAllByRole('textbox')[8]);
-        expect(focusScopeTree.size).toBe(4);
-        if (!contain) {
-          act(() => {
-            getAllByText('close')[1].focus();
-          });
-          fireEvent.click(document.activeElement);
-        } else {
-          fireEvent.click(getAllByText('close')[1]);
-        }
-        act(() => {jest.runAllTimers();});
-        expect(document.activeElement).toBe(getAllByText('Open dialog')[1]);
-        act(() => {getAllByText('close')[0].focus();});
-        fireEvent.click(document.activeElement);
-        act(() => {jest.runAllTimers();});
-        expect(document.activeElement).toBe(getAllByText('Open dialog')[0]);
-        expect(focusScopeTree.size).toBe(1);
-      });
-=======
+      } else {
+        fireEvent.click(getAllByText('close')[1]);
+      }
+      act(() => {jest.runAllTimers();});
+      expect(document.activeElement).toBe(getAllByText('Open dialog')[1]);
+      act(() => {getAllByText('close')[0].focus();});
+      fireEvent.click(document.activeElement);
+      act(() => {jest.runAllTimers();});
+      expect(document.activeElement).toBe(getAllByText('Open dialog')[0]);
+      expect(focusScopeTree.size).toBe(1);
+    });
+
     describe('focusable first in scope', function () {
-      beforeEach(() => {
-        jest.useFakeTimers();
-      });
-      afterEach(() => {
-        jest.runAllTimers();
-        jest.useRealTimers();
-      });
       it('should restore focus to the first focusable or tabbable element within the scope when focus is lost within the scope', async function () {
         let {getByTestId} = render(
           <div>
@@ -693,7 +685,6 @@
         await waitFor(() => expect(document.activeElement).toBe(focusable));
       });
     });
->>>>>>> c0b2454c
   });
 
   describe('auto focus', function () {
@@ -706,7 +697,6 @@
           <input data-testid="input3" />
         </FocusScope>
       );
-      act(() => {jest.runAllTimers();});
 
       act(() => {jest.runAllTimers();});
 
