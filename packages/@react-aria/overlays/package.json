{
  "name": "@react-aria/overlays",
  "version": "3.10.1",
  "description": "Spectrum UI components in React",
  "license": "Apache-2.0",
  "main": "dist/main.js",
  "module": "dist/module.js",
  "types": "dist/types.d.ts",
  "source": "src/index.ts",
  "files": [
    "dist",
    "src"
  ],
  "sideEffects": false,
  "repository": {
    "type": "git",
    "url": "https://github.com/adobe/react-spectrum"
  },
  "dependencies": {
    "@babel/runtime": "^7.6.2",
<<<<<<< HEAD
    "@react-aria/focus": "^3.7.0",
    "@react-aria/i18n": "^3.5.0",
    "@react-aria/interactions": "^3.10.0",
=======
    "@react-aria/i18n": "^3.6.0",
    "@react-aria/interactions": "^3.11.0",
>>>>>>> e514827f
    "@react-aria/ssr": "^3.3.0",
    "@react-aria/utils": "^3.13.3",
    "@react-aria/visually-hidden": "^3.4.1",
    "@react-stately/overlays": "^3.4.1",
    "@react-types/button": "^3.6.1",
    "@react-types/overlays": "^3.6.3",
    "@react-types/shared": "^3.14.1"
  },
  "peerDependencies": {
    "react": "^16.8.0 || ^17.0.0-rc.1 || ^18.0.0",
    "react-dom": "^16.8.0 || ^17.0.0-rc.1 || ^18.0.0"
  },
  "publishConfig": {
    "access": "public"
  }
}<|MERGE_RESOLUTION|>--- conflicted
+++ resolved
@@ -18,14 +18,9 @@
   },
   "dependencies": {
     "@babel/runtime": "^7.6.2",
-<<<<<<< HEAD
-    "@react-aria/focus": "^3.7.0",
-    "@react-aria/i18n": "^3.5.0",
-    "@react-aria/interactions": "^3.10.0",
-=======
+    "@react-aria/focus": "^3.8.0",
     "@react-aria/i18n": "^3.6.0",
     "@react-aria/interactions": "^3.11.0",
->>>>>>> e514827f
     "@react-aria/ssr": "^3.3.0",
     "@react-aria/utils": "^3.13.3",
     "@react-aria/visually-hidden": "^3.4.1",
