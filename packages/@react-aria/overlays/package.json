{
  "name": "@react-aria/overlays",
  "version": "3.11.0",
  "description": "Spectrum UI components in React",
  "license": "Apache-2.0",
  "main": "dist/main.js",
  "module": "dist/module.js",
  "types": "dist/types.d.ts",
  "source": "src/index.ts",
  "files": [
    "dist",
    "src"
  ],
  "sideEffects": false,
  "repository": {
    "type": "git",
    "url": "https://github.com/adobe/react-spectrum"
  },
  "dependencies": {
    "@babel/runtime": "^7.6.2",
<<<<<<< HEAD
    "@react-aria/focus": "^3.8.0",
    "@react-aria/i18n": "^3.6.0",
    "@react-aria/interactions": "^3.11.0",
=======
    "@react-aria/focus": "^3.9.0",
    "@react-aria/i18n": "^3.6.1",
    "@react-aria/interactions": "^3.12.0",
>>>>>>> e1a53910
    "@react-aria/ssr": "^3.3.0",
    "@react-aria/utils": "^3.14.0",
    "@react-aria/visually-hidden": "^3.5.0",
    "@react-stately/overlays": "^3.4.2",
    "@react-types/button": "^3.6.2",
    "@react-types/overlays": "^3.6.4",
    "@react-types/shared": "^3.15.0"
  },
  "peerDependencies": {
    "react": "^16.8.0 || ^17.0.0-rc.1 || ^18.0.0",
    "react-dom": "^16.8.0 || ^17.0.0-rc.1 || ^18.0.0"
  },
  "publishConfig": {
    "access": "public"
  }
}<|MERGE_RESOLUTION|>--- conflicted
+++ resolved
@@ -18,15 +18,9 @@
   },
   "dependencies": {
     "@babel/runtime": "^7.6.2",
-<<<<<<< HEAD
-    "@react-aria/focus": "^3.8.0",
-    "@react-aria/i18n": "^3.6.0",
-    "@react-aria/interactions": "^3.11.0",
-=======
     "@react-aria/focus": "^3.9.0",
     "@react-aria/i18n": "^3.6.1",
     "@react-aria/interactions": "^3.12.0",
->>>>>>> e1a53910
     "@react-aria/ssr": "^3.3.0",
     "@react-aria/utils": "^3.14.0",
     "@react-aria/visually-hidden": "^3.5.0",
