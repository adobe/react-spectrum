/*
 * Copyright 2020 Adobe. All rights reserved.
 * This file is licensed to you under the Apache License, Version 2.0 (the "License");
 * you may not use this file except in compliance with the License. You may obtain a copy
 * of the License at http://www.apache.org/licenses/LICENSE-2.0
 *
 * Unless required by applicable law or agreed to in writing, software distributed under
 * the License is distributed on an "AS IS" BASIS, WITHOUT WARRANTIES OR REPRESENTATIONS
 * OF ANY KIND, either express or implied. See the License for the specific language
 * governing permissions and limitations under the License.
 */

import {ariaHideOutside} from '../src';
import React from 'react';
<<<<<<< HEAD
import ReactDOM from 'react-dom';
import {render, waitFor} from '@react-spectrum/test-utils';
=======
import {render, waitFor} from '@react-spectrum/test-utils-internal';
>>>>>>> 72151b34

describe('ariaHideOutside', function () {
  it('should hide everything except the provided element [button]', function () {
    let {getByRole, getAllByRole} = render(
      <>
        <input type="checkbox" />
        <button>Button</button>
        <input type="checkbox" />
      </>
    );

    let checkboxes = getAllByRole('checkbox');
    let button = getByRole('button');

    let revert = ariaHideOutside([button]);

    expect(checkboxes[0]).toHaveAttribute('aria-hidden', 'true');
    expect(checkboxes[1]).toHaveAttribute('aria-hidden', 'true');
    expect(button).not.toHaveAttribute('aria-hidden');

    expect(() => getAllByRole('checkbox')).toThrow();
    expect(() => getByRole('button')).not.toThrow();

    revert();

    expect(checkboxes[0]).not.toHaveAttribute('aria-hidden');
    expect(checkboxes[1]).not.toHaveAttribute('aria-hidden');
    expect(button).not.toHaveAttribute('aria-hidden');

    expect(() => getAllByRole('checkbox')).not.toThrow();
    expect(() => getByRole('button')).not.toThrow();
  });

  it('should hide everything except multiple elements', function () {
    let {getByRole, getAllByRole, queryByRole, queryAllByRole} = render(
      <>
        <input type="checkbox" />
        <button>Button</button>
        <input type="checkbox" />
      </>
    );

    let checkboxes = getAllByRole('checkbox');
    let button = getByRole('button');

    let revert = ariaHideOutside(checkboxes);

    expect(checkboxes[0]).not.toHaveAttribute('aria-hidden', 'true');
    expect(checkboxes[1]).not.toHaveAttribute('aria-hidden', 'true');
    expect(button).toHaveAttribute('aria-hidden');

    expect(queryAllByRole('checkbox')).not.toBeNull();
    expect(queryByRole('button')).toBeNull();

    revert();

    expect(checkboxes[0]).not.toHaveAttribute('aria-hidden');
    expect(checkboxes[1]).not.toHaveAttribute('aria-hidden');
    expect(button).not.toHaveAttribute('aria-hidden');

    expect(() => getAllByRole('checkbox')).not.toThrow();
    expect(() => getByRole('button')).not.toThrow();
  });

  it('should not traverse into an already hidden container', function () {
    let {getByRole, getAllByRole} = render(
      <>
        <div>
          <input type="checkbox" />
        </div>
        <button>Button</button>
        <input type="checkbox" />
      </>
    );

    let checkboxes = getAllByRole('checkbox');
    let button = getByRole('button');

    let revert = ariaHideOutside([button]);

    expect(checkboxes[0].parentElement).toHaveAttribute('aria-hidden', 'true');
    expect(checkboxes[1]).toHaveAttribute('aria-hidden', 'true');
    expect(button).not.toHaveAttribute('aria-hidden');

    expect(() => getAllByRole('checkbox')).toThrow();
    expect(() => getByRole('button')).not.toThrow();

    revert();

    expect(checkboxes[0].parentElement).not.toHaveAttribute('aria-hidden');
    expect(checkboxes[1]).not.toHaveAttribute('aria-hidden');
    expect(button).not.toHaveAttribute('aria-hidden');

    expect(() => getAllByRole('checkbox')).not.toThrow();
    expect(() => getByRole('button')).not.toThrow();
  });

  it('should not overwrite an existing aria-hidden prop', function () {
    let {getByRole, getAllByRole} = render(
      <>
        <input type="checkbox" aria-hidden="true" />
        <button>Button</button>
        <input type="checkbox" />
      </>
    );

    let checkboxes = getAllByRole('checkbox');
    let button = getByRole('button');

    let revert = ariaHideOutside([button]);

    expect(checkboxes).toHaveLength(1);
    expect(checkboxes[0]).toHaveAttribute('aria-hidden', 'true');
    expect(button).not.toHaveAttribute('aria-hidden');

    expect(() => getAllByRole('checkbox')).toThrow();
    expect(() => getByRole('button')).not.toThrow();

    revert();

    checkboxes = getAllByRole('checkbox');
    expect(checkboxes).toHaveLength(1);
    expect(checkboxes[0]).not.toHaveAttribute('aria-hidden');
    expect(button).not.toHaveAttribute('aria-hidden');

    expect(() => getAllByRole('checkbox')).not.toThrow();
    expect(() => getByRole('button')).not.toThrow();
  });

  it('should handle when a new element is added outside while active', async function () {
    let Test = props => (
      <>
        {props.show && <input type="checkbox" />}
        <button>Button</button>
        {props.show && <input type="checkbox" />}
      </>
    );

    let {getByRole, getAllByRole, rerender} = render(<Test />);

    let button = getByRole('button');
    expect(() => getAllByRole('checkbox')).toThrow();

    let revert = ariaHideOutside([button]);

    rerender(<Test show />);

    // MutationObserver is async
    await waitFor(() => expect(() => getAllByRole('checkbox')).toThrow());
    expect(() => getByRole('button')).not.toThrow();

    revert();

    expect(getAllByRole('checkbox')).toHaveLength(2);
  });

  it('should handle when a new element is added to an already hidden container', async function () {
    let Test = props => (
      <>
        <div data-testid="test">
          {props.show && <input type="checkbox" />}
        </div>
        <button>Button</button>
        {props.show && <input type="checkbox" />}
      </>
    );

    let {getByRole, getAllByRole, getByTestId, rerender} = render(<Test />);

    let button = getByRole('button');
    let test = getByTestId('test');
    expect(() => getAllByRole('checkbox')).toThrow();

    let revert = ariaHideOutside([button]);

    expect(test).toHaveAttribute('aria-hidden');

    rerender(<Test show />);

    // MutationObserver is async
    await waitFor(() => expect(() => getAllByRole('checkbox')).toThrow());
    expect(() => getByRole('button')).not.toThrow();

    let checkboxes = getAllByRole('checkbox', {hidden: true});
    expect(test).toHaveAttribute('aria-hidden');
    expect(checkboxes[0]).not.toHaveAttribute('aria-hidden');
    expect(checkboxes[1]).toHaveAttribute('aria-hidden', 'true');

    revert();

    expect(getAllByRole('checkbox')).toHaveLength(2);
  });

  it('should handle when a new element is added along with a top layer element', async function () {
    let Test = props => (
      <>
        <button>Button</button>
        {props.show && <div>
          <div role="alert" data-react-aria-top-layer="true">Top layer</div>
          <input type="checkbox" />
        </div>}
      </>
    );

    let {getByRole, queryByRole, getAllByRole, rerender} = render(<Test />);

    let button = getByRole('button');
    expect(queryByRole('checkbox')).toBeNull();

    let revert = ariaHideOutside([button]);

    rerender(<Test show />);

    // MutationObserver is async
    await waitFor(() => queryByRole('checkbox') == null);
    expect(queryByRole('button')).not.toBeNull();
    expect(getByRole('alert')).toHaveTextContent('Top layer');

    revert();

    expect(getAllByRole('checkbox')).toHaveLength(1);
  });

  it('should handle when a new element is added inside a target element', async function () {
    let Test = props => (
      <>
        <input type="checkbox" />
        <div data-testid="test">
          <button>Button</button>
          {props.show && <input type="radio" />}
        </div>
        <input type="checkbox" />
      </>
    );

    let {queryByRole, getByRole, getAllByRole, getByTestId, rerender} = render(<Test />);

    let test = getByTestId('test');
    let revert = ariaHideOutside([test]);

    expect(() => getAllByRole('checkbox')).toThrow();
    expect(queryByRole('radio')).toBeNull();
    expect(queryByRole('button')).not.toBeNull();
    expect(() => getByTestId('test')).not.toThrow();

    rerender(<Test show />);

    // Wait for mutation observer tick
    await Promise.resolve();
    expect(() => getAllByRole('checkbox')).toThrow();
    expect(() => getByRole('radio')).not.toThrow();
    expect(() => getByRole('button')).not.toThrow();
    expect(() => getByTestId('test')).not.toThrow();

    revert();

    expect(() => getAllByRole('checkbox')).not.toThrow();
    expect(() => getByRole('radio')).not.toThrow();
    expect(() => getByRole('button')).not.toThrow();
    expect(() => getByTestId('test')).not.toThrow();
  });

  it('work when called multiple times', function () {
    let {getByRole, getAllByRole} = render(
      <>
        <input type="checkbox" />
        <input type="radio" />
        <button>Button</button>
        <input type="radio" />
        <input type="checkbox" />
      </>
    );

    let radios = getAllByRole('radio');
    let button = getByRole('button');

    let revert1 = ariaHideOutside([button, ...radios]);

    expect(() => getAllByRole('checkbox')).toThrow();
    expect(() => getAllByRole('radio')).not.toThrow();
    expect(() => getByRole('button')).not.toThrow();

    let revert2 = ariaHideOutside([button]);

    expect(() => getAllByRole('checkbox')).toThrow();
    expect(() => getAllByRole('radio')).toThrow();
    expect(() => getByRole('button')).not.toThrow();

    revert2();

    expect(() => getAllByRole('checkbox')).toThrow();
    expect(() => getAllByRole('radio')).not.toThrow();
    expect(() => getByRole('button')).not.toThrow();

    revert1();

    expect(() => getAllByRole('checkbox')).not.toThrow();
    expect(() => getAllByRole('radio')).not.toThrow();
    expect(() => getByRole('button')).not.toThrow();
  });

  it('work when called multiple times and restored out of order', function () {
    let {getByRole, getAllByRole} = render(
      <>
        <input type="checkbox" />
        <input type="radio" />
        <button>Button</button>
        <input type="radio" />
        <input type="checkbox" />
      </>
    );

    let radios = getAllByRole('radio');
    let button = getByRole('button');

    let revert1 = ariaHideOutside([button, ...radios]);

    expect(() => getAllByRole('checkbox')).toThrow();
    expect(() => getAllByRole('radio')).not.toThrow();
    expect(() => getByRole('button')).not.toThrow();

    let revert2 = ariaHideOutside([button]);

    expect(() => getAllByRole('checkbox')).toThrow();
    expect(() => getAllByRole('radio')).toThrow();
    expect(() => getByRole('button')).not.toThrow();

    revert1();

    expect(() => getAllByRole('checkbox')).toThrow();
    expect(() => getAllByRole('radio')).toThrow();
    expect(() => getByRole('button')).not.toThrow();

    revert2();

    expect(() => getAllByRole('checkbox')).not.toThrow();
    expect(() => getAllByRole('radio')).not.toThrow();
    expect(() => getByRole('button')).not.toThrow();
  });

  it('should hide everything except the provided element [row]', function () {
    let {getAllByRole} = render(
      <div role="grid">
        <div role="row">
          <div role="gridcell">Cell 1</div>
        </div>
        <div role="row">
          <div role="gridcell">Cell 2</div>
        </div>
      </div>
    );

    let cells = getAllByRole('gridcell');
    let rows = getAllByRole('row');

    let revert = ariaHideOutside([rows[1]]);

    // Applies aria-hidden to the row and cell despite recursive nature of aria-hidden
    // for https://bugs.webkit.org/show_bug.cgi?id=222623
    expect(rows[0]).toHaveAttribute('aria-hidden', 'true');
    expect(cells[0]).toHaveAttribute('aria-hidden', 'true');
    expect(rows[1]).not.toHaveAttribute('aria-hidden', 'true');
    expect(cells[1]).not.toHaveAttribute('aria-hidden', 'true');

    revert();

    expect(rows[0]).not.toHaveAttribute('aria-hidden', 'true');
    expect(cells[0]).not.toHaveAttribute('aria-hidden', 'true');
    expect(rows[1]).not.toHaveAttribute('aria-hidden', 'true');
    expect(cells[1]).not.toHaveAttribute('aria-hidden', 'true');
  });

  function isEffectivelyHidden(element) {
    while (element && element.getAttribute) {
      const ariaHidden = element.getAttribute('aria-hidden');
      if (ariaHidden === 'true') {
        return true;
      } else if (ariaHidden === 'false') {
        return false;
      }
      const rootNode = element.getRootNode ? element.getRootNode() : document;
      element = element.parentNode || (rootNode !== document ? rootNode.host : null);
    }
    return false;
  }

  describe('ariaHideOutside with Shadow DOM', () => {
    it('should not apply aria-hidden to direct parents of the shadow root', () => {
      const div1 = document.createElement('div');
      div1.id = 'parent1';
      const div2 = document.createElement('div');
      div2.id = 'parent2';
      div1.appendChild(div2);
      document.body.appendChild(div1);

      const shadowRoot = div2.attachShadow({mode: 'open'});
      const ExampleModal = () => (
        <>
          <div id="modal" role="dialog">Modal Content</div>
        </>
      );
      ReactDOM.render(<ExampleModal />, shadowRoot);

      ariaHideOutside([shadowRoot.getElementById('modal')], shadowRoot);

      expect(isEffectivelyHidden(document.getElementById('parent1'))).toBeFalsy();
      expect(isEffectivelyHidden(document.getElementById('parent2'))).toBeFalsy();
      expect(isEffectivelyHidden(document.body)).toBeFalsy();

      expect(isEffectivelyHidden(shadowRoot.getElementById('modal'))).toBeFalsy();
    });

    it('should correctly apply aria-hidden based on shadow DOM structure', () => {
      const div1 = document.createElement('div');
      div1.id = 'parent1';
      const div2 = document.createElement('div');
      div2.id = 'parent2';
      div1.appendChild(div2);
      document.body.appendChild(div1);

      const shadowRoot = div2.attachShadow({mode: 'open'});
      shadowRoot.innerHTML = '<div id="modal" role="dialog">Modal Content</div>';

      shadowRoot.innerHTML += '<div id="insideContent">Inside Shadow Content</div>';

      const outsideContent = document.createElement('div');
      outsideContent.id = 'outsideContent';
      outsideContent.textContent = 'Outside Content';
      document.body.appendChild(outsideContent);

      ariaHideOutside([shadowRoot.getElementById('modal')], shadowRoot);

      expect(isEffectivelyHidden(div1)).toBeFalsy();
      expect(isEffectivelyHidden(div2)).toBeFalsy();

      expect(isEffectivelyHidden(shadowRoot.querySelector('#insideContent'))).toBe(true);

      expect(isEffectivelyHidden(shadowRoot.querySelector('#modal'))).toBeFalsy();

      expect(isEffectivelyHidden(outsideContent)).toBe(true);

      expect(isEffectivelyHidden(document.body)).toBeFalsy();
    });

    it('should hide non-direct parent elements like header when modal is in Shadow DOM', () => {
      const header = document.createElement('header');
      header.id = 'header';
      document.body.appendChild(header);

      const div1 = document.createElement('div');
      div1.id = 'parent1';
      const div2 = document.createElement('div');
      div2.id = 'parent2';
      div1.appendChild(div2);
      document.body.appendChild(div1);

      const shadowRoot = div2.attachShadow({mode: 'open'});
      const modal = document.createElement('div');
      modal.id = 'modal';
      modal.setAttribute('role', 'dialog');
      modal.textContent = 'Modal Content';
      shadowRoot.appendChild(modal);

      ariaHideOutside([modal]);

      expect(isEffectivelyHidden(header)).toBe(true);

      expect(isEffectivelyHidden(div1)).toBe(false);
      expect(isEffectivelyHidden(div2)).toBe(false);

      expect(isEffectivelyHidden(modal)).toBe(false);

      document.body.removeChild(header);
      document.body.removeChild(div1);
    });

    it('should handle a modal inside nested Shadow DOM structures and hide sibling content in the outer shadow root', () => {
      const outerDiv = document.createElement('div');
      document.body.appendChild(outerDiv);
      const outerShadowRoot = outerDiv.attachShadow({mode: 'open'});
      const innerDiv = document.createElement('div');
      outerShadowRoot.appendChild(innerDiv);
      const innerShadowRoot = innerDiv.attachShadow({mode: 'open'});

      const modal = document.createElement('div');
      modal.setAttribute('role', 'dialog');
      modal.textContent = 'Modal Content';
      innerShadowRoot.appendChild(modal);

      const outsideContent = document.createElement('div');
      outsideContent.textContent = 'Outside Content';
      document.body.appendChild(outsideContent);

      const siblingContent = document.createElement('div');
      siblingContent.textContent = 'Sibling Content';
      outerShadowRoot.appendChild(siblingContent);

      ariaHideOutside([modal], innerShadowRoot);

      expect(isEffectivelyHidden(modal)).toBe(false);

      expect(isEffectivelyHidden(outsideContent)).toBe(true);

      expect(isEffectivelyHidden(siblingContent)).toBe(true);

      document.body.removeChild(outerDiv);
      document.body.removeChild(outsideContent);
    });

    it('should handle a modal inside deeply nested Shadow DOM structures', async () => {
      // Create a deep nested shadow DOM structure
      const createNestedShadowRoot = (depth, currentDepth = 0) => {
        const div = document.createElement('div');
        if (currentDepth < depth) {
          const shadowRoot = div.attachShadow({mode: 'open'});
          shadowRoot.appendChild(createNestedShadowRoot(depth, currentDepth + 1));
        } else {
          div.innerHTML = '<div id="modal" role="dialog">Modal Content</div>';
        }
        return div;
      };

      const nestedShadowRootContainer = createNestedShadowRoot(3); // Adjust the depth as needed
      document.body.appendChild(nestedShadowRootContainer);

      // Get the deepest shadow root
      const getDeepestShadowRoot = (node) => {
        while (node.shadowRoot) {
          node = node.shadowRoot.childNodes[0];
        }
        return node;
      };

      const deepestElement = getDeepestShadowRoot(nestedShadowRootContainer);
      const modal = deepestElement.querySelector('#modal');

      // Apply ariaHideOutside
      ariaHideOutside([modal]);

      // Check visibility
      expect(modal.getAttribute('aria-hidden')).toBeNull();
      expect(isEffectivelyHidden(modal)).toBeFalsy();

      // Add checks for other elements as needed to ensure correct `aria-hidden` application
    });

    it('should handle dynamic content added to the shadow DOM after ariaHideOutside is applied', async () => {
      // This test checks if the MutationObserver logic within ariaHideOutside correctly handles new elements added to the shadow DOM
      const div1 = document.createElement('div');
      div1.id = 'parent1';
      document.body.appendChild(div1);

      const shadowRoot = div1.attachShadow({mode: 'open'});
      let ExampleDynamicContent = ({showExtraContent}) => (
        <>
          <div id="modal" role="dialog">Modal Content</div>
          {showExtraContent && <div id="extraContent">Extra Content</div>}
        </>
      );

      ReactDOM.render(<ExampleDynamicContent showExtraContent={false} />, shadowRoot);

      // Apply ariaHideOutside
      ariaHideOutside([shadowRoot.getElementById('modal')]);

      // Dynamically update the content inside the Shadow DOM
      ReactDOM.render(<ExampleDynamicContent showExtraContent />, shadowRoot);

      // Ideally, use a utility function to wait for the MutationObserver callback to run, then check expectations
      await waitForMutationObserver();

      // Expectations
      expect(shadowRoot.getElementById('extraContent').getAttribute('aria-hidden')).toBe('true');
    });
  });

  function waitForMutationObserver() {
    return new Promise(resolve => setTimeout(resolve, 0));
  }

  describe('ariaHideOutside with nested Shadow DOMs', () => {
    it('should hide appropriate elements including those in nested shadow roots without targets', () => {
      // Set up the initial DOM with shadow hosts and content.
      document.body.innerHTML = `
      <div id="P1">
        <div id="C1"></div>
        <div id="C2"></div>
      </div>
      <div id="P2">
        <div id="C3"></div>
        <div id="C4"></div>
      </div>
    `;

      // Create the first shadow root for C3 and append children to it.
      const shadowHostC3 = document.querySelector('#C3');
      const shadowRootC3 = shadowHostC3.attachShadow({mode: 'open'});
      shadowRootC3.innerHTML = `
      <div id="innerC1">Inner Content C3-1</div>
      <div id="innerC2">Inner Content C3-2</div>
    `;

      // Create the second shadow root for C4 and append children to it.
      const shadowHostC4 = document.querySelector('#C4');
      const shadowRootC4 = shadowHostC4.attachShadow({mode: 'open'});
      shadowRootC4.innerHTML = `
      <div id="C5"></div>
      <div id="C6"></div>
    `;

      // Create a nested shadow root inside C6 and append a modal element to it.
      const divC6 = shadowRootC4.querySelector('#C6');
      const shadowRootC6 = divC6.attachShadow({mode: 'open'});
      shadowRootC6.innerHTML = `
      <div id="modal">Modal Content</div>
    `;

      // Execute ariaHideOutside targeting the modal and C1.
      const modalElement = shadowRootC6.querySelector('#modal');
      const c1Element = document.querySelector('#C1');
      ariaHideOutside([modalElement, c1Element]);

      // Assertions to check the visibility
      expect(c1Element.getAttribute('aria-hidden')).toBeNull();
      expect(modalElement.getAttribute('aria-hidden')).toBeNull();

      // Parents of the modal and C1 should be visible
      expect(shadowHostC4.getAttribute('aria-hidden')).toBeNull();
      expect(document.getElementById('P1').getAttribute('aria-hidden')).toBeNull();
      expect(document.getElementById('P2').getAttribute('aria-hidden')).toBeNull();

      // Siblings and other elements should be hidden
      expect(document.getElementById('C2').getAttribute('aria-hidden')).toBe('true');
      expect(shadowHostC3.getAttribute('aria-hidden')).toBe('true');
      expect(shadowRootC4.querySelector('#C5').getAttribute('aria-hidden')).toBe('true');
    });
  });
});<|MERGE_RESOLUTION|>--- conflicted
+++ resolved
@@ -12,12 +12,8 @@
 
 import {ariaHideOutside} from '../src';
 import React from 'react';
-<<<<<<< HEAD
 import ReactDOM from 'react-dom';
-import {render, waitFor} from '@react-spectrum/test-utils';
-=======
 import {render, waitFor} from '@react-spectrum/test-utils-internal';
->>>>>>> 72151b34
 
 describe('ariaHideOutside', function () {
   it('should hide everything except the provided element [button]', function () {
