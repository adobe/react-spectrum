/*
 * Copyright 2020 Adobe. All rights reserved.
 * This file is licensed to you under the Apache License, Version 2.0 (the "License");
 * you may not use this file except in compliance with the License. You may obtain a copy
 * of the License at http://www.apache.org/licenses/LICENSE-2.0
 *
 * Unless required by applicable law or agreed to in writing, software distributed under
 * the License is distributed on an "AS IS" BASIS, WITHOUT WARRANTIES OR REPRESENTATIONS
 * OF ANY KIND, either express or implied. See the License for the specific language
 * governing permissions and limitations under the License.
 */

// Keeps a ref count of all hidden elements. Added to when hiding an element, and
// subtracted from when showing it again. When it reaches zero, aria-hidden is removed.
let refCountMap = new WeakMap<Element, number>();

/**
 * Hides all elements in the DOM outside the given targets from screen readers using aria-hidden,
 * and returns a function to revert these changes. In addition, changes to the DOM are watched
 * and new elements outside the targets are automatically hidden.
 * @param targets - The elements that should remain visible.
 * @param root - Nothing will be hidden above this element.
 * @returns - A function to restore all hidden elements.
 */
export function ariaHideOutside(targets: HTMLElement[], root = document.body) {
  let visibleNodes = new Set<Element>(targets);
  let hiddenNodes = new Set<Element>();
  let walker = document.createTreeWalker(
    root,
    NodeFilter.SHOW_ELEMENT,
    {
      acceptNode(node) {
        // If this node is a live announcer, add it to the set of nodes to keep visible.
        if ((node instanceof HTMLElement && node.dataset.liveAnnouncer === 'true')) {
          visibleNodes.add(node);
        }

        // Skip this node and its children if it is one of the target nodes, or a live announcer.
        // Also skip children of already hidden nodes, as aria-hidden is recursive.
        if (
          visibleNodes.has(node as Element) ||
          hiddenNodes.has(node.parentElement)
        ) {
          return NodeFilter.FILTER_REJECT;
        }

        // VoiceOver on iOS has issues hiding elements with role="row". Hide the cells inside instead.
<<<<<<< HEAD
=======
        // https://bugs.webkit.org/show_bug.cgi?id=222623
>>>>>>> 8f89bfd2
        if (node instanceof HTMLElement && node.getAttribute('role') === 'row') {
          return NodeFilter.FILTER_SKIP;
        }

        // Skip this node but continue to children if one of the targets is inside the node.
        if (targets.some(target => node.contains(target))) {
          return NodeFilter.FILTER_SKIP;
        }

        return NodeFilter.FILTER_ACCEPT;
      }
    }
  );

  let hide = (node: Element) => {
    let refCount = refCountMap.get(node) ?? 0;

    // If already aria-hidden, and the ref count is zero, then this element
    // was already hidden and there's nothing for us to do.
    if (node.getAttribute('aria-hidden') === 'true' && refCount === 0) {
      return;
    }

    if (refCount === 0) {
      node.setAttribute('aria-hidden', 'true');
    }

    hiddenNodes.add(node);
    refCountMap.set(node, refCount + 1);
  };

  let node = walker.nextNode() as Element;
  while (node != null) {
    hide(node);
    node = walker.nextNode() as Element;
  }

  let observer = new MutationObserver(changes => {
    for (let change of changes) {
      if (change.type !== 'childList' || change.addedNodes.length === 0) {
        continue;
      }

      // If the parent element of the added nodes is not within one of the targets,
      // and not already inside a hidden node, hide all of the new children.
      if (![...visibleNodes, ...hiddenNodes].some(node => node.contains(change.target))) {
        for (let node of change.addedNodes) {
          if ((node instanceof HTMLElement && node.dataset.liveAnnouncer === 'true')) {
            visibleNodes.add(node);
          } else if (node instanceof Element) {
            hide(node);
          }
        }
      }
    }
  });

  observer.observe(root, {childList: true, subtree: true});

  return () => {
    observer.disconnect();

    for (let node of hiddenNodes) {
      let count = refCountMap.get(node);
      if (count === 1) {
        node.removeAttribute('aria-hidden');
        refCountMap.delete(node);
      } else {
        refCountMap.set(node, count - 1);
      }
    }
  };
}<|MERGE_RESOLUTION|>--- conflicted
+++ resolved
@@ -45,10 +45,7 @@
         }
 
         // VoiceOver on iOS has issues hiding elements with role="row". Hide the cells inside instead.
-<<<<<<< HEAD
-=======
         // https://bugs.webkit.org/show_bug.cgi?id=222623
->>>>>>> 8f89bfd2
         if (node instanceof HTMLElement && node.getAttribute('role') === 'row') {
           return NodeFilter.FILTER_SKIP;
         }
