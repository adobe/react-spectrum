--- conflicted
+++ resolved
@@ -38,15 +38,11 @@
  * @param root - Nothing will be hidden above this element.
  * @returns - A function to restore all hidden elements.
  */
-<<<<<<< HEAD
 export function ariaHideOutside(targets: Element[], options?: AriaHideOutsideOptions | Element) {
   let windowObj = getOwnerWindow(targets?.[0]);
   let opts = options instanceof windowObj.Element ? {root: options} : options;
   let root = opts?.root ?? document.body;
   let shouldUseInert = opts?.shouldUseInert && supportsInert;
-=======
-export function ariaHideOutside(targets: Element[], root: Element = document.body) {
->>>>>>> 01275a9c
   let visibleNodes = new Set<Element>(targets);
   let hiddenNodes = new Set<Element>();
 
