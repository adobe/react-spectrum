/*
 * Copyright 2020 Adobe. All rights reserved.
 * This file is licensed to you under the Apache License, Version 2.0 (the "License");
 * you may not use this file except in compliance with the License. You may obtain a copy
 * of the License at http://www.apache.org/licenses/LICENSE-2.0
 *
 * Unless required by applicable law or agreed to in writing, software distributed under
 * the License is distributed on an "AS IS" BASIS, WITHOUT WARRANTIES OR REPRESENTATIONS
 * OF ANY KIND, either express or implied. See the License for the specific language
 * governing permissions and limitations under the License.
 */

import {Axis, Placement, PlacementAxis, SizeAxis} from '@react-types/overlays';
import {clamp} from '@react-aria/utils';

interface Position {
  top?: number,
  left?: number,
  bottom?: number,
  right?: number
}

interface Dimensions {
  width: number,
  height: number,
  totalWidth: number,
  totalHeight: number,
  top: number,
  left: number,
  scroll: Position
}

interface ParsedPlacement {
  placement: PlacementAxis,
  crossPlacement: PlacementAxis,
  axis: Axis,
  crossAxis: Axis,
  size: SizeAxis,
  crossSize: SizeAxis
}

interface Offset {
  top: number,
  left: number,
  width: number,
  height: number
}

interface PositionOpts {
  arrowSize: number,
  placement: Placement,
  targetNode: Element,
  overlayNode: Element,
  scrollNode: Element,
  padding: number,
  shouldFlip: boolean,
  boundaryElement: Element,
  offset: number,
  crossOffset: number,
  maxHeight?: number,
  arrowBoundaryOffset?: number
}

export interface PositionResult {
  position?: Position,
  arrowOffsetLeft?: number,
  arrowOffsetTop?: number,
  maxHeight?: number,
  placement: PlacementAxis
}

const AXIS = {
  top: 'top',
  bottom: 'top',
  left: 'left',
  right: 'left'
};

const FLIPPED_DIRECTION = {
  top: 'bottom',
  bottom: 'top',
  left: 'right',
  right: 'left'
};

const CROSS_AXIS = {
  top: 'left',
  left: 'top'
};

const AXIS_SIZE = {
  top: 'height',
  left: 'width'
};

const TOTAL_SIZE = {
  width: 'totalWidth',
  height: 'totalHeight'
};

const PARSED_PLACEMENT_CACHE = {};

// @ts-ignore
let visualViewport = typeof document !== 'undefined' && window.visualViewport;

function getContainerDimensions(containerNode: Element): Dimensions {
  let width = 0, height = 0, totalWidth = 0, totalHeight = 0, top = 0, left = 0;
  let scroll: Position = {};

  if (containerNode.tagName === 'BODY') {
    let documentElement = document.documentElement;
    totalWidth = documentElement.clientWidth;
    totalHeight = documentElement.clientHeight;
    width = visualViewport?.width ?? totalWidth;
    height = visualViewport?.height ?? totalHeight;

    scroll.top = documentElement.scrollTop || containerNode.scrollTop;
    scroll.left = documentElement.scrollLeft || containerNode.scrollLeft;
  } else {
    ({width, height, top, left} = getOffset(containerNode));
    scroll.top = containerNode.scrollTop;
    scroll.left = containerNode.scrollLeft;
    totalWidth = width;
    totalHeight = height;
  }

  return {width, height, totalWidth, totalHeight, scroll, top, left};
}

function getScroll(node: Element): Offset {
  return {
    top: node.scrollTop,
    left: node.scrollLeft,
    width: node.scrollWidth,
    height: node.scrollHeight
  };
}

function getDelta(
  axis: Axis,
  offset: number,
  size: number,
  // The dimensions of the boundary element that the popover is
  // positioned within (most of the time this is the <body>).
  boundaryDimensions: Dimensions,
  // The dimensions of the containing block element that the popover is
  // positioned relative to (e.g. parent with position: relative).
  // Usually this is the same as the boundary element, but if the popover
  // is portaled somewhere other than the body and has an ancestor with
  // position: relative/absolute, it will be different.
  containerDimensions: Dimensions,
  padding: number
) {
<<<<<<< HEAD
  let root = document.scrollingElement || document.documentElement;
  let isScrollPrevented = window.getComputedStyle(root).overflow === 'hidden';
  let containerScroll = isScrollPrevented && (axis === 'left' || axis === 'right') ? 0 : containerDimensions.scroll[axis];
  let containerHeight = containerDimensions[AXIS_SIZE[axis]];

=======
  let containerScroll = containerDimensions.scroll[axis];
  let boundaryHeight = boundaryDimensions[AXIS_SIZE[axis]];
>>>>>>> a53f5568
  let startEdgeOffset = offset - padding - containerScroll;
  let endEdgeOffset = offset + padding - containerScroll + size;

  if (startEdgeOffset < 0) {
    return -startEdgeOffset;
  } else if (endEdgeOffset > boundaryHeight) {
    return Math.max(boundaryHeight - endEdgeOffset, -startEdgeOffset);
  } else {
    return 0;
  }
}

function getMargins(node: Element): Position {
  let style = window.getComputedStyle(node);
  return {
    top: parseInt(style.marginTop, 10) || 0,
    bottom: parseInt(style.marginBottom, 10) || 0,
    left: parseInt(style.marginLeft, 10) || 0,
    right: parseInt(style.marginRight, 10) || 0
  };
}

function parsePlacement(input: Placement): ParsedPlacement {
  if (PARSED_PLACEMENT_CACHE[input]) {
    return PARSED_PLACEMENT_CACHE[input];
  }

  let [placement, crossPlacement] = input.split(' ');
  let axis: Axis = AXIS[placement] || 'right';
  let crossAxis: Axis = CROSS_AXIS[axis];

  if (!AXIS[crossPlacement]) {
    crossPlacement = 'center';
  }

  let size = AXIS_SIZE[axis];
  let crossSize = AXIS_SIZE[crossAxis];
  PARSED_PLACEMENT_CACHE[input] = {placement, crossPlacement, axis, crossAxis, size, crossSize};
  return PARSED_PLACEMENT_CACHE[input];
}

function computePosition(
  childOffset: Offset,
  boundaryDimensions: Dimensions,
  overlaySize: Offset,
  placementInfo: ParsedPlacement,
  offset: number,
  crossOffset: number,
  containerOffsetWithBoundary: Offset,
  isContainerPositioned: boolean,
  arrowSize: number,
  arrowBoundaryOffset: number
) {
  let {placement, crossPlacement, axis, crossAxis, size, crossSize} = placementInfo;
  let position: Position = {};

  // button position
  position[crossAxis] = childOffset[crossAxis];
  if (crossPlacement === 'center') {
    //  + (button size / 2) - (overlay size / 2)
    // at this point the overlay center should match the button center
    position[crossAxis] += (childOffset[crossSize] - overlaySize[crossSize]) / 2;
  } else if (crossPlacement !== crossAxis) {
    //  + (button size) - (overlay size)
    // at this point the overlay bottom should match the button bottom
    position[crossAxis] += (childOffset[crossSize] - overlaySize[crossSize]);
  }/* else {
    the overlay top should match the button top
  } */
  // add the crossOffset from props
  position[crossAxis] += crossOffset;

  // overlay top overlapping arrow with button bottom
  const minPosition = childOffset[crossAxis] - overlaySize[crossSize] + arrowSize + arrowBoundaryOffset;
  // overlay bottom overlapping arrow with button top
  const maxPosition = childOffset[crossAxis] + childOffset[crossSize] - arrowSize - arrowBoundaryOffset;
  position[crossAxis] = clamp(position[crossAxis], minPosition, maxPosition);

  // Floor these so the position isn't placed on a partial pixel, only whole pixels. Shouldn't matter if it was floored or ceiled, so chose one.
  if (placement === axis) {
    // If the container is positioned (non-static), then we use the container's actual
    // height, as `bottom` will be relative to this height.  But if the container is static,
    // then it can only be the `document.body`, and `bottom` will be relative to _its_
    // container, which should be as large as boundaryDimensions.
    const containerHeight = (isContainerPositioned ? containerOffsetWithBoundary[size] : boundaryDimensions[TOTAL_SIZE[size]]);
    position[FLIPPED_DIRECTION[axis]] = Math.floor(containerHeight - childOffset[axis] + offset);
  } else {
    position[axis] = Math.floor(childOffset[axis] + childOffset[size] + offset);
  }

  return position;
}

function getMaxHeight(
  position: Position,
  boundaryDimensions: Dimensions,
  containerOffsetWithBoundary: Offset,
  childOffset: Offset,
  margins: Position,
  padding: number
) {
  return position.top != null
    // We want the distance between the top of the overlay to the bottom of the boundary
    ? Math.max(0,
      (boundaryDimensions.height + boundaryDimensions.top + boundaryDimensions.scroll.top) // this is the bottom of the boundary
      - (containerOffsetWithBoundary.top + position.top) // this is the top of the overlay
      - (margins.top + margins.bottom + padding) // save additional space for margin and padding
    )
    // We want the distance between the top of the trigger to the top of the boundary
    : Math.max(0,
      (childOffset.top + containerOffsetWithBoundary.top) // this is the top of the trigger
      - (boundaryDimensions.top + boundaryDimensions.scroll.top) // this is the top of the boundary
      - (margins.top + margins.bottom + padding) // save additional space for margin and padding
    );
}

function getAvailableSpace(
  boundaryDimensions: Dimensions,
  containerOffsetWithBoundary: Offset,
  childOffset: Offset,
  margins: Position,
  padding: number,
  placementInfo: ParsedPlacement
) {
  let {placement, axis, size} = placementInfo;
  if (placement === axis) {
    return Math.max(0, childOffset[axis] - boundaryDimensions[axis] - boundaryDimensions.scroll[axis] + containerOffsetWithBoundary[axis] - margins[axis] - margins[FLIPPED_DIRECTION[axis]] - padding);
  }

  return Math.max(0, boundaryDimensions[size] + boundaryDimensions[axis] + boundaryDimensions.scroll[axis] - containerOffsetWithBoundary[axis] - childOffset[axis] - childOffset[size] - margins[axis] - margins[FLIPPED_DIRECTION[axis]] - padding);
}

export function calculatePositionInternal(
  placementInput: Placement,
  childOffset: Offset,
  overlaySize: Offset,
  scrollSize: Offset,
  margins: Position,
  padding: number,
  flip: boolean,
  boundaryDimensions: Dimensions,
  containerDimensions: Dimensions,
  containerOffsetWithBoundary: Offset,
  offset: number,
  crossOffset: number,
  isContainerPositioned: boolean,
  userSetMaxHeight: number | undefined,
  arrowSize: number,
  arrowBoundaryOffset: number
): PositionResult {
  let placementInfo = parsePlacement(placementInput);
  let {size, crossAxis, crossSize, placement, crossPlacement} = placementInfo;
  let position = computePosition(childOffset, boundaryDimensions, overlaySize, placementInfo, offset, crossOffset, containerOffsetWithBoundary, isContainerPositioned, arrowSize, arrowBoundaryOffset);
  let normalizedOffset = offset;
  let space = getAvailableSpace(
    boundaryDimensions,
    containerOffsetWithBoundary,
    childOffset,
    margins,
    padding + offset,
    placementInfo
  );

  // Check if the scroll size of the overlay is greater than the available space to determine if we need to flip
  if (flip && scrollSize[size] > space) {
    let flippedPlacementInfo = parsePlacement(`${FLIPPED_DIRECTION[placement]} ${crossPlacement}` as Placement);
    let flippedPosition = computePosition(childOffset, boundaryDimensions, overlaySize, flippedPlacementInfo, offset, crossOffset, containerOffsetWithBoundary, isContainerPositioned, arrowSize, arrowBoundaryOffset);
    let flippedSpace = getAvailableSpace(
      boundaryDimensions,
      containerOffsetWithBoundary,
      childOffset,
      margins,
      padding + offset,
      flippedPlacementInfo
    );

    // If the available space for the flipped position is greater than the original available space, flip.
    if (flippedSpace > space) {
      placementInfo = flippedPlacementInfo;
      position = flippedPosition;
      normalizedOffset = offset;
    }
  }

  let delta = getDelta(crossAxis, position[crossAxis], overlaySize[crossSize], boundaryDimensions, containerDimensions, padding);
  position[crossAxis] += delta;

  let maxHeight = getMaxHeight(
    position,
    boundaryDimensions,
    containerOffsetWithBoundary,
    childOffset,
    margins,
    padding
  );

  if (userSetMaxHeight && userSetMaxHeight < maxHeight) {
    maxHeight = userSetMaxHeight;
  }

  overlaySize.height = Math.min(overlaySize.height, maxHeight);

  position = computePosition(childOffset, boundaryDimensions, overlaySize, placementInfo, normalizedOffset, crossOffset, containerOffsetWithBoundary, isContainerPositioned, arrowSize, arrowBoundaryOffset);
  delta = getDelta(crossAxis, position[crossAxis], overlaySize[crossSize], boundaryDimensions, containerDimensions, padding);
  position[crossAxis] += delta;

  let arrowPosition: Position = {};

  // All values are transformed so that 0 is at the top/left of the overlay depending on the orientation
  // Prefer the arrow being in the center of the trigger/overlay anchor element
  let preferredArrowPosition = childOffset[crossAxis] + .5 * childOffset[crossSize] - overlaySize[crossAxis];

  // Min/Max position limits for the arrow with respect to the overlay
  const arrowMinPosition = arrowSize / 2 + arrowBoundaryOffset;
  const arrowMaxPosition = overlaySize[crossSize] - (arrowSize / 2) - arrowBoundaryOffset;

  // Min/Max position limits for the arrow with respect to the trigger/overlay anchor element
  const arrowOverlappingChildMinEdge = childOffset[crossAxis] - overlaySize[crossAxis] + (arrowSize / 2);
  const arrowOverlappingChildMaxEdge = childOffset[crossAxis] + childOffset[crossSize] - overlaySize[crossAxis] - (arrowSize / 2);

  // Clamp the arrow positioning so that it always is within the bounds of the anchor and the overlay
  const arrowPositionOverlappingChild = clamp(preferredArrowPosition, arrowOverlappingChildMinEdge, arrowOverlappingChildMaxEdge);
  arrowPosition[crossAxis] = clamp(arrowPositionOverlappingChild, arrowMinPosition, arrowMaxPosition);

  return {
    position,
    maxHeight: maxHeight,
    arrowOffsetLeft: arrowPosition.left,
    arrowOffsetTop: arrowPosition.top,
    placement: placementInfo.placement
  };
}

/**
 * Determines where to place the overlay with regards to the target and the position of an optional indicator.
 */
export function calculatePosition(opts: PositionOpts): PositionResult {
  let {
    placement,
    targetNode,
    overlayNode,
    scrollNode,
    padding,
    shouldFlip,
    boundaryElement,
    offset,
    crossOffset,
    maxHeight,
    arrowSize = 0,
    arrowBoundaryOffset = 0
  } = opts;

  let container = overlayNode instanceof HTMLElement ? getContainingBlock(overlayNode) : document.documentElement;
  let isViewportContainer = container === document.documentElement;
  const containerPositionStyle = window.getComputedStyle(container).position;
  let isContainerPositioned = !!containerPositionStyle && containerPositionStyle !== 'static';
  let childOffset: Offset = isViewportContainer ? getOffset(targetNode) : getPosition(targetNode, container);

  if (!isViewportContainer) {
    let {marginTop, marginLeft} = window.getComputedStyle(targetNode);
    childOffset.top += parseInt(marginTop, 10) || 0;
    childOffset.left += parseInt(marginLeft, 10) || 0;
  }

  let overlaySize: Offset = getOffset(overlayNode);
  let margins = getMargins(overlayNode);
  overlaySize.width += margins.left + margins.right;
  overlaySize.height += margins.top + margins.bottom;

  let scrollSize = getScroll(scrollNode);
  let boundaryDimensions = getContainerDimensions(boundaryElement);
  let containerDimensions = getContainerDimensions(container);
  let containerOffsetWithBoundary: Offset = boundaryElement.tagName === 'BODY' ? getOffset(container) : getPosition(container, boundaryElement);

  return calculatePositionInternal(
    placement,
    childOffset,
    overlaySize,
    scrollSize,
    margins,
    padding,
    shouldFlip,
    boundaryDimensions,
    containerDimensions,
    containerOffsetWithBoundary,
    offset,
    crossOffset,
    isContainerPositioned,
    maxHeight,
    arrowSize,
    arrowBoundaryOffset
  );
}

function getOffset(node: Element): Offset {
  let {top, left, width, height} = node.getBoundingClientRect();
  let {scrollTop, scrollLeft, clientTop, clientLeft} = document.documentElement;
  return {
    top: top + scrollTop - clientTop,
    left: left + scrollLeft - clientLeft,
    width,
    height
  };
}

function getPosition(node: Element, parent: Element): Offset {
  let style = window.getComputedStyle(node);
  let offset: Offset;
  if (style.position === 'fixed') {
    let {top, left, width, height} = node.getBoundingClientRect();
    offset = {top, left, width, height};
  } else {
    offset = getOffset(node);
    let parentOffset = getOffset(parent);
    let parentStyle = window.getComputedStyle(parent);
    parentOffset.top += (parseInt(parentStyle.borderTopWidth, 10) || 0) - parent.scrollTop;
    parentOffset.left += (parseInt(parentStyle.borderLeftWidth, 10) || 0) - parent.scrollLeft;
    offset.top -= parentOffset.top;
    offset.left -= parentOffset.left;
  }

  offset.top -= parseInt(style.marginTop, 10) || 0;
  offset.left -= parseInt(style.marginLeft, 10) || 0;
  return offset;
}

// Returns the containing block of an element, which is the element that
// this element will be positioned relative to.
// https://developer.mozilla.org/en-US/docs/Web/CSS/Containing_block
function getContainingBlock(node: HTMLElement): Element {
  // The offsetParent of an element in most cases equals the containing block.
  // https://w3c.github.io/csswg-drafts/cssom-view/#dom-htmlelement-offsetparent
  let offsetParent = node.offsetParent;

  // The offsetParent algorithm terminates at the document body,
  // even if the body is not a containing block. Double check that
  // and use the documentElement if so.
  if (
    offsetParent &&
    offsetParent === document.body &&
    window.getComputedStyle(offsetParent).position === 'static' &&
    !isContainingBlock(offsetParent)
  ) {
    offsetParent = document.documentElement;
  }

  // TODO(later): handle table elements?

  // The offsetParent can be null if the element has position: fixed, or a few other cases.
  // We have to walk up the tree manually in this case because fixed positioned elements
  // are still positioned relative to their containing block, which is not always the viewport.
  if (offsetParent == null) {
    offsetParent = node.parentElement;
    while (offsetParent && !isContainingBlock(offsetParent)) {
      offsetParent = offsetParent.parentElement;
    }
  }

  // Fall back to the viewport.
  return offsetParent || document.documentElement;
}

// https://developer.mozilla.org/en-US/docs/Web/CSS/Containing_block#identifying_the_containing_block
function isContainingBlock(node: Element): boolean {
  let style = window.getComputedStyle(node);
  return (
    style.transform !== 'none' ||
    /transform|perspective/.test(style.willChange) ||
    style.filter !== 'none' ||
    style.contain === 'paint' ||
    // @ts-ignore
    ('backdropFilter' in style && style.backdropFilter !== 'none') ||
    // @ts-ignore
    ('WebkitBackdropFilter' in style && style.WebkitBackdropFilter !== 'none')
  );
}<|MERGE_RESOLUTION|>--- conflicted
+++ resolved
@@ -151,16 +151,8 @@
   containerDimensions: Dimensions,
   padding: number
 ) {
-<<<<<<< HEAD
-  let root = document.scrollingElement || document.documentElement;
-  let isScrollPrevented = window.getComputedStyle(root).overflow === 'hidden';
-  let containerScroll = isScrollPrevented && (axis === 'left' || axis === 'right') ? 0 : containerDimensions.scroll[axis];
-  let containerHeight = containerDimensions[AXIS_SIZE[axis]];
-
-=======
   let containerScroll = containerDimensions.scroll[axis];
   let boundaryHeight = boundaryDimensions[AXIS_SIZE[axis]];
->>>>>>> a53f5568
   let startEdgeOffset = offset - padding - containerScroll;
   let endEdgeOffset = offset + padding - containerScroll + size;
 
