--- conflicted
+++ resolved
@@ -116,12 +116,6 @@
     totalHeight = documentElement.clientHeight;
     width = visualViewport?.width ?? totalWidth;
     height = visualViewport?.height ?? totalHeight;
-<<<<<<< HEAD
-    top = visualViewport?.offsetTop ?? top;
-    left = visualViewport?.offsetLeft ?? left;
-
-=======
->>>>>>> 476595b7
     scroll.top = documentElement.scrollTop || containerNode.scrollTop;
     scroll.left = documentElement.scrollLeft || containerNode.scrollLeft;
 
@@ -184,28 +178,18 @@
   // The height/width of the boundary. Matches the axis along which we are adjusting the overlay position
   let boundarySize = boundaryDimensions[AXIS_SIZE[axis]];
   // Calculate the edges of the boundary (accomodating for the boundary padding) and the edges of the overlay.
-<<<<<<< HEAD
-=======
   // Note that these values are with respect to the visual viewport (aka 0,0 is the top left of the viewport)
->>>>>>> 476595b7
   let boundaryStartEdge = boundaryDimensions.scroll[AXIS[axis]] + padding;
   let boundaryEndEdge = boundarySize + boundaryDimensions.scroll[AXIS[axis]] - padding;
   let startEdgeOffset = offset - containerScroll + containerOffsetWithBoundary[axis] - boundaryDimensions[AXIS[axis]];
   let endEdgeOffset = offset - containerScroll + size + containerOffsetWithBoundary[axis] - boundaryDimensions[AXIS[axis]];
 
-<<<<<<< HEAD
-  if (startEdgeOffset < 0) {
-    return -startEdgeOffset;
-  } else if (endEdgeOffset > boundaryHeight) {
-    return Math.max(boundaryHeight - endEdgeOffset, -startEdgeOffset);
-=======
   // If any of the overlay edges falls outside of the boundary, shift the overlay the required amount to align one of the overlay's
   // edges with the closest boundary edge.
   if (startEdgeOffset < boundaryStartEdge) {
     return boundaryStartEdge - startEdgeOffset;
   } else if (endEdgeOffset > boundaryEndEdge) {
     return Math.max(boundaryEndEdge - endEdgeOffset, boundaryStartEdge - startEdgeOffset);
->>>>>>> 476595b7
   } else {
     return 0;
   }
