--- conflicted
+++ resolved
@@ -50,20 +50,14 @@
       return;
     }
 
-<<<<<<< HEAD
-    if (isIOS()) {
-      return chain(preventScrollMobileSafari(), updateScrollPrevented());
-    } else {
-      return chain(preventScrollStandard(), updateScrollPrevented());
-=======
     preventScrollCount++;
     if (preventScrollCount === 1) {
       if (isIOS()) {
-        restore = preventScrollMobileSafari();
+        restore = chain(preventScrollMobileSafari(), updateScrollPrevented());
+
       } else {
-        restore = preventScrollStandard();
+        restore = chain(preventScrollStandard(), updateScrollPrevented());
       }
->>>>>>> b35d5c02
     }
 
     return () => {
