/*
 * Copyright 2020 Adobe. All rights reserved.
 * This file is licensed to you under the Apache License, Version 2.0 (the "License");
 * you may not use this file except in compliance with the License. You may obtain a copy
 * of the License at http://www.apache.org/licenses/LICENSE-2.0
 *
 * Unless required by applicable law or agreed to in writing, software distributed under
 * the License is distributed on an "AS IS" BASIS, WITHOUT WARRANTIES OR REPRESENTATIONS
 * OF ANY KIND, either express or implied. See the License for the specific language
 * governing permissions and limitations under the License.
 */

import {calculatePosition, PositionResult} from './calculatePosition';
<<<<<<< HEAD
import {HTMLAttributes, RefObject, useEffect, useState} from 'react';
import {Placement, PlacementAxis, PositionProps} from '@react-types/overlays';
=======
import {HTMLAttributes, RefObject, useCallback, useEffect, useState} from 'react';
import {Placement, PlacementAxis} from '@react-types/overlays';
>>>>>>> a32224fd
import {useLocale} from '@react-aria/i18n';

interface AriaPositionProps extends PositionProps {
  /**
   * Element that that serves as the positioning boundary.
   * @default document.body
   */
  boundaryElement?: HTMLElement,
  /**
   * The ref for the element which the overlay positions itself with respect to.
   */
  targetRef: RefObject<HTMLElement>,
  /**
   * The ref for the overlay element.
   */
  overlayRef: RefObject<HTMLElement>,
  /**
   * TODO come up with a good description
   * @default overlayRef
   */
  scrollRef?: RefObject<HTMLElement>,
  /**
   * Whether the overlay should update its position automatically.
   * @default true
   */
  shouldUpdatePosition?: boolean
}

interface PositionAria {
  /** Props for the overlay container element. */
  overlayProps: HTMLAttributes<Element>,
  /** Props for the overlay tip arrow if any. */
  arrowProps: HTMLAttributes<Element>,
<<<<<<< HEAD
  /** Placement of the overlay with respect to the overlay trigger. */
  placement: PlacementAxis
=======
  placement: PlacementAxis,
  updatePosition(): void
>>>>>>> a32224fd
}

/**
 * Handles positioning overlays like popovers and menus relative to a trigger
 * element, and updating the position when the window resizes.
 */
export function useOverlayPosition(props: AriaPositionProps): PositionAria {
  let {direction} = useLocale();
  let {
    targetRef,
    overlayRef,
    scrollRef = overlayRef,
    placement = 'bottom' as Placement,
    containerPadding = 12,
    shouldFlip = true,
    boundaryElement = document.body,
    offset = 0,
    crossOffset = 0,
    shouldUpdatePosition = true,
    isOpen = true
  } = props;
  let [position, setPosition] = useState<PositionResult>({
    position: {},
    arrowOffsetLeft: undefined,
    arrowOffsetTop: undefined,
    maxHeight: undefined,
    placement: undefined
  });

  let deps = [
    shouldUpdatePosition,
    placement,
    overlayRef.current,
    targetRef.current,
    scrollRef.current,
    containerPadding,
    shouldFlip,
    boundaryElement,
    offset,
    crossOffset,
    isOpen,
    direction
  ];

  let updatePosition = useCallback(() => {
    if (shouldUpdatePosition === false || !isOpen || !overlayRef.current || !targetRef.current || !scrollRef.current) {
      return;
    }

    setPosition(
      calculatePosition({
        placement: translateRTL(placement, direction),
        overlayNode: overlayRef.current,
        targetNode: targetRef.current,
        scrollNode: scrollRef.current,
        padding: containerPadding,
        shouldFlip,
        boundaryElement,
        offset,
        crossOffset
      })
    );
  }, deps);

  // Update position when anything changes
  useEffect(updatePosition, deps);

  // Update position on window resize
  useResize(updatePosition);

  return {
    overlayProps: {
      style: {
        position: 'absolute',
        zIndex: 100000, // should match the z-index in ModalTrigger
        ...position.position,
        maxHeight: position.maxHeight
      }
    },
    placement: position.placement,
    arrowProps: {
      style: {
        left: position.arrowOffsetLeft,
        top: position.arrowOffsetTop
      }
    },
    updatePosition
  };
}

function useResize(onResize) {
  useEffect(() => {
    window.addEventListener('resize', onResize, false);
    return () => {
      window.removeEventListener('resize', onResize, false);
    };
  }, [onResize]);
}

function translateRTL(position, direction) {
  if (direction === 'rtl') {
    return position.replace('start', 'right').replace('end', 'left');
  }
  return position.replace('start', 'left').replace('end', 'right');
}<|MERGE_RESOLUTION|>--- conflicted
+++ resolved
@@ -11,13 +11,8 @@
  */
 
 import {calculatePosition, PositionResult} from './calculatePosition';
-<<<<<<< HEAD
-import {HTMLAttributes, RefObject, useEffect, useState} from 'react';
+import {HTMLAttributes, RefObject, useCallback, useEffect, useState} from 'react';
 import {Placement, PlacementAxis, PositionProps} from '@react-types/overlays';
-=======
-import {HTMLAttributes, RefObject, useCallback, useEffect, useState} from 'react';
-import {Placement, PlacementAxis} from '@react-types/overlays';
->>>>>>> a32224fd
 import {useLocale} from '@react-aria/i18n';
 
 interface AriaPositionProps extends PositionProps {
@@ -51,13 +46,10 @@
   overlayProps: HTMLAttributes<Element>,
   /** Props for the overlay tip arrow if any. */
   arrowProps: HTMLAttributes<Element>,
-<<<<<<< HEAD
   /** Placement of the overlay with respect to the overlay trigger. */
-  placement: PlacementAxis
-=======
   placement: PlacementAxis,
+  /** Function that updates the position of the overlay. */
   updatePosition(): void
->>>>>>> a32224fd
 }
 
 /**
