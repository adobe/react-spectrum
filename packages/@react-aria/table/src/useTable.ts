--- conflicted
+++ resolved
@@ -36,11 +36,7 @@
  * @param state - State for the table, as returned by `useTableState`.
  * @param ref - The ref attached to the table element.
  */
-<<<<<<< HEAD
-export function useTable<T>(props: AriaTableProps, state: TableState<T> | TreeGridState<T>, ref: RefObject<HTMLElement>): GridAria {
-=======
-export function useTable<T>(props: AriaTableProps<T>, state: TableState<T> | TreeGridState<T>, ref: RefObject<HTMLElement | null>): GridAria {
->>>>>>> 44b1dd0a
+export function useTable<T>(props: AriaTableProps, state: TableState<T> | TreeGridState<T>, ref: RefObject<HTMLElement | null>): GridAria {
   let {
     keyboardDelegate,
     isVirtualized,
