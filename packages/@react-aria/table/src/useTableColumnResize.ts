/*
 * Copyright 2020 Adobe. All rights reserved.
 * This file is licensed to you under the Apache License, Version 2.0 (the "License");
 * you may not use this file except in compliance with the License. You may obtain a copy
 * of the License at http://www.apache.org/licenses/LICENSE-2.0
 *
 * Unless required by applicable law or agreed to in writing, software distributed under
 * the License is distributed on an "AS IS" BASIS, WITHOUT WARRANTIES OR REPRESENTATIONS
 * OF ANY KIND, either express or implied. See the License for the specific language
 * governing permissions and limitations under the License.
 */

import {ColumnResizeState, TableState} from '@react-stately/table';
import {DOMAttributes} from '@react-types/shared';
import {focusSafely} from '@react-aria/focus';
import {focusWithoutScrolling, mergeProps, useGlobalListeners, useId} from '@react-aria/utils';
import {getColumnHeaderId} from './utils';
import {GridNode} from '@react-types/grid';
<<<<<<< HEAD
// @ts-ignore
import intlMessages from '../intl/*.json';
import React, {ChangeEvent, HTMLAttributes, RefObject, useCallback, useRef} from 'react';
=======
import {mergeProps} from '@react-aria/utils';
import {RefObject, useRef} from 'react';
>>>>>>> d745c1cb
import {useKeyboard, useMove} from '@react-aria/interactions';
import {useLocale, useMessageFormatter} from '@react-aria/i18n';

interface ResizerAria {
<<<<<<< HEAD
  inputProps: HTMLAttributes<HTMLInputElement>,
  resizerProps: HTMLAttributes<HTMLDivElement>
=======
  resizerProps: DOMAttributes
>>>>>>> d745c1cb
}

interface ResizerProps<T> {
  column: GridNode<T>,
  label: string,
  triggerRef: RefObject<HTMLDivElement>
}

// eslint-disable-next-line @typescript-eslint/no-unused-vars
export function useTableColumnResize<T>(props: ResizerProps<T>, state: TableState<T>, columnState: ColumnResizeState<T>, ref: RefObject<HTMLInputElement>): ResizerAria {
  let {column: item, triggerRef} = props;
  const stateRef = useRef<ColumnResizeState<T>>(null);
  // keep track of what the cursor on the body is so it can be restored back to that when done resizing
  const cursor = useRef<string | null>(null);
  stateRef.current = columnState;
  const formatMessage = useMessageFormatter(intlMessages);
  let {addGlobalListener, removeGlobalListener} = useGlobalListeners();
  let id = useId();

  let {direction} = useLocale();
  let {keyboardProps} = useKeyboard({
    onKeyDown: (e) => {
      if (e.key === 'Escape' || e.key === 'Enter' || e.key === ' ' || e.key === 'Tab') {
        e.preventDefault();
        // switch focus back to the column header on anything that ends edit mode
        focusSafely(triggerRef.current);
      }
    }
  });

  const columnResizeWidthRef = useRef<number>(0);
  const {moveProps} = useMove({
    onMoveStart() {
      columnResizeWidthRef.current = stateRef.current.getColumnWidth(item.key);
      cursor.current = document.body.style.cursor;
    },
    onMove({deltaX, pointerType}) {
      if (direction === 'rtl') {
        deltaX *= -1;
      }
      // if moving up/down only, no need to resize
      if (deltaX !== 0) {
        if (pointerType === 'keyboard') {
          deltaX *= 10;
        }
        columnResizeWidthRef.current += deltaX;
        stateRef.current.onColumnResize(item, columnResizeWidthRef.current);
        if (stateRef.current.getColumnMinWidth(item.key) >= stateRef.current.getColumnWidth(item.key)) {
          document.body.style.setProperty('cursor', direction === 'rtl' ? 'w-resize' : 'e-resize');
        } else if (stateRef.current.getColumnMaxWidth(item.key) <= stateRef.current.getColumnWidth(item.key)) {
          document.body.style.setProperty('cursor', direction === 'rtl' ? 'e-resize' : 'w-resize');
        } else {
          document.body.style.setProperty('cursor', 'col-resize');
        }
      }
    },
    onMoveEnd() {
      columnResizeWidthRef.current = 0;
      document.body.style.cursor = cursor.current;
    }
  });
  let min = Math.floor(stateRef.current.getColumnMinWidth(item.key));
  let max = Math.floor(stateRef.current.getColumnMaxWidth(item.key));
  if (max === Infinity) {
    max = Number.MAX_SAFE_INTEGER;
  }
  let value = Math.floor(stateRef.current.getColumnWidth(item.key));

  let ariaProps = {
    'aria-label': props.label,
    'aria-orientation': 'horizontal' as 'horizontal',
    'aria-labelledby': `${id} ${getColumnHeaderId(state, item.key)}`,
    'aria-valuetext': formatMessage('columnSize', {value}),
    min,
    max,
    value
  };

  const focusInput = useCallback(() => {
    if (ref.current) {
      focusWithoutScrolling(ref.current);
    }
  }, [ref]);

  let onChange = (e: ChangeEvent<HTMLInputElement>) => {
    let currentWidth = stateRef.current.getColumnWidth(item.key);
    let nextValue = parseFloat(e.target.value);

    if (nextValue > currentWidth) {
      nextValue = currentWidth + 10;
    } else {
      nextValue = currentWidth - 10;

    }
    stateRef.current.onColumnResize(item, nextValue);
  };

  let onDown = () => {
    focusInput();
    addGlobalListener(window, 'mouseup', onPointerUp, false);
    addGlobalListener(window, 'touchend', onUp, false);
    addGlobalListener(window, 'pointerup', onPointerUp, false);
  };

  let onPointerUp = (e) => {
    // don't hide the resizer for touch since it's harder to bring back
    if (e.pointerType === 'touch') {
      focusInput();
    } else {
      focusSafely(triggerRef.current);
    }
    removeGlobalListener(window, 'mouseup', onPointerUp, false);
    removeGlobalListener(window, 'touchend', onUp, false);
    removeGlobalListener(window, 'pointerup', onPointerUp, false);
  };

  let onUp = () => {
    focusInput();
    removeGlobalListener(window, 'mouseup', onPointerUp, false);
    removeGlobalListener(window, 'touchend', onUp, false);
    removeGlobalListener(window, 'pointerup', onPointerUp, false);
  };

  return {
    resizerProps: mergeProps(
      keyboardProps,
      moveProps,
      {
        onMouseDown: (e: React.MouseEvent<HTMLElement>) => {
          if (e.button !== 0 || e.altKey || e.ctrlKey || e.metaKey) {
            return;
          }
          onDown();
        },
        onPointerDown: (e: React.PointerEvent<HTMLElement>) => {
          if (e.button !== 0 || e.altKey || e.ctrlKey || e.metaKey) {
            return;
          }
          onDown();
        },
        onTouchStart: () => {onDown();}
      }
    ),
    inputProps: mergeProps(
      {
        id,
        onFocus: () => {
          // useMove calls onMoveStart for every keypress, but we want resize start to only be called when we start resize mode
          // call instead during focus and blur
          stateRef.current.onColumnResizeStart(item);
          state.setKeyboardNavigationDisabled(true);
        },
        onBlur: () => {
          stateRef.current.onColumnResizeEnd(item);
          state.setKeyboardNavigationDisabled(false);
        },
        onChange
      },
      ariaProps
    )
  };
}<|MERGE_RESOLUTION|>--- conflicted
+++ resolved
@@ -16,24 +16,15 @@
 import {focusWithoutScrolling, mergeProps, useGlobalListeners, useId} from '@react-aria/utils';
 import {getColumnHeaderId} from './utils';
 import {GridNode} from '@react-types/grid';
-<<<<<<< HEAD
 // @ts-ignore
 import intlMessages from '../intl/*.json';
-import React, {ChangeEvent, HTMLAttributes, RefObject, useCallback, useRef} from 'react';
-=======
-import {mergeProps} from '@react-aria/utils';
-import {RefObject, useRef} from 'react';
->>>>>>> d745c1cb
+import React, {ChangeEvent, RefObject, useCallback, useRef} from 'react';
 import {useKeyboard, useMove} from '@react-aria/interactions';
-import {useLocale, useMessageFormatter} from '@react-aria/i18n';
+import {useLocale, useLocalizedStringFormatter} from '@react-aria/i18n';
 
 interface ResizerAria {
-<<<<<<< HEAD
-  inputProps: HTMLAttributes<HTMLInputElement>,
-  resizerProps: HTMLAttributes<HTMLDivElement>
-=======
+  inputProps: DOMAttributes,
   resizerProps: DOMAttributes
->>>>>>> d745c1cb
 }
 
 interface ResizerProps<T> {
@@ -49,7 +40,7 @@
   // keep track of what the cursor on the body is so it can be restored back to that when done resizing
   const cursor = useRef<string | null>(null);
   stateRef.current = columnState;
-  const formatMessage = useMessageFormatter(intlMessages);
+  const stringFormatter = useLocalizedStringFormatter(intlMessages);
   let {addGlobalListener, removeGlobalListener} = useGlobalListeners();
   let id = useId();
 
@@ -106,7 +97,7 @@
     'aria-label': props.label,
     'aria-orientation': 'horizontal' as 'horizontal',
     'aria-labelledby': `${id} ${getColumnHeaderId(state, item.key)}`,
-    'aria-valuetext': formatMessage('columnSize', {value}),
+    'aria-valuetext': stringFormatter.format('columnSize', {value}),
     min,
     max,
     value
