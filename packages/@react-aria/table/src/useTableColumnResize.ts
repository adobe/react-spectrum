--- conflicted
+++ resolved
@@ -15,15 +15,10 @@
 import {focusWithoutScrolling, mergeProps, useGlobalListeners, useId} from '@react-aria/utils';
 import {getColumnHeaderId} from './utils';
 import {GridNode} from '@react-types/grid';
-<<<<<<< HEAD
 // @ts-ignore
 import intlMessages from '../intl/*.json';
 import React, {ChangeEvent, RefObject, useCallback, useRef} from 'react';
-=======
-import {mergeProps} from '@react-aria/utils';
-import {RefObject, useRef} from 'react';
 import {TableColumnResizeState, TableState} from '@react-stately/table';
->>>>>>> c5427ecd
 import {useKeyboard, useMove} from '@react-aria/interactions';
 import {useLocale, useLocalizedStringFormatter} from '@react-aria/i18n';
 
@@ -38,16 +33,10 @@
   triggerRef: RefObject<HTMLDivElement>
 }
 
-<<<<<<< HEAD
 // eslint-disable-next-line @typescript-eslint/no-unused-vars
-export function useTableColumnResize<T>(props: AriaTableColumnResizeProps<T>, state: TableState<T>, columnState: ColumnResizeState<T>, ref: RefObject<HTMLInputElement>): TableColumnResizeAria {
+export function useTableColumnResize<T>(props: AriaTableColumnResizeProps<T>, state: TableState<T>, columnState: TableColumnResizeState<T>, ref: RefObject<HTMLInputElement>): TableColumnResizeAria {
   let {column: item, triggerRef} = props;
-  const stateRef = useRef<ColumnResizeState<T>>(null);
-=======
-export function useTableColumnResize<T>(props: AriaTableColumnResizeProps<T>, state: TableState<T> & TableColumnResizeState<T>, ref: RefObject<HTMLDivElement>): TableColumnResizeAria {
-  let {column: item, showResizer} = props;
-  const stateRef = useRef(null);
->>>>>>> c5427ecd
+  const stateRef = useRef<TableColumnResizeState<T>>(null);
   // keep track of what the cursor on the body is so it can be restored back to that when done resizing
   const cursor = useRef<string | null>(null);
   stateRef.current = columnState;
