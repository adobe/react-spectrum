/*
 * Copyright 2020 Adobe. All rights reserved.
 * This file is licensed to you under the Apache License, Version 2.0 (the "License");
 * you may not use this file except in compliance with the License. You may obtain a copy
 * of the License at http://www.apache.org/licenses/LICENSE-2.0
 *
 * Unless required by applicable law or agreed to in writing, software distributed under
 * the License is distributed on an "AS IS" BASIS, WITHOUT WARRANTIES OR REPRESENTATIONS
 * OF ANY KIND, either express or implied. See the License for the specific language
 * governing permissions and limitations under the License.
 */

import {ChangeEvent, Key, RefObject, useCallback, useRef} from 'react';
import {DOMAttributes, FocusableElement} from '@react-types/shared';
import {focusSafely} from '@react-aria/focus';
import {focusWithoutScrolling, mergeProps, useId} from '@react-aria/utils';
import {getColumnHeaderId} from './utils';
import {GridNode} from '@react-types/grid';
// @ts-ignore
import intlMessages from '../intl/*.json';
import {TableColumnResizeState} from '@react-stately/table';
import {useKeyboard, useMove, usePress} from '@react-aria/interactions';
import {useLocale, useLocalizedStringFormatter} from '@react-aria/i18n';

export interface TableColumnResizeAria {
  /** Props for the visually hidden input element. */
  inputProps: DOMAttributes,
  /** Props for the resizer element. */
  resizerProps: DOMAttributes
}

export interface AriaTableColumnResizeProps<T> {
  /** An object representing the [column header](https://www.w3.org/TR/wai-aria-1.1/#columnheader). Contains all the relevant information that makes up the column header. */
  column: GridNode<T>,
  /** Aria label for the hidden input. Gets read when resizing. */
  label: string,
  /**
   * Ref to the trigger if resizing was started from a column header menu. If it's provided,
   * focus will be returned there when resizing is done. If it isn't provided, it is assumed that the resizer is
   * visible at all time and keyboard resizing is started via pressing Enter on the resizer and not on focus.
   * */
  triggerRef?: RefObject<FocusableElement>,
  /** If resizing is disabled. */
  isDisabled?: boolean,
  /** Called when resizing starts. */
  onResizeStart?: (widths: Map<Key, number | string>) => void,
  /** Called for every resize event that results in new column sizes. */
  onResize?: (widths: Map<Key, number | string>) => void,
  /** Called when resizing ends. */
  onResizeEnd?: (widths: Map<Key, number | string>) => void
}

export interface AriaTableColumnResizeState<T> extends Omit<TableColumnResizeState<T>, 'widths'> {}

/**
 * Provides the behavior and accessibility implementation for a table column resizer element.
 * @param props - Props for the resizer.
 * @param state - State for the table's resizable columns, as returned by `useTableColumnResizeState`.
 * @param ref - The ref attached to the resizer's visually hidden input element.
 */
export function useTableColumnResize<T>(props: AriaTableColumnResizeProps<T>, state: AriaTableColumnResizeState<T>, ref: RefObject<HTMLInputElement>): TableColumnResizeAria {
  let {column: item, triggerRef, isDisabled, onResizeStart, onResize, onResizeEnd} = props;
  const stringFormatter = useLocalizedStringFormatter(intlMessages);
  let id = useId();
  let isResizing = useRef(false);
  let lastSize = useRef(null);
  let editModeEnabled = state.tableState.isKeyboardNavigationDisabled;

  let {direction} = useLocale();
  let {keyboardProps} = useKeyboard({
    onKeyDown: (e) => {
      if (editModeEnabled) {
        if (e.key === 'Escape' || e.key === 'Enter' || e.key === ' ' || e.key === 'Tab') {
          e.preventDefault();
          if (triggerRef?.current) {
            // switch focus back to the column header on anything that ends edit mode
            focusSafely(triggerRef.current);
          } else {
            endResize(item);
            state.tableState.setKeyboardNavigationDisabled(false);
          }
        }
<<<<<<< HEAD
      } else {
=======
      } else if (!triggerRef?.current) {
>>>>>>> 8c85bd1e
        // Continue propagation on ArrowRight/Left so event bubbles to useSelectableCollection
        if ((e.key === 'ArrowRight' || e.key === 'ArrowLeft')) {
          e.continuePropagation();
        }

        if (e.key === 'Enter') {
<<<<<<< HEAD
=======
          startResize(item);
>>>>>>> 8c85bd1e
          state.tableState.setKeyboardNavigationDisabled(true);
        }
      }
    }
  });

  let startResize = useCallback((item) => {
    if (!isResizing.current) {
      lastSize.current = state.updateResizedColumns(item.key, state.getColumnWidth(item.key));
      state.startResize(item.key);
      onResizeStart?.(lastSize.current);
    }
    isResizing.current = true;
  }, [isResizing, onResizeStart, state]);

  let resize = useCallback((item, newWidth) => {
    let sizes = state.updateResizedColumns(item.key, newWidth);
    onResize?.(sizes);
    lastSize.current = sizes;
  }, [onResize, state]);

  let endResize = useCallback((item) => {
<<<<<<< HEAD
    if (lastSize.current == null) {
      lastSize.current = state.updateResizedColumns(item.key, state.getColumnWidth(item.key));
    }

    state.endResize();
    if (isResizing.current) {
=======
    if (isResizing.current) {
      if (lastSize.current == null) {
        lastSize.current = state.updateResizedColumns(item.key, state.getColumnWidth(item.key));
      }

      state.endResize();
>>>>>>> 8c85bd1e
      onResizeEnd?.(lastSize.current);
    }
    isResizing.current = false;
    lastSize.current = null;
  }, [isResizing, onResizeEnd, state]);

  const columnResizeWidthRef = useRef<number>(0);
  const {moveProps} = useMove({
    onMoveStart() {
      columnResizeWidthRef.current = state.getColumnWidth(item.key);
      startResize(item);
    },
    onMove(e) {
      let {deltaX, deltaY, pointerType} = e;
      if (direction === 'rtl') {
        deltaX *= -1;
      }
      if (pointerType === 'keyboard') {
        if (deltaY !== 0 && deltaX === 0) {
          deltaX = deltaY * -1;
        }
        deltaX *= 10;
      }
      // if moving up/down only, no need to resize
      if (deltaX !== 0) {
        columnResizeWidthRef.current += deltaX;
        resize(item, columnResizeWidthRef.current);
      }
    },
    onMoveEnd(e) {
      let {pointerType} = e;
      columnResizeWidthRef.current = 0;
      if (pointerType === 'mouse' || (pointerType === 'touch' && !triggerRef?.current)) {
        endResize(item);
      }
    }
  });

  let onKeyDown = useCallback((e) => {
    if (editModeEnabled) {
      moveProps.onKeyDown(e);
    }
  }, [editModeEnabled, moveProps]);


  let min = Math.floor(state.getColumnMinWidth(item.key));
  let max = Math.floor(state.getColumnMaxWidth(item.key));
  if (max === Infinity) {
    max = Number.MAX_SAFE_INTEGER;
  }
  let value = Math.floor(state.getColumnWidth(item.key));
  let ariaProps = {
    'aria-label': props.label,
    'aria-orientation': 'horizontal' as 'horizontal',
    'aria-labelledby': `${id} ${getColumnHeaderId(state.tableState, item.key)}`,
    'aria-valuetext': stringFormatter.format('columnSize', {value}),
    'type': 'range',
    min,
    max,
    value
  };

  const focusInput = useCallback(() => {
    if (ref.current) {
      focusWithoutScrolling(ref.current);
    }
  }, [ref]);

  let onChange = (e: ChangeEvent<HTMLInputElement>) => {
    let currentWidth = state.getColumnWidth(item.key);
    let nextValue = parseFloat(e.target.value);

    if (nextValue > currentWidth) {
      nextValue = currentWidth + 10;
    } else {
      nextValue = currentWidth - 10;
    }
    resize(item, nextValue);
  };

  let {pressProps} = usePress({
    onPressStart: (e) => {
      if (e.ctrlKey || e.altKey || e.metaKey || e.shiftKey || e.pointerType === 'keyboard') {
        return;
      }
      if (e.pointerType === 'virtual' && state.resizingColumn != null) {
        endResize(item);
        if (triggerRef?.current) {
          focusSafely(triggerRef.current);
        }
        return;
      }

      // Sometimes onPress won't trigger for quick taps on mobile so we want to focus the input so blurring away
      // can cancel resize mode for us.
      focusInput();

      // If resizer is always visible, mobile screenreader user can access the visually hidden resizer directly and thus we don't need
      // to handle a virtual click to start the resizer.
      if (e.pointerType !== 'virtual') {
        startResize(item);
      }
    },
    onPress: (e) => {
<<<<<<< HEAD
      if (e.pointerType === 'touch') {
        focusInput();
      } else if (e.pointerType !== 'virtual' && e.pointerType !== 'keyboard') {
        if (triggerRef?.current) {
          focusSafely(triggerRef.current);
        }
=======
      if (((e.pointerType === 'touch' && !triggerRef?.current) || e.pointerType === 'mouse') && state.resizingColumn != null) {
        endResize(item);
>>>>>>> 8c85bd1e
      }
    }
  });

  return {
    resizerProps: mergeProps(
      keyboardProps,
      {...moveProps, onKeyDown},
      pressProps
    ),
    inputProps: mergeProps(
      {
        id,
<<<<<<< HEAD
=======
        onFocus: () => {
          if (triggerRef?.current) {
            // useMove calls onMoveStart for every keypress, but we want resize start to only be called when we start resize mode
            // call instead during focus and blur
            startResize(item);
            state.tableState.setKeyboardNavigationDisabled(true);
          }
        },
>>>>>>> 8c85bd1e
        onBlur: () => {
          endResize(item);
          state.tableState.setKeyboardNavigationDisabled(false);
        },
        onChange,
        disabled: isDisabled
      },
      ariaProps
    )
  };
}<|MERGE_RESOLUTION|>--- conflicted
+++ resolved
@@ -80,21 +80,14 @@
             state.tableState.setKeyboardNavigationDisabled(false);
           }
         }
-<<<<<<< HEAD
-      } else {
-=======
       } else if (!triggerRef?.current) {
->>>>>>> 8c85bd1e
         // Continue propagation on ArrowRight/Left so event bubbles to useSelectableCollection
         if ((e.key === 'ArrowRight' || e.key === 'ArrowLeft')) {
           e.continuePropagation();
         }
 
         if (e.key === 'Enter') {
-<<<<<<< HEAD
-=======
           startResize(item);
->>>>>>> 8c85bd1e
           state.tableState.setKeyboardNavigationDisabled(true);
         }
       }
@@ -117,21 +110,12 @@
   }, [onResize, state]);
 
   let endResize = useCallback((item) => {
-<<<<<<< HEAD
-    if (lastSize.current == null) {
-      lastSize.current = state.updateResizedColumns(item.key, state.getColumnWidth(item.key));
-    }
-
-    state.endResize();
-    if (isResizing.current) {
-=======
     if (isResizing.current) {
       if (lastSize.current == null) {
         lastSize.current = state.updateResizedColumns(item.key, state.getColumnWidth(item.key));
       }
 
       state.endResize();
->>>>>>> 8c85bd1e
       onResizeEnd?.(lastSize.current);
     }
     isResizing.current = false;
@@ -236,17 +220,8 @@
       }
     },
     onPress: (e) => {
-<<<<<<< HEAD
-      if (e.pointerType === 'touch') {
-        focusInput();
-      } else if (e.pointerType !== 'virtual' && e.pointerType !== 'keyboard') {
-        if (triggerRef?.current) {
-          focusSafely(triggerRef.current);
-        }
-=======
       if (((e.pointerType === 'touch' && !triggerRef?.current) || e.pointerType === 'mouse') && state.resizingColumn != null) {
         endResize(item);
->>>>>>> 8c85bd1e
       }
     }
   });
@@ -260,8 +235,6 @@
     inputProps: mergeProps(
       {
         id,
-<<<<<<< HEAD
-=======
         onFocus: () => {
           if (triggerRef?.current) {
             // useMove calls onMoveStart for every keypress, but we want resize start to only be called when we start resize mode
@@ -270,7 +243,6 @@
             state.tableState.setKeyboardNavigationDisabled(true);
           }
         },
->>>>>>> 8c85bd1e
         onBlur: () => {
           endResize(item);
           state.tableState.setKeyboardNavigationDisabled(false);
