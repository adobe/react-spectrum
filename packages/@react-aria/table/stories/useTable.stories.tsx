--- conflicted
+++ resolved
@@ -19,7 +19,6 @@
 import React, {Key, useCallback, useMemo, useState} from 'react';
 import {Table as ResizingTable} from './example-resizing';
 import {Table} from './example';
-import {useAsyncList} from 'react-stately';
 
 const meta: Meta<SpectrumTableProps<any>> = {
   title: 'useTable'
@@ -247,95 +246,6 @@
   `}}
 };
 
-<<<<<<< HEAD
-function ControlledDocsTable(props: {columns: Array<{name: string, uid: string, width?: ColumnSize | null}>, rows, onResize}) {
-  let {columns, ...otherProps} = props;
-  let [widths, _setWidths] = useState(() => new Map(columns.filter(col => col.width).map((col) => [col.uid as Key, col.width])));
-  let setWidths = useCallback((newWidths: Map<Key, ColumnSize>) => {
-    let controlledKeys = new Set(columns.filter(col => col.width).map((col) => col.uid as Key));
-    let newVals = new Map(Array.from(newWidths).filter(([key]) => controlledKeys.has(key)));
-    _setWidths(newVals);
-  }, [columns]);
-
-  // Needed to get past column caching so new sizes actually are rendered
-  // eslint-disable-next-line react-hooks/exhaustive-deps
-  let cols = useMemo(() => columns.map(col => ({...col})), [widths, columns]);
-  return (
-    <DocsTable
-      aria-label="Table with selection"
-      selectionMode="multiple"
-      onResize={setWidths}
-      {...otherProps}>
-      <TableHeader columns={cols}>
-        {column => (
-          <Column allowsResizing key={column.uid} width={widths.get(column.uid)}>
-            {column.name}
-          </Column>
-        )}
-      </TableHeader>
-      <TableBody items={defaultRows}>
-        {item => (
-          <Row>
-            {columnKey => <Cell>{item[columnKey]}</Cell>}
-          </Row>
-        )}
-      </TableBody>
-    </DocsTable>
-  );
-}
-
-function AsyncSortTable() {
-  let list = useAsyncList({
-    async load({signal}) {
-      let res = await fetch('https://swapi.py4e.com/api/people/?search', {
-        signal
-      });
-      let json = await res.json();
-      return {
-        items: json.results
-      };
-    },
-    async sort({items, sortDescriptor}) {
-      return {
-        items: items.sort((a, b) => {
-          let first = a[sortDescriptor.column];
-          let second = b[sortDescriptor.column];
-          let cmp = (parseInt(first, 10) || first) < (parseInt(second, 10) || second)
-            ? -1
-            : 1;
-          if (sortDescriptor.direction === 'descending') {
-            cmp *= -1;
-          }
-          return cmp;
-        })
-      };
-    }
-  });
-
-  return (
-    <DocsTable
-      aria-label="Example table with client side sorting"
-      sortDescriptor={list.sortDescriptor}
-      onSortChange={list.sort}>
-      <TableHeader>
-        <Column key="name" allowsSorting allowsResizing>Name</Column>
-        <Column key="height" allowsSorting allowsResizing>Height</Column>
-        <Column key="mass" allowsSorting allowsResizing>Mass</Column>
-        <Column key="birth_year" allowsSorting allowsResizing>Birth Year</Column>
-      </TableHeader>
-      <TableBody items={list.items}>
-        {(item: any) => (
-          <Row key={item.name}>
-            {(columnKey) => <Cell>{item[columnKey]}</Cell>}
-          </Row>
-        )}
-      </TableBody>
-    </DocsTable>
-  );
-}
-
-=======
->>>>>>> 8c85bd1e
 export const DocExample = {
   args: {},
   render: (args) => (
@@ -373,14 +283,6 @@
   )
 };
 
-<<<<<<< HEAD
-export const DocExampleWithSorting = {
-  args: {},
-  render: () => (
-    <AsyncSortTable />
-  )
-};
-=======
 function ControlledDocsTable(props: {columns: Array<{name: string, uid: string, width?: ColumnSize | null}>, rows, onResize}) {
   let {columns, ...otherProps} = props;
   let [widths, _setWidths] = useState(() => new Map(columns.filter(col => col.width).map((col) => [col.uid as Key, col.width])));
@@ -415,5 +317,4 @@
       </TableBody>
     </DocsTable>
   );
-}
->>>>>>> 8c85bd1e
+}