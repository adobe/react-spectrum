--- conflicted
+++ resolved
@@ -19,23 +19,6 @@
   "dependencies": {
     "@babel/runtime": "^7.6.2",
     "@react-aria/focus": "^3.5.0",
-<<<<<<< HEAD
-    "@react-aria/grid": "^3.0.0",
-    "@react-aria/i18n": "^3.3.2",
-    "@react-aria/interactions": "^3.6.0",
-    "@react-aria/label": "^3.2.0",
-    "@react-aria/live-announcer": "^3.0.1",
-    "@react-aria/selection": "^3.6.0",
-    "@react-aria/utils": "^3.9.0",
-    "@react-stately/slider": "^3.0.3",
-    "@react-stately/table": "^3.0.0",
-    "@react-stately/virtualizer": "^3.1.5",
-    "@react-types/checkbox": "^3.2.3",
-    "@react-types/grid": "^3.0.0",
-    "@react-types/shared": "^3.9.0",
-    "@react-types/slider": "^3.0.2",
-    "@react-types/table": "^3.0.0"
-=======
     "@react-aria/grid": "^3.2.0",
     "@react-aria/i18n": "^3.3.3",
     "@react-aria/interactions": "^3.7.0",
@@ -48,7 +31,6 @@
     "@react-types/grid": "^3.0.0",
     "@react-types/shared": "^3.10.1",
     "@react-types/table": "^3.1.0"
->>>>>>> 4e3b234c
   },
   "peerDependencies": {
     "react": "^16.8.0 || ^17.0.0-rc.1",
