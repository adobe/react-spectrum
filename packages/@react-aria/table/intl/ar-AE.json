--- conflicted
+++ resolved
@@ -6,11 +6,5 @@
   "descendingSort": "ترتيب حسب العمود {columnName} بترتيب تنازلي",
   "select": "تحديد",
   "selectAll": "تحديد الكل",
-<<<<<<< HEAD
-  "sortable": "عمود قابل للترتيب",
-  "resizeTextValue": "{value} pixels",
-  "columnSize": "{value} pixels"
-=======
   "sortable": "عمود قابل للترتيب"
->>>>>>> 3845e027
 }