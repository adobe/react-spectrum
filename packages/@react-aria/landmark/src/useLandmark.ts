/*
 * Copyright 2022 Adobe. All rights reserved.
 * This file is licensed to you under the Apache License, Version 2.0 (the "License");
 * you may not use this file except in compliance with the License. You may obtain a copy
 * of the License at http://www.apache.org/licenses/LICENSE-2.0
 *
 * Unless required by applicable law or agreed to in writing, software distributed under
 * the License is distributed on an "AS IS" BASIS, WITHOUT WARRANTIES OR REPRESENTATIONS
 * OF ANY KIND, either express or implied. See the License for the specific language
 * governing permissions and limitations under the License.
 */

import {AriaLabelingProps, DOMAttributes, FocusableElement} from '@react-types/shared';
import {RefObject, useCallback, useEffect, useState} from 'react';
import {useLayoutEffect} from '@react-aria/utils';
import {useSyncExternalStore} from 'use-sync-external-store/shim';

export type AriaLandmarkRole = 'main' | 'region' | 'search' | 'navigation' | 'form' | 'banner' | 'contentinfo' | 'complementary';

export interface AriaLandmarkProps extends AriaLabelingProps {
  role: AriaLandmarkRole,
  focus?: (direction: 'forward' | 'backward') => void
}

export interface LandmarkAria {
  landmarkProps: DOMAttributes
}

<<<<<<< HEAD
type Landmark = {
  ref: RefObject<Element>,
=======
// Increment this version number whenever the
// LandmarkManagerApi or Landmark interfaces change.
const LANDMARK_API_VERSION = 1;

// Minimal API for LandmarkManager that must continue to work between versions.
// Changes to this interface are considered breaking. New methods/properties are
// safe to add, but changes or removals are not allowed (same as public APIs).
interface LandmarkManagerApi {
  version: number,
  createLandmarkController(): LandmarkController,
  registerLandmark(landmark: Landmark): () => void
}

// Changes to this interface are considered breaking.
// New properties MUST be optional so that registering a landmark
// from an older version of useLandmark against a newer version of
// LandmarkManager does not crash.
interface Landmark {
  ref: MutableRefObject<Element>,
>>>>>>> f7e68cc6
  role: AriaLandmarkRole,
  label?: string,
  lastFocused?: FocusableElement,
  focus?: (direction: 'forward' | 'backward') => void,
  blur: () => void
}

export interface LandmarkControllerOptions {
  /**
   * The element from which to start navigating.
   * @default document.activeElement
   */
  from?: Element
}

/** A LandmarkController allows programmatic navigation of landmarks. */
export interface LandmarkController {
  /** Moves focus to the next landmark. */
  focusNext(opts?: LandmarkControllerOptions): boolean,
  /** Moves focus to the previous landmark. */
  focusPrevious(opts?: LandmarkControllerOptions): boolean,
  /** Moves focus to the main landmark. */
  focusMain(): boolean,
  /** Moves focus either forward or backward in the landmark sequence. */
  navigate(direction: 'forward' | 'backward', opts?: LandmarkControllerOptions): boolean,
  /**
   * Disposes the landmark controller. When no landmarks are registered, and no
   * controllers are active, the landmark keyboard listeners are removed from the page.
   */
  dispose(): void
}

// Symbol under which the singleton landmark manager instance is attached to the document.
const landmarkSymbol = Symbol.for('react-aria-landmark-manager');

function subscribe(fn: () => void) {
  document.addEventListener('react-aria-landmark-manager-change', fn);
  return () => document.removeEventListener('react-aria-landmark-manager-change', fn);
}

function getLandmarkManager(): LandmarkManagerApi {
  // Reuse an existing instance if it has the same or greater version.
  let instance = document[landmarkSymbol];
  if (instance && instance.version >= LANDMARK_API_VERSION) {
    return instance;
  }

  // Otherwise, create a new instance and dispatch an event so anything using the existing
  // instance updates and re-registers their landmarks with the new one.
  document[landmarkSymbol] = new LandmarkManager();
  document.dispatchEvent(new CustomEvent('react-aria-landmark-manager-change'));
  return document[landmarkSymbol];
}

// Subscribes a React component to the current landmark manager instance.
function useLandmarkManager(): LandmarkManagerApi {
  return useSyncExternalStore(subscribe, getLandmarkManager);
}

class LandmarkManager implements LandmarkManagerApi {
  private landmarks: Array<Landmark> = [];
  private isListening = false;
  private refCount = 0;
  public version = LANDMARK_API_VERSION;

  constructor() {
    this.f6Handler = this.f6Handler.bind(this);
    this.focusinHandler = this.focusinHandler.bind(this);
    this.focusoutHandler = this.focusoutHandler.bind(this);
  }

  private setupIfNeeded() {
    if (this.isListening) {
      return;
    }
    document.addEventListener('keydown', this.f6Handler, {capture: true});
    document.addEventListener('focusin', this.focusinHandler, {capture: true});
    document.addEventListener('focusout', this.focusoutHandler, {capture: true});
    this.isListening = true;
  }

  private teardownIfNeeded() {
    if (!this.isListening || this.landmarks.length > 0 || this.refCount > 0) {
      return;
    }
    document.removeEventListener('keydown', this.f6Handler, {capture: true});
    document.removeEventListener('focusin', this.focusinHandler, {capture: true});
    document.removeEventListener('focusout', this.focusoutHandler, {capture: true});
    this.isListening = false;
  }

  private focusLandmark(landmark: Element, direction: 'forward' | 'backward') {
    this.landmarks.find(l => l.ref.current === landmark)?.focus?.(direction);
  }

  /**
   * Return set of landmarks with a specific role.
   */
  private getLandmarksByRole(role: AriaLandmarkRole) {
    return new Set(this.landmarks.filter(l => l.role === role));
  }

  /**
   * Return first landmark with a specific role.
   */
  private getLandmarkByRole(role: AriaLandmarkRole) {
    return this.landmarks.find(l => l.role === role);
  }

  private addLandmark(newLandmark: Landmark) {
    this.setupIfNeeded();
    if (this.landmarks.find(landmark => landmark.ref === newLandmark.ref) || !newLandmark.ref.current) {
      return;
    }

    if (this.landmarks.filter(landmark => landmark.role === 'main').length > 1) {
      console.error('Page can contain no more than one landmark with the role "main".');
    }

    if (this.landmarks.length === 0) {
      this.landmarks = [newLandmark];
      this.checkLabels(newLandmark.role);
      return;
    }


    // Binary search to insert new landmark based on position in document relative to existing landmarks.
    // https://developer.mozilla.org/en-US/docs/Web/API/Node/compareDocumentPosition
    let start = 0;
    let end = this.landmarks.length - 1;
    while (start <= end) {
      let mid = Math.floor((start + end) / 2);
      let comparedPosition = newLandmark.ref.current.compareDocumentPosition(this.landmarks[mid].ref.current as Node);
      let isNewAfterExisting = Boolean((comparedPosition & Node.DOCUMENT_POSITION_PRECEDING) || (comparedPosition & Node.DOCUMENT_POSITION_CONTAINS));

      if (isNewAfterExisting) {
        start = mid + 1;
      } else {
        end = mid - 1;
      }
    }

    this.landmarks.splice(start, 0, newLandmark);
    this.checkLabels(newLandmark.role);
  }

  private updateLandmark(landmark: Pick<Landmark, 'ref'> & Partial<Landmark>) {
    let index = this.landmarks.findIndex(l => l.ref === landmark.ref);
    if (index >= 0) {
      this.landmarks[index] = {...this.landmarks[index], ...landmark};
      this.checkLabels(this.landmarks[index].role);
    }
  }

<<<<<<< HEAD
  public removeLandmark(ref: RefObject<Element>) {
=======
  private removeLandmark(ref: MutableRefObject<Element>) {
>>>>>>> f7e68cc6
    this.landmarks = this.landmarks.filter(landmark => landmark.ref !== ref);
    this.teardownIfNeeded();
  }

  /**
   * Warn if there are 2+ landmarks with the same role but no label.
   * Labels for landmarks with the same role must also be unique.
   *
   * See https://www.w3.org/WAI/ARIA/apg/practices/landmark-regions/.
   */
  private checkLabels(role: AriaLandmarkRole) {
    let landmarksWithRole = this.getLandmarksByRole(role);
    if (landmarksWithRole.size > 1) {
      let duplicatesWithoutLabel = [...landmarksWithRole].filter(landmark => !landmark.label);
      if (duplicatesWithoutLabel.length > 0) {
        console.warn(
          `Page contains more than one landmark with the '${role}' role. If two or more landmarks on a page share the same role, all must be labeled with an aria-label or aria-labelledby attribute: `,
          duplicatesWithoutLabel.map(landmark => landmark.ref.current)
        );
      } else {
        let labels = [...landmarksWithRole].map(landmark => landmark.label);
        let duplicateLabels = labels.filter((item, index) => labels.indexOf(item) !== index);

        duplicateLabels.forEach((label) => {
          console.warn(
            `Page contains more than one landmark with the '${role}' role and '${label}' label. If two or more landmarks on a page share the same role, they must have unique labels: `,
            [...landmarksWithRole].filter(landmark => landmark.label === label).map(landmark => landmark.ref.current)
          );
        });
      }
    }
  }

  /**
   * Get the landmark that is the closest parent in the DOM.
   * Returns undefined if no parent is a landmark.
   */
  private closestLandmark(element: Element) {
    let landmarkMap = new Map(this.landmarks.map(l => [l.ref.current, l]));
    let currentElement = element;
    while (currentElement && !landmarkMap.has(currentElement) && currentElement !== document.body && currentElement.parentElement) {
      currentElement = currentElement.parentElement;
    }
    return landmarkMap.get(currentElement);
  }

  /**
   * Gets the next landmark, in DOM focus order, or previous if backwards is specified.
   * If last landmark, next should be the first landmark.
   * If not inside a landmark, will return first landmark.
   * Returns undefined if there are no landmarks.
   */
  private getNextLandmark(element: Element, {backward}: {backward?: boolean }) {
    let currentLandmark = this.closestLandmark(element);
    let nextLandmarkIndex = backward ? this.landmarks.length - 1 : 0;
    if (currentLandmark) {
      nextLandmarkIndex = this.landmarks.indexOf(currentLandmark) + (backward ? -1 : 1);
    }

    let wrapIfNeeded = () => {
      // When we reach the end of the landmark sequence, fire a custom event that can be listened for by applications.
      // If this event is canceled, we return immediately. This can be used to implement landmark navigation across iframes.
      if (nextLandmarkIndex < 0) {
        if (!element.dispatchEvent(new CustomEvent('react-aria-landmark-navigation', {detail: {direction: 'backward'}, bubbles: true, cancelable: true}))) {
          return true;
        }

        nextLandmarkIndex = this.landmarks.length - 1;
      } else if (nextLandmarkIndex >= this.landmarks.length) {
        if (!element.dispatchEvent(new CustomEvent('react-aria-landmark-navigation', {detail: {direction: 'forward'}, bubbles: true, cancelable: true}))) {
          return true;
        }

        nextLandmarkIndex = 0;
      }

      if (nextLandmarkIndex < 0 || nextLandmarkIndex >= this.landmarks.length) {
        return true;
      }

      return false;
    };

    if (wrapIfNeeded()) {
      return undefined;
    }

    // Skip over hidden landmarks.
    let i = nextLandmarkIndex;
<<<<<<< HEAD
    while (this.landmarks[nextLandmarkIndex].ref.current?.closest('[aria-hidden]')) {
=======
    while (this.landmarks[nextLandmarkIndex].ref.current.closest('[aria-hidden=true]')) {
>>>>>>> f7e68cc6
      nextLandmarkIndex += backward ? -1 : 1;
      if (wrapIfNeeded()) {
        return undefined;
      }

      if (nextLandmarkIndex === i) {
        break;
      }
    }

    return this.landmarks[nextLandmarkIndex];
  }

  /**
   * Look at next landmark. If an element was previously focused inside, restore focus there.
   * If not, focus the landmark itself.
   * If no landmarks at all, or none with focusable elements, don't move focus.
   */
  private f6Handler(e: KeyboardEvent) {
    if (e.key === 'F6') {
      // If alt key pressed, focus main landmark, otherwise navigate forward or backward based on shift key.
      let handled = e.altKey ? this.focusMain() : this.navigate(e.target as Element, e.shiftKey);
      if (handled) {
        e.preventDefault();
        e.stopPropagation();
      }
    }
  }

  private focusMain() {
    let main = this.getLandmarkByRole('main');
    if (main && document.contains(main.ref.current)) {
      this.focusLandmark(main.ref.current as HTMLElement, 'forward');
      return true;
    }

    return false;
  }

  private navigate(from: Element, backward: boolean) {
    let nextLandmark = this.getNextLandmark(from, {
      backward
    });

    if (!nextLandmark) {
      return false;
    }

    // If something was previously focused in the next landmark, then return focus to it
    if (nextLandmark.lastFocused) {
      let lastFocused = nextLandmark.lastFocused;
      if (document.body.contains(lastFocused)) {
        lastFocused.focus();
        return true;
      }
    }

    // Otherwise, focus the landmark itself
    if (document.contains(nextLandmark.ref.current)) {
      this.focusLandmark(nextLandmark.ref.current as HTMLElement, backward ? 'backward' : 'forward');
      return true;
    }

    return false;
  }

  /**
   * Sets lastFocused for a landmark, if focus is moved within that landmark.
   * Lets the last focused landmark know it was blurred if something else is focused.
   */
  private focusinHandler(e: FocusEvent) {
    let currentLandmark = this.closestLandmark(e.target as Element);
    if (currentLandmark && currentLandmark.ref.current !== e.target) {
      this.updateLandmark({ref: currentLandmark.ref, lastFocused: e.target as FocusableElement});
    }
    let previousFocusedElement = e.relatedTarget as Element;
    if (previousFocusedElement) {
      let closestPreviousLandmark = this.closestLandmark(previousFocusedElement);
      if (closestPreviousLandmark && closestPreviousLandmark.ref.current === previousFocusedElement) {
        closestPreviousLandmark.blur();
      }
    }
  }

  /**
   * Track if the focus is lost to the body. If it is, do cleanup on the landmark that last had focus.
   */
  private focusoutHandler(e: FocusEvent) {
    let previousFocusedElement = e.target as Element;
    let nextFocusedElement = e.relatedTarget;
    // the === document seems to be a jest thing for focus to go there on generic blur event such as landmark.blur();
    // browsers appear to send focus instead to document.body and the relatedTarget is null when that happens
    if (!nextFocusedElement || nextFocusedElement === document) {
      let closestPreviousLandmark = this.closestLandmark(previousFocusedElement);
      if (closestPreviousLandmark && closestPreviousLandmark.ref.current === previousFocusedElement) {
        closestPreviousLandmark.blur();
      }
    }
  }

  public createLandmarkController(): LandmarkController {
    let instance = this;
    instance.refCount++;
    instance.setupIfNeeded();
    return {
      navigate(direction, opts) {
        return instance.navigate(opts?.from || document.activeElement, direction === 'backward');
      },
      focusNext(opts) {
        return instance.navigate(opts?.from || document.activeElement, false);
      },
      focusPrevious(opts) {
        return instance.navigate(opts?.from || document.activeElement, true);
      },
      focusMain() {
        return instance.focusMain();
      },
      dispose() {
        instance.refCount--;
        instance.teardownIfNeeded();
        instance = null;
      }
    };
  }

  public registerLandmark(landmark: Landmark): () => void {
    if (this.landmarks.find(l => l.ref === landmark.ref)) {
      this.updateLandmark(landmark);
    } else {
      this.addLandmark(landmark);
    }

    return () => this.removeLandmark(landmark.ref);
  }
}

/** Creates a LandmarkController, which allows programmatic navigation of landmarks. */
export function createLandmarkController(): LandmarkController {
<<<<<<< HEAD
  let instance: LandmarkManager | null = LandmarkManager.getInstance();
  instance.refCount++;
  instance.setupIfNeeded();
  return {
    navigate(direction, opts) {
      let element = opts?.from || document?.activeElement;
      if (element && instance) {
        return instance.navigate(element, direction === 'backward');
      }
      return false;
    },
    focusNext(opts) {
      let element = opts?.from || document?.activeElement;
      if (element && instance) {
        return instance.navigate(element, false);
      }
      return false;
    },
    focusPrevious(opts) {
      let element = opts?.from || document?.activeElement;
      if (element && instance) {
        return instance.navigate(element, true);
      }
      return false;
    },
    focusMain() {
      if (instance) {
        return instance.focusMain();
      }
      return false;
    },
    dispose() {
      if (instance) {
        instance.refCount--;
        instance.teardownIfNeeded();
        instance = null;
      }
=======
  // Get the current landmark manager and create a controller using it.
  let instance = getLandmarkManager();
  let controller = instance.createLandmarkController();

  let unsubscribe = subscribe(() => {
    // If the landmark manager changes, dispose the old
    // controller and create a new one.
    controller.dispose();
    instance = getLandmarkManager();
    controller = instance.createLandmarkController();
  });

  // Return a wrapper that proxies requests to the current controller instance.
  return {
    navigate(direction, opts) {
      return controller.navigate(direction, opts);
    },
    focusNext(opts) {
      return controller.focusNext(opts);
    },
    focusPrevious(opts) {
      return controller.focusPrevious(opts);
    },
    focusMain() {
      return controller.focusMain();
    },
    dispose() {
      controller.dispose();
      unsubscribe();
      controller = null;
      instance = null;
>>>>>>> f7e68cc6
    }
  };
}

/**
 * Provides landmark navigation in an application. Call this with a role and label to register a landmark navigable with F6.
 * @param props - Props for the landmark.
 * @param ref - Ref to the landmark.
 */
export function useLandmark(props: AriaLandmarkProps, ref: RefObject<FocusableElement>): LandmarkAria {
  const {
    role,
    'aria-label': ariaLabel,
    'aria-labelledby': ariaLabelledby,
    focus
  } = props;
  let manager = useLandmarkManager();
  let label = ariaLabel || ariaLabelledby;
  let [isLandmarkFocused, setIsLandmarkFocused] = useState(false);

  let defaultFocus = useCallback(() => {
    setIsLandmarkFocused(true);
  }, [setIsLandmarkFocused]);

  let blur = useCallback(() => {
    setIsLandmarkFocused(false);
  }, [setIsLandmarkFocused]);

  useLayoutEffect(() => {
    return manager.registerLandmark({ref, label, role, focus: focus || defaultFocus, blur});
  }, [manager, label, ref, role, focus, defaultFocus, blur]);

  useEffect(() => {
    if (isLandmarkFocused) {
      ref.current?.focus();
    }
  }, [isLandmarkFocused, ref]);

  return {
    landmarkProps: {
      role,
      tabIndex: isLandmarkFocused ? -1 : undefined,
      'aria-label': ariaLabel,
      'aria-labelledby': ariaLabelledby
    }
  };
}<|MERGE_RESOLUTION|>--- conflicted
+++ resolved
@@ -26,10 +26,6 @@
   landmarkProps: DOMAttributes
 }
 
-<<<<<<< HEAD
-type Landmark = {
-  ref: RefObject<Element>,
-=======
 // Increment this version number whenever the
 // LandmarkManagerApi or Landmark interfaces change.
 const LANDMARK_API_VERSION = 1;
@@ -48,8 +44,7 @@
 // from an older version of useLandmark against a newer version of
 // LandmarkManager does not crash.
 interface Landmark {
-  ref: MutableRefObject<Element>,
->>>>>>> f7e68cc6
+  ref: RefObject<Element>,
   role: AriaLandmarkRole,
   label?: string,
   lastFocused?: FocusableElement,
@@ -204,11 +199,7 @@
     }
   }
 
-<<<<<<< HEAD
-  public removeLandmark(ref: RefObject<Element>) {
-=======
-  private removeLandmark(ref: MutableRefObject<Element>) {
->>>>>>> f7e68cc6
+  private removeLandmark(ref: RefObject<Element>) {
     this.landmarks = this.landmarks.filter(landmark => landmark.ref !== ref);
     this.teardownIfNeeded();
   }
@@ -298,11 +289,7 @@
 
     // Skip over hidden landmarks.
     let i = nextLandmarkIndex;
-<<<<<<< HEAD
-    while (this.landmarks[nextLandmarkIndex].ref.current?.closest('[aria-hidden]')) {
-=======
-    while (this.landmarks[nextLandmarkIndex].ref.current.closest('[aria-hidden=true]')) {
->>>>>>> f7e68cc6
+    while (this.landmarks[nextLandmarkIndex].ref.current?.closest('[aria-hidden=true]')) {
       nextLandmarkIndex += backward ? -1 : 1;
       if (wrapIfNeeded()) {
         return undefined;
@@ -404,26 +391,43 @@
   }
 
   public createLandmarkController(): LandmarkController {
-    let instance = this;
+    let instance: LandmarkManager | null = this;
     instance.refCount++;
     instance.setupIfNeeded();
     return {
       navigate(direction, opts) {
-        return instance.navigate(opts?.from || document.activeElement, direction === 'backward');
+        let element = opts?.from || document?.activeElement;
+        if (element && instance) {
+          return instance.navigate(element, direction === 'backward');
+        }
+        return false;
       },
       focusNext(opts) {
-        return instance.navigate(opts?.from || document.activeElement, false);
+        let element = opts?.from || document?.activeElement;
+        if (element && instance) {
+          return instance.navigate(element, false);
+        }
+        return false;
       },
       focusPrevious(opts) {
-        return instance.navigate(opts?.from || document.activeElement, true);
+        let element = opts?.from || document?.activeElement;
+        if (element && instance) {
+          return instance.navigate(element, true);
+        }
+        return false;
       },
       focusMain() {
-        return instance.focusMain();
+        if (instance) {
+          return instance.focusMain();
+        }
+        return false;
       },
       dispose() {
-        instance.refCount--;
-        instance.teardownIfNeeded();
-        instance = null;
+        if (instance) {
+          instance.refCount--;
+          instance.teardownIfNeeded();
+          instance = null;
+        }
       }
     };
   }
@@ -441,53 +445,14 @@
 
 /** Creates a LandmarkController, which allows programmatic navigation of landmarks. */
 export function createLandmarkController(): LandmarkController {
-<<<<<<< HEAD
-  let instance: LandmarkManager | null = LandmarkManager.getInstance();
-  instance.refCount++;
-  instance.setupIfNeeded();
-  return {
-    navigate(direction, opts) {
-      let element = opts?.from || document?.activeElement;
-      if (element && instance) {
-        return instance.navigate(element, direction === 'backward');
-      }
-      return false;
-    },
-    focusNext(opts) {
-      let element = opts?.from || document?.activeElement;
-      if (element && instance) {
-        return instance.navigate(element, false);
-      }
-      return false;
-    },
-    focusPrevious(opts) {
-      let element = opts?.from || document?.activeElement;
-      if (element && instance) {
-        return instance.navigate(element, true);
-      }
-      return false;
-    },
-    focusMain() {
-      if (instance) {
-        return instance.focusMain();
-      }
-      return false;
-    },
-    dispose() {
-      if (instance) {
-        instance.refCount--;
-        instance.teardownIfNeeded();
-        instance = null;
-      }
-=======
   // Get the current landmark manager and create a controller using it.
-  let instance = getLandmarkManager();
-  let controller = instance.createLandmarkController();
+  let instance: LandmarkManagerApi | null = getLandmarkManager();
+  let controller: LandmarkController | null = instance?.createLandmarkController();
 
   let unsubscribe = subscribe(() => {
     // If the landmark manager changes, dispose the old
     // controller and create a new one.
-    controller.dispose();
+    controller?.dispose();
     instance = getLandmarkManager();
     controller = instance.createLandmarkController();
   });
@@ -495,23 +460,22 @@
   // Return a wrapper that proxies requests to the current controller instance.
   return {
     navigate(direction, opts) {
-      return controller.navigate(direction, opts);
+      return controller?.navigate(direction, opts) ?? false;
     },
     focusNext(opts) {
-      return controller.focusNext(opts);
+      return controller?.focusNext(opts) ?? false;
     },
     focusPrevious(opts) {
-      return controller.focusPrevious(opts);
+      return controller?.focusPrevious(opts) ?? false;
     },
     focusMain() {
-      return controller.focusMain();
+      return controller?.focusMain() ?? false;
     },
     dispose() {
-      controller.dispose();
+      controller?.dispose();
       unsubscribe();
       controller = null;
       instance = null;
->>>>>>> f7e68cc6
     }
   };
 }
