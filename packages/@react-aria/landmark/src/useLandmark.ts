/*
 * Copyright 2022 Adobe. All rights reserved.
 * This file is licensed to you under the Apache License, Version 2.0 (the "License");
 * you may not use this file except in compliance with the License. You may obtain a copy
 * of the License at http://www.apache.org/licenses/LICENSE-2.0
 *
 * Unless required by applicable law or agreed to in writing, software distributed under
 * the License is distributed on an "AS IS" BASIS, WITHOUT WARRANTIES OR REPRESENTATIONS
 * OF ANY KIND, either express or implied. See the License for the specific language
 * governing permissions and limitations under the License.
 */

import {AriaLabelingProps, DOMAttributes, FocusableElement} from '@react-types/shared';
import {RefObject, useCallback, useEffect, useState} from 'react';
import {useLayoutEffect} from '@react-aria/utils';

export type AriaLandmarkRole = 'main' | 'region' | 'search' | 'navigation' | 'form' | 'banner' | 'contentinfo' | 'complementary';

export interface AriaLandmarkProps extends AriaLabelingProps {
  role: AriaLandmarkRole,
  focus?: (direction: 'forward' | 'backward') => void
}

export interface LandmarkAria {
  landmarkProps: DOMAttributes
}

type Landmark = {
  ref: RefObject<Element>,
  role: AriaLandmarkRole,
  label?: string,
  lastFocused?: FocusableElement,
  focus?: (direction: 'forward' | 'backward') => void,
  blur: () => void
};

class LandmarkManager {
  private landmarks: Array<Landmark> = [];
  private static instance: LandmarkManager;
  private isListening = false;
  public refCount = 0;

  private constructor() {
    this.f6Handler = this.f6Handler.bind(this);
    this.focusinHandler = this.focusinHandler.bind(this);
    this.focusoutHandler = this.focusoutHandler.bind(this);
  }

  public static getInstance(): LandmarkManager {
    if (!LandmarkManager.instance) {
      LandmarkManager.instance = new LandmarkManager();
    }

    return LandmarkManager.instance;
  }

  public setupIfNeeded() {
    if (this.isListening) {
      return;
    }
    document.addEventListener('keydown', this.f6Handler, {capture: true});
    document.addEventListener('focusin', this.focusinHandler, {capture: true});
    document.addEventListener('focusout', this.focusoutHandler, {capture: true});
    this.isListening = true;
  }

  public teardownIfNeeded() {
    if (!this.isListening || this.landmarks.length > 0 || this.refCount > 0) {
      return;
    }
    document.removeEventListener('keydown', this.f6Handler, {capture: true});
    document.removeEventListener('focusin', this.focusinHandler, {capture: true});
    document.removeEventListener('focusout', this.focusoutHandler, {capture: true});
    this.isListening = false;
  }

  private focusLandmark(landmark: Element, direction: 'forward' | 'backward') {
    this.landmarks.find(l => l.ref.current === landmark)?.focus?.(direction);
  }

  /**
   * Return set of landmarks with a specific role.
   */
  private getLandmarksByRole(role: AriaLandmarkRole) {
    return new Set(this.landmarks.filter(l => l.role === role));
  }

  /**
   * Return first landmark with a specific role.
   */
  private getLandmarkByRole(role: AriaLandmarkRole) {
    return this.landmarks.find(l => l.role === role);
  }

  public addLandmark(newLandmark: Landmark) {
<<<<<<< HEAD
    if (!this.isListening) {
      this.setup();
    }
    if (this.landmarks.find(landmark => landmark.ref === newLandmark.ref) || !newLandmark.ref.current) {
=======
    this.setupIfNeeded();
    if (this.landmarks.find(landmark => landmark.ref === newLandmark.ref)) {
>>>>>>> 4b702ebf
      return;
    }

    if (this.landmarks.filter(landmark => landmark.role === 'main').length > 1) {
      console.error('Page can contain no more than one landmark with the role "main".');
    }

    if (this.landmarks.length === 0) {
      this.landmarks = [newLandmark];
      return;
    }


    // Binary search to insert new landmark based on position in document relative to existing landmarks.
    // https://developer.mozilla.org/en-US/docs/Web/API/Node/compareDocumentPosition
    let start = 0;
    let end = this.landmarks.length - 1;
    while (start <= end) {
      let mid = Math.floor((start + end) / 2);
      let comparedPosition = newLandmark.ref.current.compareDocumentPosition(this.landmarks[mid].ref.current as Node);
      let isNewAfterExisting = Boolean((comparedPosition & Node.DOCUMENT_POSITION_PRECEDING) || (comparedPosition & Node.DOCUMENT_POSITION_CONTAINS));

      if (isNewAfterExisting) {
        start = mid + 1;
      } else {
        end = mid - 1;
      }
    }

    this.landmarks.splice(start, 0, newLandmark);
  }

  public updateLandmark(landmark: Pick<Landmark, 'ref'> & Partial<Landmark>) {
    let index = this.landmarks.findIndex(l => l.ref === landmark.ref);
    if (index >= 0) {
      this.landmarks[index] = {...this.landmarks[index], ...landmark};
      this.checkLabels(this.landmarks[index].role);
    }
  }

  public removeLandmark(ref: RefObject<Element>) {
    this.landmarks = this.landmarks.filter(landmark => landmark.ref !== ref);
    this.teardownIfNeeded();
  }

  /**
   * Warn if there are 2+ landmarks with the same role but no label.
   * Labels for landmarks with the same role must also be unique.
   *
   * See https://www.w3.org/WAI/ARIA/apg/practices/landmark-regions/.
   */
  private checkLabels(role: AriaLandmarkRole) {
    let landmarksWithRole = this.getLandmarksByRole(role);
    if (landmarksWithRole.size > 1) {
      let duplicatesWithoutLabel = [...landmarksWithRole].filter(landmark => !landmark.label);
      if (duplicatesWithoutLabel.length > 0) {
        console.warn(
          `Page contains more than one landmark with the '${role}' role. If two or more landmarks on a page share the same role, all must be labeled with an aria-label or aria-labelledby attribute: `,
          duplicatesWithoutLabel.map(landmark => landmark.ref.current)
        );
      } else {
        let labels = [...landmarksWithRole].map(landmark => landmark.label);
        let duplicateLabels = labels.filter((item, index) => labels.indexOf(item) !== index);

        duplicateLabels.forEach((label) => {
          console.warn(
            `Page contains more than one landmark with the '${role}' role and '${label}' label. If two or more landmarks on a page share the same role, they must have unique labels: `,
            [...landmarksWithRole].filter(landmark => landmark.label === label).map(landmark => landmark.ref.current)
          );
        });
      }
    }
  }

  /**
   * Get the landmark that is the closest parent in the DOM.
   * Returns undefined if no parent is a landmark.
   */
  private closestLandmark(element: Element) {
    let landmarkMap = new Map(this.landmarks.map(l => [l.ref.current, l]));
    let currentElement = element;
<<<<<<< HEAD
    while (!landmarkMap.has(currentElement) && currentElement !== document.body && currentElement.parentElement) {
=======
    while (currentElement && !landmarkMap.has(currentElement) && currentElement !== document.body) {
>>>>>>> 4b702ebf
      currentElement = currentElement.parentElement;
    }
    return landmarkMap.get(currentElement);
  }

  /**
   * Gets the next landmark, in DOM focus order, or previous if backwards is specified.
   * If last landmark, next should be the first landmark.
   * If not inside a landmark, will return first landmark.
   * Returns undefined if there are no landmarks.
   */
  private getNextLandmark(element: Element, {backward}: {backward?: boolean }) {
    let currentLandmark = this.closestLandmark(element);
    let nextLandmarkIndex = backward ? this.landmarks.length - 1 : 0;
    if (currentLandmark) {
      nextLandmarkIndex = this.landmarks.indexOf(currentLandmark) + (backward ? -1 : 1);
    }

    let wrapIfNeeded = () => {
      // When we reach the end of the landmark sequence, fire a custom event that can be listened for by applications.
      // If this event is canceled, we return immediately. This can be used to implement landmark navigation across iframes.
      if (nextLandmarkIndex < 0) {
        if (!element.dispatchEvent(new CustomEvent('react-aria-landmark-navigation', {detail: {direction: 'backward'}, bubbles: true, cancelable: true}))) {
          return true;
        }

        nextLandmarkIndex = this.landmarks.length - 1;
      } else if (nextLandmarkIndex >= this.landmarks.length) {
        if (!element.dispatchEvent(new CustomEvent('react-aria-landmark-navigation', {detail: {direction: 'forward'}, bubbles: true, cancelable: true}))) {
          return true;
        }

        nextLandmarkIndex = 0;
      }

      if (nextLandmarkIndex < 0 || nextLandmarkIndex >= this.landmarks.length) {
        return true;
      }

      return false;
    };

    if (wrapIfNeeded()) {
      return undefined;
    }

    // Skip over hidden landmarks.
    let i = nextLandmarkIndex;
    while (this.landmarks[nextLandmarkIndex].ref.current?.closest('[aria-hidden]')) {
      nextLandmarkIndex += backward ? -1 : 1;
      if (wrapIfNeeded()) {
        return undefined;
      }

      if (nextLandmarkIndex === i) {
        break;
      }
    }

    return this.landmarks[nextLandmarkIndex];
  }

  /**
   * Look at next landmark. If an element was previously focused inside, restore focus there.
   * If not, focus the landmark itself.
   * If no landmarks at all, or none with focusable elements, don't move focus.
   */
  private f6Handler(e: KeyboardEvent) {
    if (e.key === 'F6') {
      // If alt key pressed, focus main landmark, otherwise navigate forward or backward based on shift key.
      let handled = e.altKey ? this.focusMain() : this.navigate(e.target as Element, e.shiftKey);
      if (handled) {
        e.preventDefault();
        e.stopPropagation();
      }
    }
  }

  public focusMain() {
    let main = this.getLandmarkByRole('main');
    if (main && document.contains(main.ref.current)) {
      this.focusLandmark(main.ref.current, 'forward');
      return true;
    }

<<<<<<< HEAD
      // If alt key pressed, focus main landmark
      if (e.altKey) {
        let main = this.getLandmarkByRole('main');
        if (main && document.contains(main.ref.current)) {
          this.focusLandmark(main.ref.current as HTMLElement, 'forward');
        }
        return;
      }
=======
    return false;
  }
>>>>>>> 4b702ebf

  public navigate(from: Element, backward: boolean) {
    let nextLandmark = this.getNextLandmark(from, {
      backward
    });

<<<<<<< HEAD
      // Otherwise, focus the landmark itself
      if (document.contains(nextLandmark.ref.current)) {
        this.focusLandmark(nextLandmark.ref.current as HTMLElement, backward ? 'backward' : 'forward');
=======
    if (!nextLandmark) {
      return false;
    }

    // If something was previously focused in the next landmark, then return focus to it
    if (nextLandmark.lastFocused) {
      let lastFocused = nextLandmark.lastFocused;
      if (document.body.contains(lastFocused)) {
        lastFocused.focus();
        return true;
>>>>>>> 4b702ebf
      }
    }

    // Otherwise, focus the landmark itself
    if (document.contains(nextLandmark.ref.current)) {
      this.focusLandmark(nextLandmark.ref.current, backward ? 'backward' : 'forward');
      return true;
    }

    return false;
  }

  /**
   * Sets lastFocused for a landmark, if focus is moved within that landmark.
   * Lets the last focused landmark know it was blurred if something else is focused.
   */
  private focusinHandler(e: FocusEvent) {
    let currentLandmark = this.closestLandmark(e.target as Element);
    if (currentLandmark && currentLandmark.ref.current !== e.target) {
      this.updateLandmark({ref: currentLandmark.ref, lastFocused: e.target as FocusableElement});
    }
    let previousFocusedElement = e.relatedTarget as Element;
    if (previousFocusedElement) {
      let closestPreviousLandmark = this.closestLandmark(previousFocusedElement);
      if (closestPreviousLandmark && closestPreviousLandmark.ref.current === previousFocusedElement) {
        closestPreviousLandmark.blur();
      }
    }
  }

  /**
   * Track if the focus is lost to the body. If it is, do cleanup on the landmark that last had focus.
   */
  private focusoutHandler(e: FocusEvent) {
    let previousFocusedElement = e.target as Element;
    let nextFocusedElement = e.relatedTarget;
    // the === document seems to be a jest thing for focus to go there on generic blur event such as landmark.blur();
    // browsers appear to send focus instead to document.body and the relatedTarget is null when that happens
    if (!nextFocusedElement || nextFocusedElement === document) {
      let closestPreviousLandmark = this.closestLandmark(previousFocusedElement);
      if (closestPreviousLandmark && closestPreviousLandmark.ref.current === previousFocusedElement) {
        closestPreviousLandmark.blur();
      }
    }
  }
}

export interface LandmarkControllerOptions {
  /**
   * The element from which to start navigating.
   * @default document.activeElement
   */
  from?: Element
}

/** A LandmarkController allows programmatic navigation of landmarks. */
export interface LandmarkController {
  /** Moves focus to the next landmark. */
  focusNext(opts?: LandmarkControllerOptions): boolean,
  /** Moves focus to the previous landmark. */
  focusPrevious(opts?: LandmarkControllerOptions): boolean,
  /** Moves focus to the main landmark. */
  focusMain(): boolean,
  /** Moves focus either forward or backward in the landmark sequence. */
  navigate(direction: 'forward' | 'backward', opts?: LandmarkControllerOptions): boolean,
  /**
   * Disposes the landmark controller. When no landmarks are registered, and no
   * controllers are active, the landmark keyboard listeners are removed from the page.
   */
  dispose(): void
}

/** Creates a LandmarkController, which allows programmatic navigation of landmarks. */
export function createLandmarkController(): LandmarkController {
  let instance = LandmarkManager.getInstance();
  instance.refCount++;
  instance.setupIfNeeded();
  return {
    navigate(direction, opts) {
      return instance.navigate(opts?.from || document.activeElement, direction === 'backward');
    },
    focusNext(opts) {
      return instance.navigate(opts?.from || document.activeElement, false);
    },
    focusPrevious(opts) {
      return instance.navigate(opts?.from || document.activeElement, true);
    },
    focusMain() {
      return instance.focusMain();
    },
    dispose() {
      instance.refCount--;
      instance.teardownIfNeeded();
      instance = null;
    }
  };
}

/**
 * Provides landmark navigation in an application. Call this with a role and label to register a landmark navigable with F6.
 * @param props - Props for the landmark.
 * @param ref - Ref to the landmark.
 */
export function useLandmark(props: AriaLandmarkProps, ref: RefObject<FocusableElement>): LandmarkAria {
  const {
    role,
    'aria-label': ariaLabel,
    'aria-labelledby': ariaLabelledby,
    focus
  } = props;
  let manager = LandmarkManager.getInstance();
  let label = ariaLabel || ariaLabelledby;
  let [isLandmarkFocused, setIsLandmarkFocused] = useState(false);

  let defaultFocus = useCallback(() => {
    setIsLandmarkFocused(true);
  }, [setIsLandmarkFocused]);

  let blur = useCallback(() => {
    setIsLandmarkFocused(false);
  }, [setIsLandmarkFocused]);

  useLayoutEffect(() => {
    manager.addLandmark({ref, role, label, focus, blur});

    return () => {
      manager.removeLandmark(ref);
    };
  // eslint-disable-next-line react-hooks/exhaustive-deps
  }, []);

  useLayoutEffect(() => {
    manager.updateLandmark({ref, label, role, focus: focus || defaultFocus, blur});
  // eslint-disable-next-line react-hooks/exhaustive-deps
  }, [label, ref, role]);

  useEffect(() => {
    if (isLandmarkFocused) {
      ref.current?.focus();
    }
  }, [isLandmarkFocused, ref]);

  return {
    landmarkProps: {
      role,
      tabIndex: isLandmarkFocused ? -1 : undefined,
      'aria-label': ariaLabel,
      'aria-labelledby': ariaLabelledby
    }
  };
}<|MERGE_RESOLUTION|>--- conflicted
+++ resolved
@@ -93,15 +93,8 @@
   }
 
   public addLandmark(newLandmark: Landmark) {
-<<<<<<< HEAD
-    if (!this.isListening) {
-      this.setup();
-    }
+    this.setupIfNeeded();
     if (this.landmarks.find(landmark => landmark.ref === newLandmark.ref) || !newLandmark.ref.current) {
-=======
-    this.setupIfNeeded();
-    if (this.landmarks.find(landmark => landmark.ref === newLandmark.ref)) {
->>>>>>> 4b702ebf
       return;
     }
 
@@ -183,11 +176,7 @@
   private closestLandmark(element: Element) {
     let landmarkMap = new Map(this.landmarks.map(l => [l.ref.current, l]));
     let currentElement = element;
-<<<<<<< HEAD
-    while (!landmarkMap.has(currentElement) && currentElement !== document.body && currentElement.parentElement) {
-=======
-    while (currentElement && !landmarkMap.has(currentElement) && currentElement !== document.body) {
->>>>>>> 4b702ebf
+    while (currentElement && !landmarkMap.has(currentElement) && currentElement !== document.body && currentElement.parentElement) {
       currentElement = currentElement.parentElement;
     }
     return landmarkMap.get(currentElement);
@@ -269,34 +258,18 @@
   public focusMain() {
     let main = this.getLandmarkByRole('main');
     if (main && document.contains(main.ref.current)) {
-      this.focusLandmark(main.ref.current, 'forward');
+      this.focusLandmark(main.ref.current as HTMLElement, 'forward');
       return true;
     }
 
-<<<<<<< HEAD
-      // If alt key pressed, focus main landmark
-      if (e.altKey) {
-        let main = this.getLandmarkByRole('main');
-        if (main && document.contains(main.ref.current)) {
-          this.focusLandmark(main.ref.current as HTMLElement, 'forward');
-        }
-        return;
-      }
-=======
     return false;
   }
->>>>>>> 4b702ebf
 
   public navigate(from: Element, backward: boolean) {
     let nextLandmark = this.getNextLandmark(from, {
       backward
     });
 
-<<<<<<< HEAD
-      // Otherwise, focus the landmark itself
-      if (document.contains(nextLandmark.ref.current)) {
-        this.focusLandmark(nextLandmark.ref.current as HTMLElement, backward ? 'backward' : 'forward');
-=======
     if (!nextLandmark) {
       return false;
     }
@@ -307,13 +280,12 @@
       if (document.body.contains(lastFocused)) {
         lastFocused.focus();
         return true;
->>>>>>> 4b702ebf
       }
     }
 
     // Otherwise, focus the landmark itself
     if (document.contains(nextLandmark.ref.current)) {
-      this.focusLandmark(nextLandmark.ref.current, backward ? 'backward' : 'forward');
+      this.focusLandmark(nextLandmark.ref.current as HTMLElement, backward ? 'backward' : 'forward');
       return true;
     }
 
@@ -382,26 +354,43 @@
 
 /** Creates a LandmarkController, which allows programmatic navigation of landmarks. */
 export function createLandmarkController(): LandmarkController {
-  let instance = LandmarkManager.getInstance();
+  let instance: LandmarkManager | null = LandmarkManager.getInstance();
   instance.refCount++;
   instance.setupIfNeeded();
   return {
     navigate(direction, opts) {
-      return instance.navigate(opts?.from || document.activeElement, direction === 'backward');
+      let element = opts?.from || document?.activeElement;
+      if (element && instance) {
+        return instance.navigate(element, direction === 'backward');
+      }
+      return false;
     },
     focusNext(opts) {
-      return instance.navigate(opts?.from || document.activeElement, false);
+      let element = opts?.from || document?.activeElement;
+      if (element && instance) {
+        return instance.navigate(element, false);
+      }
+      return false;
     },
     focusPrevious(opts) {
-      return instance.navigate(opts?.from || document.activeElement, true);
+      let element = opts?.from || document?.activeElement;
+      if (element && instance) {
+        return instance.navigate(element, true);
+      }
+      return false;
     },
     focusMain() {
-      return instance.focusMain();
+      if (instance) {
+        return instance.focusMain();
+      }
+      return false;
     },
     dispose() {
-      instance.refCount--;
-      instance.teardownIfNeeded();
-      instance = null;
+      if (instance) {
+        instance.refCount--;
+        instance.teardownIfNeeded();
+        instance = null;
+      }
     }
   };
 }
