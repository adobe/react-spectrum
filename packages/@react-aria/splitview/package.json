--- conflicted
+++ resolved
@@ -15,16 +15,11 @@
     "url": "https://github.com/adobe/react-spectrum"
   },
   "dependencies": {
-<<<<<<< HEAD
     "@babel/runtime": "^7.6.2",
+    "@react-aria/interactions": "^3.0.0-alpha.1",
     "@react-aria/utils": "^3.0.0-alpha.1",
+    "@react-stately/splitview": "^3.0.0-alpha.1",
     "@react-types/shared": "^3.0.0-alpha.1",
-=======
-    "@react-aria/interactions": "^3.0.0",
-    "@react-aria/utils": "^3.0.0",
-    "@react-stately/splitview": "^3.0.0",
-    "@react-types/shared": "^3.0.0",
->>>>>>> 7493eae2
     "react": "^16.8.0"
   },
   "publishConfig": {
