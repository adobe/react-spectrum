{
  "name": "@react-aria/selection",
  "version": "3.22.0",
  "description": "Spectrum UI components in React",
  "license": "Apache-2.0",
  "main": "dist/main.js",
  "module": "dist/module.js",
  "exports": {
    "types": "./dist/types.d.ts",
    "import": "./dist/import.mjs",
    "require": "./dist/main.js"
  },
  "types": "dist/types.d.ts",
  "source": "src/index.ts",
  "files": [
    "dist",
    "src"
  ],
  "sideEffects": false,
  "repository": {
    "type": "git",
    "url": "https://github.com/adobe/react-spectrum"
  },
  "dependencies": {
<<<<<<< HEAD
    "@react-aria/collections": "3.0.0-alpha.6",
    "@react-aria/focus": "^3.19.0",
    "@react-aria/i18n": "^3.12.4",
    "@react-aria/interactions": "^3.22.5",
    "@react-aria/utils": "^3.26.0",
    "@react-stately/selection": "^3.18.0",
    "@react-types/shared": "^3.26.0",
=======
    "@react-aria/focus": "^3.19.1",
    "@react-aria/i18n": "^3.12.5",
    "@react-aria/interactions": "^3.23.0",
    "@react-aria/utils": "^3.27.0",
    "@react-stately/selection": "^3.19.0",
    "@react-types/shared": "^3.27.0",
>>>>>>> 3e1c5183
    "@swc/helpers": "^0.5.0"
  },
  "peerDependencies": {
    "react": "^16.8.0 || ^17.0.0-rc.1 || ^18.0.0 || ^19.0.0-rc.1",
    "react-dom": "^16.8.0 || ^17.0.0-rc.1 || ^18.0.0 || ^19.0.0-rc.1"
  },
  "publishConfig": {
    "access": "public"
  }
}<|MERGE_RESOLUTION|>--- conflicted
+++ resolved
@@ -22,22 +22,13 @@
     "url": "https://github.com/adobe/react-spectrum"
   },
   "dependencies": {
-<<<<<<< HEAD
-    "@react-aria/collections": "3.0.0-alpha.6",
-    "@react-aria/focus": "^3.19.0",
-    "@react-aria/i18n": "^3.12.4",
-    "@react-aria/interactions": "^3.22.5",
-    "@react-aria/utils": "^3.26.0",
-    "@react-stately/selection": "^3.18.0",
-    "@react-types/shared": "^3.26.0",
-=======
+    "@react-aria/collections": "3.0.0-alpha.7",
     "@react-aria/focus": "^3.19.1",
     "@react-aria/i18n": "^3.12.5",
     "@react-aria/interactions": "^3.23.0",
     "@react-aria/utils": "^3.27.0",
     "@react-stately/selection": "^3.19.0",
     "@react-types/shared": "^3.27.0",
->>>>>>> 3e1c5183
     "@swc/helpers": "^0.5.0"
   },
   "peerDependencies": {
