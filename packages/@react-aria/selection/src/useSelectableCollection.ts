--- conflicted
+++ resolved
@@ -65,17 +65,15 @@
    */
   disallowSelectAll?: boolean,
   /**
-<<<<<<< HEAD
    * Whether key selection should be replaced on focus.
    * @default false
    */
-  selectOnFocus?: boolean
-=======
+  selectOnFocus?: boolean,
+  /**
    * Whether the collection allows typeahead.
    * @default false
    */
   disallowTypeAhead?: boolean
->>>>>>> 4a1cff84
 }
 
 interface SelectableCollectionAria {
@@ -95,11 +93,8 @@
     shouldFocusWrap = false,
     disallowEmptySelection = false,
     disallowSelectAll = false,
-<<<<<<< HEAD
-    selectOnFocus = false
-=======
+    selectOnFocus = false,
     disallowTypeAhead = false
->>>>>>> 4a1cff84
   } = options;
 
   let onKeyDown = (e: KeyboardEvent) => {
