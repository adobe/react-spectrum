/*
 * Copyright 2020 Adobe. All rights reserved.
 * This file is licensed to you under the Apache License, Version 2.0 (the "License");
 * you may not use this file except in compliance with the License. You may obtain a copy
 * of the License at http://www.apache.org/licenses/LICENSE-2.0
 *
 * Unless required by applicable law or agreed to in writing, software distributed under
 * the License is distributed on an "AS IS" BASIS, WITHOUT WARRANTIES OR REPRESENTATIONS
 * OF ANY KIND, either express or implied. See the License for the specific language
 * governing permissions and limitations under the License.
 */

import {focusWithoutScrolling} from '@react-aria/utils';
import {HTMLAttributes, Key, RefObject, useEffect} from 'react';
import {MultipleSelectionManager} from '@react-stately/selection';
import {PressEvent} from '@react-types/shared';
import {PressProps} from '@react-aria/interactions';

interface SelectableItemOptions {
  selectionManager: MultipleSelectionManager,
  key: Key,
  ref: RefObject<HTMLElement>,
  shouldSelectOnPressUp?: boolean,
  isVirtualized?: boolean,
<<<<<<< HEAD
  shouldUseVirtualFocus?: boolean
=======
  focus?: () => void
>>>>>>> 2148f900
}

interface SelectableItemAria {
  itemProps: HTMLAttributes<HTMLElement> & PressProps
}

export function useSelectableItem(options: SelectableItemOptions): SelectableItemAria {
  let {
    selectionManager: manager,
    key,
    ref,
    shouldSelectOnPressUp,
    isVirtualized,
<<<<<<< HEAD
    shouldUseVirtualFocus
=======
    focus
>>>>>>> 2148f900
  } = options;

  let onSelect = (e: PressEvent | PointerEvent) => {
    if (manager.selectionMode === 'none') {
      return;
    }

    if (manager.selectionMode === 'single') {
      if (manager.isSelected(key) && !manager.disallowEmptySelection) {
        manager.toggleSelection(key);
      } else {
        manager.replaceSelection(key);
      }
    } else if (e.shiftKey) {
      manager.extendSelection(key);
    } else if (manager) {
      manager.toggleSelection(key);
    }
  };

  // Focus the associated DOM node when this item becomes the focusedKey
<<<<<<< HEAD
  let isFocused = itemKey === manager.focusedKey;
  useLayoutEffect(() => {
    if (isFocused && manager.isFocused && !shouldUseVirtualFocus && document.activeElement !== itemRef.current) {
      focusWithoutScrolling(itemRef.current);
    }
  }, [itemRef, isFocused, manager.focusedKey, manager.isFocused, shouldUseVirtualFocus]);
=======
  let isFocused = key === manager.focusedKey;
  useEffect(() => {
    if (isFocused && manager.isFocused && document.activeElement !== ref.current) {
      if (focus) {
        focus();
      } else {
        focusWithoutScrolling(ref.current);
      }
    }
  }, [ref, isFocused, manager.focusedKey, manager.isFocused]);
>>>>>>> 2148f900

  let itemProps: SelectableItemAria['itemProps'] = {
    tabIndex: isFocused ? 0 : -1,
    onFocus(e) {
      if (e.target === ref.current) {
        manager.setFocusedKey(key);
      }
    }
  };

  // By default, selection occurs on pointer down. This can be strange if selecting an
  // item causes the UI to disappear immediately (e.g. menus).
  // If shouldSelectOnPressUp is true, we use onPressUp instead of onPressStart.
  // onPress requires a pointer down event on the same element as pointer up. For menus,
  // we want to be able to have the pointer down on the trigger that opens the menu and
  // the pointer up on the menu item rather than requiring a separate press.
  // For keyboard events, selection still occurrs on key down.
  if (shouldSelectOnPressUp) {
    itemProps.onPressStart = (e) => {
      if (e.pointerType === 'keyboard') {
        onSelect(e);
      }
    };

    itemProps.onPressUp = (e) => {
      if (e.pointerType !== 'keyboard') {
        onSelect(e);
      }
    };
  } else {
    // On touch, it feels strange to select on touch down, so we special case this.
    itemProps.onPressStart = (e) => {
      if (e.pointerType !== 'touch') {
        onSelect(e);
      }
    };

    itemProps.onPress = (e) => {
      if (e.pointerType === 'touch') {
        onSelect(e);
      }
    };
  }

  if (!isVirtualized) {
    itemProps['data-key'] = key;
  }

  return {
    itemProps
  };
}<|MERGE_RESOLUTION|>--- conflicted
+++ resolved
@@ -22,11 +22,8 @@
   ref: RefObject<HTMLElement>,
   shouldSelectOnPressUp?: boolean,
   isVirtualized?: boolean,
-<<<<<<< HEAD
-  shouldUseVirtualFocus?: boolean
-=======
+  shouldUseVirtualFocus?: boolean,
   focus?: () => void
->>>>>>> 2148f900
 }
 
 interface SelectableItemAria {
@@ -40,11 +37,8 @@
     ref,
     shouldSelectOnPressUp,
     isVirtualized,
-<<<<<<< HEAD
-    shouldUseVirtualFocus
-=======
+    shouldUseVirtualFocus,
     focus
->>>>>>> 2148f900
   } = options;
 
   let onSelect = (e: PressEvent | PointerEvent) => {
@@ -66,25 +60,16 @@
   };
 
   // Focus the associated DOM node when this item becomes the focusedKey
-<<<<<<< HEAD
-  let isFocused = itemKey === manager.focusedKey;
-  useLayoutEffect(() => {
-    if (isFocused && manager.isFocused && !shouldUseVirtualFocus && document.activeElement !== itemRef.current) {
-      focusWithoutScrolling(itemRef.current);
-    }
-  }, [itemRef, isFocused, manager.focusedKey, manager.isFocused, shouldUseVirtualFocus]);
-=======
   let isFocused = key === manager.focusedKey;
   useEffect(() => {
-    if (isFocused && manager.isFocused && document.activeElement !== ref.current) {
+    if (isFocused && manager.isFocused && !shouldUseVirtualFocus && document.activeElement !== ref.current) {
       if (focus) {
         focus();
       } else {
         focusWithoutScrolling(ref.current);
       }
     }
-  }, [ref, isFocused, manager.focusedKey, manager.isFocused]);
->>>>>>> 2148f900
+  }, [ref, isFocused, manager.focusedKey, manager.isFocused, shouldUseVirtualFocus]);
 
   let itemProps: SelectableItemAria['itemProps'] = {
     tabIndex: isFocused ? 0 : -1,
