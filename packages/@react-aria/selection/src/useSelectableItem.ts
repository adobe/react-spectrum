/*
 * Copyright 2020 Adobe. All rights reserved.
 * This file is licensed to you under the Apache License, Version 2.0 (the "License");
 * you may not use this file except in compliance with the License. You may obtain a copy
 * of the License at http://www.apache.org/licenses/LICENSE-2.0
 *
 * Unless required by applicable law or agreed to in writing, software distributed under
 * the License is distributed on an "AS IS" BASIS, WITHOUT WARRANTIES OR REPRESENTATIONS
 * OF ANY KIND, either express or implied. See the License for the specific language
 * governing permissions and limitations under the License.
 */

import {focusSafely} from '@react-aria/focus';
import {HTMLAttributes, Key, RefObject, useEffect} from 'react';
import {MultipleSelectionManager} from '@react-stately/selection';
import {PressEvent} from '@react-types/shared';
import {PressProps} from '@react-aria/interactions';

interface SelectableItemOptions {
  /**
   * An interface for reading and updating multiple selection state.
   */
  selectionManager: MultipleSelectionManager,
  /**
   * A unique key for the item.
   */
  key: Key,
  /**
   * Ref to the item.
   */
  ref: RefObject<HTMLElement>,
  /**
   * By default, selection occurs on pointer down. This can be strange if selecting an
   * item causes the UI to disappear immediately (e.g. menus).
   */
  shouldSelectOnPressUp?: boolean,
  /**
   * Whether the option is contained in a virtual scroller.
   */
  isVirtualized?: boolean,
  /**
   * Function to focus the item.
   */
  focus?: () => void,
  /**
   * Whether the option should use virtual focus instead of being focused directly.
   */
  shouldUseVirtualFocus?: boolean
}

interface SelectableItemAria {
  /**
   * Props to be spread on the item root node.
   */
  itemProps: HTMLAttributes<HTMLElement> & PressProps
}

/**
 * Handles interactions with an item in a selectable collection.
 */
export function useSelectableItem(options: SelectableItemOptions): SelectableItemAria {
  let {
    selectionManager: manager,
    key,
    ref,
    shouldSelectOnPressUp,
    isVirtualized,
    shouldUseVirtualFocus,
    focus
  } = options;

  let onSelect = (e: PressEvent | PointerEvent) => manager.select(key, e);

  // Focus the associated DOM node when this item becomes the focusedKey
  let isFocused = key === manager.focusedKey;
  useEffect(() => {
    if (isFocused && manager.isFocused && !shouldUseVirtualFocus && document.activeElement !== ref.current) {
      if (focus) {
        focus();
      } else {
        focusSafely(ref.current);
      }
    }
<<<<<<< HEAD
  }, [ref, isFocused, manager.focusedKey, manager.focusedChild, manager.isFocused, shouldUseVirtualFocus]);
=======
  }, [ref, isFocused, manager.focusedKey, manager.childFocusStrategy, manager.isFocused, shouldUseVirtualFocus]);
>>>>>>> 5804c60f

  // Set tabIndex to 0 if the element is focused, or -1 otherwise so that only the last focused
  // item is tabbable.  If using virtual focus, don't set a tabIndex at all so that VoiceOver
  // on iOS 14 doesn't try to move real DOM focus to the item anyway.
  let itemProps: SelectableItemAria['itemProps'] = {};
  if (!shouldUseVirtualFocus) {
    itemProps = {
      tabIndex: isFocused ? 0 : -1,
      onFocus(e) {
        if (e.target === ref.current) {
          manager.setFocusedKey(key);
        }
      }
    };
  }

  // By default, selection occurs on pointer down. This can be strange if selecting an
  // item causes the UI to disappear immediately (e.g. menus).
  // If shouldSelectOnPressUp is true, we use onPressUp instead of onPressStart.
  // onPress requires a pointer down event on the same element as pointer up. For menus,
  // we want to be able to have the pointer down on the trigger that opens the menu and
  // the pointer up on the menu item rather than requiring a separate press.
  // For keyboard events, selection still occurs on key down.
  if (shouldSelectOnPressUp) {
    itemProps.onPressStart = (e) => {
      if (e.pointerType === 'keyboard') {
        onSelect(e);
      }
    };

    itemProps.onPressUp = (e) => {
      if (e.pointerType !== 'keyboard') {
        onSelect(e);
      }
    };
  } else {
    // On touch, it feels strange to select on touch down, so we special case this.
    itemProps.onPressStart = (e) => {
      if (e.pointerType !== 'touch') {
        onSelect(e);
      }
    };

    itemProps.onPress = (e) => {
      if (e.pointerType === 'touch') {
        onSelect(e);
      }
    };
  }

  if (!isVirtualized) {
    itemProps['data-key'] = key;
  }

  return {
    itemProps
  };
}<|MERGE_RESOLUTION|>--- conflicted
+++ resolved
@@ -81,11 +81,7 @@
         focusSafely(ref.current);
       }
     }
-<<<<<<< HEAD
-  }, [ref, isFocused, manager.focusedKey, manager.focusedChild, manager.isFocused, shouldUseVirtualFocus]);
-=======
   }, [ref, isFocused, manager.focusedKey, manager.childFocusStrategy, manager.isFocused, shouldUseVirtualFocus]);
->>>>>>> 5804c60f
 
   // Set tabIndex to 0 if the element is focused, or -1 otherwise so that only the last focused
   // item is tabbable.  If using virtual focus, don't set a tabIndex at all so that VoiceOver
