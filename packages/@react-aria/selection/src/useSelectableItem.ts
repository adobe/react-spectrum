/*
 * Copyright 2020 Adobe. All rights reserved.
 * This file is licensed to you under the Apache License, Version 2.0 (the "License");
 * you may not use this file except in compliance with the License. You may obtain a copy
 * of the License at http://www.apache.org/licenses/LICENSE-2.0
 *
 * Unless required by applicable law or agreed to in writing, software distributed under
 * the License is distributed on an "AS IS" BASIS, WITHOUT WARRANTIES OR REPRESENTATIONS
 * OF ANY KIND, either express or implied. See the License for the specific language
 * governing permissions and limitations under the License.
 */

import {focusWithoutScrolling} from '@react-aria/utils';
import {HTMLAttributes, Key, RefObject, useEffect} from 'react';
import {MultipleSelectionManager} from '@react-stately/selection';
import {PressEvent} from '@react-types/shared';
import {PressProps} from '@react-aria/interactions';

interface SelectableItemOptions {
  /**
   * An interface for reading and updating multiple selection state.
   */
  selectionManager: MultipleSelectionManager,
  /**
   * A unique key for the item.
   */
  key: Key,
  /**
   * Ref to the item.
   */
  ref: RefObject<HTMLElement>,
  /**
   * By default, selection occurs on pointer down. This can be strange if selecting an
   * item causes the UI to disappear immediately (e.g. menus).
   */
  shouldSelectOnPressUp?: boolean,
  /**
   * Whether the option is contained in a virtual scroller.
   */
  isVirtualized?: boolean,
<<<<<<< HEAD
  shouldUseVirtualFocus?: boolean,
=======
  /**
   * Function to focus the item.
   */
>>>>>>> 6717dc44
  focus?: () => void
}

interface SelectableItemAria {
  /**
   * Props to be spread on the item root node.
   */
  itemProps: HTMLAttributes<HTMLElement> & PressProps
}

/**
 * Handles interactions with an item in a selectable collection.
 */
export function useSelectableItem(options: SelectableItemOptions): SelectableItemAria {
  let {
    selectionManager: manager,
    key,
    ref,
    shouldSelectOnPressUp,
    isVirtualized,
    shouldUseVirtualFocus,
    focus
  } = options;

  let onSelect = (e: PressEvent | PointerEvent) => {
    if (manager.selectionMode === 'none') {
      return;
    }

    if (manager.selectionMode === 'single') {
      if (manager.isSelected(key) && !manager.disallowEmptySelection) {
        manager.toggleSelection(key);
      } else {
        manager.replaceSelection(key);
      }
    } else if (e.shiftKey) {
      manager.extendSelection(key);
    } else if (manager) {
      manager.toggleSelection(key);
    }
  };

  // Focus the associated DOM node when this item becomes the focusedKey
  let isFocused = key === manager.focusedKey;
  useEffect(() => {
    if (isFocused && manager.isFocused && !shouldUseVirtualFocus && document.activeElement !== ref.current) {
      if (focus) {
        focus();
      } else {
        focusWithoutScrolling(ref.current);
      }
    }
  }, [ref, isFocused, manager.focusedKey, manager.isFocused, shouldUseVirtualFocus]);

  let itemProps: SelectableItemAria['itemProps'] = {
    tabIndex: isFocused ? 0 : -1,
    onFocus(e) {
      if (e.target === ref.current) {
        manager.setFocusedKey(key);
      }
    }
  };

  // By default, selection occurs on pointer down. This can be strange if selecting an
  // item causes the UI to disappear immediately (e.g. menus).
  // If shouldSelectOnPressUp is true, we use onPressUp instead of onPressStart.
  // onPress requires a pointer down event on the same element as pointer up. For menus,
  // we want to be able to have the pointer down on the trigger that opens the menu and
  // the pointer up on the menu item rather than requiring a separate press.
  // For keyboard events, selection still occurs on key down.
  if (shouldSelectOnPressUp) {
    itemProps.onPressStart = (e) => {
      if (e.pointerType === 'keyboard') {
        onSelect(e);
      }
    };

    itemProps.onPressUp = (e) => {
      if (e.pointerType !== 'keyboard') {
        onSelect(e);
      }
    };
  } else {
    // On touch, it feels strange to select on touch down, so we special case this.
    itemProps.onPressStart = (e) => {
      if (e.pointerType !== 'touch') {
        onSelect(e);
      }
    };

    itemProps.onPress = (e) => {
      if (e.pointerType === 'touch') {
        onSelect(e);
      }
    };
  }

  if (!isVirtualized) {
    itemProps['data-key'] = key;
  }

  return {
    itemProps
  };
}<|MERGE_RESOLUTION|>--- conflicted
+++ resolved
@@ -38,14 +38,11 @@
    * Whether the option is contained in a virtual scroller.
    */
   isVirtualized?: boolean,
-<<<<<<< HEAD
-  shouldUseVirtualFocus?: boolean,
-=======
   /**
    * Function to focus the item.
    */
->>>>>>> 6717dc44
-  focus?: () => void
+  focus?: () => void,
+  shouldUseVirtualFocus?: boolean
 }
 
 interface SelectableItemAria {
