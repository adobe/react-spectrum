/*
 * Copyright 2020 Adobe. All rights reserved.
 * This file is licensed to you under the Apache License, Version 2.0 (the "License");
 * you may not use this file except in compliance with the License. You may obtain a copy
 * of the License at http://www.apache.org/licenses/LICENSE-2.0
 *
 * Unless required by applicable law or agreed to in writing, software distributed under
 * the License is distributed on an "AS IS" BASIS, WITHOUT WARRANTIES OR REPRESENTATIONS
 * OF ANY KIND, either express or implied. See the License for the specific language
 * governing permissions and limitations under the License.
 */

<<<<<<< HEAD
import {DOMAttributes, DOMProps, FocusableElement, Key, LongPressEvent, PressEvent, RefObject} from '@react-types/shared';
=======
import {DOMAttributes, FocusableElement, Key, LongPressEvent, PointerType, PressEvent, RefObject} from '@react-types/shared';
>>>>>>> 2e1dd220
import {focusSafely} from '@react-aria/focus';
import {isCtrlKeyPressed, isNonContiguousSelectionModifier} from './utils';
import {mergeProps, openLink, UPDATE_ACTIVEDESCENDANT, useId, useRouter} from '@react-aria/utils';
import {MultipleSelectionManager} from '@react-stately/selection';
import {PressProps, useLongPress, usePress} from '@react-aria/interactions';
import {useEffect, useRef} from 'react';

export interface SelectableItemOptions extends DOMProps {
  /**
   * An interface for reading and updating multiple selection state.
   */
  selectionManager: MultipleSelectionManager,
  /**
   * A unique key for the item.
   */
  key: Key,
  /**
   * Ref to the item.
   */
  ref: RefObject<FocusableElement | null>,
  /**
   * By default, selection occurs on pointer down. This can be strange if selecting an
   * item causes the UI to disappear immediately (e.g. menus).
   */
  shouldSelectOnPressUp?: boolean,
  /**
   * Whether selection requires the pointer/mouse down and up events to occur on the same target or triggers selection on
   * the target of the pointer/mouse up event.
   */
  allowsDifferentPressOrigin?: boolean,
  /**
   * Whether the option is contained in a virtual scroller.
   */
  isVirtualized?: boolean,
  /**
   * Function to focus the item.
   */
  focus?: () => void,
  /**
   * Whether the option should use virtual focus instead of being focused directly.
   */
  shouldUseVirtualFocus?: boolean,
  /** Whether the item is disabled. */
  isDisabled?: boolean,
  /**
   * Handler that is called when a user performs an action on the item. The exact user event depends on
   * the collection's `selectionBehavior` prop and the interaction modality.
   */
  onAction?: () => void,
  /**
   * The behavior of links in the collection.
   * - 'action': link behaves like onAction.
   * - 'selection': link follows selection interactions (e.g. if URL drives selection).
   * - 'override': links override all other interactions (link items are not selectable).
   * - 'none': links are disabled for both selection and actions (e.g. handled elsewhere).
   * @default 'action'
   */
  linkBehavior?: 'action' | 'selection' | 'override' | 'none'
}

export interface SelectableItemStates {
  /** Whether the item is currently in a pressed state. */
  isPressed: boolean,
  /** Whether the item is currently selected. */
  isSelected: boolean,
  /** Whether the item is currently focused. */
  isFocused: boolean,
  /**
   * Whether the item is non-interactive, i.e. both selection and actions are disabled and the item may
   * not be focused. Dependent on `disabledKeys` and `disabledBehavior`.
   */
  isDisabled: boolean,
  /**
   * Whether the item may be selected, dependent on `selectionMode`, `disabledKeys`, and `disabledBehavior`.
   */
  allowsSelection: boolean,
  /**
   * Whether the item has an action, dependent on `onAction`, `disabledKeys`,
   * and `disabledBehavior`. It may also change depending on the current selection state
   * of the list (e.g. when selection is primary). This can be used to enable or disable hover
   * styles or other visual indications of interactivity.
   */
  hasAction: boolean
}

export interface SelectableItemAria extends SelectableItemStates {
  /**
   * Props to be spread on the item root node.
   */
  itemProps: DOMAttributes
}

/**
 * Handles interactions with an item in a selectable collection.
 */
export function useSelectableItem(options: SelectableItemOptions): SelectableItemAria {
  let {
    id,
    selectionManager: manager,
    key,
    ref,
    shouldSelectOnPressUp,
    shouldUseVirtualFocus,
    focus,
    isDisabled,
    onAction,
    allowsDifferentPressOrigin,
    linkBehavior = 'action'
  } = options;
  let router = useRouter();
  id = useId(id);
  let onSelect = (e: PressEvent | LongPressEvent | PointerEvent) => {
    if (e.pointerType === 'keyboard' && isNonContiguousSelectionModifier(e)) {
      manager.toggleSelection(key);
    } else {
      if (manager.selectionMode === 'none') {
        return;
      }

      if (manager.isLink(key)) {
        if (linkBehavior === 'selection' && ref.current) {
          let itemProps = manager.getItemProps(key);
          router.open(ref.current, e, itemProps.href, itemProps.routerOptions);
          // Always set selected keys back to what they were so that select and combobox close.
          manager.setSelectedKeys(manager.selectedKeys);
          return;
        } else if (linkBehavior === 'override' || linkBehavior === 'none') {
          return;
        }
      }

      if (manager.selectionMode === 'single') {
        if (manager.isSelected(key) && !manager.disallowEmptySelection) {
          manager.toggleSelection(key);
        } else {
          manager.replaceSelection(key);
        }
      } else if (e && e.shiftKey) {
        manager.extendSelection(key);
      } else if (manager.selectionBehavior === 'toggle' || (e && (isCtrlKeyPressed(e) || e.pointerType === 'touch' || e.pointerType === 'virtual'))) {
        // if touch or virtual (VO) then we just want to toggle, otherwise it's impossible to multi select because they don't have modifier keys
        manager.toggleSelection(key);
      } else {
        manager.replaceSelection(key);
      }
    }
  };

  // Focus the associated DOM node when this item becomes the focusedKey
  useEffect(() => {
    let isFocused = key === manager.focusedKey;
<<<<<<< HEAD
    if (isFocused && manager.isFocused) {
      if (!shouldUseVirtualFocus) {
        if (focus) {
          focus();
        } else if (document.activeElement !== ref.current) {
          focusSafely(ref.current);
        }
      } else {
        let updateActiveDescendant = new CustomEvent(UPDATE_ACTIVEDESCENDANT, {
          cancelable: true,
          bubbles: true,
          detail: {
            id,
            key
          }
        });

        ref.current?.dispatchEvent(updateActiveDescendant);
=======
    if (isFocused && manager.isFocused && !shouldUseVirtualFocus) {
      if (focus) {
        focus();
      } else if (document.activeElement !== ref.current && ref.current) {
        focusSafely(ref.current);
>>>>>>> 2e1dd220
      }
    }
  // eslint-disable-next-line react-hooks/exhaustive-deps
  }, [ref, key, manager.focusedKey, manager.childFocusStrategy, manager.isFocused, shouldUseVirtualFocus]);

  isDisabled = isDisabled || manager.isDisabled(key);
  // Set tabIndex to 0 if the element is focused, or -1 otherwise so that only the last focused
  // item is tabbable.  If using virtual focus, don't set a tabIndex at all so that VoiceOver
  // on iOS 14 doesn't try to move real DOM focus to the item anyway.
  let itemProps: SelectableItemAria['itemProps'] = {};
  if (!shouldUseVirtualFocus && !isDisabled) {
    itemProps = {
      tabIndex: key === manager.focusedKey ? 0 : -1,
      onFocus(e) {
        if (e.target === ref.current) {
          manager.setFocusedKey(key);
        }
      }
    };
  } else if (isDisabled) {
    itemProps.onMouseDown = (e) => {
      // Prevent focus going to the body when clicking on a disabled item.
      e.preventDefault();
    };
  }

  // With checkbox selection, onAction (i.e. navigation) becomes primary, and occurs on a single click of the row.
  // Clicking the checkbox enters selection mode, after which clicking anywhere on any row toggles selection for that row.
  // With highlight selection, onAction is secondary, and occurs on double click. Single click selects the row.
  // With touch, onAction occurs on single tap, and long press enters selection mode.
  let isLinkOverride = manager.isLink(key) && linkBehavior === 'override';
  let hasLinkAction = manager.isLink(key) && linkBehavior !== 'selection' && linkBehavior !== 'none';
  let allowsSelection = !isDisabled && manager.canSelectItem(key) && !isLinkOverride;
  let allowsActions = (onAction || hasLinkAction) && !isDisabled;
  let hasPrimaryAction = allowsActions && (
    manager.selectionBehavior === 'replace'
      ? !allowsSelection
      : !allowsSelection || manager.isEmpty
  );
  let hasSecondaryAction = allowsActions && allowsSelection && manager.selectionBehavior === 'replace';
  let hasAction = hasPrimaryAction || hasSecondaryAction;
  let modality = useRef<PointerType | null>(null);

  let longPressEnabled = hasAction && allowsSelection;
  let longPressEnabledOnPressStart = useRef(false);
  let hadPrimaryActionOnPressStart = useRef(false);

  let performAction = (e) => {
    if (onAction) {
      onAction();
    }

    if (hasLinkAction && ref.current) {
      let itemProps = manager.getItemProps(key);
      router.open(ref.current, e, itemProps.href, itemProps.routerOptions);
    }
  };

  // By default, selection occurs on pointer down. This can be strange if selecting an
  // item causes the UI to disappear immediately (e.g. menus).
  // If shouldSelectOnPressUp is true, we use onPressUp instead of onPressStart.
  // onPress requires a pointer down event on the same element as pointer up. For menus,
  // we want to be able to have the pointer down on the trigger that opens the menu and
  // the pointer up on the menu item rather than requiring a separate press.
  // For keyboard events, selection still occurs on key down.
  let itemPressProps: PressProps = {};
  if (shouldSelectOnPressUp) {
    itemPressProps.onPressStart = (e) => {
      modality.current = e.pointerType;
      longPressEnabledOnPressStart.current = longPressEnabled;
      if (e.pointerType === 'keyboard' && (!hasAction || isSelectionKey())) {
        onSelect(e);
      }
    };

    // If allowsDifferentPressOrigin, make selection happen on pressUp (e.g. open menu on press down, selection on menu item happens on press up.)
    // Otherwise, have selection happen onPress (prevents listview row selection when clicking on interactable elements in the row)
    if (!allowsDifferentPressOrigin) {
      itemPressProps.onPress = (e) => {
        if (hasPrimaryAction || (hasSecondaryAction && e.pointerType !== 'mouse')) {
          if (e.pointerType === 'keyboard' && !isActionKey()) {
            return;
          }

          performAction(e);
        } else if (e.pointerType !== 'keyboard' && allowsSelection) {
          onSelect(e);
        }
      };
    } else {
      itemPressProps.onPressUp = hasPrimaryAction ? undefined : (e) => {
        if (e.pointerType !== 'keyboard' && allowsSelection) {
          onSelect(e);
        }
      };

      itemPressProps.onPress = hasPrimaryAction ? performAction : undefined;
    }
  } else {
    itemPressProps.onPressStart = (e) => {
      modality.current = e.pointerType;
      longPressEnabledOnPressStart.current = longPressEnabled;
      hadPrimaryActionOnPressStart.current = hasPrimaryAction;

      // Select on mouse down unless there is a primary action which will occur on mouse up.
      // For keyboard, select on key down. If there is an action, the Space key selects on key down,
      // and the Enter key performs onAction on key up.
      if (
        allowsSelection && (
          (e.pointerType === 'mouse' && !hasPrimaryAction) ||
          (e.pointerType === 'keyboard' && (!allowsActions || isSelectionKey()))
        )
      ) {
        onSelect(e);
      }
    };

    itemPressProps.onPress = (e) => {
      // Selection occurs on touch up. Primary actions always occur on pointer up.
      // Both primary and secondary actions occur on Enter key up. The only exception
      // is secondary actions, which occur on double click with a mouse.
      if (
        e.pointerType === 'touch' ||
        e.pointerType === 'pen' ||
        e.pointerType === 'virtual' ||
        (e.pointerType === 'keyboard' && hasAction && isActionKey()) ||
        (e.pointerType === 'mouse' && hadPrimaryActionOnPressStart.current)
      ) {
        if (hasAction) {
          performAction(e);
        } else if (allowsSelection) {
          onSelect(e);
        }
      }
    };
  }

  itemProps['data-key'] = key;
  itemPressProps.preventFocusOnPress = shouldUseVirtualFocus;
  let {pressProps, isPressed} = usePress(itemPressProps);

  // Double clicking with a mouse with selectionBehavior = 'replace' performs an action.
  let onDoubleClick = hasSecondaryAction ? (e) => {
    if (modality.current === 'mouse') {
      e.stopPropagation();
      e.preventDefault();
      performAction(e);
    }
  } : undefined;

  // Long pressing an item with touch when selectionBehavior = 'replace' switches the selection behavior
  // to 'toggle'. This changes the single tap behavior from performing an action (i.e. navigating) to
  // selecting, and may toggle the appearance of a UI affordance like checkboxes on each item.
  let {longPressProps} = useLongPress({
    isDisabled: !longPressEnabled,
    onLongPress(e) {
      if (e.pointerType === 'touch') {
        onSelect(e);
        manager.setSelectionBehavior('toggle');
      }
    }
  });

  // Prevent native drag and drop on long press if we also select on long press.
  // Once the user is in selection mode, they can long press again to drag.
  // Use a capturing listener to ensure this runs before useDrag, regardless of
  // the order the props get merged.
  let onDragStartCapture = e => {
    if (modality.current === 'touch' && longPressEnabledOnPressStart.current) {
      e.preventDefault();
    }
  };

  // Prevent default on link clicks so that we control exactly
  // when they open (to match selection behavior).
  let onClick = manager.isLink(key) ? e => {
    if (!(openLink as any).isOpening) {
      e.preventDefault();
    }
  } : undefined;

  // todo generate ID here that will then be used to fire/update the aria-activedescendant and also pass it to useMenuItem/other selectable items

  return {
    itemProps: mergeProps(
      itemProps,
      allowsSelection || hasPrimaryAction ? pressProps : {},
      longPressEnabled ? longPressProps : {},
      {onDoubleClick, onDragStartCapture, onClick, id}
    ),
    isPressed,
    isSelected: manager.isSelected(key),
    isFocused: manager.isFocused && manager.focusedKey === key,
    isDisabled,
    allowsSelection,
    hasAction
  };
}

function isActionKey() {
  let event = window.event as KeyboardEvent;
  return event?.key === 'Enter';
}

function isSelectionKey() {
  let event = window.event as KeyboardEvent;
  return event?.key === ' ' || event?.code === 'Space';
}<|MERGE_RESOLUTION|>--- conflicted
+++ resolved
@@ -10,11 +10,7 @@
  * governing permissions and limitations under the License.
  */
 
-<<<<<<< HEAD
-import {DOMAttributes, DOMProps, FocusableElement, Key, LongPressEvent, PressEvent, RefObject} from '@react-types/shared';
-=======
-import {DOMAttributes, FocusableElement, Key, LongPressEvent, PointerType, PressEvent, RefObject} from '@react-types/shared';
->>>>>>> 2e1dd220
+import {DOMAttributes, DOMProps, FocusableElement, Key, LongPressEvent, PointerType, PressEvent, RefObject} from '@react-types/shared';
 import {focusSafely} from '@react-aria/focus';
 import {isCtrlKeyPressed, isNonContiguousSelectionModifier} from './utils';
 import {mergeProps, openLink, UPDATE_ACTIVEDESCENDANT, useId, useRouter} from '@react-aria/utils';
@@ -166,12 +162,11 @@
   // Focus the associated DOM node when this item becomes the focusedKey
   useEffect(() => {
     let isFocused = key === manager.focusedKey;
-<<<<<<< HEAD
     if (isFocused && manager.isFocused) {
       if (!shouldUseVirtualFocus) {
         if (focus) {
           focus();
-        } else if (document.activeElement !== ref.current) {
+        } else if (document.activeElement !== ref.current && ref.current) {
           focusSafely(ref.current);
         }
       } else {
@@ -185,13 +180,6 @@
         });
 
         ref.current?.dispatchEvent(updateActiveDescendant);
-=======
-    if (isFocused && manager.isFocused && !shouldUseVirtualFocus) {
-      if (focus) {
-        focus();
-      } else if (document.activeElement !== ref.current && ref.current) {
-        focusSafely(ref.current);
->>>>>>> 2e1dd220
       }
     }
   // eslint-disable-next-line react-hooks/exhaustive-deps
