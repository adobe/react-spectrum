--- conflicted
+++ resolved
@@ -170,12 +170,7 @@
     'aria-label': node.textValue || undefined,
     'aria-selected': state.selectionManager.canSelectItem(node.key) ? state.selectionManager.isSelected(node.key) : undefined,
     'aria-disabled': state.selectionManager.isDisabled(node.key) || undefined,
-<<<<<<< HEAD
-    'aria-describedby': descriptionId,
-    'aria-labelledby': descriptionId ? `${getRowId(state, node.key)} ${descriptionId}` : undefined,
-=======
     'aria-labelledby': descriptionId && node.textValue ? `${getRowId(state, node.key)} ${descriptionId}` : undefined,
->>>>>>> 6dfdc3cf
     id: getRowId(state, node.key)
   });
 
