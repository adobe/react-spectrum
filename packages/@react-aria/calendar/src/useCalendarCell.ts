/*
 * Copyright 2020 Adobe. All rights reserved.
 * This file is licensed to you under the Apache License, Version 2.0 (the "License");
 * you may not use this file except in compliance with the License. You may obtain a copy
 * of the License at http://www.apache.org/licenses/LICENSE-2.0
 *
 * Unless required by applicable law or agreed to in writing, software distributed under
 * the License is distributed on an "AS IS" BASIS, WITHOUT WARRANTIES OR REPRESENTATIONS
 * OF ANY KIND, either express or implied. See the License for the specific language
 * governing permissions and limitations under the License.
 */

import {CalendarDate, isSameDay, isToday, toDate} from '@internationalized/date';
import {CalendarState, RangeCalendarState} from '@react-stately/calendar';
import {HTMLAttributes, RefObject, useEffect} from 'react';
// @ts-ignore
import intlMessages from '../intl/*.json';
import {PressProps, usePress} from '@react-aria/interactions';
import {useDateFormatter, useMessageFormatter} from '@react-aria/i18n';

export interface AriaCalendarCellProps {
<<<<<<< HEAD
  date: Date,
  colIndex: number
=======
  date: CalendarDate
>>>>>>> d7059169
}

interface CalendarCellAria {
  cellProps: PressProps & HTMLAttributes<HTMLElement>,
  buttonProps: HTMLAttributes<HTMLElement>
}

export function useCalendarCell(props: AriaCalendarCellProps, state: CalendarState | RangeCalendarState, ref: RefObject<HTMLElement>): CalendarCellAria {
  let {colIndex, date} = props;
  let formatMessage = useMessageFormatter(intlMessages);
  let dateFormatter = useDateFormatter({
    weekday: 'long',
    day: 'numeric',
    month: 'long',
    year: 'numeric',
    era: date.calendar.identifier !== 'gregory' ? 'long' : undefined,
    timeZone: state.timeZone
  });
  let isSelected = state.isSelected(date);
  let isFocused = state.isCellFocused(date);
  let isDisabled = state.isCellDisabled(date);

  // aria-label should be localize Day of week, Month, Day and Year without Time.
  let nativeDate = toDate(date, state.timeZone);
  let label = dateFormatter.format(nativeDate);
  if (isToday(date, state.timeZone)) {
    // If date is today, set appropriate string depending on selected state:
    label = formatMessage(isSelected ? 'todayDateSelected' : 'todayDate', {
      date: nativeDate
    });
  } else if (isSelected) {
    // If date is selected but not today:
    label = formatMessage('dateSelected', {
      date: nativeDate
    });
  }

  // When a cell is focused and this is a range calendar, add a prompt to help
  // screenreader users know that they are in a range selection mode.
  if ('anchorDate' in state && isFocused && !state.isReadOnly) {
    let rangeSelectionPrompt = '';

    // If selection has started add "click to finish selecting range"
    if (state.anchorDate) {
      rangeSelectionPrompt = formatMessage('finishRangeSelectionPrompt');
    // Otherwise, add "click to start selecting range" prompt
    } else {
      rangeSelectionPrompt = formatMessage('startRangeSelectionPrompt');
    }

    // Append to aria-label
    if (rangeSelectionPrompt) {
      label = `${label} (${rangeSelectionPrompt})`;
    }
  }

  let {pressProps} = usePress({
    onPress: () => {
      if (!isDisabled) {
        state.selectDate(date);
        state.setFocusedDate(date);
      }
    }
  });

  let onMouseEnter = () => {
    if ('highlightDate' in state) {
      state.highlightDate(date);
    }
  };

  let tabIndex = null;
  if (!isDisabled) {
    tabIndex = isSameDay(date, state.focusedDate) ? 0 : -1;
  }

  // Focus the button in the DOM when the state updates.
  useEffect(() => {
    if (isFocused && ref.current) {
      ref.current.focus();
    }
  }, [isFocused, ref]);

  return {
    cellProps: {
      onMouseEnter: isDisabled ? null : onMouseEnter,
      role: 'gridcell',
      'aria-colindex': colIndex,
      'aria-disabled': isDisabled || null,
      'aria-selected': isSelected
    },
    buttonProps: {
      ...pressProps,
      onFocus() {
        if (!isDisabled) {
          state.setFocusedDate(date);
        }
      },
      tabIndex,
      role: 'button',
      'aria-disabled': isDisabled || null,
      'aria-label': label
    }
  };
}<|MERGE_RESOLUTION|>--- conflicted
+++ resolved
@@ -19,12 +19,8 @@
 import {useDateFormatter, useMessageFormatter} from '@react-aria/i18n';
 
 export interface AriaCalendarCellProps {
-<<<<<<< HEAD
-  date: Date,
+  date: CalendarDate,
   colIndex: number
-=======
-  date: CalendarDate
->>>>>>> d7059169
 }
 
 interface CalendarCellAria {
