--- conflicted
+++ resolved
@@ -14,12 +14,7 @@
 import {DateValue, RangeCalendarProps} from '@react-types/calendar';
 import {RangeCalendarState} from '@react-stately/calendar';
 import {RefObject, useRef} from 'react';
-<<<<<<< HEAD
-import {useEvent, useId} from '@react-aria/utils';
-=======
-import {useCalendarBase} from './useCalendarBase';
 import {useEvent} from '@react-aria/utils';
->>>>>>> 86ac34a7
 
 /**
  * Provides the behavior and accessibility implementation for a range calendar component.
