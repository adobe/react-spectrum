--- conflicted
+++ resolved
@@ -20,12 +20,8 @@
 import {hookData, useSelectedDateDescription, useVisibleRangeDescription} from './utils';
 // @ts-ignore
 import intlMessages from '../intl/*.json';
-<<<<<<< HEAD
 import {useLocalizedStringFormatter} from '@react-aria/i18n';
-=======
-import {useMessageFormatter} from '@react-aria/i18n';
 import {useRef} from 'react';
->>>>>>> bb289364
 
 export interface CalendarAria {
   /** Props for the calendar grouping element. */
