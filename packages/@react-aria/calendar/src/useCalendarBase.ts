/*
 * Copyright 2020 Adobe. All rights reserved.
 * This file is licensed to you under the Apache License, Version 2.0 (the "License");
 * you may not use this file except in compliance with the License. You may obtain a copy
 * of the License at http://www.apache.org/licenses/LICENSE-2.0
 *
 * Unless required by applicable law or agreed to in writing, software distributed under
 * the License is distributed on an "AS IS" BASIS, WITHOUT WARRANTIES OR REPRESENTATIONS
 * OF ANY KIND, either express or implied. See the License for the specific language
 * governing permissions and limitations under the License.
 */

import {announce} from '@react-aria/live-announcer';
<<<<<<< HEAD
import {AriaButtonProps} from '@react-types/button';
import {calendarIds, useSelectedDateDescription, useVisibleRangeDescription} from './utils';
import {CalendarPropsBase} from '@react-types/calendar';
import {CalendarState, RangeCalendarState} from '@react-stately/calendar';
import {DOMProps} from '@react-types/shared';
import {filterDOMProps, mergeProps, useDescription, useId, useSlotId, useUpdateEffect} from '@react-aria/utils';
import {HTMLAttributes, useRef} from 'react';
// @ts-ignore
import intlMessages from '../intl/*.json';
=======
import {CalendarAria} from './types';
import {CalendarPropsBase} from '@react-types/calendar';
import {CalendarState, RangeCalendarState} from '@react-stately/calendar';
import {DOMProps} from '@react-types/shared';
import {hookData, useSelectedDateDescription, useVisibleRangeDescription} from './utils';
// @ts-ignore
import intlMessages from '../intl/*.json';
import {mergeProps, useLabels, useSlotId, useUpdateEffect} from '@react-aria/utils';
>>>>>>> 86ac34a7
import {useMessageFormatter} from '@react-aria/i18n';

export interface CalendarAria {
  /** Props for the calendar grouping element. */
  calendarProps: HTMLAttributes<HTMLElement>,
  /** Props for the next button. */
  nextButtonProps: AriaButtonProps,
  /** Props for the previous button. */
  prevButtonProps: AriaButtonProps,
  /** Props for the error message element, if any. */
  errorMessageProps: HTMLAttributes<HTMLElement>,
  /** A description of the visible date range, for use in the calendar title. */
  title: string
}

export function useCalendarBase(props: CalendarPropsBase & DOMProps, state: CalendarState | RangeCalendarState): CalendarAria {
  let formatMessage = useMessageFormatter(intlMessages);
<<<<<<< HEAD
  let calendarId = useId(props.id);
  let domProps = filterDOMProps(props);
=======
>>>>>>> 86ac34a7

  let title = useVisibleRangeDescription(state.visibleRange.start, state.visibleRange.end, state.timeZone, false);
  let visibleRangeDescription = useVisibleRangeDescription(state.visibleRange.start, state.visibleRange.end, state.timeZone, true);

  // Announce when the visible date range changes
  useUpdateEffect(() => {
    // only when pressing the Previous or Next button
    if (!state.isFocused) {
      announce(visibleRangeDescription);
    }
  }, [visibleRangeDescription]);

  // Announce when the selected value changes
  let selectedDateDescription = useSelectedDateDescription(state);
  useUpdateEffect(() => {
    if (selectedDateDescription) {
      announce(selectedDateDescription, 'polite', 4000);
    }
    // handle an update to the caption that describes the currently selected range, to announce the new value
  }, [selectedDateDescription]);

  let errorMessageId = useSlotId([Boolean(props.errorMessage), props.validationState]);

  // Pass the label to the child grid elements.
  hookData.set(state, {
    ariaLabel: props['aria-label'],
    ariaLabelledBy: props['aria-labelledby'],
    errorMessageId
  });

  // If the next or previous buttons become disabled while they are focused, move focus to the calendar body.
  let nextFocused = useRef(false);
  let nextDisabled = props.isDisabled || state.isNextVisibleRangeInvalid();
  if (nextDisabled && nextFocused.current) {
    nextFocused.current = false;
    state.setFocused(true);
  }

  let previousFocused = useRef(false);
  let previousDisabled = props.isDisabled || state.isPreviousVisibleRangeInvalid();
  if (previousDisabled && previousFocused.current) {
    previousFocused.current = false;
    state.setFocused(true);
  }

  let labelProps = useLabels({
    id: props['id'],
    'aria-label': [props['aria-label'], visibleRangeDescription].filter(Boolean).join(', '),
    'aria-labelledby': props['aria-labelledby']
  });

  return {
<<<<<<< HEAD
    calendarProps: mergeProps(domProps, {
=======
    calendarProps: mergeProps(labelProps, {
>>>>>>> 86ac34a7
      role: 'group',
      'aria-describedby': props['aria-describedby'] || undefined
    }),
    nextButtonProps: {
      onPress: () => state.focusNextPage(),
      'aria-label': formatMessage('next'),
      isDisabled: nextDisabled,
      onFocus: () => nextFocused.current = true,
      onBlur: () => nextFocused.current = false
    },
    prevButtonProps: {
      onPress: () => state.focusPreviousPage(),
      'aria-label': formatMessage('previous'),
      isDisabled: previousDisabled,
      onFocus: () => previousFocused.current = true,
      onBlur: () => previousFocused.current = false
    },
    errorMessageProps: {
      id: errorMessageId
    },
    title
  };
}<|MERGE_RESOLUTION|>--- conflicted
+++ resolved
@@ -11,26 +11,15 @@
  */
 
 import {announce} from '@react-aria/live-announcer';
-<<<<<<< HEAD
 import {AriaButtonProps} from '@react-types/button';
-import {calendarIds, useSelectedDateDescription, useVisibleRangeDescription} from './utils';
 import {CalendarPropsBase} from '@react-types/calendar';
 import {CalendarState, RangeCalendarState} from '@react-stately/calendar';
 import {DOMProps} from '@react-types/shared';
-import {filterDOMProps, mergeProps, useDescription, useId, useSlotId, useUpdateEffect} from '@react-aria/utils';
+import {filterDOMProps, mergeProps, useLabels, useSlotId, useUpdateEffect} from '@react-aria/utils';
+import {hookData, useSelectedDateDescription, useVisibleRangeDescription} from './utils';
 import {HTMLAttributes, useRef} from 'react';
 // @ts-ignore
 import intlMessages from '../intl/*.json';
-=======
-import {CalendarAria} from './types';
-import {CalendarPropsBase} from '@react-types/calendar';
-import {CalendarState, RangeCalendarState} from '@react-stately/calendar';
-import {DOMProps} from '@react-types/shared';
-import {hookData, useSelectedDateDescription, useVisibleRangeDescription} from './utils';
-// @ts-ignore
-import intlMessages from '../intl/*.json';
-import {mergeProps, useLabels, useSlotId, useUpdateEffect} from '@react-aria/utils';
->>>>>>> 86ac34a7
 import {useMessageFormatter} from '@react-aria/i18n';
 
 export interface CalendarAria {
@@ -48,11 +37,7 @@
 
 export function useCalendarBase(props: CalendarPropsBase & DOMProps, state: CalendarState | RangeCalendarState): CalendarAria {
   let formatMessage = useMessageFormatter(intlMessages);
-<<<<<<< HEAD
-  let calendarId = useId(props.id);
   let domProps = filterDOMProps(props);
-=======
->>>>>>> 86ac34a7
 
   let title = useVisibleRangeDescription(state.visibleRange.start, state.visibleRange.end, state.timeZone, false);
   let visibleRangeDescription = useVisibleRangeDescription(state.visibleRange.start, state.visibleRange.end, state.timeZone, true);
@@ -105,11 +90,7 @@
   });
 
   return {
-<<<<<<< HEAD
-    calendarProps: mergeProps(domProps, {
-=======
-    calendarProps: mergeProps(labelProps, {
->>>>>>> 86ac34a7
+    calendarProps: mergeProps(domProps, labelProps, {
       role: 'group',
       'aria-describedby': props['aria-describedby'] || undefined
     }),
