--- conflicted
+++ resolved
@@ -12,7 +12,6 @@
 
 import {act, fireEvent, waitFor, within} from '@testing-library/react';
 import {pressElement, triggerLongPress} from './events';
-<<<<<<< HEAD
 import {TableTesterOpts, UserOpts} from './types';
 
 // TODO: this is a bit inconsistent from combobox, perhaps should also take node or combobox should also have find row
@@ -55,11 +54,6 @@
    * Whether or not the table needs a double click to trigger the row action. Depends on the table's implementation.
    */
   needsDoubleClick?: boolean
-=======
-export interface TableOptions extends UserOpts, BaseTesterOpts {
-  user?: any,
-  advanceTimer: UserOpts['advanceTimer']
->>>>>>> 993de98a
 }
 
 export class TableTester {
@@ -117,20 +111,7 @@
         await pressElement(this.user, cell, interactionType);
       }
     }
-<<<<<<< HEAD
-
-    // Handle cases where the table may transition in response to the row selection/deselection
-    await act(async () => {
-      if (this._advanceTimer == null) {
-        throw new Error('No advanceTimers provided for table transition.');
-      }
-
-      await this._advanceTimer(200);
-    });
-  }
-=======
   };
->>>>>>> 993de98a
 
   /**
    * Toggles the sort order for the specified table column. Defaults to using the interaction type set on the table tester.
