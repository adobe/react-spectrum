--- conflicted
+++ resolved
@@ -22,11 +22,7 @@
  * @param opts.advanceTimer - Function that when called advances the timers in your test suite by a specific amount of time(ms).
  * @param opts.pointeropts - Options to pass to the simulated event. Defaults to mouse. See https://testing-library.com/docs/dom-testing-library/api-events/#fireevent for more info.
  */
-<<<<<<< HEAD
-export async function triggerLongPress(opts: {element: HTMLElement, advanceTimer: (time: number) => void | Promise<unknown>, pointerOpts?: Record<string, any>}) {
-=======
-export async function triggerLongPress(opts: {element: HTMLElement, advanceTimer: (time?: number) => void | Promise<unknown>, pointerOpts?: Record<string, any>}): Promise<void> {
->>>>>>> cfe79d32
+export async function triggerLongPress(opts: {element: HTMLElement, advanceTimer: (time: number) => any | Promise<unknown>, pointerOpts?: Record<string, any>}): Promise<void> {
   // TODO: note that this only works if the code from installPointerEvent is called somewhere in the test BEFORE the
   // render. Perhaps we should rely on the user setting that up since I'm not sure there is a great way to set that up here in the
   // util before first render. Will need to document it well
