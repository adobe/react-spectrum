/*
 * Copyright 2024 Adobe. All rights reserved.
 * This file is licensed to you under the Apache License, Version 2.0 (the "License");
 * you may not use this file except in compliance with the License. You may obtain a copy
 * of the License at http://www.apache.org/licenses/LICENSE-2.0
 *
 * Unless required by applicable law or agreed to in writing, software distributed under
 * the License is distributed on an "AS IS" BASIS, WITHOUT WARRANTIES OR REPRESENTATIONS
 * OF ANY KIND, either express or implied. See the License for the specific language
 * governing permissions and limitations under the License.
 */

import {act, waitFor, within} from '@testing-library/react';
import {MenuTesterOpts, UserOpts} from './types';
import {triggerLongPress} from './events';

<<<<<<< HEAD
interface MenuOpenOpts {
  /**
   * Whether the menu needs to be long pressed to open.
   */
  needsLongPress?: boolean,
  /**
   * What interaction type to use when opening the menu. Defaults to the interaction type set on the tester.
   */
  interactionType?: UserOpts['interactionType']
=======
export interface MenuOptions extends UserOpts, BaseTesterOpts {
  user?: any,
  isSubmenu?: boolean
>>>>>>> 993de98a
}

interface MenuSelectOpts extends MenuOpenOpts {
  /**
   * The index, text, or node of the option to select. Option nodes can be sourced via `options()`.
   */
  option: number | string | HTMLElement,
  /**
   * The menu's selection mode. Will affect whether or not the menu is expected to be closed upon option selection.
   * @default 'single'
   */
  menuSelectionMode?: 'single' | 'multiple',
  /**
   * Whether or not the menu closes on select. Depends on menu implementation and configuration.
   * @default true
   */
  closesOnSelect?: boolean
}

interface MenuOpenSubmenuOpts extends MenuOpenOpts {
  /**
   * The submenu trigger to open. Available submenu trigger nodes can be sourced via `submenuTriggers`.
   */
  submenuTrigger?: HTMLElement,
  /**
   * The text of submenu trigger to open. Alternative to `submenuTrigger`.
   */
  submenuTriggerText?: string
}

export class MenuTester {
  private user;
  private _interactionType: UserOpts['interactionType'];
  private _advanceTimer: UserOpts['advanceTimer'];
  private _trigger: HTMLElement | undefined;
  private _isSubmenu: boolean = false;

<<<<<<< HEAD
  constructor(opts: MenuTesterOpts) {
    let {root, user, interactionType, advanceTimer} = opts;
=======
  constructor(opts: MenuOptions) {
    let {root, user, interactionType, advanceTimer, isSubmenu} = opts;
>>>>>>> 993de98a
    this.user = user;
    this._interactionType = interactionType || 'mouse';
    this._advanceTimer = advanceTimer;

    // Handle case where a submenu trigger is provided to the tester
    if (root.getAttribute('role') === 'menuitem') {
      this._trigger = root;
    } else {
      // Handle case where element provided is a wrapper of the trigger button
      let trigger = within(root).queryByRole('button');
      if (trigger) {
        this._trigger = trigger;
      } else {
        this._trigger = root;
      }
    }

    this._isSubmenu = isSubmenu || false;
  }

  /**
   * Set the interaction type used by the menu tester.
   */
  setInteractionType(type: UserOpts['interactionType']) {
    this._interactionType = type;
  }

  // TODO: this has been common to select as well, maybe make select use it? Or make a generic method. Will need to make error messages generic
  // One difference will be that it supports long press as well
<<<<<<< HEAD
  /**
   * Opens the menu. Defaults to using the interaction type set on the menu tester.
   */
  async open(opts: MenuOpenOpts = {}) {
=======
  open = async (opts: {needsLongPress?: boolean, interactionType?: UserOpts['interactionType'], direction?: 'up' | 'down'} = {}) => {
>>>>>>> 993de98a
    let {
      needsLongPress,
      interactionType = this._interactionType,
      direction
    } = opts;
    let trigger = this.trigger;
    let isDisabled = trigger.hasAttribute('disabled');
    if (interactionType === 'mouse' || interactionType === 'touch') {
      if (needsLongPress) {
        if (this._advanceTimer == null) {
          throw new Error('No advanceTimers provided for long press.');
        }
        let pointerType = interactionType === 'mouse' ? 'mouse' : 'touch';
        await triggerLongPress({element: trigger, advanceTimer: this._advanceTimer, pointerOpts: {pointerType}});
      } else if (interactionType === 'mouse') {
        await this.user.click(trigger);
      } else {
        await this.user.pointer({target: trigger, keys: '[TouchA]'});
      }
    } else if (interactionType === 'keyboard' && !isDisabled) {
      if (direction === 'up') {
        act(() => trigger.focus());
        await this.user.keyboard('[ArrowUp]');
      } else if (direction === 'down') {
        act(() => trigger.focus());
        await this.user.keyboard('[ArrowDown]');
      } else {
        act(() => trigger.focus());
        await this.user.keyboard('[Enter]');
      }
    }

    await waitFor(() => {
      if (trigger.getAttribute('aria-controls') == null && !isDisabled) {
        throw new Error('No aria-controls found on menu trigger element.');
      } else {
        return true;
      }
    });
    if (!isDisabled) {
      let menuId = trigger.getAttribute('aria-controls');
      await waitFor(() => {
        if (!menuId || document.getElementById(menuId) == null) {
          throw new Error(`Menu with id of ${menuId} not found in document.`);
        } else {
          return true;
        }
      });
    }
  }

  /**
   * Returns a option matching the specified index or text content.
   */
  findOption(opts: {optionIndexOrText: number | string}): HTMLElement {
    let {
      optionIndexOrText
    } = opts;

    let option;
    let options = this.options;
    let menu = this.menu;

    if (typeof optionIndexOrText === 'number') {
      option = options[optionIndexOrText];
    } else if (typeof optionIndexOrText === 'string' && menu != null) {
      option = within(menu).getByText(optionIndexOrText);
      while (option && !option.getAttribute('role')?.includes('menuitem')) {
        option = option.parentElement;
      }
    }

    return option;
  }

  // TODO: also very similar to select, barring potential long press support
  // Close on select is also kinda specific?
<<<<<<< HEAD
  /**
   * Selects the desired menu option. Defaults to using the interaction type set on the menu tester. If necessary, will open the menu dropdown beforehand.
   * The desired option can be targeted via the option's node, the option's text, or the option's index.
   */
  async selectOption(opts: MenuSelectOpts) {
=======
  selectOption = async (opts: {
    option?: HTMLElement,
    optionText?: string,
    menuSelectionMode?: 'single' | 'multiple',
    needsLongPress?: boolean,
    closesOnSelect?: boolean,
    interactionType?: UserOpts['interactionType'],
    keyboardActivation?: 'Space' | 'Enter'
  }) => {
>>>>>>> 993de98a
    let {
      menuSelectionMode = 'single',
      needsLongPress,
      closesOnSelect = true,
      option,
      interactionType = this._interactionType,
      keyboardActivation = 'Enter'
    } = opts;
    let trigger = this.trigger;

    if (!trigger.getAttribute('aria-controls') && !trigger.hasAttribute('aria-expanded')) {
      await this.open({needsLongPress});
    }

    let menu = this.menu;
    if (menu) {
<<<<<<< HEAD
      if (typeof option === 'string' || typeof option === 'number') {
        option = this.findOption({optionIndexOrText: option});
=======
      if (!option && optionText) {
        option = (within(menu!).getByText(optionText).closest('[role=menuitem], [role=menuitemradio], [role=menuitemcheckbox]'))! as HTMLElement;
      }
      if (!option) {
        throw new Error('No option found in the menu.');
>>>>>>> 993de98a
      }

      if (interactionType === 'keyboard') {
        if (document.activeElement !== menu || !menu.contains(document.activeElement)) {
          act(() => menu.focus());
        }

<<<<<<< HEAD
        // await this.user.keyboard(option);
        await this.user.keyboard('[Enter]');
=======
        await this.keyboardNavigateToOption({option});
        await this.user.keyboard(`[${keyboardActivation}]`);
>>>>>>> 993de98a
      } else {
        if (interactionType === 'mouse') {
          await this.user.click(option);
        } else {
          await this.user.pointer({target: option, keys: '[TouchA]'});
        }
      }
      act(() => {jest.runAllTimers();});

      if (option && option.getAttribute('href') == null && option.getAttribute('aria-haspopup') == null && menuSelectionMode === 'single' && closesOnSelect && keyboardActivation !== 'Space' && !this._isSubmenu) {
        await waitFor(() => {
          if (document.activeElement !== trigger) {
            throw new Error(`Expected the document.activeElement after selecting an option to be the menu trigger but got ${document.activeElement}`);
          } else {
            return true;
          }
        });

        if (document.contains(menu)) {
          throw new Error('Expected menu element to not be in the document after selecting an option');
        }
      }
    } else {
      throw new Error("Attempted to select a option in the menu, but menu wasn't found.");
    }
  }

  // TODO: update this to remove needsLongPress if we wanna make the user call open first always
  /**
   * Opens the submenu. Defaults to using the interaction type set on the menu tester. The submenu trigger can be targeted via the trigger's node or the trigger's text.
   */
  async openSubmenu(opts: MenuOpenSubmenuOpts): Promise<MenuTester | null> {
    let {
      submenuTrigger,
      submenuTriggerText,
      needsLongPress,
      interactionType = this._interactionType
    } = opts;

    let trigger = this.trigger;
    let isDisabled = trigger.hasAttribute('disabled');
    if (!trigger.getAttribute('aria-controls') && !isDisabled) {
      await this.open({needsLongPress});
    }
    if (!isDisabled) {
      let menu = this.menu;
      if (menu) {
        let submenu;
        if (submenuTrigger) {
          submenu = submenuTrigger;
        } else if (submenuTriggerText) {
          submenu = within(menu).getByText(submenuTriggerText);
        }

        let submenuTriggerTester = new MenuTester({user: this.user, interactionType: this._interactionType, root: submenu, isSubmenu: true});
        if (interactionType === 'mouse') {
          await this.user.pointer({target: submenu});
          act(() => {jest.runAllTimers();});
        } else if (interactionType === 'keyboard') {
          await this.keyboardNavigateToOption({option: submenu});
          await this.user.keyboard('[ArrowRight]');
          act(() => {jest.runAllTimers();});
        } else {
          await submenuTriggerTester.open();
        }


        return submenuTriggerTester;
      }
    }

    return null;
  }

<<<<<<< HEAD
  /**
   * Closes the menu.
   */
  async close() {
=======
  keyboardNavigateToOption = async (opts: {option: HTMLElement}) => {
    let {option} = opts;
    let options = this.options;
    let targetIndex = options.indexOf(option);
    if (targetIndex === -1) {
      throw new Error('Option provided is not in the menu');
    }
    if (document.activeElement === this.menu) {
      await this.user.keyboard('[ArrowDown]');
    }
    let currIndex = options.indexOf(document.activeElement as HTMLElement);
    if (targetIndex === -1) {
      throw new Error('ActiveElement is not in the menu');
    }
    let direction = targetIndex > currIndex ? 'down' : 'up';

    for (let i = 0; i < Math.abs(targetIndex - currIndex); i++) {
      await this.user.keyboard(`[${direction === 'down' ? 'ArrowDown' : 'ArrowUp'}]`);
    }
  };


  close = async () => {
>>>>>>> 993de98a
    let menu = this.menu;
    if (menu) {
      act(() => menu.focus());
      await this.user.keyboard('[Escape]');

      await waitFor(() => {
        if (document.activeElement !== this.trigger) {
          throw new Error(`Expected the document.activeElement after closing the menu to be the menu trigger but got ${document.activeElement}`);
        } else {
          return true;
        }
      });

      if (document.contains(menu)) {
        throw new Error('Expected the menu to not be in the document after closing it.');
      }
    }
  }

<<<<<<< HEAD
  /**
   * Returns the menu's trigger.
   */
  get trigger(): HTMLElement {
=======
  get trigger() {
    if (!this._trigger) {
      throw new Error('No trigger element found for menu.');
    }
>>>>>>> 993de98a
    return this._trigger;
  }

  /**
   * Returns the menu if present.
   */
  get menu(): HTMLElement | null {
    let menuId = this.trigger.getAttribute('aria-controls');
    return menuId ? document.getElementById(menuId) : null;
  }

<<<<<<< HEAD
  /**
   * Returns the menu's sections if any.
   */
  get sections(): HTMLElement[] {
    let menu = this.menu;
=======
  get options(): HTMLElement[] {
    let menu = this.menu;
    let options: HTMLElement[] = [];
>>>>>>> 993de98a
    if (menu) {
      return within(menu).queryAllByRole('group');
    } else {
      return [];
    }
  }

  /**
   * Returns the menu's options if present. Can be filtered to a subsection of the menu if provided via `element`.
   */
  options(opts: {element?: HTMLElement} = {}): HTMLElement[] {
    let {element = this.menu} = opts;
    let options = [];
    if (element) {
      options = within(element).queryAllByRole('menuitem');
      if (options.length === 0) {
        options = within(element).queryAllByRole('menuitemradio');
        if (options.length === 0) {
          options = within(element).queryAllByRole('menuitemcheckbox');
        }
      }
    }

    return options;
  }

  /**
   * Returns the menu's submenu triggers if any.
   */
  get submenuTriggers(): HTMLElement[] {
    let options = this.options();
    if (options.length > 0) {
      return options.filter(item => item.getAttribute('aria-haspopup') != null);
    }

    return [];
  }
}<|MERGE_RESOLUTION|>--- conflicted
+++ resolved
@@ -14,7 +14,6 @@
 import {MenuTesterOpts, UserOpts} from './types';
 import {triggerLongPress} from './events';
 
-<<<<<<< HEAD
 interface MenuOpenOpts {
   /**
    * Whether the menu needs to be long pressed to open.
@@ -23,12 +22,11 @@
   /**
    * What interaction type to use when opening the menu. Defaults to the interaction type set on the tester.
    */
-  interactionType?: UserOpts['interactionType']
-=======
-export interface MenuOptions extends UserOpts, BaseTesterOpts {
-  user?: any,
-  isSubmenu?: boolean
->>>>>>> 993de98a
+  interactionType?: UserOpts['interactionType'],
+  /**
+   * Whether to open the menu via ArrowUp or ArrowDown if in keyboard modality.
+   */
+  direction?: 'up' | 'down'
 }
 
 interface MenuSelectOpts extends MenuOpenOpts {
@@ -45,7 +43,12 @@
    * Whether or not the menu closes on select. Depends on menu implementation and configuration.
    * @default true
    */
-  closesOnSelect?: boolean
+  closesOnSelect?: boolean,
+  /**
+   * Whether the option should be triggered by Space or Enter in keyboard modality.
+   * @default 'Enter'
+   */
+  keyboardActivation?: 'Space' | 'Enter'
 }
 
 interface MenuOpenSubmenuOpts extends MenuOpenOpts {
@@ -66,13 +69,8 @@
   private _trigger: HTMLElement | undefined;
   private _isSubmenu: boolean = false;
 
-<<<<<<< HEAD
   constructor(opts: MenuTesterOpts) {
-    let {root, user, interactionType, advanceTimer} = opts;
-=======
-  constructor(opts: MenuOptions) {
     let {root, user, interactionType, advanceTimer, isSubmenu} = opts;
->>>>>>> 993de98a
     this.user = user;
     this._interactionType = interactionType || 'mouse';
     this._advanceTimer = advanceTimer;
@@ -102,14 +100,10 @@
 
   // TODO: this has been common to select as well, maybe make select use it? Or make a generic method. Will need to make error messages generic
   // One difference will be that it supports long press as well
-<<<<<<< HEAD
   /**
    * Opens the menu. Defaults to using the interaction type set on the menu tester.
    */
   async open(opts: MenuOpenOpts = {}) {
-=======
-  open = async (opts: {needsLongPress?: boolean, interactionType?: UserOpts['interactionType'], direction?: 'up' | 'down'} = {}) => {
->>>>>>> 993de98a
     let {
       needsLongPress,
       interactionType = this._interactionType,
@@ -176,10 +170,8 @@
     if (typeof optionIndexOrText === 'number') {
       option = options[optionIndexOrText];
     } else if (typeof optionIndexOrText === 'string' && menu != null) {
-      option = within(menu).getByText(optionIndexOrText);
-      while (option && !option.getAttribute('role')?.includes('menuitem')) {
-        option = option.parentElement;
-      }
+      // TODO: do the same in other utils
+      option = (within(menu!).getByText(option).closest('[role=menuitem], [role=menuitemradio], [role=menuitemcheckbox]'))! as HTMLElement;
     }
 
     return option;
@@ -187,23 +179,11 @@
 
   // TODO: also very similar to select, barring potential long press support
   // Close on select is also kinda specific?
-<<<<<<< HEAD
   /**
    * Selects the desired menu option. Defaults to using the interaction type set on the menu tester. If necessary, will open the menu dropdown beforehand.
    * The desired option can be targeted via the option's node, the option's text, or the option's index.
    */
   async selectOption(opts: MenuSelectOpts) {
-=======
-  selectOption = async (opts: {
-    option?: HTMLElement,
-    optionText?: string,
-    menuSelectionMode?: 'single' | 'multiple',
-    needsLongPress?: boolean,
-    closesOnSelect?: boolean,
-    interactionType?: UserOpts['interactionType'],
-    keyboardActivation?: 'Space' | 'Enter'
-  }) => {
->>>>>>> 993de98a
     let {
       menuSelectionMode = 'single',
       needsLongPress,
@@ -220,16 +200,13 @@
 
     let menu = this.menu;
     if (menu) {
-<<<<<<< HEAD
       if (typeof option === 'string' || typeof option === 'number') {
         option = this.findOption({optionIndexOrText: option});
-=======
-      if (!option && optionText) {
-        option = (within(menu!).getByText(optionText).closest('[role=menuitem], [role=menuitemradio], [role=menuitemcheckbox]'))! as HTMLElement;
-      }
+      }
+
+      // TODO: add this to other utils
       if (!option) {
         throw new Error('No option found in the menu.');
->>>>>>> 993de98a
       }
 
       if (interactionType === 'keyboard') {
@@ -237,13 +214,8 @@
           act(() => menu.focus());
         }
 
-<<<<<<< HEAD
-        // await this.user.keyboard(option);
-        await this.user.keyboard('[Enter]');
-=======
         await this.keyboardNavigateToOption({option});
         await this.user.keyboard(`[${keyboardActivation}]`);
->>>>>>> 993de98a
       } else {
         if (interactionType === 'mouse') {
           await this.user.click(option);
@@ -318,15 +290,9 @@
     return null;
   }
 
-<<<<<<< HEAD
-  /**
-   * Closes the menu.
-   */
-  async close() {
-=======
   keyboardNavigateToOption = async (opts: {option: HTMLElement}) => {
     let {option} = opts;
-    let options = this.options;
+    let options = this.options();
     let targetIndex = options.indexOf(option);
     if (targetIndex === -1) {
       throw new Error('Option provided is not in the menu');
@@ -345,9 +311,10 @@
     }
   };
 
-
-  close = async () => {
->>>>>>> 993de98a
+  /**
+   * Closes the menu.
+   */
+  async close() {
     let menu = this.menu;
     if (menu) {
       act(() => menu.focus());
@@ -367,17 +334,14 @@
     }
   }
 
-<<<<<<< HEAD
   /**
    * Returns the menu's trigger.
    */
   get trigger(): HTMLElement {
-=======
-  get trigger() {
     if (!this._trigger) {
       throw new Error('No trigger element found for menu.');
     }
->>>>>>> 993de98a
+
     return this._trigger;
   }
 
@@ -389,17 +353,11 @@
     return menuId ? document.getElementById(menuId) : null;
   }
 
-<<<<<<< HEAD
   /**
    * Returns the menu's sections if any.
    */
   get sections(): HTMLElement[] {
     let menu = this.menu;
-=======
-  get options(): HTMLElement[] {
-    let menu = this.menu;
-    let options: HTMLElement[] = [];
->>>>>>> 993de98a
     if (menu) {
       return within(menu).queryAllByRole('group');
     } else {
@@ -412,7 +370,7 @@
    */
   options(opts: {element?: HTMLElement} = {}): HTMLElement[] {
     let {element = this.menu} = opts;
-    let options = [];
+    let options: HTMLElement[] = [];
     if (element) {
       options = within(element).queryAllByRole('menuitem');
       if (options.length === 0) {
