/*
 * Copyright 2020 Adobe. All rights reserved.
 * This file is licensed to you under the Apache License, Version 2.0 (the "License");
 * you may not use this file except in compliance with the License. You may obtain a copy
 * of the License at http://www.apache.org/licenses/LICENSE-2.0
 *
 * Unless required by applicable law or agreed to in writing, software distributed under
 * the License is distributed on an "AS IS" BASIS, WITHOUT WARRANTIES OR REPRESENTATIONS
 * OF ANY KIND, either express or implied. See the License for the specific language
 * governing permissions and limitations under the License.
 */
<<<<<<< HEAD
=======

>>>>>>> d667676b
export {useMenuTrigger} from './useMenuTrigger';
export {useMenu} from './useMenu';
export {useMenuItem} from './useMenuItem';
export {useMenuSection} from './useMenuSection';<|MERGE_RESOLUTION|>--- conflicted
+++ resolved
@@ -9,10 +9,7 @@
  * OF ANY KIND, either express or implied. See the License for the specific language
  * governing permissions and limitations under the License.
  */
-<<<<<<< HEAD
-=======
 
->>>>>>> d667676b
 export {useMenuTrigger} from './useMenuTrigger';
 export {useMenu} from './useMenu';
 export {useMenuItem} from './useMenuItem';
