--- conflicted
+++ resolved
@@ -66,13 +66,8 @@
  * @param state - State for the submenu trigger.
  * @param ref - Ref to the submenu trigger element.
  */
-<<<<<<< HEAD
 export function useSubmenuTrigger<T>(props: AriaSubmenuTriggerProps, state: SubmenuTriggerState, ref: RefObject<FocusableElement | null>): SubmenuTriggerAria<T> {
-  let {parentMenuRef, submenuRef, type = 'menu', isDisabled, node, delay = 200} = props;
-=======
-export function useSubmenuTrigger<T>(props: AriaSubmenuTriggerProps, state: SubmenuTriggerState, ref: RefObject<FocusableElement>): SubmenuTriggerAria<T> {
   let {parentMenuRef, submenuRef, type = 'menu', isDisabled, delay = 200} = props;
->>>>>>> bd458c1e
   let submenuTriggerId = useId();
   let overlayId = useId();
   let {direction} = useLocale();
