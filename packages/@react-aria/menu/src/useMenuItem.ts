--- conflicted
+++ resolved
@@ -304,14 +304,11 @@
   return {
     menuItemProps: {
       ...ariaProps,
-<<<<<<< HEAD
-      ...mergeProps(domProps, linkProps, isTrigger ? {onFocus: itemProps.onFocus, 'data-collection': itemProps['data-collection'], 'data-key': itemProps['data-key']} : itemProps, pressProps, hoverProps, keyboardProps, focusProps),
-=======
       ...mergeProps(
         domProps,
         linkProps,
         isTrigger 
-          ? {onFocus: itemProps.onFocus, 'data-key': itemProps['data-key']} 
+          ? {onFocus: itemProps.onFocus, 'data-collection': itemProps['data-collection'], 'data-key': itemProps['data-key']} 
           : itemProps,
         pressProps,
         hoverProps,
@@ -320,7 +317,6 @@
         // Prevent DOM focus from moving on mouse down when using virtual focus or this is a submenu/subdialog trigger.
         data.shouldUseVirtualFocus || isTrigger ? {onMouseDown: e => e.preventDefault()} : undefined
       ),
->>>>>>> a7b85809
       // If a submenu is expanded, set the tabIndex to -1 so that shift tabbing goes out of the menu instead of the parent menu item.
       tabIndex: itemProps.tabIndex != null && isTriggerExpanded && !data.shouldUseVirtualFocus ? -1 : itemProps.tabIndex
     },
