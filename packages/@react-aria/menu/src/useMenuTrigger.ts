--- conflicted
+++ resolved
@@ -60,21 +60,11 @@
       switch (e.key) {
         case 'ArrowDown':
           e.preventDefault();
-<<<<<<< HEAD
           state.toggle('first');
           break;
         case 'ArrowUp':
           e.preventDefault();
           state.toggle('last');
-=======
-          onPress();
-          break;
-        case 'ArrowUp':
-          e.preventDefault();
-          onPress();
-          // If no menu item is selected, focus last item when opening menu with ArrowDown
-          state.setFocusStrategy('last');
->>>>>>> cd67f39e
           break;
       }
     }
