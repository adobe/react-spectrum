--- conflicted
+++ resolved
@@ -10,13 +10,8 @@
  * governing permissions and limitations under the License.
  */
 
-<<<<<<< HEAD
-import {HTMLAttributes} from 'react';
+import {HTMLAttributes, RefObject} from 'react';
 import {MenuTriggerProps, MenuTriggerState} from '@react-types/menu';
-=======
-import {HTMLAttributes, RefObject} from 'react';
-import {MenuTriggerState} from '@react-types/menu';
->>>>>>> 9718157f
 import {PressProps, useFocusWithin} from '@react-aria/interactions';
 import {useId} from '@react-aria/utils';
 import {useOverlayTrigger} from '@react-aria/overlays';
@@ -28,10 +23,7 @@
 
 interface MenuTriggerAria {
   menuTriggerProps: HTMLAttributes<HTMLElement> & PressProps,
-<<<<<<< HEAD
-  overlayProps: HTMLAttributes<HTMLElement>
-=======
->>>>>>> 9718157f
+  overlayProps: HTMLAttributes<HTMLElement>,
   menuProps: HTMLAttributes<HTMLElement>
 }
 
@@ -104,12 +96,7 @@
       ...focusWithinProps
     },
     menuProps: {
-<<<<<<< HEAD
-      ...overlayAriaProps,
-=======
       ...overlayProps,
-      ...focusWithinProps,
->>>>>>> 9718157f
       'aria-labelledby': menuTriggerId,
       onMouseDown(e) {
         // Safari blurs the focused item on mousedown on the scrollbar, when the menu is inside an iframe,
