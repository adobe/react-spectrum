--- conflicted
+++ resolved
@@ -1,8 +1,4 @@
-<<<<<<< HEAD
-<svg style="max-height: 330px; background: var(--anatomy-gray-100); padding: 32px; margin-bottom: 16px; width: calc(100% - 64px); border-radius: 4px;" viewBox="0 0 254 330">
-=======
 <svg style="max-height: 330px; background: var(--anatomy-gray-100); padding: 12px; margin-bottom: 16px; width: calc(100% - 24px); border-radius: 4px;" viewBox="-135 0 540 330">
->>>>>>> c5427ecd
   <title>Menu anatomy diagram</title>
   <desc>Shows a menu component with labels pointing to its parts, including the trigger, menu, group, section heading, menu item, menu item label, menu item description, and menu item keyboard shortcut elements.</desc>
   <g transform="translate(-1083 -404)">
