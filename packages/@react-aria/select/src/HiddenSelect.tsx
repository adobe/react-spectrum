--- conflicted
+++ resolved
@@ -11,11 +11,7 @@
  */
 
 import {FocusableElement, RefObject} from '@react-types/shared';
-<<<<<<< HEAD
-import React, {InputHTMLAttributes, JSX, ReactNode, useRef} from 'react';
-=======
-import React, {JSX, ReactNode, useCallback, useRef} from 'react';
->>>>>>> da50cd09
+import React, {InputHTMLAttributes, JSX, ReactNode, useCallback, useRef} from 'react';
 import {selectData} from './useSelect';
 import {SelectState} from '@react-stately/select';
 import {useFormReset} from '@react-aria/utils';
