--- conflicted
+++ resolved
@@ -109,15 +109,10 @@
       disabled: isDisabled,
       required: validationBehavior === 'native' && isRequired,
       name,
-<<<<<<< HEAD
       form,
-      value: state.selectedKey ?? undefined,
-      onChange: (e: React.ChangeEvent<HTMLSelectElement>) => state.setSelectedKey(e.target.value)
-=======
       value: state.selectedKey ?? '',
       onChange,
       onInput: onChange
->>>>>>> 114f8907
     }
   };
 }
