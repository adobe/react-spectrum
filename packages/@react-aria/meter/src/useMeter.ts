--- conflicted
+++ resolved
@@ -21,16 +21,6 @@
   labelProps: HTMLAttributes<HTMLElement>
 }
 
-<<<<<<< HEAD
-interface MeterAriaProps extends ProgressBarBaseProps, DOMProps {
-  /**
-   * The string representing the value or metric displayed by the Meter. 
-   */
-  textValue?: string
-}
-
-=======
->>>>>>> 35b0ef41
 /**
  * Provides the accessibility implementation for a meter component.
  * Meters represent a quantity within a known range, or a fractional value.
