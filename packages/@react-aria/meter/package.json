--- conflicted
+++ resolved
@@ -22,15 +22,9 @@
     "url": "https://github.com/adobe/react-spectrum"
   },
   "dependencies": {
-<<<<<<< HEAD
     "@react-aria/progress": "workspace:^",
     "@react-types/meter": "workspace:^",
     "@react-types/shared": "workspace:^",
-=======
-    "@react-aria/progress": "^3.4.13",
-    "@react-types/meter": "^3.4.1",
-    "@react-types/shared": "^3.23.1",
->>>>>>> 1cacbf1d
     "@swc/helpers": "^0.5.0"
   },
   "peerDependencies": {
