--- conflicted
+++ resolved
@@ -23,16 +23,6 @@
   labelProps: HTMLAttributes<HTMLElement>
 }
 
-<<<<<<< HEAD
-interface ProgressBarAriaProps extends ProgressBarProps, DOMProps {
-  /**
-   * The string representing the value or metric displayed by the ProgressBar. 
-   */
-  textValue?: string
-}
-
-=======
->>>>>>> 35b0ef41
 /**
  * Provides the accessibility implementation for a progress bar component.
  * Progress bars show either determinate or indeterminate progress of an operation
