--- conflicted
+++ resolved
@@ -22,19 +22,11 @@
     "url": "https://github.com/adobe/react-spectrum"
   },
   "dependencies": {
-<<<<<<< HEAD
     "@react-aria/i18n": "workspace:^",
     "@react-aria/label": "workspace:^",
     "@react-aria/utils": "workspace:^",
     "@react-types/progress": "workspace:^",
     "@react-types/shared": "workspace:^",
-=======
-    "@react-aria/i18n": "^3.11.1",
-    "@react-aria/label": "^3.7.8",
-    "@react-aria/utils": "^3.24.1",
-    "@react-types/progress": "^3.5.4",
-    "@react-types/shared": "^3.23.1",
->>>>>>> 1cacbf1d
     "@swc/helpers": "^0.5.0"
   },
   "peerDependencies": {
