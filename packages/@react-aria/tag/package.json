{
  "name": "@react-aria/tag",
  "version": "3.0.0-beta.1",
  "description": "Spectrum UI components in React",
  "license": "Apache-2.0",
  "main": "dist/main.js",
  "module": "dist/module.js",
  "types": "dist/types.d.ts",
  "source": "src/index.ts",
  "files": [
    "dist",
    "src"
  ],
  "sideEffects": false,
  "repository": {
    "type": "git",
    "url": "https://github.com/adobe/react-spectrum"
  },
  "dependencies": {
<<<<<<< HEAD
    "@react-aria/grid": "^3.5.1",
    "@react-aria/gridlist": "^3.1.1",
    "@react-aria/i18n": "^3.6.2",
    "@react-aria/interactions": "^3.13.0",
    "@react-aria/utils": "^3.14.1",
    "@react-stately/grid": "^3.4.1",
    "@react-stately/tag": "3.0.0-alpha.1",
    "@react-types/button": "^3.7.0",
=======
    "@react-aria/grid": "^3.5.2",
    "@react-aria/i18n": "^3.6.3",
    "@react-aria/interactions": "^3.13.1",
    "@react-aria/utils": "^3.14.2",
    "@react-stately/grid": "^3.4.2",
>>>>>>> 3155e4db
    "@react-types/grid": "^3.1.5",
    "@react-types/shared": "^3.16.0",
    "@react-types/tag": "3.0.0-beta.1",
    "@swc/helpers": "^0.4.14"
  },
  "peerDependencies": {
    "react": "^16.8.0 || ^17.0.0-rc.1 || ^18.0.0"
  },
  "publishConfig": {
    "access": "public"
  }
}<|MERGE_RESOLUTION|>--- conflicted
+++ resolved
@@ -17,23 +17,11 @@
     "url": "https://github.com/adobe/react-spectrum"
   },
   "dependencies": {
-<<<<<<< HEAD
-    "@react-aria/grid": "^3.5.1",
     "@react-aria/gridlist": "^3.1.1",
-    "@react-aria/i18n": "^3.6.2",
-    "@react-aria/interactions": "^3.13.0",
-    "@react-aria/utils": "^3.14.1",
-    "@react-stately/grid": "^3.4.1",
-    "@react-stately/tag": "3.0.0-alpha.1",
-    "@react-types/button": "^3.7.0",
-=======
-    "@react-aria/grid": "^3.5.2",
     "@react-aria/i18n": "^3.6.3",
     "@react-aria/interactions": "^3.13.1",
     "@react-aria/utils": "^3.14.2",
-    "@react-stately/grid": "^3.4.2",
->>>>>>> 3155e4db
-    "@react-types/grid": "^3.1.5",
+    "@react-types/button": "^3.7.0",
     "@react-types/shared": "^3.16.0",
     "@react-types/tag": "3.0.0-beta.1",
     "@swc/helpers": "^0.4.14"
