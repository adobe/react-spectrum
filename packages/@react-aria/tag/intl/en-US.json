<<<<<<< HEAD
{
  "actions": "Actions",
=======
{  
>>>>>>> 93f49a44
  "remove": "Press Space or Delete to remove tag."
}<|MERGE_RESOLUTION|>--- conflicted
+++ resolved
@@ -1,8 +1,3 @@
-<<<<<<< HEAD
-{
-  "actions": "Actions",
-=======
 {  
->>>>>>> 93f49a44
   "remove": "Press Space or Delete to remove tag."
 }