/*
 * Copyright 2020 Adobe. All rights reserved.
 * This file is licensed to you under the Apache License, Version 2.0 (the "License");
 * you may not use this file except in compliance with the License. You may obtain a copy
 * of the License at http://www.apache.org/licenses/LICENSE-2.0
 *
 * Unless required by applicable law or agreed to in writing, software distributed under
 * the License is distributed on an "AS IS" BASIS, WITHOUT WARRANTIES OR REPRESENTATIONS
 * OF ANY KIND, either express or implied. See the License for the specific language
 * governing permissions and limitations under the License.
 */

import {AriaButtonProps} from '@react-types/button';
import {filterDOMProps} from '@react-aria/utils';
import {mergeProps} from '@react-aria/utils';
import {RefObject} from 'react';
import {useDOMPropsResponder, usePress} from '@react-aria/interactions';
import {useFocusable} from '@react-aria/focus';

<<<<<<< HEAD
interface AriaButtonProps extends ButtonProps {
  /**
   * Whether the Button is selected.
   */
  isSelected?: boolean,
  /**
   * Whether the Button is valid or invalid.
   */
  validationState?: 'valid' | 'invalid', // used by FieldButton (e.g. DatePicker, ComboBox)
  /**
   * Indicates whether or not the element (or elements) controlled by the Button is expanded or not.
   */
  'aria-expanded'?: boolean | 'false' | 'true',
  /**
   * Indicates whether or not the Button opens another element and what kind of element it is.
   */
  'aria-haspopup'?: boolean | 'false' | 'true' | 'menu' | 'listbox' | 'tree' | 'grid' | 'dialog',
  /**
   * Identifies the element (or elements) whose contents or presence are controlled by the Button.
   */
  'aria-controls'?: string,
  /**
   * The type of the button. See [the MDN docs](https://developer.mozilla.org/en-US/docs/Web/HTML/Element/button) for more info.
   */
  type?: 'button' | 'submit',
  /**
   * The tab index to apply to the Button.
   */
  tabIndex?: number,
  /**
   * The unique identifier to apply to the Button.
   */
  id?: string,
  /** 
   * Defines a string value that labels the Button.
   */
  'aria-label'?: string,
  /**
   * Identifies the element (or elements) that labels the Button.
   */
  'aria-labelledby'?: string,
  /**
   * Identifies the element (or elements) that describes the Button.
   * @see aria-labelledby
   */
  'aria-describedby'?: string,
  /**
   * Defines the role of the Button.
   */
  role?: 'button' | 'checkbox' | 'radio' | string
}

=======
>>>>>>> 35b0ef41
interface ButtonAria {
  /** Props for the button element. */
  buttonProps: React.ButtonHTMLAttributes<HTMLButtonElement>,
  /** Whether the button is currently pressed. */
  isPressed: boolean
}

/**
 * Provides the behavior and accessibility implementation for a button component. Handles mouse, keyboard, and touch interactions,
 * focus behavior, and ARIA props for both native button elements and custom element types.
 * @param props - props to be applied to the button
 * @param ref - a ref to a DOM element for the button
 */
export function useButton(props: AriaButtonProps, ref: RefObject<HTMLElement>): ButtonAria {
  let {
    elementType = 'button',
    isDisabled,
    onPress,
    onPressStart,
    onPressEnd,
    onPressChange,
    // @ts-ignore
    onClick: deprecatedOnClick,
    href,
    target,
    type = 'button'
  } = props;
  let additionalProps;
  if (elementType !== 'button') {
    additionalProps = {
      role: 'button',
      tabIndex: isDisabled ? undefined : 0,
      href: elementType === 'a' && isDisabled ? undefined : href,
      target: elementType === 'a' ? target : undefined,
      type: elementType === 'input' ? type : undefined,
      disabled: elementType === 'input' ? isDisabled : undefined,
      'aria-disabled': !isDisabled || elementType === 'input' ? undefined : isDisabled
    };
  }

  let {pressProps, isPressed} = usePress({
    onPressStart,
    onPressEnd,
    onPressChange,
    onPress,
    isDisabled,
    ref
  });

  let {contextProps} = useDOMPropsResponder(ref);
  let {focusableProps} = useFocusable(props, ref);
  let buttonProps = mergeProps(pressProps, focusableProps);
  buttonProps = mergeProps(buttonProps, contextProps);
  buttonProps = mergeProps(buttonProps, filterDOMProps(props, {labelable: true}));

  return {
    isPressed, // Used to indicate press state for visual
    buttonProps: mergeProps(buttonProps, {
      'aria-haspopup': props['aria-haspopup'],
      'aria-expanded': props['aria-expanded'],
      'aria-controls': props['aria-controls'],
      'aria-pressed': props['aria-pressed'],
      disabled: isDisabled,
      type,
      ...(additionalProps || {}),
      onClick: (e) => {
        if (deprecatedOnClick) {
          deprecatedOnClick(e);
          console.warn('onClick is deprecated, please use onPress');
        }
      }
    })
  };
}<|MERGE_RESOLUTION|>--- conflicted
+++ resolved
@@ -17,61 +17,6 @@
 import {useDOMPropsResponder, usePress} from '@react-aria/interactions';
 import {useFocusable} from '@react-aria/focus';
 
-<<<<<<< HEAD
-interface AriaButtonProps extends ButtonProps {
-  /**
-   * Whether the Button is selected.
-   */
-  isSelected?: boolean,
-  /**
-   * Whether the Button is valid or invalid.
-   */
-  validationState?: 'valid' | 'invalid', // used by FieldButton (e.g. DatePicker, ComboBox)
-  /**
-   * Indicates whether or not the element (or elements) controlled by the Button is expanded or not.
-   */
-  'aria-expanded'?: boolean | 'false' | 'true',
-  /**
-   * Indicates whether or not the Button opens another element and what kind of element it is.
-   */
-  'aria-haspopup'?: boolean | 'false' | 'true' | 'menu' | 'listbox' | 'tree' | 'grid' | 'dialog',
-  /**
-   * Identifies the element (or elements) whose contents or presence are controlled by the Button.
-   */
-  'aria-controls'?: string,
-  /**
-   * The type of the button. See [the MDN docs](https://developer.mozilla.org/en-US/docs/Web/HTML/Element/button) for more info.
-   */
-  type?: 'button' | 'submit',
-  /**
-   * The tab index to apply to the Button.
-   */
-  tabIndex?: number,
-  /**
-   * The unique identifier to apply to the Button.
-   */
-  id?: string,
-  /** 
-   * Defines a string value that labels the Button.
-   */
-  'aria-label'?: string,
-  /**
-   * Identifies the element (or elements) that labels the Button.
-   */
-  'aria-labelledby'?: string,
-  /**
-   * Identifies the element (or elements) that describes the Button.
-   * @see aria-labelledby
-   */
-  'aria-describedby'?: string,
-  /**
-   * Defines the role of the Button.
-   */
-  role?: 'button' | 'checkbox' | 'radio' | string
-}
-
-=======
->>>>>>> 35b0ef41
 interface ButtonAria {
   /** Props for the button element. */
   buttonProps: React.ButtonHTMLAttributes<HTMLButtonElement>,
