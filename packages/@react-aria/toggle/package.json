{
  "name": "@react-aria/toggle",
  "version": "3.10.4",
  "description": "Spectrum UI components in React",
  "license": "Apache-2.0",
  "main": "dist/main.js",
  "module": "dist/module.js",
  "exports": {
    "types": "./dist/types.d.ts",
    "import": "./dist/import.mjs",
    "require": "./dist/main.js"
  },
  "types": "dist/types.d.ts",
  "source": "src/index.ts",
  "files": [
    "dist",
    "src"
  ],
  "sideEffects": false,
  "repository": {
    "type": "git",
    "url": "https://github.com/adobe/react-spectrum"
  },
  "dependencies": {
<<<<<<< HEAD
    "@react-aria/focus": "workspace:^",
    "@react-aria/interactions": "workspace:^",
    "@react-aria/utils": "workspace:^",
    "@react-stately/toggle": "workspace:^",
    "@react-types/checkbox": "workspace:^",
=======
    "@react-aria/focus": "^3.17.1",
    "@react-aria/interactions": "^3.21.3",
    "@react-aria/utils": "^3.24.1",
    "@react-stately/toggle": "^3.7.4",
    "@react-types/checkbox": "^3.8.1",
>>>>>>> 1cacbf1d
    "@swc/helpers": "^0.5.0"
  },
  "peerDependencies": {
    "react": "^16.8.0 || ^17.0.0-rc.1 || ^18.0.0"
  },
  "publishConfig": {
    "access": "public"
  }
}<|MERGE_RESOLUTION|>--- conflicted
+++ resolved
@@ -22,19 +22,11 @@
     "url": "https://github.com/adobe/react-spectrum"
   },
   "dependencies": {
-<<<<<<< HEAD
     "@react-aria/focus": "workspace:^",
     "@react-aria/interactions": "workspace:^",
     "@react-aria/utils": "workspace:^",
     "@react-stately/toggle": "workspace:^",
     "@react-types/checkbox": "workspace:^",
-=======
-    "@react-aria/focus": "^3.17.1",
-    "@react-aria/interactions": "^3.21.3",
-    "@react-aria/utils": "^3.24.1",
-    "@react-stately/toggle": "^3.7.4",
-    "@react-types/checkbox": "^3.8.1",
->>>>>>> 1cacbf1d
     "@swc/helpers": "^0.5.0"
   },
   "peerDependencies": {
