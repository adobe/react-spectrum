{
  "name": "@react-aria/toast",
  "version": "3.0.0-beta.11",
  "description": "Spectrum UI components in React",
  "license": "Apache-2.0",
  "main": "dist/main.js",
  "module": "dist/module.js",
  "exports": {
    "types": "./dist/types.d.ts",
    "import": "./dist/import.mjs",
    "require": "./dist/main.js"
  },
  "types": "dist/types.d.ts",
  "source": "src/index.ts",
  "files": [
    "dist",
    "src"
  ],
  "sideEffects": false,
  "repository": {
    "type": "git",
    "url": "https://github.com/adobe/react-spectrum"
  },
  "dependencies": {
<<<<<<< HEAD
    "@react-aria/i18n": "workspace:^",
    "@react-aria/interactions": "workspace:^",
    "@react-aria/landmark": "workspace:^",
    "@react-aria/utils": "workspace:^",
    "@react-stately/toast": "workspace:^",
    "@react-types/button": "workspace:^",
    "@react-types/shared": "workspace:^",
=======
    "@react-aria/i18n": "^3.11.0",
    "@react-aria/interactions": "^3.21.2",
    "@react-aria/landmark": "3.0.0-beta.11",
    "@react-aria/utils": "^3.24.0",
    "@react-stately/toast": "3.0.0-beta.3",
    "@react-types/button": "^3.9.3",
    "@react-types/shared": "^3.23.0",
>>>>>>> c81c9463
    "@swc/helpers": "^0.5.0"
  },
  "peerDependencies": {
    "react": "^16.8.0 || ^17.0.0-rc.1 || ^18.0.0"
  },
  "publishConfig": {
    "access": "public"
  }
}<|MERGE_RESOLUTION|>--- conflicted
+++ resolved
@@ -22,7 +22,6 @@
     "url": "https://github.com/adobe/react-spectrum"
   },
   "dependencies": {
-<<<<<<< HEAD
     "@react-aria/i18n": "workspace:^",
     "@react-aria/interactions": "workspace:^",
     "@react-aria/landmark": "workspace:^",
@@ -30,15 +29,6 @@
     "@react-stately/toast": "workspace:^",
     "@react-types/button": "workspace:^",
     "@react-types/shared": "workspace:^",
-=======
-    "@react-aria/i18n": "^3.11.0",
-    "@react-aria/interactions": "^3.21.2",
-    "@react-aria/landmark": "3.0.0-beta.11",
-    "@react-aria/utils": "^3.24.0",
-    "@react-stately/toast": "3.0.0-beta.3",
-    "@react-types/button": "^3.9.3",
-    "@react-types/shared": "^3.23.0",
->>>>>>> c81c9463
     "@swc/helpers": "^0.5.0"
   },
   "peerDependencies": {
