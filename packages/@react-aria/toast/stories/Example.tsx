--- conflicted
+++ resolved
@@ -43,13 +43,8 @@
 function Toast(props) {
   let state = useContext(ToastContext);
   let ref = useRef(null);
-<<<<<<< HEAD
-  let {toastProps, titleProps, closeButtonProps} = useToast(props, state, ref);
+  let {toastProps, contentProps, titleProps, closeButtonProps} = useToast(props, state, ref);
   let buttonRef = useRef(undefined);
-=======
-  let {toastProps, contentProps, titleProps, closeButtonProps} = useToast(props, state, ref);
-  let buttonRef = useRef();
->>>>>>> bd458c1e
   let {buttonProps} = useButton(closeButtonProps, buttonRef);
 
   return (
