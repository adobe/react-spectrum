--- conflicted
+++ resolved
@@ -47,24 +47,14 @@
 
 There is no built in way to display toast notifications in HTML. <TypeLink links={docs.links} type={docs.exports.useToastRegion} /> and <TypeLink links={docs.links} type={docs.exports.useToast} /> help achieve accessible toasts that can be styled as needed.
 
-<<<<<<< HEAD
-* **Accessible** – Toasts follow the [ARIA alert pattern](https://www.w3.org/WAI/ARIA/apg/patterns/alert/). They are rendered in a [landmark region](https://www.w3.org/WAI/ARIA/apg/practices/landmark-regions/), which keyboard and screen reader users can easily jump to when an alert is announced.
+* **Accessible** – Toasts follow the [ARIA alertdialog pattern](https://www.w3.org/WAI/ARIA/apg/patterns/alertdialog/). They are rendered in a [landmark region](https://www.w3.org/WAI/ARIA/apg/practices/landmark-regions/), which keyboard and screen reader users can easily jump to when an alert is announced.
 * **Focus management** – When a toast unmounts, focus is moved to the next toast if any. Otherwise, focus is restored to where it was before navigating to the toast region. Tabbing through the Toast region will move from newest to oldest.
-=======
-* **Accessible** – Toasts follow the [ARIA alertdialog pattern](https://www.w3.org/WAI/ARIA/apg/patterns/alertdialog/). They are rendered in a [landmark region](https://www.w3.org/WAI/ARIA/apg/practices/landmark-regions/), which keyboard and screen reader users can easily jump to when an alert is announced.
-* **Focus management** – When a toast unmounts, focus is moved to the next toast if any. Otherwise, focus is restored to where it was before navigating to the toast region.
-* **Priority queue** – Toasts are displayed according to a priority queue, displaying a configurable number of toasts at a time. The queue can either be owned by a provider component, or global.
->>>>>>> 90b6fd4f
 
 ## Anatomy
 
 <Anatomy role="img" aria-label="Toast anatomy diagram, showing the toast's title and close button within the toast region." />
 
-<<<<<<< HEAD
 A toast region is an ARIA landmark region labeled "Notifications" by default. A toast region contains one or more visible toasts in chronological order. When the limit is reached, additional toasts are queued until the user dismisses one. Each toast is an ARIA alert element, containing the content of the notification and a close button.
-=======
-A toast region is an [ARIA landmark region](https://www.w3.org/WAI/ARIA/apg/practices/landmark-regions/) labeled "Notifications" by default. A toast region contains one or more visible toasts, in priority order. When the limit is reached, additional toasts are queued until the user dismisses one. Each toast is a non-modal ARIA [alertdialog](https://www.w3.org/WAI/ARIA/apg/patterns/alertdialog/), containing the content of the notification and a close button.
->>>>>>> 90b6fd4f
 
 Landmark regions including the toast container can be navigated using the keyboard by pressing the <Keyboard>F6</Keyboard> key to move forward, and the <Keyboard>Shift</Keyboard> + <Keyboard>F6</Keyboard> key to move backward. This provides an easy way for keyboard users to jump to the toasts from anywhere in the app. When the last toast is closed, keyboard focus is restored.
 
