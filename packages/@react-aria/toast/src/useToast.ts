--- conflicted
+++ resolved
@@ -1,6 +1,3 @@
-<<<<<<< HEAD
-import {chain} from '@react-aria/utils';
-=======
 /*
  * Copyright 2020 Adobe. All rights reserved.
  * This file is licensed to you under the Apache License, Version 2.0 (the "License");
@@ -13,7 +10,7 @@
  * governing permissions and limitations under the License.
  */
 
->>>>>>> 8e5c0eb8
+import {chain} from '@react-aria/utils';
 import {DOMProps} from '@react-types/shared';
 import {HTMLAttributes, ImgHTMLAttributes} from 'react';
 import intlMessages from '../intl/*.json';
