/*
 * Copyright 2020 Adobe. All rights reserved.
 * This file is licensed to you under the Apache License, Version 2.0 (the "License");
 * you may not use this file except in compliance with the License. You may obtain a copy
 * of the License at http://www.apache.org/licenses/LICENSE-2.0
 *
 * Unless required by applicable law or agreed to in writing, software distributed under
 * the License is distributed on an "AS IS" BASIS, WITHOUT WARRANTIES OR REPRESENTATIONS
 * OF ANY KIND, either express or implied. See the License for the specific language
 * governing permissions and limitations under the License.
 */

import {act, pointerMap, render, renderHook, within} from '@react-spectrum/test-utils-internal';
import {composeStories} from '@storybook/react';
import React, {useRef} from 'react';
import * as stories from '../stories/useToast.stories';
import userEvent from '@testing-library/user-event';
import {useToast} from '../';

let {Default} = composeStories(stories);

describe.skip('useToast', () => {
  let close = jest.fn();

  afterEach(() => {
    close.mockClear();
  });

  let renderToastHook = (toast, state, wrapper) => {
    let {result} = renderHook(() => useToast({toast}, state, useRef(document.createElement('div'))), {wrapper});
    return result.current;
  };

  it('handles defaults', function () {
    let {closeButtonProps, toastProps, contentProps, titleProps} = renderToastHook({}, {close});

    expect(toastProps.role).toBe('alertdialog');
    expect(contentProps.role).toBe('alert');
    expect(closeButtonProps['aria-label']).toBe('Close');
    expect(typeof closeButtonProps.onPress).toBe('function');
    expect(titleProps.id).toEqual(toastProps['aria-labelledby']);
  });

  it('handles close button', function () {
    let {closeButtonProps} = renderToastHook({key: 1}, {close});
    closeButtonProps.onPress();

    expect(close).toHaveBeenCalledTimes(1);
    expect(close).toHaveBeenCalledWith(1);
  });
});

<<<<<<< HEAD
describe.skip('single toast at a time', () => {
  function fireAnimationEnd(alert) {
    let e = new Event('animationend', {bubbles: true, cancelable: false});
    e.animationName = 'fade-out';
    fireEvent(alert, e);
  }

=======
describe('single toast at a time', () => {
>>>>>>> 55113ca5
  let user;
  beforeAll(() => {
    user = userEvent.setup({delay: null, pointerMap});
  });

  beforeEach(() => {
    jest.useFakeTimers();
  });

  afterEach(() => {
    act(() => jest.runAllTimers());
  });

  it('moves focus to the next toast when it appears', async () => {
    let tree = render(<Default />);
    let button = tree.getByRole('button');

    await user.tab();
    await user.keyboard('{Enter}');
    await user.keyboard('{Enter}');
    
    let toast = tree.getByRole('alertdialog');
    expect(toast.textContent).toContain('Mmmmm toast 2x');
    let closeButton = within(toast).getByRole('button');
    await user.keyboard('{F6}');
    await user.tab();
    await user.tab();
    expect(document.activeElement).toBe(closeButton);
    await user.keyboard('{Enter}');

    toast = tree.getByRole('alertdialog');
    expect(toast.textContent).toContain('Mmmmm toast 1x');
    expect(toast).toHaveFocus();

    closeButton = within(toast).getByRole('button');
    await user.tab();
    expect(document.activeElement).toBe(closeButton);
    await user.keyboard('{Enter}');

    expect(tree.queryByRole('alertdialog')).toBeNull();
    expect(button).toHaveFocus();
  });
});<|MERGE_RESOLUTION|>--- conflicted
+++ resolved
@@ -19,7 +19,7 @@
 
 let {Default} = composeStories(stories);
 
-describe.skip('useToast', () => {
+describe('useToast', () => {
   let close = jest.fn();
 
   afterEach(() => {
@@ -50,17 +50,7 @@
   });
 });
 
-<<<<<<< HEAD
-describe.skip('single toast at a time', () => {
-  function fireAnimationEnd(alert) {
-    let e = new Event('animationend', {bubbles: true, cancelable: false});
-    e.animationName = 'fade-out';
-    fireEvent(alert, e);
-  }
-
-=======
 describe('single toast at a time', () => {
->>>>>>> 55113ca5
   let user;
   beforeAll(() => {
     user = userEvent.setup({delay: null, pointerMap});
