--- conflicted
+++ resolved
@@ -12,11 +12,6 @@
 
 import {RadioGroupState} from '@react-stately/radio';
 
-<<<<<<< HEAD
-export const radioGroupNames = new WeakMap<RadioGroupState, string>();
-export const radioGroupDescriptionIds = new WeakMap<RadioGroupState, string | undefined>();
-export const radioGroupErrorMessageIds = new WeakMap<RadioGroupState, string | undefined>();
-=======
 interface RadioGroupData {
   name: string,
   descriptionId: string,
@@ -24,5 +19,4 @@
   validationBehavior: 'aria' | 'native'
 }
 
-export const radioGroupData = new WeakMap<RadioGroupState, RadioGroupData>();
->>>>>>> 4dede01e
+export const radioGroupData = new WeakMap<RadioGroupState, RadioGroupData>();