--- conflicted
+++ resolved
@@ -10,16 +10,10 @@
  * governing permissions and limitations under the License.
  */
 
-<<<<<<< HEAD
-import {HTMLAttributes, InputHTMLAttributes} from 'react';
-=======
-import {FocusEvent} from '@react-types/shared';
-import {HTMLAttributes, InputHTMLAttributes, LabelHTMLAttributes} from 'react';
->>>>>>> 7e20d1b9
+import {HTMLAttributes} from 'react';
 import {RadioGroupProps} from '@react-types/radio';
 import {RadioGroupState} from '@react-stately/radio';
 import {useFocusWithin} from '@react-aria/interactions';
-import {useId} from '@react-aria/utils';
 import {useLabel} from '@react-aria/label';
 
 interface RadioGroupAria {
@@ -29,20 +23,13 @@
   labelProps: HTMLAttributes<HTMLElement>
 }
 
-<<<<<<< HEAD
 /**
  * Provides the behavior and accessibility implementation for a radio group component.
  * Radio groups allow users to select a single item from a list of mutually exclusive options.
  * @param props - props for the radio group
+ * @param state - state for the radio group, as returned by `useRadioGroupState`
  */
-export function useRadioGroup(props: RadioGroupProps): RadioGroupAria {
-=======
 export function useRadioGroup(props: RadioGroupProps, state: RadioGroupState): RadioGroupAria {
-  let defaultGroupId = `${useId()}-group`;
-  let {
-    name = defaultGroupId
-  } = props;
->>>>>>> 7e20d1b9
   let {labelProps, fieldProps} = useLabel(props);
 
   // When the radio group loses focus, reset the focusable radio to null if
@@ -50,7 +37,7 @@
   // direction to go to the first or last radio.
   let {focusWithinProps} = useFocusWithin({
     onBlurWithin() {
-      if (!state.selectedRadio) {
+      if (!state.selectedValue) {
         state.setFocusableRadio(null);
       }
     }
@@ -62,14 +49,6 @@
       ...fieldProps,
       ...focusWithinProps
     },
-<<<<<<< HEAD
     labelProps
-=======
-    labelProps,
-    radioProps: {
-      name,
-      onFocus: (e: FocusEvent) => e.continuePropagation()
-    }
->>>>>>> 7e20d1b9
   };
 }