/*
 * Copyright 2020 Adobe. All rights reserved.
 * This file is licensed to you under the Apache License, Version 2.0 (the "License");
 * you may not use this file except in compliance with the License. You may obtain a copy
 * of the License at http://www.apache.org/licenses/LICENSE-2.0
 *
 * Unless required by applicable law or agreed to in writing, software distributed under
 * the License is distributed on an "AS IS" BASIS, WITHOUT WARRANTIES OR REPRESENTATIONS
 * OF ANY KIND, either express or implied. See the License for the specific language
 * governing permissions and limitations under the License.
 */

import {AriaRadioGroupProps} from '@react-types/radio';
import {DOMAttributes} from '@react-types/shared';
import {filterDOMProps, mergeProps, useId} from '@react-aria/utils';
import {getFocusableTreeWalker} from '@react-aria/focus';
import {radioGroupDescriptionIds, radioGroupErrorMessageIds, radioGroupNames} from './utils';
import {RadioGroupState} from '@react-stately/radio';
<<<<<<< HEAD
import {useField, useLabel} from '@react-aria/label';
=======
import {useField} from '@react-aria/label';
>>>>>>> c48896c2
import {useFocusWithin} from '@react-aria/interactions';
import {useLocale} from '@react-aria/i18n';

export interface RadioGroupAria {
  /** Props for the radio group wrapper element. */
  radioGroupProps: DOMAttributes,
  /** Props for the radio group's visible label (if any). */
  labelProps: DOMAttributes,
<<<<<<< HEAD
  /** Props for the radio grouop description element, if any. */
=======
  /** Props for the radio group description element, if any. */
>>>>>>> c48896c2
  descriptionProps: DOMAttributes,
  /** Props for the radio group error message element, if any. */
  errorMessageProps: DOMAttributes
}

/**
 * Provides the behavior and accessibility implementation for a radio group component.
 * Radio groups allow users to select a single item from a list of mutually exclusive options.
 * @param props - Props for the radio group.
 * @param state - State for the radio group, as returned by `useRadioGroupState`.
 */
export function useRadioGroup(props: AriaRadioGroupProps, state: RadioGroupState): RadioGroupAria {
  let {
    name,
    validationState,
    isReadOnly,
    isRequired,
    isDisabled,
    orientation = 'vertical'
  } = props;
  let {direction} = useLocale();

  let {labelProps, fieldProps, descriptionProps, errorMessageProps} = useField({
    ...props,
    // Radio group is not an HTML input element so it
    // shouldn't be labeled by a <label> element.
    labelElementType: 'span'
  });
  radioGroupDescriptionIds.set(state, descriptionProps.id);
  radioGroupErrorMessageIds.set(state, errorMessageProps.id);

  let {descriptionProps, errorMessageProps} = useField(props);

  let domProps = filterDOMProps(props, {labelable: true});

  // When the radio group loses focus, reset the focusable radio to null if
  // there is no selection. This allows tabbing into the group from either
  // direction to go to the first or last radio.
  let {focusWithinProps} = useFocusWithin({
    onBlurWithin() {
      if (!state.selectedValue) {
        state.setLastFocusedValue(null);
      }
    }
  });

  let onKeyDown = (e) => {
    let nextDir;
    switch (e.key) {
      case 'ArrowRight':
        if (direction === 'rtl' && orientation !== 'vertical') {
          nextDir = 'prev';
        } else {
          nextDir = 'next';
        }
        break;
      case 'ArrowLeft':
        if (direction === 'rtl' && orientation !== 'vertical') {
          nextDir = 'next';
        } else {
          nextDir = 'prev';
        }
        break;
      case 'ArrowDown':
        nextDir = 'next';
        break;
      case 'ArrowUp':
        nextDir = 'prev';
        break;
      default:
        return;
    }
    e.preventDefault();
    let walker = getFocusableTreeWalker(e.currentTarget, {from: e.target});
    let nextElem;
    if (nextDir === 'next') {
      nextElem = walker.nextNode();
      if (!nextElem) {
        walker.currentNode = e.currentTarget;
        nextElem = walker.firstChild();
      }
    } else {
      nextElem = walker.previousNode();
      if (!nextElem) {
        walker.currentNode = e.currentTarget;
        nextElem = walker.lastChild();
      }
    }
    if (nextElem) {
      // Call focus on nextElem so that keyboard navigation scrolls the radio into view
      nextElem.focus();
      state.setSelectedValue(nextElem.value);
    }
  };

  let groupName = useId(name);
  radioGroupNames.set(state, groupName);

  return {
    radioGroupProps: mergeProps(domProps, {
      // https://www.w3.org/TR/wai-aria-1.2/#radiogroup
      role: 'radiogroup',
      onKeyDown,
      'aria-invalid': validationState === 'invalid' || undefined,
      'aria-errormessage': props['aria-errormessage'],
      'aria-readonly': isReadOnly || undefined,
      'aria-required': isRequired || undefined,
      'aria-disabled': isDisabled || undefined,
      'aria-orientation': orientation,
      ...fieldProps,
      ...focusWithinProps
    }),
    labelProps,
    descriptionProps,
    errorMessageProps
  };
}<|MERGE_RESOLUTION|>--- conflicted
+++ resolved
@@ -16,11 +16,7 @@
 import {getFocusableTreeWalker} from '@react-aria/focus';
 import {radioGroupDescriptionIds, radioGroupErrorMessageIds, radioGroupNames} from './utils';
 import {RadioGroupState} from '@react-stately/radio';
-<<<<<<< HEAD
-import {useField, useLabel} from '@react-aria/label';
-=======
 import {useField} from '@react-aria/label';
->>>>>>> c48896c2
 import {useFocusWithin} from '@react-aria/interactions';
 import {useLocale} from '@react-aria/i18n';
 
@@ -29,11 +25,7 @@
   radioGroupProps: DOMAttributes,
   /** Props for the radio group's visible label (if any). */
   labelProps: DOMAttributes,
-<<<<<<< HEAD
-  /** Props for the radio grouop description element, if any. */
-=======
   /** Props for the radio group description element, if any. */
->>>>>>> c48896c2
   descriptionProps: DOMAttributes,
   /** Props for the radio group error message element, if any. */
   errorMessageProps: DOMAttributes
