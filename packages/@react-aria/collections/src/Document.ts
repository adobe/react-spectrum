--- conflicted
+++ resolved
@@ -117,12 +117,7 @@
     this._minInvalidChildIndex = null;
   }
 
-<<<<<<< HEAD
-  appendChild(child: ElementNode<T>) {
-=======
   appendChild(child: ElementNode<T>): void {
-    this.ownerDocument.startTransaction();
->>>>>>> 74cac946
     if (child.parentNode) {
       child.parentNode.removeChild(child);
     }
@@ -205,9 +200,8 @@
     this.ownerDocument.queueUpdate();
   }
 
-<<<<<<< HEAD
-  addEventListener() {}
-  removeEventListener() {}
+  addEventListener(): void {}
+  removeEventListener(): void {}
 
   get previousVisibleSibling(): ElementNode<T> | null {
     let node = this.previousSibling;
@@ -240,10 +234,6 @@
     }
     return node;
   }
-=======
-  addEventListener(): void {}
-  removeEventListener(): void {}
->>>>>>> 74cac946
 }
 
 /**
@@ -280,7 +270,6 @@
     return 0;
   }
 
-<<<<<<< HEAD
   /**
    * Lazily gets a mutable instance of a Node. If the node has already
    * been cloned during this update cycle, it just returns the existing one.
@@ -295,13 +284,9 @@
     return this.node;
   }
 
-  updateNode() {
+  updateNode(): void {
     let nextSibling = this.nextVisibleSibling;
     let node = this.getMutableNode();
-=======
-  updateNode(): void {
-    let node = this.ownerDocument.getMutableNode(this);
->>>>>>> 74cac946
     node.index = this.index;
     node.level = this.level;
     node.parentKey = this.parentNode instanceof ElementNode ? this.parentNode.node.key : null;
@@ -322,13 +307,8 @@
     }
   }
 
-<<<<<<< HEAD
-  setProps<E extends Element>(obj: any, ref: ForwardedRef<E>, rendered?: any, render?: (node: Node<T>) => ReactElement) {
+  setProps<E extends Element>(obj: {[key: string]: any}, ref: ForwardedRef<E>, rendered?: ReactNode, render?: (node: Node<T>) => ReactElement): void {
     let node = this.getMutableNode();
-=======
-  setProps<E extends Element>(obj: {[key: string]: any}, ref: ForwardedRef<E>, rendered?: ReactNode, render?: (node: Node<T>) => ReactElement): void {
-    let node = this.ownerDocument.getMutableNode(this);
->>>>>>> 74cac946
     let {value, textValue, id, ...props} = obj;
     props.ref = ref;
     node.props = props;
@@ -351,8 +331,7 @@
     this.ownerDocument.queueUpdate();
   }
 
-<<<<<<< HEAD
-  get style() {
+  get style(): CSSProperties {
     // React sets display: none to hide elements during Suspense.
     // We'll handle this by setting the element to hidden and invalidating
     // its siblings/parent. Hidden elements remain in the Document, but
@@ -386,10 +365,6 @@
         }
       }
     };
-=======
-  get style(): CSSProperties {
-    return {};
->>>>>>> 74cac946
   }
 
   hasAttribute(): void {}
@@ -443,23 +418,11 @@
     this.dirtyNodes.add(node);
   }
 
-<<<<<<< HEAD
-  private addNode(element: ElementNode<T>) {
+  private addNode(element: ElementNode<T>): void {
     if (element.isHidden) {
       return;
     }
 
-=======
-  startTransaction(): void {
-    this.transactionCount++;
-  }
-
-  endTransaction(): void {
-    this.transactionCount--;
-  }
-
-  addNode(element: ElementNode<T>): void {
->>>>>>> 74cac946
     let collection = this.getMutableCollection();
     if (!collection.getItem(element.node.key)) {
       for (let child of element) {
@@ -470,11 +433,7 @@
     collection.addNode(element.node);
   }
 
-<<<<<<< HEAD
-  private removeNode(node: ElementNode<T>) {
-=======
-  removeNode(node: ElementNode<T>): void {
->>>>>>> 74cac946
+  private removeNode(node: ElementNode<T>): void {
     for (let child of node) {
       this.removeNode(child);
     }
@@ -532,15 +491,8 @@
     }
   }
 
-<<<<<<< HEAD
-  queueUpdate() {
+  queueUpdate(): void {
     if (this.dirtyNodes.size === 0 || this.queuedRender) {
-=======
-  queueUpdate(): void {
-    // Don't emit any updates if there is a transaction in progress.
-    // queueUpdate should be called again after the transaction.
-    if (this.dirtyNodes.size === 0 || this.transactionCount > 0 || this.queuedRender) {
->>>>>>> 74cac946
       return;
     }
     
