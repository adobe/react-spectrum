/*
 * Copyright 2024 Adobe. All rights reserved.
 * This file is licensed to you under the Apache License, Version 2.0 (the "License");
 * you may not use this file except in compliance with the License. You may obtain a copy
 * of the License at http://www.apache.org/licenses/LICENSE-2.0
 *
 * Unless required by applicable law or agreed to in writing, software distributed under
 * the License is distributed on an "AS IS" BASIS, WITHOUT WARRANTIES OR REPRESENTATIONS
 * OF ANY KIND, either express or implied. See the License for the specific language
 * governing permissions and limitations under the License.
 */

import {BaseCollection, CollectionNode, Mutable} from './BaseCollection';
import {CSSProperties, ForwardedRef, ReactElement, ReactNode} from 'react';
import {Node} from '@react-types/shared';

// This Collection implementation is perhaps a little unusual. It works by rendering the React tree into a
// Portal to a fake DOM implementation. This gives us efficient access to the tree of rendered objects, and
// supports React features like composition and context. We use this fake DOM to access the full set of elements
// before we render into the real DOM, which allows us to render a subset of the elements (e.g. virtualized scrolling),
// and compute properties like the total number of items. It also enables keyboard navigation, selection, and other features.
// React takes care of efficiently rendering components and updating the collection for us via this fake DOM.
//
// The DOM is a mutable API, and React expects the node instances to remain stable over time. So the implementation is split
// into two parts. Each mutable fake DOM node owns an instance of an immutable collection node. When a fake DOM node is updated,
// it queues a second render for the collection. Multiple updates to a collection can be queued at once. Collection nodes are
// lazily copied on write, so only the changed nodes need to be cloned. During the second render, the new immutable collection
// is finalized by updating the map of Key -> Node with the new cloned nodes. Then the new collection is frozen so it can no
// longer be mutated, and returned to the calling component to render.

/**
 * A mutable node in the fake DOM tree. When mutated, it marks itself as dirty
 * and queues an update with the owner document.
 */
export class BaseNode<T> {
  private _firstChild: ElementNode<T> | null = null;
  private _lastChild: ElementNode<T> | null = null;
  private _previousSibling: ElementNode<T> | null = null;
  private _nextSibling: ElementNode<T> | null = null;
  private _parentNode: BaseNode<T> | null = null;
  private _minInvalidChildIndex: ElementNode<T> | null = null;
  ownerDocument: Document<T, any>;

  constructor(ownerDocument: Document<T, any>) {
    this.ownerDocument = ownerDocument;
  }

  *[Symbol.iterator](): Iterator<ElementNode<T>> {
    let node = this.firstChild;
    while (node) {
      yield node;
      node = node.nextSibling;
    }
  }

  get firstChild(): ElementNode<T> | null {
    return this._firstChild;
  }

  set firstChild(firstChild: ElementNode<T> | null) {
    this._firstChild = firstChild;
    this.ownerDocument.markDirty(this);
  }

  get lastChild(): ElementNode<T> | null {
    return this._lastChild;
  }

  set lastChild(lastChild: ElementNode<T> | null) {
    this._lastChild = lastChild;
    this.ownerDocument.markDirty(this);
  }

  get previousSibling(): ElementNode<T> | null {
    return this._previousSibling;
  }

  set previousSibling(previousSibling: ElementNode<T> | null) {
    this._previousSibling = previousSibling;
    this.ownerDocument.markDirty(this);
  }

  get nextSibling(): ElementNode<T> | null {
    return this._nextSibling;
  }

  set nextSibling(nextSibling: ElementNode<T> | null) {
    this._nextSibling = nextSibling;
    this.ownerDocument.markDirty(this);
  }

  get parentNode(): BaseNode<T> | null {
    return this._parentNode;
  }

  set parentNode(parentNode: BaseNode<T> | null) {
    this._parentNode = parentNode;
    this.ownerDocument.markDirty(this);
  }

  get isConnected(): boolean {
    return this.parentNode?.isConnected || false;
  }

  private invalidateChildIndices(child: ElementNode<T>): void {
    if (this._minInvalidChildIndex == null || !this._minInvalidChildIndex.isConnected || child.index < this._minInvalidChildIndex.index) {
      this._minInvalidChildIndex = child;
    }
  }

  updateChildIndices(): void {
    let node = this._minInvalidChildIndex;
    while (node) {
      node.index = node.previousSibling ? node.previousSibling.index + 1 : 0;
      node = node.nextSibling;
    }
    this._minInvalidChildIndex = null;
  }

  appendChild(child: ElementNode<T>): void {
    if (child.parentNode) {
      child.parentNode.removeChild(child);
    }

    if (this.firstChild == null) {
      this.firstChild = child;
    }

    if (this.lastChild) {
      this.lastChild.nextSibling = child;
      child.index = this.lastChild.index + 1;
      child.previousSibling = this.lastChild;
    } else {
      child.previousSibling = null;
      child.index = 0;
    }

    child.parentNode = this;
    child.nextSibling = null;
    this.lastChild = child;

    this.ownerDocument.markDirty(this);
    if (this.isConnected) {
      this.ownerDocument.queueUpdate();
    }
  }

  insertBefore(newNode: ElementNode<T>, referenceNode: ElementNode<T>): void {
    if (referenceNode == null) {
      return this.appendChild(newNode);
    }

    if (newNode.parentNode) {
      newNode.parentNode.removeChild(newNode);
    }

    newNode.nextSibling = referenceNode;
    newNode.previousSibling = referenceNode.previousSibling;
    // Ensure that the newNode's index is less than that of the reference node so that
    // invalidateChildIndices will properly use the newNode as the _minInvalidChildIndex, thus making sure
    // we will properly update the indexes of all sibiling nodes after the newNode. The value here doesn't matter
    // since updateChildIndices should calculate the proper indexes.
    newNode.index = referenceNode.index - 1;
    if (this.firstChild === referenceNode) {
      this.firstChild = newNode;
    } else if (referenceNode.previousSibling) {
      referenceNode.previousSibling.nextSibling = newNode;
    }

    referenceNode.previousSibling = newNode;
    newNode.parentNode = referenceNode.parentNode;

<<<<<<< HEAD
    this.invalidateChildIndices(newNode);
    this.ownerDocument.queueUpdate();
=======
    this.invalidateChildIndices(referenceNode);
    if (this.isConnected) {
      this.ownerDocument.queueUpdate();
    }
>>>>>>> 22a9d27f
  }

  removeChild(child: ElementNode<T>): void {
    if (child.parentNode !== this || !this.ownerDocument.isMounted) {
      return;
    }

    if (child.nextSibling) {
      this.invalidateChildIndices(child.nextSibling);
      child.nextSibling.previousSibling = child.previousSibling;
    }

    if (child.previousSibling) {
      child.previousSibling.nextSibling = child.nextSibling;
    }

    if (this.firstChild === child) {
      this.firstChild = child.nextSibling;
    }

    if (this.lastChild === child) {
      this.lastChild = child.previousSibling;
    }

    child.parentNode = null;
    child.nextSibling = null;
    child.previousSibling = null;
    child.index = 0;

    this.ownerDocument.markDirty(child);
    if (this.isConnected) {
      this.ownerDocument.queueUpdate();
    }
  }

  addEventListener(): void {}
  removeEventListener(): void {}

  get previousVisibleSibling(): ElementNode<T> | null {
    let node = this.previousSibling;
    while (node && node.isHidden) {
      node = node.previousSibling;
    }
    return node;
  }

  get nextVisibleSibling(): ElementNode<T> | null {
    let node = this.nextSibling;
    while (node && node.isHidden) {
      node = node.nextSibling;
    }
    return node;
  }

  get firstVisibleChild(): ElementNode<T> | null {
    let node = this.firstChild;
    while (node && node.isHidden) {
      node = node.nextSibling;
    }
    return node;
  }

  get lastVisibleChild(): ElementNode<T> | null {
    let node = this.lastChild;
    while (node && node.isHidden) {
      node = node.previousSibling;
    }
    return node;
  }
}

/**
 * A mutable element node in the fake DOM tree. It owns an immutable
 * Collection Node which is copied on write.
 */
export class ElementNode<T> extends BaseNode<T> {
  nodeType = 8; // COMMENT_NODE (we'd use ELEMENT_NODE but React DevTools will fail to get its dimensions)
  node: CollectionNode<T>;
  isMutated = true;
  private _index: number = 0;
  hasSetProps = false;
  isHidden = false;

  constructor(type: string, ownerDocument: Document<T, any>) {
    super(ownerDocument);
    this.node = new CollectionNode(type, `react-aria-${++ownerDocument.nodeId}`);
  }

  get index(): number {
    return this._index;
  }

  set index(index: number) {
    this._index = index;
    this.ownerDocument.markDirty(this);
  }

  get level(): number {
    if (this.parentNode instanceof ElementNode) {
      return this.parentNode.level + (this.node.type === 'item' ? 1 : 0);
    }

    return 0;
  }

  /**
   * Lazily gets a mutable instance of a Node. If the node has already
   * been cloned during this update cycle, it just returns the existing one.
   */
  private getMutableNode(): Mutable<CollectionNode<T>> {
    if (!this.isMutated) {
      this.node = this.node.clone();
      this.isMutated = true;
    }

    this.ownerDocument.markDirty(this);
    return this.node;
  }

  updateNode(): void {
    let nextSibling = this.nextVisibleSibling;
    let node = this.getMutableNode();
    node.index = this.index;
    node.level = this.level;
    node.parentKey = this.parentNode instanceof ElementNode ? this.parentNode.node.key : null;
    node.prevKey = this.previousVisibleSibling?.node.key ?? null;
    node.nextKey = nextSibling?.node.key ?? null;
    node.hasChildNodes = !!this.firstChild;
    node.firstChildKey = this.firstVisibleChild?.node.key ?? null;
    node.lastChildKey = this.lastVisibleChild?.node.key ?? null;

    // Update the colIndex of sibling nodes if this node has a colSpan.
    if ((node.colSpan != null || node.colIndex != null) && nextSibling) {
      // This queues the next sibling for update, which means this happens recursively.
      let nextColIndex = (node.colIndex ?? node.index) + (node.colSpan ?? 1);
      if (nextColIndex !== nextSibling.node.colIndex) {
        let siblingNode = nextSibling.getMutableNode();
        siblingNode.colIndex = nextColIndex;
      }
    }
  }

  setProps<E extends Element>(obj: {[key: string]: any}, ref: ForwardedRef<E>, rendered?: ReactNode, render?: (node: Node<T>) => ReactElement): void {
    let node = this.getMutableNode();
    let {value, textValue, id, ...props} = obj;
    props.ref = ref;
    node.props = props;
    node.rendered = rendered;
    node.render = render;
    node.value = value;
    node.textValue = textValue || (typeof props.children === 'string' ? props.children : '') || obj['aria-label'] || '';
    if (id != null && id !== node.key) {
      if (this.hasSetProps) {
        throw new Error('Cannot change the id of an item');
      }
      node.key = id;
    }

    if (props.colSpan != null) {
      node.colSpan = props.colSpan;
    }

    this.hasSetProps = true;
    if (this.isConnected) {
      this.ownerDocument.queueUpdate();
    }
  }

  get style(): CSSProperties {
    // React sets display: none to hide elements during Suspense.
    // We'll handle this by setting the element to hidden and invalidating
    // its siblings/parent. Hidden elements remain in the Document, but
    // are removed from the Collection.
    let element = this;
    return {
      get display() {
        return element.isHidden ? 'none' : '';
      },
      set display(value) {
        let isHidden = value === 'none';
        if (element.isHidden !== isHidden) {
          // Mark parent node dirty if this element is currently the first or last visible child.
          if (element.parentNode?.firstVisibleChild === element || element.parentNode?.lastVisibleChild === element) {
            element.ownerDocument.markDirty(element.parentNode);
          }

          // Mark sibling visible elements dirty.
          let prev = element.previousVisibleSibling;
          let next = element.nextVisibleSibling;
          if (prev) {
            element.ownerDocument.markDirty(prev);
          }
          if (next) {
            element.ownerDocument.markDirty(next);
          }

          // Mark self dirty.
          element.isHidden = isHidden;
          element.ownerDocument.markDirty(element);
        }
      }
    };
  }

  hasAttribute(): void {}
  setAttribute(): void {}
  setAttributeNS(): void {}
  removeAttribute(): void {}
}

/**
 * A mutable Document in the fake DOM. It owns an immutable Collection instance,
 * which is lazily copied on write during updates.
 */
export class Document<T, C extends BaseCollection<T> = BaseCollection<T>> extends BaseNode<T> {
  nodeType = 11; // DOCUMENT_FRAGMENT_NODE
  ownerDocument = this;
  dirtyNodes: Set<BaseNode<T>> = new Set();
  isSSR = false;
  nodeId = 0;
  nodesByProps = new WeakMap<object, ElementNode<T>>();
  isMounted = true;
  private collection: C;
  private nextCollection: C | null = null;
  private subscriptions: Set<() => void> = new Set();
  private queuedRender = false;
  private inSubscription = false;

  constructor(collection: C) {
    // @ts-ignore
    super(null);
    this.collection = collection;
    this.nextCollection = collection;
  }

  get isConnected(): boolean {
    return this.isMounted;
  }

  createElement(type: string): ElementNode<T> {
    return new ElementNode(type, this);
  }

  private getMutableCollection() {
    if (!this.nextCollection) {
      this.nextCollection = this.collection.clone();
    }

    return this.nextCollection;
  }

  markDirty(node: BaseNode<T>): void {
    this.dirtyNodes.add(node);
  }

  private addNode(element: ElementNode<T>): void {
    if (element.isHidden) {
      return;
    }

    let collection = this.getMutableCollection();
    if (!collection.getItem(element.node.key)) {
      for (let child of element) {
        this.addNode(child);
      }
    }

    collection.addNode(element.node);
  }

  private removeNode(node: ElementNode<T>): void {
    for (let child of node) {
      this.removeNode(child);
    }

    let collection = this.getMutableCollection();
    collection.removeNode(node.node.key);
  }

  /** Finalizes the collection update, updating all nodes and freezing the collection. */
  getCollection(): C {
    // If in a subscription update, return a clone of the existing collection.
    // This ensures React will queue a render. React will call getCollection again
    // during render, at which point all the updates will be complete and we can return
    // the new collection.
    if (this.inSubscription) {
      return this.collection.clone();
    }

    // Reset queuedRender to false when getCollection is called during render.
    this.queuedRender = false;

    this.updateCollection();
    return this.collection;
  }

  updateCollection(): void {
    // First, remove disconnected nodes and update the indices of dirty element children.
    for (let element of this.dirtyNodes) {
      if (element instanceof ElementNode && (!element.isConnected || element.isHidden)) {
        this.removeNode(element);
      } else {
        element.updateChildIndices();
      }
    }

    // Next, update dirty collection nodes.
    // TODO: when updateCollection is called here, shouldn't we be calling this.updateChildIndicies as well? Theoretically it should only update
    // nodes from _minInvalidChildIndex onwards so the increase in dirtyNodes should be minimal.
    // Is element.updateNode supposed to handle that (it currently assumes the index stored on the node is correct already).
    // At the moment, without this call to updateChildIndicies, filtering an async combobox doesn't actually update the index values of the
    // updated collection...
    this.updateChildIndices();
    for (let element of this.dirtyNodes) {
      if (element instanceof ElementNode) {
        if (element.isConnected && !element.isHidden) {
          element.updateNode();
          this.addNode(element);
        }

        element.isMutated = false;
      }
    }

    this.dirtyNodes.clear();

    // Finally, update the collection.
    if (this.nextCollection) {
      this.nextCollection.commit(this.firstVisibleChild?.node.key ?? null, this.lastVisibleChild?.node.key ?? null, this.isSSR);
      if (!this.isSSR) {
        this.collection = this.nextCollection;
        this.nextCollection = null;
      }
    }
  }

  queueUpdate(): void {
    if (this.dirtyNodes.size === 0 || this.queuedRender) {
      return;
    }

    // Only trigger subscriptions once during an update, when the first item changes.
    // React's useSyncExternalStore will call getCollection immediately, to check whether the snapshot changed.
    // If so, React will queue a render to happen after the current commit to our fake DOM finishes.
    // We track whether getCollection is called in a subscription, and once it is called during render,
    // we reset queuedRender back to false.
    this.queuedRender = true;
    this.inSubscription = true;
    for (let fn of this.subscriptions) {
      fn();
    }
    this.inSubscription = false;
  }

  subscribe(fn: () => void) {
    this.subscriptions.add(fn);
    return (): boolean => this.subscriptions.delete(fn);
  }

  resetAfterSSR(): void {
    if (this.isSSR) {
      this.isSSR = false;
      this.firstChild = null;
      this.lastChild = null;
      this.nodeId = 0;
    }
  }
}<|MERGE_RESOLUTION|>--- conflicted
+++ resolved
@@ -170,15 +170,10 @@
     referenceNode.previousSibling = newNode;
     newNode.parentNode = referenceNode.parentNode;
 
-<<<<<<< HEAD
     this.invalidateChildIndices(newNode);
-    this.ownerDocument.queueUpdate();
-=======
-    this.invalidateChildIndices(referenceNode);
     if (this.isConnected) {
       this.ownerDocument.queueUpdate();
     }
->>>>>>> 22a9d27f
   }
 
   removeChild(child: ElementNode<T>): void {
