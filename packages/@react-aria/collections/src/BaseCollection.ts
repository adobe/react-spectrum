--- conflicted
+++ resolved
@@ -21,11 +21,7 @@
 
 /** An immutable object representing a Node in a Collection. */
 export class CollectionNode<T> implements Node<T> {
-<<<<<<< HEAD
-  static readonly type;
-=======
   static readonly type: string;
->>>>>>> eb58e405
   readonly type: string;
   readonly key: Key;
   readonly value: T | null = null;
@@ -75,8 +71,6 @@
     return node;
   }
 
-<<<<<<< HEAD
-=======
   // eslint-disable-next-line @typescript-eslint/no-unused-vars
   filter(collection: BaseCollection<T>, newCollection: BaseCollection<T>, filterFn: FilterFn<T>): CollectionNode<T> | null {
     let clone = this.clone();
@@ -86,7 +80,6 @@
 }
 
 export class FilterableNode<T> extends CollectionNode<T> {
->>>>>>> eb58e405
   filter(collection: BaseCollection<T>, newCollection: BaseCollection<T>, filterFn: FilterFn<T>): CollectionNode<T> | null {
     let [firstKey, lastKey] = filterChildren(collection, newCollection, this.firstChildKey, filterFn);
     let newNode: Mutable<CollectionNode<T>> = this.clone();
@@ -96,24 +89,6 @@
   }
 }
 
-<<<<<<< HEAD
-// TODO: naming, but essentially these nodes shouldn't be affected by filtering (BaseNode)?
-// Perhaps this filter logic should be in CollectionNode instead and the current logic of CollectionNode's filter should move to Table
-export class FilterLessNode<T> extends CollectionNode<T> {
-  // eslint-disable-next-line @typescript-eslint/no-unused-vars
-  filter(collection: BaseCollection<T>, newCollection: BaseCollection<T>, filterFn: FilterFn<T>): FilterLessNode<T> | null {
-    let clone = this.clone();
-    newCollection.addDescendants(clone, collection);
-    return clone;
-  }
-}
-
-export class LoaderNode extends FilterLessNode<any> {
-  static readonly type = 'loader';
-}
-
-export class ItemNode<T> extends CollectionNode<T> {
-=======
 export class HeaderNode extends CollectionNode<unknown> {
   static readonly type = 'header';
 }
@@ -123,7 +98,6 @@
 }
 
 export class ItemNode<T> extends FilterableNode<T> {
->>>>>>> eb58e405
   static readonly type = 'item';
 
   filter(collection: BaseCollection<T>, newCollection: BaseCollection<T>, filterFn: FilterFn<T>): ItemNode<T> | null {
@@ -137,11 +111,7 @@
   }
 }
 
-<<<<<<< HEAD
-export class SectionNode<T> extends CollectionNode<T> {
-=======
 export class SectionNode<T> extends FilterableNode<T> {
->>>>>>> eb58e405
   static readonly type = 'section';
 
   filter(collection: BaseCollection<T>, newCollection: BaseCollection<T>, filterFn: FilterFn<T>): SectionNode<T> | null {
