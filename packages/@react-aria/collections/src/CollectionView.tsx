import {chain} from '@react-aria/utils';
import {Collection, Layout, LayoutInfo} from '@react-stately/collections';
<<<<<<< HEAD
import {DOMProps} from '@react-types/shared';
import React, {CSSProperties, JSXElementConstructor} from 'react';
=======
import React, {CSSProperties, FocusEvent, HTMLAttributes, Key, useCallback, useEffect, useRef} from 'react';
>>>>>>> 4bf07245
import {ScrollView} from './ScrollView';
import {useCollectionState} from '@react-stately/collections';

interface CollectionViewProps<T extends object, V> extends HTMLAttributes<HTMLElement> {
  children: (type: string, content: T) => V,
  layout: Layout<T>,
  collection: Collection<T>,
<<<<<<< HEAD
  elementType?: string | JSXElementConstructor<any>
=======
  focusedKey?: Key
>>>>>>> 4bf07245
}

export function CollectionView<T extends object, V>(props: CollectionViewProps<T, V>) {
  let {children: renderView, layout, collection, focusedKey, ...otherProps} = props;
  let {
    visibleViews,
    visibleRect,
    setVisibleRect,
    contentSize,
    isAnimating,
    collectionManager
  } = useCollectionState({
    layout,
    collection,
    renderView,
    renderWrapper: (reusableView) => (
      <div key={reusableView.key} role="presentation" style={layoutInfoToStyle(reusableView.layoutInfo)}>
        {reusableView.rendered}
      </div>
    )
  });

  let ref = useRef<HTMLDivElement>();

  // Scroll to the focusedKey when it changes. Actually focusing the focusedKey
  // is up to the implementation using CollectionView since we don't have refs
  // to all of the item DOM nodes.
  useEffect(() => {
    if (focusedKey) {
      collectionManager.scrollToItem(focusedKey, 0);
    }
  }, [focusedKey, collectionManager]);

  let isFocusWithin = useRef(false);
  let onFocus = useCallback((e: FocusEvent) => {
    // If the focused item is scrolled out of view and is not in the DOM, the CollectionView
    // will have tabIndex={0}. When tabbing in from outside, scroll the focused item into view.
    // We only want to do this if the CollectionView itself is receiving focus, not a child
    // element, and we aren't moving focus to the CollectionView from within (see below).
    if (e.target === ref.current && !isFocusWithin.current) {
      collectionManager.scrollToItem(focusedKey, 0);
    }

    isFocusWithin.current = e.target !== ref.current;
  }, [focusedKey, collectionManager]);

  let onBlur = useCallback((e: FocusEvent) => {
    isFocusWithin.current = ref.current.contains(e.relatedTarget as Element);
  }, []);

  // When the focused item is scrolled out of view and is removed from the DOM, 
  // move focus to the collection view as a whole if focus was within before.
  let focusedView = collectionManager.getItemView(focusedKey);
  useEffect(() => {
    if (focusedKey && !focusedView && isFocusWithin.current && document.activeElement !== ref.current) {
      ref.current.focus();
    }
  });
  
  return (
    <ScrollView 
      {...otherProps}
      tabIndex={focusedView ? -1 : 0}
      ref={ref}
      onFocus={chain(otherProps.onFocus, onFocus)}
      onBlur={chain(otherProps.onBlur, onBlur)}
      innerStyle={isAnimating ? {transition: `none ${collectionManager.transitionDuration}ms`} : undefined}
      contentSize={contentSize}
      visibleRect={visibleRect}
      onVisibleRectChange={setVisibleRect}>
      {visibleViews}
    </ScrollView>
  );
}

function layoutInfoToStyle(layoutInfo: LayoutInfo): CSSProperties {
  return {
    position: 'absolute',
    overflow: 'hidden',
    top: layoutInfo.rect.y,
    left: layoutInfo.rect.x,
    transition: 'all',
    WebkitTransition: 'all',
    WebkitTransitionDuration: 'inherit',
    transitionDuration: 'inherit',
    width: layoutInfo.rect.width + 'px',
    height: layoutInfo.rect.height + 'px',
    opacity: layoutInfo.opacity,
    zIndex: layoutInfo.zIndex,
    transform: layoutInfo.transform,
    contain: 'size layout style paint'
  };
}<|MERGE_RESOLUTION|>--- conflicted
+++ resolved
@@ -1,11 +1,6 @@
 import {chain} from '@react-aria/utils';
 import {Collection, Layout, LayoutInfo} from '@react-stately/collections';
-<<<<<<< HEAD
-import {DOMProps} from '@react-types/shared';
-import React, {CSSProperties, JSXElementConstructor} from 'react';
-=======
-import React, {CSSProperties, FocusEvent, HTMLAttributes, Key, useCallback, useEffect, useRef} from 'react';
->>>>>>> 4bf07245
+import React, {CSSProperties, FocusEvent, HTMLAttributes, JSXElementConstructor, Key, useCallback, useEffect, useRef} from 'react';
 import {ScrollView} from './ScrollView';
 import {useCollectionState} from '@react-stately/collections';
 
@@ -13,11 +8,8 @@
   children: (type: string, content: T) => V,
   layout: Layout<T>,
   collection: Collection<T>,
-<<<<<<< HEAD
-  elementType?: string | JSXElementConstructor<any>
-=======
+  elementType?: string | JSXElementConstructor<any>,
   focusedKey?: Key
->>>>>>> 4bf07245
 }
 
 export function CollectionView<T extends object, V>(props: CollectionViewProps<T, V>) {
