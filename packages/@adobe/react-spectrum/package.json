--- conflicted
+++ resolved
@@ -60,11 +60,5 @@
     "@react-spectrum/theme-default": "3.0.0-rc.3",
     "@react-spectrum/view": "3.0.0-rc.0",
     "@react-spectrum/well": "3.0.0-rc.3"
-<<<<<<< HEAD
-  },
-  "publishConfig": {
-    "access": "public"
-=======
->>>>>>> 6f7ccfbd
   }
 }