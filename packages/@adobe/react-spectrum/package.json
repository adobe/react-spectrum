{
  "name": "@adobe/react-spectrum",
  "version": "3.0.0-alpha.2",
  "private": true,
  "description": "Spectrum UI components in React",
  "repository": {
    "type": "git",
<<<<<<< HEAD
    "url": "https://github.com/adobe/react-spectrum"
=======
    "url": "https://github.com/adobe-private/react-spectrum"
>>>>>>> 2db470aa
  },
  "peerDependencies": {
    "react": "^16.8.0",
    "react-dom": "^16.8.0"
  }
}<|MERGE_RESOLUTION|>--- conflicted
+++ resolved
@@ -5,11 +5,7 @@
   "description": "Spectrum UI components in React",
   "repository": {
     "type": "git",
-<<<<<<< HEAD
-    "url": "https://github.com/adobe/react-spectrum"
-=======
     "url": "https://github.com/adobe-private/react-spectrum"
->>>>>>> 2db470aa
   },
   "peerDependencies": {
     "react": "^16.8.0",
