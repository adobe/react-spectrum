/*
Copyright 2019 Adobe. All rights reserved.
This file is licensed to you under the Apache License, Version 2.0 (the "License");
you may not use this file except in compliance with the License. You may obtain a copy
of the License at http://www.apache.org/licenses/LICENSE-2.0

Unless required by applicable law or agreed to in writing, software distributed under
the License is distributed on an "AS IS" BASIS, WITHOUT WARRANTIES OR REPRESENTATIONS
OF ANY KIND, either express or implied. See the License for the specific language
governing permissions and limitations under the License.
*/

@import '../commons/index.css';

:root {
  /* Hardcoded for wrapping study.
  Will be a DNA token in https://jira.corp.adobe.com/browse/SDS-4466
  */
  --spectrum-switch-label-margin-top: var(--spectrum-global-dimension-size-85);
  /* Fix for inconsistent line-height between browsers that would push the label 1px below the intended baseline */
  /* more info: https://stackoverflow.com/questions/47700568/css-fonts-render-differently-in-firefox-and-chrome */
  --spectrum-switch-label-line-height: 1.49;
}

.spectrum-ToggleSwitch {
  display: inline-flex;
  align-items: flex-start;

  position: relative;

  min-block-size: var(--spectrum-switch-height);
  max-inline-size: 100%;

  margin-inline-end: calc(var(--spectrum-switch-cursor-hit-x) * 2);

  vertical-align: top;
}

.spectrum-ToggleSwitch-input {
  /* Remove the margin for input in Firefox and Safari. */
  margin: 0;

  /* Add the correct box sizing for [type="checkbox"] in IE 10-. */
  box-sizing: border-box;

  /* Remove the padding for [type="checkbox"] in IE 10-. */
  padding: 0;

  position: absolute;
  inline-size: 100%;
  block-size: 100%;
  inset-block-start: 0;
  inset-inline-start: 0;
  opacity: .0001;
  z-index: 1;

  cursor: pointer;

  &:checked + .spectrum-ToggleSwitch-switch {
    [dir='ltr'] &::after {
      transform: translateX(calc(var(--spectrum-switch-track-width) - var(--spectrum-switch-handle-size)));
    }
<<<<<<< HEAD

=======
>>>>>>> fa57a85e
    [dir='rtl'] &::after {
      transform: translateX(calc(-1 * calc(var(--spectrum-switch-track-width) - var(--spectrum-switch-handle-size))));
    }
  }

  &:disabled,
  &[disabled] {
    cursor: default;
  }
}

.spectrum-ToggleSwitch-label {
  text-align: start;
  margin: 0 var(--spectrum-switch-text-gap);
  margin-block-start: var(--spectrum-switch-label-margin-top);
  font-size: var(--spectrum-switch-text-size);
  line-height: var(--spectrum-switch-label-line-height);
  transition: color var(--spectrum-global-animation-duration-200) ease-in-out;
}

.spectrum-ToggleSwitch-switch {
  display: inline-block;
  /* positions the pseudo elements relative to this one */
  position: relative;

  block-size: var(--spectrum-switch-track-height);
  inline-size: var(--spectrum-switch-track-width);

  /* Fix vertical alignment when not wrapping since we're flex-start */
  margin: calc((var(--spectrum-switch-height) - var(--spectrum-switch-track-height)) / 2) 0;

  flex-grow: 0;
  flex-shrink: 0;

  vertical-align: middle;

  &::before,
  &::after {
    display: block;
    position: absolute;
    content: "";
    box-sizing: border-box;
  }

  /* ::before is used for the track of the switch */
  &::before {
    transition: background var(--spectrum-global-animation-duration-100) ease-in-out, border var(--spectrum-global-animation-duration-100) ease-in-out;

    block-size: var(--spectrum-switch-track-height);

    inset-inline-start: 0;
    inset-inline-end: 0;

    border-radius: calc(var(--spectrum-switch-track-height) / 2);
  }

  /* ::after is used for the handle of the switch */
  &::after {
    transition: background var(--spectrum-global-animation-duration-100) ease-in-out, border var(--spectrum-global-animation-duration-100) ease-in-out, transform var(--spectrum-global-animation-duration-100) ease-in-out, box-shadow var(--spectrum-global-animation-duration-100) ease-in-out;

    inline-size: var(--spectrum-switch-handle-size);
    block-size: var(--spectrum-switch-handle-size);

<<<<<<< HEAD
    top: 0;
=======
    inset-block-start: 0;
>>>>>>> fa57a85e
    inset-inline-start: 0;

    border-width: var(--spectrum-switch-handle-border-size);
    border-radius: var(--spectrum-switch-handle-border-radius);
    border-style: solid;
  }
}<|MERGE_RESOLUTION|>--- conflicted
+++ resolved
@@ -60,10 +60,7 @@
     [dir='ltr'] &::after {
       transform: translateX(calc(var(--spectrum-switch-track-width) - var(--spectrum-switch-handle-size)));
     }
-<<<<<<< HEAD
-
-=======
->>>>>>> fa57a85e
+    
     [dir='rtl'] &::after {
       transform: translateX(calc(-1 * calc(var(--spectrum-switch-track-width) - var(--spectrum-switch-handle-size))));
     }
@@ -127,11 +124,7 @@
     inline-size: var(--spectrum-switch-handle-size);
     block-size: var(--spectrum-switch-handle-size);
 
-<<<<<<< HEAD
-    top: 0;
-=======
     inset-block-start: 0;
->>>>>>> fa57a85e
     inset-inline-start: 0;
 
     border-width: var(--spectrum-switch-handle-border-size);
