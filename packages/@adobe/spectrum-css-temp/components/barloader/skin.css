--- conflicted
+++ resolved
@@ -41,28 +41,16 @@
   /* TODO: use semantic tokens or spectrum variables when available */
   &.spectrum-BarLoader--staticBlack {
     .spectrum-BarLoader-track {
-<<<<<<< HEAD
-      background-color: rgba(0, 0, 0, 0.25);
-=======
       background-color: var(--spectrum-barloader-static-black-track-color);
->>>>>>> a53f5568
     }
 
     .spectrum-BarLoader-label,
     .spectrum-BarLoader-percentage {
-<<<<<<< HEAD
-      color: var(--spectrum-global-color-static-black);
-    }
-
-    .spectrum-BarLoader-fill {
-      background: var(--spectrum-global-color-static-black);
-=======
       color: var(--spectrum-barloader-static-black-fill-color);
     }
 
     .spectrum-BarLoader-fill {
       background: var(--spectrum-barloader-static-black-fill-color);
->>>>>>> a53f5568
     }
   }
   &.is-positive {
