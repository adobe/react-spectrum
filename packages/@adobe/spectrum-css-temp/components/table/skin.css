--- conflicted
+++ resolved
@@ -315,7 +315,6 @@
   }
 }
 .spectrum-Table-colResizeNubbin {
-<<<<<<< HEAD
   --spectrum-table-col-resize-nubbin-background-color: var(--spectrum-global-color-blue-600);
   --spectrum-table-col-resize-nubbin-icon-color: var(--spectrum-global-color-static-white);
   svg {
@@ -324,29 +323,25 @@
       stroke: var(--spectrum-table-col-resize-nubbin-background-color);
     }
     path[fill][stroke] {
-=======
-  svg {
-    > g {
-      fill: var(--spectrum-table-col-resize-nubbin-background-color);
-      stroke: var(--spectrum-table-col-resize-nubbin-background-color);
-    }
-    > path {
->>>>>>> f5f26315
       fill: var(--spectrum-table-col-resize-nubbin-icon-color);
       stroke: var(--spectrum-table-col-resize-nubbin-icon-color);
     }
   }
 }
 .spectrum-Table-bodyResizeIndicator {
-<<<<<<< HEAD
   --spectrum-table-body-resize-indicator-background-color: var(--spectrum-global-color-blue-600);
-=======
->>>>>>> f5f26315
   background-color: var(--spectrum-table-body-resize-indicator-background-color);
 }
 
 @media (forced-colors: active) {
-<<<<<<< HEAD
+  .spectrum-Table {
+    --spectrum-table-col-resize-indicator-background-color: Highlight;
+    --spectrum-table-col-resize-nubbin-background-color: Highlight;
+    --spectrum-table-col-resize-nubbin-icon-color: HighlightText;
+    --spectrum-table-body-resize-indicator-background-color: Highlight;
+    --spectrum-table-divider-border-color: CanvasText;
+  }
+  
   .spectrum-Table-headWrapper {
     forced-color-adjust: none;
     .spectrum-Table-headCell {
@@ -446,13 +441,5 @@
         background-color: var(--spectrum-alias-highlight-selected);
       }
     }
-=======
-  .spectrum-Table {
-    --spectrum-table-col-resize-indicator-background-color: Highlight;
-    --spectrum-table-col-resize-nubbin-background-color: Highlight;
-    --spectrum-table-col-resize-nubbin-icon-color: HighlightText;
-    --spectrum-table-body-resize-indicator-background-color: Highlight;
-    --spectrum-table-divider-border-color: CanvasText;
->>>>>>> f5f26315
   }
 }