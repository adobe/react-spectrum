/*
Copyright 2019 Adobe. All rights reserved.
This file is licensed to you under the Apache License, Version 2.0 (the "License");
you may not use this file except in compliance with the License. You may obtain a copy
of the License at http://www.apache.org/licenses/LICENSE-2.0

Unless required by applicable law or agreed to in writing, software distributed under
the License is distributed on an "AS IS" BASIS, WITHOUT WARRANTIES OR REPRESENTATIONS
OF ANY KIND, either express or implied. See the License for the specific language
governing permissions and limitations under the License.
*/

@import '../commons/index.css';

:root {
  --spectrum-table-cell-compact-padding-y: var(--spectrum-global-dimension-size-75);
  --spectrum-table-cell-regular-padding-y: var(--spectrum-global-dimension-size-125);
  --spectrum-table-cell-spacious-padding-y: var(--spectrum-global-dimension-size-175);
  --spectrum-table-row-border-radius: calc(var(--spectrum-table-border-radius) - 1px);
  --spectrum-table-row-sticky-focus-indicator-width: 3px;
  --spectrum-table-column-resizer-placeholder-width: 10px;
}

.spectrum-Table {
  position: relative;
  border-collapse: separate;
  border-spacing: 0;
  outline: none;
  isolation: isolate;
}

/* specificity must be higher than `.spectrum-Icon` */
svg.spectrum-Table-sortedIcon {
  display: none;
  flex: 0 0 auto;
  margin-inline-end: var(--spectrum-table-header-sort-icon-gap);
  min-inline-size: var(--spectrum-icon-arrow-down-small-width);

  vertical-align: middle;

  transition: transform var(--spectrum-global-animation-duration-100) ease-in-out,
              color var(--spectrum-global-animation-duration-100) ease-in-out;
}

.spectrum-Table-menuChevron.spectrum-Table-menuChevron {
  flex: 0 0 auto;
  margin-inline-start: var(--spectrum-table-header-sort-icon-gap);
  min-inline-size: var(--spectrum-icon-chevron-down-medium-width);

  vertical-align: middle;
}

.spectrum-Table-headWrapper {
  border-inline-start-width: 1px;
  border-inline-start-style: solid;
  border-inline-end-width: 1px;
  border-inline-end-style: solid;
  flex: 0 0 auto;
  padding-bottom: 1px;
  margin-bottom: -1px;
  z-index: 1;
}
.spectrum-Table-headCellContents {
  display: inline-block;
  min-inline-size: 0;
  overflow: hidden;
  white-space: nowrap;
  text-overflow: ellipsis;
}

.spectrum-Table-headCell {
  display: flex;
  box-sizing: border-box;
  font-size: var(--spectrum-global-dimension-font-size-100);
  font-weight: var(--spectrum-table-header-text-font-weight);
  line-height: var(--spectrum-table-header-text-line-height);
  min-height: var(--spectrum-table-header-min-height);
  padding: var(--spectrum-table-header-padding-y) var(--spectrum-table-header-padding-x);
  transition: color var(--spectrum-global-animation-duration-100) ease-in-out;
  outline: 0;
  border-radius: var(--spectrum-table-header-border-radius);

  &.is-sortable {
    cursor: default;
  }

  &.is-sorted-asc,
  &.is-sorted-desc {
    .spectrum-Table-sortedIcon {
      display: inline-block;
      /* offset icon because it's not properly aligned */
      margin-top: calc(var(--spectrum-global-dimension-size-25) * -1);
    }
  }

  &.is-sorted-asc {
    .spectrum-Table-sortedIcon {
      transform: rotateZ(180deg);
    }
  }
  &.is-resizable {
    padding: 0;
    .spectrum-Table-headCellContents {
      flex: 1 1 auto;
      min-width: 0;
    }
    .spectrum-Table-headCellButton {
      box-sizing: border-box;

      /* truncate text with ellipsis */
      overflow: hidden;
      white-space: nowrap;
      text-overflow: ellipsis;
    }
  }
}

.spectrum-Table-columnResizer {
  display: flex;
  position: absolute;
  inset-inline-end: -10px;
  justify-content: center;
  box-sizing: border-box;
  inline-size: 21px;
  block-size: 100%;
  user-select: none;

  &::after {
    content: "";
    display: block;
    box-sizing: border-box;
    inline-size: 1px;
    block-size: 100%;
  }

  &:active,
  &.focus-ring {
    outline: none;
  }
}
.spectrum-Table-columnResizerPlaceholder {
  flex: 0 0 auto;
  box-sizing: border-box;
  inline-size: var(--spectrum-table-column-resizer-placeholder-width);
  block-size: 100%;
  user-select: none;
}
.spectrum-Table-bodyResizeIndicator {
  display: none;
  position: absolute;
  width: 2px;
  height: 100%;
  top: 0px;
}

.spectrum-Table-cell--alignCenter {
  text-align: center;
}

.spectrum-Table-cell--alignEnd {
  text-align: end;
}

/* Helper for shared drop target overlay */
%drop-target {
  &::before {
    content: '';
    position: absolute;
    top: 0;
    left: 0;
    bottom: 0;
    right: 0;
    z-index: 1;
  }
}

.spectrum-Table-body {
  position: relative;

  border-width: var(--spectrum-table-border-size);
  border-radius: var(--spectrum-table-border-radius);
  overflow: auto;
  vertical-align: var(--spectrum-table-cell-vertical-alignment);

  /* Fix scrollbars on iOS with sticky row headers */
  transform: translate3d(0, 0, 0);

  &.is-drop-target {
    @inherit: %drop-target;
  }
  &.spectrum-Table-body--resizerAtTableEdge {
    border-start-end-radius: 0;
  }
}

/* The tbody tag doesn't allow setting a border-radius, so these hacks are to make that work
   by putting it on the individual cells instead. */
.spectrum-Table:not(.spectrum-Table--quiet) {
  tbody.spectrum-Table-body {
    border-width: var(--spectrum-table-border-size);
    border-radius: var(--spectrum-table-border-radius);

    .spectrum-Table-row:first-child .spectrum-Table-cell:first-child {
      border-top-left-radius: var(--spectrum-table-border-radius);
    }

    .spectrum-Table-row:first-child .spectrum-Table-cell:last-child {
      border-top-right-radius: var(--spectrum-table-border-radius);
    }

    .spectrum-Table-row:last-child .spectrum-Table-cell:first-child {
      border-bottom-left-radius: var(--spectrum-table-border-radius);
    }

    .spectrum-Table-row:last-child .spectrum-Table-cell:last-child {
      border-bottom-right-radius: var(--spectrum-table-border-radius);
    }
  }
}

.spectrum-Table-cell {
  box-sizing: border-box;
  font-size: var(--spectrum-table-cell-text-size);
  font-weight: var(--spectrum-table-cell-text-font-weight);
  /* need to subtract 1px here because 14px * 1.5 + 14px + 14px = 49px, and we want 48px */
  line-height: calc(calc(var(--spectrum-table-cell-text-size) * var(--spectrum-table-cell-text-line-height)) - 1px);
  padding: var(--spectrum-table-cell-regular-padding-y) var(--spectrum-table-cell-padding-x);
}
.spectrum-Table--regular {}

.spectrum-Table--compact .spectrum-Table-cell {
  padding-top: var(--spectrum-table-cell-compact-padding-y);
  padding-bottom: var(--spectrum-table-cell-compact-padding-y);
}

.spectrum-Table--spacious .spectrum-Table-cell {
  padding-top: var(--spectrum-table-cell-spacious-padding-y);
  padding-bottom: var(--spectrum-table-cell-spacious-padding-y);
}

.spectrum-Table-cellContents {
  flex: 1 1 0%;
  /* To ensure the flex child only takes up available width, see https://makandracards.com/makandra/66994-css-flex-and-min-width */
  min-width: 0px;

  /* truncate text with ellipsis */
  overflow: hidden;
  white-space: nowrap;
  text-overflow: ellipsis;

  /* allow focus ring of child to extend outside the bounds */
  padding: 4px;
  margin: -4px;
}

.spectrum-Table-cell--hideHeader {
  padding: 0;
  justify-content: center;
}

.spectrum-Table--wrap .spectrum-Table-cellContents {
  white-space: normal;
}

.spectrum-Table-cell,
.spectrum-Table-headCell,
.spectrum-Table-headCellButton {
  position: relative;

  &:focus {
    outline: none;
  }

  &:focus-ring,
  &.is-focused {
    outline: none;

    &::before {
      content: '';

      /* Float above border */
      z-index: 1;
      position: absolute;

      top: 0;
      right: 0;
      bottom: 0;
      left: 0;

      border-radius: calc(var(--spectrum-table-cell-border-radius-key-focus) - 1px);
    }
  }
}
.spectrum-Table-headCellButton {
  display: flex;
  align-items: center;
}
.spectrum-Table-headCellButton--alignStart {
  justify-content: flex-start;
  padding-block-start: var(--spectrum-table-header-padding-y);
  padding-inline-end: 0;
  padding-block-end: var(--spectrum-table-header-padding-y);
  padding-inline-start: var(--spectrum-table-header-padding-x);
}
.spectrum-Table-headCellButton--alignCenter {
  justify-content: center;
  padding-block-start: var(--spectrum-table-header-padding-y);
  padding-inline-end: calc(var(--spectrum-table-header-padding-x) - var(--spectrum-table-column-resizer-placeholder-width));
  padding-block-end: var(--spectrum-table-header-padding-y);
  padding-inline-start: var(--spectrum-table-header-padding-x);
}
.spectrum-Table-headCellButton--alignEnd {
  justify-content: flex-end;
  padding-block-start: var(--spectrum-table-header-padding-y);
  padding-inline-end: calc(var(--spectrum-table-header-padding-x) - var(--spectrum-table-column-resizer-placeholder-width));
  padding-block-end: var(--spectrum-table-header-padding-y);
  padding-inline-start: 0;
}

.spectrum-Table-headerCellText {
  flex: 0 1 auto;
  min-width: 0;
  overflow: hidden;
  white-space: nowrap;
  text-overflow: ellipsis;
}

.spectrum-Table-headCell,
.spectrum-Table-headCellButton {
  &:focus-ring,
  &.is-focused {
    &::before {
      top: var(--spectrum-table-border-size);
      right: var(--spectrum-table-border-size);
      bottom: var(--spectrum-table-border-size);
      left: var(--spectrum-table-border-size);
    }
  }
}

.spectrum-Table-cell--divider {
  border-inline-end-width: var(--spectrum-table-divider-border-size);
}

.spectrum-Table-row {
  position: relative;
  cursor: default;
  transition: background-color var(--spectrum-global-animation-duration-100) ease-in-out;

  &:focus {
    outline: 0;
  }

  /* The focus ring should be sticky so it is visible at all horizontal scroll positions. */
  &:focus-ring {
    &:before {
      display: inline-block;
      content: '';
      position: sticky;
      inset-inline-start: 0;
      height: 100%;
      width: var(--spectrum-table-row-sticky-focus-indicator-width);
      z-index: 4;
      margin-inline-end: calc(var(--spectrum-table-row-sticky-focus-indicator-width) * -1);
    }

    .spectrum-Table-cellWrapper:first-of-type {
      display: inline-block;
      vertical-align: top;
    }
  }

  &.is-drop-target {
    @inherit: %drop-target;
  }
}

.spectrum-Table:not(.spectrum-Table--loadingMore):not(.spectrum-Table--quiet) {
  .spectrum-Table-row {
    &.spectrum-Table-row--lastRow.spectrum-Table-row--isFlushBottom.is-selected {
      &:after {
        border-end-start-radius: var(--spectrum-table-row-border-radius);
        border-end-end-radius: var(--spectrum-table-row-border-radius);
      }
    }
  }
}

.spectrum-Table:not(.spectrum-Table--quiet) {
  .spectrum-Table-row {
    &.spectrum-Table-row--firstRow.is-selected {
      &:after {
        border-start-start-radius: var(--spectrum-table-row-border-radius);
        border-start-end-radius: var(--spectrum-table-row-border-radius);
      }
    }
  }
  &.spectrum-Table--isVerticalScrollbarVisible {
    .spectrum-Table-row {
      &.spectrum-Table-row--firstRow.is-selected {
        &:after {
          border-start-end-radius: 0;
        }
      }
      /* beat specificity of isFlushBottom */
      &.spectrum-Table-row--lastRow.is-selected.is-selected {
        &:after {
          border-end-end-radius: 0;
        }
      }
    }
  }
  &.spectrum-Table--isHorizontalScrollbarVisible {
    .spectrum-Table-row {
      /* beat specificity of isFlushBottom */
      &.spectrum-Table-row--lastRow.is-selected.is-selected {
        &:after {
          border-end-start-radius: 0;
          border-end-end-radius: 0;
        }
      }
    }
  }
}

/* the CSS logical properties postcss plugin doesn't seem to work with :focus-ring. */
[dir="rtl"] .spectrum-Table-row:focus-ring:before {
  right: 0;
}

.spectrum-Table > .spectrum-Table-body > .spectrum-Table-row:last-of-type {
  border-bottom-style: none;
}

.spectrum-Table--quiet {
  .spectrum-Table-headWrapper {
    border-left: 0;
    border-right: 0;
  }

  .spectrum-Table-body {
    border-radius: var(--spectrum-table-quiet-border-radius);
  }

  .spectrum-Table-body,
  .spectrum-Table-row {
    &.is-drop-target {
      &::before {
        border-radius: var(--spectrum-border-radius);
      }
    }
  }
}

.spectrum-Table-headCell.spectrum-Table-checkboxCell,
.spectrum-Table-cell.spectrum-Table-checkboxCell {
  padding-inline-end: var(--spectrum-table-cell-checkbox-padding-right);
  /* have to eliminate vertical padding to allow proper vertical alignment */
  padding-top: 0px;
  padding-bottom: 0px;
  vertical-align: var(--spectrum-table-cell-checkbox-vertical-alignment);

  .spectrum-Table-checkbox {
    padding-inline-end: 0px;
  }
}

.spectrum-Table-checkbox {
  vertical-align: super;
}

.spectrum-Table-colResizeIndicator {
  display: none;
  height: 100%;
  width: 2px;
  position: absolute;
  top: 1px;
  inset-inline-end: 0;
  pointer-events: none;
  &.spectrum-Table-colResizeIndicator--visible {
    display: block;
  }
}
.spectrum-Table-colResizeNubbin {
  display: none;
  pointer-events: none;
  position: absolute;
  /* svg top pixel is anti-aliased, this lets through the blue bar in the background, so we move the bar
   down one pixel and the nubbin circle up one pixel to cover it completely */
  top: -1px;
  width: 16px;
  height: 16px;
  inset-inline-start: -7px;
  &.spectrum-Table-colResizeNubbin--visible {
    display: block;
  }
}

.resize-ew,
.spectrum-Table-columnResizer--ewresize {
  cursor: url('data-url:./cursors/Cur_MoveHorizontal_9_9.svg'), ew-resize !important;
}
.resize-e,
.spectrum-Table-columnResizer--eresize {
  cursor: url('data-url:./cursors/Cur_MoveToRight_9_9.svg'), e-resize !important;
}
.resize-w,
.spectrum-Table-columnResizer--wresize {
<<<<<<< HEAD
  cursor: url('data-url:./cursors/Cur_MoveToLeft_9_9.svg'), w-resize !important;
=======
  cursor: w-resize !important;
}

@media (forced-colors: active) {
  .spectrum-Table-row {
    &:focus-ring {
      /* Adds a full outline style to the focused row to better distinguish between
      the selected, not selected, selected + focused and selected + not focused
      states without using a background color on the row in forced-colors: active mode. */
      &:after {
        outline: var(--spectrum-table-row-sticky-focus-indicator-width) solid;
        outline-offset: calc(-1 * var(--spectrum-table-row-sticky-focus-indicator-width));
        margin-top: calc(-1 * var(--spectrum-table-border-size));
        height: calc(100% + var(--spectrum-table-border-size));
      }
    }
  }
>>>>>>> 68044ea4
}<|MERGE_RESOLUTION|>--- conflicted
+++ resolved
@@ -506,10 +506,7 @@
 }
 .resize-w,
 .spectrum-Table-columnResizer--wresize {
-<<<<<<< HEAD
   cursor: url('data-url:./cursors/Cur_MoveToLeft_9_9.svg'), w-resize !important;
-=======
-  cursor: w-resize !important;
 }
 
 @media (forced-colors: active) {
@@ -526,5 +523,4 @@
       }
     }
   }
->>>>>>> 68044ea4
 }