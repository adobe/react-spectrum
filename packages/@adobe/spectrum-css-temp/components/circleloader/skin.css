/*
Copyright 2019 Adobe. All rights reserved.
This file is licensed to you under the Apache License, Version 2.0 (the "License");
you may not use this file except in compliance with the License. You may obtain a copy
of the License at http://www.apache.org/licenses/LICENSE-2.0

Unless required by applicable law or agreed to in writing, software distributed under
the License is distributed on an "AS IS" BASIS, WITHOUT WARRANTIES OR REPRESENTATIONS
OF ANY KIND, either express or implied. See the License for the specific language
governing permissions and limitations under the License.
*/

.spectrum-CircleLoader {
  /* TODO: Update to use semantic tokens when available */
  --spectrum-loader-circle-medium-track-fill-color: var(--spectrum-accent-color-900);
  --spectrum-loader-circle-static-black-track-color: rgba(0, 0, 0, 0.25);
  --spectrum-loader-circle-static-black-fill-color: var(--spectrum-global-color-static-black);
}

.spectrum-CircleLoader-track {
  border-color: var(--spectrum-loader-circle-medium-track-color);
}

.spectrum-CircleLoader-fill {
  border-color: var(--spectrum-loader-circle-medium-track-fill-color);
}

.spectrum-CircleLoader--overBackground,
.spectrum-CircleLoader--staticWhite {
  .spectrum-CircleLoader-track {
    border-color: var(--spectrum-loader-circle-medium-over-background-track-color);
  }
  .spectrum-CircleLoader-fill {
    border-color: var(--spectrum-loader-circle-medium-over-background-track-fill-color);
  }
}

<<<<<<< HEAD
/* TODO: use semantic tokens or spectrum variables when available */
.spectrum-CircleLoader--staticBlack {
  .spectrum-CircleLoader-track {
    border-color: rgba(0, 0, 0, 0.25);
  }
  .spectrum-CircleLoader-fill {
    border-color: var(--spectrum-global-color-static-black);
  }
}

.spectrum-CircleLoader--indeterminate.spectrum-CircleLoader--overBackground {
=======
.spectrum-CircleLoader--staticBlack {
>>>>>>> a53f5568
  .spectrum-CircleLoader-track {
    border-color: var(--spectrum-loader-circle-static-black-track-color);
  }
  .spectrum-CircleLoader-fill {
    border-color: var(--spectrum-loader-circle-static-black-fill-color);
  }
}

@media (forced-colors: active) {
  .spectrum-CircleLoader {
    --spectrum-loader-circle-medium-track-fill-color: Highlight;
    --spectrum-loader-circle-medium-over-background-track-fill-color: Highlight;
    --spectrum-loader-circle-static-black-fill-color: Highlight;
    --spectrum-loader-circle-medium-track-color: Background;
    --spectrum-loader-circle-medium-over-background-track-color: Background;
    --spectrum-loader-circle-static-black-track-color: Background;
  }
}<|MERGE_RESOLUTION|>--- conflicted
+++ resolved
@@ -35,21 +35,7 @@
   }
 }
 
-<<<<<<< HEAD
-/* TODO: use semantic tokens or spectrum variables when available */
 .spectrum-CircleLoader--staticBlack {
-  .spectrum-CircleLoader-track {
-    border-color: rgba(0, 0, 0, 0.25);
-  }
-  .spectrum-CircleLoader-fill {
-    border-color: var(--spectrum-global-color-static-black);
-  }
-}
-
-.spectrum-CircleLoader--indeterminate.spectrum-CircleLoader--overBackground {
-=======
-.spectrum-CircleLoader--staticBlack {
->>>>>>> a53f5568
   .spectrum-CircleLoader-track {
     border-color: var(--spectrum-loader-circle-static-black-track-color);
   }
