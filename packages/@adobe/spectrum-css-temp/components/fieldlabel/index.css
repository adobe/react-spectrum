/*
Copyright 2019 Adobe. All rights reserved.
This file is licensed to you under the Apache License, Version 2.0 (the "License");
you may not use this file except in compliance with the License. You may obtain a copy
of the License at http://www.apache.org/licenses/LICENSE-2.0

Unless required by applicable law or agreed to in writing, software distributed under
the License is distributed on an "AS IS" BASIS, WITHOUT WARRANTIES OR REPRESENTATIONS
OF ANY KIND, either express or implied. See the License for the specific language
governing permissions and limitations under the License.
*/

@import '../commons/index.css';

:root {
  --spectrum-tableform-border-spacing: 0 var(--spectrum-global-dimension-size-300);
  --spectrum-tableform-margin: calc(var(--spectrum-global-dimension-size-250) * -1) 0;
}

.spectrum-FieldLabel {
  display: flex;

  box-sizing: border-box;

  padding: var(--spectrum-fieldlabel-padding-top) 0 var(--spectrum-fieldlabel-padding-bottom);

  font-size: var(--spectrum-fieldlabel-text-size);
  font-weight: var(--spectrum-fieldlabel-text-font-weight);
  line-height: var(--spectrum-fieldlabel-text-line-height);

  vertical-align: top;

  -webkit-font-smoothing: subpixel-antialiased;
  -moz-osx-font-smoothing: auto;
  font-smoothing: subpixel-antialiased;
  text-align: start;
}

.spectrum-FieldLabel--positionSide {
  display: inline-flex;
  padding-top: var(--spectrum-fieldlabel-side-padding-top);
  padding-inline-end: var(--spectrum-fieldlabel-side-padding-x);
}

.spectrum-FieldLabel-requiredIcon {
  margin-top: var(--spectrum-fieldlabel-asterisk-margin-y);
  margin-inline-end: 0;
  margin-bottom: 0;
  margin-inline-start: var(--spectrum-fieldlabel-asterisk-gap);
}

.spectrum-FieldLabel--alignEnd {
  justify-content: flex-end;
}

<<<<<<< HEAD
=======
/* A FieldContainer is a wrapper for a FieldLabel and a field component (e.g. textfield).
 * By default, labels are placed above the field. Fields have a default width, and the
 * label will wrap within this width. The width of the whole field can be overridden by the user,
 * and this causes both the label and inner field to resize as well. */
.spectrum-FieldContainer--positionTop {
  display: inline-block;
  width: var(--spectrum-component-single-line-width);

  .spectrum-FieldContainer-field {
    /* If the user overrides the width of the field, propagate to the inner component */
    width: 100%;
  }
}

/* The side label variant of FieldContainer is inline, and fills as much space as needed
 * by default. If an explicit width is set, then the field flexes to fill available space. */
.spectrum-FieldContainer--positionSide {
  display: inline-flex !important; /* important to override .spectrum-Search */
  align-items: flex-start;

  .spectrum-FieldContainer-field {
    flex: 1;
  }
}

/* topdoc
{{ form/index.yml }}
*/

>>>>>>> e481bc75
.spectrum-Form {
  display: table;
  border-collapse: separate;
  border-spacing: var(--spectrum-tableform-border-spacing);
  margin: var(--spectrum-tableform-margin);
  text-align: start;
}

.spectrum-Form-item {
  display: table-row;
}

.spectrum-Form-itemLabel {
  @extend .spectrum-FieldLabel;
  display: table-cell;
}

.spectrum-Form-itemField {
  display: table-cell;
}<|MERGE_RESOLUTION|>--- conflicted
+++ resolved
@@ -53,38 +53,6 @@
   justify-content: flex-end;
 }
 
-<<<<<<< HEAD
-=======
-/* A FieldContainer is a wrapper for a FieldLabel and a field component (e.g. textfield).
- * By default, labels are placed above the field. Fields have a default width, and the
- * label will wrap within this width. The width of the whole field can be overridden by the user,
- * and this causes both the label and inner field to resize as well. */
-.spectrum-FieldContainer--positionTop {
-  display: inline-block;
-  width: var(--spectrum-component-single-line-width);
-
-  .spectrum-FieldContainer-field {
-    /* If the user overrides the width of the field, propagate to the inner component */
-    width: 100%;
-  }
-}
-
-/* The side label variant of FieldContainer is inline, and fills as much space as needed
- * by default. If an explicit width is set, then the field flexes to fill available space. */
-.spectrum-FieldContainer--positionSide {
-  display: inline-flex !important; /* important to override .spectrum-Search */
-  align-items: flex-start;
-
-  .spectrum-FieldContainer-field {
-    flex: 1;
-  }
-}
-
-/* topdoc
-{{ form/index.yml }}
-*/
-
->>>>>>> e481bc75
 .spectrum-Form {
   display: table;
   border-collapse: separate;
