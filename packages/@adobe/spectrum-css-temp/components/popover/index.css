/*
Copyright 2019 Adobe. All rights reserved.
This file is licensed to you under the Apache License, Version 2.0 (the "License");
you may not use this file except in compliance with the License. You may obtain a copy
of the License at http://www.apache.org/licenses/LICENSE-2.0

Unless required by applicable law or agreed to in writing, software distributed under
the License is distributed on an "AS IS" BASIS, WITHOUT WARRANTIES OR REPRESENTATIONS
OF ANY KIND, either express or implied. See the License for the specific language
governing permissions and limitations under the License.
*/

@import '../commons/index.css';
@import '../overlay/index.css';

:root {
  --spectrum-popover-target-offset: 13px;
  --spectrum-popover-dialog-padding: 30px 29px;
  --spectrum-popover-dialog-min-width: 270px;

  --spectrum-popover-min-width: var(--spectrum-global-dimension-size-400);
  --spectrum-popover-min-height: var(--spectrum-global-dimension-size-400);

  /* Popover tip positioning for left/right oriented popovers (-11px/-25px) */
  --spectrum-popover-tip-horizontal-offset: calc(var(--spectrum-global-dimension-size-250) * -1);
  /* Popover tip positioning for top/bottom oriented popovers (6px/8px) */
  --spectrum-popover-tip-vertical-offset: var(--spectrum-global-dimension-size-75);

  --spectrum-popover-tip-triangle-top-offset: calc(var(--spectrum-global-dimension-size-225) * -1);
}

.spectrum-Popover {
  composes: spectrum-overlay;

  /* Be a flexbox to allow a full sized content area that scrolls */
  display: inline-flex;
  flex-direction: column;
  box-sizing: border-box;

  min-width: var(--spectrum-popover-min-width);
  min-height: var(--spectrum-popover-min-height);

  position: absolute;

  border-style: solid;
  border-width: var(--spectrum-popover-border-size);
  border-radius: var(--spectrum-popover-border-radius);

  outline: none; /* Hide focus outline */
  box-sizing: border-box;
<<<<<<< HEAD
}
=======
  overflow: hidden;
>>>>>>> d5186e1c

.is-open {
  composes: spectrum-overlay--open;
}

.spectrum-Popover--withTip {
  overflow: visible;
}

.spectrum-Popover-tip {
  position: absolute;
  --spectrum-popover-tip-size: var(--spectrum-popover-tip-width);
  --spectrum-popover-tip-borderWidth: var(--spectrum-popover-border-size);
  /* https://stackoverflow.com/questions/44170229/how-to-prevent-half-pixel-svg-shift-on-high-pixel-ratio-devices-retina */
  -webkit-transform: translate(0, 0);

  .spectrum-Popover-tip-triangle {
    stroke-linecap: square;
    stroke-linejoin: miter;
    stroke-width: var(--spectrum-popover-border-size);
  }
}

.spectrum-Popover--dialog {
  min-width: var(--spectrum-popover-dialog-min-width);
  padding: var(--spectrum-popover-dialog-padding);
}

.spectrum-Popover--left {
  &.spectrum-Popover--withTip {
    margin-right: var(--spectrum-popover-target-offset);
  }

  & .spectrum-Popover-tip {
    left: 100%;
  }
}

.is-open--left {
  composes: spectrum-overlay--left--open;
}

.spectrum-Popover--right {
  &.spectrum-Popover--withTip {
    margin-left: var(--spectrum-popover-target-offset);
  }

  & .spectrum-Popover-tip {
    right: 100%;
    transform: scaleX(-1);
  }
}

.is-open--right {
  composes: spectrum-overlay--right--open;
}

/* Center the tip by default */
.spectrum-Popover--left,
.spectrum-Popover--right {
  .spectrum-Popover-tip {
    top: 50%;
    margin-top: calc(var(--spectrum-global-dimension-size-150) * -1);
  }
}

.spectrum-Popover--bottom {
  &.spectrum-Popover--withTip {
    margin-top: var(--spectrum-popover-target-offset);
  }

  & .spectrum-Popover-tip {
    bottom: 100%;
    transform: scaleY(-1);
  }
}

.is-open--bottom {
  composes: spectrum-overlay--bottom--open;
}

.spectrum-Popover--top {
  &.spectrum-Popover--withTip {
    margin-bottom: var(--spectrum-popover-target-offset);
  }

  & .spectrum-Popover-tip {
    top: 100%;
  }
}

.is-open--top {
  composes: spectrum-overlay--top--open;
}

/* Center the tip by default */
.spectrum-Popover--bottom,
.spectrum-Popover--top {
  .spectrum-Popover-tip {
    left: 50%;
    margin-left: calc(var(--spectrum-global-dimension-size-150) * -1);
  }
}<|MERGE_RESOLUTION|>--- conflicted
+++ resolved
@@ -48,11 +48,8 @@
 
   outline: none; /* Hide focus outline */
   box-sizing: border-box;
-<<<<<<< HEAD
+  overflow: hidden;
 }
-=======
-  overflow: hidden;
->>>>>>> d5186e1c
 
 .is-open {
   composes: spectrum-overlay--open;
