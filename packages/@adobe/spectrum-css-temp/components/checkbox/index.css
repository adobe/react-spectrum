--- conflicted
+++ resolved
@@ -70,19 +70,22 @@
   &:disabled {
     cursor: default;
   }
+
+  &:focus-ring {
+    + .spectrum-Checkbox-box {
+      &:after {
+        margin: calc(var(--spectrum-alias-focus-ring-gap) * -1);
+      }
+    }
+  }
 }
 
-<<<<<<< HEAD
-  &:checked + .spectrum-Checkbox-box {
+.spectrum-Checkbox.is-indeterminate {
+  .spectrum-Checkbox-box {
     &:before {
       border-width: calc(var(--spectrum-checkbox-box-size) / 2);
     }
-=======
-.spectrum-Checkbox.is-indeterminate {
-  .spectrum-Checkbox-box {
-    border-width: calc(var(--spectrum-checkbox-box-size) / 2);
->>>>>>> 92a4d45b
-
+    
     .spectrum-Checkbox-checkmark {
       display: none;
     }
@@ -94,28 +97,14 @@
       opacity: 1;
     }
   }
-
-  &:focus-ring {
-    + .spectrum-Checkbox-box {
-      &:after {
-        margin: calc(var(--spectrum-alias-focus-ring-gap) * -1);
-      }
-    }
-  }
 }
 
-<<<<<<< HEAD
-.spectrum-Checkbox.is-indeterminate {
-  .spectrum-Checkbox-box,
-  .spectrum-Checkbox-input:checked + .spectrum-Checkbox-box {
+.spectrum-Checkbox.is-checked {
+  .spectrum-Checkbox-box {
     &:before {
       border-width: calc(var(--spectrum-checkbox-box-size) / 2);
     }
-=======
-.spectrum-Checkbox.is-checked {
-  .spectrum-Checkbox-box {
-    border-width: calc(var(--spectrum-checkbox-box-size) / 2);
->>>>>>> 92a4d45b
+
 
     .spectrum-Checkbox-checkmark {
       transform: scale(1);
