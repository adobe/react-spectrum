/*
Copyright 2019 Adobe. All rights reserved.
This file is licensed to you under the Apache License, Version 2.0 (the "License");
you may not use this file except in compliance with the License. You may obtain a copy
of the License at http://www.apache.org/licenses/LICENSE-2.0

Unless required by applicable law or agreed to in writing, software distributed under
the License is distributed on an "AS IS" BASIS, WITHOUT WARRANTIES OR REPRESENTATIONS
OF ANY KIND, either express or implied. See the License for the specific language
governing permissions and limitations under the License.
*/

@import '../commons/index.css';

:root {
  --spectrum-slider-controls-margin: calc(var(--spectrum-slider-handle-width) / 2);
  --spectrum-slider-track-margin-offset: calc(var(--spectrum-slider-controls-margin) * -1);

  --spectrum-slider-handle-margin-top: calc(var(--spectrum-slider-handle-width) / -2);
  --spectrum-slider-handle-margin-left: calc(var(--spectrum-slider-handle-width) / -2);

  --spectrum-dial-width: var(--spectrum-slider-height);
  --spectrum-dial-label-gap-y: var(--spectrum-global-dimension-size-65);
  --spectrum-dial-handle-position: var(--spectrum-global-dimension-size-100);

  --spectrum-slider-track-handleoffset: calc(var(--spectrum-slider-handle-gap));
  --spectrum-slider-track-middle-handleoffset: calc(var(--spectrum-slider-handle-gap) + calc(var(--spectrum-slider-handle-width) / 2));

  --spectrum-slider-input-top: calc(var(--spectrum-slider-handle-margin-top) / 4);
  --spectrum-slider-input-left: calc(var(--spectrum-slider-handle-margin-left) / 4);

  --spectrum-dial-handle-size: 100%;
  --spectrum-dial-min-height: 0;
  --spectrum-dial-controls-min-height: 0;
  --spectrum-dial-controls-margin: 0;

  --spectrum-slider-color-min-height: auto;
  --spectrum-slider-color-track-padding: 0;
  --spectrum-slider-color-track-top: 0;
  --spectrum-slider-color-track-margin-top: 0;
  --spectrum-slider-color-track-margin-left: 0;
  --spectrum-slider-color-track-margin-right: 0;
  --spectrum-slider-color-handle-top: 50%;

  --spectrum-slider-ramp-margin-top: 0;

  --spectrum-slider-range-track-reset: 0;
}

.spectrum-Slider {
  position: relative;

  /* Don't let z-index'd child elements float above other things on the page */
  z-index: 1;
  display: block;

  user-select: none;
  touch-action: none;

  width: var(--spectrum-global-dimension-size-2400);
  min-inline-size: var(--spectrum-slider-min-width);


  &.spectrum-Slider--positionTop {
    display: inline-flex;
    flex-direction: column;
    width: var(--spectrum-component-single-line-width);

    .spectrum-Slider-controls {
      /* If the user overrides the width of the field, propagate to the inner component */
      width: calc(100% - calc(var(--spectrum-slider-controls-margin)) * 2);
    }
  }

  /* The side label variant of Field is inline, and fills as much space as needed
   * by default. If an explicit width is set, then the field flexes to fill available space. */
  &.spectrum-Slider--positionSide {
    display: inline-flex;
    align-items: center;
    width: auto;


    .spectrum-Slider-controls {
      flex: 1;
      width: var(--spectrum-component-single-line-width);
    }

    .spectrum-Slider-labelContainer {
      margin-inline-end: calc(var(--spectrum-slider-label-gap-x) / 2);
    }

    .spectrum-Slider-valueLabelContainer {
      margin-inline-start: calc(var(--spectrum-slider-label-gap-x) / 2);
    }

    .spectrum-Slider-value {
      text-align: start;
    }

  }
}

.spectrum-Slider-controls {
  display: inline-block;
  box-sizing: border-box;

  position: relative;
  z-index: auto;

  min-block-size: var(--spectrum-slider-height);

  /* These calculations prevent the track from spilling outside of the control */
  inline-size: calc(100% - calc(var(--spectrum-slider-controls-margin)));
  margin-inline-start: var(--spectrum-slider-controls-margin);
  min-block-size: var(--spectrum-slider-height);

  vertical-align: top;
}


.spectrum-Slider-track,
.spectrum-Slider-buffer,
.spectrum-Slider-ramp,
.spectrum-Slider-fill {
  block-size: var(--spectrum-slider-track-height);
  box-sizing: border-box;

  position: absolute;
  z-index: 1;
  inset-block-start: calc(var(--spectrum-slider-height) / 2);
  inset-inline-start: 0;
  inset-inline-end: auto;

  margin-block-start: calc(var(--spectrum-slider-fill-track-height) / -2);

  pointer-events: none;
}

.spectrum-Slider-track,
.spectrum-Slider-buffer,
.spectrum-Slider-fill {
  padding-block: 0;
  padding-inline: 0 var(--spectrum-slider-track-handleoffset);
  margin-inline-start: var(--spectrum-slider-track-margin-offset);

  &::before {
    content: '';
    display: block;
    block-size: 100%;

    border-radius: var(--spectrum-slider-track-border-radius);
  }
}

.spectrum-Slider-fill {
  margin-inline-start: 0;
  padding-block: 0;
  padding-inline: calc(var(--spectrum-slider-controls-margin) + var(--spectrum-slider-track-handleoffset)) 0;
}

.spectrum-Slider-fill--right {
  padding-block: 0;
  padding-inline: 0 calc(var(--spectrum-slider-controls-margin) + var(--spectrum-slider-track-handleoffset));
}

.spectrum-Slider-buffer {
  padding-block: 0;
  padding-inline: 0 var(--spectrum-slider-track-handleoffset);
}

.spectrum-Slider-track ~ .spectrum-Slider-track,
.spectrum-Slider-buffer ~ .spectrum-Slider-buffer {
  inset-inline-start: auto;
  inset-inline-end: var(--spectrum-slider-range-track-reset);
  padding-block: 0;
  padding-inline: var(--spectrum-slider-track-handleoffset) 0;
  margin-inline-start: var(--spectrum-slider-range-track-reset);
  margin-inline-end: var(--spectrum-slider-track-margin-offset);
}

.spectrum-Slider-buffer ~ .spectrum-Slider-buffer {
  margin-inline-end: var(--spectrum-slider-range-track-reset);
  padding-block: 0;
  padding-inline: var(--spectrum-slider-track-middle-handleoffset) 0;

  &:after {
    display: none;
  }
}

.spectrum-Slider--range {
  .spectrum-Slider-value {
    user-select: text;
  }

  .spectrum-Slider-track {
    &:first-of-type {
      padding-block: 0;
      padding-inline: 0 var(--spectrum-slider-track-handleoffset);
      inset-inline-start: var(--spectrum-slider-range-track-reset);
      inset-inline-end: auto;
      margin-inline-start: var(--spectrum-slider-track-margin-offset);
    }

    /* Force specificity otherwise the ~ rules above override */
    &:dir(ltr),
    &:dir(rtl) {
      padding-block: 0;
      padding-inline: var(--spectrum-slider-track-middle-handleoffset) var(--spectrum-slider-track-middle-handleoffset);
      inset-inline-start: auto;
      inset-inline-end: auto;
      margin-inline: var(--spectrum-slider-range-track-reset);
      margin-block: var(--spectrum-slider-range-track-reset);
    }
    &:last-of-type {
      padding-block: 0;
      padding-inline: var(--spectrum-slider-track-handleoffset) 0;
      inset-inline-start: auto;
      inset-inline-end: var(--spectrum-slider-range-track-reset);
      margin-inline-end: var(--spectrum-slider-track-margin-offset);
    }
  }
}

.spectrum-Slider-buffer {
  /* Appear above track */
  z-index: 2;
}

.spectrum-Slider-ramp {
  margin-block-start: var(--spectrum-slider-ramp-margin-top);
  block-size: var(--spectrum-slider-ramp-track-height);

  position: absolute;
  inset-inline-start: var(--spectrum-slider-track-margin-offset);
  inset-inline-end: var(--spectrum-slider-track-margin-offset);
  inset-block-start: calc(var(--spectrum-slider-ramp-track-height) / 2);

  svg {
    inline-size: 100%;
    block-size: 100%;

    /* Flip the ramp automatically for RTL */
    transform: logical rotate(0deg);
  }
}

.spectrum-Slider-handle {
  position: absolute;
  inset-inline-start: 0;
  inset-block-start: calc(var(--spectrum-slider-height) / 2);
  z-index: 2;

  display: inline-block;
  box-sizing: border-box;

  inline-size: var(--spectrum-slider-handle-width);
  block-size: var(--spectrum-slider-handle-height);

  margin-block: var(--spectrum-slider-handle-margin-top) 0;
  margin-inline: calc(var(--spectrum-slider-handle-width) / -2) 0;

  border-width: var(--spectrum-slider-handle-border-size);
  border-style: solid;

  border-radius: var(--spectrum-slider-handle-border-radius);

  transition: border-width var(--spectrum-slider-animation-duration) ease-in-out;

  outline: none;
  /* cursor: pointer; */
  /* cursor: grab; */

  &:active,
  &.is-dragged {
    border-width: var(--spectrum-slider-handle-border-size-down);
    /* cursor: ns-resize; */
    /* cursor: grabbing; */
  }

  &:active,
  $.is-dragged {

  }

  &:active,
  &.is-focused,
  &.is-dragged,
  &.is-tophandle {
    z-index: 3;
  }

  &:before {
    content: ' ';
    display: block;
    position: absolute;
    left: 50%;
    top: 50%;

    transition: box-shadow var(--spectrum-global-animation-duration-100) ease-out,
                width var(--spectrum-global-animation-duration-100) ease-out,
                height var(--spectrum-global-animation-duration-100) ease-out;

    width: var(--spectrum-slider-handle-width);
    height: var(--spectrum-slider-handle-height);

    transform: translate(-50%, -50%);

    border-radius: 100%;
  }

  &.is-focused {
    &:before {
      width: calc(var(--spectrum-slider-handle-width) + var(--spectrum-alias-focus-ring-gap) * 2);
      height: calc(var(--spectrum-slider-handle-height) + var(--spectrum-alias-focus-ring-gap) * 2);
    }
  }
}

.spectrum-Slider-input {
  /*  Remove the margin for input in Firefox and Safari. */
  margin: 0;

  inline-size: var(--spectrum-slider-handle-width);
  block-size: var(--spectrum-slider-handle-height);
  padding: 0;
  position: absolute;
  inset-block-start: var(--spectrum-slider-input-top);
  inset-inline-start: var(--spectrum-slider-input-left);
  overflow: hidden;
  opacity: .000001;
  cursor: default;
  -webkit-appearance: none;
  border: 0;
  pointer-events: none;

  &:focus {
    outline: none;
  }
}

.spectrum-Slider-labelContainer,
.spectrum-Slider-valueLabelContainer {
  display: flex;
  position: relative;

  inline-size: auto;


  font-size: var(--spectrum-text-size-text-label);
  line-height: var(--spectrum-line-height-text-label);
}

.spectrum-Slider-label,
.spectrum-Dial-label {
  padding-inline-start: 0;
  flex-grow: 1;
}

.spectrum-Slider-value,
.spectrum-Dial-value {
  flex-grow: 0;
  padding-inline-end: 0;
  cursor: default;
  font-feature-settings: "tnum";
  text-align: end;
}

.spectrum-Slider-value {
<<<<<<< HEAD
  margin-inline-start: calc(var(--spectrum-slider-label-gap-x) / 2);
=======
  margin-inline-start: var(--spectrum-slider-label-gap-x);
  white-space: nowrap;
>>>>>>> 8415552c
}

.spectrum-Slider-ticks {
  display: flex;
  justify-content: space-between;

  z-index: 0;

  margin: 0 var(--spectrum-slider-track-margin-offset);
  margin-block-start: calc(var(--spectrum-slider-tick-mark-height) + calc(var(--spectrum-slider-track-height) / 2));
}

.spectrum-Slider-tick {
  position: relative;

  inline-size: var(--spectrum-slider-tick-mark-width);

  &:after {
    display: block;
    position: absolute;
    inset-block-start: 0;
    inset-inline-start: calc(50% - calc(var(--spectrum-slider-tick-mark-width) / 2));
    content: '';
    inline-size: var(--spectrum-slider-tick-mark-width);
    block-size: var(--spectrum-slider-tick-mark-height);

    border-radius: var(--spectrum-slider-tick-mark-border-radius);
  }

  .spectrum-Slider-tickLabel {
    display: flex;
    align-items: center;
    justify-content: center;

    margin-block: var(--spectrum-slider-label-gap-x) 0;
    margin-inline: calc(var(--spectrum-slider-label-gap-x) * -1) calc(var(--spectrum-slider-label-gap-x) * -1);

    font-size: var(--spectrum-text-size-text-label);
    line-height: var(--spectrum-line-height-text-label);
  }

  &:first-of-type,
  &:last-of-type {
    .spectrum-Slider-tickLabel {
      display: block;
      position: absolute;
      margin-block: var(--spectrum-slider-label-gap-x) 0;
      margin-inline: 0;
    }
  }

  &:first-of-type {
    .spectrum-Slider-tickLabel {
      inset-inline-start: 0;
    }
  }

  &:last-of-type {
    .spectrum-Slider-tickLabel {
      inset-inline-end: 0;
    }
  }
}

.spectrum-Slider--color {
  .spectrum-Slider-labelContainer {
    padding-block-end: var(--spectrum-fieldlabel-padding-bottom);
  }
  .spectrum-Slider-controls,
  .spectrum-Slider-controls::before,
  .spectrum-Slider-track {
    min-block-size: var(--spectrum-slider-color-min-height);
    block-size: var(--spectrum-slider-color-track-height);
    margin-inline-start: var(--spectrum-slider-color-track-margin-left);
    inline-size: 100%;
  }
  .spectrum-Slider-controls::before {
    display: block;
    content: '';
  }
  .spectrum-Slider-controls::before,
  .spectrum-Slider-track {
    inset-block-start: var(--spectrum-slider-color-track-top);
    padding: var(--spectrum-slider-color-track-padding);
    margin-block-start: var(--spectrum-slider-color-track-margin-top);
    margin-inline-end: var(--spectrum-slider-color-track-margin-right);
    border-radius: var(--spectrum-alias-border-radius-regular);
  }
  .spectrum-Slider-handle {
    inset-block-start: var(--spectrum-slider-color-handle-top);
  }
}

.spectrum-Dial {
  @inherit: .spectrum-Slider;
  display: inline-flex;
  flex-direction: column;

  block-size: auto;
  min-inline-size: var(--spectrum-dial-min-height);
  min-block-size: var(--spectrum-dial-min-height);
  inline-size: var(--spectrum-dial-container-width);
}

.spectrum-Dial-labelContainer {
  @inherit: .spectrum-Slider-labelContainer;
  margin-block-end: var(--spectrum-dial-label-gap-y);
}

.spectrum-Dial-label {
  &:only-child {
    /* Only center if we don't have a value */
    text-align: center;
  }
}

.spectrum-Dial-controls {
  @inherit: .spectrum-Slider-controls;
  inline-size: var(--spectrum-dial-width);
  block-size: var(--spectrum-dial-width);
  min-block-size: var(--spectrum-dial-controls-min-height);

  border-radius: var(--spectrum-dial-border-radius);
  position: relative;
  display: inline-block;
  margin: var(--spectrum-dial-controls-margin);

  box-sizing: border-box;
  outline: none;

  &::before,
  &::after {
    content: '';
    inline-size: calc(var(--spectrum-slider-tick-mark-width) * 2);
    block-size: var(--spectrum-slider-tick-mark-width);
    border-radius: var(--spectrum-slider-tick-mark-border-radius);
    position: absolute;
    inset-block-end: 0;
  }
  &::before {
    inset-inline-start: auto;
    inset-inline-end: calc(var(--spectrum-slider-tick-mark-width) * -1);
    transform: rotate(var(--spectrum-dial-min-max-tick-angles));
  }
  &::after {
    inset-inline-start: calc(var(--spectrum-slider-tick-mark-width) * -1);
    transform: rotate(calc(-1 * var(--spectrum-dial-min-max-tick-angles)));
  }
}

.spectrum-Dial-handle {
  @inherit: .spectrum-Slider-handle;
  inline-size: var(--spectrum-dial-handle-size);
  block-size: var(--spectrum-dial-handle-size);
  border-width: var(--spectrum-slider-handle-border-size);
  box-shadow: none;
  position: absolute;
  inset-block-start: var(--spectrum-dial-handle-position);
  inset-inline-start: var(--spectrum-dial-handle-position);
  inset-inline-end: var(--spectrum-dial-handle-position);
  inset-block-end: var(--spectrum-dial-handle-position);
  border-radius: var(--spectrum-dial-border-radius);
  transform: rotate(calc(-1 * var(--spectrum-dial-min-max-tick-angles)));
  cursor: pointer;
  cursor: grab;

  transition: background-color var(--spectrum-slider-animation-duration) ease-in-out;

  &::after {
    content: '';
    position: absolute;
    inset-block-start: 50%;
    inset-inline-start: calc(var(--spectrum-slider-tick-mark-width) * -1);
    inline-size: var(--spectrum-dial-handle-marker-width);
    block-size: var(--spectrum-dial-handle-marker-height);
    border-radius: var(--spectrum-dial-handle-marker-border-radius);
    transform: translateY(-50%);
    transition: background-color var(--spectrum-slider-animation-duration) ease-in-out;
  }

  &:active,
  &.is-focused,
  &.is-dragged {
    border-width: var(--spectrum-slider-handle-border-size);
    cursor: ns-resize;
    cursor: grabbing;
  }
}

.spectrum-Dial-input {
  @inherit: .spectrum-Slider-input;
  inline-size: var(--spectrum-dial-handle-size);
  block-size: var(--spectrum-dial-handle-size);
  inset-inline-start: 0;
  inset-block-start: 0;
}

.spectrum-Dial--small {
  .spectrum-Dial-controls {
    inline-size: var(--spectrum-dial-small-width);
    block-size: var(--spectrum-dial-small-height);
  }
}

.spectrum-Slider,
.spectrum-Dial {
  &.is-disabled {
    cursor: default;

    .spectrum-Slider-handle {
      cursor: default;
      pointer-events: none;
    }

    &.spectrum-Slider--color {
      .spectrum-Slider-handle {
        &:hover,
        &:active {
          border-width: var(--spectrum-slider-color-handle-outset-border-size);
        }
      }
    }
  }
}

.u-isGrabbing {
  cursor: ns-resize;
  cursor: -webkit-grabbing;
  cursor: grabbing;

  -webkit-user-select: none;
  -moz-user-select: none;
  -ms-user-select: none;
  user-select: none;

  .spectrum-Dial {
    .spectrum-Dial-label,
    .spectrum-Dial-value {
      cursor: inherit;
    }
  }

  .spectrum-Slider {
    .spectrum-Slider-label,
    .spectrum-Slider-value {
      cursor: inherit;
    }
  }
}

.spectrum-Slider-controls {
  &::before,
  &::after {
    content: '';
    display: block;
    inline-size: var(--spectrum-slider-controls-margin);
    position: absolute;
    block-size: 100%;
  }
  &::before {
    inset-inline-start: calc(var(--spectrum-slider-controls-margin) * -1);
  }
  &::after {
    inset-inline-end: calc(var(--spectrum-slider-controls-margin) * -1);
  }
}<|MERGE_RESOLUTION|>--- conflicted
+++ resolved
@@ -367,12 +367,8 @@
 }
 
 .spectrum-Slider-value {
-<<<<<<< HEAD
-  margin-inline-start: calc(var(--spectrum-slider-label-gap-x) / 2);
-=======
   margin-inline-start: var(--spectrum-slider-label-gap-x);
   white-space: nowrap;
->>>>>>> 8415552c
 }
 
 .spectrum-Slider-ticks {
