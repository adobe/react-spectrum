/*
 * Copyright 2020 Adobe. All rights reserved.
 * This file is licensed to you under the Apache License, Version 2.0 (the "License");
 * you may not use this file except in compliance with the License. You may obtain a copy
 * of the License at http://www.apache.org/licenses/LICENSE-2.0
 *
 * Unless required by applicable law or agreed to in writing, software distributed under
 * the License is distributed on an "AS IS" BASIS, WITHOUT WARRANTIES OR REPRESENTATIONS
 * OF ANY KIND, either express or implied. See the License for the specific language
 * governing permissions and limitations under the License.
 */

import {ActionButton} from '@react-spectrum/button';
import {BreadcrumbItem} from './';
import {classNames, filterDOMProps, useDOMRef, useSlotProps, useStyleProps} from '@react-spectrum/utils';
import {DOMRef} from '@react-types/shared';
import FolderBreadcrumb from '@spectrum-icons/ui/FolderBreadcrumb';
import {Menu, MenuTrigger} from '@react-spectrum/menu';
import React, {useEffect, useRef, useState} from 'react';
import {SpectrumBreadcrumbsProps} from '@react-types/breadcrumbs';
import styles from '@adobe/spectrum-css-temp/components/breadcrumb/vars.css';
import {useBreadcrumbs} from '@react-aria/breadcrumbs';
import {useProviderProps} from '@react-spectrum/provider';

const MIN_VISIBLE_ITEMS = 2;
const MAX_VISIBLE_ITEMS = 4;

function Breadcrumbs<T>(props: SpectrumBreadcrumbsProps<T>, ref: DOMRef) {
  props = useProviderProps(props);
  props = useSlotProps(props);
  let {
    size = 'M',
    children,
    isHeading,
    headingAriaLevel,
    showRoot,
    isDisabled,
    maxVisibleItems = MAX_VISIBLE_ITEMS,
    ...otherProps
  } = props;

  let childArray = React.Children.toArray(children);
  let isCollapsible = maxVisibleItems === 'auto';

  let domRef = useDOMRef(ref);
  let listRef = useRef(null);

  const [visibleItems, setVisibleItems] = useState(isCollapsible ? childArray.length : maxVisibleItems);

  let {breadcrumbProps} = useBreadcrumbs(props);
  let {styleProps} = useStyleProps(otherProps);

  useEffect(() => {
    let listItems = [...listRef.current.children];
    let childrenWidthTotals = listItems.reduce((acc, item, index) => (
      [...acc, acc[index] + item.getBoundingClientRect().width]
    ), [0]);

    let onResize = () => {
      if (isCollapsible && listRef.current) {
        let containerWidth = listRef.current.getBoundingClientRect().width;
        let index = childrenWidthTotals.findIndex(totalWidth => totalWidth > containerWidth);

        let visibleItemsCount;
        let minVisibleItems = showRoot ? MIN_VISIBLE_ITEMS + 1 : MIN_VISIBLE_ITEMS;

        if (index ===  -1) {
          visibleItemsCount = childArray.length;
        } else if (index < minVisibleItems) {
          visibleItemsCount = minVisibleItems;
        } else {
          visibleItemsCount = index;
        }

        setVisibleItems(visibleItemsCount);
      }
    };

    window.addEventListener('resize', onResize);
    onResize();
    return () => {
      window.removeEventListener('resize', onResize);
    };
  }, [isCollapsible, childArray.length, listRef, showRoot]);

  if (childArray.length > visibleItems) {
    let rootItems = showRoot ? [childArray[0]] : [];

    let menuItem = (
      <BreadcrumbItem key="menu">
        <MenuTrigger
          isDisabled={isDisabled}>
          <ActionButton
            aria-label="…"
            icon={<FolderBreadcrumb />}
            isQuiet />
          <Menu
            selectionMode="none" >
            {childArray}
          </Menu>
        </MenuTrigger>
      </BreadcrumbItem>
    );
    rootItems.push(menuItem);

    let restItems = childArray.slice(-visibleItems + rootItems.length);

    childArray = [
      ...rootItems,
      ...restItems
    ];
  }

  let lastIndex = childArray.length - 1;
  let breadcrumbItems = childArray.map((child, index) => {
    let isCurrent = index === lastIndex;
    let breadcrumbItemProps = {
      isCurrent,
      isHeading: isCurrent && isHeading,
      headingAriaLevel,
      isDisabled,
      ...child.props
    };
    return (
      <li
        key={child.key}
        className={
          classNames(
            styles,
            'spectrum-Breadcrumbs-item'
          )
        }>
        <BreadcrumbItem {...breadcrumbItemProps} />
      </li>
    );
  });

  return (
    <nav
      {...filterDOMProps(otherProps)}
      {...styleProps}
      {...breadcrumbProps}
      className={classNames({}, styleProps.className)}
      ref={domRef}>
      <ul
        ref={listRef}
        className={
          classNames(
            styles,
            'spectrum-Breadcrumbs',
            {
              'spectrum-Breadcrumbs--compact': size === 'S',
              'spectrum-Breadcrumbs--multiline': size === 'L',
              'is-disabled': isDisabled
            },
            styleProps.className
          )
        }>
        {breadcrumbItems}
      </ul>
    </nav>
  );
}

let _Breadcrumbs = React.forwardRef(Breadcrumbs);
<<<<<<< HEAD
export {_Breadcrumbs as Breadcrumbs};
=======
export {_Breadcrumbs as Breadcrumbs};

// temporary replacement for menu and select component
interface MenuProps extends DOMProps {
  label?: any,
  isDisabled?: boolean,
  children?: any
}

const Menu = React.forwardRef((props: MenuProps) => {
  let {
    children,
    label = '',
    isDisabled
  } = props;

  return (
    <DialogTrigger type="popover">
      <ActionButton
        aria-label="…"
        isDisabled={isDisabled}
        isQuiet>
        <FolderBreadcrumb />
        {label && React.cloneElement(label, {isCurrent: undefined})}
      </ActionButton>
      <Dialog>
        {children.map((child) => React.cloneElement(child, {isCurrent: undefined}))}
      </Dialog>
    </DialogTrigger>
  );
});
>>>>>>> 979e6e1e
<|MERGE_RESOLUTION|>--- conflicted
+++ resolved
@@ -92,8 +92,9 @@
           isDisabled={isDisabled}>
           <ActionButton
             aria-label="…"
-            icon={<FolderBreadcrumb />}
-            isQuiet />
+            isQuiet>
+            <FolderBreadcrumb />
+          </ActionButton>
           <Menu
             selectionMode="none" >
             {childArray}
@@ -163,38 +164,4 @@
 }
 
 let _Breadcrumbs = React.forwardRef(Breadcrumbs);
-<<<<<<< HEAD
-export {_Breadcrumbs as Breadcrumbs};
-=======
-export {_Breadcrumbs as Breadcrumbs};
-
-// temporary replacement for menu and select component
-interface MenuProps extends DOMProps {
-  label?: any,
-  isDisabled?: boolean,
-  children?: any
-}
-
-const Menu = React.forwardRef((props: MenuProps) => {
-  let {
-    children,
-    label = '',
-    isDisabled
-  } = props;
-
-  return (
-    <DialogTrigger type="popover">
-      <ActionButton
-        aria-label="…"
-        isDisabled={isDisabled}
-        isQuiet>
-        <FolderBreadcrumb />
-        {label && React.cloneElement(label, {isCurrent: undefined})}
-      </ActionButton>
-      <Dialog>
-        {children.map((child) => React.cloneElement(child, {isCurrent: undefined}))}
-      </Dialog>
-    </DialogTrigger>
-  );
-});
->>>>>>> 979e6e1e
+export {_Breadcrumbs as Breadcrumbs};