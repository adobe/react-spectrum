--- conflicted
+++ resolved
@@ -46,29 +46,7 @@
 ```
 
 ## Content
-<<<<<<< HEAD
 Breadcrumbs follow the [Collection Components](../react-stately/collections.html) API, accepting only static children. Similar to the Menu, Breadcrumbs accept an `<Item>` component, each with a `uniqueKey` prop which is passed to the `onAction` handler to identify the selected item. Basic usage of Breadcrumbs, seen in the example above, shows a list of Items, populated with a string. See [Events](#events) for more information.
-=======
-
-Breadcrumbs accept as list of `children`, each with a `uniqueKey` prop.
-
-It is required that the `children` are <TypeLink links={collectionsDocs.links} type={collectionsDocs.exports.Item} /> components from the `@react-stately/collections` library.
-
-```tsx example
-function Example() {
-  return (
-    <Breadcrumbs>
-      <Item uniqueKey="Folder 1">Folder 1</Item>
-      <Item uniqueKey="Folder 2">Folder 2</Item>
-      <Item uniqueKey="Folder 3">Folder 3</Item>
-    </Breadcrumbs>
-  );
-}
-```
-
-In order to identify children when a user takes an action on a item,
-each child needs to have a `uniqueKey` prop. See [Events](#events) for more information.
->>>>>>> 92a4d45b
 
 ### Internationalization
 In order to internationalize Breadcrumbs, the strings of all child items should be localized.
