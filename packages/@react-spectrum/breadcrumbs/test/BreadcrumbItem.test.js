import {BreadcrumbItem} from '../';
import {cleanup, render} from '@testing-library/react';
<<<<<<< HEAD
import React, {useRef} from 'react';
import {triggerPress} from '@react-spectrum/test-utils';
=======
import React from 'react';
import {triggerPress} from '@react-spectrum/test-utils'; 
>>>>>>> 04707c66

// v3 component
describe('Breadcrumbs', function () {

  afterEach(() => {
    cleanup();
  });

  it('Handles defaults', () => {
    let {getByText} = render(<BreadcrumbItem >Breadcrumb item</BreadcrumbItem>);
    let breadcrumbItem = getByText('Breadcrumb item');
    expect(breadcrumbItem.id).toBeDefined();
    expect(breadcrumbItem.tabIndex).toBe(0);
  });

  it('Handles current', () => {
    let {getByText} = render(<BreadcrumbItem isCurrent >Breadcrumb item</BreadcrumbItem>);
    let breadcrumbItem = getByText('Breadcrumb item');
    expect(breadcrumbItem.tabIndex).toBe(-1);
    expect(breadcrumbItem).toHaveAttribute('aria-current', 'page');
  });

  it('Handles disabled', () => {
    let onPressSpy = jest.fn();
    let {getByText} = render(<BreadcrumbItem onPress={onPressSpy} isDisabled >Breadcrumb item</BreadcrumbItem>);
    let breadcrumbItem = getByText('Breadcrumb item');
    expect(breadcrumbItem.tabIndex).toBe(-1);
    expect(breadcrumbItem).toHaveAttribute('aria-disabled', 'true');
    triggerPress(breadcrumbItem);
    expect(onPressSpy).toHaveBeenCalledTimes(0);
  });

  it('Handles onPress', () => {
    let onPressSpy = jest.fn();
    let {getByText} = render(<BreadcrumbItem onPress={onPressSpy} >Breadcrumb item</BreadcrumbItem>);
    let breadcrumbItem = getByText('Breadcrumb item');
    triggerPress(breadcrumbItem);
    expect(onPressSpy).toHaveBeenCalledTimes(1);
  });

  it('Handles custom element type', () => {
    let {getByText} = render(
      <BreadcrumbItem>
        <a href="http://example.com/">Breadcrumb item </a>
      </BreadcrumbItem>
    );
    let breadcrumbItem = getByText('Breadcrumb item');
    expect(breadcrumbItem.id).toBeDefined();
    expect(breadcrumbItem.tabIndex).toBe(0);
    expect(breadcrumbItem.href).toBeDefined();
  });
});<|MERGE_RESOLUTION|>--- conflicted
+++ resolved
@@ -1,12 +1,7 @@
 import {BreadcrumbItem} from '../';
 import {cleanup, render} from '@testing-library/react';
-<<<<<<< HEAD
-import React, {useRef} from 'react';
-import {triggerPress} from '@react-spectrum/test-utils';
-=======
 import React from 'react';
 import {triggerPress} from '@react-spectrum/test-utils'; 
->>>>>>> 04707c66
 
 // v3 component
 describe('Breadcrumbs', function () {
