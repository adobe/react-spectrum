/*
 * Copyright 2020 Adobe. All rights reserved.
 * This file is licensed to you under the Apache License, Version 2.0 (the "License");
 * you may not use this file except in compliance with the License. You may obtain a copy
 * of the License at http://www.apache.org/licenses/LICENSE-2.0
 *
 * Unless required by applicable law or agreed to in writing, software distributed under
 * the License is distributed on an "AS IS" BASIS, WITHOUT WARRANTIES OR REPRESENTATIONS
 * OF ANY KIND, either express or implied. See the License for the specific language
 * governing permissions and limitations under the License.
 */

import {act, pointerMap, render, within} from '@react-spectrum/test-utils-internal';
import {Breadcrumbs} from '../';
import {Item} from '@react-stately/collections';
import {Provider} from '@react-spectrum/provider';
import React, {useRef} from 'react';
import {theme} from '@react-spectrum/theme-default';
import userEvent from '@testing-library/user-event';

describe('Breadcrumbs', function () {
  let user;
  beforeAll(() => {
    user = userEvent.setup({delay: null, pointerMap});
    jest.useFakeTimers();
  });
  beforeEach(() => {
    jest.spyOn(HTMLElement.prototype, 'offsetWidth', 'get').mockImplementation(function () {
      if (this instanceof HTMLUListElement) {
        return 500;
      }

      return 100;
    });

    window.HTMLElement.prototype.scrollIntoView = jest.fn();
  });

  afterEach(() => {
    HTMLElement.prototype.scrollIntoView.mockRestore();
  });

  it('$Name handles defaults', function () {
    let {getByLabelText} = render(
      <Breadcrumbs id="breadcrumbs-id" aria-label="breadcrumbs-test">
        <Item>Folder 1</Item>
      </Breadcrumbs>
    );

    let breadcrumbs = getByLabelText('breadcrumbs-test');
    expect(breadcrumbs).toHaveAttribute('id', 'breadcrumbs-id');
  });

  // v3 functionality, omitting v2 component
  it('Handles UNSAFE_className', () => {
    let {getByRole} = render(
      <Breadcrumbs UNSAFE_className="test-class">
        <Item>Folder 1</Item>
      </Breadcrumbs>
    );
    let breadcrumbs = getByRole('list');
    expect(breadcrumbs).toHaveAttribute('class', expect.stringContaining('test-class'));
  });

  it('Handles multiple items', () => {
    let {getByText} = render(
      <Breadcrumbs UNSAFE_className="test-class">
        <Item>Folder 1</Item>
        <Item>Folder 2</Item>
        <Item>Folder 3</Item>
      </Breadcrumbs>
    );
    let item1 = getByText('Folder 1');
    expect(item1.tabIndex).toBe(0);
    expect(item1).not.toHaveAttribute('aria-current');
    let item2 = getByText('Folder 2');
    expect(item2.tabIndex).toBe(0);
    expect(item2).not.toHaveAttribute('aria-current');
    let item3 = getByText('Folder 3');
    expect(item3.tabIndex).toBe(-1);
    expect(item3).toHaveAttribute('aria-current', 'page');
  });

  it('Handles single item and showRoot', () => {
    let {getByText} = render(
      <Breadcrumbs showRoot>
        <Item key="Folder-1">Folder 1</Item>
      </Breadcrumbs>
    );
    let item = getByText('Folder 1');
    expect(item).toBeTruthy();
    expect(item.tabIndex).toBe(-1);
  });

  it('Should handle forward ref', function () {
    let ref;
    let Component = () => {
      ref = useRef();
      return (
        <Breadcrumbs ref={ref} aria-label="breadcrumbs-test">
          <Item>Folder 1</Item>
        </Breadcrumbs>
      );
    };
    let {getByLabelText} = render(<Component />);
    let breadcrumb = getByLabelText('breadcrumbs-test');
    expect(breadcrumb).toBe(ref.current.UNSAFE_getDOMNode());
  });

  it('Handles size="S"', () => {
    let {getByRole} = render(
      <Breadcrumbs size="S">
        <Item>Folder 1</Item>
      </Breadcrumbs>
    );
    let breadcrumbs = getByRole('list');
    expect(breadcrumbs).toHaveAttribute('class', expect.stringContaining('--small'));
  });

  it('Handles size="M"', () => {
    let {getByRole} = render(
      <Breadcrumbs size="M">
        <Item>Folder 1</Item>
      </Breadcrumbs>
    );
    let breadcrumbs = getByRole('list');
    expect(breadcrumbs).toHaveAttribute('class', expect.stringContaining('--medium'));
  });

  it('shows four items with no menu', () => {
    let {getByText, getByRole} = render(
      <Provider theme={theme}>
        <Breadcrumbs>
          <Item>Folder 1</Item>
          <Item>Folder 2</Item>
          <Item>Folder 3</Item>
          <Item>Folder 4</Item>
        </Breadcrumbs>
      </Provider>
    );
    let {children} = getByRole('list');
    expect(within(children[0]).queryByRole('button')).toBeNull();
    expect(getByText('Folder 1')).toBeTruthy();
    expect(getByText('Folder 2')).toBeTruthy();
    expect(getByText('Folder 3')).toBeTruthy();
    expect(getByText('Folder 4')).toBeTruthy();
  });

  it('shows a maximum of 4 items', () => {
    let {getByText, getByRole} = render(
      <Provider theme={theme}>
        <Breadcrumbs>
          <Item>Folder 1</Item>
          <Item>Folder 2</Item>
          <Item>Folder 3</Item>
          <Item>Folder 4</Item>
          <Item>Folder 5</Item>
        </Breadcrumbs>
      </Provider>
    );
    let {children} = getByRole('list');
    expect(within(children[0]).getByRole('button')).toBeTruthy();
    expect(() => getByText('Folder 1')).toThrow();
    expect(() => getByText('Folder 2')).toThrow();
    expect(getByText('Folder 3')).toBeTruthy();
    expect(getByText('Folder 4')).toBeTruthy();
    expect(getByText('Folder 5')).toBeTruthy();
  });

  it('shows a maximum of 4 items with showRoot', () => {
    let {getByText, getByRole} = render(
      <Provider theme={theme}>
        <Breadcrumbs showRoot>
          <Item>Folder 1</Item>
          <Item>Folder 2</Item>
          <Item>Folder 3</Item>
          <Item>Folder 4</Item>
          <Item>Folder 5</Item>
        </Breadcrumbs>
      </Provider>
    );
    let {children} = getByRole('list');
    expect(getByText('Folder 1')).toBeTruthy();
    expect(within(children[1]).getByRole('button')).toBeTruthy();
    expect(() => getByText('Folder 2')).toThrow();
    expect(() => getByText('Folder 3')).toThrow();
    expect(getByText('Folder 4')).toBeTruthy();
    expect(getByText('Folder 5')).toBeTruthy();
  });

  it('Handles isDisabled', () => {
    let {getByText} = render(
      <Breadcrumbs isDisabled>
        <Item>Folder 1</Item>
        <Item>Folder 2</Item>
      </Breadcrumbs>
    );

    let item1 = getByText('Folder 1');
    expect(item1).toHaveAttribute('aria-disabled', 'true');
    let item2 = getByText('Folder 2');
    expect(item2).toHaveAttribute('aria-disabled', 'true');
  });

  it('shows less than 4 items if they do not fit', () => {
    jest.spyOn(HTMLElement.prototype, 'offsetWidth', 'get').mockImplementation(function () {
      if (this instanceof HTMLUListElement) {
        return 300;
      }

      return 100;
    });

    let {getByText, getByRole} = render(
      <Provider theme={theme}>
        <Breadcrumbs>
          <Item>Folder 1</Item>
          <Item>Folder 2</Item>
          <Item>Folder 3</Item>
          <Item>Folder 4</Item>
          <Item>Folder 5</Item>
        </Breadcrumbs>
      </Provider>
    );

    let {children} = getByRole('list');
    expect(within(children[0]).getByRole('button')).toBeTruthy();
    expect(() => getByText('Folder 1')).toThrow();
    expect(() => getByText('Folder 2')).toThrow();
    expect(() => getByText('Folder 3')).toThrow();
    expect(() => getByText('Folder 4')).toThrow();
    expect(getByText('Folder 5')).toBeTruthy();
  });

  it('collapses root item if it does not fit', () => {
    jest.spyOn(HTMLElement.prototype, 'offsetWidth', 'get').mockImplementation(function () {
      if (this instanceof HTMLUListElement) {
        return 300;
      }

      return 100;
    });

    let {getByText, getByRole} = render(
      <Provider theme={theme}>
        <Breadcrumbs showRoot>
          <Item>Folder 1</Item>
          <Item>Folder 2</Item>
          <Item>Folder 3</Item>
          <Item>Folder 4</Item>
          <Item>Folder 5</Item>
        </Breadcrumbs>
      </Provider>
    );

    let {children} = getByRole('list');
    expect(() => getByText('Folder 1')).toThrow();
    expect(within(children[0]).getByRole('button')).toBeTruthy();
    expect(() => getByText('Folder 2')).toThrow();
    expect(() => getByText('Folder 3')).toThrow();
    expect(() => getByText('Folder 4')).toThrow();
    expect(getByText('Folder 5')).toBeTruthy();
  });

  it('Handles showRoot and folders of different widths', () => {
    // Change the width of "Folder 1" from 100px to 200px, which means there's only room for 1 other breadcrumb.
    jest.spyOn(HTMLElement.prototype, 'offsetWidth', 'get').mockImplementation(function () {
      if (this instanceof HTMLUListElement) {
        return 500;
      }

      if (this.textContent === 'Folder 1') {
        return 200;
      }

      return 100;
    });

    let {getByText, getByRole} = render(
      <Provider theme={theme}>
        <Breadcrumbs showRoot>
          <Item>Folder 1</Item>
          <Item>Folder 2</Item>
          <Item>Folder 3</Item>
          <Item>Folder 4</Item>
          <Item>Folder 5</Item>
        </Breadcrumbs>
      </Provider>
    );

    let {children} = getByRole('list');
    expect(within(children[1]).getByRole('button')).toBeTruthy();
    expect(getByText('Folder 1')).toBeTruthy();
    expect(() => getByText('Folder 2')).toThrow();
    expect(() => getByText('Folder 3')).toThrow();
    expect(() => getByText('Folder 4')).toThrow();
    expect(getByText('Folder 5')).toBeTruthy();
  });


  it('can open the menu', async () => {
    let onAction = jest.fn();
    let {getAllByText, getByRole, getAllByRole} = render(
      <Provider theme={theme}>
        <Breadcrumbs showRoot onAction={onAction}>
          <Item key="Folder 1">Folder 1</Item>
          <Item>Folder 2</Item>
          <Item>Folder 3</Item>
          <Item>Folder 4</Item>
          <Item>Folder 5</Item>
        </Breadcrumbs>
      </Provider>
    );

    let menuButton = getByRole('button');
    await user.click(menuButton);
    act(() => {jest.runAllTimers();});

    let menu = getByRole('menu');
    expect(menu).toBeTruthy();
    // menu contains all breadcrumb items
    expect(getAllByRole('menuitemradio').length).toBe(5);

    let item1 = getAllByText('Folder 1');
    expect(item1.length).toBe(2);

    // breadcrumb root item
    expect(item1[0]).toHaveAttribute('role', 'link');
    await user.click(item1[0]);
    // first press closes the menu, second press
    act(() => {jest.runAllTimers();});
    await user.click(item1[0]);
    expect(onAction).toHaveBeenCalledWith('Folder 1');

    // menu item
    expect(item1[1]).not.toHaveAttribute('role');
    await user.click(item1[1]);
    expect(onAction).toHaveBeenCalledWith('Folder 1');
  });

  it('clicking on current folder does not trigger onAction', async () => {
    let onAction = jest.fn();
    let {getByRole, getAllByRole} = render(
      <Provider theme={theme}>
        <Breadcrumbs showRoot onAction={onAction}>
          <Item key="Folder 1">Folder 1</Item>
          <Item key="Folder 2">Folder 2</Item>
          <Item key="Folder 3">Folder 3</Item>
          <Item key="Folder 4">Folder 4</Item>
          <Item key="Folder 5">Folder 5</Item>
        </Breadcrumbs>
      </Provider>
    );

    let menuButton = getByRole('button');
    await user.click(menuButton);

    let menu = getByRole('menu');
    expect(menu).toBeTruthy();

    let menuItems = getAllByRole('menuitemradio');
    // menu contains all breadcrumb items
    expect(menuItems.length).toBe(5);

    let item = menuItems[4];
    expect(item).toHaveAttribute('aria-checked', 'true');
    await user.click(item);
    expect(onAction).not.toHaveBeenCalled();
  });

  it('supports aria-label', function () {
    let {getByRole} = render(
      <Breadcrumbs aria-label="Test">
        <Item>Folder 1</Item>
      </Breadcrumbs>
    );
    let breadcrumbs = getByRole('navigation');
    expect(breadcrumbs).toHaveAttribute('aria-label', 'Test');
  });

  it('supports aria-labelledby', function () {
    let {getByRole} = render(
      <>
        <span id="test">Test</span>
        <Breadcrumbs aria-labelledby="test">
          <Item>Folder 1</Item>
        </Breadcrumbs>
      </>
    );
    let breadcrumbs = getByRole('navigation');
    expect(breadcrumbs).toHaveAttribute('aria-labelledby', 'test');
  });

  it('supports aria-describedby', function () {
    let {getByRole} = render(
      <>
        <span id="test">Test</span>
        <Breadcrumbs aria-describedby="test">
          <Item>Folder 1</Item>
        </Breadcrumbs>
      </>
    );
    let breadcrumbs = getByRole('navigation');
    expect(breadcrumbs).toHaveAttribute('aria-describedby', 'test');
  });

  it('supports custom props', function () {
    let {getByRole} = render(
      <Breadcrumbs data-testid="test">
        <Item>Folder 1</Item>
      </Breadcrumbs>
    );
    let breadcrumbs = getByRole('navigation');
    expect(breadcrumbs).toHaveAttribute('data-testid', 'test');
  });

  it('should support links', async function () {
    let {getByRole, getAllByRole} = render(
      <Provider theme={theme}>
        <Breadcrumbs>
          <Item href="https://example.com">Example.com</Item>
          <Item href="https://example.com/foo">Foo</Item>
          <Item href="https://example.com/foo/bar">Bar</Item>
          <Item href="https://example.com/foo/bar/baz">Baz</Item>
          <Item href="https://example.com/foo/bar/baz/qux">Qux</Item>
        </Breadcrumbs>
      </Provider>
    );

    let links = getAllByRole('link');
    expect(links).toHaveLength(3);
    expect(links[0]).toHaveAttribute('href', 'https://example.com/foo/bar');
    expect(links[1]).toHaveAttribute('href', 'https://example.com/foo/bar/baz');
    expect(links[2]).toHaveAttribute('href', 'https://example.com/foo/bar/baz/qux');

    let menuButton = getByRole('button');
    await user.click(menuButton);
    act(() => {jest.runAllTimers();});

    let menu = getByRole('menu');
    let items = within(menu).getAllByRole('menuitemradio');
    expect(items).toHaveLength(5);
    expect(items[0].tagName).toBe('A');
    expect(items[0]).toHaveAttribute('href', 'https://example.com');
  });

  it('should support RouterProvider', async () => {
    let navigate = jest.fn();
    let useHref = href => '/base' + href;
    let {getByRole, getAllByRole} = render(
      <Provider theme={theme} router={{navigate, useHref}}>
        <Breadcrumbs>
          <Item href="/" routerOptions={{foo: 'bar'}}>Example.com</Item>
          <Item href="/foo" routerOptions={{foo: 'foo'}}>Foo</Item>
          <Item href="/foo/bar" routerOptions={{foo: 'bar'}}>Bar</Item>
          <Item href="/foo/bar/baz" routerOptions={{foo: 'bar'}}>Baz</Item>
          <Item href="/foo/bar/baz/qux" routerOptions={{foo: 'bar'}}>Qux</Item>
        </Breadcrumbs>
      </Provider>
    );

    let links = getAllByRole('link');
<<<<<<< HEAD
    await user.click(links[0]);
    expect(navigate).toHaveBeenCalledWith('/foo/bar');
=======
    expect(links[0]).toHaveAttribute('href', '/base/foo/bar');
    triggerPress(links[0]);
    expect(navigate).toHaveBeenCalledWith('/foo/bar', {foo: 'bar'});
>>>>>>> 5d7bbd57
    navigate.mockReset();

    let menuButton = getByRole('button');
    await user.click(menuButton);
    act(() => {jest.runAllTimers();});

    let menu = getByRole('menu');
    let items = within(menu).getAllByRole('menuitemradio');
<<<<<<< HEAD
    await user.click(items[1]);
    expect(navigate).toHaveBeenCalledWith('/foo');
=======
    expect(items[1]).toHaveAttribute('href', '/base/foo');
    triggerPress(items[1]);
    expect(navigate).toHaveBeenCalledWith('/foo', {foo: 'foo'});
>>>>>>> 5d7bbd57
  });
});<|MERGE_RESOLUTION|>--- conflicted
+++ resolved
@@ -460,14 +460,9 @@
     );
 
     let links = getAllByRole('link');
-<<<<<<< HEAD
+    expect(links[0]).toHaveAttribute('href', '/base/foo/bar');
     await user.click(links[0]);
-    expect(navigate).toHaveBeenCalledWith('/foo/bar');
-=======
-    expect(links[0]).toHaveAttribute('href', '/base/foo/bar');
-    triggerPress(links[0]);
     expect(navigate).toHaveBeenCalledWith('/foo/bar', {foo: 'bar'});
->>>>>>> 5d7bbd57
     navigate.mockReset();
 
     let menuButton = getByRole('button');
@@ -476,13 +471,8 @@
 
     let menu = getByRole('menu');
     let items = within(menu).getAllByRole('menuitemradio');
-<<<<<<< HEAD
+    expect(items[1]).toHaveAttribute('href', '/base/foo');
     await user.click(items[1]);
-    expect(navigate).toHaveBeenCalledWith('/foo');
-=======
-    expect(items[1]).toHaveAttribute('href', '/base/foo');
-    triggerPress(items[1]);
     expect(navigate).toHaveBeenCalledWith('/foo', {foo: 'foo'});
->>>>>>> 5d7bbd57
   });
 });