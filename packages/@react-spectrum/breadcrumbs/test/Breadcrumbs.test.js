/*
 * Copyright 2020 Adobe. All rights reserved.
 * This file is licensed to you under the Apache License, Version 2.0 (the "License");
 * you may not use this file except in compliance with the License. You may obtain a copy
 * of the License at http://www.apache.org/licenses/LICENSE-2.0
 *
 * Unless required by applicable law or agreed to in writing, software distributed under
 * the License is distributed on an "AS IS" BASIS, WITHOUT WARRANTIES OR REPRESENTATIONS
 * OF ANY KIND, either express or implied. See the License for the specific language
 * governing permissions and limitations under the License.
 */

import {act, render, triggerPress, within} from '@react-spectrum/test-utils';
import {Breadcrumbs} from '../';
import {Item} from '@react-stately/collections';
import {Provider} from '@react-spectrum/provider';
import React, {useRef} from 'react';
import {theme} from '@react-spectrum/theme-default';

describe('Breadcrumbs', function () {
  beforeAll(() => {
    jest.useFakeTimers();
  });
  beforeEach(() => {
    jest.spyOn(HTMLElement.prototype, 'offsetWidth', 'get').mockImplementation(function () {
      if (this instanceof HTMLUListElement) {
        return 500;
      }

      return 100;
    });

    window.HTMLElement.prototype.scrollIntoView = jest.fn();
  });

  afterEach(() => {
    HTMLElement.prototype.scrollIntoView.mockRestore();
  });

  it('$Name handles defaults', function () {
    let {getByLabelText} = render(
      <Breadcrumbs id="breadcrumbs-id" aria-label="breadcrumbs-test">
        <Item>Folder 1</Item>
      </Breadcrumbs>
    );

    let breadcrumbs = getByLabelText('breadcrumbs-test');
    expect(breadcrumbs).toHaveAttribute('id', 'breadcrumbs-id');
  });

  // v3 functionality, omitting v2 component
  it('Handles UNSAFE_className', () => {
    let {getByRole} = render(
      <Breadcrumbs UNSAFE_className="test-class">
        <Item>Folder 1</Item>
      </Breadcrumbs>
    );
    let breadcrumbs = getByRole('list');
    expect(breadcrumbs).toHaveAttribute('class', expect.stringContaining('test-class'));
  });

  it('Handles multiple items', () => {
    let {getByText} = render(
      <Breadcrumbs UNSAFE_className="test-class">
        <Item>Folder 1</Item>
        <Item>Folder 2</Item>
        <Item>Folder 3</Item>
      </Breadcrumbs>
    );
    let item1 = getByText('Folder 1');
    expect(item1.tabIndex).toBe(0);
    expect(item1).not.toHaveAttribute('aria-current');
    let item2 = getByText('Folder 2');
    expect(item2.tabIndex).toBe(0);
    expect(item2).not.toHaveAttribute('aria-current');
    let item3 = getByText('Folder 3');
    expect(item3.tabIndex).toBe(-1);
    expect(item3).toHaveAttribute('aria-current', 'page');
  });

  it('Handles single item and showRoot', () => {
    let {getByText} = render(
      <Breadcrumbs showRoot>
        <Item key="Folder-1">Folder 1</Item>
      </Breadcrumbs>
    );
    let item = getByText('Folder 1');
    expect(item).toBeTruthy();
    expect(item.tabIndex).toBe(-1);
  });

  it('Should handle forward ref', function () {
    let ref;
    let Component = () => {
      ref = useRef();
      return (
        <Breadcrumbs ref={ref} aria-label="breadcrumbs-test">
          <Item>Folder 1</Item>
        </Breadcrumbs>
      );
    };
    let {getByLabelText} = render(<Component />);
    let breadcrumb = getByLabelText('breadcrumbs-test');
    expect(breadcrumb).toBe(ref.current.UNSAFE_getDOMNode());
  });

  it('Handles size="S"', () => {
    let {getByRole} = render(
      <Breadcrumbs size="S">
        <Item>Folder 1</Item>
      </Breadcrumbs>
    );
    let breadcrumbs = getByRole('list');
    expect(breadcrumbs).toHaveAttribute('class', expect.stringContaining('--small'));
  });

  it('Handles size="M"', () => {
    let {getByRole} = render(
      <Breadcrumbs size="M">
        <Item>Folder 1</Item>
      </Breadcrumbs>
    );
    let breadcrumbs = getByRole('list');
    expect(breadcrumbs).toHaveAttribute('class', expect.stringContaining('--medium'));
  });

  it('shows four items with no menu', () => {
    let {getByText, getByRole} = render(
      <Provider theme={theme}>
        <Breadcrumbs>
          <Item>Folder 1</Item>
          <Item>Folder 2</Item>
          <Item>Folder 3</Item>
          <Item>Folder 4</Item>
        </Breadcrumbs>
      </Provider>
    );
    let {children} = getByRole('list');
    expect(within(children[0]).queryByRole('button')).toBeNull();
    expect(getByText('Folder 1')).toBeTruthy();
    expect(getByText('Folder 2')).toBeTruthy();
    expect(getByText('Folder 3')).toBeTruthy();
    expect(getByText('Folder 4')).toBeTruthy();
  });

  it('shows a maximum of 4 items', () => {
    let {getByText, getByRole} = render(
      <Provider theme={theme}>
        <Breadcrumbs>
          <Item>Folder 1</Item>
          <Item>Folder 2</Item>
          <Item>Folder 3</Item>
          <Item>Folder 4</Item>
          <Item>Folder 5</Item>
        </Breadcrumbs>
      </Provider>
    );
    let {children} = getByRole('list');
    expect(within(children[0]).getByRole('button')).toBeTruthy();
    expect(() => getByText('Folder 1')).toThrow();
    expect(() => getByText('Folder 2')).toThrow();
    expect(getByText('Folder 3')).toBeTruthy();
    expect(getByText('Folder 4')).toBeTruthy();
    expect(getByText('Folder 5')).toBeTruthy();
  });

  it('shows a maximum of 4 items with showRoot', () => {
    let {getByText, getByRole} = render(
      <Provider theme={theme}>
        <Breadcrumbs showRoot>
          <Item>Folder 1</Item>
          <Item>Folder 2</Item>
          <Item>Folder 3</Item>
          <Item>Folder 4</Item>
          <Item>Folder 5</Item>
        </Breadcrumbs>
      </Provider>
    );
    let {children} = getByRole('list');
    expect(getByText('Folder 1')).toBeTruthy();
    expect(within(children[1]).getByRole('button')).toBeTruthy();
    expect(() => getByText('Folder 2')).toThrow();
    expect(() => getByText('Folder 3')).toThrow();
    expect(getByText('Folder 4')).toBeTruthy();
    expect(getByText('Folder 5')).toBeTruthy();
  });

  it('Handles isDisabled', () => {
    let {getByText} = render(
      <Breadcrumbs isDisabled>
        <Item>Folder 1</Item>
        <Item>Folder 2</Item>
      </Breadcrumbs>
    );

    let item1 = getByText('Folder 1');
    expect(item1).toHaveAttribute('aria-disabled', 'true');
    let item2 = getByText('Folder 2');
    expect(item2).toHaveAttribute('aria-disabled', 'true');
  });

  it('shows less than 4 items if they do not fit', () => {
    jest.spyOn(HTMLElement.prototype, 'offsetWidth', 'get').mockImplementation(function () {
      if (this instanceof HTMLUListElement) {
        return 300;
      }

      return 100;
    });

    let {getByText, getByRole} = render(
      <Provider theme={theme}>
        <Breadcrumbs>
          <Item>Folder 1</Item>
          <Item>Folder 2</Item>
          <Item>Folder 3</Item>
          <Item>Folder 4</Item>
          <Item>Folder 5</Item>
        </Breadcrumbs>
      </Provider>
    );

    let {children} = getByRole('list');
    expect(within(children[0]).getByRole('button')).toBeTruthy();
    expect(() => getByText('Folder 1')).toThrow();
    expect(() => getByText('Folder 2')).toThrow();
    expect(() => getByText('Folder 3')).toThrow();
    expect(() => getByText('Folder 4')).toThrow();
    expect(getByText('Folder 5')).toBeTruthy();
  });

  it('collapses root item if it does not fit', () => {
    jest.spyOn(HTMLElement.prototype, 'offsetWidth', 'get').mockImplementation(function () {
      if (this instanceof HTMLUListElement) {
        return 300;
      }

      return 100;
    });

    let {getByText, getByRole} = render(
      <Provider theme={theme}>
        <Breadcrumbs showRoot>
          <Item>Folder 1</Item>
          <Item>Folder 2</Item>
          <Item>Folder 3</Item>
          <Item>Folder 4</Item>
          <Item>Folder 5</Item>
        </Breadcrumbs>
      </Provider>
    );

    let {children} = getByRole('list');
    expect(() => getByText('Folder 1')).toThrow();
    expect(within(children[0]).getByRole('button')).toBeTruthy();
    expect(() => getByText('Folder 2')).toThrow();
    expect(() => getByText('Folder 3')).toThrow();
    expect(() => getByText('Folder 4')).toThrow();
    expect(getByText('Folder 5')).toBeTruthy();
  });

  it('Handles showRoot and folders of different widths', () => {
    // Change the width of "Folder 1" from 100px to 200px, which means there's only room for 1 other breadcrumb.
    jest.spyOn(HTMLElement.prototype, 'offsetWidth', 'get').mockImplementation(function () {
      if (this instanceof HTMLUListElement) {
        return 500;
      }

      if (this.textContent === 'Folder 1') {
        return 200;
      }

      return 100;
    });

    let {getByText, getByRole} = render(
      <Provider theme={theme}>
        <Breadcrumbs showRoot>
          <Item>Folder 1</Item>
          <Item>Folder 2</Item>
          <Item>Folder 3</Item>
          <Item>Folder 4</Item>
          <Item>Folder 5</Item>
        </Breadcrumbs>
      </Provider>
    );

    let {children} = getByRole('list');
    expect(within(children[1]).getByRole('button')).toBeTruthy();
    expect(getByText('Folder 1')).toBeTruthy();
    expect(() => getByText('Folder 2')).toThrow();
    expect(() => getByText('Folder 3')).toThrow();
    expect(() => getByText('Folder 4')).toThrow();
    expect(getByText('Folder 5')).toBeTruthy();
  });


  it('can open the menu', () => {
    let onAction = jest.fn();
    let {getAllByText, getByRole, getAllByRole} = render(
      <Provider theme={theme}>
        <Breadcrumbs showRoot onAction={onAction}>
          <Item key="Folder 1">Folder 1</Item>
          <Item>Folder 2</Item>
          <Item>Folder 3</Item>
          <Item>Folder 4</Item>
          <Item>Folder 5</Item>
        </Breadcrumbs>
      </Provider>
    );

    let menuButton = getByRole('button');
    triggerPress(menuButton);
    act(() => {jest.runAllTimers();});

    let menu = getByRole('menu');
    expect(menu).toBeTruthy();
    // menu contains all breadcrumb items
    expect(getAllByRole('menuitemradio').length).toBe(5);

    let item1 = getAllByText('Folder 1');
    expect(item1.length).toBe(2);

    // breadcrumb root item
    expect(item1[0]).toHaveAttribute('role', 'link');
    triggerPress(item1[0]);
    // first press closes the menu, second press
    act(() => {jest.runAllTimers();});
    triggerPress(item1[0]);
    expect(onAction).toHaveBeenCalledWith('Folder 1');

    // menu item
    expect(item1[1]).not.toHaveAttribute('role');
    triggerPress(item1[1]);
    expect(onAction).toHaveBeenCalledWith('Folder 1');
  });

  it('clicking on current folder does not trigger onAction', () => {
    let onAction = jest.fn();
    let {getByRole, getAllByRole} = render(
      <Provider theme={theme}>
        <Breadcrumbs showRoot onAction={onAction}>
          <Item key="Folder 1">Folder 1</Item>
          <Item key="Folder 2">Folder 2</Item>
          <Item key="Folder 3">Folder 3</Item>
          <Item key="Folder 4">Folder 4</Item>
          <Item key="Folder 5">Folder 5</Item>
        </Breadcrumbs>
      </Provider>
    );

    let menuButton = getByRole('button');
    triggerPress(menuButton);

    let menu = getByRole('menu');
    expect(menu).toBeTruthy();

    let menuItems = getAllByRole('menuitemradio');
    // menu contains all breadcrumb items
    expect(menuItems.length).toBe(5);

    let item = menuItems[4];
    expect(item).toHaveAttribute('aria-checked', 'true');
    triggerPress(item);
    expect(onAction).not.toHaveBeenCalled();
  });

  it('supports aria-label', function () {
    let {getByRole} = render(
      <Breadcrumbs aria-label="Test">
        <Item>Folder 1</Item>
      </Breadcrumbs>
    );
    let breadcrumbs = getByRole('navigation');
    expect(breadcrumbs).toHaveAttribute('aria-label', 'Test');
  });

  it('supports aria-labelledby', function () {
    let {getByRole} = render(
      <>
        <span id="test">Test</span>
        <Breadcrumbs aria-labelledby="test">
          <Item>Folder 1</Item>
        </Breadcrumbs>
      </>
    );
    let breadcrumbs = getByRole('navigation');
    expect(breadcrumbs).toHaveAttribute('aria-labelledby', 'test');
  });

  it('supports aria-describedby', function () {
    let {getByRole} = render(
      <>
        <span id="test">Test</span>
        <Breadcrumbs aria-describedby="test">
          <Item>Folder 1</Item>
        </Breadcrumbs>
      </>
    );
    let breadcrumbs = getByRole('navigation');
    expect(breadcrumbs).toHaveAttribute('aria-describedby', 'test');
  });

  it('supports custom props', function () {
    let {getByRole} = render(
      <Breadcrumbs data-testid="test">
        <Item>Folder 1</Item>
      </Breadcrumbs>
    );
    let breadcrumbs = getByRole('navigation');
    expect(breadcrumbs).toHaveAttribute('data-testid', 'test');
  });

  it('should support links', function () {
    let {getByRole, getAllByRole} = render(
      <Provider theme={theme}>
        <Breadcrumbs>
          <Item href="https://example.com">Example.com</Item>
          <Item href="https://example.com/foo">Foo</Item>
          <Item href="https://example.com/foo/bar">Bar</Item>
          <Item href="https://example.com/foo/bar/baz">Baz</Item>
          <Item href="https://example.com/foo/bar/baz/qux">Qux</Item>
        </Breadcrumbs>
      </Provider>
    );

    let links = getAllByRole('link');
    expect(links).toHaveLength(3);
    expect(links[0]).toHaveAttribute('href', 'https://example.com/foo/bar');
    expect(links[1]).toHaveAttribute('href', 'https://example.com/foo/bar/baz');
    expect(links[2]).toHaveAttribute('href', 'https://example.com/foo/bar/baz/qux');

    let menuButton = getByRole('button');
    triggerPress(menuButton);
    act(() => {jest.runAllTimers();});

    let menu = getByRole('menu');
    let items = within(menu).getAllByRole('menuitemradio');
    expect(items).toHaveLength(5);
    expect(items[0].tagName).toBe('A');
    expect(items[0]).toHaveAttribute('href', 'https://example.com');
  });

  it('should support RouterProvider', () => {
    let navigate = jest.fn();
    let useHref = href => '/base' + href;
    let {getByRole, getAllByRole} = render(
      <Provider theme={theme} router={{navigate, useHref}}>
        <Breadcrumbs>
          <Item href="/" routerOptions={{foo: 'bar'}}>Example.com</Item>
          <Item href="/foo" routerOptions={{foo: 'foo'}}>Foo</Item>
          <Item href="/foo/bar" routerOptions={{foo: 'bar'}}>Bar</Item>
          <Item href="/foo/bar/baz" routerOptions={{foo: 'bar'}}>Baz</Item>
          <Item href="/foo/bar/baz/qux" routerOptions={{foo: 'bar'}}>Qux</Item>
        </Breadcrumbs>
      </Provider>
    );

    let links = getAllByRole('link');
<<<<<<< HEAD
    expect(links[0]).toHaveAttribute('href', '/base/foo/bar');
    await user.click(links[0]);
    expect(navigate).toHaveBeenCalledWith('/foo/bar', {foo: 'bar'});
=======
    triggerPress(links[0]);
    expect(navigate).toHaveBeenCalledWith('/foo/bar');
>>>>>>> 1293adf0
    navigate.mockReset();

    let menuButton = getByRole('button');
    triggerPress(menuButton);
    act(() => {jest.runAllTimers();});

    let menu = getByRole('menu');
    let items = within(menu).getAllByRole('menuitemradio');
<<<<<<< HEAD
    expect(items[1]).toHaveAttribute('href', '/base/foo');
    await user.click(items[1]);
    expect(navigate).toHaveBeenCalledWith('/foo', {foo: 'foo'});
=======
    triggerPress(items[1]);
    expect(navigate).toHaveBeenCalledWith('/foo');
>>>>>>> 1293adf0
  });
});<|MERGE_RESOLUTION|>--- conflicted
+++ resolved
@@ -457,14 +457,9 @@
     );
 
     let links = getAllByRole('link');
-<<<<<<< HEAD
     expect(links[0]).toHaveAttribute('href', '/base/foo/bar');
-    await user.click(links[0]);
+    triggerPress(links[0]);
     expect(navigate).toHaveBeenCalledWith('/foo/bar', {foo: 'bar'});
-=======
-    triggerPress(links[0]);
-    expect(navigate).toHaveBeenCalledWith('/foo/bar');
->>>>>>> 1293adf0
     navigate.mockReset();
 
     let menuButton = getByRole('button');
@@ -473,13 +468,8 @@
 
     let menu = getByRole('menu');
     let items = within(menu).getAllByRole('menuitemradio');
-<<<<<<< HEAD
     expect(items[1]).toHaveAttribute('href', '/base/foo');
-    await user.click(items[1]);
+    triggerPress(items[1]);
     expect(navigate).toHaveBeenCalledWith('/foo', {foo: 'foo'});
-=======
-    triggerPress(items[1]);
-    expect(navigate).toHaveBeenCalledWith('/foo');
->>>>>>> 1293adf0
   });
 });