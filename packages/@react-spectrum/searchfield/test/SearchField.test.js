--- conflicted
+++ resolved
@@ -265,7 +265,6 @@
     let tree = renderComponent(SearchField, {isReadOnly: true, value: 'puppy'});
     let clearButton = tree.queryByLabelText('Clear search');
     expect(clearButton).toBe(null);
-<<<<<<< HEAD
   });
 
   it.each`
@@ -284,7 +283,5 @@
   `('$Name should support tabIndex', ({Component}) => {
     let tree = renderComponent(Component, {tabIndex: -1});
     expect(tree.getByRole('searchbox')).toHaveAttribute('tabIndex', '-1');
-=======
->>>>>>> 8722da73
   });
 });