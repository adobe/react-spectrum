--- conflicted
+++ resolved
@@ -1,13 +1,9 @@
-import {classNames, createDOMRef} from '@react-spectrum/utils';
+import {classNames} from '@react-spectrum/utils';
 import {ClearButton} from '@react-spectrum/button';
 import Magnifier from '@spectrum-icons/ui/Magnifier';
-import React, {forwardRef, RefObject, useImperativeHandle, useRef} from 'react';
+import React, {forwardRef, RefObject, useRef} from 'react';
 import {SearchFieldProps} from '@react-types/searchfield';
-<<<<<<< HEAD
-import {SpectrumTextFieldProps, TextFieldBase} from '@react-spectrum/textfield';
-=======
-import {SpectrumTextFieldProps, TextField, TextFieldRef} from '@react-spectrum/textfield';
->>>>>>> 85990be9
+import {SpectrumTextFieldProps, TextFieldBase, TextFieldRef} from '@react-spectrum/textfield';
 import styles from '@adobe/spectrum-css-temp/components/search/vars.css';
 import {useProviderProps} from '@react-spectrum/provider';
 import {useSearchField} from '@react-aria/searchfield';
@@ -26,27 +22,7 @@
 
   let state = useSearchFieldState(props);
   let textfieldRef = useRef<TextFieldRef>();
-  let domRef = useRef<HTMLDivElement>();
   let {searchFieldProps, clearButtonProps} = useSearchField(props, state, unwrapInputRef(textfieldRef));
-
-  // Expose imperative interface for ref
-  // TODO: combine this with TextField once we remove the extra wrapping div
-  useImperativeHandle(ref, () => ({
-    ...createDOMRef(domRef),
-    focus() {
-      if (textfieldRef.current) {
-        textfieldRef.current.focus();
-      }
-    },
-    select() {
-      if (textfieldRef.current) {
-        textfieldRef.current.select();
-      }
-    },
-    getInputElement() {
-      return textfieldRef.current && textfieldRef.current.getInputElement();
-    }
-  }));
 
   let clearButton = (
     <ClearButton
@@ -62,17 +38,10 @@
 
   // SearchField is essentially a controlled TextField so we filter out prop.value and prop.defaultValue in favor of state.value
   return (
-<<<<<<< HEAD
     <TextFieldBase
       {...otherProps}
       {...searchFieldProps}
       wrapperClassName={
-=======
-    <div
-      {...styleProps}
-      ref={domRef}
-      className={
->>>>>>> 85990be9
         classNames(
           styles,
           'spectrum-Search',
@@ -88,37 +57,8 @@
           styles,
           'spectrum-Search-input'
         )
-<<<<<<< HEAD
-=======
-      }>
-      <TextField
-        {...otherProps}
-        {...searchFieldProps as any}
-        UNSAFE_className={
-          classNames(
-            styles,
-            'spectrum-Search-input'
-          )
-        }
-        ref={textfieldRef}
-        isDisabled={isDisabled}
-        icon={icon}
-        onChange={state.setValue}
-        value={state.value} />
-      {
-        state.value !== '' &&
-          <ClearButton
-            {...clearButtonProps}
-            UNSAFE_className={
-              classNames(
-                styles,
-                'spectrum-ClearButton'
-              )
-            }
-            isDisabled={isDisabled} />
->>>>>>> 85990be9
       }
-      ref={searchFieldRef}
+      ref={textfieldRef}
       isDisabled={isDisabled}
       icon={icon}
       onChange={state.setValue}
