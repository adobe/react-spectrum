--- conflicted
+++ resolved
@@ -36,7 +36,6 @@
     "url": "https://github.com/adobe/react-spectrum"
   },
   "dependencies": {
-<<<<<<< HEAD
     "@react-aria/searchfield": "workspace:^",
     "@react-spectrum/button": "workspace:^",
     "@react-spectrum/form": "workspace:^",
@@ -46,17 +45,6 @@
     "@react-types/searchfield": "workspace:^",
     "@react-types/textfield": "workspace:^",
     "@spectrum-icons/ui": "workspace:^",
-=======
-    "@react-aria/searchfield": "^3.7.5",
-    "@react-spectrum/button": "^3.16.4",
-    "@react-spectrum/form": "^3.7.6",
-    "@react-spectrum/textfield": "^3.12.1",
-    "@react-spectrum/utils": "^3.11.7",
-    "@react-stately/searchfield": "^3.5.3",
-    "@react-types/searchfield": "^3.5.5",
-    "@react-types/textfield": "^3.9.3",
-    "@spectrum-icons/ui": "^3.6.7",
->>>>>>> 1cacbf1d
     "@swc/helpers": "^0.5.0"
   },
   "devDependencies": {
