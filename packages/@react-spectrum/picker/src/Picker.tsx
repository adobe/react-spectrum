/*
 * Copyright 2020 Adobe. All rights reserved.
 * This file is licensed to you under the Apache License, Version 2.0 (the "License");
 * you may not use this file except in compliance with the License. You may obtain a copy
 * of the License at http://www.apache.org/licenses/LICENSE-2.0
 *
 * Unless required by applicable law or agreed to in writing, software distributed under
 * the License is distributed on an "AS IS" BASIS, WITHOUT WARRANTIES OR REPRESENTATIONS
 * OF ANY KIND, either express or implied. See the License for the specific language
 * governing permissions and limitations under the License.
 */

import AlertMedium from '@spectrum-icons/ui/AlertMedium';
import ChevronDownMedium from '@spectrum-icons/ui/ChevronDownMedium';
import {classNames, dimensionValue, filterDOMProps, SlotProvider, unwrapDOMRef, useDOMRef, useMediaQuery, useStyleProps} from '@react-spectrum/utils';
import {DismissButton, useOverlayPosition} from '@react-aria/overlays';
import {DOMRef, DOMRefValue, FocusableRefValue, LabelPosition} from '@react-types/shared';
import {FieldButton} from '@react-spectrum/button';
import {FocusScope} from '@react-aria/focus';
import {HiddenSelect, useSelect} from '@react-aria/select';
// @ts-ignore
import intlMessages from '../intl/*.json';
import {Label} from '@react-spectrum/label';
import labelStyles from '@adobe/spectrum-css-temp/components/fieldlabel/vars.css';
import {ListBoxBase, useListBoxLayout} from '@react-spectrum/listbox';
import {mergeProps} from '@react-aria/utils';
import {Placement} from '@react-types/overlays';
import {Popover, Tray} from '@react-spectrum/overlays';
import React, {ReactElement, useLayoutEffect, useRef, useState} from 'react';
import {SpectrumPickerProps} from '@react-types/select';
import styles from '@adobe/spectrum-css-temp/components/dropdown/vars.css';
import {Text} from '@react-spectrum/typography';
import {useFormProps} from '@react-spectrum/form';
import {useMessageFormatter} from '@react-aria/i18n';
import {useProvider, useProviderProps} from '@react-spectrum/provider';
import {useSelectState} from '@react-stately/select';

function Picker<T>(props: SpectrumPickerProps<T>, ref: DOMRef<HTMLDivElement>) {
  props = useProviderProps(props);
  props = useFormProps(props);
  let formatMessage = useMessageFormatter(intlMessages);
  let {
    isDisabled,
    direction = 'bottom',
    align = 'start',
    shouldFlip = true,
    placeholder = formatMessage('placeholder'),
    validationState,
    isQuiet,
    label,
    labelPosition = 'top' as LabelPosition,
    labelAlign,
    isRequired,
    necessityIndicator,
    menuWidth,
    name
  } = props;

  let {styleProps} = useStyleProps(props);
  let state = useSelectState(props);
  let domRef = useDOMRef(ref);

  let popoverRef = useRef<DOMRefValue<HTMLDivElement>>();
  let triggerRef = useRef<FocusableRefValue<HTMLElement>>();
  let listboxRef = useRef();

  // We create the listbox layout in Picker and pass it to ListBoxBase below
  // so that the layout information can be cached even while the listbox is not mounted.
  // We also use the layout as the keyboard delegate for type to select.
  let layout = useListBoxLayout(state);
  let {labelProps, triggerProps, valueProps, menuProps} = useSelect({
    ...props,
    triggerRef: unwrapDOMRef(triggerRef),
    keyboardDelegate: layout
  }, state);

  let {overlayProps, placement} = useOverlayPosition({
    targetRef: unwrapDOMRef(triggerRef),
    overlayRef: unwrapDOMRef(popoverRef),
    scrollRef: listboxRef,
    placement: `${direction} ${align}` as Placement,
    shouldFlip: shouldFlip,
    isOpen: state.isOpen
  });

  // On small screen devices, the listbox is rendered in a tray, otherwise a popover.
  let isMobile = useMediaQuery('(max-width: 700px)');
  let listbox = (
    <FocusScope restoreFocus>
      <DismissButton onDismiss={() => state.setOpen(false)} />
      <ListBoxBase
        ref={listboxRef}
        domProps={menuProps}
        disallowEmptySelection
        autoFocus={state.focusStrategy || true}
        shouldSelectOnPressUp
        focusOnPointerEnter
        layout={layout}
        state={state}
        width={isMobile ? '100%' : undefined} />
      <DismissButton onDismiss={() => state.setOpen(false)} />
    </FocusScope>
  );

  // Measure the width of the button to inform the width of the menu (below).
  let [buttonWidth, setButtonWidth] = useState(null);
  let {scale} = useProvider();
  useLayoutEffect(() => {
    if (!isMobile) {
      let width = triggerRef.current.UNSAFE_getDOMNode().offsetWidth;
      setButtonWidth(width);
    }
  }, [scale, isMobile, triggerRef, state.selectedKey]);

  let overlay;
  if (isMobile) {
    overlay = (
      <Tray isOpen={state.isOpen} onClose={state.close} shouldCloseOnBlur>
        {listbox}
      </Tray>
    );
  } else {
    // If quiet, use the default width, otherwise match the width of the button. This can be overridden by the menuWidth prop.
    // Always have a minimum width of the button width. When quiet, there is an extra offset to add.
    // Not using style props for this because they don't support `calc`.
    let width = isQuiet ? null : buttonWidth;
    let style = {
      ...overlayProps.style,
      width: menuWidth ? dimensionValue(menuWidth) : width,
      minWidth: isQuiet ? `calc(${buttonWidth}px + calc(2 * var(--spectrum-dropdown-quiet-offset)))` : buttonWidth
    };

    overlay = (
      <Popover
        isOpen={state.isOpen}
        UNSAFE_style={style}
        UNSAFE_className={classNames(styles, 'spectrum-Dropdown-popover', {'spectrum-Dropdown-popover--quiet': isQuiet})}
        ref={popoverRef}
        placement={placement}
        hideArrow
        shouldCloseOnBlur
        onClose={state.close}>
        {listbox}
      </Popover>
    );
  }

<<<<<<< HEAD
  let [isFocused, onFocusChange] = useState(false);

  // If used in a <form>, use a hidden input so the value can be submitted to a server.
  // If the collection isn't too big, use a hidden <select> element for this so that browser
  // autofill will work. Otherwise, use an <input type="hidden">.
  let input: JSX.Element;
  if (state.collection.size <= 300) {
    // In Safari, the <select> cannot have `display: none` or `hidden` for autofill to work.
    // In Firefox, there must be a <label> to identify the <select> whereas other browsers
    // seem to identify it just by surrounding text.
    // The solution is to use <VisuallyHidden> to hide the elements, which clips the elements to a
    // 1px rectangle. In addition, we hide from screen readers with aria-hidden, and make the <select>
    // non tabbable with tabIndex={-1}.
    //
    // In mobile browsers, there are next/previous buttons above the software keyboard for navigating
    // between fields in a form. These only support native form inputs that are tabbable. In order to
    // support those, an additional hidden input is used to marshall focus to the button. It is tabbable
    // except when the button is focused, so that shift tab works properly to go to the actual previous
    // input in the form. Using the <select> for this also works, but Safari on iOS briefly flashes
    // the native menu on focus, so this isn't ideal. A font-size of 16px or greater is required to
    // prevent Safari from zooming in on the input when it is focused.
    input = (
      <VisuallyHidden aria-hidden="true">
        <input
          tabIndex={isFocused || state.isOpen ? -1 : 0}
          style={{fontSize: 16}}
          onFocus={() => triggerRef.current.focus()} />
        <label>
          {label}
          <select
            tabIndex={-1}
            name={name}
            value={state.selectedKey}
            onChange={e => state.setSelectedKey(e.target.value)}>
            {[...state.collection.getKeys()].map(key => {
              let item = state.collection.getItem(key);
              if (item.type === 'item') {
                return (
                  <option
                    key={item.key}
                    value={item.key}>
                    {item.textValue}
                  </option>
                );
              }
            })}
          </select>
        </label>
      </VisuallyHidden>
    );
  } else if (name) {
    input = (
      <input
        type="hidden"
        name={name}
        value={state.selectedKey} />
    );
  }

  // Get the selected item to render in the field button
  let selectedItem = state.selectedKey
    ? state.collection.getItem(state.selectedKey)
    : null;

  let contents = selectedItem ? selectedItem.rendered : placeholder;
=======
  let contents = state.selectedItem ? state.selectedItem.rendered : placeholder;
>>>>>>> cd67f39e
  if (typeof contents === 'string') {
    contents = <Text>{contents}</Text>;
  }

  let picker = (
    <div
      className={
        classNames(
          styles,
          'spectrum-Dropdown',
          {
            'is-invalid': validationState === 'invalid',
            'is-disabled': isDisabled,
            'spectrum-Dropdown--quiet': isQuiet
          }
        )
      }>
      <HiddenSelect
        state={state}
        triggerRef={unwrapDOMRef(triggerRef)}
        label={label}
        name={name} />
      <FieldButton
        {...filterDOMProps(props)}
        {...triggerProps}
        ref={triggerRef}
        isActive={state.isOpen}
        isQuiet={isQuiet}
        isDisabled={isDisabled}
        validationState={validationState}
        UNSAFE_className={classNames(styles, 'spectrum-Dropdown-trigger')}>
        <SlotProvider
          slots={{
            icon: {UNSAFE_className: classNames(styles, 'spectrum-Icon'), size: 'S'},
            text: {
              ...valueProps,
              UNSAFE_className: classNames(
                styles,
                'spectrum-Dropdown-label',
                {'is-placeholder': !state.selectedItem}
              )
            },
            description: {
              isHidden: true
            }
          }}>
          {contents}
        </SlotProvider>
        {validationState === 'invalid' &&
          <AlertMedium UNSAFE_className={classNames(styles, 'spectrum-Dropdown-invalidIcon')} />
        }
        <ChevronDownMedium UNSAFE_className={classNames(styles, 'spectrum-Dropdown-chevron')} />
      </FieldButton>
      {overlay}
    </div>
  );

  if (label) {
    let labelWrapperClass = classNames(
      labelStyles,
      'spectrum-Field',
      {
        'spectrum-Field--positionTop': labelPosition === 'top',
        'spectrum-Field--positionSide': labelPosition === 'side'
      },
      classNames(
        styles,
        'spectrum-Field',
        {'spectrum-Dropdown-fieldWrapper--quiet': isQuiet}
      ),
      styleProps.className
    );

    picker = React.cloneElement(picker, mergeProps(picker.props, {
      className: classNames(labelStyles, 'spectrum-Field-field')
    }));

    return (
      <div
        {...styleProps}
        ref={domRef}
        className={labelWrapperClass}>
        <Label
          {...labelProps}
          labelPosition={labelPosition}
          labelAlign={labelAlign}
          isRequired={isRequired}
          necessityIndicator={necessityIndicator}
          elementType="span">
          {label}
        </Label>
        {picker}
      </div>
    );
  }

  return React.cloneElement(picker, mergeProps(picker.props, {
    ...styleProps,
    ref: domRef
  }));
}

// forwardRef doesn't support generic parameters, so cast the result to the correct type
// https://stackoverflow.com/questions/58469229/react-with-typescript-generics-while-using-react-forwardref
const _Picker = React.forwardRef(Picker) as <T>(props: SpectrumPickerProps<T> & {ref?: DOMRef<HTMLDivElement>}) => ReactElement;
export {_Picker as Picker};<|MERGE_RESOLUTION|>--- conflicted
+++ resolved
@@ -145,75 +145,7 @@
     );
   }
 
-<<<<<<< HEAD
-  let [isFocused, onFocusChange] = useState(false);
-
-  // If used in a <form>, use a hidden input so the value can be submitted to a server.
-  // If the collection isn't too big, use a hidden <select> element for this so that browser
-  // autofill will work. Otherwise, use an <input type="hidden">.
-  let input: JSX.Element;
-  if (state.collection.size <= 300) {
-    // In Safari, the <select> cannot have `display: none` or `hidden` for autofill to work.
-    // In Firefox, there must be a <label> to identify the <select> whereas other browsers
-    // seem to identify it just by surrounding text.
-    // The solution is to use <VisuallyHidden> to hide the elements, which clips the elements to a
-    // 1px rectangle. In addition, we hide from screen readers with aria-hidden, and make the <select>
-    // non tabbable with tabIndex={-1}.
-    //
-    // In mobile browsers, there are next/previous buttons above the software keyboard for navigating
-    // between fields in a form. These only support native form inputs that are tabbable. In order to
-    // support those, an additional hidden input is used to marshall focus to the button. It is tabbable
-    // except when the button is focused, so that shift tab works properly to go to the actual previous
-    // input in the form. Using the <select> for this also works, but Safari on iOS briefly flashes
-    // the native menu on focus, so this isn't ideal. A font-size of 16px or greater is required to
-    // prevent Safari from zooming in on the input when it is focused.
-    input = (
-      <VisuallyHidden aria-hidden="true">
-        <input
-          tabIndex={isFocused || state.isOpen ? -1 : 0}
-          style={{fontSize: 16}}
-          onFocus={() => triggerRef.current.focus()} />
-        <label>
-          {label}
-          <select
-            tabIndex={-1}
-            name={name}
-            value={state.selectedKey}
-            onChange={e => state.setSelectedKey(e.target.value)}>
-            {[...state.collection.getKeys()].map(key => {
-              let item = state.collection.getItem(key);
-              if (item.type === 'item') {
-                return (
-                  <option
-                    key={item.key}
-                    value={item.key}>
-                    {item.textValue}
-                  </option>
-                );
-              }
-            })}
-          </select>
-        </label>
-      </VisuallyHidden>
-    );
-  } else if (name) {
-    input = (
-      <input
-        type="hidden"
-        name={name}
-        value={state.selectedKey} />
-    );
-  }
-
-  // Get the selected item to render in the field button
-  let selectedItem = state.selectedKey
-    ? state.collection.getItem(state.selectedKey)
-    : null;
-
-  let contents = selectedItem ? selectedItem.rendered : placeholder;
-=======
   let contents = state.selectedItem ? state.selectedItem.rendered : placeholder;
->>>>>>> cd67f39e
   if (typeof contents === 'string') {
     contents = <Text>{contents}</Text>;
   }
