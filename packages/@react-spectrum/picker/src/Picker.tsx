/*
 * Copyright 2020 Adobe. All rights reserved.
 * This file is licensed to you under the Apache License, Version 2.0 (the "License");
 * you may not use this file except in compliance with the License. You may obtain a copy
 * of the License at http://www.apache.org/licenses/LICENSE-2.0
 * 
 * Unless required by applicable law or agreed to in writing, software distributed under
 * the License is distributed on an "AS IS" BASIS, WITHOUT WARRANTIES OR REPRESENTATIONS
 * OF ANY KIND, either express or implied. See the License for the specific language
 * governing permissions and limitations under the License.
 */

import AlertMedium from '@spectrum-icons/ui/AlertMedium';
import ChevronDownMedium from '@spectrum-icons/ui/ChevronDownMedium';
import {classNames, dimensionValue, filterDOMProps, SlotProvider, unwrapDOMRef, useDOMRef, useMediaQuery, useStyleProps} from '@react-spectrum/utils';
import {DOMRef, DOMRefValue, FocusableRefValue, LabelPosition} from '@react-types/shared';
import {FieldButton} from '@react-spectrum/button';
import {FocusScope} from '@react-aria/focus';
import {Label} from '@react-spectrum/label';
import labelStyles from '@adobe/spectrum-css-temp/components/fieldlabel/vars.css';
import {ListBoxBase, useListBoxLayout} from '@react-spectrum/listbox';
import {mergeProps} from '@react-aria/utils';
import {Overlay, Popover, Tray} from '@react-spectrum/overlays';
import {Placement} from '@react-types/overlays';
import React, {ReactElement, useLayoutEffect, useRef, useState} from 'react';
import {SpectrumPickerProps} from '@react-types/select';
import styles from '@adobe/spectrum-css-temp/components/dropdown/vars.css';
import {Text} from '@react-spectrum/typography';
import {useFormProps} from '@react-spectrum/form';
import {useOverlayPosition} from '@react-aria/overlays';
import {useProviderProps} from '@react-spectrum/provider';
import {useSelect} from '@react-aria/select';
import {useSelectState} from '@react-stately/select';
import {VisuallyHidden} from '@react-aria/visually-hidden';

function Picker<T>(props: SpectrumPickerProps<T>, ref: DOMRef<HTMLDivElement>) {
  props = useProviderProps(props);
  props = useFormProps(props);
  let {
    isDisabled,
    direction = 'bottom',
    align = 'start',
    shouldFlip = true,
    placeholder = 'Select an item',
    validationState,
    isQuiet,
    label,
    labelPosition = 'top' as LabelPosition,
    labelAlign,
    isRequired,
    necessityIndicator,
<<<<<<< HEAD
    menuWidth,
    name
=======
    menuWidth
>>>>>>> aa0a10da
  } = props;

  let {styleProps} = useStyleProps(props);
  let state = useSelectState(props);
  let domRef = useDOMRef(ref);

  let containerRef = useRef<DOMRefValue<HTMLDivElement>>();
  let popoverRef = useRef<HTMLDivElement>();
  let triggerRef = useRef<FocusableRefValue<HTMLElement>>();

  // We create the listbox layout in Picker and pass it to ListBoxBase below
  // so that the layout information can be cached even while the listbox is not mounted.
  // We also use the layout as the keyboard delegate for type to select.
  let layout = useListBoxLayout(state);
  let {labelProps, triggerProps, menuProps} = useSelect({
    ...props,
    triggerRef: unwrapDOMRef(triggerRef),
    keyboardDelegate: layout
  }, state);

  let {overlayProps, placement} = useOverlayPosition({
    containerRef: unwrapDOMRef(containerRef),
    targetRef: unwrapDOMRef(triggerRef),
    overlayRef: popoverRef,
    placement: `${direction} ${align}` as Placement,
    shouldFlip: shouldFlip,
    isOpen: state.isOpen
  });

  // On small screen devices, the listbox is rendered in a tray, otherwise a popover.
  let isMobile = useMediaQuery('(max-width: 700px)');
  let listbox = (
    <FocusScope restoreFocus>
      <ListBoxBase
        domProps={menuProps}
        autoFocus
        wrapAround
        selectOnPressUp
        focusOnPointerEnter
        focusStrategy={state.focusStrategy}
        layout={layout}
        state={state}
        width={isMobile ? '100%' : undefined} />
    </FocusScope>
  );

  // Measure the width of the button to inform the width of the menu (below).
  let [buttonWidth, setButtonWidth] = useState(null);
  useLayoutEffect(() => {
    if (!isMobile) {
      let width = triggerRef.current.UNSAFE_getDOMNode().offsetWidth;
      setButtonWidth(width);
    }
  }, [isMobile, triggerRef, state.selectedKey]);

  let overlay;
  if (isMobile) {
    overlay = (
      <Tray isOpen={state.isOpen} onClose={() => state.setOpen(false)}>
        {listbox}
      </Tray>
    );
  } else {
    // If quiet, use the default width, otherwise match the width of the button. This can be overridden by the menuWidth prop.
    // Always have a minimum width of the button width. When quiet, there is an extra offset to add.
    let width = isQuiet ? null : buttonWidth;
    let style = {
      ...overlayProps.style,
      width: menuWidth ? dimensionValue(menuWidth) : width,
      minWidth: isQuiet ? `calc(${buttonWidth}px + calc(2 * var(--spectrum-dropdown-quiet-offset)))` : buttonWidth
    };

    overlay = (
      <Popover 
        {...overlayProps}
        style={style}
        className={classNames(styles, 'spectrum-Dropdown-popover', {'spectrum-Dropdown-popover--quiet': isQuiet})}
        ref={popoverRef}
        placement={placement}
        hideArrow
        onClose={() => state.setOpen(false)}>
        {listbox}
      </Popover>
    );
  }

  // If used in a <form>, use a hidden input so the value can be submitted to a server.
  // If the collection isn't too big, use a hidden <select> element for this so that browser
  // autofill will work. Otherwise, use an <input type="hidden">.
  let input: JSX.Element;
  if (state.collection.size <= 300) {
    // In Safari, the <select> cannot have `display: none` or `hidden` for autofill to work.
    // In Firefox, there must be a <label> to identify the <select> whereas other browsers
    // seem to identify it just by surrounding text.
    // The solution is to use <VisuallyHidden> to hide the elements, which clips the elements to a
    // 1px rectangle. In addition, we hide from screen readers with aria-hidden, and make the <select>
    // non tabbable with tabIndex={-1}.
    input = (
      <VisuallyHidden aria-hidden="true">
        <label>
          {label}
          <select
            tabIndex={-1}
            name={name}
            value={state.selectedKey}
            onChange={e => state.setSelectedKey(e.target.value)}>
            {[...state.collection.getKeys()].map(key => {
              let item = state.collection.getItem(key);
              if (item.type === 'item') {
                return (
                  <option
                    key={item.key}
                    value={item.key}>
                    {item.textValue}
                  </option>
                );
              }
            })}
          </select>
        </label>
      </VisuallyHidden>
    );
  } else if (name) {
    input = (
      <input
        type="hidden"
        name={name}
        value={state.selectedKey} />
    );
  }

  // Get the selected item to render in the field button
  let selectedItem = state.selectedKey
    ? state.collection.getItem(state.selectedKey)
    : null;

  let contents = selectedItem ? selectedItem.rendered : placeholder;
  if (typeof contents === 'string') {
    contents = <Text>{contents}</Text>;
  }

  let picker = (
    <div
      className={
        classNames(
          styles,
          'spectrum-Dropdown',
          {
            'is-invalid': validationState === 'invalid',
            'is-disabled': isDisabled,
            'spectrum-Dropdown--quiet': isQuiet
          }
        )
      }>
      {input}
      <FieldButton
        {...filterDOMProps(props)}
        {...triggerProps}
        ref={triggerRef}
        isActive={state.isOpen}
        isQuiet={isQuiet}
        isDisabled={isDisabled}
        validationState={validationState}
        UNSAFE_className={classNames(styles, 'spectrum-Dropdown-trigger')}>
        <SlotProvider
          slots={{
            icon: {UNSAFE_className: classNames(styles, 'spectrum-Icon'), size: 'S'},
            text: {
              UNSAFE_className: classNames(
                styles,
                'spectrum-Dropdown-label',
                {'is-placeholder': !selectedItem}
              )
            },
            description: {
              isHidden: true
            }
          }}>
          {contents}
        </SlotProvider>
        {validationState === 'invalid' && 
          <AlertMedium UNSAFE_className={classNames(styles, 'spectrum-Dropdown-invalidIcon')} />
        }
        <ChevronDownMedium UNSAFE_className={classNames(styles, 'spectrum-Dropdown-chevron')} />
      </FieldButton>
      <Overlay isOpen={state.isOpen} ref={containerRef}>
        {overlay}
      </Overlay>
    </div>
  );

  if (label) {
    let labelWrapperClass = classNames(
      labelStyles,
      'spectrum-Field',
      {
        'spectrum-Field--positionTop': labelPosition === 'top',
        'spectrum-Field--positionSide': labelPosition === 'side'
      },
      classNames(
        styles,
        'spectrum-Field',
        {'spectrum-Dropdown-fieldWrapper--quiet': isQuiet}
      ),
      styleProps.className
    );

    picker = React.cloneElement(picker, mergeProps(picker.props, {
      className: classNames(labelStyles, 'spectrum-Field-field')
    }));

    return (
      <div 
        {...styleProps}
        ref={domRef}
        className={labelWrapperClass}>
        <Label
          {...labelProps}
          labelPosition={labelPosition}
          labelAlign={labelAlign}
          isRequired={isRequired}
          necessityIndicator={necessityIndicator}
          elementType="span">
          {label}
        </Label>
        {picker}
      </div>
    );
  }

  return React.cloneElement(picker, mergeProps(picker.props, {
    ...styleProps,
    ref: domRef
  }));
}

// forwardRef doesn't support generic parameters, so cast the result to the correct type
// https://stackoverflow.com/questions/58469229/react-with-typescript-generics-while-using-react-forwardref
const _Picker = React.forwardRef(Picker) as <T>(props: SpectrumPickerProps<T> & {ref?: DOMRef<HTMLDivElement>}) => ReactElement;
export {_Picker as Picker};<|MERGE_RESOLUTION|>--- conflicted
+++ resolved
@@ -49,12 +49,8 @@
     labelAlign,
     isRequired,
     necessityIndicator,
-<<<<<<< HEAD
     menuWidth,
     name
-=======
-    menuWidth
->>>>>>> aa0a10da
   } = props;
 
   let {styleProps} = useStyleProps(props);
