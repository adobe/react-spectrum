/*
 * Copyright 2020 Adobe. All rights reserved.
 * This file is licensed to you under the Apache License, Version 2.0 (the "License");
 * you may not use this file except in compliance with the License. You may obtain a copy
 * of the License at http://www.apache.org/licenses/LICENSE-2.0
 * 
 * Unless required by applicable law or agreed to in writing, software distributed under
 * the License is distributed on an "AS IS" BASIS, WITHOUT WARRANTIES OR REPRESENTATIONS
 * OF ANY KIND, either express or implied. See the License for the specific language
 * governing permissions and limitations under the License.
 */

import AlertMedium from '@spectrum-icons/ui/AlertMedium';
import ChevronDownMedium from '@spectrum-icons/ui/ChevronDownMedium';
import {classNames, dimensionValue, filterDOMProps, SlotProvider, unwrapDOMRef, useDOMRef, useMediaQuery, useStyleProps} from '@react-spectrum/utils';
import {DOMRef, DOMRefValue, FocusableRefValue, LabelPosition} from '@react-types/shared';
import {FieldButton} from '@react-spectrum/button';
import {FocusScope} from '@react-aria/focus';
import {Label} from '@react-spectrum/label';
import labelStyles from '@adobe/spectrum-css-temp/components/fieldlabel/vars.css';
import {ListBoxBase, useListBoxLayout} from '@react-spectrum/listbox';
import {mergeProps} from '@react-aria/utils';
import {Overlay, Popover, Tray} from '@react-spectrum/overlays';
import {Placement} from '@react-types/overlays';
import React, {ReactElement, useLayoutEffect, useRef, useState} from 'react';
import {SpectrumPickerProps} from '@react-types/select';
import styles from '@adobe/spectrum-css-temp/components/dropdown/vars.css';
import {Text} from '@react-spectrum/typography';
import {useFormProps} from '@react-spectrum/form';
import {useOverlayPosition} from '@react-aria/overlays';
import {useProviderProps} from '@react-spectrum/provider';
import {useSelect} from '@react-aria/select';
import {useSelectState} from '@react-stately/select';
import {VisuallyHidden} from '@react-aria/visually-hidden';

function Picker<T>(props: SpectrumPickerProps<T>, ref: DOMRef<HTMLDivElement>) {
  props = useProviderProps(props);
  props = useFormProps(props);
  let {
    isDisabled,
    direction = 'bottom',
    align = 'start',
    shouldFlip = true,
    placeholder = 'Select an item',
    validationState,
    isQuiet,
    label,
    labelPosition = 'top' as LabelPosition,
    labelAlign,
    isRequired,
    necessityIndicator,
    menuWidth,
    name
  } = props;

  let {styleProps} = useStyleProps(props);
  let state = useSelectState(props);
  let domRef = useDOMRef(ref);

  let containerRef = useRef<DOMRefValue<HTMLDivElement>>();
  let popoverRef = useRef<HTMLDivElement>();
  let triggerRef = useRef<FocusableRefValue<HTMLElement>>();

  // We create the listbox layout in Picker and pass it to ListBoxBase below
  // so that the layout information can be cached even while the listbox is not mounted.
  // We also use the layout as the keyboard delegate for type to select.
  let layout = useListBoxLayout(state);
  let {labelProps, triggerProps, valueProps, menuProps} = useSelect({
    ...props,
    triggerRef: unwrapDOMRef(triggerRef),
    keyboardDelegate: layout
  }, state);

  let {overlayProps, placement} = useOverlayPosition({
    containerRef: unwrapDOMRef(containerRef),
    targetRef: unwrapDOMRef(triggerRef),
    overlayRef: popoverRef,
    placement: `${direction} ${align}` as Placement,
    shouldFlip: shouldFlip,
    isOpen: state.isOpen
  });

  // On small screen devices, the listbox is rendered in a tray, otherwise a popover.
  let isMobile = useMediaQuery('(max-width: 700px)');
  let listbox = (
    <FocusScope restoreFocus>
      <ListBoxBase
        domProps={menuProps}
        autoFocus
        wrapAround
        selectOnPressUp
        focusOnPointerEnter
        focusStrategy={state.focusStrategy}
        layout={layout}
        state={state}
        width={isMobile ? '100%' : undefined} />
    </FocusScope>
  );

  // Measure the width of the button to inform the width of the menu (below).
  let [buttonWidth, setButtonWidth] = useState(null);
  useLayoutEffect(() => {
    if (!isMobile) {
      let width = triggerRef.current.UNSAFE_getDOMNode().offsetWidth;
      setButtonWidth(width);
    }
  }, [isMobile, triggerRef, state.selectedKey]);

  let overlay;
  if (isMobile) {
    overlay = (
      <Tray isOpen={state.isOpen} onClose={() => state.setOpen(false)}>
        {listbox}
      </Tray>
    );
  } else {
    // If quiet, use the default width, otherwise match the width of the button. This can be overridden by the menuWidth prop.
    // Always have a minimum width of the button width. When quiet, there is an extra offset to add.
    let width = isQuiet ? null : buttonWidth;
    let style = {
      ...overlayProps.style,
      width: menuWidth ? dimensionValue(menuWidth) : width,
      minWidth: isQuiet ? `calc(${buttonWidth}px + calc(2 * var(--spectrum-dropdown-quiet-offset)))` : buttonWidth
    };

    overlay = (
      <Popover 
        {...overlayProps}
        style={style}
        className={classNames(styles, 'spectrum-Dropdown-popover', {'spectrum-Dropdown-popover--quiet': isQuiet})}
        ref={popoverRef}
        placement={placement}
        hideArrow
        onClose={() => state.setOpen(false)}>
        {listbox}
      </Popover>
    );
  }

  let [isFocused, onFocusChange] = useState(false);

  // If used in a <form>, use a hidden input so the value can be submitted to a server.
  // If the collection isn't too big, use a hidden <select> element for this so that browser
  // autofill will work. Otherwise, use an <input type="hidden">.
  let input: JSX.Element;
  if (state.collection.size <= 300) {
    // In Safari, the <select> cannot have `display: none` or `hidden` for autofill to work.
    // In Firefox, there must be a <label> to identify the <select> whereas other browsers
    // seem to identify it just by surrounding text.
    // The solution is to use <VisuallyHidden> to hide the elements, which clips the elements to a
    // 1px rectangle. In addition, we hide from screen readers with aria-hidden, and make the <select>
    // non tabbable with tabIndex={-1}.
    //
    // In mobile browsers, there are next/previous buttons above the software keyboard for navigating
    // between fields in a form. These only support native form inputs that are tabbable. In order to 
    // support those, an additional hidden input is used to marshall focus to the button. It is tabbable
    // except when the button is focused, so that shift tab works properly to go to the actual previous
    // input in the form. Using the <select> for this also works, but Safari on iOS briefly flashes 
    // the native menu on focus, so this isn't ideal. A font-size of 16px or greater is required to 
    // prevent Safari from zooming in on the input when it is focused.
    input = (
      <VisuallyHidden aria-hidden="true">
        <input
          tabIndex={isFocused ? -1 : 0}
          style={{fontSize: 16}}
          onFocus={() => triggerRef.current.focus()} />
        <label>
          {label}
          <select
            tabIndex={-1}
            name={name}
            value={state.selectedKey}
            onChange={e => state.setSelectedKey(e.target.value)}>
            {[...state.collection.getKeys()].map(key => {
              let item = state.collection.getItem(key);
              if (item.type === 'item') {
                return (
                  <option
                    key={item.key}
                    value={item.key}>
                    {item.textValue}
                  </option>
                );
              }
            })}
          </select>
        </label>
      </VisuallyHidden>
    );
  } else if (name) {
    input = (
      <input
        type="hidden"
        name={name}
        value={state.selectedKey} />
    );
  }

  // Get the selected item to render in the field button
  let selectedItem = state.selectedKey
    ? state.collection.getItem(state.selectedKey)
    : null;

  let contents = selectedItem ? selectedItem.rendered : placeholder;
  if (typeof contents === 'string') {
    contents = <Text>{contents}</Text>;
  }

  let picker = (
    <div
      className={
        classNames(
          styles,
          'spectrum-Dropdown',
          {
            'is-invalid': validationState === 'invalid',
            'is-disabled': isDisabled,
            'spectrum-Dropdown--quiet': isQuiet
          }
        )
      }>
      {input}
      <FieldButton
        {...filterDOMProps(props)}
        {...triggerProps}
        onFocusChange={onFocusChange}
        ref={triggerRef}
        isActive={state.isOpen}
        isQuiet={isQuiet}
        isDisabled={isDisabled}
        validationState={validationState}
        UNSAFE_className={classNames(styles, 'spectrum-Dropdown-trigger')}>
        <SlotProvider
          slots={{
            icon: {UNSAFE_className: classNames(styles, 'spectrum-Icon'), size: 'S'},
            text: {
<<<<<<< HEAD
              ...valueProps,
=======
>>>>>>> 7583eea9
              UNSAFE_className: classNames(
                styles,
                'spectrum-Dropdown-label',
                {'is-placeholder': !selectedItem}
              )
            },
            description: {
              isHidden: true
            }
          }}>
          {contents}
        </SlotProvider>
        {validationState === 'invalid' && 
          <AlertMedium UNSAFE_className={classNames(styles, 'spectrum-Dropdown-invalidIcon')} />
        }
        <ChevronDownMedium UNSAFE_className={classNames(styles, 'spectrum-Dropdown-chevron')} />
      </FieldButton>
      <Overlay isOpen={state.isOpen} ref={containerRef}>
        {overlay}
      </Overlay>
    </div>
  );

  if (label) {
    let labelWrapperClass = classNames(
      labelStyles,
      'spectrum-Field',
      {
        'spectrum-Field--positionTop': labelPosition === 'top',
        'spectrum-Field--positionSide': labelPosition === 'side'
      },
      classNames(
        styles,
        'spectrum-Field',
        {'spectrum-Dropdown-fieldWrapper--quiet': isQuiet}
      ),
      styleProps.className
    );

    picker = React.cloneElement(picker, mergeProps(picker.props, {
      className: classNames(labelStyles, 'spectrum-Field-field')
    }));

    return (
      <div 
        {...styleProps}
        ref={domRef}
        className={labelWrapperClass}>
        <Label
          {...labelProps}
          labelPosition={labelPosition}
          labelAlign={labelAlign}
          isRequired={isRequired}
          necessityIndicator={necessityIndicator}
          elementType="span">
          {label}
        </Label>
        {picker}
      </div>
    );
  }

  return React.cloneElement(picker, mergeProps(picker.props, {
    ...styleProps,
    ref: domRef
  }));
}

// forwardRef doesn't support generic parameters, so cast the result to the correct type
// https://stackoverflow.com/questions/58469229/react-with-typescript-generics-while-using-react-forwardref
const _Picker = React.forwardRef(Picker) as <T>(props: SpectrumPickerProps<T> & {ref?: DOMRef<HTMLDivElement>}) => ReactElement;
export {_Picker as Picker};<|MERGE_RESOLUTION|>--- conflicted
+++ resolved
@@ -234,10 +234,7 @@
           slots={{
             icon: {UNSAFE_className: classNames(styles, 'spectrum-Icon'), size: 'S'},
             text: {
-<<<<<<< HEAD
               ...valueProps,
-=======
->>>>>>> 7583eea9
               UNSAFE_className: classNames(
                 styles,
                 'spectrum-Dropdown-label',
