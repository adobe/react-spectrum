--- conflicted
+++ resolved
@@ -44,12 +44,8 @@
 function Picker<T extends object>(props: SpectrumPickerProps<T>, ref: DOMRef<HTMLDivElement>) {
   props = useSlotProps(props, 'picker');
   props = useProviderProps(props);
-<<<<<<< HEAD
+  props = useFormProps(props);
   let stringFormatter = useLocalizedStringFormatter(intlMessages, '@react-spectrum/picker');
-=======
-  props = useFormProps(props);
-  let stringFormatter = useLocalizedStringFormatter(intlMessages);
->>>>>>> d59875aa
   let {
     autoComplete,
     isDisabled,
