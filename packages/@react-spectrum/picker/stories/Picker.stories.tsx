--- conflicted
+++ resolved
@@ -70,7 +70,6 @@
   ]}
 ];
 
-<<<<<<< HEAD
 export type PickerStory = ComponentStoryObj<typeof Picker>;
 
 export default {
@@ -177,6 +176,11 @@
 export type DefaultStory = ComponentStoryObj<typeof DefaultPicker>;
 export const Default: DefaultStory = {
   render: (args) => <DefaultPicker {...args} />
+};
+
+export const Disabled: DefaultStory = {
+  render: (args) => <DefaultPicker {...args} disabledKeys={['Short']} />,
+  name: 'disabled keys'
 };
 
 export const Sections: PickerStory = {
@@ -187,224 +191,6 @@
         <Item key="Kangaroo">Kangaroo</Item>
         <Item key="Snake">Snake</Item>
       </Section>
-=======
-storiesOf('Picker', module)
-  .add(
-    'default',
-    () => (
-      <Picker label="Test" onSelectionChange={action('selectionChange')}>
-        <Item key="Short">Short</Item>
-        <Item key="Normal">Normal</Item>
-        <Item key="This item is very long and word wraps poorly">This item is very long and word wraps poorly</Item>
-      </Picker>
-    )
-  )
-  .add(
-    'disabled keys',
-    () => (
-      <Picker label="Test" onSelectionChange={action('selectionChange')} disabledKeys={['Short']}>
-        <Item key="Short">Short</Item>
-        <Item key="Normal">Normal</Item>
-        <Item key="This item is very long and word wraps poorly">This item is very long and word wraps poorly</Item>
-      </Picker>
-    )
-  )
-  .add(
-    'sections',
-    () => (
-      <Picker label="Test" onSelectionChange={action('selectionChange')}>
-        <Section title="Animals">
-          <Item key="Aardvark">Aardvark</Item>
-          <Item key="Kangaroo">Kangaroo</Item>
-          <Item key="Snake">Snake</Item>
-        </Section>
-        <Section title="People">
-          <Item key="Danni">Danni</Item>
-          <Item key="Devon">Devon</Item>
-          <Item key="Ross">Ross</Item>
-        </Section>
-      </Picker>
-    )
-  )
-  .add(
-    'dynamic',
-    () => (
-      <Picker label="Test" items={flatOptions} onSelectionChange={action('selectionChange')}>
-        {item => <Item>{item.name}</Item>}
-      </Picker>
-    )
-  )
-  .add(
-    'dynamic with sections',
-    () => (
-      <Picker label="Test" items={withSection} onSelectionChange={action('selectionChange')}>
-        {item => (
-          <Section key={item.name} items={item.children} title={item.name}>
-            {item => <Item key={item.name}>{item.name}</Item>}
-          </Section>
-        )}
-      </Picker>
-    )
-  )
-  .add(
-    'isDisabled',
-    () => (
-      <Picker label="Test" isDisabled onSelectionChange={action('selectionChange')}>
-        <Item key="One">One</Item>
-        <Item key="Two">Two</Item>
-        <Item key="Three">Three</Item>
-      </Picker>
-    )
-  )
-  .add(
-    'isDisabled, selectedKey',
-    () => (
-      <Picker label="Test" isDisabled selectedKey="One" onSelectionChange={action('selectionChange')}>
-        <Item key="One">One</Item>
-        <Item key="Two">Two</Item>
-        <Item key="Three">Three</Item>
-      </Picker>
-    )
-  )
-  .add(
-    'labelAlign: end',
-    () => (
-      <Picker direction="top" label="Test" labelAlign="end" onSelectionChange={action('selectionChange')}>
-        <Item key="One">One</Item>
-        <Item key="Two">Two</Item>
-        <Item key="Three">Three</Item>
-      </Picker>
-    )
-  )
-  .add(
-    'labelPosition: side',
-    () => (
-      <Picker label="Test" labelPosition="side" onSelectionChange={action('selectionChange')}>
-        <Item key="One">One</Item>
-        <Item key="Two">Two</Item>
-        <Item key="Three">Three</Item>
-      </Picker>
-    )
-  )
-  .add(
-    'isRequired',
-    () => (
-      <Picker label="Test" isRequired onSelectionChange={action('selectionChange')}>
-        <Item key="One">One</Item>
-        <Item key="Two">Two</Item>
-        <Item key="Three">Three</Item>
-      </Picker>
-    )
-  )
-  .add(
-    'isRequired, necessityIndicator: label',
-    () => (
-      <Picker label="Test" isRequired necessityIndicator="label" onSelectionChange={action('selectionChange')}>
-        <Item key="One">One</Item>
-        <Item key="Two">Two</Item>
-        <Item key="Three">Three</Item>
-      </Picker>
-    )
-  )
-  .add(
-    'optional, necessityIndicator: label',
-    () => (
-      <Picker label="Test" necessityIndicator="label" onSelectionChange={action('selectionChange')}>
-        <Item key="One">One</Item>
-        <Item key="Two">Two</Item>
-        <Item key="Three">Three</Item>
-      </Picker>
-    )
-  )
-  .add(
-    'validationState: invalid',
-    () => (
-      <Picker label="Test" validationState="invalid" onSelectionChange={action('selectionChange')}>
-        <Item key="One">One</Item>
-        <Item key="Two">Two</Item>
-        <Item key="Three">Three</Item>
-      </Picker>
-    )
-  )
-  .add(
-    'isQuiet',
-    () => (
-      <Picker isQuiet label="Test" onSelectionChange={action('selectionChange')}>
-        <Item key="100">One hundred</Item>
-        <Item key="2012">Two thousand and twelve</Item>
-        <Item key="3">Three</Item>
-      </Picker>
-    )
-  )
-  .add(
-    'isQuiet, isDisabled',
-    () => (
-      <Picker label="Test" isQuiet isDisabled onSelectionChange={action('selectionChange')}>
-        <Item key="One">One</Item>
-        <Item key="Two million">Two million</Item>
-        <Item key="Three">Three</Item>
-      </Picker>
-    )
-  )
-  .add(
-    'isQuiet, labelAlign: end',
-    () => (
-      <Picker label="Test" isQuiet labelAlign="end" onSelectionChange={action('selectionChange')}>
-        <Item key="One">One</Item>
-        <Item key="Two dollary-doos">Two dollary-doos</Item>
-        <Item key="Three">Three</Item>
-      </Picker>
-    )
-  )
-  .add(
-    'isQuiet, labelPosition: side',
-    () => (
-      <Picker label="Test" isQuiet labelPosition="side" onSelectionChange={action('selectionChange')}>
-        <Item key="One">One</Item>
-        <Item key="Two">Two</Item>
-        <Item key="Three">Three</Item>
-      </Picker>
-    )
-  )
-  .add(
-    'isQuiet, isRequired',
-    () => (
-      <Picker label="Test" isQuiet isRequired onSelectionChange={action('selectionChange')}>
-        <Item key="One">One</Item>
-        <Item key="Two">Two</Item>
-        <Item key="Three">Three</Item>
-      </Picker>
-    )
-  )
-  .add(
-    'isQuiet, isRequired, necessityIndicator: label',
-    () => (
-      <Picker label="Test" isQuiet isRequired necessityIndicator="label" onSelectionChange={action('selectionChange')}>
-        <Item key="One">One</Item>
-        <Item key="Two">Two</Item>
-        <Item key="Three">Three</Item>
-      </Picker>
-    )
-  )
-  .add(
-    'isQuiet, optional, necessityIndicator: label',
-    () => (
-      <Picker label="Test" isQuiet necessityIndicator="label" onSelectionChange={action('selectionChange')}>
-        <Item key="One">One</Item>
-        <Item key="Two">Two</Item>
-        <Item key="Three">Three</Item>
-      </Picker>
-    )
-  )
-  .add(
-    'isQuiet, validationState: invalid',
-    () => (
-      <Picker label="Test" isQuiet validationState="invalid" onSelectionChange={action('selectionChange')}>
-        <Item key="One">One</Item>
-        <Item key="Two">Two</Item>
-        <Item key="Three">Three</Item>
-      </Picker>
->>>>>>> 44d7ebc4
     )
   }
 };
