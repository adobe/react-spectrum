/*
 * Copyright 2020 Adobe. All rights reserved.
 * This file is licensed to you under the Apache License, Version 2.0 (the "License");
 * you may not use this file except in compliance with the License. You may obtain a copy
 * of the License at http://www.apache.org/licenses/LICENSE-2.0
 *
 * Unless required by applicable law or agreed to in writing, software distributed under
 * the License is distributed on an "AS IS" BASIS, WITHOUT WARRANTIES OR REPRESENTATIONS
 * OF ANY KIND, either express or implied. See the License for the specific language
 * governing permissions and limitations under the License.
 */

import {action} from '@storybook/addon-actions';
import {ActionButton} from '@react-spectrum/button';
import AlignCenter from '@spectrum-icons/workflow/AlignCenter';
import AlignLeft from '@spectrum-icons/workflow/AlignLeft';
import AlignRight from '@spectrum-icons/workflow/AlignRight';
import Copy from '@spectrum-icons/workflow/Copy';
import Cut from '@spectrum-icons/workflow/Cut';
import {Flex} from '@react-spectrum/layout';
import {Item, Picker, Section} from '../';
import Paste from '@spectrum-icons/workflow/Paste';
import React, {useState} from 'react';
import {storiesOf} from '@storybook/react';
import {Text} from '@react-spectrum/text';
import {useAsyncList} from '@react-stately/data';
import {View} from '@react-spectrum/view';


let flatOptions = [
  {id: 1, name: 'Aardvark'},
  {id: 2, name: 'Kangaroo'},
  {id: 3, name: 'Snake'},
  {id: 4, name: 'Danni'},
  {id: 5, name: 'Devon'},
  {id: 6, name: 'Ross'},
  {id: 7, name: 'Puppy'},
  {id: 8, name: 'Doggo'},
  {id: 9, name: 'Floof'}
];

let withSection = [
  {name: 'Animals', children: [
    {name: 'Aardvark'},
    {name: 'Kangaroo'},
    {name: 'Snake'}
  ]},
  {name: 'People', children: [
    {name: 'Danni'},
    {name: 'Devon'},
    {name: 'Ross'}
  ]}
];

storiesOf('Picker', module)
  .add(
    'default',
    () => (
      <Picker label="Test" onSelectionChange={action('selectionChange')}>
        <Item key="One">One</Item>
        <Item key="Two">Two</Item>
        <Item key="Three">Three</Item>
      </Picker>
    )
  )
  .add(
    'sections',
    () => (
      <Picker label="Test" onSelectionChange={action('selectionChange')}>
        <Section title="Animals">
          <Item key="Aardvark">Aardvark</Item>
          <Item key="Kangaroo">Kangaroo</Item>
          <Item key="Snake">Snake</Item>
        </Section>
        <Section title="People">
          <Item key="Danni">Danni</Item>
          <Item key="Devon">Devon</Item>
          <Item key="Ross">Ross</Item>
        </Section>
      </Picker>
    )
  )
  .add(
    'dynamic',
    () => (
      <Picker label="Test" items={flatOptions} onSelectionChange={action('selectionChange')}>
        {item => <Item>{item.name}</Item>}
      </Picker>
    )
  )
  .add(
    'dynamic with sections',
    () => (
      <Picker label="Test" items={withSection} onSelectionChange={action('selectionChange')}>
        {item => (
          <Section key={item.name} items={item.children} title={item.name}>
            {item => <Item key={item.name}>{item.name}</Item>}
          </Section>
        )}
      </Picker>
    )
  )
  .add(
    'isDisabled',
    () => (
      <Picker label="Test" isDisabled onSelectionChange={action('selectionChange')}>
        <Item key="One">One</Item>
        <Item key="Two">Two</Item>
        <Item key="Three">Three</Item>
      </Picker>
    )
  )
  .add(
    'isDisabled, selectedKey',
    () => (
      <Picker label="Test" isDisabled selectedKey="One" onSelectionChange={action('selectionChange')}>
        <Item key="One">One</Item>
        <Item key="Two">Two</Item>
        <Item key="Three">Three</Item>
      </Picker>
    )
  )
  .add(
    'labelAlign: end',
    () => (
      <Picker direction="top" label="Test" labelAlign="end" onSelectionChange={action('selectionChange')}>
        <Item key="One">One</Item>
        <Item key="Two">Two</Item>
        <Item key="Three">Three</Item>
      </Picker>
    )
  )
  .add(
    'labelPosition: side',
    () => (
      <Picker label="Test" labelPosition="side" onSelectionChange={action('selectionChange')}>
        <Item key="One">One</Item>
        <Item key="Two">Two</Item>
        <Item key="Three">Three</Item>
      </Picker>
    )
  )
  .add(
    'isRequired',
    () => (
      <Picker label="Test" isRequired onSelectionChange={action('selectionChange')}>
        <Item key="One">One</Item>
        <Item key="Two">Two</Item>
        <Item key="Three">Three</Item>
      </Picker>
    )
  )
  .add(
    'isRequired, necessityIndicator: label',
    () => (
      <Picker label="Test" isRequired necessityIndicator="label" onSelectionChange={action('selectionChange')}>
        <Item key="One">One</Item>
        <Item key="Two">Two</Item>
        <Item key="Three">Three</Item>
      </Picker>
    )
  )
  .add(
    'optional, necessityIndicator: label',
    () => (
      <Picker label="Test" necessityIndicator="label" onSelectionChange={action('selectionChange')}>
        <Item key="One">One</Item>
        <Item key="Two">Two</Item>
        <Item key="Three">Three</Item>
      </Picker>
    )
  )
  .add(
    'validationState: invalid',
    () => (
      <Picker label="Test" validationState="invalid" onSelectionChange={action('selectionChange')}>
        <Item key="One">One</Item>
        <Item key="Two">Two</Item>
        <Item key="Three">Three</Item>
      </Picker>
    )
  )
  .add(
    'isQuiet',
    () => (
      <Picker isQuiet label="Test" onSelectionChange={action('selectionChange')}>
        <Item key="100">One hundred</Item>
        <Item key="2012">Two thousand and twelve</Item>
        <Item key="3">Three</Item>
      </Picker>
    )
  )
  .add(
    'isQuiet, isDisabled',
    () => (
      <Picker label="Test" isQuiet isDisabled onSelectionChange={action('selectionChange')}>
        <Item key="One">One</Item>
        <Item key="Two million">Two million</Item>
        <Item key="Three">Three</Item>
      </Picker>
    )
  )
  .add(
    'isQuiet, labelAlign: end',
    () => (
      <Picker label="Test" isQuiet labelAlign="end" onSelectionChange={action('selectionChange')}>
        <Item key="One">One</Item>
        <Item key="two">Two dollary-doos</Item>
        <Item key="Three">Three</Item>
      </Picker>
    )
  )
  .add(
    'isQuiet, labelPosition: side',
    () => (
      <Picker label="Test" isQuiet labelPosition="side" onSelectionChange={action('selectionChange')}>
        <Item key="One">One</Item>
        <Item key="Two">Two</Item>
        <Item key="Three">Three</Item>
      </Picker>
    )
  )
  .add(
    'isQuiet, isRequired',
    () => (
      <Picker label="Test" isQuiet isRequired onSelectionChange={action('selectionChange')}>
        <Item key="One">One</Item>
        <Item key="Two">Two</Item>
        <Item key="Three">Three</Item>
      </Picker>
    )
  )
  .add(
    'isQuiet, isRequired, necessityIndicator: label',
    () => (
      <Picker label="Test" isQuiet isRequired necessityIndicator="label" onSelectionChange={action('selectionChange')}>
        <Item key="One">One</Item>
        <Item key="Two">Two</Item>
        <Item key="Three">Three</Item>
      </Picker>
    )
  )
  .add(
    'isQuiet, optional, necessityIndicator: label',
    () => (
      <Picker label="Test" isQuiet necessityIndicator="label" onSelectionChange={action('selectionChange')}>
        <Item key="One">One</Item>
        <Item key="Two">Two</Item>
        <Item key="Three">Three</Item>
      </Picker>
    )
  )
  .add(
    'isQuiet, validationState: invalid',
    () => (
      <Picker label="Test" isQuiet validationState="invalid" onSelectionChange={action('selectionChange')}>
        <Item key="One">One</Item>
        <Item key="Two">Two</Item>
        <Item key="Three">Three</Item>
      </Picker>
    )
  )
  .add(
    'complex items',
    () => (
      <Picker label="Test" onSelectionChange={action('selectionChange')}>
        <Section title="Section 1">
          <Item textValue="Copy">
            <Copy />
            <Text>Copy</Text>
          </Item>
          <Item textValue="Cut">
            <Cut />
            <Text>Cut</Text>
          </Item>
          <Item textValue="Paste">
            <Paste />
            <Text>Paste</Text>
          </Item>
        </Section>
        <Section title="Section 2">
          <Item textValue="Puppy">
            <AlignLeft />
            <Text>Puppy</Text>
            <Text slot="description">Puppy description super long as well geez</Text>
          </Item>
          <Item textValue="Doggo with really really really long long long text">
            <AlignCenter />
            <Text>Doggo with really really really long long long text</Text>
          </Item>
          <Item textValue="Floof">
            <AlignRight />
            <Text>Floof</Text>
          </Item>
        </Section>
      </Picker>
    )
  )
  .add(
<<<<<<< HEAD
    'long item text',
    () => (
      <Picker label="Test" onSelectionChange={action('selectionChange')}>
        <Item key="short">One</Item>
        <Item key="long">your text here long long long long</Item>
        <Item key="underscores">your_text_here_long_long_long_long</Item>
        <Item key="hyphens">your-text-here-long-long-long-long</Item>
        <Item key="singleWord">supercalifragilisticexpialidocious</Item>
=======
    'falsy item key',
    () => (
      <Picker label="Test" onSelectionChange={action('selectionChange')}>
        <Item key="">None</Item>
        <Item key="One">One</Item>
        <Item key="Two">Two</Item>
        <Item key="Three">Three</Item>
>>>>>>> dd52b8de
      </Picker>
    )
  )
  .add(
    'no visible label',
    () => (
      <Picker aria-label="Test" onSelectionChange={action('selectionChange')}>
        <Item>One</Item>
        <Item>Two</Item>
        <Item>Three</Item>
      </Picker>
    )
  )
  .add(
    'isQuiet, no visible label',
    () => (
      <Picker aria-label="Test" isQuiet onSelectionChange={action('selectionChange')}>
        <Item>One</Item>
        <Item>Two</Item>
        <Item>Three</Item>
      </Picker>
    )
  )
  .add(
    'isQuiet, align: end',
    () => (
      <Picker aria-label="Test" isQuiet align="end" onSelectionChange={action('selectionChange')}>
        <Item>One</Item>
        <Item>Two</Item>
        <Item>Three</Item>
      </Picker>
    )
  )
  .add(
    'custom widths',
    () => (
      <Flex direction="column">
        <Picker label="Test" width="size-1200" onSelectionChange={action('selectionChange')}>
          <Item>One</Item>
          <Item>Two</Item>
          <Item>Three</Item>
        </Picker>
        <Picker label="Test" width="size-6000" onSelectionChange={action('selectionChange')}>
          <Item>One</Item>
          <Item>Two</Item>
          <Item>Three</Item>
        </Picker>
      </Flex>
    )
  )
  .add(
    'custom widths, labelPosition: side',
    () => (
      <Flex direction="column">
        <Picker label="Test" width="size-1200" labelPosition="side" onSelectionChange={action('selectionChange')}>
          <Item>One</Item>
          <Item>Two</Item>
          <Item>Three</Item>
        </Picker>
        <Picker label="Test" width="size-6000" labelPosition="side" onSelectionChange={action('selectionChange')}>
          <Item>One</Item>
          <Item>Two</Item>
          <Item>Three</Item>
        </Picker>
      </Flex>
    )
  )
  .add(
    'custom menu widths',
    () => (
      <Flex direction="column">
        <Picker label="Test" menuWidth="size-1000" onSelectionChange={action('selectionChange')}>
          <Item>One</Item>
          <Item>Two</Item>
          <Item>Three</Item>
        </Picker>
        <Picker label="Test" menuWidth="size-6000" onSelectionChange={action('selectionChange')}>
          <Item>One</Item>
          <Item>Two</Item>
          <Item>Three</Item>
        </Picker>
      </Flex>
    )
  )
  .add(
    'custom menu widths, isQuiet',
    () => (
      <Flex direction="column">
        <Picker label="Test" menuWidth="size-400" isQuiet onSelectionChange={action('selectionChange')}>
          <Item>One</Item>
          <Item>Two</Item>
          <Item>Three</Item>
        </Picker>
        <Picker label="Test" menuWidth="size-6000" isQuiet onSelectionChange={action('selectionChange')}>
          <Item>One</Item>
          <Item>Two</Item>
          <Item>Three</Item>
        </Picker>
      </Flex>
    )
  )
  .add(
    'custom menu width, align: end',
    () => (
      <Picker label="Test" menuWidth="size-6000" align="end" onSelectionChange={action('selectionChange')}>
        <Item>One</Item>
        <Item>Two</Item>
        <Item>Three</Item>
      </Picker>
    )
  )
  .add(
    'isOpen (controlled)',
    () => (
      <Picker label="Test" isOpen onOpenChange={action('onOpenChange')} onSelectionChange={action('selectionChange')}>
        <Item>One</Item>
        <Item>Two</Item>
        <Item>Three</Item>
      </Picker>
    )
  )
  .add(
    'defaultOpen (uncontrolled)',
    () => (
      <Picker label="Test" defaultOpen onOpenChange={action('onOpenChange')} onSelectionChange={action('selectionChange')}>
        <Item>One</Item>
        <Item>Two</Item>
        <Item>Three</Item>
      </Picker>
    )
  )
  .add(
    'selectedKey (controlled)',
    () => (
      <Picker label="Test" selectedKey="One" onSelectionChange={action('selectionChange')}>
        <Item key="One">One</Item>
        <Item key="Two">Two</Item>
        <Item key="Three">Three</Item>
      </Picker>
    )
  )
  .add(
    'defaultSelectedKey (uncontrolled)',
    () => (
      <Picker label="Test" defaultSelectedKey="One" onSelectionChange={action('selectionChange')}>
        <Item key="One">One</Item>
        <Item key="Two">Two</Item>
        <Item key="Three">Three</Item>
      </Picker>
    )
  )
  .add(
    'picker closes on blur',
    () => (
      <>
        <div style={{display: 'flex', width: 'auto', margin: '250px 0'}}>
          <input placeholder="Shift tab here" />
          <Picker label="Test" defaultSelectedKey="One" onSelectionChange={action('selectionChange')}>
            <Item key="One">One</Item>
            <Item key="Two">Two</Item>
            <Item key="Three">Three</Item>
          </Picker>
          <input placeholder="Tab here" />
        </div>
      </>
    )
  )
  .add(
    'isLoading',
    () => (
      <Picker label="Test" isLoading items={[]}>
        {item => <Item>{item.name}</Item>}
      </Picker>
    )
  )
  .add(
    'isLoading, isQuiet',
    () => (
      <Picker label="Test" isLoading isQuiet items={[]}>
        {item => <Item>{item.name}</Item>}
      </Picker>
    )
  )
  .add(
    'isLoading more',
    () => (
      <Picker label="Test" isLoading items={flatOptions}>
        {item => <Item>{item.name}</Item>}
      </Picker>
    )
  )
  .add(
    'async loading',
    () => (
      <AsyncLoadingExample />
    )
  ).add(
    'focus',
    () => (
      <div style={{display: 'flex', width: 'auto', margin: '250px 0'}}>
        <input placeholder="Shift tab here" />
        <Picker label="Focus-Test" items={flatOptions} autoFocus onFocus={action('focus')} onBlur={action('blur')} onKeyDown={action('keydown')} onKeyUp={action('keyup')}>
          {item => <Item>{item.name}</Item>}
        </Picker>
        <input placeholder="Tab here" />
      </div>
    )
  )
  .add('resize', () => <ResizePicker />)
  .add('autofocus', () => (
    <Picker label="Test" autoFocus>
      <Item key="One">One</Item>
      <Item key="Two">Two</Item>
      <Item key="Three">Three</Item>
    </Picker>
  ))
  .add('scrolling container', () => (
    <View width="300px" height="size-500" overflow="auto">
      <View width="500px">
        <Picker label="Test" autoFocus>
          <Item key="One">One</Item>
          <Item key="Two">Two</Item>
          <Item key="Three">Three</Item>
        </Picker>
      </View>
    </View>
  ));

function AsyncLoadingExample() {
  interface Pokemon {
    name: string,
    url: string
  }

  let list = useAsyncList<Pokemon>({
    async load({signal, cursor}) {
      let res = await fetch(cursor || 'https://pokeapi.co/api/v2/pokemon', {signal});
      let json = await res.json();
      // The API is too fast sometimes, so make it take longer so we can see the spinner
      await new Promise(resolve => setTimeout(resolve, cursor ? 500 : 1000));
      return {
        items: json.results,
        cursor: json.next
      };
    }
  });

  return (
    <Picker label="Pick a Pokemon" items={list.items} isLoading={list.isLoading} onLoadMore={list.loadMore}>
      {item => <Item key={item.name}>{item.name}</Item>}
    </Picker>
  );
}

function ResizePicker() {
  const [state, setState] = useState(true);

  return (
    <Flex direction="column" gap="size-200" alignItems="start">
      <div style={{width: state ? '200px' : '300px'}}>
        <Picker label="Choose A" width="100%">
          <Item key="rarely">A1</Item>
          <Item key="sometimes">A2</Item>
          <Item key="always">A3</Item>
        </Picker>
      </div>
      <ActionButton onPress={() => setState(!state)}>Toggle size</ActionButton>
    </Flex>
  );
}<|MERGE_RESOLUTION|>--- conflicted
+++ resolved
@@ -297,7 +297,6 @@
     )
   )
   .add(
-<<<<<<< HEAD
     'long item text',
     () => (
       <Picker label="Test" onSelectionChange={action('selectionChange')}>
@@ -306,7 +305,10 @@
         <Item key="underscores">your_text_here_long_long_long_long</Item>
         <Item key="hyphens">your-text-here-long-long-long-long</Item>
         <Item key="singleWord">supercalifragilisticexpialidocious</Item>
-=======
+      </Picker>
+    )
+  )
+  .add(
     'falsy item key',
     () => (
       <Picker label="Test" onSelectionChange={action('selectionChange')}>
@@ -314,7 +316,6 @@
         <Item key="One">One</Item>
         <Item key="Two">Two</Item>
         <Item key="Three">Three</Item>
->>>>>>> dd52b8de
       </Picker>
     )
   )
