--- conflicted
+++ resolved
@@ -520,23 +520,11 @@
       <Item key="Three">Three</Item>
     </Picker>
   ))
-<<<<<<< HEAD
   .add(
     '2 pickers',
     () => (
       <Flex>
         <Picker label="Test1">
-=======
-  .add('scrolling container', () => (
-    <View width="300px" height="size-500" overflow="auto">
-      <View width="500px">
-        <Picker label="Test" autoFocus>
->>>>>>> dd52b8de
-          <Item key="One">One</Item>
-          <Item key="Two">Two</Item>
-          <Item key="Three">Three</Item>
-        </Picker>
-<<<<<<< HEAD
         <Picker label="Test2">
           <Item key="One">One</Item>
           <Item key="Two">Two</Item>
@@ -544,12 +532,21 @@
         </Picker>
       </Flex>
     )
+  )
+  .add(
+    'scrolling container',
+    () => (
+      <View width="300px" height="size-500" overflow="auto">
+        <View width="500px">
+          <Picker label="Test" autoFocus>
+            <Item key="One">One</Item>
+            <Item key="Two">Two</Item>
+            <Item key="Three">Three</Item>
+          </Picker>
+        </View>
+      </View>
+    )
   );
-=======
-      </View>
-    </View>
-  ));
->>>>>>> dd52b8de
 
 function AsyncLoadingExample() {
   interface Pokemon {
