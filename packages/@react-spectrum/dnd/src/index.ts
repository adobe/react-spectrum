--- conflicted
+++ resolved
@@ -12,13 +12,9 @@
 
 /// <reference types="css-module-types" />
 
-<<<<<<< HEAD
-export * from './useDragHooks';
-export * from './useDropHooks';
-export * from './useDnDHooks';
-=======
 export type {DragHooks, DragHookOptions} from './useDragHooks';
 export type {DropHooks} from './useDropHooks';
+export type {DnDOptions, DnDHooks} from './useDnDHooks';
 export {useDragHooks} from './useDragHooks';
 export {useDropHooks} from './useDropHooks';
->>>>>>> d8d0f0b2
+export {useDnDHooks} from './useDnDHooks';