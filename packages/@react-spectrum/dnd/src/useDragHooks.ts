import {DraggableCollectionOptions, DraggableCollectionState, useDraggableCollectionState} from '@react-stately/dnd';
import {DraggableCollectionProps} from '@react-types/shared';
import {DraggableItemProps, DraggableItemResult, useDraggableItem} from '@react-aria/dnd';
import {useMemo} from 'react';

export interface DragHooks {
  useDraggableCollectionState(props: Omit<DraggableCollectionOptions, 'getItems'>): DraggableCollectionState,
  useDraggableItem(props: DraggableItemProps, state: DraggableCollectionState): DraggableItemResult
}

<<<<<<< HEAD
export interface DragHookOptions extends Omit<DraggableCollectionOptions, 'collection' | 'selectionManager' | 'isDragging' | 'getKeysForDrag'> {}

export function useDragHooks(options: DragHookOptions): DragHooks {
  return useMemo(() => ({
    useDraggableCollectionState(props: DraggableCollectionOptions) {
      let {
        collection,
        selectionManager,
        allowsDraggingItem,
        getItems,
        renderPreview
      } = props;

      return useDraggableCollectionState({
        collection,
        selectionManager,
        allowsDraggingItem,
        getItems,
        renderPreview,
        ...options
      });
=======
export function useDragHooks(options: DraggableCollectionProps): DragHooks {
  return useMemo(() => ({
    useDraggableCollectionState(props: DraggableCollectionOptions) {
      return useDraggableCollectionState({...props, ...options});
>>>>>>> 2301e420
    },
    useDraggableItem
  }), [options]);
}<|MERGE_RESOLUTION|>--- conflicted
+++ resolved
@@ -8,34 +8,10 @@
   useDraggableItem(props: DraggableItemProps, state: DraggableCollectionState): DraggableItemResult
 }
 
-<<<<<<< HEAD
-export interface DragHookOptions extends Omit<DraggableCollectionOptions, 'collection' | 'selectionManager' | 'isDragging' | 'getKeysForDrag'> {}
-
-export function useDragHooks(options: DragHookOptions): DragHooks {
-  return useMemo(() => ({
-    useDraggableCollectionState(props: DraggableCollectionOptions) {
-      let {
-        collection,
-        selectionManager,
-        allowsDraggingItem,
-        getItems,
-        renderPreview
-      } = props;
-
-      return useDraggableCollectionState({
-        collection,
-        selectionManager,
-        allowsDraggingItem,
-        getItems,
-        renderPreview,
-        ...options
-      });
-=======
 export function useDragHooks(options: DraggableCollectionProps): DragHooks {
   return useMemo(() => ({
     useDraggableCollectionState(props: DraggableCollectionOptions) {
       return useDraggableCollectionState({...props, ...options});
->>>>>>> 2301e420
     },
     useDraggableItem
   }), [options]);
