--- conflicted
+++ resolved
@@ -1,10 +1,6 @@
 import {DraggableCollectionOptions, DraggableCollectionState, useDraggableCollectionState} from '@react-stately/dnd';
-<<<<<<< HEAD
+import {DraggableCollectionProps} from '@react-types/shared';
 import {DraggableItemProps, DraggableItemResult, DragPreview, useDraggableItem} from '@react-aria/dnd';
-=======
-import {DraggableCollectionProps} from '@react-types/shared';
-import {DraggableItemProps, DraggableItemResult, useDraggableItem} from '@react-aria/dnd';
->>>>>>> b4977a1d
 import {useMemo} from 'react';
 
 export interface DragHooks {
@@ -16,26 +12,7 @@
 export function useDragHooks(options: DraggableCollectionProps): DragHooks {
   return useMemo(() => ({
     useDraggableCollectionState(props: DraggableCollectionOptions) {
-<<<<<<< HEAD
-      let {
-        collection,
-        selectionManager,
-        allowsDraggingItem,
-        getItems,
-        preview
-      } = props;
-
-      return useDraggableCollectionState({
-        collection,
-        selectionManager,
-        allowsDraggingItem,
-        getItems,
-        preview,
-        ...options
-      });
-=======
       return useDraggableCollectionState({...props, ...options});
->>>>>>> b4977a1d
     },
     useDraggableItem,
     DragPreview
