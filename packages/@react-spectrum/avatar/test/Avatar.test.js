--- conflicted
+++ resolved
@@ -1,11 +1,6 @@
 import {Avatar} from '../';
 import React from 'react';
-<<<<<<< HEAD
 import {render, screen} from '@react-spectrum/test-utils-internal';
-import * as Utils from '@react-spectrum/utils';
-=======
-import {render, screen} from '@react-spectrum/test-utils';
->>>>>>> 9412e3cc
 
 describe('Avatar', () => {
   it('renders an avatar image', () => {
