{/* Copyright 2022 Adobe. All rights reserved.
This file is licensed to you under the Apache License, Version 2.0 (the "License");
you may not use this file except in compliance with the License. You may obtain a copy
of the License at http://www.apache.org/licenses/LICENSE-2.0
Unless required by applicable law or agreed to in writing, software distributed under
the License is distributed on an "AS IS" BASIS, WITHOUT WARRANTIES OR REPRESENTATIONS
OF ANY KIND, either express or implied. See the License for the specific language
governing permissions and limitations under the License. */}

import {Layout} from '@react-spectrum/docs';
export default Layout;

import Anatomy from './ActionBarAnatomy.svg';
import docs from 'docs:@react-spectrum/actionbar';
import {HeaderInfo, PropTable, PageDescription, TypeLink} from '@react-spectrum/docs';
import packageData from '@react-spectrum/actionbar/package.json';

```jsx import
import {ActionBar, ActionBarContainer, Item} from '@react-spectrum/actionbar';
import {ListView} from '@react-spectrum/list';
import Edit from '@spectrum-icons/workflow/Edit';
import Copy from '@spectrum-icons/workflow/Copy';
import Delete from '@spectrum-icons/workflow/Delete';
import {Flex} from '@react-spectrum/layout';
import {Text} from '@react-spectrum/text';
import {TableView, TableHeader, TableBody, Row, Column, Cell} from '@react-spectrum/table';
```

---
category: Collections
keywords: [actionbar, selection, actions, collections, toolbar]
---

# ActionBar

<PageDescription>{docs.exports.ActionBar.description}</PageDescription>

<HeaderInfo
  packageData={packageData}
  componentNames={['ActionBar', 'ActionBarContainer']}
  sourceData={[
    {type: 'Spectrum', url: 'https://spectrum.adobe.com/page/action-bar/'}
  ]} />

## Example
```tsx example
import type {Selection} from '@adobe/react-spectrum';

function Example() {
<<<<<<< HEAD
  let items = [
    {key: 0, name: 'Adobe Photoshop'},
    {key: 1, name: 'Adobe Illustrator'},
    {key: 2, name: 'Adobe XD'}
  ];

  let [selectedKeys, setSelectedKeys] = React.useState<Selection>(new Set([0]));
=======
  let [selectedKeys, setSelectedKeys] = React.useState(new Set(['photoshop']));
>>>>>>> d7cb26e2

  return (
    <ActionBarContainer height={300} maxWidth="size-6000">
      <ListView aria-label="ListView with action bar" selectionMode="multiple" selectedKeys={selectedKeys} onSelectionChange={setSelectedKeys}>
        <Item key="photoshop">Adobe Photoshop</Item>
        <Item key="illustrator">Adobe Illustrator</Item>
        <Item key="xd">Adobe XD</Item>
      </ListView>
      <ActionBar
        isEmphasized
<<<<<<< HEAD
        selectedItemCount={selectedKeys === 'all' ? items.length : selectedKeys.size}
        onAction={(key) => alert(`Performing ${key} action on ${selectedKeys === 'all' ? 'all' : selectedKeys.size} rows.`)}
        onClearSelection={() => setSelectedKeys(new Set([]))}>
=======
        selectedItemCount={selectedKeys === 'all' ? 'all' : selectedKeys.size}
        onAction={(key) => alert(`Performing ${key} action...`)}
        onClearSelection={() => setSelectedKeys(new Set())}>
>>>>>>> d7cb26e2
        <Item key="edit">
          <Edit />
          <Text>Edit</Text>
        </Item>
        <Item key="copy">
          <Copy />
          <Text>Copy</Text>
        </Item>
        <Item key="delete">
          <Delete />
          <Text>Delete</Text>
        </Item>
      </ActionBar>
    </ActionBarContainer>
  );
}

<Example />
```

## Content
<Anatomy role="img" aria-label="Action bar anatomy diagram, showing a close button, item counter, and action group." />

An ActionBar is a companion component intended to facilitate bulk actions on selected items within a collection component. It consists of an ActionGroup, a clear button, and a count of selected items. It accepts a list of <TypeLink links={docs.links} type={docs.exports.Item} />
elements as children, each with a `key` prop. Alternatively, a function that returns `Item` elements is also supported as seen below. See the [collection components](../react-stately/collections.html)
docs for more details about this API. These `Item` elements are used to populate the buttons in the ActionBar, and follows the [ActionGroup content guidelines](./ActionGroup.html#content) for customization and labeling.

```tsx example
import type {Selection} from '@adobe/react-spectrum';

function Example() {
  let barItems = [
    {key: 'edit', label: 'Edit'},
    {key: 'copy', label: 'Copy'},
    {key: 'delete', label: 'Delete'}
  ];

<<<<<<< HEAD
  let listItems = [
    {key: 0, name: 'Adobe Photoshop'},
    {key: 1, name: 'Adobe Illustrator'},
    {key: 2, name: 'Adobe XD'}
  ];

  let [selectedKeys, setSelectedKeys] = React.useState<Selection>(new Set([0]));
=======
  let [selectedKeys, setSelectedKeys] = React.useState(new Set(['photoshop']));
>>>>>>> d7cb26e2

  return (
    <ActionBarContainer height={300} maxWidth="size-6000">
      <ListView aria-label="ListView with action bar" selectionMode="multiple" selectedKeys={selectedKeys} onSelectionChange={setSelectedKeys}>
        <Item key="photoshop">Adobe Photoshop</Item>
        <Item key="illustrator">Adobe Illustrator</Item>
        <Item key="xd">Adobe XD</Item>
      </ListView>
      <ActionBar
        items={barItems}
<<<<<<< HEAD
        selectedItemCount={selectedKeys === 'all' ? listItems.length : selectedKeys.size}
        onAction={(key) => alert(`Performing ${key} action on ${selectedKeys === 'all' ? 'all' : selectedKeys.size} rows.`)}
        onClearSelection={() => setSelectedKeys(new Set([]))}
=======
        selectedItemCount={selectedKeys === 'all' ? 'all' : selectedKeys.size}
        onAction={(key) => alert(`Performing ${key} action...`)}
        onClearSelection={() => setSelectedKeys(new Set())}
>>>>>>> d7cb26e2
        isEmphasized>
        {item => (
          <Item key={item.key}>
            {item.label}
          </Item>
        )}
      </ActionBar>
    </ActionBarContainer>
  );
}

<Example />
```

### Accessibility
The contents of the ActionBar should follow the same accessibility guidelines as ActionGroup's items, see the [ActionGroup docs](./ActionGroup.html#accessibility) for more details.

### Internationalization
To internationalize an ActionBar, the content provided to all child items should be localized. A localized string for the selection count and clear button `aria-label` will be provided
automatically. For languages that are read right-to-left (e.g. Hebrew and Arabic), the layout of the ActionBar is automatically flipped.

## Events
Use the `onClearSelection` prop as a callback to handle when the clear button in the ActionBar is pressed. Additionally, the `onAction` prop can be used as a callback for when the user
presses any of the buttons in the ActionBar. The `key` from the pressed `<Item>` will be passed to the callback.

The following example clears row selection within the TableView when the clear button is pressed and alerts the user as to what
action is being taken on the selected rows when the buttons are pressed.

```tsx example
import type {Selection} from '@adobe/react-spectrum';

function ActionBarActions(props) {
  let [selectedKeys, setSelectedKeys] = React.useState(new Set([2]));
  let rows = [
    {id: 1, name: 'Charizard', type: 'Fire, Flying', level: '67'},
    {id: 2, name: 'Blastoise', type: 'Water', level: '56'},
    {id: 3, name: 'Venusaur', type: 'Grass, Poison', level: '83'},
    {id: 4, name: 'Pikachu', type: 'Electric', level: '100'}
  ];
<<<<<<< HEAD
  let barItems = [
    {key: 'edit', label: 'Edit'},
    {key: 'copy', label: 'Copy'},
    {key: 'delete', label: 'Delete'}
  ];
  let [selectedKeys, setSelectedKeys] = React.useState<Selection>(new Set([2]));
  ///- end collapse -///
=======

>>>>>>> d7cb26e2
  return (
    <ActionBarContainer height="size-5000">
      <TableView aria-label="Table with action bar and controlled selection" selectionMode="multiple" selectedKeys={selectedKeys} onSelectionChange={setSelectedKeys}>
        <TableHeader>
          <Column key="name">Name</Column>
          <Column key="type">Type</Column>
          <Column key="level" align="end">Level</Column>
        </TableHeader>
        <TableBody items={rows}>
          {item => (
            <Row>
              {columnKey => <Cell>{item[columnKey]}</Cell>}
            </Row>
          )}
        </TableBody>
      </TableView>
      <ActionBar
        isEmphasized
        selectedItemCount={selectedKeys === 'all' ? 'all' : selectedKeys.size}
        /*- begin highlight -*/
        onClearSelection={() => {
          setSelectedKeys(new Set());
        }}
<<<<<<< HEAD
        onAction={key => alert(`Performing ${key} action on ${selectedKeys === 'all' ? 'all' : selectedKeys.size} rows.`)}
=======
        onAction={key => alert(`Performing ${key} action...`)}
>>>>>>> d7cb26e2
        /*- end highlight -*/>
        <Item key="edit">
          <Edit />
          <Text>Edit</Text>
        </Item>
        <Item key="delete">
          <Delete />
          <Text>Delete</Text>
        </Item>
      </ActionBar>
    </ActionBarContainer>
  );
}
```

## Props

### ActionBarContainer props
<PropTable component={docs.exports.ActionBarContainer} links={docs.links} style={{marginBottom: '40px'}} />

### ActionBar props
<PropTable component={docs.exports.ActionBar} links={docs.links} />

## Visual options

### isEmphasized
`isEmphasized` should be applied to the ActionBar when it should call attention, such as when floating in a TableView. It should be omitted if the ActionBar should blend in
with the rest of the UI, directing a user’s focus to elsewhere in a view.

```tsx example
<<<<<<< HEAD
import type {Selection} from '@adobe/react-spectrum';

function Example({isEmphasized}: {isEmphasized?: boolean}) {
  let items = [
    {key: 0, name: 'Adobe Photoshop'},
    {key: 1, name: 'Adobe Illustrator'},
    {key: 2, name: 'Adobe XD'}
  ];

  let [selectedKeys, setSelectedKeys] = React.useState<Selection>(new Set([0]));
=======
function Example({isEmphasized}) {
  let [selectedKeys, setSelectedKeys] = React.useState(new Set(['photoshop']));
>>>>>>> d7cb26e2

  return (
    <ActionBarContainer height={300} width="size-5000">
      <ListView aria-label="ListView with action bar" selectionMode="multiple" selectedKeys={selectedKeys} onSelectionChange={setSelectedKeys}>
        <Item key="photoshop">Adobe Photoshop</Item>
        <Item key="illustrator">Adobe Illustrator</Item>
        <Item key="xd">Adobe XD</Item>
      </ListView>
      <ActionBar
        /*- begin highlight -*/
        isEmphasized={isEmphasized}
        /*- end highlight -*/
<<<<<<< HEAD
        selectedItemCount={selectedKeys === 'all' ? items.length : selectedKeys.size}
        onAction={(key) => alert(`Performing ${key} action on ${selectedKeys === 'all' ? 'all' : selectedKeys.size} rows.`)}
        onClearSelection={() => setSelectedKeys(new Set([]))}>
=======
        selectedItemCount={selectedKeys === 'all' ? 'all' : selectedKeys.size}
        onAction={(key) => alert(`Performing ${key} action...`)}
        onClearSelection={() => setSelectedKeys(new Set())}>
>>>>>>> d7cb26e2
        <Item key="edit">
          <Edit />
          <Text>Edit</Text>
        </Item>
        <Item key="copy">
          <Copy />
          <Text>Copy</Text>
        </Item>
        <Item key="delete">
          <Delete />
          <Text>Delete</Text>
        </Item>
      </ActionBar>
    </ActionBarContainer>
  );
}

<Flex direction="row" gap="size-200" wrap>
  <Example />
  <Example isEmphasized />
</Flex>
```<|MERGE_RESOLUTION|>--- conflicted
+++ resolved
@@ -47,17 +47,7 @@
 import type {Selection} from '@adobe/react-spectrum';
 
 function Example() {
-<<<<<<< HEAD
-  let items = [
-    {key: 0, name: 'Adobe Photoshop'},
-    {key: 1, name: 'Adobe Illustrator'},
-    {key: 2, name: 'Adobe XD'}
-  ];
-
-  let [selectedKeys, setSelectedKeys] = React.useState<Selection>(new Set([0]));
-=======
-  let [selectedKeys, setSelectedKeys] = React.useState(new Set(['photoshop']));
->>>>>>> d7cb26e2
+  let [selectedKeys, setSelectedKeys] = React.useState<Selection>(new Set(['photoshop']));
 
   return (
     <ActionBarContainer height={300} maxWidth="size-6000">
@@ -68,15 +58,9 @@
       </ListView>
       <ActionBar
         isEmphasized
-<<<<<<< HEAD
-        selectedItemCount={selectedKeys === 'all' ? items.length : selectedKeys.size}
-        onAction={(key) => alert(`Performing ${key} action on ${selectedKeys === 'all' ? 'all' : selectedKeys.size} rows.`)}
-        onClearSelection={() => setSelectedKeys(new Set([]))}>
-=======
         selectedItemCount={selectedKeys === 'all' ? 'all' : selectedKeys.size}
         onAction={(key) => alert(`Performing ${key} action...`)}
         onClearSelection={() => setSelectedKeys(new Set())}>
->>>>>>> d7cb26e2
         <Item key="edit">
           <Edit />
           <Text>Edit</Text>
@@ -114,17 +98,7 @@
     {key: 'delete', label: 'Delete'}
   ];
 
-<<<<<<< HEAD
-  let listItems = [
-    {key: 0, name: 'Adobe Photoshop'},
-    {key: 1, name: 'Adobe Illustrator'},
-    {key: 2, name: 'Adobe XD'}
-  ];
-
-  let [selectedKeys, setSelectedKeys] = React.useState<Selection>(new Set([0]));
-=======
-  let [selectedKeys, setSelectedKeys] = React.useState(new Set(['photoshop']));
->>>>>>> d7cb26e2
+  let [selectedKeys, setSelectedKeys] = React.useState<Selection>(new Set(['photoshop']));
 
   return (
     <ActionBarContainer height={300} maxWidth="size-6000">
@@ -135,15 +109,9 @@
       </ListView>
       <ActionBar
         items={barItems}
-<<<<<<< HEAD
-        selectedItemCount={selectedKeys === 'all' ? listItems.length : selectedKeys.size}
-        onAction={(key) => alert(`Performing ${key} action on ${selectedKeys === 'all' ? 'all' : selectedKeys.size} rows.`)}
-        onClearSelection={() => setSelectedKeys(new Set([]))}
-=======
         selectedItemCount={selectedKeys === 'all' ? 'all' : selectedKeys.size}
         onAction={(key) => alert(`Performing ${key} action...`)}
         onClearSelection={() => setSelectedKeys(new Set())}
->>>>>>> d7cb26e2
         isEmphasized>
         {item => (
           <Item key={item.key}>
@@ -176,24 +144,14 @@
 import type {Selection} from '@adobe/react-spectrum';
 
 function ActionBarActions(props) {
-  let [selectedKeys, setSelectedKeys] = React.useState(new Set([2]));
+  let [selectedKeys, setSelectedKeys] = React.useState<Selection>(new Set([2]));
   let rows = [
     {id: 1, name: 'Charizard', type: 'Fire, Flying', level: '67'},
     {id: 2, name: 'Blastoise', type: 'Water', level: '56'},
     {id: 3, name: 'Venusaur', type: 'Grass, Poison', level: '83'},
     {id: 4, name: 'Pikachu', type: 'Electric', level: '100'}
   ];
-<<<<<<< HEAD
-  let barItems = [
-    {key: 'edit', label: 'Edit'},
-    {key: 'copy', label: 'Copy'},
-    {key: 'delete', label: 'Delete'}
-  ];
-  let [selectedKeys, setSelectedKeys] = React.useState<Selection>(new Set([2]));
-  ///- end collapse -///
-=======
-
->>>>>>> d7cb26e2
+
   return (
     <ActionBarContainer height="size-5000">
       <TableView aria-label="Table with action bar and controlled selection" selectionMode="multiple" selectedKeys={selectedKeys} onSelectionChange={setSelectedKeys}>
@@ -217,11 +175,7 @@
         onClearSelection={() => {
           setSelectedKeys(new Set());
         }}
-<<<<<<< HEAD
-        onAction={key => alert(`Performing ${key} action on ${selectedKeys === 'all' ? 'all' : selectedKeys.size} rows.`)}
-=======
         onAction={key => alert(`Performing ${key} action...`)}
->>>>>>> d7cb26e2
         /*- end highlight -*/>
         <Item key="edit">
           <Edit />
@@ -252,21 +206,10 @@
 with the rest of the UI, directing a user’s focus to elsewhere in a view.
 
 ```tsx example
-<<<<<<< HEAD
 import type {Selection} from '@adobe/react-spectrum';
 
 function Example({isEmphasized}: {isEmphasized?: boolean}) {
-  let items = [
-    {key: 0, name: 'Adobe Photoshop'},
-    {key: 1, name: 'Adobe Illustrator'},
-    {key: 2, name: 'Adobe XD'}
-  ];
-
-  let [selectedKeys, setSelectedKeys] = React.useState<Selection>(new Set([0]));
-=======
-function Example({isEmphasized}) {
-  let [selectedKeys, setSelectedKeys] = React.useState(new Set(['photoshop']));
->>>>>>> d7cb26e2
+  let [selectedKeys, setSelectedKeys] = React.useState<Selection>(new Set(['photoshop']));
 
   return (
     <ActionBarContainer height={300} width="size-5000">
@@ -279,15 +222,9 @@
         /*- begin highlight -*/
         isEmphasized={isEmphasized}
         /*- end highlight -*/
-<<<<<<< HEAD
-        selectedItemCount={selectedKeys === 'all' ? items.length : selectedKeys.size}
-        onAction={(key) => alert(`Performing ${key} action on ${selectedKeys === 'all' ? 'all' : selectedKeys.size} rows.`)}
-        onClearSelection={() => setSelectedKeys(new Set([]))}>
-=======
         selectedItemCount={selectedKeys === 'all' ? 'all' : selectedKeys.size}
         onAction={(key) => alert(`Performing ${key} action...`)}
         onClearSelection={() => setSelectedKeys(new Set())}>
->>>>>>> d7cb26e2
         <Item key="edit">
           <Edit />
           <Text>Edit</Text>
