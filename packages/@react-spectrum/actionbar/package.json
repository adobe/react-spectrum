{
  "name": "@react-spectrum/actionbar",
  "version": "3.4.5",
  "description": "Spectrum UI components in React",
  "license": "Apache-2.0",
  "main": "dist/main.js",
  "module": "dist/module.js",
  "exports": {
    "types": "./dist/types.d.ts",
    "import": "./dist/import.mjs",
    "require": "./dist/main.js"
  },
  "types": "dist/types.d.ts",
  "source": "src/index.ts",
  "files": [
    "dist",
    "src"
  ],
  "sideEffects": [
    "*.css"
  ],
  "targets": {
    "main": {
      "includeNodeModules": [
        "@adobe/spectrum-css-temp"
      ]
    },
    "module": {
      "includeNodeModules": [
        "@adobe/spectrum-css-temp"
      ]
    }
  },
  "repository": {
    "type": "git",
    "url": "https://github.com/adobe/react-spectrum"
  },
  "dependencies": {
<<<<<<< HEAD
    "@react-aria/focus": "workspace:^",
    "@react-aria/i18n": "workspace:^",
    "@react-aria/interactions": "workspace:^",
    "@react-aria/live-announcer": "workspace:^",
    "@react-aria/utils": "workspace:^",
    "@react-spectrum/actiongroup": "workspace:^",
    "@react-spectrum/button": "workspace:^",
    "@react-spectrum/overlays": "workspace:^",
    "@react-spectrum/text": "workspace:^",
    "@react-spectrum/utils": "workspace:^",
    "@react-stately/collections": "workspace:^",
    "@react-types/actionbar": "workspace:^",
    "@react-types/shared": "workspace:^",
    "@spectrum-icons/ui": "workspace:^",
=======
    "@react-aria/focus": "^3.17.1",
    "@react-aria/i18n": "^3.11.1",
    "@react-aria/interactions": "^3.21.3",
    "@react-aria/live-announcer": "^3.3.4",
    "@react-aria/utils": "^3.24.1",
    "@react-spectrum/actiongroup": "^3.10.5",
    "@react-spectrum/button": "^3.16.4",
    "@react-spectrum/overlays": "^5.6.1",
    "@react-spectrum/text": "^3.5.5",
    "@react-spectrum/utils": "^3.11.7",
    "@react-stately/collections": "^3.10.7",
    "@react-types/actionbar": "^3.1.7",
    "@react-types/shared": "^3.23.1",
    "@spectrum-icons/ui": "^3.6.7",
>>>>>>> 1cacbf1d
    "@swc/helpers": "^0.5.0"
  },
  "devDependencies": {
    "@adobe/spectrum-css-temp": "3.0.0-alpha.1"
  },
  "peerDependencies": {
    "@react-spectrum/provider": "^3.0.0",
    "react": "^16.8.0 || ^17.0.0-rc.1 || ^18.0.0",
    "react-dom": "^16.8.0 || ^17.0.0-rc.1 || ^18.0.0"
  },
  "publishConfig": {
    "access": "public"
  }
}<|MERGE_RESOLUTION|>--- conflicted
+++ resolved
@@ -36,7 +36,6 @@
     "url": "https://github.com/adobe/react-spectrum"
   },
   "dependencies": {
-<<<<<<< HEAD
     "@react-aria/focus": "workspace:^",
     "@react-aria/i18n": "workspace:^",
     "@react-aria/interactions": "workspace:^",
@@ -51,22 +50,6 @@
     "@react-types/actionbar": "workspace:^",
     "@react-types/shared": "workspace:^",
     "@spectrum-icons/ui": "workspace:^",
-=======
-    "@react-aria/focus": "^3.17.1",
-    "@react-aria/i18n": "^3.11.1",
-    "@react-aria/interactions": "^3.21.3",
-    "@react-aria/live-announcer": "^3.3.4",
-    "@react-aria/utils": "^3.24.1",
-    "@react-spectrum/actiongroup": "^3.10.5",
-    "@react-spectrum/button": "^3.16.4",
-    "@react-spectrum/overlays": "^5.6.1",
-    "@react-spectrum/text": "^3.5.5",
-    "@react-spectrum/utils": "^3.11.7",
-    "@react-stately/collections": "^3.10.7",
-    "@react-types/actionbar": "^3.1.7",
-    "@react-types/shared": "^3.23.1",
-    "@spectrum-icons/ui": "^3.6.7",
->>>>>>> 1cacbf1d
     "@swc/helpers": "^0.5.0"
   },
   "devDependencies": {
