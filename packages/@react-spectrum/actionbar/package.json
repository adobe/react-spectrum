--- conflicted
+++ resolved
@@ -36,23 +36,6 @@
     "url": "https://github.com/adobe/react-spectrum"
   },
   "dependencies": {
-<<<<<<< HEAD
-    "@react-aria/focus": "^3.16.2",
-    "@react-aria/i18n": "^3.10.2",
-    "@react-aria/interactions": "^3.21.1",
-    "@react-aria/live-announcer": "^3.3.2",
-    "@react-aria/utils": "^3.23.2",
-    "@react-spectrum/actiongroup": "^3.10.3",
-    "@react-spectrum/button": "^3.16.2",
-    "@react-spectrum/layout": "^3.6.3",
-    "@react-spectrum/overlays": "^5.5.5",
-    "@react-spectrum/text": "^3.5.3",
-    "@react-spectrum/utils": "^3.11.5",
-    "@react-stately/collections": "^3.10.5",
-    "@react-types/actionbar": "^3.1.5",
-    "@react-types/shared": "^3.22.1",
-    "@spectrum-icons/ui": "^3.6.5",
-=======
     "@react-aria/focus": "^3.17.0",
     "@react-aria/i18n": "^3.11.0",
     "@react-aria/interactions": "^3.21.2",
@@ -67,7 +50,6 @@
     "@react-types/actionbar": "^3.1.6",
     "@react-types/shared": "^3.23.0",
     "@spectrum-icons/ui": "^3.6.6",
->>>>>>> c81c9463
     "@swc/helpers": "^0.5.0"
   },
   "devDependencies": {
