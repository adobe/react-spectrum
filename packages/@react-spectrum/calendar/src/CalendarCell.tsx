--- conflicted
+++ resolved
@@ -27,11 +27,7 @@
 }
 
 export function CalendarCell({state, currentMonth, ...props}: CalendarCellProps) {
-<<<<<<< HEAD
-  let ref = useRef<HTMLElement>(undefined);
-=======
   let ref = useRef<HTMLElement>(null);
->>>>>>> bd458c1e
   let {
     cellProps,
     buttonProps,
