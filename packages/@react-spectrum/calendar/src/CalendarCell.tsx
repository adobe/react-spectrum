/*
 * Copyright 2020 Adobe. All rights reserved.
 * This file is licensed to you under the Apache License, Version 2.0 (the "License");
 * you may not use this file except in compliance with the License. You may obtain a copy
 * of the License at http://www.apache.org/licenses/LICENSE-2.0
 *
 * Unless required by applicable law or agreed to in writing, software distributed under
 * the License is distributed on an "AS IS" BASIS, WITHOUT WARRANTIES OR REPRESENTATIONS
 * OF ANY KIND, either express or implied. See the License for the specific language
 * governing permissions and limitations under the License.
 */

import {CalendarCellOptions, CalendarState, RangeCalendarState} from '@react-stately/calendar';
import {classNames} from '@react-spectrum/utils';
import React from 'react';
import styles from '@adobe/spectrum-css-temp/components/calendar/vars.css';
import {useCalendarCell} from '@react-aria/calendar';
import {useDateFormatter} from '@react-aria/i18n';
import {useHover} from '@react-aria/interactions';

interface CalendarCellProps extends CalendarCellOptions {
  state: CalendarState | RangeCalendarState
}

export function CalendarCell({state, ...props}: CalendarCellProps) {
<<<<<<< HEAD
  let {cellProps, cellDateProps} = useCalendarCell(props, state);
=======
  let {cellProps} = useCalendarCell(props, state);
  let {hoverProps, isHovered} = useHover(props);
>>>>>>> 701cf941
  let dateFormatter = useDateFormatter({day: 'numeric'});

  return (
    <td
      {...cellProps}
      className={classNames(styles, 'spectrum-Calendar-tableCell')}>
      <span
<<<<<<< HEAD
        {...cellDateProps}
=======
        {...hoverProps}
        role="presentation"
>>>>>>> 701cf941
        className={classNames(styles, 'spectrum-Calendar-date', {
          'is-today': props.isToday,
          'is-selected': props.isSelected,
          'is-focused': props.isFocused,
          'is-disabled': props.isDisabled,
          'is-outsideMonth': !props.isCurrentMonth,
          'is-range-start': props.isRangeStart,
          'is-range-end': props.isRangeEnd,
          'is-range-selection': props.isRangeSelection,
          'is-selection-start': props.isSelectionStart,
          'is-selection-end': props.isSelectionEnd,
          'is-hovered': isHovered
        })}>
        {dateFormatter.format(props.cellDate)}
      </span>
    </td>
  );
}<|MERGE_RESOLUTION|>--- conflicted
+++ resolved
@@ -23,12 +23,8 @@
 }
 
 export function CalendarCell({state, ...props}: CalendarCellProps) {
-<<<<<<< HEAD
   let {cellProps, cellDateProps} = useCalendarCell(props, state);
-=======
-  let {cellProps} = useCalendarCell(props, state);
   let {hoverProps, isHovered} = useHover(props);
->>>>>>> 701cf941
   let dateFormatter = useDateFormatter({day: 'numeric'});
 
   return (
@@ -36,12 +32,8 @@
       {...cellProps}
       className={classNames(styles, 'spectrum-Calendar-tableCell')}>
       <span
-<<<<<<< HEAD
         {...cellDateProps}
-=======
         {...hoverProps}
-        role="presentation"
->>>>>>> 701cf941
         className={classNames(styles, 'spectrum-Calendar-date', {
           'is-today': props.isToday,
           'is-selected': props.isSelected,
