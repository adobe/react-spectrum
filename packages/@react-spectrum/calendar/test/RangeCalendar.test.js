--- conflicted
+++ resolved
@@ -1083,11 +1083,7 @@
 
       act(() => userEvent.click(nextButton));
 
-<<<<<<< HEAD
-      cell = getByRole('button', {name: 'Sunday, May 1, 2022 selected'});
-=======
       cell = getByRole('button', {name: 'Sunday, May 1, 2022 selected (Click to finish selecting date range)'});
->>>>>>> 25eb15f0
       expect(cell).not.toHaveAttribute('aria-disabled');
       expect(cell).toHaveAttribute('tabindex', '0');
 
