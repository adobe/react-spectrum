--- conflicted
+++ resolved
@@ -28,20 +28,15 @@
 }
 
 describe('RangeCalendar', () => {
-<<<<<<< HEAD
   let user;
   beforeAll(() => {
     user = userEvent.setup({delay: null, pointerMap});
-  });
-  beforeEach(() => {
-    jest.useFakeTimers();
-=======
-  beforeAll(() => {
     jest.useFakeTimers();
   });
   afterEach(() => {
-    act(() => {jest.runAllTimers();});
->>>>>>> 99ca82e8
+    act(() => {
+      jest.runAllTimers();
+    });
   });
 
   describe('basics', () => {
@@ -122,12 +117,7 @@
       expect(grid).not.toHaveAttribute('aria-activedescendant');
     });
 
-<<<<<<< HEAD
-    // v2 doesn't pass this test - it starts by showing the end date instead of the start date.
     it('should show selected dates across multiple months', async () => {
-=======
-    it('should show selected dates across multiple months', () => {
->>>>>>> 99ca82e8
       let {getByRole, getByLabelText, getAllByLabelText, getAllByRole} = render(<RangeCalendar value={{start: new CalendarDate(2019, 6, 20), end: new CalendarDate(2019, 7, 10)}} />);
 
       let heading = getByRole('heading');
@@ -678,13 +668,20 @@
         expect(onChange).toHaveBeenCalledTimes(0);
 
         // Can click to select range
-        await user.click(getByText('15'));
+        let cell15 = getByText('15');
+        // TODO: fix that this doesn't work with await user.click()
+        fireEvent.pointerDown(cell15, {detail: 1, pointerType: 'mouse'});
+        fireEvent.pointerUp(cell15, {detail: 1, pointerType: 'mouse'});
+        fireEvent.click(cell15, {detail: 1, pointerType: 'mouse'});
         selectedDates = getAllByLabelText('selected', {exact: false});
         expect(selectedDates[0].textContent).toBe('15');
         expect(selectedDates[selectedDates.length - 1].textContent).toBe('15');
         expect(onChange).toHaveBeenCalledTimes(0);
 
-        await user.click(getByText('20'));
+        let cell20 = getByText('20');
+        fireEvent.pointerDown(cell20, {detail: 1, pointerType: 'mouse'});
+        fireEvent.pointerUp(cell20, {detail: 1, pointerType: 'mouse'});
+        fireEvent.click(cell20, {detail: 1, pointerType: 'mouse'});
         selectedDates = getAllByLabelText('selected', {exact: false});
         expect(selectedDates[0].textContent).toBe('15');
         expect(selectedDates[selectedDates.length - 1].textContent).toBe('20');
