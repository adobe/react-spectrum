/*
 * Copyright 2020 Adobe. All rights reserved.
 * This file is licensed to you under the Apache License, Version 2.0 (the "License");
 * you may not use this file except in compliance with the License. You may obtain a copy
 * of the License at http://www.apache.org/licenses/LICENSE-2.0
 *
 * Unless required by applicable law or agreed to in writing, software distributed under
 * the License is distributed on an "AS IS" BASIS, WITHOUT WARRANTIES OR REPRESENTATIONS
 * OF ANY KIND, either express or implied. See the License for the specific language
 * governing permissions and limitations under the License.
 */

import {act} from '@testing-library/react';

jest.mock('@react-aria/live-announcer');
import {announce} from '@react-aria/live-announcer';
import {Calendar} from '../';
import {CalendarDate, isWeekend} from '@internationalized/date';
import {fireEvent, render, triggerPress} from '@react-spectrum/test-utils';
import React from 'react';
import {useLocale} from '@react-aria/i18n';

let keyCodes = {'Enter': 13, ' ': 32, 'PageUp': 33, 'PageDown': 34, 'End': 35, 'Home': 36, 'ArrowLeft': 37, 'ArrowUp': 38, 'ArrowRight': 39, 'ArrowDown': 40};

describe('Calendar', () => {
  beforeAll(() => {
    jest.useFakeTimers();
<<<<<<< HEAD
=======
  });
  afterEach(() => {
    act(() => {jest.runAllTimers();});
>>>>>>> 99ca82e8
  });

  describe('basics', () => {
    it.each`
      Name      | Calendar
      ${'v3'}   | ${Calendar}
    `('$Name should render a calendar with a defaultValue', ({Calendar}) => {
      let {getByLabelText, getByRole, getAllByRole} = render(<Calendar defaultValue={new CalendarDate(2019, 6, 5)} />);

      let heading = getByRole('heading');
      expect(heading).toHaveTextContent('June 2019');

      let gridCells = getAllByRole('gridcell').filter(cell => cell.getAttribute('aria-disabled') !== 'true');
      expect(gridCells.length).toBe(30);

      let selectedDate = getByLabelText('Selected', {exact: false});
      expect(selectedDate.parentElement).toHaveAttribute('role', 'gridcell');
      expect(selectedDate.parentElement).toHaveAttribute('aria-selected', 'true');
      expect(selectedDate).toHaveAttribute('aria-label', 'Wednesday, June 5, 2019 selected');
    });

    it.each`
      Name      | Calendar
      ${'v3'}   | ${Calendar}
    `('$Name should render a calendar with a value', ({Calendar}) => {
      let {getByLabelText, getByRole, getAllByRole} = render(<Calendar value={new CalendarDate(2019, 6, 5)} />);

      let heading = getByRole('heading');
      expect(heading).toHaveTextContent('June 2019');

      let gridCells = getAllByRole('gridcell').filter(cell => cell.getAttribute('aria-disabled') !== 'true');
      expect(gridCells.length).toBe(30);

      let selectedDate = getByLabelText('Selected', {exact: false});
      expect(selectedDate.parentElement).toHaveAttribute('role', 'gridcell');
      expect(selectedDate.parentElement).toHaveAttribute('aria-selected', 'true');
      expect(selectedDate).toHaveAttribute('aria-label', 'Wednesday, June 5, 2019 selected');
    });

    it.each`
      Name      | Calendar
      ${'v3'}   | ${Calendar}
    `('$Name should focus the selected date if autoFocus is set', ({Calendar}) => {
      let {getByRole, getByLabelText} = render(<Calendar value={new CalendarDate(2019, 2, 3)} autoFocus />);

      let cell = getByLabelText('selected', {exact: false});

      let grid = getByRole('grid');
      expect(cell.parentElement).toHaveAttribute('role', 'gridcell');
      expect(cell.parentElement).toHaveAttribute('aria-selected', 'true');
      expect(cell).toHaveFocus();
      expect(grid).not.toHaveAttribute('aria-activedescendant');
    });

    it('should center the selected date if multiple months are visible', () => {
      let {getAllByRole, getByLabelText} = render(<Calendar value={new CalendarDate(2019, 2, 3)} visibleMonths={3} />);

      let grids = getAllByRole('grid');
      expect(grids).toHaveLength(3);

      let cell = getByLabelText('selected', {exact: false});
      expect(grids[1].contains(cell)).toBe(true);
    });

    it('should constrain the visible region depending on the minValue', () => {
      let {getAllByRole, getByLabelText} = render(<Calendar value={new CalendarDate(2019, 2, 3)} minValue={new CalendarDate(2019, 2, 1)} visibleMonths={3} />);

      let grids = getAllByRole('grid');
      expect(grids).toHaveLength(3);

      let cell = getByLabelText('selected', {exact: false});
      expect(grids[0].contains(cell)).toBe(true);
    });

    it('should show era for BC dates', () => {
      let {getByLabelText} = render(<Calendar value={new CalendarDate('BC', 5, 2, 3)} />);
      let cell = getByLabelText('selected', {exact: false});
      expect(cell).toHaveAttribute('aria-label', 'Saturday, February 3, 5 BC selected');
    });
  });

  describe('selection', () => {
    it.each`
      Name      | Calendar
      ${'v3'}   | ${Calendar}
    `('$Name selects a date on keyDown Enter/Space (uncontrolled)', ({Calendar}) => {
      let onChange = jest.fn();
      let {getByLabelText, getByRole} = render(
        <Calendar
          defaultValue={new CalendarDate(2019, 6, 5)}
          autoFocus
          onChange={onChange} />
      );

      let grid = getByRole('grid');
      let selectedDate = getByLabelText('selected', {exact: false});
      expect(selectedDate.textContent).toBe('5');

      // Select a new date
      fireEvent.keyDown(grid, {key: 'ArrowLeft', keyCode: keyCodes.ArrowLeft});
      fireEvent.keyDown(grid, {key: 'Enter', keyCode: keyCodes.Enter});
      selectedDate = getByLabelText('selected', {exact: false});
      expect(selectedDate.textContent).toBe('4');
      expect(onChange).toHaveBeenCalledTimes(1);
      expect(onChange.mock.calls[0][0]).toEqual(new CalendarDate(2019, 6, 4));

      fireEvent.keyDown(grid, {key: 'ArrowLeft', keyCode: keyCodes.ArrowLeft});
      fireEvent.keyDown(grid, {key: ' ', keyCode: keyCodes[' ']});
      selectedDate = getByLabelText('selected', {exact: false});
      expect(selectedDate.textContent).toBe('3');
      expect(onChange).toHaveBeenCalledTimes(2);
      expect(onChange.mock.calls[1][0]).toEqual(new CalendarDate(2019, 6, 3));
    });

    it.each`
      Name      | Calendar
      ${'v3'}   | ${Calendar}
    `('$Name selects a date on keyDown Enter/Space (controlled)', ({Calendar}) => {
      let onChange = jest.fn();
      let {getByLabelText, getByRole} = render(
        <Calendar
          value={new CalendarDate(2019, 6, 5)}
          autoFocus
          onChange={onChange} />
      );

      let grid = getByRole('grid');
      let selectedDate = getByLabelText('selected', {exact: false});
      expect(selectedDate.textContent).toBe('5');

      // Select a new date
      fireEvent.keyDown(grid, {key: 'ArrowLeft', keyCode: keyCodes.ArrowLeft});
      fireEvent.keyDown(grid, {key: 'Enter', keyCode: keyCodes.Enter});
      selectedDate = getByLabelText('selected', {exact: false});
      expect(selectedDate.textContent).toBe('5'); // controlled
      expect(onChange).toHaveBeenCalledTimes(1);
      expect(onChange.mock.calls[0][0]).toEqual(new CalendarDate(2019, 6, 4));

      fireEvent.keyDown(grid, {key: 'ArrowLeft', keyCode: keyCodes.ArrowLeft});
      fireEvent.keyDown(grid, {key: ' ', keyCode: keyCodes[' ']});
      selectedDate = getByLabelText('selected', {exact: false});
      expect(selectedDate.textContent).toBe('5'); // controlled
      expect(onChange).toHaveBeenCalledTimes(2);
      expect(onChange.mock.calls[1][0]).toEqual(new CalendarDate(2019, 6, 3));
    });

    it.each`
      Name      | Calendar      | props
      ${'v3'}   | ${Calendar}   | ${{isReadOnly: true}}
    `('$Name does not select a date on keyDown Enter/Space if isReadOnly', ({Calendar, props}) => {
      let onChange = jest.fn();
      let {getByLabelText} = render(
        <Calendar
          defaultValue={new CalendarDate(2019, 6, 5)}
          autoFocus
          onChange={onChange}
          {...props} />
      );

      let selectedDate = getByLabelText('selected', {exact: false});
      expect(selectedDate.textContent).toBe('5');

      fireEvent.keyDown(document.activeElement, {key: 'ArrowLeft', keyCode: keyCodes.ArrowLeft});
      fireEvent.keyDown(document.activeElement, {key: 'Enter', keyCode: keyCodes.Enter});
      selectedDate = getByLabelText('selected', {exact: false});
      expect(selectedDate.textContent).toBe('5');
      expect(onChange).not.toHaveBeenCalled();

      fireEvent.keyDown(document.activeElement, {key: 'ArrowLeft', keyCode: keyCodes.ArrowLeft});
      fireEvent.keyDown(document.activeElement, {key: ' ', keyCode: keyCodes[' ']});
      selectedDate = getByLabelText('selected', {exact: false});
      expect(selectedDate.textContent).toBe('5');
      expect(onChange).not.toHaveBeenCalled();
    });

    it.each`
      Name      | Calendar
      ${'v3'}   | ${Calendar}
    `('$Name selects a date on click (uncontrolled)', ({Calendar}) => {
      let onChange = jest.fn();
      let {getByLabelText, getByText} = render(
        <Calendar
          defaultValue={new CalendarDate(2019, 6, 5)}
          onChange={onChange} />
      );

      let newDate = getByText('17');
      triggerPress(newDate);

      let selectedDate = getByLabelText('selected', {exact: false});
      expect(selectedDate.textContent).toBe('17');
      expect(onChange).toHaveBeenCalledTimes(1);
      expect(onChange.mock.calls[0][0]).toEqual(new CalendarDate(2019, 6, 17));
    });

    it.each`
      Name      | Calendar
      ${'v3'}   | ${Calendar}
    `('$Name selects a date on click (controlled)', ({Calendar}) => {
      let onChange = jest.fn();
      let {getByLabelText, getByText} = render(
        <Calendar
          value={new CalendarDate(2019, 6, 5)}
          onChange={onChange} />
      );

      let newDate = getByText('17');
      triggerPress(newDate);

      let selectedDate = getByLabelText('selected', {exact: false});
      expect(selectedDate.textContent).toBe('5');
      expect(onChange).toHaveBeenCalledTimes(1);
      expect(onChange.mock.calls[0][0]).toEqual(new CalendarDate(2019, 6, 17));
    });

    it.each`
      Name      | Calendar      | props
      ${'v3'}   | ${Calendar}   | ${{isDisabled: true}}
    `('$Name does not select a date on click if isDisabled', ({Calendar, props}) => {
      let onChange = jest.fn();
      let {getAllByLabelText, getByText} = render(
        <Calendar
          value={new CalendarDate(2019, 6, 5)}
          onChange={onChange}
          {...props} />
      );

      let newDate = getByText('17');
      triggerPress(newDate);

      expect(() => {
        getAllByLabelText('selected', {exact: false});
      }).toThrow();
      expect(onChange).not.toHaveBeenCalled();
    });

    it.each`
      Name      | Calendar      | props
      ${'v3'}   | ${Calendar}   | ${{isReadOnly: true}}
    `('$Name does not select a date on click if isReadOnly', ({Calendar, props}) => {
      let onChange = jest.fn();
      let {getByLabelText, getByText} = render(
        <Calendar
          value={new CalendarDate(2019, 6, 5)}
          onChange={onChange}
          {...props} />
      );

      let newDate = getByText('17');
      triggerPress(newDate);

      let selectedDate = getByLabelText('selected', {exact: false});
      expect(selectedDate.textContent).toBe('5');
      expect(onChange).not.toHaveBeenCalled();
    });

    it.each`
      Name      | Calendar      | props
      ${'v3'}   | ${Calendar}   | ${{defaultValue: new CalendarDate(2019, 2, 8), minValue: new CalendarDate(2019, 2, 5), maxValue: new CalendarDate(2019, 2, 15)}}
    `('$Name does not select a date on click if outside the valid date range', ({Calendar, props}) => {
      let onChange = jest.fn();
      let {getByLabelText} = render(
        <Calendar
          onChange={onChange}
          {...props} />
      );

      triggerPress(getByLabelText('Sunday, February 3, 2019'));

      let selectedDate = getByLabelText('selected', {exact: false});
      expect(selectedDate.textContent).toBe('8');
      expect(onChange).not.toHaveBeenCalled();

      triggerPress(getByLabelText('Sunday, February 17, 2019'));

      selectedDate = getByLabelText('selected', {exact: false});
      expect(selectedDate.textContent).toBe('8');
      expect(onChange).not.toHaveBeenCalled();

      triggerPress(getByLabelText('Tuesday, February 5, 2019, First available date'));

      selectedDate = getByLabelText('selected', {exact: false});
      expect(selectedDate.textContent).toBe('5');
      expect(onChange).toHaveBeenCalledTimes(1);

      triggerPress(getByLabelText('Friday, February 15, 2019, Last available date'));

      selectedDate = getByLabelText('selected', {exact: false});
      expect(selectedDate.textContent).toBe('15');
      expect(onChange).toHaveBeenCalledTimes(2);
    });

    it('should support validationState', () => {
      let {getByRole} = render(
        <Calendar
          defaultValue={new CalendarDate(2022, 3, 11)}
          validationState="invalid" />
      );

      let cell = getByRole('button', {name: 'Friday, March 11, 2022 selected'});
      expect(cell).toHaveAttribute('aria-invalid', 'true');
      expect(cell.parentElement).toHaveAttribute('aria-selected', 'true');
      expect(cell.parentElement).toHaveAttribute('aria-invalid', 'true');

      let description = cell.getAttribute('aria-describedby').split(' ').map(id => document.getElementById(id).textContent).join(' ');
      expect(description).toBe('Selected date unavailable.');
    });

    it('should support a custom errorMessage', () => {
      let {getByRole} = render(
        <Calendar
          defaultValue={new CalendarDate(2022, 3, 11)}
          validationState="invalid"
          errorMessage="Selection dates cannot include weekends." />
      );

      let cell = getByRole('button', {name: 'Friday, March 11, 2022 selected'});
      expect(cell).toHaveAttribute('aria-invalid', 'true');
      expect(cell.parentElement).toHaveAttribute('aria-selected', 'true');
      expect(cell.parentElement).toHaveAttribute('aria-invalid', 'true');

      let description = cell.getAttribute('aria-describedby').split(' ').map(id => document.getElementById(id).textContent).join(' ');
      expect(description).toBe('Selection dates cannot include weekends.');
    });

    it('does not show error message without validationState="invalid"', () => {
      let {getByRole} = render(
        <Calendar
          defaultValue={new CalendarDate(2022, 3, 11)}
          errorMessage="Selection dates cannot include weekends." />
      );

      let cell = getByRole('button', {name: 'Friday, March 11, 2022 selected'});
      expect(cell).not.toHaveAttribute('aria-invalid', 'true');
      expect(cell.parentElement).toHaveAttribute('aria-selected', 'true');
      expect(cell.parentElement).not.toHaveAttribute('aria-invalid', 'true');
    });

    it('automatically marks selection as invalid using isDateUnavailable', () => {
      function Example() {
        let {locale} = useLocale();
        return (
          <Calendar
            defaultValue={new CalendarDate(2022, 3, 5)}
            isDateUnavailable={date => isWeekend(date, locale)}
            allowsNonContiguousRanges />
        );
      }

      let {getByRole} = render(<Example />);

      let cell = getByRole('button', {name: 'Saturday, March 5, 2022 selected'});
      expect(cell).toHaveAttribute('aria-invalid', 'true');
      expect(cell.parentElement).toHaveAttribute('aria-selected', 'true');
      expect(cell.parentElement).toHaveAttribute('aria-invalid', 'true');

      let description = cell.getAttribute('aria-describedby').split(' ').map(id => document.getElementById(id).textContent).join(' ');
      expect(description).toBe('Selected date unavailable.');
    });
  });

  describe('announcing', () => {
    it('announces when the current month changes', () => {
      let {getAllByLabelText} = render(<Calendar defaultValue={new CalendarDate(2019, 6, 5)} />);

      let nextButton = getAllByLabelText('Next')[0];
      triggerPress(nextButton);
      act(() => {jest.runAllTimers();});

      expect(announce).toHaveBeenCalledTimes(1);
      expect(announce).toHaveBeenCalledWith('July 2019');
    });

    it('announces when the selected date changes', () => {
      let {getByText} = render(<Calendar defaultValue={new CalendarDate(2019, 6, 5)} />);

      let newDate = getByText('17');
      triggerPress(newDate);
      act(() => {jest.runAllTimers();});

      expect(announce).toHaveBeenCalledTimes(1);
      expect(announce).toHaveBeenCalledWith('Selected Date: Monday, June 17, 2019', 'polite', 4000);
    });

    it('ensures that the active descendant is announced when the focused date changes', () => {
      let {getByRole, getByLabelText} = render(<Calendar defaultValue={new CalendarDate(2019, 6, 5)} autoFocus />);

      let grid = getByRole('grid');
      let selectedDate = getByLabelText('selected', {exact: false});
      expect(selectedDate).toHaveFocus();

      fireEvent.keyDown(grid, {key: 'ArrowRight'});
      fireEvent.keyUp(document.activeElement, {key: 'ArrowRight'});
      act(() => {jest.runAllTimers();});
      expect(getByLabelText('Thursday, June 6, 2019', {exact: false})).toHaveFocus();
    });

    it('includes era in BC dates', () => {
      let {getByText, getAllByLabelText} = render(<Calendar defaultValue={new CalendarDate('BC', 5, 2, 3)} />);

      let newDate = getByText('17');
      triggerPress(newDate);
      act(() => {jest.runAllTimers();});

      expect(announce).toHaveBeenCalledTimes(1);
      expect(announce).toHaveBeenCalledWith('Selected Date: Saturday, February 17, 5 BC', 'polite', 4000);

      announce.mockReset();
      let nextButton = getAllByLabelText('Next')[0];
      triggerPress(nextButton);
      act(() => {jest.runAllTimers();});

      expect(announce).toHaveBeenCalledTimes(1);
      expect(announce).toHaveBeenCalledWith('March 5 BC');
    });
  });
});<|MERGE_RESOLUTION|>--- conflicted
+++ resolved
@@ -25,12 +25,9 @@
 describe('Calendar', () => {
   beforeAll(() => {
     jest.useFakeTimers();
-<<<<<<< HEAD
-=======
   });
   afterEach(() => {
     act(() => {jest.runAllTimers();});
->>>>>>> 99ca82e8
   });
 
   describe('basics', () => {
