{
  "name": "@react-spectrum/calendar",
  "version": "3.0.0-alpha.2",
  "description": "Spectrum UI components in React",
  "main": "dist/main.js",
  "module": "dist/module.js",
  "types": "dist/types.d.ts",
  "source": "src/index.ts",
  "files": [
    "dist"
  ],
  "sideEffects": false,
  "targets": {
    "main": {
      "includeNodeModules": [
        "@adobe/spectrum-css-temp"
      ]
    },
    "module": {
      "includeNodeModules": [
        "@adobe/spectrum-css-temp"
      ]
    }
  },
  "repository": {
    "type": "git",
    "url": "https://github.com/adobe/react-spectrum"
  },
  "dependencies": {
    "@babel/runtime": "^7.6.2",
<<<<<<< HEAD
    "@react-aria/calendar": "^3.0.0-alpha.1",
    "@react-aria/focus": "^3.0.0-alpha.1",
    "@react-aria/i18n": "^3.0.0-alpha.1",
    "@react-aria/visually-hidden": "^3.0.0-alpha.1",
    "@react-spectrum/button": "^3.0.0-alpha.1",
    "@react-spectrum/utils": "^3.0.0-alpha.1",
    "@react-stately/calendar": "^3.0.0-alpha.1",
    "@react-spectrum/provider": "^3.0.0-alpha.1",
    "@react-types/calendar": "^3.0.0-alpha.1",
    "@react-types/shared": "^3.0.0-alpha.1",
    "@spectrum-icons/ui": "^3.0.0-alpha.1",
=======
    "@react-aria/calendar": "^3.0.0-alpha.2",
    "@react-aria/focus": "^3.0.0-alpha.2",
    "@react-aria/i18n": "^3.0.0-alpha.2",
    "@react-aria/visually-hidden": "^3.0.0-alpha.2",
    "@react-spectrum/button": "^3.0.0-alpha.2",
    "@react-spectrum/provider": "^3.0.0-alpha.2",
    "@react-spectrum/utils": "^3.0.0-alpha.2",
    "@react-spectrum/view": "^3.0.0-alpha.2",
    "@react-stately/calendar": "^3.0.0-alpha.2",
    "@react-types/calendar": "^3.0.0-alpha.2",
    "@react-types/shared": "^3.0.0-alpha.2",
    "@spectrum-icons/ui": "^3.0.0-alpha.2",
>>>>>>> a2907587
    "date-fns": "^1.30.1"
  },
  "devDependencies": {
    "@adobe/spectrum-css-temp": "^3.0.0-alpha.2",
    "@react-spectrum/test-utils": "^3.0.0-alpha.2"
  },
  "peerDependencies": {
    "react": "^16.8.0"
  },
  "publishConfig": {
    "access": "public"
  }
}<|MERGE_RESOLUTION|>--- conflicted
+++ resolved
@@ -28,19 +28,6 @@
   },
   "dependencies": {
     "@babel/runtime": "^7.6.2",
-<<<<<<< HEAD
-    "@react-aria/calendar": "^3.0.0-alpha.1",
-    "@react-aria/focus": "^3.0.0-alpha.1",
-    "@react-aria/i18n": "^3.0.0-alpha.1",
-    "@react-aria/visually-hidden": "^3.0.0-alpha.1",
-    "@react-spectrum/button": "^3.0.0-alpha.1",
-    "@react-spectrum/utils": "^3.0.0-alpha.1",
-    "@react-stately/calendar": "^3.0.0-alpha.1",
-    "@react-spectrum/provider": "^3.0.0-alpha.1",
-    "@react-types/calendar": "^3.0.0-alpha.1",
-    "@react-types/shared": "^3.0.0-alpha.1",
-    "@spectrum-icons/ui": "^3.0.0-alpha.1",
-=======
     "@react-aria/calendar": "^3.0.0-alpha.2",
     "@react-aria/focus": "^3.0.0-alpha.2",
     "@react-aria/i18n": "^3.0.0-alpha.2",
@@ -48,12 +35,10 @@
     "@react-spectrum/button": "^3.0.0-alpha.2",
     "@react-spectrum/provider": "^3.0.0-alpha.2",
     "@react-spectrum/utils": "^3.0.0-alpha.2",
-    "@react-spectrum/view": "^3.0.0-alpha.2",
     "@react-stately/calendar": "^3.0.0-alpha.2",
     "@react-types/calendar": "^3.0.0-alpha.2",
     "@react-types/shared": "^3.0.0-alpha.2",
     "@spectrum-icons/ui": "^3.0.0-alpha.2",
->>>>>>> a2907587
     "date-fns": "^1.30.1"
   },
   "devDependencies": {
