{
  "name": "@react-spectrum/calendar",
  "version": "3.4.8",
  "description": "Spectrum UI components in React",
  "license": "Apache-2.0",
  "main": "dist/main.js",
  "module": "dist/module.js",
  "exports": {
    "types": "./dist/types.d.ts",
    "import": "./dist/import.mjs",
    "require": "./dist/main.js"
  },
  "types": "dist/types.d.ts",
  "source": "src/index.ts",
  "files": [
    "dist",
    "src"
  ],
  "sideEffects": [
    "*.css"
  ],
  "targets": {
    "main": {
      "includeNodeModules": [
        "@adobe/spectrum-css-temp"
      ]
    },
    "module": {
      "includeNodeModules": [
        "@adobe/spectrum-css-temp"
      ]
    }
  },
  "repository": {
    "type": "git",
    "url": "https://github.com/adobe/react-spectrum"
  },
  "dependencies": {
<<<<<<< HEAD
    "@internationalized/date": "^3.5.2",
    "@react-aria/calendar": "^3.5.6",
    "@react-aria/focus": "^3.16.2",
    "@react-aria/i18n": "^3.10.2",
    "@react-aria/interactions": "^3.21.1",
    "@react-aria/utils": "^3.23.2",
    "@react-aria/visually-hidden": "^3.8.10",
    "@react-spectrum/button": "^3.16.2",
    "@react-spectrum/label": "^3.16.4",
    "@react-spectrum/layout": "^3.6.3",
    "@react-spectrum/utils": "^3.11.5",
    "@react-stately/calendar": "^3.4.4",
    "@react-types/button": "^3.9.2",
    "@react-types/calendar": "^3.4.4",
    "@react-types/shared": "^3.22.1",
    "@spectrum-icons/ui": "^3.6.5",
=======
    "@internationalized/date": "^3.5.3",
    "@react-aria/calendar": "^3.5.7",
    "@react-aria/focus": "^3.17.0",
    "@react-aria/i18n": "^3.11.0",
    "@react-aria/interactions": "^3.21.2",
    "@react-aria/utils": "^3.24.0",
    "@react-aria/visually-hidden": "^3.8.11",
    "@react-spectrum/button": "^3.16.3",
    "@react-spectrum/label": "^3.16.5",
    "@react-spectrum/utils": "^3.11.6",
    "@react-stately/calendar": "^3.5.0",
    "@react-types/button": "^3.9.3",
    "@react-types/calendar": "^3.4.5",
    "@react-types/shared": "^3.23.0",
    "@spectrum-icons/ui": "^3.6.6",
>>>>>>> c81c9463
    "@swc/helpers": "^0.5.0"
  },
  "devDependencies": {
    "@adobe/spectrum-css-temp": "3.0.0-alpha.1",
    "@react-spectrum/test-utils-internal": "3.0.0-alpha.1"
  },
  "peerDependencies": {
    "react": "^16.8.0 || ^17.0.0-rc.1 || ^18.0.0",
    "@react-spectrum/provider": "^3.0.0",
    "react-dom": "^16.8.0 || ^17.0.0-rc.1 || ^18.0.0"
  },
  "publishConfig": {
    "access": "public"
  }
}<|MERGE_RESOLUTION|>--- conflicted
+++ resolved
@@ -36,24 +36,6 @@
     "url": "https://github.com/adobe/react-spectrum"
   },
   "dependencies": {
-<<<<<<< HEAD
-    "@internationalized/date": "^3.5.2",
-    "@react-aria/calendar": "^3.5.6",
-    "@react-aria/focus": "^3.16.2",
-    "@react-aria/i18n": "^3.10.2",
-    "@react-aria/interactions": "^3.21.1",
-    "@react-aria/utils": "^3.23.2",
-    "@react-aria/visually-hidden": "^3.8.10",
-    "@react-spectrum/button": "^3.16.2",
-    "@react-spectrum/label": "^3.16.4",
-    "@react-spectrum/layout": "^3.6.3",
-    "@react-spectrum/utils": "^3.11.5",
-    "@react-stately/calendar": "^3.4.4",
-    "@react-types/button": "^3.9.2",
-    "@react-types/calendar": "^3.4.4",
-    "@react-types/shared": "^3.22.1",
-    "@spectrum-icons/ui": "^3.6.5",
-=======
     "@internationalized/date": "^3.5.3",
     "@react-aria/calendar": "^3.5.7",
     "@react-aria/focus": "^3.17.0",
@@ -69,7 +51,6 @@
     "@react-types/calendar": "^3.4.5",
     "@react-types/shared": "^3.23.0",
     "@spectrum-icons/ui": "^3.6.6",
->>>>>>> c81c9463
     "@swc/helpers": "^0.5.0"
   },
   "devDependencies": {
