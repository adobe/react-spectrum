/*
 * Copyright 2020 Adobe. All rights reserved.
 * This file is licensed to you under the Apache License, Version 2.0 (the "License");
 * you may not use this file except in compliance with the License. You may obtain a copy
 * of the License at http://www.apache.org/licenses/LICENSE-2.0
 *
 * Unless required by applicable law or agreed to in writing, software distributed under
 * the License is distributed on an "AS IS" BASIS, WITHOUT WARRANTIES OR REPRESENTATIONS
 * OF ANY KIND, either express or implied. See the License for the specific language
 * governing permissions and limitations under the License.
 */

import {act, pointerMap, render} from '@react-spectrum/test-utils-internal';
import {Link} from '../';
import {Provider} from '@react-spectrum/provider';
import React from 'react';
import {theme} from '@react-spectrum/theme-default';
import {Tooltip, TooltipTrigger} from '@react-spectrum/tooltip';
import userEvent from '@testing-library/user-event';

describe('Link', function () {
  let onPressSpy = jest.fn();
  let onOpenChange = jest.fn();

  beforeAll(() => {
    jest.useFakeTimers();
  });

  afterEach(() => {
    act(() => {jest.runAllTimers();});
    jest.clearAllMocks();
  });

  it.each`
    Name        | Component | props
    ${'Link'}   | ${Link}   | ${{onPress: onPressSpy}}
  `('$Name handles defaults', async function ({Component, props}) {
    let user = userEvent.setup({delay: null, pointerMap});
    let {getByText} = render(<Component {...props} >Click me</Component>);

    let link = getByText('Click me');
    expect(link).not.toBeNull();

    await user.click(link);
    expect(onPressSpy).toHaveBeenCalledTimes(1);
  });

  it.each`
    Name        | Component | props
    ${'Link'}   | ${Link}   | ${{UNSAFE_className: 'test-class'}}
  `('$Name supports UNSAFE_className', function ({Component, props}) {
    let {getByText} = render(<Component {...props} >Click me</Component>);
    let link = getByText('Click me');
    expect(link).toHaveAttribute('class', expect.stringContaining('test-class'));
  });

  it('Wraps string to span', () => {
    let {getByRole} = render(<Link >Click me</Link>);
    let link = getByRole('link');
    expect(link).toBeDefined();
    expect(link.nodeName).toBe('SPAN');
    expect(link).toHaveAttribute('tabIndex', '0');
  });

  it('supports href', () => {
    let {getByRole} = render(<Link href="https://adobe.com">Click me</Link>);
    let link = getByRole('link');
    expect(link).toBeDefined();
    expect(link.nodeName).toBe('A');
    expect(link.href).toBe('https://adobe.com/');
  });

  it('Wraps custom child element', async () => {
    let user = userEvent.setup({delay: null, pointerMap});
    let ref = React.createRef();
    let {getByRole} = render(
      <Link UNSAFE_className="test-class" onPress={onPressSpy} >
        <a href="#only-hash-in-jsdom" ref={ref}>Click me </a>
      </Link>
    );
    let link = getByRole('link');
    expect(link).toBeDefined();
    expect(link.nodeName).toBe('A');
    expect(ref.current).toBe(link);
    expect(link).toHaveAttribute('class', expect.stringContaining('test-class'));
    expect(link).toHaveAttribute('href', '#only-hash-in-jsdom');
    await user.click(link);
    expect(onPressSpy).toHaveBeenCalledTimes(1);
  });

  it('Handles deprecated onClick', async () => {
    let user = userEvent.setup({delay: null, pointerMap});
    let spyWarn = jest.spyOn(console, 'warn').mockImplementation(() => {});
    let {getByRole} = render(<Link onClick={onPressSpy} >Click me</Link>);
    let link = getByRole('link');
    await user.click(link);
    act(() => {jest.runAllTimers();});
    expect(onPressSpy).toHaveBeenCalledTimes(1);
    expect(spyWarn).toHaveBeenCalledWith('onClick is deprecated, please use onPress');
  });

  it('supports custom data attributes', () => {
    let {getByRole} = render(<Link data-testid="test">Click me</Link>);
    let link = getByRole('link');
    expect(link).toHaveAttribute('data-testid', 'test');
  });

  it('supports autofocus', () => {
    let {getByRole} = render(<Link autoFocus>Click me</Link>);
    act(() => {jest.runAllTimers();});
    let link = getByRole('link');
    expect(document.activeElement).toBe(link);
  });

  it('supports a wrapping tooltip trigger', async () => {
    let user = userEvent.setup({delay: null, pointerMap});
    let {getByRole, queryByRole} = render(
      <Provider theme={theme}>
        <TooltipTrigger onOpenChange={onOpenChange}>
          <Link>Click me</Link>
          <Tooltip>Helpful information.</Tooltip>
        </TooltipTrigger>
      </Provider>
    );

    expect(queryByRole('tooltip')).toBeNull();
    await user.tab();
    expect(onOpenChange).toHaveBeenCalledWith(true);
    let tooltip = getByRole('tooltip');
    expect(tooltip).toBeVisible();
    await user.tab();
    expect(onOpenChange).toHaveBeenCalledTimes(2);
    expect(onOpenChange).toHaveBeenCalledWith(false);
    act(() => {
      jest.runAllTimers();
    });
    expect(onOpenChange).toHaveBeenCalledTimes(2);
    expect(tooltip).not.toBeInTheDocument();
  });

  it('supports RouterProvider', async () => {
    let user = userEvent.setup({delay: null, pointerMap});
    let navigate = jest.fn();
    let useHref = href => '/base' + href;
    let {getByRole} = render(
      <Provider theme={theme} router={{navigate, useHref}}>
        <Link href="/foo" routerOptions={{foo: 'bar'}}>Click me</Link>
      </Provider>
    );
    let link = getByRole('link');
<<<<<<< HEAD
    expect(link).toHaveAttribute('href', '/base/foo');
    triggerPress(link);
    expect(navigate).toHaveBeenCalledWith('/foo', {foo: 'bar'});
=======
    await user.click(link);
    expect(navigate).toHaveBeenCalledWith('/foo');
>>>>>>> 3db98d2d
  });
});<|MERGE_RESOLUTION|>--- conflicted
+++ resolved
@@ -148,13 +148,8 @@
       </Provider>
     );
     let link = getByRole('link');
-<<<<<<< HEAD
     expect(link).toHaveAttribute('href', '/base/foo');
-    triggerPress(link);
+    await user.click(link);
     expect(navigate).toHaveBeenCalledWith('/foo', {foo: 'bar'});
-=======
-    await user.click(link);
-    expect(navigate).toHaveBeenCalledWith('/foo');
->>>>>>> 3db98d2d
   });
 });