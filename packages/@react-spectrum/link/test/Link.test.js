/*
 * Copyright 2020 Adobe. All rights reserved.
 * This file is licensed to you under the Apache License, Version 2.0 (the "License");
 * you may not use this file except in compliance with the License. You may obtain a copy
 * of the License at http://www.apache.org/licenses/LICENSE-2.0
 *
 * Unless required by applicable law or agreed to in writing, software distributed under
 * the License is distributed on an "AS IS" BASIS, WITHOUT WARRANTIES OR REPRESENTATIONS
 * OF ANY KIND, either express or implied. See the License for the specific language
 * governing permissions and limitations under the License.
 */

import {act, pointerMap, render} from '@react-spectrum/test-utils-internal';
import {Link} from '../';
import {Provider} from '@react-spectrum/provider';
import React from 'react';
import {theme} from '@react-spectrum/theme-default';
import {Tooltip, TooltipTrigger} from '@react-spectrum/tooltip';
import userEvent from '@testing-library/user-event';

describe('Link', function () {
  let onPressSpy = jest.fn();
  let onOpenChange = jest.fn();

  beforeAll(() => {
    jest.useFakeTimers();
  });

  afterEach(() => {
    act(() => {jest.runAllTimers();});
    jest.clearAllMocks();
  });

  it.each`
    Name        | Component | props
    ${'Link'}   | ${Link}   | ${{onPress: onPressSpy}}
  `('$Name handles defaults', async function ({Component, props}) {
    let user = userEvent.setup({delay: null, pointerMap});
    let {getByText} = render(<Component {...props} >Click me</Component>);

    let link = getByText('Click me');
    expect(link).not.toBeNull();

    await user.click(link);
    expect(onPressSpy).toHaveBeenCalledTimes(1);
  });

  it.each`
    Name        | Component | props
    ${'Link'}   | ${Link}   | ${{UNSAFE_className: 'test-class'}}
  `('$Name supports UNSAFE_className', function ({Component, props}) {
    let {getByText} = render(<Component {...props} >Click me</Component>);
    let link = getByText('Click me');
    expect(link).toHaveAttribute('class', expect.stringContaining('test-class'));
  });

  it('Wraps string to span', () => {
    let {getByRole} = render(<Link >Click me</Link>);
    let link = getByRole('link');
    expect(link).toBeDefined();
    expect(link.nodeName).toBe('SPAN');
    expect(link).toHaveAttribute('tabIndex', '0');
  });

  it('supports href', () => {
    let {getByRole} = render(<Link href="https://adobe.com">Click me</Link>);
    let link = getByRole('link');
    expect(link).toBeDefined();
    expect(link.nodeName).toBe('A');
    expect(link.href).toBe('https://adobe.com/');
  });

  it('Wraps custom child element', async () => {
    let user = userEvent.setup({delay: null, pointerMap});
    let ref = React.createRef();
    let {getByRole} = render(
      <Link UNSAFE_className="test-class" onPress={onPressSpy} >
        <a href="#only-hash-in-jsdom" ref={ref}>Click me </a>
      </Link>
    );
    let link = getByRole('link');
    expect(link).toBeDefined();
    expect(link.nodeName).toBe('A');
    expect(ref.current).toBe(link);
    expect(link).toHaveAttribute('class', expect.stringContaining('test-class'));
    expect(link).toHaveAttribute('href', '#only-hash-in-jsdom');
    await user.click(link);
    expect(onPressSpy).toHaveBeenCalledTimes(1);
  });

  it('Handles deprecated onClick', async () => {
    let user = userEvent.setup({delay: null, pointerMap});
    let spyWarn = jest.spyOn(console, 'warn').mockImplementation(() => {});
    let {getByRole} = render(<Link onClick={onPressSpy} >Click me</Link>);
    let link = getByRole('link');
    await user.click(link);
    act(() => {jest.runAllTimers();});
    expect(onPressSpy).toHaveBeenCalledTimes(1);
    expect(spyWarn).toHaveBeenCalledWith('onClick is deprecated, please use onPress');
  });

  it('supports custom data attributes', () => {
    let {getByRole} = render(<Link data-testid="test">Click me</Link>);
    let link = getByRole('link');
    expect(link).toHaveAttribute('data-testid', 'test');
  });

  it('supports autofocus', () => {
    let {getByRole} = render(<Link autoFocus>Click me</Link>);
    act(() => {jest.runAllTimers();});
    let link = getByRole('link');
    expect(document.activeElement).toBe(link);
  });

  it('supports a wrapping tooltip trigger', async () => {
    let user = userEvent.setup({delay: null, pointerMap});
    let {getByRole, queryByRole} = render(
      <Provider theme={theme}>
        <TooltipTrigger onOpenChange={onOpenChange}>
          <Link>Click me</Link>
          <Tooltip>Helpful information.</Tooltip>
        </TooltipTrigger>
      </Provider>
    );

    expect(queryByRole('tooltip')).toBeNull();
    await user.tab();
    expect(onOpenChange).toHaveBeenCalledWith(true);
    let tooltip = getByRole('tooltip');
    expect(tooltip).toBeVisible();
    await user.tab();
    expect(onOpenChange).toHaveBeenCalledTimes(2);
    expect(onOpenChange).toHaveBeenCalledWith(false);
    act(() => {
      jest.runAllTimers();
    });
    expect(onOpenChange).toHaveBeenCalledTimes(2);
    expect(tooltip).not.toBeInTheDocument();
  });

  it('supports RouterProvider', async () => {
    let user = userEvent.setup({delay: null, pointerMap});
    let navigate = jest.fn();
    let useHref = href => '/base' + href;
    let {getByRole} = render(
      <Provider theme={theme} router={{navigate, useHref}}>
        <Link href="/foo" routerOptions={{foo: 'bar'}}>Click me</Link>
      </Provider>
    );
    let link = getByRole('link');
<<<<<<< HEAD
    await user.click(link);
    expect(navigate).toHaveBeenCalledWith('/foo');
=======
    expect(link).toHaveAttribute('href', '/base/foo');
    triggerPress(link);
    expect(navigate).toHaveBeenCalledWith('/foo', {foo: 'bar'});
>>>>>>> 5d7bbd57
  });
});<|MERGE_RESOLUTION|>--- conflicted
+++ resolved
@@ -148,13 +148,8 @@
       </Provider>
     );
     let link = getByRole('link');
-<<<<<<< HEAD
+    expect(link).toHaveAttribute('href', '/base/foo');
     await user.click(link);
-    expect(navigate).toHaveBeenCalledWith('/foo');
-=======
-    expect(link).toHaveAttribute('href', '/base/foo');
-    triggerPress(link);
     expect(navigate).toHaveBeenCalledWith('/foo', {foo: 'bar'});
->>>>>>> 5d7bbd57
   });
 });