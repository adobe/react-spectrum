/*
 * Copyright 2020 Adobe. All rights reserved.
 * This file is licensed to you under the Apache License, Version 2.0 (the "License");
 * you may not use this file except in compliance with the License. You may obtain a copy
 * of the License at http://www.apache.org/licenses/LICENSE-2.0
 *
 * Unless required by applicable law or agreed to in writing, software distributed under
 * the License is distributed on an "AS IS" BASIS, WITHOUT WARRANTIES OR REPRESENTATIONS
 * OF ANY KIND, either express or implied. See the License for the specific language
 * governing permissions and limitations under the License.
 */

import {act, fireEvent, render} from '@react-spectrum/test-utils';
import {Link} from '../';
import {Provider} from '@react-spectrum/provider';
import React from 'react';
import {theme} from '@react-spectrum/theme-default';
import {Tooltip, TooltipTrigger} from '@react-spectrum/tooltip';

// Triggers a "press" event on an element.
// TODO: import from somewhere more common
export function triggerPress(element) {
  fireEvent.mouseDown(element);
  fireEvent.mouseUp(element);
  fireEvent.click(element);
}

describe('Link', function () {
  let onPressSpy = jest.fn();
  let onOpenChange = jest.fn();

  beforeAll(() => {
    jest.useFakeTimers();
  });

  afterEach(() => {
    onOpenChange.mockClear();
    onPressSpy.mockClear();
  });

  it.each`
    Name        | Component | props
    ${'Link'}   | ${Link}   | ${{onPress: onPressSpy}}
  `('$Name handles defaults', function ({Component, props}) {
    let {getByText} = render(<Component {...props} >Click me</Component>);

    let link = getByText('Click me');
    expect(link).not.toBeNull();

    triggerPress(link);
    expect(onPressSpy).toHaveBeenCalledTimes(1);
  });

  it.each`
    Name        | Component | props
    ${'Link'}   | ${Link}   | ${{UNSAFE_className: 'test-class'}}
  `('$Name supports UNSAFE_className', function ({Component, props}) {
    let {getByText} = render(<Component {...props} >Click me</Component>);
    let link = getByText('Click me');
    expect(link).toHaveAttribute('class', expect.stringContaining('test-class'));
  });

  it('Wraps string to span', () => {
    let {getByRole} = render(<Link >Click me</Link>);
    let link = getByRole('link');
    expect(link).toBeDefined();
    expect(link.nodeName).toBe('SPAN');
    expect(link).toHaveAttribute('tabIndex', '0');
  });

  it('supports href', () => {
    let {getByRole} = render(<Link href="https://adobe.com">Click me</Link>);
    let link = getByRole('link');
    expect(link).toBeDefined();
    expect(link.nodeName).toBe('A');
    expect(link.href).toBe('https://adobe.com/');
  });

  it('Wraps custom child element', () => {
    let ref = React.createRef();
    let {getByRole} = render(
      <Link UNSAFE_className="test-class" onPress={onPressSpy} >
        <a href="#only-hash-in-jsdom" ref={ref}>Click me </a>
      </Link>
    );
    let link = getByRole('link');
    expect(link).toBeDefined();
    expect(link.nodeName).toBe('A');
    expect(ref.current).toBe(link);
    expect(link).toHaveAttribute('class', expect.stringContaining('test-class'));
    expect(link).toHaveAttribute('href', '#only-hash-in-jsdom');
    triggerPress(link);
    expect(onPressSpy).toHaveBeenCalledTimes(1);
  });

  it('Handles deprecated onClick', () => {
    let spyWarn = jest.spyOn(console, 'warn').mockImplementation(() => {});
    let {getByRole} = render(<Link onClick={onPressSpy} >Click me</Link>);
    let link = getByRole('link');
    triggerPress(link);
    expect(onPressSpy).toHaveBeenCalledTimes(1);
    expect(spyWarn).toHaveBeenCalledWith('onClick is deprecated, please use onPress');
  });

  it('supports custom data attributes', () => {
    let {getByRole} = render(<Link data-testid="test">Click me</Link>);
    let link = getByRole('link');
    expect(link).toHaveAttribute('data-testid', 'test');
  });

  it('supports autofocus', () => {
    jest.useFakeTimers();
    let {getByRole} = render(<Link autoFocus>Click me</Link>);
    act(() => {jest.runAllTimers();});
    let link = getByRole('link');
    expect(document.activeElement).toBe(link);
    jest.useRealTimers();
  });

  it('supports a wrapping tooltip trigger', () => {
    let {getByRole, queryByRole} = render(
      <Provider theme={theme}>
        <TooltipTrigger onOpenChange={onOpenChange}>
          <Link>Click me</Link>
          <Tooltip>Helpful information.</Tooltip>
        </TooltipTrigger>
      </Provider>
    );

    expect(queryByRole('tooltip')).toBeNull();
    let link = getByRole('link');
    act(() => {
      link.focus();
    });
    expect(onOpenChange).toHaveBeenCalledWith(true);
    let tooltip = getByRole('tooltip');
    expect(tooltip).toBeVisible();
    act(() => {
      link.blur();
    });
    expect(onOpenChange).toHaveBeenCalledTimes(2);
    expect(onOpenChange).toHaveBeenCalledWith(false);
    act(() => {
      jest.runAllTimers();
    });
    expect(onOpenChange).toHaveBeenCalledTimes(2);
    expect(tooltip).not.toBeInTheDocument();
  });

  it('supports RouterProvider', () => {
    let navigate = jest.fn();
    let useHref = href => '/base' + href;
    let {getByRole} = render(
      <Provider theme={theme} router={{navigate, useHref}}>
        <Link href="/foo" routerOptions={{foo: 'bar'}}>Click me</Link>
      </Provider>
    );
    let link = getByRole('link');
<<<<<<< HEAD
    expect(link).toHaveAttribute('href', '/base/foo');
    await user.click(link);
    expect(navigate).toHaveBeenCalledWith('/foo', {foo: 'bar'});
=======
    triggerPress(link);
    expect(navigate).toHaveBeenCalledWith('/foo');
>>>>>>> 1293adf0
  });
});<|MERGE_RESOLUTION|>--- conflicted
+++ resolved
@@ -156,13 +156,8 @@
       </Provider>
     );
     let link = getByRole('link');
-<<<<<<< HEAD
     expect(link).toHaveAttribute('href', '/base/foo');
-    await user.click(link);
+    triggerPress(link);
     expect(navigate).toHaveBeenCalledWith('/foo', {foo: 'bar'});
-=======
-    triggerPress(link);
-    expect(navigate).toHaveBeenCalledWith('/foo');
->>>>>>> 1293adf0
   });
 });