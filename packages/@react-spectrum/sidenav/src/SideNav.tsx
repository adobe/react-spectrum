--- conflicted
+++ resolved
@@ -11,11 +11,6 @@
  */
 
 import {classNames, filterDOMProps, useStyleProps} from '@react-spectrum/utils';
-<<<<<<< HEAD
-import {CollectionBase, Expandable, MultipleSelection, StyleProps} from '@react-types/shared';
-=======
-
->>>>>>> ad25a39a
 import {CollectionItem, CollectionView} from '@react-aria/collections';
 import {ListLayout, Node} from '@react-stately/collections';
 import React, {ReactElement, useMemo} from 'react';
@@ -28,20 +23,10 @@
 import {useSideNav} from '@react-aria/sidenav';
 import {useTreeState} from '@react-stately/tree';
 
-<<<<<<< HEAD
-export interface SideNavProps<T> extends CollectionBase<T>, MultipleSelection, Expandable, StyleProps {}
-
-export function SideNav<T>(props: SideNavProps<T>) {
-
+export function SideNav<T>(props: SpectrumSideNavProps<T>) {
   let state = useTreeState({...props, selectionMode: 'single', disableEmptySelection: true});
-
-  let layout = useMemo(() => new ListLayout({rowHeight: 40}), []);
-=======
-export function SideNav<T>(props: SpectrumSideNavProps<T>) {
-  let state = useTreeState({...props, selectionMode: 'single'});
   let collator = useCollator({usage: 'search', sensitivity: 'base'});
   let layout = useMemo(() => new ListLayout({rowHeight: 40, collator}), [collator]);
->>>>>>> ad25a39a
   let {navProps, listProps} = useSideNav(props, state, layout);
   let {styleProps} = useStyleProps(props);
 
