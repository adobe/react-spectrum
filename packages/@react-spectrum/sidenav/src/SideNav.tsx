--- conflicted
+++ resolved
@@ -65,12 +65,8 @@
         focusedKey={state.selectionManager.focusedKey}
         className={classNames(styles, 'spectrum-SideNav')}
         layout={layout}
-<<<<<<< HEAD
-        collection={state.collection}>
-=======
         collection={state.collection}
         renderWrapper={renderWrapper}>
->>>>>>> 6179b870
         {(type, item) => {
           if (type === 'item') {
             return (
