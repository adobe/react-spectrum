--- conflicted
+++ resolved
@@ -52,11 +52,7 @@
     }
 
     return (
-<<<<<<< HEAD
-      <CollectionItem
-=======
       <VirtualizerItem
->>>>>>> 73ad1699
         key={reusableView.key}
         reusableView={reusableView}
         parent={parent} />
