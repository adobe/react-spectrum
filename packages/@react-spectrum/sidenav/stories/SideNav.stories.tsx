/*
 * Copyright 2020 Adobe. All rights reserved.
 * This file is licensed to you under the Apache License, Version 2.0 (the "License");
 * you may not use this file except in compliance with the License. You may obtain a copy
 * of the License at http://www.apache.org/licenses/LICENSE-2.0
 *
 * Unless required by applicable law or agreed to in writing, software distributed under
 * the License is distributed on an "AS IS" BASIS, WITHOUT WARRANTIES OR REPRESENTATIONS
 * OF ANY KIND, either express or implied. See the License for the specific language
 * governing permissions and limitations under the License.
 */

import {action} from '@storybook/addon-actions';
import {Item, Section} from '@react-spectrum/tree';
import React from 'react';
import {SideNav} from '../';
import snStyles from './SideNav.css';
import {storiesOf} from '@storybook/react';

let flatItems = [
  {name: 'Aardvark'},
  {name: 'Kangaroo'},
  {name: 'Snake'}
];

let withSection = [
  {name: 'Animals', children: [
    {name: 'Aardvark'},
    {name: 'Kangaroo'},
    {name: 'Snake'}
  ]},
  {name: 'People', children: [
    {name: 'Danni'},
    {name: 'Devon'},
    {name: 'Ross'}
  ]}
];

storiesOf('SideNav', module)
  .add(
    'Default',
    () => (
      <SideNav items={flatItems} itemKey="name" UNSAFE_className={snStyles['storybook-SideNav']} onSelectionChange={action('onSelectionChange')}>
        {item => <Item>{item.name}</Item>}
      </SideNav>
    )
  )
  .add(
    'with default selected item',
    () => (
      <SideNav defaultSelectedKeys={['Kangaroo']} items={flatItems} itemKey="name" UNSAFE_className={snStyles['storybook-SideNav']} onSelectionChange={action('onSelectionChange')}>
        {item => <Item>{item.name}</Item>}
      </SideNav>
    )
  )
  .add(
    'with selected item (controlled)',
    () => (
      <SideNav selectedKeys={['Kangaroo']} items={flatItems} itemKey="name" UNSAFE_className={snStyles['storybook-SideNav']} onSelectionChange={action('onSelectionChange')}>
        {item => <Item>{item.name}</Item>}
      </SideNav>
    )
  )
  .add(
    'with disabled items',
    () => (
      <SideNav disabledKeys={['Kangaroo']} UNSAFE_className={snStyles['storybook-SideNav']} onSelectionChange={action('onSelectionChange')} items={flatItems} itemKey="name">
        {item => <Item>{item.name}</Item>}
      </SideNav>
    )
  )
  .add(
<<<<<<< HEAD
  'Default with sections',
=======
    'with keyboard selection wrapping',
    () => (
      <SideNav items={flatItems} itemKey="name" UNSAFE_className={snStyles['storybook-SideNav']} onSelectionChange={action('onSelectionChange')} wrapAround>
        {item => <Item>{item.name}</Item>}
      </SideNav>
    )
  )
  .add(
    'Default with sections',
>>>>>>> ad25a39a
    () => (
      <SideNav UNSAFE_className={snStyles['storybook-SideNav']} items={withSection} itemKey="name" onSelectionChange={action('onSelectionChange')}>
        {item => (
          <Section items={item.children} title={item.name}>
            {item => <Item>{item.name}</Item>}
          </Section>
        )}
      </SideNav>
    )
  )
  .add(
    'Static',
    () => (
      <SideNav UNSAFE_className={snStyles['storybook-SideNav']} onSelectionChange={action('onSelectionChange')}>
        <Item>Foo</Item>
        <Item>Bar</Item>
        <Item>Bob</Item>
        <Item>Alice</Item>
      </SideNav>
    )
  )
  .add(
    'Static with sections',
    () => (
      <SideNav UNSAFE_className={snStyles['storybook-SideNav']} onSelectionChange={action('onSelect')}>
        <Section title="Section 1">
          <Item>Foo 1</Item>
          <Item>Bar 1</Item>
        </Section>
        <Section title="Section 2">
          <Item>Foo 2</Item>
          <Item>Bar 2</Item>
        </Section>
      </SideNav>
    )
);<|MERGE_RESOLUTION|>--- conflicted
+++ resolved
@@ -70,9 +70,6 @@
     )
   )
   .add(
-<<<<<<< HEAD
-  'Default with sections',
-=======
     'with keyboard selection wrapping',
     () => (
       <SideNav items={flatItems} itemKey="name" UNSAFE_className={snStyles['storybook-SideNav']} onSelectionChange={action('onSelectionChange')} wrapAround>
@@ -82,7 +79,6 @@
   )
   .add(
     'Default with sections',
->>>>>>> ad25a39a
     () => (
       <SideNav UNSAFE_className={snStyles['storybook-SideNav']} items={withSection} itemKey="name" onSelectionChange={action('onSelectionChange')}>
         {item => (
