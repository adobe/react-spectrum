--- conflicted
+++ resolved
@@ -3221,29 +3221,19 @@
         let onAction = jest.fn();
         renderTable({onSelectionChange, selectionStyle: 'highlight', onAction});
 
-<<<<<<< HEAD
         await user.tab();
         await user.keyboard('{ArrowDown}'.repeat(8));
         await user.keyboard('{ArrowRight}{ArrowRight}');
         onSelectionChange.mockReset();
         await user.keyboard('{ArrowDown}');
         checkSelection(onSelectionChange, ['Foo 10']);
-=======
-        act(() => getCell(tree, 'Baz 10').focus());
-        await user.keyboard(' ');
-        checkSelection(onSelectionChange, ['Foo 10']);
-        expect(announce).toHaveBeenCalledWith('Foo 10 selected.');
->>>>>>> cdba7487
         expect(onAction).not.toHaveBeenCalled();
 
         onSelectionChange.mockReset();
-<<<<<<< HEAD
         await user.keyboard('{ArrowUp}'.repeat(5));
         onSelectionChange.mockReset();
         announce.mockReset();
-=======
-        act(() => getCell(tree, 'Baz 5').focus());
->>>>>>> cdba7487
+        onSelectionChange.mockReset();
         await user.keyboard('{Enter}');
         expect(onSelectionChange).not.toHaveBeenCalled();
         expect(announce).not.toHaveBeenCalled();
