/*
 * Copyright 2020 Adobe. All rights reserved.
 * This file is licensed to you under the Apache License, Version 2.0 (the "License");
 * you may not use this file except in compliance with the License. You may obtain a copy
 * of the License at http://www.apache.org/licenses/LICENSE-2.0
 *
 * Unless required by applicable law or agreed to in writing, software distributed under
 * the License is distributed on an "AS IS" BASIS, WITHOUT WARRANTIES OR REPRESENTATIONS
 * OF ANY KIND, either express or implied. See the License for the specific language
 * governing permissions and limitations under the License.
 */

jest.mock('@react-aria/live-announcer');
import {act, fireEvent, render as renderComponent, within} from '@testing-library/react';
import {ActionButton, Button} from '@react-spectrum/button';
import Add from '@spectrum-icons/workflow/Add';
import {announce} from '@react-aria/live-announcer';
import {ButtonGroup} from '@react-spectrum/buttongroup';
import {Cell, Column, Row, TableBody, TableHeader, TableView} from '../';
import {Content} from '@react-spectrum/view';
import {CRUDExample} from '../stories/CRUDExample';
import {Dialog, DialogTrigger} from '@react-spectrum/dialog';
import {Divider} from '@react-spectrum/divider';
import {getFocusableTreeWalker} from '@react-aria/focus';
import {Heading} from '@react-spectrum/text';
import {HidingColumns} from '../stories/HidingColumns';
import {installPointerEvent, triggerPress} from '@react-spectrum/test-utils';
import {Link} from '@react-spectrum/link';
import {Provider} from '@react-spectrum/provider';
import React from 'react';
import {Switch} from '@react-spectrum/switch';
import {TableExample} from '../stories/Table.stories';
import {TextField} from '@react-spectrum/textfield';
import {theme} from '@react-spectrum/theme-default';
import {typeText} from '@react-spectrum/test-utils';
import userEvent from '@testing-library/user-event';

let columns = [
  {name: 'Foo', key: 'foo'},
  {name: 'Bar', key: 'bar'},
  {name: 'Baz', key: 'baz'}
];

let nestedColumns = [
  {name: 'Test', key: 'test'},
  {name: 'Tiered One Header', key: 'tier1', children: [
    {name: 'Tier Two Header A', key: 'tier2a', children: [
      {name: 'Foo', key: 'foo'},
      {name: 'Bar', key: 'bar'}
    ]},
    {name: 'Yay', key: 'yay'},
    {name: 'Tier Two Header B', key: 'tier2b', children: [
      {name: 'Baz', key: 'baz'}
    ]}
  ]}
];

let items = [
  {test: 'Test 1', foo: 'Foo 1', bar: 'Bar 1', yay: 'Yay 1', baz: 'Baz 1'},
  {test: 'Test 2', foo: 'Foo 2', bar: 'Bar 2', yay: 'Yay 2', baz: 'Baz 2'}
];

let manyItems = [];
for (let i = 1; i <= 100; i++) {
  manyItems.push({id: i, foo: 'Foo ' + i, bar: 'Bar ' + i, baz: 'Baz ' + i});
}

function ExampleSortTable() {
  let [sortDescriptor, setSortDescriptor] = React.useState({column: 'bar', direction: 'ascending'});

  return (
    <TableView aria-label="Table" sortDescriptor={sortDescriptor} onSortChange={setSortDescriptor}>
      <TableHeader>
        <Column key="foo" allowsSorting>Foo</Column>
        <Column key="bar" allowsSorting>Bar</Column>
        <Column key="baz">Baz</Column>
      </TableHeader>
      <TableBody>
        <Row>
          <Cell>Foo 1</Cell>
          <Cell>Bar 1</Cell>
          <Cell>Baz 1</Cell>
        </Row>
      </TableBody>
    </TableView>
  );
}

describe('TableView', function () {
  let offsetWidth, offsetHeight;

  beforeAll(function () {
    offsetWidth = jest.spyOn(window.HTMLElement.prototype, 'clientWidth', 'get').mockImplementation(() => 1000);
    offsetHeight = jest.spyOn(window.HTMLElement.prototype, 'clientHeight', 'get').mockImplementation(() => 1000);
    jest.useFakeTimers();
  });

  afterAll(function () {
    offsetWidth.mockReset();
    offsetHeight.mockReset();
  });

  beforeEach(() => {
    jest.spyOn(window, 'requestAnimationFrame').mockImplementation(cb => cb());
  });

  afterEach(() => {
    act(() => {jest.runAllTimers();});
  });

  let render = (children, scale = 'medium') => renderComponent(
    <Provider theme={theme} scale={scale}>
      {children}
    </Provider>
  );

  let rerender = (tree, children, scale = 'medium') => tree.rerender(
    <Provider theme={theme} scale={scale}>
      {children}
    </Provider>
  );

  // I'd use tree.getByRole(role, {name: text}) here, but it's unbearably slow.
  let getCell = (tree, text) => {
    // Find by text, then go up to the element with the cell role.
    let el = tree.getByText(text);
    while (el && !/gridcell|rowheader|columnheader/.test(el.getAttribute('role'))) {
      el = el.parentElement;
    }

    return el;
  };

  it('renders a static table', function () {
    let {getByRole} = render(
      <TableView aria-label="Table" data-testid="test">
        <TableHeader>
          <Column>Foo</Column>
          <Column>Bar</Column>
          <Column>Baz</Column>
        </TableHeader>
        <TableBody>
          <Row>
            <Cell>Foo 1</Cell>
            <Cell>Bar 1</Cell>
            <Cell>Baz 1</Cell>
          </Row>
          <Row>
            <Cell>Foo 2</Cell>
            <Cell>Bar 2</Cell>
            <Cell>Baz 2</Cell>
          </Row>
        </TableBody>
      </TableView>
    );

    let grid = getByRole('grid');
    expect(grid).toBeVisible();
    expect(grid).toHaveAttribute('aria-label', 'Table');
    expect(grid).toHaveAttribute('data-testid', 'test');

    expect(grid).toHaveAttribute('aria-rowcount', '3');
    expect(grid).toHaveAttribute('aria-colcount', '3');

    let rowgroups = within(grid).getAllByRole('rowgroup');
    expect(rowgroups).toHaveLength(2);

    let headerRows = within(rowgroups[0]).getAllByRole('row');
    expect(headerRows).toHaveLength(1);
    expect(headerRows[0]).toHaveAttribute('aria-rowindex', '1');

    let headers = within(grid).getAllByRole('columnheader');
    expect(headers).toHaveLength(3);
    expect(headers[0]).toHaveAttribute('aria-colindex', '1');
    expect(headers[1]).toHaveAttribute('aria-colindex', '2');
    expect(headers[2]).toHaveAttribute('aria-colindex', '3');

    for (let header of headers) {
      expect(header).not.toHaveAttribute('aria-sort');
      expect(header).not.toHaveAttribute('aria-describedby');
    }

    expect(headers[0]).toHaveTextContent('Foo');
    expect(headers[1]).toHaveTextContent('Bar');
    expect(headers[2]).toHaveTextContent('Baz');

    let rows = within(rowgroups[1]).getAllByRole('row');
    expect(rows).toHaveLength(2);
    expect(rows[0]).toHaveAttribute('aria-rowindex', '2');
    expect(rows[1]).toHaveAttribute('aria-rowindex', '3');

    let rowheader = within(rows[0]).getByRole('rowheader');
    expect(rowheader).toHaveTextContent('Foo 1');
    expect(rowheader).toHaveAttribute('aria-colindex', '1');

    expect(rows[0]).toHaveAttribute('aria-labelledby', rowheader.id);

    rowheader = within(rows[1]).getByRole('rowheader');
    expect(rowheader).toHaveTextContent('Foo 2');
    expect(rowheader).toHaveAttribute('aria-colindex', '1');

    expect(rows[1]).not.toHaveAttribute('aria-selected');
    expect(rows[1]).toHaveAttribute('aria-labelledby', rowheader.id);


    let cells = within(rowgroups[1]).getAllByRole('gridcell');
    expect(cells).toHaveLength(4);

    expect(cells[0]).toHaveAttribute('aria-colindex', '2');
    expect(cells[1]).toHaveAttribute('aria-colindex', '3');
    expect(cells[2]).toHaveAttribute('aria-colindex', '2');
    expect(cells[3]).toHaveAttribute('aria-colindex', '3');
  });

  it('renders a static table with selection', function () {
    let {getByRole} = render(
      <TableView aria-label="Table" data-testid="test" selectionMode="multiple">
        <TableHeader>
          <Column>Foo</Column>
          <Column>Bar</Column>
          <Column>Baz</Column>
        </TableHeader>
        <TableBody>
          <Row>
            <Cell>Foo 1</Cell>
            <Cell>Bar 1</Cell>
            <Cell>Baz 1</Cell>
          </Row>
          <Row>
            <Cell>Foo 2</Cell>
            <Cell>Bar 2</Cell>
            <Cell>Baz 2</Cell>
          </Row>
        </TableBody>
      </TableView>
    );

    let grid = getByRole('grid');
    expect(grid).toBeVisible();
    expect(grid).toHaveAttribute('aria-label', 'Table');
    expect(grid).toHaveAttribute('data-testid', 'test');
    expect(grid).toHaveAttribute('aria-multiselectable', 'true');
    expect(grid).toHaveAttribute('aria-rowcount', '3');
    expect(grid).toHaveAttribute('aria-colcount', '4');

    let rowgroups = within(grid).getAllByRole('rowgroup');
    expect(rowgroups).toHaveLength(2);

    let headerRows = within(rowgroups[0]).getAllByRole('row');
    expect(headerRows).toHaveLength(1);
    expect(headerRows[0]).toHaveAttribute('aria-rowindex', '1');

    let headers = within(grid).getAllByRole('columnheader');
    expect(headers).toHaveLength(4);
    expect(headers[0]).toHaveAttribute('aria-colindex', '1');
    expect(headers[1]).toHaveAttribute('aria-colindex', '2');
    expect(headers[2]).toHaveAttribute('aria-colindex', '3');
    expect(headers[3]).toHaveAttribute('aria-colindex', '4');

    for (let header of headers) {
      expect(header).not.toHaveAttribute('aria-sort');
      expect(header).not.toHaveAttribute('aria-describedby');
    }

    let checkbox = within(headers[0]).getByRole('checkbox');
    expect(checkbox).toHaveAttribute('aria-label', 'Select All');

    expect(headers[1]).toHaveTextContent('Foo');
    expect(headers[2]).toHaveTextContent('Bar');
    expect(headers[3]).toHaveTextContent('Baz');

    let rows = within(rowgroups[1]).getAllByRole('row');
    expect(rows).toHaveLength(2);
    expect(rows[0]).toHaveAttribute('aria-rowindex', '2');
    expect(rows[1]).toHaveAttribute('aria-rowindex', '3');

    let rowheader = within(rows[0]).getByRole('rowheader');
    expect(rowheader).toHaveTextContent('Foo 1');
    expect(rowheader).toHaveAttribute('aria-colindex', '2');

    expect(rows[0]).toHaveAttribute('aria-selected', 'false');
    expect(rows[0]).toHaveAttribute('aria-labelledby', rowheader.id);

    checkbox = within(rows[0]).getByRole('checkbox');
    expect(checkbox).toHaveAttribute('aria-label', 'Select');
    expect(checkbox).toHaveAttribute('aria-labelledby', `${checkbox.id} ${rowheader.id}`);

    rowheader = within(rows[1]).getByRole('rowheader');
    expect(rowheader).toHaveTextContent('Foo 2');
    expect(rowheader).toHaveAttribute('aria-colindex', '2');

    expect(rows[1]).toHaveAttribute('aria-selected', 'false');
    expect(rows[1]).toHaveAttribute('aria-labelledby', rowheader.id);


    checkbox = within(rows[1]).getByRole('checkbox');
    expect(checkbox).toHaveAttribute('aria-label', 'Select');
    expect(checkbox).toHaveAttribute('aria-labelledby', `${checkbox.id} ${rowheader.id}`);

    let cells = within(rowgroups[1]).getAllByRole('gridcell');
    expect(cells).toHaveLength(6);

    expect(cells[0]).toHaveAttribute('aria-colindex', '1');
    expect(cells[1]).toHaveAttribute('aria-colindex', '3');
    expect(cells[2]).toHaveAttribute('aria-colindex', '4');
    expect(cells[3]).toHaveAttribute('aria-colindex', '1');
    expect(cells[4]).toHaveAttribute('aria-colindex', '3');
    expect(cells[5]).toHaveAttribute('aria-colindex', '4');
  });

  it('renders a dynamic table', function () {
    let {getByRole} = render(
      <TableView aria-label="Table">
        <TableHeader columns={columns}>
          {column => <Column>{column.name}</Column>}
        </TableHeader>
        <TableBody items={items}>
          {item =>
            (<Row key={item.foo}>
              {key => <Cell>{item[key]}</Cell>}
            </Row>)
          }
        </TableBody>
      </TableView>
    );

    let grid = getByRole('grid');
    expect(grid).toBeVisible();
    expect(grid).toHaveAttribute('aria-rowcount', '3');
    expect(grid).toHaveAttribute('aria-colcount', '3');

    let rowgroups = within(grid).getAllByRole('rowgroup');
    expect(rowgroups).toHaveLength(2);

    let headerRows = within(rowgroups[0]).getAllByRole('row');
    expect(headerRows).toHaveLength(1);
    expect(headerRows[0]).toHaveAttribute('aria-rowindex', '1');

    let headers = within(grid).getAllByRole('columnheader');
    expect(headers).toHaveLength(3);
    expect(headers[0]).toHaveAttribute('aria-colindex', '1');
    expect(headers[1]).toHaveAttribute('aria-colindex', '2');
    expect(headers[2]).toHaveAttribute('aria-colindex', '3');

    expect(headers[0]).toHaveTextContent('Foo');
    expect(headers[1]).toHaveTextContent('Bar');
    expect(headers[2]).toHaveTextContent('Baz');

    let rows = within(rowgroups[1]).getAllByRole('row');
    expect(rows).toHaveLength(2);

    let rowheader = within(rows[0]).getByRole('rowheader');
    expect(rowheader).toHaveTextContent('Foo 1');
    expect(rowheader).toHaveAttribute('aria-colindex', '1');

    expect(rows[0]).toHaveAttribute('aria-labelledby', rowheader.id);

    rowheader = within(rows[1]).getByRole('rowheader');
    expect(rowheader).toHaveTextContent('Foo 2');
    expect(rowheader).toHaveAttribute('aria-colindex', '1');

    expect(rows[1]).not.toHaveAttribute('aria-selected');
    expect(rows[1]).toHaveAttribute('aria-labelledby', rowheader.id);

    let cells = within(rowgroups[1]).getAllByRole('gridcell');
    expect(cells).toHaveLength(4);

    expect(cells[0]).toHaveAttribute('aria-colindex', '2');
    expect(cells[1]).toHaveAttribute('aria-colindex', '3');
    expect(cells[2]).toHaveAttribute('aria-colindex', '2');
    expect(cells[3]).toHaveAttribute('aria-colindex', '3');
  });

  it('renders a dynamic table with selection', function () {
    let {getByRole} = render(
      <TableView aria-label="Table" selectionMode="multiple">
        <TableHeader columns={columns}>
          {column => <Column>{column.name}</Column>}
        </TableHeader>
        <TableBody items={items}>
          {item =>
            (<Row key={item.foo}>
              {key => <Cell>{item[key]}</Cell>}
            </Row>)
          }
        </TableBody>
      </TableView>
    );

    let grid = getByRole('grid');
    expect(grid).toBeVisible();
    expect(grid).toHaveAttribute('aria-multiselectable', 'true');
    expect(grid).toHaveAttribute('aria-rowcount', '3');
    expect(grid).toHaveAttribute('aria-colcount', '4');

    let rowgroups = within(grid).getAllByRole('rowgroup');
    expect(rowgroups).toHaveLength(2);

    let headerRows = within(rowgroups[0]).getAllByRole('row');
    expect(headerRows).toHaveLength(1);
    expect(headerRows[0]).toHaveAttribute('aria-rowindex', '1');

    let headers = within(grid).getAllByRole('columnheader');
    expect(headers).toHaveLength(4);
    expect(headers[0]).toHaveAttribute('aria-colindex', '1');
    expect(headers[1]).toHaveAttribute('aria-colindex', '2');
    expect(headers[2]).toHaveAttribute('aria-colindex', '3');
    expect(headers[3]).toHaveAttribute('aria-colindex', '4');

    let checkbox = within(headers[0]).getByRole('checkbox');
    expect(checkbox).toHaveAttribute('aria-label', 'Select All');

    expect(headers[1]).toHaveTextContent('Foo');
    expect(headers[2]).toHaveTextContent('Bar');
    expect(headers[3]).toHaveTextContent('Baz');

    let rows = within(rowgroups[1]).getAllByRole('row');
    expect(rows).toHaveLength(2);

    let rowheader = within(rows[0]).getByRole('rowheader');
    expect(rowheader).toHaveTextContent('Foo 1');
    expect(rowheader).toHaveAttribute('aria-colindex', '2');

    expect(rows[0]).toHaveAttribute('aria-selected', 'false');
    expect(rows[0]).toHaveAttribute('aria-labelledby', rowheader.id);

    checkbox = within(rows[0]).getByRole('checkbox');
    expect(checkbox).toHaveAttribute('aria-label', 'Select');
    expect(checkbox).toHaveAttribute('aria-labelledby', `${checkbox.id} ${rowheader.id}`);

    rowheader = within(rows[1]).getByRole('rowheader');
    expect(rowheader).toHaveTextContent('Foo 2');
    expect(rowheader).toHaveAttribute('aria-colindex', '2');

    expect(rows[1]).toHaveAttribute('aria-selected', 'false');
    expect(rows[1]).toHaveAttribute('aria-labelledby', rowheader.id);


    checkbox = within(rows[1]).getByRole('checkbox');
    expect(checkbox).toHaveAttribute('aria-label', 'Select');
    expect(checkbox).toHaveAttribute('aria-labelledby', `${checkbox.id} ${rowheader.id}`);

    let cells = within(rowgroups[1]).getAllByRole('gridcell');
    expect(cells).toHaveLength(6);

    expect(cells[0]).toHaveAttribute('aria-colindex', '1');
    expect(cells[1]).toHaveAttribute('aria-colindex', '3');
    expect(cells[2]).toHaveAttribute('aria-colindex', '4');
    expect(cells[3]).toHaveAttribute('aria-colindex', '1');
    expect(cells[4]).toHaveAttribute('aria-colindex', '3');
    expect(cells[5]).toHaveAttribute('aria-colindex', '4');
  });

  it('renders a static table with nested columns', function () {
    let {getByRole} = render(
      <TableView aria-label="Table" selectionMode="multiple">
        <TableHeader>
          <Column key="test">Test</Column>
          <Column title="Group 1">
            <Column key="foo">Foo</Column>
            <Column key="bar">Bar</Column>
          </Column>
          <Column title="Group 2">
            <Column key="baz">Baz</Column>
          </Column>
        </TableHeader>
        <TableBody>
          <Row>
            <Cell>Test 1</Cell>
            <Cell>Foo 1</Cell>
            <Cell>Bar 1</Cell>
            <Cell>Baz 1</Cell>
          </Row>
          <Row>
            <Cell>Test 2</Cell>
            <Cell>Foo 2</Cell>
            <Cell>Bar 2</Cell>
            <Cell>Baz 2</Cell>
          </Row>
        </TableBody>
      </TableView>
    );

    let grid = getByRole('grid');
    expect(grid).toBeVisible();
    expect(grid).toHaveAttribute('aria-multiselectable', 'true');
    expect(grid).toHaveAttribute('aria-rowcount', '4');
    expect(grid).toHaveAttribute('aria-colcount', '5');

    let rowgroups = within(grid).getAllByRole('rowgroup');
    expect(rowgroups).toHaveLength(2);

    let headerRows = within(rowgroups[0]).getAllByRole('row');
    expect(headerRows).toHaveLength(2);
    expect(headerRows[0]).toHaveAttribute('aria-rowindex', '1');
    expect(headerRows[1]).toHaveAttribute('aria-rowindex', '2');

    let headers = within(headerRows[0]).getAllByRole('columnheader');
    let placeholderCells = within(headerRows[0]).getAllByRole('gridcell');
    expect(headers).toHaveLength(2);
    expect(placeholderCells).toHaveLength(1);

    expect(placeholderCells[0]).toHaveTextContent('');
    expect(placeholderCells[0]).toHaveAttribute('aria-colspan', '2');
    expect(placeholderCells[0]).toHaveAttribute('aria-colindex', '1');

    expect(headers[0]).toHaveTextContent('Group 1');
    expect(headers[0]).toHaveAttribute('aria-colspan', '2');
    expect(headers[0]).toHaveAttribute('aria-colindex', '3');
    expect(headers[1]).toHaveTextContent('Group 2');
    expect(headers[1]).toHaveAttribute('aria-colindex', '5');

    headers = within(headerRows[1]).getAllByRole('columnheader');
    expect(headers).toHaveLength(5);
    expect(headers[0]).toHaveAttribute('aria-colindex', '1');
    expect(headers[1]).toHaveAttribute('aria-colindex', '2');
    expect(headers[2]).toHaveAttribute('aria-colindex', '3');
    expect(headers[3]).toHaveAttribute('aria-colindex', '4');
    expect(headers[4]).toHaveAttribute('aria-colindex', '5');

    let checkbox = within(headers[0]).getByRole('checkbox');
    expect(checkbox).toHaveAttribute('aria-label', 'Select All');

    expect(headers[1]).toHaveTextContent('Test');
    expect(headers[2]).toHaveTextContent('Foo');
    expect(headers[3]).toHaveTextContent('Bar');
    expect(headers[4]).toHaveTextContent('Baz');

    let rows = within(rowgroups[1]).getAllByRole('row');
    expect(rows).toHaveLength(2);

    let rowheader = within(rows[0]).getByRole('rowheader');
    expect(rowheader).toHaveTextContent('Test 1');

    expect(rows[0]).toHaveAttribute('aria-selected', 'false');
    expect(rows[0]).toHaveAttribute('aria-labelledby', rowheader.id);
    expect(rows[0]).toHaveAttribute('aria-rowindex', '3');

    checkbox = within(rows[0]).getByRole('checkbox');
    expect(checkbox).toHaveAttribute('aria-label', 'Select');
    expect(checkbox).toHaveAttribute('aria-labelledby', `${checkbox.id} ${rowheader.id}`);

    rowheader = within(rows[1]).getByRole('rowheader');
    expect(rowheader).toHaveTextContent('Test 2');

    expect(rows[1]).toHaveAttribute('aria-selected', 'false');
    expect(rows[1]).toHaveAttribute('aria-labelledby', rowheader.id);
    expect(rows[1]).toHaveAttribute('aria-rowindex', '4');


    checkbox = within(rows[1]).getByRole('checkbox');
    expect(checkbox).toHaveAttribute('aria-label', 'Select');
    expect(checkbox).toHaveAttribute('aria-labelledby', `${checkbox.id} ${rowheader.id}`);

    let cells = within(rowgroups[1]).getAllByRole('gridcell');
    expect(cells).toHaveLength(8);
  });

  it('renders a dynamic table with nested columns', function () {
    let {getByRole} = render(
      <TableView aria-label="Table" selectionMode="multiple">
        <TableHeader columns={nestedColumns}>
          {column =>
            <Column childColumns={column.children}>{column.name}</Column>
          }
        </TableHeader>
        <TableBody items={items}>
          {item =>
            (<Row key={item.foo}>
              {key => <Cell>{item[key]}</Cell>}
            </Row>)
          }
        </TableBody>
      </TableView>
    );

    let grid = getByRole('grid');
    expect(grid).toBeVisible();
    expect(grid).toHaveAttribute('aria-multiselectable', 'true');
    expect(grid).toHaveAttribute('aria-rowcount', '5');
    expect(grid).toHaveAttribute('aria-colcount', '6');

    let rowgroups = within(grid).getAllByRole('rowgroup');
    expect(rowgroups).toHaveLength(2);

    let headerRows = within(rowgroups[0]).getAllByRole('row');
    expect(headerRows).toHaveLength(3);
    expect(headerRows[0]).toHaveAttribute('aria-rowindex', '1');
    expect(headerRows[1]).toHaveAttribute('aria-rowindex', '2');
    expect(headerRows[2]).toHaveAttribute('aria-rowindex', '3');

    let headers = within(headerRows[0]).getAllByRole('columnheader');
    let placeholderCells = within(headerRows[0]).getAllByRole('gridcell');
    expect(headers).toHaveLength(1);
    expect(placeholderCells).toHaveLength(1);

    expect(placeholderCells[0]).toHaveTextContent('');
    expect(placeholderCells[0]).toHaveAttribute('aria-colspan', '2');
    expect(placeholderCells[0]).toHaveAttribute('aria-colindex', '1');
    expect(headers[0]).toHaveTextContent('Tiered One Header');
    expect(headers[0]).toHaveAttribute('aria-colspan', '4');
    expect(headers[0]).toHaveAttribute('aria-colindex', '3');

    headers = within(headerRows[1]).getAllByRole('columnheader');
    placeholderCells = within(headerRows[1]).getAllByRole('gridcell');
    expect(headers).toHaveLength(2);
    expect(placeholderCells).toHaveLength(2);

    expect(placeholderCells[0]).toHaveTextContent('');
    expect(placeholderCells[0]).toHaveAttribute('aria-colspan', '2');
    expect(placeholderCells[0]).toHaveAttribute('aria-colindex', '1');
    expect(headers[0]).toHaveTextContent('Tier Two Header A');
    expect(headers[0]).toHaveAttribute('aria-colspan', '2');
    expect(headers[0]).toHaveAttribute('aria-colindex', '3');
    expect(placeholderCells[1]).toHaveTextContent('');
    expect(placeholderCells[1]).toHaveAttribute('aria-colindex', '5');
    expect(headers[1]).toHaveTextContent('Tier Two Header B');
    expect(headers[1]).toHaveAttribute('aria-colindex', '6');

    headers = within(headerRows[2]).getAllByRole('columnheader');
    expect(headers).toHaveLength(6);

    let checkbox = within(headers[0]).getByRole('checkbox');
    expect(checkbox).toHaveAttribute('aria-label', 'Select All');

    expect(headers[1]).toHaveTextContent('Test');
    expect(headers[2]).toHaveTextContent('Foo');
    expect(headers[3]).toHaveTextContent('Bar');
    expect(headers[4]).toHaveTextContent('Yay');
    expect(headers[5]).toHaveTextContent('Baz');

    let rows = within(rowgroups[1]).getAllByRole('row');
    expect(rows).toHaveLength(2);

    let rowheader = within(rows[0]).getByRole('rowheader');
    expect(rowheader).toHaveTextContent('Test 1');

    expect(rows[0]).toHaveAttribute('aria-selected', 'false');
    expect(rows[0]).toHaveAttribute('aria-labelledby', rowheader.id);
    expect(rows[0]).toHaveAttribute('aria-rowindex', '4');

    checkbox = within(rows[0]).getByRole('checkbox');
    expect(checkbox).toHaveAttribute('aria-label', 'Select');
    expect(checkbox).toHaveAttribute('aria-labelledby', `${checkbox.id} ${rowheader.id}`);

    rowheader = within(rows[1]).getByRole('rowheader');
    expect(rowheader).toHaveTextContent('Test 2');

    expect(rows[1]).toHaveAttribute('aria-selected', 'false');
    expect(rows[1]).toHaveAttribute('aria-labelledby', rowheader.id);
    expect(rows[1]).toHaveAttribute('aria-rowindex', '5');


    checkbox = within(rows[1]).getByRole('checkbox');
    expect(checkbox).toHaveAttribute('aria-label', 'Select');
    expect(checkbox).toHaveAttribute('aria-labelledby', `${checkbox.id} ${rowheader.id}`);

    let cells = within(rowgroups[1]).getAllByRole('gridcell');
    expect(cells).toHaveLength(10);
  });

  it('renders a table with multiple row headers', function () {
    let {getByRole} = render(
      <TableView aria-label="Table" selectionMode="multiple">
        <TableHeader>
          <Column isRowHeader>First Name</Column>
          <Column isRowHeader>Last Name</Column>
          <Column>Birthday</Column>
        </TableHeader>
        <TableBody>
          <Row>
            <Cell>Sam</Cell>
            <Cell>Smith</Cell>
            <Cell>May 3</Cell>
          </Row>
          <Row>
            <Cell>Julia</Cell>
            <Cell>Jones</Cell>
            <Cell>February 10</Cell>
          </Row>
        </TableBody>
      </TableView>
    );

    let grid = getByRole('grid');
    let rowgroups = within(grid).getAllByRole('rowgroup');
    let rows = within(rowgroups[1]).getAllByRole('row');

    let rowheaders = within(rows[0]).getAllByRole('rowheader');
    expect(rowheaders).toHaveLength(2);
    expect(rowheaders[0]).toHaveTextContent('Sam');
    expect(rowheaders[1]).toHaveTextContent('Smith');

    expect(rows[0]).toHaveAttribute('aria-labelledby', `${rowheaders[0].id} ${rowheaders[1].id}`);

    let checkbox = within(rows[0]).getByRole('checkbox');
    expect(checkbox).toHaveAttribute('aria-label', 'Select');
    expect(checkbox).toHaveAttribute('aria-labelledby', `${checkbox.id} ${rowheaders[0].id} ${rowheaders[1].id}`);

    rowheaders = within(rows[1]).getAllByRole('rowheader');
    expect(rowheaders).toHaveLength(2);
    expect(rowheaders[0]).toHaveTextContent('Julia');
    expect(rowheaders[1]).toHaveTextContent('Jones');

    expect(rows[1]).toHaveAttribute('aria-labelledby', `${rowheaders[0].id} ${rowheaders[1].id}`);

    checkbox = within(rows[1]).getByRole('checkbox');
    expect(checkbox).toHaveAttribute('aria-label', 'Select');
    expect(checkbox).toHaveAttribute('aria-labelledby', `${checkbox.id} ${rowheaders[0].id} ${rowheaders[1].id}`);
  });

  describe('keyboard focus', function () {
    // locale is being set here, since we can't nest them, use original render function
    let renderTable = (locale = 'en-US', props = {}) => renderComponent(
      <Provider locale={locale} theme={theme}>
        <TableView aria-label="Table" {...props}>
          <TableHeader columns={columns}>
            {column => <Column>{column.name}</Column>}
          </TableHeader>
          <TableBody items={items}>
            {item =>
              (<Row key={item.foo}>
                {key => <Cell>{item[key]}</Cell>}
              </Row>)
            }
          </TableBody>
        </TableView>
      </Provider>
    );

    // locale is being set here, since we can't nest them, use original render function
    let renderNested = (locale = 'en-US') => renderComponent(
      <Provider locale={locale} theme={theme}>
        <TableView aria-label="Table">
          <TableHeader columns={nestedColumns}>
            {column =>
              <Column childColumns={column.children}>{column.name}</Column>
            }
          </TableHeader>
          <TableBody items={items}>
            {item =>
              (<Row key={item.foo}>
                {key => <Cell>{item[key]}</Cell>}
              </Row>)
            }
          </TableBody>
        </TableView>
      </Provider>
    );

    let renderMany = () => render(
      <TableView aria-label="Table">
        <TableHeader columns={columns}>
          {column =>
            <Column>{column.name}</Column>
          }
        </TableHeader>
        <TableBody items={manyItems}>
          {item =>
            (<Row key={item.foo}>
              {key => <Cell>{item[key]}</Cell>}
            </Row>)
          }
        </TableBody>
      </TableView>
    );

    let focusCell = (tree, text) => act(() => getCell(tree, text).focus());
    let moveFocus = (key, opts = {}) => {fireEvent.keyDown(document.activeElement, {key, ...opts});};

    describe('ArrowRight', function () {
      it('should move focus to the next cell in a row with ArrowRight', function () {
        let tree = renderTable();
        focusCell(tree, 'Bar 1');
        moveFocus('ArrowRight');
        expect(document.activeElement).toBe(getCell(tree, 'Baz 1'));
      });

      it('should move focus to the previous cell in a row with ArrowRight in RTL', function () {
        let tree = renderTable('ar-AE');
        focusCell(tree, 'Bar 1');
        moveFocus('ArrowRight');
        expect(document.activeElement).toBe(getCell(tree, 'Foo 1'));
      });

      it('should move focus to the row when on the last cell with ArrowRight', function () {
        let tree = renderTable();
        focusCell(tree, 'Baz 1');
        moveFocus('ArrowRight');
        expect(document.activeElement).toBe(tree.getAllByRole('row')[1]);
      });

      it('should move focus to the row when on the first cell with ArrowRight in RTL', function () {
        let tree = renderTable('ar-AE');
        focusCell(tree, 'Foo 1');
        moveFocus('ArrowRight');
        expect(document.activeElement).toBe(tree.getAllByRole('row')[1]);
      });

      it('should move focus from the row to the first cell with ArrowRight', function () {
        let tree = renderTable();
        act(() => {tree.getAllByRole('row')[1].focus();});
        moveFocus('ArrowRight');
        expect(document.activeElement).toBe(getCell(tree, 'Foo 1'));
      });

      it('should move focus from the row to the last cell with ArrowRight in RTL', function () {
        let tree = renderTable('ar-AE');
        act(() => {tree.getAllByRole('row')[1].focus();});
        moveFocus('ArrowRight');
        expect(document.activeElement).toBe(getCell(tree, 'Baz 1'));
      });

      it('should move to the next column header in a row with ArrowRight', function () {
        let tree = renderTable();
        focusCell(tree, 'Bar');
        moveFocus('ArrowRight');
        expect(document.activeElement).toBe(getCell(tree, 'Baz'));
      });

      it('should move to the previous column header in a row with ArrowRight in RTL', function () {
        let tree = renderTable('ar-AE');
        focusCell(tree, 'Bar');
        moveFocus('ArrowRight');
        expect(document.activeElement).toBe(getCell(tree, 'Foo'));
      });

      it('should move to the next nested column header in a row with ArrowRight', function () {
        let tree = renderNested();
        focusCell(tree, 'Tier Two Header A');
        moveFocus('ArrowRight');
        expect(document.activeElement).toBe(getCell(tree, 'Tier Two Header B'));
      });

      it('should move to the previous nested column header in a row with ArrowRight in RTL', function () {
        let tree = renderNested('ar-AE');
        focusCell(tree, 'Tier Two Header B');
        moveFocus('ArrowRight');
        expect(document.activeElement).toBe(getCell(tree, 'Tier Two Header A'));
      });

      it('should move to the first column header when focus is on the last column with ArrowRight', function () {
        let tree = renderTable();
        focusCell(tree, 'Baz');
        moveFocus('ArrowRight');
        expect(document.activeElement).toBe(getCell(tree, 'Foo'));
      });

      it('should move to the last column header when focus is on the first column with ArrowRight in RTL', function () {
        let tree = renderTable('ar-AE');
        focusCell(tree, 'Foo');
        moveFocus('ArrowRight');
        expect(document.activeElement).toBe(getCell(tree, 'Baz'));
      });

      it('should allow the user to focus disabled cells', function () {
        let tree = renderTable('en-US', {disabledKeys: ['Foo 1']});
        focusCell(tree, 'Bar 1');
        moveFocus('ArrowRight');
        expect(document.activeElement).toBe(getCell(tree, 'Baz 1'));
      });
    });

    describe('ArrowLeft', function () {
      it('should move focus to the previous cell in a row with ArrowLeft', function () {
        let tree = renderTable();
        focusCell(tree, 'Bar 1');
        moveFocus('ArrowLeft');
        expect(document.activeElement).toBe(getCell(tree, 'Foo 1'));
      });

      it('should move focus to the next cell in a row with ArrowRight in RTL', function () {
        let tree = renderTable('ar-AE');
        focusCell(tree, 'Bar 1');
        moveFocus('ArrowLeft');
        expect(document.activeElement).toBe(getCell(tree, 'Baz 1'));
      });

      it('should move focus to the row when on the first cell with ArrowLeft', function () {
        let tree = renderTable();
        focusCell(tree, 'Foo 1');
        moveFocus('ArrowLeft');
        expect(document.activeElement).toBe(tree.getAllByRole('row')[1]);
      });

      it('should move focus to the row when on the last cell with ArrowLeft in RTL', function () {
        let tree = renderTable('ar-AE');
        focusCell(tree, 'Baz 1');
        moveFocus('ArrowLeft');
        expect(document.activeElement).toBe(tree.getAllByRole('row')[1]);
      });

      it('should move focus from the row to the last cell with ArrowLeft', function () {
        let tree = renderTable();
        act(() => {tree.getAllByRole('row')[1].focus();});
        moveFocus('ArrowLeft');
        expect(document.activeElement).toBe(getCell(tree, 'Baz 1'));
      });

      it('should move focus from the row to the first cell with ArrowLeft in RTL', function () {
        let tree = renderTable('ar-AE');
        act(() => {tree.getAllByRole('row')[1].focus();});
        moveFocus('ArrowLeft');
        expect(document.activeElement).toBe(getCell(tree, 'Foo 1'));
      });

      it('should move to the previous column header in a row with ArrowLeft', function () {
        let tree = renderTable();
        focusCell(tree, 'Bar');
        moveFocus('ArrowLeft');
        expect(document.activeElement).toBe(getCell(tree, 'Foo'));
      });

      it('should move to the next column header in a row with ArrowLeft in RTL', function () {
        let tree = renderTable('ar-AE');
        focusCell(tree, 'Bar');
        moveFocus('ArrowLeft');
        expect(document.activeElement).toBe(getCell(tree, 'Baz'));
      });

      it('should move to the previous nested column header in a row with ArrowLeft', function () {
        let tree = renderNested();
        focusCell(tree, 'Tier Two Header B');
        moveFocus('ArrowLeft');
        expect(document.activeElement).toBe(getCell(tree, 'Tier Two Header A'));
      });

      it('should move to the next nested column header in a row with ArrowLeft in RTL', function () {
        let tree = renderNested('ar-AE');
        focusCell(tree, 'Tier Two Header A');
        moveFocus('ArrowLeft');
        expect(document.activeElement).toBe(getCell(tree, 'Tier Two Header B'));
      });

      it('should move to the last column header when focus is on the first column with ArrowLeft', function () {
        let tree = renderTable();
        focusCell(tree, 'Foo');
        moveFocus('ArrowLeft');
        expect(document.activeElement).toBe(getCell(tree, 'Baz'));
      });

      it('should move to the first column header when focus is on the last column with ArrowLeft in RTL', function () {
        let tree = renderTable('ar-AE');
        focusCell(tree, 'Baz');
        moveFocus('ArrowLeft');
        expect(document.activeElement).toBe(getCell(tree, 'Foo'));
      });

      it('should allow the user to focus disabled cells', function () {
        let tree = renderTable('en-US', {disabledKeys: ['Foo 1']});
        focusCell(tree, 'Bar 1');
        moveFocus('ArrowLeft');
        expect(document.activeElement).toBe(getCell(tree, 'Foo 1'));
      });
    });

    describe('ArrowUp', function () {
      it('should move focus to the cell above with ArrowUp', function () {
        let tree = renderTable();
        focusCell(tree, 'Bar 2');
        moveFocus('ArrowUp');
        expect(document.activeElement).toBe(getCell(tree, 'Bar 1'));
      });

      it('should move focus to the row above with ArrowUp', function () {
        let tree = renderTable();
        act(() => {tree.getAllByRole('row')[2].focus();});
        moveFocus('ArrowUp');
        expect(document.activeElement).toBe(tree.getAllByRole('row')[1]);
      });

      it('should move focus to the column header above a cell in the first row with ArrowUp', function () {
        let tree = renderTable();
        focusCell(tree, 'Bar 1');
        moveFocus('ArrowUp');
        expect(document.activeElement).toBe(getCell(tree, 'Bar'));
      });

      it('should move focus to the column header above the first row with ArrowUp', function () {
        let tree = renderTable();
        act(() => {tree.getAllByRole('row')[1].focus();});
        moveFocus('ArrowUp');
        expect(document.activeElement).toBe(getCell(tree, 'Foo'));
      });

      it('should move focus to the parent column header with ArrowUp', function () {
        let tree = renderNested();
        focusCell(tree, 'Bar');
        moveFocus('ArrowUp');
        expect(document.activeElement).toBe(getCell(tree, 'Tier Two Header A'));
        moveFocus('ArrowUp');
        expect(document.activeElement).toBe(getCell(tree, 'Tiered One Header'));
        // do nothing when at the top
        moveFocus('ArrowUp');
        expect(document.activeElement).toBe(getCell(tree, 'Tiered One Header'));
      });

      it('should allow the user to focus disabled rows', function () {
        let tree = renderTable('en-US', {disabledKeys: ['Foo 1']});
        focusCell(tree, 'Bar 2');
        moveFocus('ArrowUp');
        expect(document.activeElement).toBe(getCell(tree, 'Bar 1'));
      });
    });

    describe('ArrowDown', function () {
      it('should move focus to the cell below with ArrowDown', function () {
        let tree = renderTable();
        focusCell(tree, 'Bar 1');
        moveFocus('ArrowDown');
        expect(document.activeElement).toBe(getCell(tree, 'Bar 2'));
      });

      it('should move focus to the row below with ArrowDown', function () {
        let tree = renderTable();
        act(() => {tree.getAllByRole('row')[1].focus();});
        moveFocus('ArrowDown');
        expect(document.activeElement).toBe(tree.getAllByRole('row')[2]);
      });

      it('should move focus to the child column header with ArrowDown', function () {
        let tree = renderNested();
        focusCell(tree, 'Tiered One Header');
        moveFocus('ArrowDown');
        expect(document.activeElement).toBe(getCell(tree, 'Tier Two Header A'));
        moveFocus('ArrowDown');
        expect(document.activeElement).toBe(getCell(tree, 'Foo'));
      });

      it('should move focus to the cell below a column header with ArrowDown', function () {
        let tree = renderTable();
        focusCell(tree, 'Bar');
        moveFocus('ArrowDown');
        expect(document.activeElement).toBe(getCell(tree, 'Bar 1'));
      });

      it('should allow the user to focus disabled cells', function () {
        let tree = renderTable('en-US', {disabledKeys: ['Foo 2']});
        focusCell(tree, 'Bar 1');
        moveFocus('ArrowDown');
        expect(document.activeElement).toBe(getCell(tree, 'Bar 2'));
      });
    });

    describe('Home', function () {
      it('should focus the first cell in a row with Home', function () {
        let tree = renderTable();
        focusCell(tree, 'Bar 1');
        moveFocus('Home');
        expect(document.activeElement).toBe(getCell(tree, 'Foo 1'));
      });

      it('should focus the first cell in the first row with ctrl + Home', function () {
        let tree = renderTable();
        focusCell(tree, 'Bar 2');
        moveFocus('Home', {ctrlKey: true});
        expect(document.activeElement).toBe(getCell(tree, 'Foo 1'));
      });

      it('should focus the first row with Home', function () {
        let tree = renderTable();
        act(() => {tree.getAllByRole('row')[2].focus();});
        moveFocus('Home');
        expect(document.activeElement).toBe(tree.getAllByRole('row')[1]);
      });
    });

    describe('End', function () {
      it('should focus the last cell in a row with End', function () {
        let tree = renderTable();
        focusCell(tree, 'Foo 1');
        moveFocus('End');
        expect(document.activeElement).toBe(getCell(tree, 'Baz 1'));
      });

      it('should focus the last cell in the last row with ctrl + End', function () {
        let tree = renderTable();
        focusCell(tree, 'Bar 1');
        moveFocus('End', {ctrlKey: true});
        expect(document.activeElement).toBe(getCell(tree, 'Baz 2'));
      });

      it('should focus the last row with End', function () {
        let tree = renderTable();
        act(() => {tree.getAllByRole('row')[1].focus();});
        moveFocus('End');
        expect(document.activeElement).toBe(tree.getAllByRole('row')[2]);
      });
    });

    describe('PageDown', function () {
      it('should focus the cell a page below', function () {
        let tree = renderMany();
        focusCell(tree, 'Foo 1');
        moveFocus('PageDown');
        expect(document.activeElement).toBe(getCell(tree, 'Foo 25'));
        moveFocus('PageDown');
        expect(document.activeElement).toBe(getCell(tree, 'Foo 49'));
        moveFocus('PageDown');
        expect(document.activeElement).toBe(getCell(tree, 'Foo 73'));
        moveFocus('PageDown');
        expect(document.activeElement).toBe(getCell(tree, 'Foo 97'));
        moveFocus('PageDown');
        expect(document.activeElement).toBe(getCell(tree, 'Foo 100'));
      });

      it('should focus the row a page below', function () {
        let tree = renderMany();
        act(() => {tree.getAllByRole('row')[1].focus();});
        moveFocus('PageDown');
        expect(document.activeElement).toBe(tree.getByRole('row', {name: 'Foo 25'}));
        moveFocus('PageDown');
        expect(document.activeElement).toBe(tree.getByRole('row', {name: 'Foo 49'}));
        moveFocus('PageDown');
        expect(document.activeElement).toBe(tree.getByRole('row', {name: 'Foo 73'}));
        moveFocus('PageDown');
        expect(document.activeElement).toBe(tree.getByRole('row', {name: 'Foo 97'}));
        moveFocus('PageDown');
        expect(document.activeElement).toBe(tree.getByRole('row', {name: 'Foo 100'}));
      });
    });

    describe('PageUp', function () {
      it('should focus the cell a page above', function () {
        let tree = renderMany();
        focusCell(tree, 'Foo 25');
        moveFocus('PageUp');
        expect(document.activeElement).toBe(getCell(tree, 'Foo 1'));
        focusCell(tree, 'Foo 12');
        moveFocus('PageUp');
        expect(document.activeElement).toBe(getCell(tree, 'Foo 1'));
      });

      it('should focus the row a page above', function () {
        let tree = renderMany();
        act(() => {tree.getAllByRole('row')[25].focus();});
        moveFocus('PageUp');
        expect(document.activeElement).toBe(tree.getAllByRole('row')[1]);
        act(() => {tree.getAllByRole('row')[12].focus();});
        moveFocus('PageUp');
        expect(document.activeElement).toBe(tree.getAllByRole('row')[1]);
      });
    });

    describe('type to select', function () {
      let renderTypeSelect = () => render(
        <TableView aria-label="Table" selectionMode="none">
          <TableHeader>
            <Column isRowHeader>First Name</Column>
            <Column isRowHeader>Last Name</Column>
            <Column>Birthday</Column>
          </TableHeader>
          <TableBody>
            <Row>
              <Cell>Sam</Cell>
              <Cell>Smith</Cell>
              <Cell>May 3</Cell>
            </Row>
            <Row>
              <Cell>Julia</Cell>
              <Cell>Jones</Cell>
              <Cell>February 10</Cell>
            </Row>
            <Row>
              <Cell>John</Cell>
              <Cell>Doe</Cell>
              <Cell>December 12</Cell>
            </Row>
          </TableBody>
        </TableView>
      );

      it('focuses cell by typing letters in rapid succession', function () {
        let tree = renderTypeSelect();
        focusCell(tree, 'Sam');

        moveFocus('J');
        expect(document.activeElement).toBe(getCell(tree, 'Julia'));

        moveFocus('o');
        expect(document.activeElement).toBe(getCell(tree, 'Jones'));

        moveFocus('h');
        expect(document.activeElement).toBe(getCell(tree, 'John'));
      });

      it('matches against all row header cells', function () {
        let tree = renderTypeSelect();
        focusCell(tree, 'Sam');

        moveFocus('D');
        expect(document.activeElement).toBe(getCell(tree, 'Doe'));
      });

      it('non row header columns don\'t match', function () {
        let tree = renderTypeSelect();
        focusCell(tree, 'Sam');

        moveFocus('F');
        expect(document.activeElement).toBe(getCell(tree, 'Sam'));
      });

      it('focuses row by typing letters in rapid succession', function () {
        let tree = renderTypeSelect();
        act(() => {tree.getAllByRole('row')[1].focus();});

        moveFocus('J');
        expect(document.activeElement).toBe(tree.getAllByRole('row')[2]);

        moveFocus('o');
        expect(document.activeElement).toBe(tree.getAllByRole('row')[2]);

        moveFocus('h');
        expect(document.activeElement).toBe(tree.getAllByRole('row')[3]);
      });

      it('matches row against all row header cells', function () {
        let tree = renderTypeSelect();
        act(() => {tree.getAllByRole('row')[1].focus();});

        moveFocus('D');
        expect(document.activeElement).toBe(tree.getAllByRole('row')[3]);
      });

      it('resets the search text after a timeout', function () {
        let tree = renderTypeSelect();
        focusCell(tree, 'Sam');

        moveFocus('J');
        expect(document.activeElement).toBe(getCell(tree, 'Julia'));

        act(() => {jest.runAllTimers();});

        moveFocus('J');
        expect(document.activeElement).toBe(getCell(tree, 'Julia'));
      });

      it('wraps around when reaching the end of the collection', function () {
        let tree = renderTypeSelect();
        focusCell(tree, 'Sam');

        moveFocus('J');
        expect(document.activeElement).toBe(getCell(tree, 'Julia'));

        moveFocus('o');
        expect(document.activeElement).toBe(getCell(tree, 'Jones'));

        moveFocus('h');
        expect(document.activeElement).toBe(getCell(tree, 'John'));

        act(() => {jest.runAllTimers();});

        moveFocus('J');
        expect(document.activeElement).toBe(getCell(tree, 'John'));

        moveFocus('u');
        expect(document.activeElement).toBe(getCell(tree, 'Julia'));
      });

      it('wraps around when no items past the current one match', function () {
        let tree = renderTypeSelect();
        focusCell(tree, 'Sam');

        moveFocus('J');
        expect(document.activeElement).toBe(getCell(tree, 'Julia'));

        act(() => {jest.runAllTimers();});

        moveFocus('S');
        expect(document.activeElement).toBe(getCell(tree, 'Sam'));
      });
    });

    describe('focus marshalling', function () {
      let renderFocusable = () => render(
        <>
          <input data-testid="before" />
          <TableView aria-label="Table" selectionMode="multiple">
            <TableHeader>
              <Column>Foo</Column>
              <Column>Bar</Column>
              <Column>baz</Column>
            </TableHeader>
            <TableBody>
              <Row>
                <Cell textValue="Foo 1"><Switch aria-label="Foo 1" /></Cell>
                <Cell textValue="Google"><Link><a href="https://google.com" target="_blank">Google</a></Link></Cell>
                <Cell>Baz 1</Cell>
              </Row>
              <Row>
                <Cell textValue="Foo 2"><Switch aria-label="Foo 2" /><Switch aria-label="Foo 3" /></Cell>
                <Cell textValue="Yahoo"><Link><a href="https://yahoo.com" target="_blank">Yahoo</a></Link></Cell>
                <Cell>Baz 2</Cell>
              </Row>
            </TableBody>
          </TableView>
          <input data-testid="after" />
        </>
      );

      it('should marshall focus to the focusable element inside a cell', function () {
        let tree = renderFocusable();
        focusCell(tree, 'Baz 1');
        moveFocus('ArrowLeft');
        expect(document.activeElement).toBe(tree.getAllByRole('link')[0]);

        moveFocus('ArrowLeft');
        expect(document.activeElement).toBe(tree.getAllByRole('switch')[0]);

        moveFocus('ArrowDown');
        expect(document.activeElement).toBe(tree.getAllByRole('switch')[1]);

        moveFocus('ArrowRight');
        expect(document.activeElement).toBe(tree.getAllByRole('switch')[2]);

        moveFocus('ArrowRight');
        expect(document.activeElement).toBe(tree.getAllByRole('link')[1]);

        moveFocus('ArrowLeft');
        expect(document.activeElement).toBe(tree.getAllByRole('switch')[2]);

        moveFocus('ArrowLeft');
        expect(document.activeElement).toBe(tree.getAllByRole('switch')[1]);

        moveFocus('ArrowLeft');
        expect(document.activeElement).toBe(tree.getAllByRole('checkbox')[2]);

        moveFocus('ArrowUp');
        expect(document.activeElement).toBe(tree.getAllByRole('checkbox')[1]);

        moveFocus('ArrowUp');
        expect(document.activeElement).toBe(tree.getAllByRole('checkbox')[0]);
      });

      it('should support keyboard navigation after pressing focusable element inside a cell', function () {
        let tree = renderFocusable();
        triggerPress(tree.getAllByRole('switch')[0]);
        expect(document.activeElement).toBe(tree.getAllByRole('switch')[0]);

        moveFocus('ArrowDown');
        expect(document.activeElement).toBe(tree.getAllByRole('switch')[1]);
      });

      it('should move focus to the first row when tabbing into the table from the start', function () {
        let tree = renderFocusable();

        let table = tree.getByRole('grid');
        expect(table).toHaveAttribute('tabIndex', '0');

        let before = tree.getByTestId('before');
        act(() => before.focus());

        // Simulate tabbing to the first "tabbable" item inside the table
        fireEvent.keyDown(before, {key: 'Tab'});
        act(() => {within(table).getAllByRole('switch')[0].focus();});
        fireEvent.keyUp(before, {key: 'Tab'});

        expect(document.activeElement).toBe(within(table).getAllByRole('row')[1]);
      });

      it('should move focus to the last row when tabbing into the table from the end', function () {
        let tree = renderFocusable();

        let table = tree.getByRole('grid');
        expect(table).toHaveAttribute('tabIndex', '0');

        let after = tree.getByTestId('after');
        act(() => after.focus());

        // Simulate tabbing to the last "tabbable" item inside the table
        act(() => {
          fireEvent.keyDown(after, {key: 'Tab', shiftKey: true});
          within(table).getAllByRole('link')[1].focus();
          fireEvent.keyUp(after, {key: 'Tab', shiftKey: true});
        });

        expect(document.activeElement).toBe(within(table).getAllByRole('row')[2]);
      });

      it('should move focus to the last focused cell when tabbing into the table from the start', function () {
        let tree = renderFocusable();

        let table = tree.getByRole('grid');
        expect(table).toHaveAttribute('tabIndex', '0');

        let baz1 = getCell(tree, 'Baz 1');
        act(() => baz1.focus());

        expect(table).toHaveAttribute('tabIndex', '-1');

        let before = tree.getByTestId('before');
        act(() => before.focus());

        // Simulate tabbing to the first "tabbable" item inside the table
        fireEvent.keyDown(before, {key: 'Tab'});
        act(() => {within(table).getAllByRole('switch')[0].focus();});
        fireEvent.keyUp(before, {key: 'Tab'});

        expect(document.activeElement).toBe(baz1);
      });

      it('should move focus to the last focused cell when tabbing into the table from the end', function () {
        let tree = renderFocusable();

        let table = tree.getByRole('grid');
        expect(table).toHaveAttribute('tabIndex', '0');

        let baz1 = getCell(tree, 'Baz 1');
        act(() => baz1.focus());

        expect(table).toHaveAttribute('tabIndex', '-1');

        let after = tree.getByTestId('after');
        act(() => after.focus());

        // Simulate tabbing to the last "tabbable" item inside the table
        fireEvent.keyDown(after, {key: 'Tab'});
        act(() => {within(table).getAllByRole('link')[1].focus();});
        fireEvent.keyUp(after, {key: 'Tab'});

        expect(document.activeElement).toBe(baz1);
      });

      it('should move focus after the table when tabbing', function () {
        let tree = renderFocusable();

        triggerPress(tree.getAllByRole('switch')[1]);
        expect(document.activeElement).toBe(tree.getAllByRole('switch')[1]);

        // Simulate tabbing within the table
        fireEvent.keyDown(document.activeElement, {key: 'Tab'});
        let walker = getFocusableTreeWalker(document.body, {tabbable: true});
        walker.currentNode = document.activeElement;
        act(() => {walker.nextNode().focus();});
        fireEvent.keyUp(document.activeElement, {key: 'Tab'});

        let after = tree.getByTestId('after');
        expect(document.activeElement).toBe(after);
      });

      it('should move focus after the table when tabbing from the last row', function () {
        let tree = renderFocusable();

        act(() => tree.getAllByRole('row')[2].focus());
        expect(document.activeElement).toBe(tree.getAllByRole('row')[2]);

        // Simulate tabbing within the table
        act(() => {
          fireEvent.keyDown(document.activeElement, {key: 'Tab'});
          let walker = getFocusableTreeWalker(document.body, {tabbable: true});
          walker.currentNode = document.activeElement;
          walker.nextNode().focus();
          fireEvent.keyUp(document.activeElement, {key: 'Tab'});
        });

        let after = tree.getByTestId('after');
        expect(document.activeElement).toBe(after);
      });

      it('should move focus before the table when shift tabbing', function () {
        let tree = renderFocusable();

        triggerPress(tree.getAllByRole('switch')[1]);
        expect(document.activeElement).toBe(tree.getAllByRole('switch')[1]);

        // Simulate shift tabbing within the table
        fireEvent.keyDown(document.activeElement, {key: 'Tab', shiftKey: true});
        let walker = getFocusableTreeWalker(document.body, {tabbable: true});
        walker.currentNode = document.activeElement;
        act(() => {walker.previousNode().focus();});
        fireEvent.keyUp(document.activeElement, {key: 'Tab', shiftKey: true});

        let before = tree.getByTestId('before');
        expect(document.activeElement).toBe(before);
      });
    });

    describe('scrolling', function () {
      it('should scroll to a cell when it is focused', function () {
        let tree = renderMany();
        let body = tree.getByRole('grid').childNodes[1];
        expect(body.scrollTop).toBe(0);

        focusCell(tree, 'Baz 25');
        expect(body.scrollTop).toBe(24);
      });

      it('should scroll to a cell when it is focused off screen', function () {
        let tree = renderMany();
        let body = tree.getByRole('grid').childNodes[1];

        let cell = getCell(tree, 'Baz 5');
        act(() => cell.focus());
        expect(document.activeElement).toBe(cell);
        expect(body.scrollTop).toBe(0);

        // When scrolling the focused item out of view, focus should move to the table itself
        body.scrollTop = 1000;
        fireEvent.scroll(body);

        expect(body.scrollTop).toBe(1000);
        expect(document.activeElement).toBe(tree.getByRole('grid'));
        expect(tree.queryByText('Baz 5')).toBeNull();

        // Moving focus should scroll the new focused item into view
        moveFocus('ArrowLeft');
        expect(body.scrollTop).toBe(164);
        expect(document.activeElement).toBe(getCell(tree, 'Bar 5'));
      });

      it('should not scroll when a column header receives focus', function () {
        let tree = renderMany();
        let body = tree.getByRole('grid').childNodes[1];

        focusCell(tree, 'Baz 5');

        body.scrollTop = 1000;
        fireEvent.scroll(body);

        expect(body.scrollTop).toBe(1000);
        expect(document.activeElement).toBe(tree.getByRole('grid'));

        focusCell(tree, 'Bar');
        expect(document.activeElement).toHaveAttribute('role', 'columnheader');
        expect(document.activeElement).toHaveTextContent('Bar');
        expect(body.scrollTop).toBe(1000);
      });
    });
  });

  describe('selection', function () {
    let renderJSX = (props, items = manyItems) => (
      <TableView aria-label="Table" selectionMode="multiple" {...props}>
        <TableHeader columns={columns}>
          {column => <Column>{column.name}</Column>}
        </TableHeader>
        <TableBody items={items}>
          {item =>
            (<Row key={item.foo}>
              {key => <Cell>{item[key]}</Cell>}
            </Row>)
          }
        </TableBody>
      </TableView>
    );

    let renderTable = (props, items = manyItems) => render(renderJSX(props, items));

    let checkSelection = (onSelectionChange, selectedKeys) => {
      expect(onSelectionChange).toHaveBeenCalledTimes(1);
      expect(new Set(onSelectionChange.mock.calls[0][0])).toEqual(new Set(selectedKeys));
    };

    let checkSelectAll = (tree, state = 'indeterminate') => {
      let checkbox = tree.getByLabelText('Select All');
      if (state === 'indeterminate') {
        expect(checkbox.indeterminate).toBe(true);
      } else {
        expect(checkbox.checked).toBe(state === 'checked');
      }
    };

    let checkRowSelection = (rows, selected) => {
      for (let row of rows) {
        expect(row).toHaveAttribute('aria-selected', '' + selected);
      }
    };

    let pressWithKeyboard = (element, key = ' ') => {
      fireEvent.keyDown(element, {key});
      act(() => {element.focus();});
      fireEvent.keyUp(element, {key});
    };

    describe('row selection', function () {
      it('should select a row from checkbox', function () {
        let onSelectionChange = jest.fn();
        let tree = renderTable({onSelectionChange});

        let row = tree.getAllByRole('row')[1];
        expect(row).toHaveAttribute('aria-selected', 'false');
        userEvent.click(within(row).getByRole('checkbox'));

        checkSelection(onSelectionChange, ['Foo 1']);
        expect(row).toHaveAttribute('aria-selected', 'true');
        checkSelectAll(tree);
      });

      it('should select a row by pressing on a cell', function () {
        let onSelectionChange = jest.fn();
        let tree = renderTable({onSelectionChange});

        let row = tree.getAllByRole('row')[1];
        expect(row).toHaveAttribute('aria-selected', 'false');
        triggerPress(getCell(tree, 'Baz 1'));

        checkSelection(onSelectionChange, ['Foo 1']);
        expect(row).toHaveAttribute('aria-selected', 'true');
        checkSelectAll(tree);
      });

      it('should select a row by pressing the Space key on a row', function () {
        let onSelectionChange = jest.fn();
        let tree = renderTable({onSelectionChange});

        let row = tree.getAllByRole('row')[1];
        expect(row).toHaveAttribute('aria-selected', 'false');
        fireEvent.keyDown(row, {key: ' '});

        checkSelection(onSelectionChange, ['Foo 1']);
        expect(row).toHaveAttribute('aria-selected', 'true');
        checkSelectAll(tree);
      });

      it('should select a row by pressing the Enter key on a row', function () {
        let onSelectionChange = jest.fn();
        let tree = renderTable({onSelectionChange});

        let row = tree.getAllByRole('row')[1];
        expect(row).toHaveAttribute('aria-selected', 'false');
        fireEvent.keyDown(row, {key: 'Enter'});

        checkSelection(onSelectionChange, ['Foo 1']);
        expect(row).toHaveAttribute('aria-selected', 'true');
        checkSelectAll(tree);
      });

      it('should select a row by pressing the Space key on a cell', function () {
        let onSelectionChange = jest.fn();
        let tree = renderTable({onSelectionChange});

        let row = tree.getAllByRole('row')[1];
        expect(row).toHaveAttribute('aria-selected', 'false');
        fireEvent.keyDown(getCell(tree, 'Bar 1'), {key: ' '});

        checkSelection(onSelectionChange, ['Foo 1']);
        expect(row).toHaveAttribute('aria-selected', 'true');
        checkSelectAll(tree);
      });

      it('should select a row by pressing the Enter key on a cell', function () {
        let onSelectionChange = jest.fn();
        let tree = renderTable({onSelectionChange});

        let row = tree.getAllByRole('row')[1];
        expect(row).toHaveAttribute('aria-selected', 'false');
        fireEvent.keyDown(getCell(tree, 'Bar 1'), {key: 'Enter'});

        checkSelection(onSelectionChange, ['Foo 1']);
        expect(row).toHaveAttribute('aria-selected', 'true');
        checkSelectAll(tree);
      });

      it('should support selecting multiple with a pointer', function () {
        let onSelectionChange = jest.fn();
        let tree = renderTable({onSelectionChange});

        checkSelectAll(tree, 'unchecked');

        let rows = tree.getAllByRole('row');
        checkRowSelection(rows.slice(1), false);
        triggerPress(getCell(tree, 'Baz 1'));

        checkSelection(onSelectionChange, ['Foo 1']);
        expect(rows[1]).toHaveAttribute('aria-selected', 'true');
        checkRowSelection(rows.slice(2), false);
        checkSelectAll(tree, 'indeterminate');

        onSelectionChange.mockReset();
        triggerPress(getCell(tree, 'Baz 2'));

        checkSelection(onSelectionChange, ['Foo 1', 'Foo 2']);
        expect(rows[1]).toHaveAttribute('aria-selected', 'true');
        expect(rows[2]).toHaveAttribute('aria-selected', 'true');
        checkRowSelection(rows.slice(3), false);
        checkSelectAll(tree, 'indeterminate');

        // Deselect
        onSelectionChange.mockReset();
        triggerPress(getCell(tree, 'Baz 2'));

        checkSelection(onSelectionChange, ['Foo 1']);
        expect(rows[1]).toHaveAttribute('aria-selected', 'true');
        checkRowSelection(rows.slice(2), false);
        checkSelectAll(tree, 'indeterminate');
      });

      it('should support selecting multiple with the Space key', function () {
        let onSelectionChange = jest.fn();
        let tree = renderTable({onSelectionChange});

        checkSelectAll(tree, 'unchecked');

        let rows = tree.getAllByRole('row');
        checkRowSelection(rows.slice(1), false);
        pressWithKeyboard(getCell(tree, 'Baz 1'));

        checkSelection(onSelectionChange, ['Foo 1']);
        expect(rows[1]).toHaveAttribute('aria-selected', 'true');
        checkRowSelection(rows.slice(2), false);
        checkSelectAll(tree, 'indeterminate');

        onSelectionChange.mockReset();
        pressWithKeyboard(getCell(tree, 'Baz 2'));

        checkSelection(onSelectionChange, ['Foo 1', 'Foo 2']);
        expect(rows[1]).toHaveAttribute('aria-selected', 'true');
        expect(rows[2]).toHaveAttribute('aria-selected', 'true');
        checkRowSelection(rows.slice(3), false);
        checkSelectAll(tree, 'indeterminate');

        // Deselect
        onSelectionChange.mockReset();
        pressWithKeyboard(getCell(tree, 'Baz 2'));

        checkSelection(onSelectionChange, ['Foo 1']);
        expect(rows[1]).toHaveAttribute('aria-selected', 'true');
        checkRowSelection(rows.slice(2), false);
        checkSelectAll(tree, 'indeterminate');
      });

      it('should not allow selection of a disabled row via checkbox click', function () {
        let onSelectionChange = jest.fn();
        let tree = renderTable({onSelectionChange, disabledKeys: ['Foo 1']});

        let row = tree.getAllByRole('row')[1];
        expect(row).toHaveAttribute('aria-selected', 'false');
        act(() => userEvent.click(within(row).getByRole('checkbox')));

        expect(onSelectionChange).not.toHaveBeenCalled();
        expect(row).toHaveAttribute('aria-selected', 'false');

        let checkbox = tree.getByLabelText('Select All');
        expect(checkbox.checked).toBeFalsy();
      });

      it('should not allow selection of a disabled row by pressing on a cell', function () {
        let onSelectionChange = jest.fn();
        let tree = renderTable({onSelectionChange, disabledKeys: ['Foo 1']});

        let row = tree.getAllByRole('row')[1];
        expect(row).toHaveAttribute('aria-selected', 'false');
        act(() => triggerPress(getCell(tree, 'Baz 1')));

        expect(onSelectionChange).not.toHaveBeenCalled();
        expect(row).toHaveAttribute('aria-selected', 'false');

        let checkbox = tree.getByLabelText('Select All');
        expect(checkbox.checked).toBeFalsy();
      });

      it('should not allow the user to select a disabled row via keyboard', function () {
        let onSelectionChange = jest.fn();
        let tree = renderTable({onSelectionChange, disabledKeys: ['Foo 1']});

        let row = tree.getAllByRole('row')[1];
        expect(row).toHaveAttribute('aria-selected', 'false');
        act(() => {fireEvent.keyDown(row, {key: ' '});});
        act(() => {fireEvent.keyDown(row, {key: 'Enter'});});

        expect(onSelectionChange).not.toHaveBeenCalled();
        expect(row).toHaveAttribute('aria-selected', 'false');

        let checkbox = tree.getByLabelText('Select All');
        expect(checkbox.checked).toBeFalsy();
      });
    });

    describe('range selection', function () {
      it('should support selecting a range with a pointer', function () {
        let onSelectionChange = jest.fn();
        let tree = renderTable({onSelectionChange});

        checkSelectAll(tree, 'unchecked');

        let rows = tree.getAllByRole('row');
        checkRowSelection(rows.slice(1), false);
        triggerPress(getCell(tree, 'Baz 1'));

        onSelectionChange.mockReset();
        triggerPress(getCell(tree, 'Baz 20'), {shiftKey: true});

        checkSelection(onSelectionChange, [
          'Foo 1', 'Foo 2', 'Foo 3', 'Foo 4', 'Foo 5', 'Foo 6', 'Foo 7', 'Foo 8', 'Foo 9', 'Foo 10',
          'Foo 11', 'Foo 12', 'Foo 13', 'Foo 14', 'Foo 15', 'Foo 16', 'Foo 17', 'Foo 18', 'Foo 19', 'Foo 20'
        ]);

        checkRowSelection(rows.slice(1, 21), true);
        checkRowSelection(rows.slice(21), false);
      });

      it('should anchor range selections with a pointer', function () {
        let onSelectionChange = jest.fn();
        let tree = renderTable({onSelectionChange});

        checkSelectAll(tree, 'unchecked');

        let rows = tree.getAllByRole('row');
        checkRowSelection(rows.slice(1), false);
        triggerPress(getCell(tree, 'Baz 10'));

        onSelectionChange.mockReset();
        triggerPress(getCell(tree, 'Baz 20'), {shiftKey: true});

        checkSelection(onSelectionChange, [
          'Foo 10', 'Foo 11', 'Foo 12', 'Foo 13', 'Foo 14', 'Foo 15',
          'Foo 16', 'Foo 17', 'Foo 18', 'Foo 19', 'Foo 20'
        ]);

        checkRowSelection(rows.slice(11, 21), true);
        checkRowSelection(rows.slice(21), false);

        onSelectionChange.mockReset();
        triggerPress(getCell(tree, 'Baz 1'), {shiftKey: true});

        checkSelection(onSelectionChange, [
          'Foo 1', 'Foo 2', 'Foo 3', 'Foo 4', 'Foo 5',
          'Foo 6', 'Foo 7', 'Foo 8', 'Foo 9', 'Foo 10'
        ]);

        checkRowSelection(rows.slice(1, 11), true);
        checkRowSelection(rows.slice(11), false);
      });

      it('should extend a selection with Shift + ArrowDown', function () {
        let onSelectionChange = jest.fn();
        let tree = renderTable({onSelectionChange});

        checkSelectAll(tree, 'unchecked');

        let rows = tree.getAllByRole('row');
        checkRowSelection(rows.slice(1), false);
        pressWithKeyboard(getCell(tree, 'Baz 10'));

        onSelectionChange.mockReset();
        fireEvent.keyDown(getCell(tree, 'Baz 10'), {key: 'ArrowDown', shiftKey: true});

        checkSelection(onSelectionChange, ['Foo 10', 'Foo 11']);
        checkRowSelection(rows.slice(1, 10), false);
        checkRowSelection(rows.slice(11, 12), true);
        checkRowSelection(rows.slice(12), false);
      });

      it('should extend a selection with Shift + ArrowUp', function () {
        let onSelectionChange = jest.fn();
        let tree = renderTable({onSelectionChange});

        checkSelectAll(tree, 'unchecked');

        let rows = tree.getAllByRole('row');
        checkRowSelection(rows.slice(1), false);
        pressWithKeyboard(getCell(tree, 'Baz 10'));

        onSelectionChange.mockReset();
        fireEvent.keyDown(getCell(tree, 'Baz 10'), {key: 'ArrowUp', shiftKey: true});

        checkSelection(onSelectionChange, ['Foo 9', 'Foo 10']);
        checkRowSelection(rows.slice(1, 9), false);
        checkRowSelection(rows.slice(9, 10), true);
        checkRowSelection(rows.slice(11), false);
      });

      it('should extend a selection with Ctrl + Shift + Home', function () {
        let onSelectionChange = jest.fn();
        let tree = renderTable({onSelectionChange});

        checkSelectAll(tree, 'unchecked');

        let rows = tree.getAllByRole('row');
        checkRowSelection(rows.slice(1), false);
        pressWithKeyboard(getCell(tree, 'Baz 10'));

        onSelectionChange.mockReset();
        fireEvent.keyDown(getCell(tree, 'Baz 10'), {key: 'Home', shiftKey: true, ctrlKey: true});

        checkSelection(onSelectionChange, [
          'Foo 1', 'Foo 2', 'Foo 3', 'Foo 4', 'Foo 5',
          'Foo 6', 'Foo 7', 'Foo 8', 'Foo 9', 'Foo 10'
        ]);

        checkRowSelection(rows.slice(1, 11), true);
        checkRowSelection(rows.slice(11), false);
      });

      it('should extend a selection with Ctrl + Shift + End', function () {
        let onSelectionChange = jest.fn();
        let tree = renderTable({onSelectionChange});

        checkSelectAll(tree, 'unchecked');

        let rows = tree.getAllByRole('row');
        checkRowSelection(rows.slice(1), false);
        pressWithKeyboard(getCell(tree, 'Baz 10'));

        onSelectionChange.mockReset();
        fireEvent.keyDown(getCell(tree, 'Baz 10'), {key: 'End', shiftKey: true, ctrlKey: true});

        let expected = [];
        for (let i = 10; i <= 100; i++) {
          expected.push('Foo ' + i);
        }

        checkSelection(onSelectionChange, expected);
      });

      it('should extend a selection with Shift + PageDown', function () {
        let onSelectionChange = jest.fn();
        let tree = renderTable({onSelectionChange});

        checkSelectAll(tree, 'unchecked');

        let rows = tree.getAllByRole('row');
        checkRowSelection(rows.slice(1), false);
        pressWithKeyboard(getCell(tree, 'Baz 10'));

        onSelectionChange.mockReset();
        fireEvent.keyDown(getCell(tree, 'Baz 10'), {key: 'PageDown', shiftKey: true});

        let expected = [];
        for (let i = 10; i <= 34; i++) {
          expected.push('Foo ' + i);
        }

        checkSelection(onSelectionChange, expected);
      });

      it('should extend a selection with Shift + PageUp', function () {
        let onSelectionChange = jest.fn();
        let tree = renderTable({onSelectionChange});

        checkSelectAll(tree, 'unchecked');

        let rows = tree.getAllByRole('row');
        checkRowSelection(rows.slice(1), false);
        pressWithKeyboard(getCell(tree, 'Baz 10'));

        onSelectionChange.mockReset();
        fireEvent.keyDown(getCell(tree, 'Baz 10'), {key: 'PageUp', shiftKey: true});

        checkSelection(onSelectionChange, [
          'Foo 1', 'Foo 2', 'Foo 3', 'Foo 4', 'Foo 5',
          'Foo 6', 'Foo 7', 'Foo 8', 'Foo 9', 'Foo 10'
        ]);

        checkRowSelection(rows.slice(1, 11), true);
        checkRowSelection(rows.slice(11), false);
      });

      it('should not include disabled rows within a range selection', function () {
        let onSelectionChange = jest.fn();
        let tree = renderTable({onSelectionChange, disabledKeys: ['Foo 3', 'Foo 16']});
        checkSelectAll(tree, 'unchecked');

        let rows = tree.getAllByRole('row');
        checkRowSelection(rows.slice(1), false);
        act(() => triggerPress(getCell(tree, 'Baz 1')));

        onSelectionChange.mockReset();
        act(() => triggerPress(getCell(tree, 'Baz 20'), {shiftKey: true}));

        checkSelection(onSelectionChange, [
          'Foo 1', 'Foo 2', 'Foo 4', 'Foo 5', 'Foo 6', 'Foo 7', 'Foo 8', 'Foo 9', 'Foo 10',
          'Foo 11', 'Foo 12', 'Foo 13', 'Foo 14', 'Foo 15', 'Foo 17', 'Foo 18', 'Foo 19', 'Foo 20'
        ]);

        checkRowSelection(rows.slice(1, 3), true);
        checkRowSelection(rows.slice(3, 4), false);
        checkRowSelection(rows.slice(4, 16), true);
        checkRowSelection(rows.slice(16, 17), false);
        checkRowSelection(rows.slice(17, 21), true);
      });
    });

    describe('select all', function () {
      it('should support selecting all via the checkbox', function () {
        let onSelectionChange = jest.fn();
        let tree = renderTable({onSelectionChange});

        checkSelectAll(tree, 'unchecked');

        let rows = tree.getAllByRole('row');
        checkRowSelection(rows.slice(1), false);

        userEvent.click(tree.getByLabelText('Select All'));

        expect(onSelectionChange).toHaveBeenCalledTimes(1);
        expect(onSelectionChange.mock.calls[0][0]).toEqual('all');
        checkRowSelection(rows.slice(1), true);
        checkSelectAll(tree, 'checked');
      });

      it('should support selecting all via ctrl + A', function () {
        let onSelectionChange = jest.fn();
        let tree = renderTable({onSelectionChange});

        checkSelectAll(tree, 'unchecked');

        let rows = tree.getAllByRole('row');
        checkRowSelection(rows.slice(1), false);

        fireEvent.keyDown(getCell(tree, 'Bar 1'), {key: 'a', ctrlKey: true});

        expect(onSelectionChange).toHaveBeenCalledTimes(1);
        expect(onSelectionChange.mock.calls[0][0]).toEqual('all');
        checkRowSelection(rows.slice(1), true);
        checkSelectAll(tree, 'checked');
      });

      it('should deselect an item after selecting all', function () {
        let onSelectionChange = jest.fn();
        let tree = renderTable({onSelectionChange});

        checkSelectAll(tree, 'unchecked');

        let rows = tree.getAllByRole('row');
        checkRowSelection(rows.slice(1), false);

        userEvent.click(tree.getByLabelText('Select All'));

        onSelectionChange.mockReset();
        triggerPress(rows[4]);

        let expected = [];
        for (let i = 1; i <= 100; i++) {
          if (i !== 4) {
            expected.push('Foo ' + i);
          }
        }

        checkSelection(onSelectionChange, expected);
        expect(rows[4]).toHaveAttribute('aria-selected', 'false');
      });

      it('should shift click on an item after selecting all', function () {
        let onSelectionChange = jest.fn();
        let tree = renderTable({onSelectionChange});

        checkSelectAll(tree, 'unchecked');

        let rows = tree.getAllByRole('row');
        checkRowSelection(rows.slice(1), false);

        userEvent.click(tree.getByLabelText('Select All'));

        onSelectionChange.mockReset();
        triggerPress(rows[4], {shiftKey: true});

        checkSelection(onSelectionChange, ['Foo 4']);
        checkRowSelection(rows.slice(1, 4), false);
        expect(rows[4]).toHaveAttribute('aria-selected', 'true');
        checkRowSelection(rows.slice(5), false);
      });

      it('should support clearing selection via checkbox', function () {
        let onSelectionChange = jest.fn();
        let tree = renderTable({onSelectionChange});

        checkSelectAll(tree, 'unchecked');

        let rows = tree.getAllByRole('row');
        checkRowSelection(rows.slice(1), false);

        userEvent.click(tree.getByLabelText('Select All'));
        checkSelectAll(tree, 'checked');

        onSelectionChange.mockReset();
        userEvent.click(tree.getByLabelText('Select All'));

        expect(onSelectionChange).toHaveBeenCalledTimes(1);
        expect(new Set(onSelectionChange.mock.calls[0][0])).toEqual(new Set());
        checkRowSelection(rows.slice(1), false);
        checkSelectAll(tree, 'unchecked');
      });

      it('should support clearing selection via Escape', function () {
        let onSelectionChange = jest.fn();
        let tree = renderTable({onSelectionChange});

        checkSelectAll(tree, 'unchecked');

        let rows = tree.getAllByRole('row');
        checkRowSelection(rows.slice(1), false);
        triggerPress(getCell(tree, 'Baz 1'));
        checkSelectAll(tree, 'indeterminate');

        onSelectionChange.mockReset();
        fireEvent.keyDown(getCell(tree, 'Bar 1'), {key: 'Escape'});

        expect(onSelectionChange).toHaveBeenCalledTimes(1);
        expect(new Set(onSelectionChange.mock.calls[0][0])).toEqual(new Set());
        checkRowSelection(rows.slice(1), false);
        checkSelectAll(tree, 'unchecked');
      });

      it('should only call onSelectionChange if there are selections to clear', function () {
        let onSelectionChange = jest.fn();
        let tree = renderTable({onSelectionChange});

        checkSelectAll(tree, 'unchecked');
        fireEvent.keyDown(getCell(tree, 'Bar 1'), {key: 'Escape'});
        expect(onSelectionChange).not.toHaveBeenCalled();

        userEvent.click(tree.getByLabelText('Select All'));
        checkSelectAll(tree, 'checked');
        expect(onSelectionChange).toHaveBeenLastCalledWith('all');

        onSelectionChange.mockReset();
        fireEvent.keyDown(getCell(tree, 'Bar 1'), {key: 'Escape'});
        expect(new Set(onSelectionChange.mock.calls[0][0])).toEqual(new Set());
      });

      it('should automatically select new items when select all is active', function () {
        let onSelectionChange = jest.fn();
        let tree = renderTable({onSelectionChange});

        checkSelectAll(tree, 'unchecked');

        let rows = tree.getAllByRole('row');
        checkRowSelection(rows.slice(1), false);

        userEvent.click(tree.getByLabelText('Select All'));
        checkSelectAll(tree, 'checked');
        checkRowSelection(rows.slice(1), true);

        rerender(tree, renderJSX({onSelectionChange}, [
          {foo: 'Foo 0', bar: 'Bar 0', baz: 'Baz 0'},
          ...manyItems
        ]));

        act(() => jest.runAllTimers());

        expect(getCell(tree, 'Foo 0')).toBeVisible();
        checkRowSelection(rows.slice(1), true);
      });

      it('manually selecting all should not auto select new items', function () {
        let onSelectionChange = jest.fn();
        let tree = renderTable({onSelectionChange}, items);

        checkSelectAll(tree, 'unchecked');

        let rows = tree.getAllByRole('row');
        checkRowSelection(rows.slice(1), false);

        triggerPress(rows[1]);
        checkSelectAll(tree, 'indeterminate');

        triggerPress(rows[2]);
        checkSelectAll(tree, 'checked');

        rerender(tree, renderJSX({onSelectionChange}, [
          {foo: 'Foo 0', bar: 'Bar 0', baz: 'Baz 0'},
          ...items
        ]));

        act(() => jest.runAllTimers());

        rows = tree.getAllByRole('row');
        expect(getCell(tree, 'Foo 0')).toBeVisible();
        expect(rows[1]).toHaveAttribute('aria-selected', 'false');
        checkRowSelection(rows.slice(2), true);
        checkSelectAll(tree, 'indeterminate');
      });

      it('should not included disabled rows when selecting all', function () {
        let onSelectionChange = jest.fn();
        let tree = renderTable({onSelectionChange, disabledKeys: ['Foo 3']});

        checkSelectAll(tree, 'unchecked');

        let rows = tree.getAllByRole('row');
        checkRowSelection(rows.slice(1), false);

        act(() => userEvent.click(tree.getByLabelText('Select All')));

        expect(onSelectionChange).toHaveBeenCalledTimes(1);
        expect(onSelectionChange.mock.calls[0][0]).toEqual('all');
        checkRowSelection(rows.slice(1, 3), true);
        checkRowSelection(rows.slice(3, 4), false);
        checkRowSelection(rows.slice(4, 20), true);
      });
    });

    describe('annoucements', function () {
      it('should announce the selected or deselected row', function () {
        let onSelectionChange = jest.fn();
        let tree = renderTable({onSelectionChange});

        let row = tree.getAllByRole('row')[1];
        triggerPress(row);
        expect(announce).toHaveBeenLastCalledWith('Foo 1 selected.');

        triggerPress(row);
        expect(announce).toHaveBeenLastCalledWith('Foo 1 not selected.');
      });

      it('should announce the row and number of selected items when there are more than one', function () {
        let onSelectionChange = jest.fn();
        let tree = renderTable({onSelectionChange});

        let rows = tree.getAllByRole('row');
        triggerPress(rows[1]);
        triggerPress(rows[2]);

        expect(announce).toHaveBeenLastCalledWith('Foo 2 selected. 2 items selected.');

        triggerPress(rows[2]);
        expect(announce).toHaveBeenLastCalledWith('Foo 2 not selected. 1 item selected.');
      });

      it('should announce only the number of selected items when multiple are selected at once', function () {
        let onSelectionChange = jest.fn();
        let tree = renderTable({onSelectionChange});

        let rows = tree.getAllByRole('row');
        triggerPress(rows[1]);
        triggerPress(rows[3], {shiftKey: true});

        expect(announce).toHaveBeenLastCalledWith('3 items selected.');

        triggerPress(rows[1], {shiftKey: true});
        expect(announce).toHaveBeenLastCalledWith('1 item selected.');
      });

      it('should announce select all', function () {
        let onSelectionChange = jest.fn();
        let tree = renderTable({onSelectionChange});

        userEvent.click(tree.getByLabelText('Select All'));
        expect(announce).toHaveBeenLastCalledWith('All items selected.');

        userEvent.click(tree.getByLabelText('Select All'));
        expect(announce).toHaveBeenLastCalledWith('No items selected.');
      });

      it('should announce all row header columns', function () {
        let tree = render(
          <TableView aria-label="Table" selectionMode="multiple">
            <TableHeader>
              <Column isRowHeader>First Name</Column>
              <Column isRowHeader>Last Name</Column>
              <Column>Birthday</Column>
            </TableHeader>
            <TableBody>
              <Row>
                <Cell>Sam</Cell>
                <Cell>Smith</Cell>
                <Cell>May 3</Cell>
              </Row>
              <Row>
                <Cell>Julia</Cell>
                <Cell>Jones</Cell>
                <Cell>February 10</Cell>
              </Row>
            </TableBody>
          </TableView>
        );

        let row = tree.getAllByRole('row')[1];
        triggerPress(row);
        expect(announce).toHaveBeenLastCalledWith('Sam Smith selected.');

        triggerPress(row);
        expect(announce).toHaveBeenLastCalledWith('Sam Smith not selected.');
      });

      it('should announce changes in sort order', function () {
        let tree = render(<ExampleSortTable />);
        let table = tree.getByRole('grid');
        let columnheaders = within(table).getAllByRole('columnheader');
        expect(columnheaders).toHaveLength(3);

        triggerPress(columnheaders[1]);
        expect(announce).toHaveBeenLastCalledWith('sorted by column Bar in descending order', 'assertive', 500);
        triggerPress(columnheaders[1]);
        expect(announce).toHaveBeenLastCalledWith('sorted by column Bar in ascending order', 'assertive', 500);
        triggerPress(columnheaders[0]);
        expect(announce).toHaveBeenLastCalledWith('sorted by column Foo in ascending order', 'assertive', 500);
        triggerPress(columnheaders[0]);
        expect(announce).toHaveBeenLastCalledWith('sorted by column Foo in descending order', 'assertive', 500);
      });
    });

<<<<<<< HEAD
    it('can announce deselect even when items are swapped out completely', () => {
      let tree = render(<TableExample />);

      let row = tree.getAllByRole('row')[2];
      triggerPress(row);
      expect(announce).toHaveBeenLastCalledWith('File B selected.');

      let link = tree.getAllByRole('link')[1];
      triggerPress(link);

      expect(announce).toHaveBeenLastCalledWith('File B not selected.');
    });

    it('will not announce deselect caused by breadcrumb navigation', () => {
      let tree = render(<TableExample />);

      let link = tree.getAllByRole('link')[1];
      triggerPress(link);

      act(() => {
        // TableExample has a setTimeout to load the results of the link navigation on Folder A
        jest.runAllTimers();
      });
      let row = tree.getAllByRole('row')[1];
      triggerPress(row);
      expect(announce).toHaveBeenLastCalledWith('File C selected.');
      expect(announce).toHaveBeenCalledTimes(2);

      // breadcrumb root
      link = tree.getAllByRole('link')[0];
      triggerPress(link);

      // focus isn't on the table, so we don't announce that it has been deselected
      expect(announce).toHaveBeenCalledTimes(2);
    });

    it('updates even if not focused', () => {
      let tree = render(<TableExample />);

      let link = tree.getAllByRole('link')[1];
      triggerPress(link);

      act(() => {
        // TableExample has a setTimeout to load the results of the link navigation on Folder A
        jest.runAllTimers();
      });
      let row = tree.getAllByRole('row')[1];
      triggerPress(row);
      expect(announce).toHaveBeenLastCalledWith('File C selected.');
      expect(announce).toHaveBeenCalledTimes(2);
      let button = tree.getAllByRole('button')[0];
      triggerPress(button);
      expect(announce).toHaveBeenCalledTimes(2);

      // breadcrumb root
      link = tree.getAllByRole('menuitemradio')[0];
      triggerPress(link);

      act(() => {
        // TableExample has a setTimeout to load the results of the link navigation on Folder A
        jest.runAllTimers();
      });

      // focus isn't on the table, so we don't announce that it has been deselected
      expect(announce).toHaveBeenCalledTimes(2);

      link = tree.getAllByRole('link')[1];
      triggerPress(link);

      act(() => {
        // TableExample has a setTimeout to load the results of the link navigation on Folder A
        jest.runAllTimers();
      });

      expect(announce).toHaveBeenCalledTimes(3);
      expect(announce).toHaveBeenLastCalledWith('No items selected.');
=======
    describe('selectionStyle highlight', function () {
      installPointerEvent();

      it('will replace the current selection with the new selection', function () {
        let onSelectionChange = jest.fn();
        let tree = renderTable({onSelectionChange, selectionStyle: 'highlight'});

        expect(tree.queryByLabelText('Select All')).toBeNull();

        let rows = tree.getAllByRole('row');
        checkRowSelection(rows.slice(1), false);
        userEvent.click(getCell(tree, 'Baz 10'));

        onSelectionChange.mockReset();
        userEvent.click(getCell(tree, 'Baz 20'), {shiftKey: true});

        onSelectionChange.mockReset();
        userEvent.click(getCell(tree, 'Foo 5'));

        checkSelection(onSelectionChange, [
          'Foo 5'
        ]);

        checkRowSelection(rows.slice(1, 5), false);
        checkRowSelection(rows.slice(5, 6), true);
        checkRowSelection(rows.slice(6), false);

        onSelectionChange.mockReset();
        userEvent.click(getCell(tree, 'Foo 10'), {shiftKey: true});

        checkSelection(onSelectionChange, [
          'Foo 5', 'Foo 6', 'Foo 7', 'Foo 8', 'Foo 9', 'Foo 10'
        ]);

        checkRowSelection(rows.slice(1, 5), false);
        checkRowSelection(rows.slice(5, 11), true);
        checkRowSelection(rows.slice(11), false);
      });

      it('will add to the current selection if the command key is pressed', function () {
        let onSelectionChange = jest.fn();
        let tree = renderTable({onSelectionChange, selectionStyle: 'highlight'});

        expect(tree.queryByLabelText('Select All')).toBeNull();

        let rows = tree.getAllByRole('row');
        checkRowSelection(rows.slice(1), false);
        userEvent.click(getCell(tree, 'Baz 10'));

        onSelectionChange.mockReset();
        userEvent.click(getCell(tree, 'Baz 20'), {shiftKey: true});

        onSelectionChange.mockReset();
        userEvent.click(getCell(tree, 'Foo 5'), {metaKey: true});

        checkSelection(onSelectionChange, [
          'Foo 5', 'Foo 10', 'Foo 11', 'Foo 12', 'Foo 13', 'Foo 14', 'Foo 15',
          'Foo 16', 'Foo 17', 'Foo 18', 'Foo 19', 'Foo 20'
        ]);

        checkRowSelection(rows.slice(1, 5), false);
        checkRowSelection(rows.slice(5, 6), true);
        checkRowSelection(rows.slice(6, 10), false);
        checkRowSelection(rows.slice(10, 21), true);
        checkRowSelection(rows.slice(21), false);
      });

      it('should toggle selection with touch', function () {
        let onSelectionChange = jest.fn();
        let tree = renderTable({onSelectionChange, selectionStyle: 'highlight'});

        expect(tree.queryByLabelText('Select All')).toBeNull();

        userEvent.click(getCell(tree, 'Baz 5'), {pointerType: 'touch'});
        onSelectionChange.mockReset();
        userEvent.click(getCell(tree, 'Foo 10'), {pointerType: 'touch'});

        checkSelection(onSelectionChange, ['Foo 5', 'Foo 10']);
      });

      it('should support double click to perform onAction with mouse', function () {
        let onSelectionChange = jest.fn();
        let onAction = jest.fn();
        let tree = renderTable({onSelectionChange, selectionStyle: 'highlight', onAction});

        userEvent.click(getCell(tree, 'Baz 5'), {pointerType: 'mouse'});
        checkSelection(onSelectionChange, ['Foo 5']);
        expect(onAction).not.toHaveBeenCalled();

        userEvent.dblClick(getCell(tree, 'Baz 5'), {pointerType: 'mouse'});
        expect(onAction).toHaveBeenCalledTimes(1);
        expect(onAction).toHaveBeenCalledWith('Foo 5');
      });

      it('should support single tap to perform onAction with touch', function () {
        let onSelectionChange = jest.fn();
        let onAction = jest.fn();
        let tree = renderTable({onSelectionChange, selectionStyle: 'highlight', onAction});

        userEvent.click(getCell(tree, 'Baz 5'), {pointerType: 'touch'});
        expect(onSelectionChange).not.toHaveBeenCalled();
        expect(onAction).toHaveBeenCalledTimes(1);
        expect(onAction).toHaveBeenCalledWith('Foo 5');
      });

      it('should support single tap to perform onAction with screen reader', function () {
        let onSelectionChange = jest.fn();
        let onAction = jest.fn();
        let tree = renderTable({onSelectionChange, selectionStyle: 'highlight', onAction});

        userEvent.click(getCell(tree, 'Baz 5'), {pointerType: 'touch', width: 0, height: 0});
        expect(onSelectionChange).not.toHaveBeenCalled();
        expect(onAction).toHaveBeenCalledTimes(1);
        expect(onAction).toHaveBeenCalledWith('Foo 5');
      });

      it('should support long press to enter selection mode on touch', function () {
        let onSelectionChange = jest.fn();
        let onAction = jest.fn();
        let tree = renderTable({onSelectionChange, selectionStyle: 'highlight', onAction});

        fireEvent.pointerDown(getCell(tree, 'Baz 5'), {pointerType: 'touch'});
        expect(onSelectionChange).not.toHaveBeenCalled();
        expect(onAction).not.toHaveBeenCalled();
        expect(tree.queryByLabelText('Select All')).toBeNull();

        act(() => jest.advanceTimersByTime(800));

        checkSelection(onSelectionChange, ['Foo 5']);
        expect(onAction).not.toHaveBeenCalled();
        expect(tree.queryByLabelText('Select All')).not.toBeNull();

        fireEvent.pointerUp(getCell(tree, 'Baz 5'), {pointerType: 'touch'});
        onSelectionChange.mockReset();

        userEvent.click(getCell(tree, 'Foo 10'), {pointerType: 'touch'});
        checkSelection(onSelectionChange, ['Foo 5', 'Foo 10']);

        // Deselect all to exit selection mode
        userEvent.click(getCell(tree, 'Foo 10'), {pointerType: 'touch'});
        onSelectionChange.mockReset();
        userEvent.click(getCell(tree, 'Baz 5'), {pointerType: 'touch'});

        act(() => jest.runAllTimers());
        checkSelection(onSelectionChange, []);
        expect(onAction).not.toHaveBeenCalled();
        expect(tree.queryByLabelText('Select All')).toBeNull();
      });

      it('should support Enter to perform onAction with keyboard', function () {
        let onSelectionChange = jest.fn();
        let onAction = jest.fn();
        let tree = renderTable({onSelectionChange, selectionStyle: 'highlight', onAction});

        fireEvent.keyDown(getCell(tree, 'Baz 10'), {key: ' '});
        fireEvent.keyUp(getCell(tree, 'Baz 10'), {key: ' '});
        checkSelection(onSelectionChange, ['Foo 10']);
        expect(onAction).not.toHaveBeenCalled();

        onSelectionChange.mockReset();
        fireEvent.keyDown(getCell(tree, 'Baz 5'), {key: 'Enter'});
        fireEvent.keyUp(getCell(tree, 'Baz 5'), {key: 'Enter'});
        checkSelection(onSelectionChange, ['Foo 5']);
        expect(onAction).toHaveBeenCalledTimes(1);
        expect(onAction).toHaveBeenCalledWith('Foo 5');
      });

      it('should perform onAction on single click with selectionMode: none', function () {
        let onSelectionChange = jest.fn();
        let onAction = jest.fn();
        let tree = renderTable({onSelectionChange, selectionMode: 'none', onAction});

        userEvent.click(getCell(tree, 'Baz 10'));
        expect(onSelectionChange).not.toHaveBeenCalled();
        expect(onAction).toHaveBeenCalledTimes(1);
        expect(onAction).toHaveBeenCalledWith('Foo 10');
      });

      it('should move selection when using the arrow keys', function () {
        let onSelectionChange = jest.fn();
        let tree = renderTable({onSelectionChange, selectionStyle: 'highlight'});

        userEvent.click(getCell(tree, 'Baz 5'));
        checkSelection(onSelectionChange, ['Foo 5']);

        onSelectionChange.mockReset();
        fireEvent.keyDown(document.activeElement, {key: 'ArrowDown'});
        fireEvent.keyUp(document.activeElement, {key: 'ArrowDown'});
        checkSelection(onSelectionChange, ['Foo 6']);

        onSelectionChange.mockReset();
        fireEvent.keyDown(document.activeElement, {key: 'ArrowUp'});
        fireEvent.keyUp(document.activeElement, {key: 'ArrowUp'});
        checkSelection(onSelectionChange, ['Foo 5']);

        onSelectionChange.mockReset();
        fireEvent.keyDown(document.activeElement, {key: 'ArrowDown', shiftKey: true});
        fireEvent.keyUp(document.activeElement, {key: 'ArrowDown', shiftKey: true});
        checkSelection(onSelectionChange, ['Foo 5', 'Foo 6']);
      });

      it('should support non-contiguous selection with the keyboard', function () {
        let onSelectionChange = jest.fn();
        let tree = renderTable({onSelectionChange, selectionStyle: 'highlight'});

        userEvent.click(getCell(tree, 'Baz 5'));
        checkSelection(onSelectionChange, ['Foo 5']);

        onSelectionChange.mockReset();
        fireEvent.keyDown(document.activeElement, {key: 'ArrowDown', ctrlKey: true});
        fireEvent.keyUp(document.activeElement, {key: 'ArrowDown', ctrlKey: true});
        expect(onSelectionChange).not.toHaveBeenCalled();
        expect(document.activeElement).toBe(getCell(tree, 'Baz 6').closest('[role="row"]'));

        fireEvent.keyDown(document.activeElement, {key: 'ArrowDown', ctrlKey: true});
        fireEvent.keyUp(document.activeElement, {key: 'ArrowDown', ctrlKey: true});
        expect(onSelectionChange).not.toHaveBeenCalled();
        expect(document.activeElement).toBe(getCell(tree, 'Baz 7').closest('[role="row"]'));

        fireEvent.keyDown(document.activeElement, {key: ' ', ctrlKey: true});
        fireEvent.keyUp(document.activeElement, {key: ' ', ctrlKey: true});
        checkSelection(onSelectionChange, ['Foo 5', 'Foo 7']);

        onSelectionChange.mockReset();
        fireEvent.keyDown(document.activeElement, {key: ' '});
        fireEvent.keyUp(document.activeElement, {key: ' '});
        checkSelection(onSelectionChange, ['Foo 7']);
      });
>>>>>>> e80b3870
    });
  });

  describe('single selection', function () {
    let renderJSX = (props, items = manyItems) => (
      <TableView aria-label="Table" selectionMode="single" {...props}>
        <TableHeader columns={columns}>
          {column => <Column>{column.name}</Column>}
        </TableHeader>
        <TableBody items={items}>
          {item =>
            (<Row key={item.foo}>
              {key => <Cell>{item[key]}</Cell>}
            </Row>)
          }
        </TableBody>
      </TableView>
    );

    let renderTable = (props, items = manyItems) => render(renderJSX(props, items));

    let checkSelection = (onSelectionChange, selectedKeys) => {
      expect(onSelectionChange).toHaveBeenCalledTimes(1);
      expect(new Set(onSelectionChange.mock.calls[0][0])).toEqual(new Set(selectedKeys));
    };

    let checkRowSelection = (rows, selected) => {
      for (let row of rows) {
        expect(row).toHaveAttribute('aria-selected', '' + selected);
      }
    };

    let pressWithKeyboard = (element, key = ' ') => {
      act(() => {
        fireEvent.keyDown(element, {key});
        element.focus();
        fireEvent.keyUp(element, {key});
      });
    };

    describe('row selection', function () {
      it('should select a row from checkbox', function () {
        let onSelectionChange = jest.fn();
        let tree = renderTable({onSelectionChange});

        let row = tree.getAllByRole('row')[1];
        expect(row).toHaveAttribute('aria-selected', 'false');
        act(() => userEvent.click(within(row).getByRole('checkbox')));

        checkSelection(onSelectionChange, ['Foo 1']);
        expect(row).toHaveAttribute('aria-selected', 'true');
      });

      it('should select a row by pressing on a cell', function () {
        let onSelectionChange = jest.fn();
        let tree = renderTable({onSelectionChange});

        let row = tree.getAllByRole('row')[1];
        expect(row).toHaveAttribute('aria-selected', 'false');
        act(() => triggerPress(getCell(tree, 'Baz 1')));

        checkSelection(onSelectionChange, ['Foo 1']);
        expect(row).toHaveAttribute('aria-selected', 'true');
      });

      it('should select a row by pressing the Space key on a row', function () {
        let onSelectionChange = jest.fn();
        let tree = renderTable({onSelectionChange});

        let row = tree.getAllByRole('row')[1];
        expect(row).toHaveAttribute('aria-selected', 'false');
        act(() => {fireEvent.keyDown(row, {key: ' '});});

        checkSelection(onSelectionChange, ['Foo 1']);
        expect(row).toHaveAttribute('aria-selected', 'true');
      });

      it('should select a row by pressing the Enter key on a row', function () {
        let onSelectionChange = jest.fn();
        let tree = renderTable({onSelectionChange});

        let row = tree.getAllByRole('row')[1];
        expect(row).toHaveAttribute('aria-selected', 'false');
        act(() => {fireEvent.keyDown(row, {key: 'Enter'});});

        checkSelection(onSelectionChange, ['Foo 1']);
        expect(row).toHaveAttribute('aria-selected', 'true');
      });

      it('should select a row by pressing the Space key on a cell', function () {
        let onSelectionChange = jest.fn();
        let tree = renderTable({onSelectionChange});

        let row = tree.getAllByRole('row')[1];
        expect(row).toHaveAttribute('aria-selected', 'false');
        act(() => {fireEvent.keyDown(getCell(tree, 'Bar 1'), {key: ' '});});

        checkSelection(onSelectionChange, ['Foo 1']);
        expect(row).toHaveAttribute('aria-selected', 'true');
      });

      it('should select a row by pressing the Enter key on a cell', function () {
        let onSelectionChange = jest.fn();
        let tree = renderTable({onSelectionChange});

        let row = tree.getAllByRole('row')[1];
        expect(row).toHaveAttribute('aria-selected', 'false');
        act(() => {fireEvent.keyDown(getCell(tree, 'Bar 1'), {key: 'Enter'});});

        checkSelection(onSelectionChange, ['Foo 1']);
        expect(row).toHaveAttribute('aria-selected', 'true');
      });

      it('will only select one if pointer is used to click on multiple rows', function () {
        let onSelectionChange = jest.fn();
        let tree = renderTable({onSelectionChange});

        let rows = tree.getAllByRole('row');
        checkRowSelection(rows.slice(1), false);
        act(() => triggerPress(getCell(tree, 'Baz 1')));

        checkSelection(onSelectionChange, ['Foo 1']);
        expect(rows[1]).toHaveAttribute('aria-selected', 'true');
        expect(rows[2]).toHaveAttribute('aria-selected', 'false');
        checkRowSelection(rows.slice(2), false);

        onSelectionChange.mockReset();
        act(() => triggerPress(getCell(tree, 'Baz 2')));

        checkSelection(onSelectionChange, ['Foo 2']);
        expect(rows[1]).toHaveAttribute('aria-selected', 'false');
        expect(rows[2]).toHaveAttribute('aria-selected', 'true');
        checkRowSelection(rows.slice(3), false);

        // Deselect
        onSelectionChange.mockReset();
        act(() => triggerPress(getCell(tree, 'Baz 2')));

        checkSelection(onSelectionChange, []);
        expect(rows[1]).toHaveAttribute('aria-selected', 'false');
        expect(rows[2]).toHaveAttribute('aria-selected', 'false');
        checkRowSelection(rows.slice(2), false);
      });

      it('will only select one if pointer is used to click on multiple checkboxes', function () {
        let onSelectionChange = jest.fn();
        let tree = renderTable({onSelectionChange});

        let rows = tree.getAllByRole('row');
        checkRowSelection(rows.slice(1), false);
        act(() => userEvent.click(within(rows[1]).getByRole('checkbox')));

        checkSelection(onSelectionChange, ['Foo 1']);
        expect(rows[1]).toHaveAttribute('aria-selected', 'true');
        expect(rows[2]).toHaveAttribute('aria-selected', 'false');
        checkRowSelection(rows.slice(2), false);

        onSelectionChange.mockReset();
        act(() => userEvent.click(within(rows[2]).getByRole('checkbox')));

        checkSelection(onSelectionChange, ['Foo 2']);
        expect(rows[1]).toHaveAttribute('aria-selected', 'false');
        expect(rows[2]).toHaveAttribute('aria-selected', 'true');
        checkRowSelection(rows.slice(3), false);

        // Deselect
        onSelectionChange.mockReset();
        act(() => userEvent.click(within(rows[2]).getByRole('checkbox')));

        checkSelection(onSelectionChange, []);
        expect(rows[1]).toHaveAttribute('aria-selected', 'false');
        expect(rows[2]).toHaveAttribute('aria-selected', 'false');
        checkRowSelection(rows.slice(2), false);
      });

      it('should support selecting single row only with the Space key', function () {
        let onSelectionChange = jest.fn();
        let tree = renderTable({onSelectionChange});

        let rows = tree.getAllByRole('row');
        checkRowSelection(rows.slice(1), false);
        pressWithKeyboard(getCell(tree, 'Baz 1'));

        checkSelection(onSelectionChange, ['Foo 1']);
        expect(rows[1]).toHaveAttribute('aria-selected', 'true');
        expect(rows[2]).toHaveAttribute('aria-selected', 'false');
        checkRowSelection(rows.slice(2), false);

        onSelectionChange.mockReset();
        pressWithKeyboard(getCell(tree, 'Baz 2'));

        checkSelection(onSelectionChange, ['Foo 2']);
        expect(rows[1]).toHaveAttribute('aria-selected', 'false');
        expect(rows[2]).toHaveAttribute('aria-selected', 'true');
        checkRowSelection(rows.slice(3), false);

        // Deselect
        onSelectionChange.mockReset();
        pressWithKeyboard(getCell(tree, 'Baz 2'));

        checkSelection(onSelectionChange, []);
        expect(rows[1]).toHaveAttribute('aria-selected', 'false');
        expect(rows[2]).toHaveAttribute('aria-selected', 'false');
        checkRowSelection(rows.slice(2), false);
      });

      it('should not select a disabled row from checkbox or keyboard interaction', function () {
        let onSelectionChange = jest.fn();
        let tree = renderTable({onSelectionChange, disabledKeys: ['Foo 1']});

        let row = tree.getAllByRole('row')[1];
        expect(row).toHaveAttribute('aria-selected', 'false');
        act(() => userEvent.click(within(row).getByRole('checkbox')));
        act(() => triggerPress(getCell(tree, 'Baz 1')));
        act(() => {fireEvent.keyDown(row, {key: ' '});});
        act(() => {fireEvent.keyDown(getCell(tree, 'Bar 1'), {key: ' '});});
        act(() => {fireEvent.keyDown(getCell(tree, 'Bar 1'), {key: 'Enter'});});

        expect(row).toHaveAttribute('aria-selected', 'false');
        expect(onSelectionChange).not.toHaveBeenCalled();
      });
    });

    describe('row selection column header', function () {
      it('should contain a hidden checkbox and VisuallyHidden accessible text', function () {
        let onSelectionChange = jest.fn();
        let tree = renderTable({onSelectionChange});
        let columnheader = tree.getAllByRole('columnheader')[0];
        let checkboxInput = columnheader.querySelector('input[type="checkbox"]');
        expect(columnheader).not.toHaveAttribute('aria-disabled', 'true');
        expect(columnheader.firstElementChild).toBeVisible();
        expect(checkboxInput).not.toBeVisible();
        expect(checkboxInput.getAttribute('aria-label')).toEqual('Select');
        expect(columnheader.firstElementChild.textContent).toEqual(checkboxInput.getAttribute('aria-label'));
      });
    });
  });

  describe('press/hover interactions and selection mode', function () {
    let TableExample = (props) => (
      <TableView aria-label="Table" {...props}>
        <TableHeader columns={columns}>
          {column => <Column>{column.name}</Column>}
        </TableHeader>
        <TableBody items={items}>
          {item =>
            (<Row key={item.foo}>
              {key => <Cell>{item[key]}</Cell>}
            </Row>)
          }
        </TableBody>
      </TableView>
    );

    it('displays pressed/hover styles when row is pressed/hovered and selection mode is not "none"', function () {
      let tree = render(<TableExample selectionMode="multiple" />);

      let row = tree.getAllByRole('row')[1];
      fireEvent.mouseDown(row, {detail: 1});
      expect(row.className.includes('is-active')).toBeTruthy();
      fireEvent.mouseEnter(row);
      expect(row.className.includes('is-hovered')).toBeTruthy();

      rerender(tree, <TableExample selectionMode="single" />);
      row = tree.getAllByRole('row')[1];
      fireEvent.mouseDown(row, {detail: 1});
      expect(row.className.includes('is-active')).toBeTruthy();
      fireEvent.mouseEnter(row);
      expect(row.className.includes('is-hovered')).toBeTruthy();
    });

    it('doesn\'t show pressed/hover styles when row is pressed/hovered and selection mode is "none"', function () {
      let tree = render(<TableExample selectionMode="none" />);

      let row = tree.getAllByRole('row')[1];
      fireEvent.mouseDown(row, {detail: 1});
      expect(row.className.includes('is-active')).toBeFalsy();
      fireEvent.mouseEnter(row);
      expect(row.className.includes('is-hovered')).toBeFalsy();
    });
  });

  describe('CRUD', function () {
    it('can add items', function () {
      let tree = render(<Provider theme={theme}><CRUDExample /></Provider>);

      let table = tree.getByRole('grid');
      let rows = within(table).getAllByRole('row');
      expect(rows).toHaveLength(3);
      expect(rows[1]).toHaveAttribute('aria-rowindex', '2');
      expect(rows[2]).toHaveAttribute('aria-rowindex', '3');

      let button = tree.getByLabelText('Add item');
      triggerPress(button);

      let dialog = tree.getByRole('dialog');
      expect(dialog).toBeVisible();

      let firstName = tree.getByLabelText('First Name');
      typeText(firstName, 'Devon');
      userEvent.tab();

      let lastName = tree.getByLabelText('Last Name');
      typeText(lastName, 'Govett');
      userEvent.tab();

      let birthday = tree.getByLabelText('Birthday');
      typeText(birthday, 'Feb 3');
      userEvent.tab();

      let createButton = tree.getByText('Create');
      triggerPress(createButton);
      act(() => {jest.runAllTimers();});

      expect(dialog).not.toBeInTheDocument();

      rows = within(table).getAllByRole('row');
      expect(rows).toHaveLength(4);
      expect(rows[1]).toHaveAttribute('aria-rowindex', '2');
      expect(rows[2]).toHaveAttribute('aria-rowindex', '3');
      expect(rows[3]).toHaveAttribute('aria-rowindex', '4');


      let rowHeaders = within(rows[1]).getAllByRole('rowheader');
      expect(rowHeaders[0]).toHaveTextContent('Devon');
      expect(rowHeaders[1]).toHaveTextContent('Govett');

      let cells = within(rows[1]).getAllByRole('gridcell');
      expect(cells[1]).toHaveTextContent('Feb 3');
    });

    it('can remove items', function () {
      let tree = render(<Provider theme={theme}><CRUDExample /></Provider>);

      let table = tree.getByRole('grid');
      let rows = within(table).getAllByRole('row');
      expect(rows).toHaveLength(3);

      let button = within(rows[2]).getByRole('button');
      triggerPress(button);

      let menu = tree.getByRole('menu');
      expect(document.activeElement).toBe(menu);

      let menuItems = within(menu).getAllByRole('menuitem');
      expect(menuItems.length).toBe(2);

      // Need requestAnimationFrame to actually be async for this test to work.
      jest.spyOn(window, 'requestAnimationFrame').mockImplementation(cb => setTimeout(cb, 0));

      triggerPress(menuItems[1]);
      act(() => jest.runAllTimers());
      expect(menu).not.toBeInTheDocument();

      let dialog = tree.getByRole('alertdialog', {hidden: true});
      let deleteButton = within(dialog).getByRole('button', {hidden: true});

      triggerPress(deleteButton);
      act(() => jest.runAllTimers());
      expect(dialog).not.toBeInTheDocument();

      act(() => jest.runAllTimers());
      expect(rows[2]).not.toBeInTheDocument();

      rows = within(table).getAllByRole('row');
      expect(rows).toHaveLength(2);

      let rowHeaders = within(rows[1]).getAllByRole('rowheader');
      expect(rowHeaders[0]).toHaveTextContent('Sam');

      // focus gets reset
      act(() => table.focus());
      expect(document.activeElement).toBe(rows[1]);
    });

    it('resets row indexes after deleting a row', function () {
      let tree = render(<Provider theme={theme}><CRUDExample /></Provider>);

      let table = tree.getByRole('grid');
      let rows = within(table).getAllByRole('row');
      expect(rows).toHaveLength(3);
      expect(rows[1]).toHaveAttribute('aria-rowindex', '2');
      expect(rows[2]).toHaveAttribute('aria-rowindex', '3');

      let button = within(rows[1]).getByRole('button');
      triggerPress(button);

      let menu = tree.getByRole('menu');
      expect(document.activeElement).toBe(menu);

      let menuItems = within(menu).getAllByRole('menuitem');
      expect(menuItems.length).toBe(2);

      triggerPress(menuItems[1]);
      expect(menu).not.toBeInTheDocument();

      let dialog = tree.getByRole('alertdialog', {hidden: true});
      let deleteButton = within(dialog).getByRole('button', {hidden: true});

      triggerPress(deleteButton);
      expect(dialog).not.toBeInTheDocument();

      act(() => jest.runAllTimers());
      expect(rows[1]).not.toBeInTheDocument();

      rows = within(table).getAllByRole('row');
      expect(rows).toHaveLength(2);

      let rowHeaders = within(rows[1]).getAllByRole('rowheader');
      expect(rowHeaders[0]).toHaveTextContent('Julia');

      expect(rows[1]).toHaveAttribute('aria-rowindex', '2');
    });

    it('can bulk remove items', function () {
      let tree = render(<Provider theme={theme}><CRUDExample /></Provider>);

      let table = tree.getByRole('grid');
      let rows = within(table).getAllByRole('row');
      expect(rows).toHaveLength(3);

      let checkbox = within(rows[0]).getByRole('checkbox');
      userEvent.click(checkbox);
      expect(checkbox.checked).toBe(true);

      let deleteButton = tree.getByLabelText('Delete selected items');
      triggerPress(deleteButton);

      let dialog = tree.getByRole('alertdialog');
      let confirmButton = within(dialog).getByRole('button');

      triggerPress(confirmButton);
      expect(dialog).not.toBeInTheDocument();

      act(() => jest.runAllTimers());

      rows = within(table).getAllByRole('row');
      expect(rows).toHaveLength(1);

      expect(checkbox.checked).toBe(false);
    });

    it('can edit items', function () {
      let tree = render(<Provider theme={theme}><CRUDExample /></Provider>);

      let table = tree.getByRole('grid');
      let rows = within(table).getAllByRole('row');
      expect(rows).toHaveLength(3);

      let button = within(rows[2]).getByRole('button');
      triggerPress(button);

      let menu = tree.getByRole('menu');
      expect(document.activeElement).toBe(menu);

      let menuItems = within(menu).getAllByRole('menuitem');
      expect(menuItems.length).toBe(2);

      triggerPress(menuItems[0]);
      expect(menu).not.toBeInTheDocument();

      let dialog = tree.getByRole('dialog', {hidden: true});
      expect(dialog).toBeVisible();

      let firstName = tree.getByLabelText('First Name');
      typeText(firstName, 'Jessica');

      let saveButton = tree.getByText('Save');
      triggerPress(saveButton);

      expect(dialog).not.toBeInTheDocument();

      act(() => jest.runAllTimers());

      let rowHeaders = within(rows[2]).getAllByRole('rowheader');
      expect(rowHeaders[0]).toHaveTextContent('Jessica');
      expect(rowHeaders[1]).toHaveTextContent('Jones');
    });

    it('keyboard navigation works as expected with menu buttons', function () {
      let tree = render(<Provider theme={theme}><CRUDExample /></Provider>);

      let table = tree.getByRole('grid');
      let rows = within(table).getAllByRole('row');
      expect(rows).toHaveLength(3);

      act(() => within(rows[1]).getAllByRole('gridcell').pop().focus());
      expect(document.activeElement).toBe(within(rows[1]).getByRole('button'));

      fireEvent.keyDown(document.activeElement, {key: 'ArrowDown'});

      expect(tree.queryByRole('menu')).toBeNull();

      expect(document.activeElement).toBe(within(rows[2]).getByRole('button'));

      fireEvent.keyDown(document.activeElement, {key: 'ArrowUp'});

      expect(tree.queryByRole('menu')).toBeNull();

      expect(document.activeElement).toBe(within(rows[1]).getByRole('button'));

      fireEvent.keyDown(document.activeElement, {key: 'ArrowDown', altKey: true});

      let menu = tree.getByRole('menu');
      expect(document.activeElement).toBe(within(menu).getAllByRole('menuitem')[0]);
    });

    it('menu buttons can be opened with Alt + ArrowDown', function () {
      let tree = render(<Provider theme={theme}><CRUDExample /></Provider>);

      let table = tree.getByRole('grid');
      let rows = within(table).getAllByRole('row');
      expect(rows).toHaveLength(3);

      act(() => within(rows[1]).getAllByRole('gridcell').pop().focus());
      expect(document.activeElement).toBe(within(rows[1]).getByRole('button'));

      fireEvent.keyDown(document.activeElement, {key: 'ArrowDown', altKey: true});

      let menu = tree.getByRole('menu');
      expect(menu).toBeInTheDocument();
      expect(document.activeElement).toBe(within(menu).getAllByRole('menuitem')[0]);
    });

    it('menu buttons can be opened with Alt + ArrowUp', function () {
      let tree = render(<Provider theme={theme}><CRUDExample /></Provider>);

      let table = tree.getByRole('grid');
      let rows = within(table).getAllByRole('row');
      expect(rows).toHaveLength(3);

      act(() => within(rows[1]).getAllByRole('gridcell').pop().focus());
      expect(document.activeElement).toBe(within(rows[1]).getByRole('button'));

      fireEvent.keyDown(document.activeElement, {key: 'ArrowUp', altKey: true});

      let menu = tree.getByRole('menu');
      expect(menu).toBeInTheDocument();
      expect(document.activeElement).toBe(within(menu).getAllByRole('menuitem').pop());
    });

    it('menu keyboard navigation does not affect table', function () {
      let tree = render(<Provider theme={theme}><CRUDExample /></Provider>);

      let table = tree.getByRole('grid');
      let rows = within(table).getAllByRole('row');
      expect(rows).toHaveLength(3);

      act(() => within(rows[1]).getAllByRole('gridcell').pop().focus());
      expect(document.activeElement).toBe(within(rows[1]).getByRole('button'));

      fireEvent.keyDown(document.activeElement, {key: 'ArrowDown', altKey: true});
      fireEvent.keyUp(document.activeElement, {key: 'ArrowDown', altKey: true});

      let menu = tree.getByRole('menu');
      expect(menu).toBeInTheDocument();
      expect(document.activeElement).toBe(within(menu).getAllByRole('menuitem')[0]);

      fireEvent.keyDown(document.activeElement, {key: 'ArrowDown'});
      fireEvent.keyUp(document.activeElement, {key: 'ArrowDown'});
      expect(document.activeElement).toBe(within(menu).getAllByRole('menuitem')[1]);

      // Need requestAnimationFrame to actually be async for this test to work.
      jest.spyOn(window, 'requestAnimationFrame').mockImplementation(cb => setTimeout(cb, 0));

      fireEvent.keyDown(document.activeElement, {key: 'Escape'});
      fireEvent.keyUp(document.activeElement, {key: 'Escape'});

      act(() => jest.runAllTimers());

      expect(menu).not.toBeInTheDocument();
      expect(document.activeElement).toBe(within(rows[1]).getByRole('button'));
    });
  });

  describe('with dialog trigger', function () {
    let TableExample = (props) => (
      <TableView aria-label="TableView with static contents" selectionMode="multiple" width={300} height={200} {...props}>
        <TableHeader>
          <Column key="foo">Foo</Column>
          <Column key="bar">Bar</Column>
          <Column key="baz">Baz</Column>
        </TableHeader>
        <TableBody>
          <Row>
            <Cell>One</Cell>
            <Cell>Two</Cell>
            <Cell>
              <DialogTrigger>
                <ActionButton aria-label="Add"><Add /></ActionButton>
                {close => (
                  <Dialog>
                    <Heading>The Heading</Heading>
                    <Divider />
                    <Content>
                      <TextField autoFocus label="Last Words" data-testid="input" />
                    </Content>
                    <ButtonGroup>
                      <Button variant="secondary" onPress={close}>Cancel</Button>
                      <Button variant="cta" onPress={close}>Confirm</Button>
                    </ButtonGroup>
                  </Dialog>
                )}
              </DialogTrigger>
            </Cell>
          </Row>
        </TableBody>
      </TableView>
    );

    it('arrow keys interactions don\'t move the focus away from the textfield in the dialog', function () {
      let tree = render(<TableExample />);
      let table = tree.getByRole('grid');
      let rows = within(table).getAllByRole('row');
      expect(rows).toHaveLength(2);

      let button = within(rows[1]).getByRole('button');
      triggerPress(button);

      let dialog = tree.getByRole('dialog');
      let input = within(dialog).getByTestId('input');

      expect(input).toBeTruthy();
      userEvent.type(input, 'blah');
      expect(document.activeElement).toEqual(input);
      expect(input.value).toBe('blah');

      act(() => {
        fireEvent.keyDown(input, {key: 'ArrowLeft', code: 37, charCode: 37});
        fireEvent.keyUp(input, {key: 'ArrowLeft', code: 37, charCode: 37});
        jest.runAllTimers();
      });

      expect(document.activeElement).toEqual(input);

      act(() => {
        fireEvent.keyDown(input, {key: 'ArrowRight', code: 39, charCode: 39});
        fireEvent.keyUp(input, {key: 'ArrowRight', code: 39, charCode: 39});
        jest.runAllTimers();
      });

      expect(document.activeElement).toEqual(input);

      act(() => {
        fireEvent.keyDown(input, {key: 'Escape', code: 27, charCode: 27});
        fireEvent.keyUp(input, {key: 'Escape', code: 27, charCode: 27});
        jest.runAllTimers();
      });

      expect(dialog).not.toBeInTheDocument();
    });
  });

  describe('async loading', function () {
    let defaultTable = (
      <TableView aria-label="Table">
        <TableHeader>
          <Column key="foo">Foo</Column>
          <Column key="bar">Bar</Column>
        </TableHeader>
        <TableBody>
          <Row>
            <Cell>Foo 1</Cell>
            <Cell>Bar 1</Cell>
          </Row>
          <Row>
            <Cell>Foo 2</Cell>
            <Cell>Bar 2</Cell>
          </Row>
        </TableBody>
      </TableView>
    );

    it('should display a spinner when loading', function () {
      let tree = render(
        <TableView aria-label="Table" selectionMode="multiple">
          <TableHeader>
            <Column key="foo">Foo</Column>
            <Column key="bar">Bar</Column>
          </TableHeader>
          <TableBody loadingState="loading">
            {[]}
          </TableBody>
        </TableView>
      );

      let table = tree.getByRole('grid');
      let rows = within(table).getAllByRole('row');
      expect(rows).toHaveLength(2);
      expect(rows[1]).toHaveAttribute('aria-rowindex', '2');

      let cell = within(rows[1]).getByRole('rowheader');
      expect(cell).toHaveAttribute('aria-colspan', '3');

      let spinner = within(cell).getByRole('progressbar');
      expect(spinner).toBeVisible();
      expect(spinner).toHaveAttribute('aria-label', 'Loading…');
      expect(spinner).not.toHaveAttribute('aria-valuenow');

      rerender(tree, defaultTable);
      act(() => jest.runAllTimers());

      rows = within(table).getAllByRole('row');
      expect(rows).toHaveLength(3);
      expect(spinner).not.toBeInTheDocument();
    });

    it('should display a spinner at the bottom when loading more', function () {
      let tree = render(
        <TableView aria-label="Table">
          <TableHeader>
            <Column key="foo">Foo</Column>
            <Column key="bar">Bar</Column>
          </TableHeader>
          <TableBody loadingState="loadingMore">
            <Row>
              <Cell>Foo 1</Cell>
              <Cell>Bar 1</Cell>
            </Row>
            <Row>
              <Cell>Foo 2</Cell>
              <Cell>Bar 2</Cell>
            </Row>
          </TableBody>
        </TableView>
      );

      let table = tree.getByRole('grid');
      let rows = within(table).getAllByRole('row');
      expect(rows).toHaveLength(4);
      expect(rows[3]).toHaveAttribute('aria-rowindex', '4');

      let cell = within(rows[3]).getByRole('rowheader');
      expect(cell).toHaveAttribute('aria-colspan', '2');

      let spinner = within(cell).getByRole('progressbar');
      expect(spinner).toBeVisible();
      expect(spinner).toHaveAttribute('aria-label', 'Loading more…');
      expect(spinner).not.toHaveAttribute('aria-valuenow');

      rerender(tree, defaultTable);
      act(() => jest.runAllTimers());

      rows = within(table).getAllByRole('row');
      expect(rows).toHaveLength(3);
      expect(spinner).not.toBeInTheDocument();
    });

    it('should not display a spinner when filtering', function () {
      let tree = render(
        <TableView aria-label="Table">
          <TableHeader>
            <Column key="foo">Foo</Column>
            <Column key="bar">Bar</Column>
          </TableHeader>
          <TableBody loadingState="filtering">
            <Row>
              <Cell>Foo 1</Cell>
              <Cell>Bar 1</Cell>
            </Row>
            <Row>
              <Cell>Foo 2</Cell>
              <Cell>Bar 2</Cell>
            </Row>
          </TableBody>
        </TableView>
      );

      let table = tree.getByRole('grid');
      expect(within(table).queryByRole('progressbar')).toBeNull();
    });

    it('should fire onLoadMore when scrolling near the bottom', function () {
      let items = [];
      for (let i = 1; i <= 100; i++) {
        items.push({id: i, foo: 'Foo ' + i, bar: 'Bar ' + i});
      }

      let onLoadMore = jest.fn();
      let tree = render(
        <TableView aria-label="Table">
          <TableHeader>
            <Column key="foo">Foo</Column>
            <Column key="bar">Bar</Column>
          </TableHeader>
          <TableBody items={items} onLoadMore={onLoadMore}>
            {row => (
              <Row>
                {key => <Cell>{row[key]}</Cell>}
              </Row>
            )}
          </TableBody>
        </TableView>
      );

      let body = tree.getAllByRole('rowgroup')[1];
      let scrollView = body.parentNode.parentNode;

      let rows = within(body).getAllByRole('row');
      expect(rows).toHaveLength(25); // each row is 41px tall. table is 1000px tall. 25 rows fit.

      scrollView.scrollTop = 250;
      fireEvent.scroll(scrollView);

      scrollView.scrollTop = 1500;
      fireEvent.scroll(scrollView);

      scrollView.scrollTop = 2800;
      fireEvent.scroll(scrollView);

      expect(onLoadMore).toHaveBeenCalledTimes(1);
    });

    it('should automatically fire onLoadMore if there aren\'t enough items to fill the Table', function () {
      let items = [{id: 1, foo: 'Foo 1', bar: 'Bar 1'}];
      let onLoadMoreSpy = jest.fn();

      let TableMock = (props) => (
        <TableView aria-label="Table">
          <TableHeader>
            <Column key="foo">Foo</Column>
            <Column key="bar">Bar</Column>
          </TableHeader>
          <TableBody items={props.items} onLoadMore={onLoadMoreSpy}>
            {row => (
              <Row>
                {key => <Cell>{row[key]}</Cell>}
              </Row>
            )}
          </TableBody>
        </TableView>
      );

      render(<TableMock items={items} />);
      act(() => jest.runAllTimers());
      // first loadMore triggered by onVisibleRectChange, other 2 by useLayoutEffect
      expect(onLoadMoreSpy).toHaveBeenCalledTimes(3);
    });

    it('should display an empty state when there are no items', function () {
      let tree = render(
        <TableView aria-label="Table" renderEmptyState={() => <h3>No results</h3>}>
          <TableHeader>
            <Column key="foo">Foo</Column>
            <Column key="bar">Bar</Column>
          </TableHeader>
          <TableBody>
            {[]}
          </TableBody>
        </TableView>
      );

      let table = tree.getByRole('grid');
      let rows = within(table).getAllByRole('row');
      expect(rows).toHaveLength(2);
      expect(rows[1]).toHaveAttribute('aria-rowindex', '2');

      let cell = within(rows[1]).getByRole('rowheader');
      expect(cell).toHaveAttribute('aria-colspan', '2');

      let heading = within(cell).getByRole('heading');
      expect(heading).toBeVisible();
      expect(heading).toHaveTextContent('No results');

      rerender(tree, defaultTable);
      act(() => jest.runAllTimers());

      rows = within(table).getAllByRole('row');
      expect(rows).toHaveLength(3);
      expect(heading).not.toBeInTheDocument();
    });
  });

  describe('sorting', function () {
    it('should set the proper aria-describedby and aria-sort on sortable column headers', function () {
      let tree = render(
        <TableView aria-label="Table">
          <TableHeader>
            <Column key="foo" allowsSorting>Foo</Column>
            <Column key="bar" allowsSorting>Bar</Column>
            <Column key="baz">Baz</Column>
          </TableHeader>
          <TableBody>
            <Row>
              <Cell>Foo 1</Cell>
              <Cell>Bar 1</Cell>
              <Cell>Baz 1</Cell>
            </Row>
          </TableBody>
        </TableView>
      );

      let table = tree.getByRole('grid');
      let columnheaders = within(table).getAllByRole('columnheader');
      expect(columnheaders).toHaveLength(3);
      expect(columnheaders[0]).toHaveAttribute('aria-sort', 'none');
      expect(columnheaders[1]).toHaveAttribute('aria-sort', 'none');
      expect(columnheaders[2]).not.toHaveAttribute('aria-sort');
      expect(columnheaders[0]).toHaveAttribute('aria-describedby');
      expect(document.getElementById(columnheaders[0].getAttribute('aria-describedby'))).toHaveTextContent('sortable column');
      expect(columnheaders[1]).toHaveAttribute('aria-describedby');
      expect(document.getElementById(columnheaders[1].getAttribute('aria-describedby'))).toHaveTextContent('sortable column');
      expect(columnheaders[2]).not.toHaveAttribute('aria-describedby');
    });

    it('should set the proper aria-describedby and aria-sort on an ascending sorted column header', function () {
      let tree = render(
        <TableView aria-label="Table" sortDescriptor={{column: 'bar', direction: 'ascending'}}>
          <TableHeader>
            <Column key="foo" allowsSorting>Foo</Column>
            <Column key="bar" allowsSorting>Bar</Column>
            <Column key="baz">Baz</Column>
          </TableHeader>
          <TableBody>
            <Row>
              <Cell>Foo 1</Cell>
              <Cell>Bar 1</Cell>
              <Cell>Baz 1</Cell>
            </Row>
          </TableBody>
        </TableView>
      );

      let table = tree.getByRole('grid');
      let columnheaders = within(table).getAllByRole('columnheader');
      expect(columnheaders).toHaveLength(3);
      expect(columnheaders[0]).toHaveAttribute('aria-sort', 'none');
      expect(columnheaders[1]).toHaveAttribute('aria-sort', 'ascending');
      expect(columnheaders[2]).not.toHaveAttribute('aria-sort');
      expect(columnheaders[0]).toHaveAttribute('aria-describedby');
      expect(document.getElementById(columnheaders[0].getAttribute('aria-describedby'))).toHaveTextContent('sortable column');
      expect(columnheaders[1]).toHaveAttribute('aria-describedby');
      expect(document.getElementById(columnheaders[1].getAttribute('aria-describedby'))).toHaveTextContent('sortable column');
      expect(columnheaders[2]).not.toHaveAttribute('aria-describedby');
    });

    it('should set the proper aria-describedby and aria-sort on an descending sorted column header', function () {
      let tree = render(
        <TableView aria-label="Table" sortDescriptor={{column: 'bar', direction: 'descending'}}>
          <TableHeader>
            <Column key="foo" allowsSorting>Foo</Column>
            <Column key="bar" allowsSorting>Bar</Column>
            <Column key="baz">Baz</Column>
          </TableHeader>
          <TableBody>
            <Row>
              <Cell>Foo 1</Cell>
              <Cell>Bar 1</Cell>
              <Cell>Baz 1</Cell>
            </Row>
          </TableBody>
        </TableView>
      );

      let table = tree.getByRole('grid');
      let columnheaders = within(table).getAllByRole('columnheader');
      expect(columnheaders).toHaveLength(3);
      expect(columnheaders[0]).toHaveAttribute('aria-sort', 'none');
      expect(columnheaders[1]).toHaveAttribute('aria-sort', 'descending');
      expect(columnheaders[2]).not.toHaveAttribute('aria-sort');
      expect(columnheaders[0]).toHaveAttribute('aria-describedby');
      expect(document.getElementById(columnheaders[0].getAttribute('aria-describedby'))).toHaveTextContent('sortable column');
      expect(columnheaders[1]).toHaveAttribute('aria-describedby');
      expect(document.getElementById(columnheaders[1].getAttribute('aria-describedby'))).toHaveTextContent('sortable column');
      expect(columnheaders[2]).not.toHaveAttribute('aria-describedby');
    });

    it('should add sort direction info to the column header\'s aria-describedby for Android', function () {
      let uaMock = jest.spyOn(navigator, 'userAgent', 'get').mockImplementation(() => 'Android');
      let tree = render(<ExampleSortTable />);

      let table = tree.getByRole('grid');
      let columnheaders = within(table).getAllByRole('columnheader');
      expect(columnheaders).toHaveLength(3);
      expect(columnheaders[0]).not.toHaveAttribute('aria-sort');
      expect(columnheaders[1]).not.toHaveAttribute('aria-sort');
      expect(columnheaders[2]).not.toHaveAttribute('aria-sort');
      expect(columnheaders[0]).toHaveAttribute('aria-describedby');
      expect(document.getElementById(columnheaders[0].getAttribute('aria-describedby'))).toHaveTextContent('sortable column');
      expect(columnheaders[1]).toHaveAttribute('aria-describedby');
      expect(document.getElementById(columnheaders[1].getAttribute('aria-describedby'))).toHaveTextContent('sortable column, ascending');
      expect(columnheaders[2]).not.toHaveAttribute('aria-describedby');

      triggerPress(columnheaders[1]);
      expect(document.getElementById(columnheaders[1].getAttribute('aria-describedby'))).toHaveTextContent('sortable column, descending');

      uaMock.mockRestore();
    });

    it('should fire onSortChange when there is no existing sortDescriptor', function () {
      let onSortChange = jest.fn();
      let tree = render(
        <TableView aria-label="Table" onSortChange={onSortChange}>
          <TableHeader>
            <Column key="foo" allowsSorting>Foo</Column>
            <Column key="bar" allowsSorting>Bar</Column>
            <Column key="baz">Baz</Column>
          </TableHeader>
          <TableBody>
            <Row>
              <Cell>Foo 1</Cell>
              <Cell>Bar 1</Cell>
              <Cell>Baz 1</Cell>
            </Row>
          </TableBody>
        </TableView>
      );

      let table = tree.getByRole('grid');
      let columnheaders = within(table).getAllByRole('columnheader');
      expect(columnheaders).toHaveLength(3);
      expect(columnheaders[0]).toHaveAttribute('aria-sort', 'none');
      expect(columnheaders[1]).toHaveAttribute('aria-sort', 'none');
      expect(columnheaders[2]).not.toHaveAttribute('aria-sort');
      expect(columnheaders[0]).toHaveAttribute('aria-describedby');
      expect(document.getElementById(columnheaders[0].getAttribute('aria-describedby'))).toHaveTextContent('sortable column');
      expect(columnheaders[1]).toHaveAttribute('aria-describedby');
      expect(document.getElementById(columnheaders[1].getAttribute('aria-describedby'))).toHaveTextContent('sortable column');
      expect(columnheaders[2]).not.toHaveAttribute('aria-describedby');

      triggerPress(columnheaders[0]);

      expect(onSortChange).toHaveBeenCalledTimes(1);
      expect(onSortChange).toHaveBeenCalledWith({column: 'foo', direction: 'ascending'});
    });

    it('should toggle the sort direction from ascending to descending', function () {
      let onSortChange = jest.fn();
      let tree = render(
        <TableView aria-label="Table" sortDescriptor={{column: 'foo', direction: 'ascending'}} onSortChange={onSortChange}>
          <TableHeader>
            <Column key="foo" allowsSorting>Foo</Column>
            <Column key="bar" allowsSorting>Bar</Column>
            <Column key="baz">Baz</Column>
          </TableHeader>
          <TableBody>
            <Row>
              <Cell>Foo 1</Cell>
              <Cell>Bar 1</Cell>
              <Cell>Baz 1</Cell>
            </Row>
          </TableBody>
        </TableView>
      );

      let table = tree.getByRole('grid');
      let columnheaders = within(table).getAllByRole('columnheader');
      expect(columnheaders).toHaveLength(3);
      expect(columnheaders[0]).toHaveAttribute('aria-sort', 'ascending');
      expect(columnheaders[1]).toHaveAttribute('aria-sort', 'none');
      expect(columnheaders[2]).not.toHaveAttribute('aria-sort');
      expect(columnheaders[0]).toHaveAttribute('aria-describedby');
      expect(document.getElementById(columnheaders[0].getAttribute('aria-describedby'))).toHaveTextContent('sortable column');
      expect(columnheaders[1]).toHaveAttribute('aria-describedby');
      expect(document.getElementById(columnheaders[1].getAttribute('aria-describedby'))).toHaveTextContent('sortable column');
      expect(columnheaders[2]).not.toHaveAttribute('aria-describedby');

      triggerPress(columnheaders[0]);

      expect(onSortChange).toHaveBeenCalledTimes(1);
      expect(onSortChange).toHaveBeenCalledWith({column: 'foo', direction: 'descending'});
    });

    it('should toggle the sort direction from descending to ascending', function () {
      let onSortChange = jest.fn();
      let tree = render(
        <TableView aria-label="Table" sortDescriptor={{column: 'foo', direction: 'descending'}} onSortChange={onSortChange}>
          <TableHeader>
            <Column key="foo" allowsSorting>Foo</Column>
            <Column key="bar" allowsSorting>Bar</Column>
            <Column key="baz">Baz</Column>
          </TableHeader>
          <TableBody>
            <Row>
              <Cell>Foo 1</Cell>
              <Cell>Bar 1</Cell>
              <Cell>Baz 1</Cell>
            </Row>
          </TableBody>
        </TableView>
      );

      let table = tree.getByRole('grid');
      let columnheaders = within(table).getAllByRole('columnheader');
      expect(columnheaders).toHaveLength(3);
      expect(columnheaders[0]).toHaveAttribute('aria-describedby');
      expect(columnheaders[0]).toHaveAttribute('aria-sort', 'descending');
      expect(columnheaders[1]).toHaveAttribute('aria-sort', 'none');
      expect(columnheaders[2]).not.toHaveAttribute('aria-sort');
      expect(document.getElementById(columnheaders[0].getAttribute('aria-describedby'))).toHaveTextContent('sortable column');
      expect(columnheaders[1]).toHaveAttribute('aria-describedby');
      expect(document.getElementById(columnheaders[1].getAttribute('aria-describedby'))).toHaveTextContent('sortable column');
      expect(columnheaders[2]).not.toHaveAttribute('aria-describedby');

      triggerPress(columnheaders[0]);

      expect(onSortChange).toHaveBeenCalledTimes(1);
      expect(onSortChange).toHaveBeenCalledWith({column: 'foo', direction: 'ascending'});
    });

    it('should trigger sorting on a different column', function () {
      let onSortChange = jest.fn();
      let tree = render(
        <TableView aria-label="Table" sortDescriptor={{column: 'foo', direction: 'ascending'}} onSortChange={onSortChange}>
          <TableHeader>
            <Column key="foo" allowsSorting>Foo</Column>
            <Column key="bar" allowsSorting>Bar</Column>
            <Column key="baz">Baz</Column>
          </TableHeader>
          <TableBody>
            <Row>
              <Cell>Foo 1</Cell>
              <Cell>Bar 1</Cell>
              <Cell>Baz 1</Cell>
            </Row>
          </TableBody>
        </TableView>
      );

      let table = tree.getByRole('grid');
      let columnheaders = within(table).getAllByRole('columnheader');
      expect(columnheaders).toHaveLength(3);
      expect(columnheaders[0]).toHaveAttribute('aria-sort', 'ascending');
      expect(columnheaders[1]).toHaveAttribute('aria-sort', 'none');
      expect(columnheaders[2]).not.toHaveAttribute('aria-sort');
      expect(columnheaders[0]).toHaveAttribute('aria-describedby');
      expect(document.getElementById(columnheaders[0].getAttribute('aria-describedby'))).toHaveTextContent('sortable column');
      expect(columnheaders[1]).toHaveAttribute('aria-describedby');
      expect(document.getElementById(columnheaders[1].getAttribute('aria-describedby'))).toHaveTextContent('sortable column');
      expect(columnheaders[2]).not.toHaveAttribute('aria-describedby');

      triggerPress(columnheaders[1]);

      expect(onSortChange).toHaveBeenCalledTimes(1);
      expect(onSortChange).toHaveBeenCalledWith({column: 'bar', direction: 'ascending'});
    });
  });

  describe('layout', function () {
    describe('row heights', function () {
      let renderTable = (props, scale) => render(
        <TableView aria-label="Table" {...props}>
          <TableHeader columns={columns}>
            {column => <Column>{column.name}</Column>}
          </TableHeader>
          <TableBody items={items}>
            {item =>
              (<Row key={item.foo}>
                {key => <Cell>{item[key]}</Cell>}
              </Row>)
            }
          </TableBody>
        </TableView>
      , scale);

      it('should layout rows with default height', function () {
        let tree = renderTable();
        let rows = tree.getAllByRole('row');
        expect(rows).toHaveLength(3);

        expect(rows[0].style.top).toBe('0px');
        expect(rows[0].style.height).toBe('34px');
        expect(rows[1].style.top).toBe('0px');
        expect(rows[1].style.height).toBe('41px');
        expect(rows[2].style.top).toBe('41px');
        expect(rows[2].style.height).toBe('41px');

        for (let cell of [...rows[1].childNodes, ...rows[2].childNodes]) {
          expect(cell.style.top).toBe('0px');
          expect(cell.style.height).toBe('40px');
        }
      });

      it('should layout rows with default height in large scale', function () {
        let tree = renderTable({}, 'large');
        let rows = tree.getAllByRole('row');
        expect(rows).toHaveLength(3);

        expect(rows[0].style.top).toBe('0px');
        expect(rows[0].style.height).toBe('40px');
        expect(rows[1].style.top).toBe('0px');
        expect(rows[1].style.height).toBe('51px');
        expect(rows[2].style.top).toBe('51px');
        expect(rows[2].style.height).toBe('51px');

        for (let cell of [...rows[1].childNodes, ...rows[2].childNodes]) {
          expect(cell.style.top).toBe('0px');
          expect(cell.style.height).toBe('50px');
        }
      });

      it('should layout rows with density="compact"', function () {
        let tree = renderTable({density: 'compact'});
        let rows = tree.getAllByRole('row');
        expect(rows).toHaveLength(3);

        expect(rows[0].style.top).toBe('0px');
        expect(rows[0].style.height).toBe('34px');
        expect(rows[1].style.top).toBe('0px');
        expect(rows[1].style.height).toBe('33px');
        expect(rows[2].style.top).toBe('33px');
        expect(rows[2].style.height).toBe('33px');

        for (let cell of [...rows[1].childNodes, ...rows[2].childNodes]) {
          expect(cell.style.top).toBe('0px');
          expect(cell.style.height).toBe('32px');
        }
      });

      it('should layout rows with density="compact" in large scale', function () {
        let tree = renderTable({density: 'compact'}, 'large');
        let rows = tree.getAllByRole('row');
        expect(rows).toHaveLength(3);

        expect(rows[0].style.top).toBe('0px');
        expect(rows[0].style.height).toBe('40px');
        expect(rows[1].style.top).toBe('0px');
        expect(rows[1].style.height).toBe('41px');
        expect(rows[2].style.top).toBe('41px');
        expect(rows[2].style.height).toBe('41px');

        for (let cell of [...rows[1].childNodes, ...rows[2].childNodes]) {
          expect(cell.style.top).toBe('0px');
          expect(cell.style.height).toBe('40px');
        }
      });

      it('should layout rows with density="spacious"', function () {
        let tree = renderTable({density: 'spacious'});
        let rows = tree.getAllByRole('row');
        expect(rows).toHaveLength(3);

        expect(rows[0].style.top).toBe('0px');
        expect(rows[0].style.height).toBe('34px');
        expect(rows[1].style.top).toBe('0px');
        expect(rows[1].style.height).toBe('49px');
        expect(rows[2].style.top).toBe('49px');
        expect(rows[2].style.height).toBe('49px');

        for (let cell of [...rows[1].childNodes, ...rows[2].childNodes]) {
          expect(cell.style.top).toBe('0px');
          expect(cell.style.height).toBe('48px');
        }
      });

      it('should layout rows with density="spacious" in large scale', function () {
        let tree = renderTable({density: 'spacious'}, 'large');
        let rows = tree.getAllByRole('row');
        expect(rows).toHaveLength(3);

        expect(rows[0].style.top).toBe('0px');
        expect(rows[0].style.height).toBe('40px');
        expect(rows[1].style.top).toBe('0px');
        expect(rows[1].style.height).toBe('61px');
        expect(rows[2].style.top).toBe('61px');
        expect(rows[2].style.height).toBe('61px');

        for (let cell of [...rows[1].childNodes, ...rows[2].childNodes]) {
          expect(cell.style.top).toBe('0px');
          expect(cell.style.height).toBe('60px');
        }
      });

      it('should support variable row heights with overflowMode="wrap"', function () {
        let scrollHeight = jest.spyOn(window.HTMLElement.prototype, 'scrollHeight', 'get')
          .mockImplementation(function () {
            return this.textContent === 'Foo 1' ? 64 : 48;
          });

        let tree = renderTable({overflowMode: 'wrap'});
        let rows = tree.getAllByRole('row');
        expect(rows).toHaveLength(3);

        expect(rows[1].style.top).toBe('0px');
        expect(rows[1].style.height).toBe('65px');
        expect(rows[2].style.top).toBe('65px');
        expect(rows[2].style.height).toBe('49px');

        for (let cell of rows[1].childNodes) {
          expect(cell.style.top).toBe('0px');
          expect(cell.style.height).toBe('64px');
        }

        for (let cell of rows[2].childNodes) {
          expect(cell.style.top).toBe('0px');
          expect(cell.style.height).toBe('48px');
        }

        scrollHeight.mockRestore();
      });

      it('should support variable column header heights with overflowMode="wrap"', function () {
        let scrollHeight = jest.spyOn(window.HTMLElement.prototype, 'scrollHeight', 'get')
          .mockImplementation(function () {
            return this.textContent === 'Tier Two Header B' ? 48 : 34;
          });

        let tree = render(
          <TableView aria-label="Table" overflowMode="wrap">
            <TableHeader columns={nestedColumns}>
              {column => <Column childColumns={column.children}>{column.name}</Column>}
            </TableHeader>
            <TableBody items={items}>
              {item =>
                (<Row key={item.foo}>
                  {key => <Cell>{item[key]}</Cell>}
                </Row>)
              }
            </TableBody>
          </TableView>
        );
        let rows = tree.getAllByRole('row');
        expect(rows).toHaveLength(5);

        expect(rows[0].style.top).toBe('0px');
        expect(rows[0].style.height).toBe('34px');
        expect(rows[1].style.top).toBe('34px');
        expect(rows[1].style.height).toBe('48px');
        expect(rows[2].style.top).toBe('82px');
        expect(rows[2].style.height).toBe('34px');

        for (let cell of rows[0].childNodes) {
          expect(cell.style.top).toBe('0px');
          expect(cell.style.height).toBe('34px');
        }

        for (let cell of rows[1].childNodes) {
          expect(cell.style.top).toBe('0px');
          expect(cell.style.height).toBe('48px');
        }

        for (let cell of rows[2].childNodes) {
          expect(cell.style.top).toBe('0px');
          expect(cell.style.height).toBe('34px');
        }

        scrollHeight.mockRestore();
      });

      // To test https://github.com/adobe/react-spectrum/issues/1885
      it('should not throw error if selection mode changes with overflowMode="wrap" and selection was controlled', function () {
        function ControlledSelection(props) {
          let [selectedKeys, setSelectedKeys] = React.useState(new Set([]));
          return (
            <TableView aria-label="Table" overflowMode="wrap" selectionMode={props.selectionMode} selectedKeys={selectedKeys} onSelectionChange={setSelectedKeys}>
              <TableHeader columns={columns}>
                {column => <Column>{column.name}</Column>}
              </TableHeader>
              <TableBody items={items}>
                {item =>
                  (<Row key={item.foo}>
                    {key => <Cell>{item[key]}</Cell>}
                  </Row>)
                }
              </TableBody>
            </TableView>
          );
        }

        let tree = render(<ControlledSelection selectionMode="multiple" />);
        let row = tree.getAllByRole('row')[2];
        expect(row).toHaveAttribute('aria-selected', 'false');
        userEvent.click(within(row).getByRole('checkbox'));
        expect(row).toHaveAttribute('aria-selected', 'true');

        // Without ListLayout fix, throws here with "TypeError: Cannot set property 'estimatedSize' of undefined"
        rerender(tree, <ControlledSelection selectionMode="none" />);
        act(() => jest.runAllTimers());
        expect(tree.queryByRole('checkbox')).toBeNull();
      });

      it('should return the proper cell z-indexes for overflowMode="wrap"', function () {
        let tree = renderTable({overflowMode: 'wrap', selectionMode: 'multiple'});
        let rows = tree.getAllByRole('row');
        expect(rows).toHaveLength(3);

        for (let row of rows) {
          for (let [index, cell] of row.childNodes.entries()) {
            if (index === 0) {
              expect(cell.style.zIndex).toBe('2');
            } else {
              expect(cell.style.zIndex).toBe('1');
            }
          }
        }
      });
    });

    describe('column widths', function () {
      it('should divide the available width by default', function () {
        let tree = render(
          <TableView aria-label="Table" selectionMode="multiple">
            <TableHeader columns={columns}>
              {column => <Column>{column.name}</Column>}
            </TableHeader>
            <TableBody items={items}>
              {item =>
                (<Row key={item.foo}>
                  {key => <Cell>{item[key]}</Cell>}
                </Row>)
              }
            </TableBody>
          </TableView>
        );

        let rows = tree.getAllByRole('row');

        for (let row of rows) {
          expect(row.childNodes[0].style.width).toBe('38px');
          expect(row.childNodes[1].style.width).toBe('320.6666666666667px');
          expect(row.childNodes[2].style.width).toBe('320.6666666666667px');
          expect(row.childNodes[3].style.width).toBe('320.6666666666667px');
        }
      });

      it('should divide the available width by default in large scale', function () {
        let tree = render((
          <TableView aria-label="Table" selectionMode="multiple">
            <TableHeader columns={columns}>
              {column => <Column>{column.name}</Column>}
            </TableHeader>
            <TableBody items={items}>
              {item =>
                (<Row key={item.foo}>
                  {key => <Cell>{item[key]}</Cell>}
                </Row>)
              }
            </TableBody>
          </TableView>
        ), 'large');

        let rows = tree.getAllByRole('row');

        for (let row of rows) {
          expect(row.childNodes[0].style.width).toBe('48px');
          expect(row.childNodes[1].style.width).toBe('317.3333333333333px');
          expect(row.childNodes[2].style.width).toBe('317.3333333333333px');
          expect(row.childNodes[3].style.width).toBe('317.3333333333333px');
        }
      });

      it('should support explicitly sized columns', function () {
        let tree = render(
          <TableView aria-label="Table">
            <TableHeader>
              <Column key="foo" width={200}>Foo</Column>
              <Column key="bar" width={500}>Bar</Column>
              <Column key="baz" width={300}>Baz</Column>
            </TableHeader>
            <TableBody items={items}>
              {item =>
                (<Row key={item.foo}>
                  {key => <Cell>{item[key]}</Cell>}
                </Row>)
              }
            </TableBody>
          </TableView>
        );

        let rows = tree.getAllByRole('row');

        for (let row of rows) {
          expect(row.childNodes[0].style.width).toBe('200px');
          expect(row.childNodes[1].style.width).toBe('500px');
          expect(row.childNodes[2].style.width).toBe('300px');
        }
      });

      it('should divide remaining width amoung remaining columns', function () {
        let tree = render(
          <TableView aria-label="Table" selectionMode="multiple">
            <TableHeader>
              <Column key="foo" width={200}>Foo</Column>
              <Column key="bar">Bar</Column>
              <Column key="baz">Baz</Column>
            </TableHeader>
            <TableBody items={items}>
              {item =>
                (<Row key={item.foo}>
                  {key => <Cell>{item[key]}</Cell>}
                </Row>)
              }
            </TableBody>
          </TableView>
        );

        let rows = tree.getAllByRole('row');

        for (let row of rows) {
          expect(row.childNodes[0].style.width).toBe('38px');
          expect(row.childNodes[1].style.width).toBe('200px');
          expect(row.childNodes[2].style.width).toBe('381px');
          expect(row.childNodes[3].style.width).toBe('381px');
        }
      });

      it('should support percentage widths', function () {
        let tree = render(
          <TableView aria-label="Table">
            <TableHeader>
              <Column key="foo" width="10%">Foo</Column>
              <Column key="bar" width={500}>Bar</Column>
              <Column key="baz">Baz</Column>
            </TableHeader>
            <TableBody items={items}>
              {item =>
                (<Row key={item.foo}>
                  {key => <Cell>{item[key]}</Cell>}
                </Row>)
              }
            </TableBody>
          </TableView>
        );

        let rows = tree.getAllByRole('row');

        for (let row of rows) {
          expect(row.childNodes[0].style.width).toBe('100px');
          expect(row.childNodes[1].style.width).toBe('500px');
          expect(row.childNodes[2].style.width).toBe('400px');
        }
      });

      it('should support minWidth', function () {
        let tree = render(
          <TableView aria-label="Table" selectionMode="multiple">
            <TableHeader>
              <Column key="foo" width={200}>Foo</Column>
              <Column key="bar" minWidth={500}>Bar</Column>
              <Column key="baz">Baz</Column>
            </TableHeader>
            <TableBody items={items}>
              {item =>
                (<Row key={item.foo}>
                  {key => <Cell>{item[key]}</Cell>}
                </Row>)
              }
            </TableBody>
          </TableView>
        );

        let rows = tree.getAllByRole('row');

        for (let row of rows) {
          expect(row.childNodes[0].style.width).toBe('38px');
          expect(row.childNodes[1].style.width).toBe('200px');
          expect(row.childNodes[2].style.width).toBe('500px');
          expect(row.childNodes[3].style.width).toBe('262px');
        }
      });

      it('should support maxWidth', function () {
        let tree = render(
          <TableView aria-label="Table">
            <TableHeader>
              <Column key="foo" width={200}>Foo</Column>
              <Column key="bar" maxWidth={300}>Bar</Column>
              <Column key="baz">Baz</Column>
            </TableHeader>
            <TableBody items={items}>
              {item =>
                (<Row key={item.foo}>
                  {key => <Cell>{item[key]}</Cell>}
                </Row>)
              }
            </TableBody>
          </TableView>
        );

        let rows = tree.getAllByRole('row');

        for (let row of rows) {
          expect(row.childNodes[0].style.width).toBe('200px');
          expect(row.childNodes[1].style.width).toBe('300px');
          expect(row.childNodes[2].style.width).toBe('500px');

        }
      });

      it('should compute the correct widths for tiered headings with selection', function () {
        let tree = render(
          <TableView aria-label="Table" selectionMode="multiple">
            <TableHeader columns={nestedColumns}>
              {column => <Column childColumns={column.children}>{column.name}</Column>}
            </TableHeader>
            <TableBody items={items}>
              {item =>
                (<Row key={item.foo}>
                  {key => <Cell>{item[key]}</Cell>}
                </Row>)
              }
            </TableBody>
          </TableView>
        );

        let rows = tree.getAllByRole('row');

        expect(rows[0].childNodes[0].style.width).toBe('230.4px');
        expect(rows[0].childNodes[1].style.width).toBe('769.6px');

        expect(rows[1].childNodes[0].style.width).toBe('230.4px');
        expect(rows[1].childNodes[1].style.width).toBe('384.8px');
        expect(rows[1].childNodes[2].style.width).toBe('192.4px');
        expect(rows[1].childNodes[3].style.width).toBe('192.4px');

        for (let row of rows.slice(2)) {
          expect(row.childNodes[0].style.width).toBe('38px');
          expect(row.childNodes[1].style.width).toBe('192.4px');
          expect(row.childNodes[2].style.width).toBe('192.4px');
          expect(row.childNodes[3].style.width).toBe('192.4px');
          expect(row.childNodes[4].style.width).toBe('192.4px');
          expect(row.childNodes[5].style.width).toBe('192.4px');
        }
      });
    });
  });

  describe('updating columns', function () {
    it('should support removing columns', function () {
      let tree = render(<HidingColumns />);

      let checkbox = tree.getByLabelText('Net Budget');
      expect(checkbox.checked).toBe(true);

      let table = tree.getByRole('grid');
      let columns = within(table).getAllByRole('columnheader');
      expect(columns).toHaveLength(6);
      expect(columns[1]).toHaveTextContent('Plan Name');
      expect(columns[2]).toHaveTextContent('Audience Type');
      expect(columns[3]).toHaveTextContent('Net Budget');
      expect(columns[4]).toHaveTextContent('Target OTP');
      expect(columns[5]).toHaveTextContent('Reach');

      for (let row of within(table).getAllByRole('row').slice(1)) {
        expect(within(row).getAllByRole('rowheader')).toHaveLength(1);
        expect(within(row).getAllByRole('gridcell')).toHaveLength(5);
      }

      userEvent.click(checkbox);
      expect(checkbox.checked).toBe(false);

      act(() => jest.runAllTimers());

      columns = within(table).getAllByRole('columnheader');
      expect(columns).toHaveLength(5);
      expect(columns[1]).toHaveTextContent('Plan Name');
      expect(columns[2]).toHaveTextContent('Audience Type');
      expect(columns[3]).toHaveTextContent('Target OTP');
      expect(columns[4]).toHaveTextContent('Reach');

      for (let row of within(table).getAllByRole('row').slice(1)) {
        expect(within(row).getAllByRole('rowheader')).toHaveLength(1);
        expect(within(row).getAllByRole('gridcell')).toHaveLength(4);
      }
    });

    it('should support adding columns', function () {
      let tree = render(<HidingColumns />);

      let checkbox = tree.getByLabelText('Net Budget');
      expect(checkbox.checked).toBe(true);

      userEvent.click(checkbox);
      expect(checkbox.checked).toBe(false);

      act(() => jest.runAllTimers());

      let table = tree.getByRole('grid');
      let columns = within(table).getAllByRole('columnheader');
      expect(columns).toHaveLength(5);

      userEvent.click(checkbox);
      expect(checkbox.checked).toBe(true);

      act(() => jest.runAllTimers());

      columns = within(table).getAllByRole('columnheader');
      expect(columns).toHaveLength(6);
      expect(columns[1]).toHaveTextContent('Plan Name');
      expect(columns[2]).toHaveTextContent('Audience Type');
      expect(columns[3]).toHaveTextContent('Net Budget');
      expect(columns[4]).toHaveTextContent('Target OTP');
      expect(columns[5]).toHaveTextContent('Reach');

      for (let row of within(table).getAllByRole('row').slice(1)) {
        expect(within(row).getAllByRole('rowheader')).toHaveLength(1);
        expect(within(row).getAllByRole('gridcell')).toHaveLength(5);
      }
    });

    it('should update the row widths when removing and adding columns', function () {
      function compareWidths(row, b) {
        let newWidth = row.childNodes[1].style.width;
        expect(parseInt(newWidth, 10)).toBeGreaterThan(parseInt(b, 10));
        return newWidth;
      }

      let tree = render(<HidingColumns />);
      let table = tree.getByRole('grid');
      let columns = within(table).getAllByRole('columnheader');
      expect(columns).toHaveLength(6);

      let rows = tree.getAllByRole('row');
      let oldWidth = rows[1].childNodes[1].style.width;

      let audienceCheckbox = tree.getByLabelText('Audience Type');
      let budgetCheckbox = tree.getByLabelText('Net Budget');
      let targetCheckbox = tree.getByLabelText('Target OTP');
      let reachCheckbox = tree.getByLabelText('Reach');

      userEvent.click(audienceCheckbox);
      expect(audienceCheckbox.checked).toBe(false);
      act(() => jest.runAllTimers());
      oldWidth = compareWidths(rows[1], oldWidth);

      userEvent.click(budgetCheckbox);
      expect(budgetCheckbox.checked).toBe(false);
      act(() => jest.runAllTimers());
      oldWidth = compareWidths(rows[1], oldWidth);

      userEvent.click(targetCheckbox);
      expect(targetCheckbox.checked).toBe(false);
      act(() => jest.runAllTimers());
      oldWidth = compareWidths(rows[1], oldWidth);

      // This previously failed, the first column wouldn't update its width
      // when the 2nd to last column was removed
      userEvent.click(reachCheckbox);
      expect(reachCheckbox.checked).toBe(false);
      act(() => jest.runAllTimers());
      oldWidth = compareWidths(rows[1], oldWidth);
      columns = within(table).getAllByRole('columnheader');
      expect(columns).toHaveLength(2);

      // Readd the column and check that the width decreases
      userEvent.click(audienceCheckbox);
      expect(audienceCheckbox.checked).toBe(true);
      act(() => jest.runAllTimers());
      expect(parseInt(rows[1].childNodes[1].style.width, 10)).toBeLessThan(parseInt(oldWidth, 10));
    });
  });

  describe('headerless columns', function () {

    let renderTable = (props, scale, showDivider = false) => render(
      <TableView aria-label="Table" data-testid="test" {...props}>
        <TableHeader>
          <Column key="foo">Foo</Column>
          <Column key="addAction" hideHeader showDivider={showDivider}>
            Add Item
          </Column>
        </TableHeader>
        <TableBody>
          <Row>
            <Cell>Foo 1</Cell>
            <Cell>
              <ActionButton isQuiet>
                <Add />
              </ActionButton>
            </Cell>
          </Row>
        </TableBody>
      </TableView>
      , scale);

    it('renders  table with headerless column with default scale', function () {
      let {getByRole} = renderTable();
      let grid = getByRole('grid');
      expect(grid).toBeVisible();
      expect(grid).toHaveAttribute('aria-label', 'Table');
      expect(grid).toHaveAttribute('data-testid', 'test');

      expect(grid).toHaveAttribute('aria-rowcount', '2');
      expect(grid).toHaveAttribute('aria-colcount', '2');
      let rowgroups = within(grid).getAllByRole('rowgroup');
      expect(rowgroups).toHaveLength(2);

      let headerRows = within(rowgroups[0]).getAllByRole('row');
      expect(headerRows).toHaveLength(1);
      expect(headerRows[0]).toHaveAttribute('aria-rowindex', '1');

      let headers = within(grid).getAllByRole('columnheader');
      expect(headers).toHaveLength(2);
      let className = headers[1].className;
      expect(className.includes('spectrum-Table-cell--hideHeader')).toBeTruthy();
      expect(headers[0]).toHaveTextContent('Foo');
      // visually hidden syle
      expect(headers[1].childNodes[0].style.clipPath).toBe('inset(50%)');
      expect(headers[1].childNodes[0].style.width).toBe('1px');
      expect(headers[1].childNodes[0].style.height).toBe('1px');
      expect(headers[1]).not.toBeEmptyDOMElement();


      let rows = within(rowgroups[1]).getAllByRole('row');
      expect(rows).toHaveLength(1);
      // The width of headerless column
      expect(rows[0].childNodes[1].style.width).toBe('36px');
      let rowheader = within(rows[0]).getByRole('rowheader');
      expect(rowheader).toHaveTextContent('Foo 1');
      let actionCell = within(rows[0]).getAllByRole('gridcell');
      expect(actionCell).toHaveLength(1);
      let buttons = within(actionCell[0]).getAllByRole('button');
      expect(buttons).toHaveLength(1);
      className = actionCell[0].className;
      expect(className.includes('spectrum-Table-cell--hideHeader')).toBeTruthy();
    });

    it('renders table with headerless column with large scale', function () {
      let {getByRole} = renderTable({}, 'large');
      let grid = getByRole('grid');
      expect(grid).toBeVisible();
      expect(grid).toHaveAttribute('aria-label', 'Table');
      expect(grid).toHaveAttribute('data-testid', 'test');
      let rowgroups = within(grid).getAllByRole('rowgroup');
      let rows = within(rowgroups[1]).getAllByRole('row');
      expect(rows).toHaveLength(1);
      // The width of headerless column
      expect(rows[0].childNodes[1].style.width).toBe('44px');
    });

    it('renders table with headerless column and divider', function () {
      let {getByRole} = renderTable({}, undefined, true);
      let grid = getByRole('grid');
      expect(grid).toBeVisible();
      let rowgroups = within(grid).getAllByRole('rowgroup');
      expect(rowgroups).toHaveLength(2);
      let rows = within(rowgroups[1]).getAllByRole('row');
      expect(rows).toHaveLength(1);
      // The width of headerless column with divider
      expect(rows[0].childNodes[1].style.width).toBe('37px');
    });

    it('renders table with headerless column with tooltip', function () {
      let {getByRole} = renderTable({}, 'large');
      let grid = getByRole('grid');
      expect(grid).toBeVisible();
      expect(grid).toHaveAttribute('aria-label', 'Table');
      expect(grid).toHaveAttribute('data-testid', 'test');
      let headers = within(grid).getAllByRole('columnheader');
      let headerlessColumn = headers[1];
      act(() => {
        headerlessColumn.focus();
      });
      let tooltip = getByRole('tooltip');
      expect(tooltip).toBeVisible();
    });

  });
});<|MERGE_RESOLUTION|>--- conflicted
+++ resolved
@@ -2281,7 +2281,6 @@
       });
     });
 
-<<<<<<< HEAD
     it('can announce deselect even when items are swapped out completely', () => {
       let tree = render(<TableExample />);
 
@@ -2358,7 +2357,8 @@
 
       expect(announce).toHaveBeenCalledTimes(3);
       expect(announce).toHaveBeenLastCalledWith('No items selected.');
-=======
+    });
+
     describe('selectionStyle highlight', function () {
       installPointerEvent();
 
@@ -2587,7 +2587,6 @@
         fireEvent.keyUp(document.activeElement, {key: ' '});
         checkSelection(onSelectionChange, ['Foo 7']);
       });
->>>>>>> e80b3870
     });
   });
 
