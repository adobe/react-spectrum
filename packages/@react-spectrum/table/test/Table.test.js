/*
 * Copyright 2020 Adobe. All rights reserved.
 * This file is licensed to you under the Apache License, Version 2.0 (the "License");
 * you may not use this file except in compliance with the License. You may obtain a copy
 * of the License at http://www.apache.org/licenses/LICENSE-2.0
 *
 * Unless required by applicable law or agreed to in writing, software distributed under
 * the License is distributed on an "AS IS" BASIS, WITHOUT WARRANTIES OR REPRESENTATIONS
 * OF ANY KIND, either express or implied. See the License for the specific language
 * governing permissions and limitations under the License.
 */

<<<<<<< HEAD
jest.mock('@react-aria-nutrient/live-announcer');
jest.mock('@react-aria-nutrient/utils/src/scrollIntoView');
import {act, fireEvent, installPointerEvent, mockClickDefault, pointerMap, render as renderComponent, User, within} from '@react-spectrum/test-utils-internal';
import {ActionButton, Button} from '@react-spectrum/button';
import Add from '@spectrum-icons/workflow/Add';
import {announce} from '@react-aria-nutrient/live-announcer';
import {ButtonGroup} from '@react-spectrum/buttongroup';
import {Cell, Column, Row, TableBody, TableHeader, TableView} from '../';
import {composeStories} from '@storybook/react';
import {Content} from '@react-spectrum/view';
import {CRUDExample} from '../stories/CRUDExample';
import {Dialog, DialogTrigger} from '@react-spectrum/dialog';
import {Divider} from '@react-spectrum/divider';
import {getFocusableTreeWalker} from '@react-aria-nutrient/focus';
import {Heading} from '@react-spectrum/text';
import {Item, Picker} from '@react-spectrum/picker';
import {Link} from '@react-spectrum/link';
import {Provider} from '@react-spectrum/provider';
import React from 'react';
import {scrollIntoView} from '@react-aria-nutrient/utils';
import * as stories from '../stories/Table.stories';
import {Switch} from '@react-spectrum/switch';
import {TextField} from '@react-spectrum/textfield';
import {theme} from '@react-spectrum/theme-default';
import userEvent from '@testing-library/user-event';

let {
  InlineDeleteButtons: DeletableRowsTable,
  EmptyStateStory: EmptyStateTable,
  WithBreadcrumbNavigation: TableWithBreadcrumbs,
  TypeaheadWithDialog: TypeaheadWithDialog,
  ColumnHeaderFocusRingTable
} = composeStories(stories);


let columns = [
  {name: 'Foo', key: 'foo'},
  {name: 'Bar', key: 'bar'},
  {name: 'Baz', key: 'baz'}
];

let nestedColumns = [
  {name: 'Test', key: 'test'},
  {name: 'Tiered One Header', key: 'tier1', children: [
    {name: 'Tier Two Header A', key: 'tier2a', children: [
      {name: 'Foo', key: 'foo'},
      {name: 'Bar', key: 'bar'}
    ]},
    {name: 'Yay', key: 'yay'},
    {name: 'Tier Two Header B', key: 'tier2b', children: [
      {name: 'Baz', key: 'baz'}
    ]}
  ]}
];

let items = [
  {test: 'Test 1', foo: 'Foo 1', bar: 'Bar 1', yay: 'Yay 1', baz: 'Baz 1'},
  {test: 'Test 2', foo: 'Foo 2', bar: 'Bar 2', yay: 'Yay 2', baz: 'Baz 2'}
];

let itemsWithFalsyId = [
  {test: 'Test 1', foo: 'Foo 1', bar: 'Bar 1', yay: 'Yay 1', baz: 'Baz 1', id: 0},
  {test: 'Test 2', foo: 'Foo 2', bar: 'Bar 2', yay: 'Yay 2', baz: 'Baz 2', id: 1}
];

let manyItems = [];
for (let i = 1; i <= 100; i++) {
  manyItems.push({id: i, foo: 'Foo ' + i, bar: 'Bar ' + i, baz: 'Baz ' + i});
}

let manyColumns = [];
for (let i = 1; i <= 100; i++) {
  manyColumns.push({id: i, name: 'Column ' + i});
}

function ExampleSortTable() {
  let [sortDescriptor, setSortDescriptor] = React.useState({column: 'bar', direction: 'ascending'});

  return (
    <TableView aria-label="Table" sortDescriptor={sortDescriptor} onSortChange={setSortDescriptor}>
      <TableHeader>
        <Column key="foo" allowsSorting>Foo</Column>
        <Column key="bar" allowsSorting>Bar</Column>
        <Column key="baz">Baz</Column>
      </TableHeader>
      <TableBody>
        <Row>
          <Cell>Foo 1</Cell>
          <Cell>Bar 1</Cell>
          <Cell>Baz 1</Cell>
        </Row>
      </TableBody>
    </TableView>
  );
}

let defaultTable = (
  <TableView aria-label="Table">
    <TableHeader>
      <Column key="foo">Foo</Column>
      <Column key="bar">Bar</Column>
    </TableHeader>
    <TableBody>
      <Row>
        <Cell>Foo 1</Cell>
        <Cell>Bar 1</Cell>
      </Row>
      <Row>
        <Cell>Foo 2</Cell>
        <Cell>Bar 2</Cell>
      </Row>
    </TableBody>
  </TableView>
);

function pointerEvent(type, opts) {
  let evt = new Event(type, {bubbles: true, cancelable: true});
  Object.assign(evt, {
    ctrlKey: false,
    metaKey: false,
    shiftKey: false,
    altKey: false,
    button: opts.button || 0,
    width: opts.width == null ? undefined : opts.width ?? 1,
    height: opts.height == null ? undefined : opts.height ?? 1
  }, opts);
  return evt;
}

export let tableTests = () => {
  // Temporarily disabling these tests in React 16 because they run into a memory limit and crash.
  // TODO: investigate.
  if (parseInt(React.version, 10) <= 16) {
    return;
  }

  let offsetWidth, offsetHeight;
  let user;
  let testUtilUser = new User({advanceTimer: (time) => jest.advanceTimersByTime(time)});

  beforeAll(function () {
    user = userEvent.setup({delay: null, pointerMap});
    offsetWidth = jest.spyOn(window.HTMLElement.prototype, 'clientWidth', 'get').mockImplementation(() => 1000);
    offsetHeight = jest.spyOn(window.HTMLElement.prototype, 'clientHeight', 'get').mockImplementation(() => 1000);
    jest.useFakeTimers();
  });

  afterAll(function () {
    offsetWidth.mockReset();
    offsetHeight.mockReset();
  });

  afterEach(() => {
    act(() => {jest.runAllTimers();});
  });

  let render = (children, scale = 'medium') => {
    let tree = renderComponent(
      <Provider theme={theme} scale={scale}>
        {children}
      </Provider>
    );
    // account for table column resizing to do initial pass due to relayout from useTableColumnResizeState render
    act(() => {jest.runAllTimers();});
    return tree;
  };

  let rerender = (tree, children, scale = 'medium') => {
    let newTree = tree.rerender(
      <Provider theme={theme} scale={scale}>
        {children}
      </Provider>
    );
    act(() => {jest.runAllTimers();});
    return newTree;
  };
  // I'd use tree.getByRole(role, {name: text}) here, but it's unbearably slow.
  let getCell = (tree, text) => {
    // Find by text, then go up to the element with the cell role.
    let el = tree.getByText(text);
    while (el && !/gridcell|rowheader|columnheader/.test(el.getAttribute('role'))) {
      el = el.parentElement;
    }

    return el;
  };

  let focusCell = (tree, text) => act(() => getCell(tree, text).focus());
  let moveFocus = (key, opts = {}) => {fireEvent.keyDown(document.activeElement, {key, ...opts});};

  it('renders a static table', function () {
    let {getByRole} = render(
      <TableView aria-label="Table" data-testid="test">
        <TableHeader>
          <Column>Foo</Column>
          <Column>Bar</Column>
          <Column>Baz</Column>
        </TableHeader>
        <TableBody>
          <Row>
            <Cell>Foo 1</Cell>
            <Cell>Bar 1</Cell>
            <Cell>Baz 1</Cell>
          </Row>
          <Row>
            <Cell>Foo 2</Cell>
            <Cell>Bar 2</Cell>
            <Cell>Baz 2</Cell>
          </Row>
        </TableBody>
      </TableView>
    );

    let grid = getByRole('grid');
    expect(grid).toBeVisible();
    expect(grid).toHaveAttribute('aria-label', 'Table');
    expect(grid).toHaveAttribute('data-testid', 'test');

    expect(grid).toHaveAttribute('aria-rowcount', '3');
    expect(grid).toHaveAttribute('aria-colcount', '3');

    let rowgroups = within(grid).getAllByRole('rowgroup');
    expect(rowgroups).toHaveLength(2);

    let headerRows = within(rowgroups[0]).getAllByRole('row');
    expect(headerRows).toHaveLength(1);
    expect(headerRows[0]).toHaveAttribute('aria-rowindex', '1');

    let headers = within(grid).getAllByRole('columnheader');
    expect(headers).toHaveLength(3);
    expect(headers[0]).toHaveAttribute('aria-colindex', '1');
    expect(headers[1]).toHaveAttribute('aria-colindex', '2');
    expect(headers[2]).toHaveAttribute('aria-colindex', '3');

    for (let header of headers) {
      expect(header).not.toHaveAttribute('aria-sort');
      expect(header).not.toHaveAttribute('aria-describedby');
    }

    expect(headers[0]).toHaveTextContent('Foo');
    expect(headers[1]).toHaveTextContent('Bar');
    expect(headers[2]).toHaveTextContent('Baz');

    let rows = within(rowgroups[1]).getAllByRole('row');
    expect(rows).toHaveLength(2);
    expect(rows[0]).toHaveAttribute('aria-rowindex', '2');
    expect(rows[1]).toHaveAttribute('aria-rowindex', '3');

    let rowheader = within(rows[0]).getByRole('rowheader');
    let cellSpan = within(rowheader).getByText('Foo 1');
    expect(rowheader).toHaveTextContent('Foo 1');
    expect(rowheader).toHaveAttribute('aria-colindex', '1');

    expect(rows[0]).toHaveAttribute('aria-labelledby', cellSpan.id);

    rowheader = within(rows[1]).getByRole('rowheader');
    cellSpan = within(rowheader).getByText('Foo 2');
    expect(rowheader).toHaveTextContent('Foo 2');
    expect(rowheader).toHaveAttribute('aria-colindex', '1');

    expect(rows[1]).not.toHaveAttribute('aria-selected');
    expect(rows[1]).toHaveAttribute('aria-labelledby', cellSpan.id);


    let cells = within(rowgroups[1]).getAllByRole('gridcell');
    expect(cells).toHaveLength(4);

    expect(cells[0]).toHaveAttribute('aria-colindex', '2');
    expect(cells[1]).toHaveAttribute('aria-colindex', '3');
    expect(cells[2]).toHaveAttribute('aria-colindex', '2');
    expect(cells[3]).toHaveAttribute('aria-colindex', '3');
  });

  it('renders a static table with selection', function () {
    let {getByRole} = render(
      <TableView aria-label="Table" data-testid="test" selectionMode="multiple">
        <TableHeader>
          <Column>Foo</Column>
          <Column>Bar</Column>
          <Column>Baz</Column>
        </TableHeader>
        <TableBody>
          <Row>
            <Cell>Foo 1</Cell>
            <Cell>Bar 1</Cell>
            <Cell>Baz 1</Cell>
          </Row>
          <Row>
            <Cell>Foo 2</Cell>
            <Cell>Bar 2</Cell>
            <Cell>Baz 2</Cell>
          </Row>
        </TableBody>
      </TableView>
    );

    let grid = getByRole('grid');
    expect(grid).toBeVisible();
    expect(grid).toHaveAttribute('aria-label', 'Table');
    expect(grid).toHaveAttribute('data-testid', 'test');
    expect(grid).toHaveAttribute('aria-multiselectable', 'true');
    expect(grid).toHaveAttribute('aria-rowcount', '3');
    expect(grid).toHaveAttribute('aria-colcount', '4');

    let rowgroups = within(grid).getAllByRole('rowgroup');
    expect(rowgroups).toHaveLength(2);

    let headerRows = within(rowgroups[0]).getAllByRole('row');
    expect(headerRows).toHaveLength(1);
    expect(headerRows[0]).toHaveAttribute('aria-rowindex', '1');

    let headers = within(grid).getAllByRole('columnheader');
    expect(headers).toHaveLength(4);
    expect(headers[0]).toHaveAttribute('aria-colindex', '1');
    expect(headers[1]).toHaveAttribute('aria-colindex', '2');
    expect(headers[2]).toHaveAttribute('aria-colindex', '3');
    expect(headers[3]).toHaveAttribute('aria-colindex', '4');

    for (let header of headers) {
      expect(header).not.toHaveAttribute('aria-sort');
      expect(header).not.toHaveAttribute('aria-describedby');
    }

    let checkbox = within(headers[0]).getByRole('checkbox');
    expect(checkbox).toHaveAttribute('aria-label', 'Select All');

    expect(headers[1]).toHaveTextContent('Foo');
    expect(headers[2]).toHaveTextContent('Bar');
    expect(headers[3]).toHaveTextContent('Baz');

    let rows = within(rowgroups[1]).getAllByRole('row');
    expect(rows).toHaveLength(2);
    expect(rows[0]).toHaveAttribute('aria-rowindex', '2');
    expect(rows[1]).toHaveAttribute('aria-rowindex', '3');

    let rowheader = within(rows[0]).getByRole('rowheader');
    let cellSpan = within(rowheader).getByText('Foo 1');
    expect(rowheader).toHaveTextContent('Foo 1');
    expect(rowheader).toHaveAttribute('aria-colindex', '2');

    expect(rows[0]).toHaveAttribute('aria-selected', 'false');
    expect(rows[0]).toHaveAttribute('aria-labelledby', cellSpan.id);

    checkbox = within(rows[0]).getByRole('checkbox');
    expect(checkbox).toHaveAttribute('aria-label', 'Select');
    expect(checkbox).toHaveAttribute('aria-labelledby', `${checkbox.id} ${cellSpan.id}`);

    rowheader = within(rows[1]).getByRole('rowheader');
    cellSpan = within(rowheader).getByText('Foo 2');
    expect(rowheader).toHaveTextContent('Foo 2');
    expect(rowheader).toHaveAttribute('aria-colindex', '2');

    expect(rows[1]).toHaveAttribute('aria-selected', 'false');
    expect(rows[1]).toHaveAttribute('aria-labelledby', cellSpan.id);


    checkbox = within(rows[1]).getByRole('checkbox');
    expect(checkbox).toHaveAttribute('aria-label', 'Select');
    expect(checkbox).toHaveAttribute('aria-labelledby', `${checkbox.id} ${cellSpan.id}`);

    let cells = within(rowgroups[1]).getAllByRole('gridcell');
    expect(cells).toHaveLength(6);

    expect(cells[0]).toHaveAttribute('aria-colindex', '1');
    expect(cells[1]).toHaveAttribute('aria-colindex', '3');
    expect(cells[2]).toHaveAttribute('aria-colindex', '4');
    expect(cells[3]).toHaveAttribute('aria-colindex', '1');
    expect(cells[4]).toHaveAttribute('aria-colindex', '3');
    expect(cells[5]).toHaveAttribute('aria-colindex', '4');
  });

  it('accepts a UNSAFE_className', function () {
    let {getByRole} = render(
      <TableView aria-label="Table" data-testid="test" selectionMode="multiple" UNSAFE_className="test-class">
        <TableHeader>
          <Column>Foo</Column>
          <Column>Bar</Column>
          <Column>Baz</Column>
        </TableHeader>
        <TableBody>
          <Row>
            <Cell>Foo 1</Cell>
            <Cell>Bar 1</Cell>
            <Cell>Baz 1</Cell>
          </Row>
          <Row>
            <Cell>Foo 2</Cell>
            <Cell>Bar 2</Cell>
            <Cell>Baz 2</Cell>
          </Row>
        </TableBody>
      </TableView>
    );

    let grid = getByRole('grid');
    expect(grid).toHaveAttribute('class', expect.stringContaining('test-class'));
  });

  it('renders a dynamic table', function () {
    let {getByRole} = render(
      <TableView aria-label="Table">
        <TableHeader columns={columns}>
          {column => <Column>{column.name}</Column>}
        </TableHeader>
        <TableBody items={items}>
          {item =>
            (<Row key={item.foo}>
              {key => <Cell>{item[key]}</Cell>}
            </Row>)
          }
        </TableBody>
      </TableView>
    );

    let grid = getByRole('grid');
    expect(grid).toBeVisible();
    expect(grid).toHaveAttribute('aria-rowcount', '3');
    expect(grid).toHaveAttribute('aria-colcount', '3');

    let rowgroups = within(grid).getAllByRole('rowgroup');
    expect(rowgroups).toHaveLength(2);

    let headerRows = within(rowgroups[0]).getAllByRole('row');
    expect(headerRows).toHaveLength(1);
    expect(headerRows[0]).toHaveAttribute('aria-rowindex', '1');

    let headers = within(grid).getAllByRole('columnheader');
    expect(headers).toHaveLength(3);
    expect(headers[0]).toHaveAttribute('aria-colindex', '1');
    expect(headers[1]).toHaveAttribute('aria-colindex', '2');
    expect(headers[2]).toHaveAttribute('aria-colindex', '3');

    expect(headers[0]).toHaveTextContent('Foo');
    expect(headers[1]).toHaveTextContent('Bar');
    expect(headers[2]).toHaveTextContent('Baz');

    let rows = within(rowgroups[1]).getAllByRole('row');
    expect(rows).toHaveLength(2);

    let rowheader = within(rows[0]).getByRole('rowheader');
    let cellSpan = within(rowheader).getByText('Foo 1');
    expect(rowheader).toHaveTextContent('Foo 1');
    expect(rowheader).toHaveAttribute('aria-colindex', '1');

    expect(rows[0]).toHaveAttribute('aria-labelledby', cellSpan.id);

    rowheader = within(rows[1]).getByRole('rowheader');
    cellSpan = within(rowheader).getByText('Foo 2');
    expect(rowheader).toHaveTextContent('Foo 2');
    expect(rowheader).toHaveAttribute('aria-colindex', '1');

    expect(rows[1]).not.toHaveAttribute('aria-selected');
    expect(rows[1]).toHaveAttribute('aria-labelledby', cellSpan.id);

    let cells = within(rowgroups[1]).getAllByRole('gridcell');
    expect(cells).toHaveLength(4);

    expect(cells[0]).toHaveAttribute('aria-colindex', '2');
    expect(cells[1]).toHaveAttribute('aria-colindex', '3');
    expect(cells[2]).toHaveAttribute('aria-colindex', '2');
    expect(cells[3]).toHaveAttribute('aria-colindex', '3');
  });

  it('renders a dynamic table with selection', function () {
    let {getByRole} = render(
      <TableView aria-label="Table" selectionMode="multiple">
        <TableHeader columns={columns}>
          {column => <Column>{column.name}</Column>}
        </TableHeader>
        <TableBody items={items}>
          {item =>
            (<Row key={item.foo}>
              {key => <Cell>{item[key]}</Cell>}
            </Row>)
          }
        </TableBody>
      </TableView>
    );

    let grid = getByRole('grid');
    expect(grid).toBeVisible();
    expect(grid).toHaveAttribute('aria-multiselectable', 'true');
    expect(grid).toHaveAttribute('aria-rowcount', '3');
    expect(grid).toHaveAttribute('aria-colcount', '4');

    let rowgroups = within(grid).getAllByRole('rowgroup');
    expect(rowgroups).toHaveLength(2);

    let headerRows = within(rowgroups[0]).getAllByRole('row');
    expect(headerRows).toHaveLength(1);
    expect(headerRows[0]).toHaveAttribute('aria-rowindex', '1');

    let headers = within(grid).getAllByRole('columnheader');
    expect(headers).toHaveLength(4);
    expect(headers[0]).toHaveAttribute('aria-colindex', '1');
    expect(headers[1]).toHaveAttribute('aria-colindex', '2');
    expect(headers[2]).toHaveAttribute('aria-colindex', '3');
    expect(headers[3]).toHaveAttribute('aria-colindex', '4');

    let checkbox = within(headers[0]).getByRole('checkbox');
    expect(checkbox).toHaveAttribute('aria-label', 'Select All');

    expect(headers[1]).toHaveTextContent('Foo');
    expect(headers[2]).toHaveTextContent('Bar');
    expect(headers[3]).toHaveTextContent('Baz');

    let rows = within(rowgroups[1]).getAllByRole('row');
    expect(rows).toHaveLength(2);

    let rowheader = within(rows[0]).getByRole('rowheader');
    let cellSpan = within(rowheader).getByText('Foo 1');
    expect(rowheader).toHaveTextContent('Foo 1');
    expect(rowheader).toHaveAttribute('aria-colindex', '2');

    expect(rows[0]).toHaveAttribute('aria-selected', 'false');
    expect(rows[0]).toHaveAttribute('aria-labelledby', cellSpan.id);

    checkbox = within(rows[0]).getByRole('checkbox');
    expect(checkbox).toHaveAttribute('aria-label', 'Select');
    expect(checkbox).toHaveAttribute('aria-labelledby', `${checkbox.id} ${cellSpan.id}`);

    rowheader = within(rows[1]).getByRole('rowheader');
    cellSpan = within(rowheader).getByText('Foo 2');
    expect(rowheader).toHaveTextContent('Foo 2');
    expect(rowheader).toHaveAttribute('aria-colindex', '2');

    expect(rows[1]).toHaveAttribute('aria-selected', 'false');
    expect(rows[1]).toHaveAttribute('aria-labelledby', cellSpan.id);


    checkbox = within(rows[1]).getByRole('checkbox');
    expect(checkbox).toHaveAttribute('aria-label', 'Select');
    expect(checkbox).toHaveAttribute('aria-labelledby', `${checkbox.id} ${cellSpan.id}`);

    let cells = within(rowgroups[1]).getAllByRole('gridcell');
    expect(cells).toHaveLength(6);

    expect(cells[0]).toHaveAttribute('aria-colindex', '1');
    expect(cells[1]).toHaveAttribute('aria-colindex', '3');
    expect(cells[2]).toHaveAttribute('aria-colindex', '4');
    expect(cells[3]).toHaveAttribute('aria-colindex', '1');
    expect(cells[4]).toHaveAttribute('aria-colindex', '3');
    expect(cells[5]).toHaveAttribute('aria-colindex', '4');
  });

  it('renders contents even with falsy row ids', function () {
    // TODO: doesn't support empty string ids, fix for that to come
    let {getByRole} = render(
      <TableView aria-label="Table">
        <TableHeader columns={columns}>
          {column => <Column>{column.name}</Column>}
        </TableHeader>
        <TableBody items={itemsWithFalsyId}>
          {item =>
            (<Row>
              {key => <Cell>{item[key]}</Cell>}
            </Row>)
          }
        </TableBody>
      </TableView>
    );

    let grid = getByRole('grid');
    let rows = within(grid).getAllByRole('row');
    expect(rows).toHaveLength(3);

    for (let [i, row] of rows.entries()) {
      if (i === 0) {
        let columnheaders = within(row).getAllByRole('columnheader');
        expect(columnheaders).toHaveLength(3);
        for (let [j, columnheader] of columnheaders.entries()) {
          expect(within(columnheader).getByText(columns[j].name)).toBeTruthy();
        }
      } else {
        let rowheader = within(row).getByRole('rowheader');
        expect(within(rowheader).getByText(itemsWithFalsyId[i - 1][columns[0].key])).toBeTruthy();
        let cells = within(row).getAllByRole('gridcell');
        expect(cells).toHaveLength(2);
        expect(within(cells[0]).getByText(itemsWithFalsyId[i - 1][columns[1].key])).toBeTruthy();
        expect(within(cells[1]).getByText(itemsWithFalsyId[i - 1][columns[2].key])).toBeTruthy();
      }
    }
  });

  it('renders a static table with colspans', function () {
    let {getByRole} = render(
      <TableView aria-label="Timetable">
        <TableHeader>
          <Column isRowHeader>Col 1</Column>
          <Column >Col 2</Column>
          <Column >Col 3</Column>
          <Column >Col 4</Column>
        </TableHeader>
        <TableBody>
          <Row>
            <Cell>Cell</Cell>
            <Cell colSpan={2}>Span 2</Cell>
            <Cell>Cell</Cell>
          </Row>
          <Row>
            <Cell>Cell</Cell>
            <Cell>Cell</Cell>
            <Cell>Cell</Cell>
            <Cell>Cell</Cell>
          </Row>
          <Row>
            <Cell colSpan={4}>Span 4</Cell>
          </Row>
          <Row>
            <Cell colSpan={3}>Span 3</Cell>
            <Cell>Cell</Cell>
          </Row>
          <Row>
            <Cell>Cell</Cell>
            <Cell colSpan={3}>Span 3</Cell>
          </Row>
        </TableBody>
      </TableView>
    );

    let grid = getByRole('grid');
    expect(grid).toBeVisible();
    expect(grid).toHaveAttribute('aria-rowcount', '6');
    expect(grid).toHaveAttribute('aria-colcount', '4');

    let rows = within(grid).getAllByRole('row');
    expect(rows).toHaveLength(6);

    let columnheaders = within(rows[0]).getAllByRole('columnheader');
    expect(columnheaders).toHaveLength(4);

    let cells1 = [...within(rows[1]).getAllByRole('rowheader'), ...within(rows[1]).getAllByRole('gridcell')];
    expect(cells1).toHaveLength(3);
    expect(cells1[0]).toHaveAttribute('aria-colindex', '1');
    expect(cells1[1]).toHaveAttribute('aria-colindex', '2');
    expect(cells1[1]).toHaveAttribute('aria-colspan', '2');
    expect(cells1[2]).toHaveAttribute('aria-colindex', '4');


    let cells2 = [...within(rows[2]).getAllByRole('rowheader'), ...within(rows[2]).getAllByRole('gridcell')];
    expect(cells2).toHaveLength(4);
    expect(cells2[0]).toHaveAttribute('aria-colindex', '1');
    expect(cells2[1]).toHaveAttribute('aria-colindex', '2');
    expect(cells2[2]).toHaveAttribute('aria-colindex', '3');
    expect(cells2[3]).toHaveAttribute('aria-colindex', '4');

    let cells3 = within(rows[3]).getAllByRole('rowheader');
    expect(cells3).toHaveLength(1);
    expect(cells3[0]).toHaveAttribute('aria-colindex', '1');
    expect(cells3[0]).toHaveAttribute('aria-colspan', '4');

    let cells4 = [...within(rows[4]).getAllByRole('rowheader'), ...within(rows[4]).getAllByRole('gridcell')];
    expect(cells4).toHaveLength(2);
    expect(cells4[0]).toHaveAttribute('aria-colindex', '1');
    expect(cells4[0]).toHaveAttribute('aria-colspan', '3');
    expect(cells4[1]).toHaveAttribute('aria-colindex', '4');

    let cells5 = [...within(rows[5]).getAllByRole('rowheader'), ...within(rows[5]).getAllByRole('gridcell')];
    expect(cells5).toHaveLength(2);
    expect(cells5[0]).toHaveAttribute('aria-colindex', '1');
    expect(cells5[1]).toHaveAttribute('aria-colindex', '2');
    expect(cells5[1]).toHaveAttribute('aria-colspan', '3');
  });

  it('should throw error if number of cells do not match column count', () => {
    jest.spyOn(console, 'error').mockImplementation(() => {});
    try {
      render(
        <TableView aria-label="Col Span Table with wrong number of cells">
          <TableHeader>
            <Column isRowHeader>Col 1</Column>
            <Column >Col 2</Column>
            <Column >Col 3</Column>
            <Column >Col 4</Column>
          </TableHeader>
          <TableBody>
            <Row>
              <Cell>Cell 11</Cell>
              <Cell colSpan={2}>Cell 12</Cell>
              <Cell>Cell 14</Cell>
            </Row>
            <Row>
              <Cell>Cell 21</Cell>
              <Cell colSpan={2}>Cell 22</Cell>
              <Cell>Cell 24</Cell>
              <Cell>Cell 25</Cell>
            </Row>
          </TableBody>
        </TableView>
        );
    } catch (e) {
      expect(e.message).toEqual('Cell count must match column count. Found 5 cells and 4 columns.');
    }
    try {
      render(
        <TableView aria-label="Col Span Table with wrong number of cells">
          <TableHeader>
            <Column isRowHeader>Col 1</Column>
            <Column >Col 2</Column>
          </TableHeader>
          <TableBody>
            <Row>
              <Cell>Cell</Cell>
            </Row>
          </TableBody>
        </TableView>
      );
    } catch (e) {
      expect(e.message).toEqual('Cell count must match column count. Found 1 cells and 2 columns.');
    }
  });

  it('renders a static table with nested columns', function () {
    let {getByRole} = render(
      <TableView aria-label="Table" selectionMode="multiple">
        <TableHeader>
          <Column key="test">Test</Column>
          <Column title="Group 1">
            <Column key="foo">Foo</Column>
            <Column key="bar">Bar</Column>
          </Column>
          <Column title="Group 2">
            <Column key="baz">Baz</Column>
          </Column>
        </TableHeader>
        <TableBody>
          <Row>
            <Cell>Test 1</Cell>
            <Cell>Foo 1</Cell>
            <Cell>Bar 1</Cell>
            <Cell>Baz 1</Cell>
          </Row>
          <Row>
            <Cell>Test 2</Cell>
            <Cell>Foo 2</Cell>
            <Cell>Bar 2</Cell>
            <Cell>Baz 2</Cell>
          </Row>
        </TableBody>
      </TableView>
    );

    let grid = getByRole('grid');
    expect(grid).toBeVisible();
    expect(grid).toHaveAttribute('aria-multiselectable', 'true');
    expect(grid).toHaveAttribute('aria-rowcount', '4');
    expect(grid).toHaveAttribute('aria-colcount', '5');

    let rowgroups = within(grid).getAllByRole('rowgroup');
    expect(rowgroups).toHaveLength(2);

    let headerRows = within(rowgroups[0]).getAllByRole('row');
    expect(headerRows).toHaveLength(2);
    expect(headerRows[0]).toHaveAttribute('aria-rowindex', '1');
    expect(headerRows[1]).toHaveAttribute('aria-rowindex', '2');

    let headers = within(headerRows[0]).getAllByRole('columnheader');
    let placeholderCells = within(headerRows[0]).getAllByRole('gridcell');
    expect(headers).toHaveLength(2);
    expect(placeholderCells).toHaveLength(1);

    expect(placeholderCells[0]).toHaveTextContent('');
    expect(placeholderCells[0]).toHaveAttribute('aria-colspan', '2');
    expect(placeholderCells[0]).toHaveAttribute('aria-colindex', '1');

    expect(headers[0]).toHaveTextContent('Group 1');
    expect(headers[0]).toHaveAttribute('aria-colspan', '2');
    expect(headers[0]).toHaveAttribute('aria-colindex', '3');
    expect(headers[1]).toHaveTextContent('Group 2');
    expect(headers[1]).toHaveAttribute('aria-colindex', '5');

    headers = within(headerRows[1]).getAllByRole('columnheader');
    expect(headers).toHaveLength(5);
    expect(headers[0]).toHaveAttribute('aria-colindex', '1');
    expect(headers[1]).toHaveAttribute('aria-colindex', '2');
    expect(headers[2]).toHaveAttribute('aria-colindex', '3');
    expect(headers[3]).toHaveAttribute('aria-colindex', '4');
    expect(headers[4]).toHaveAttribute('aria-colindex', '5');

    let checkbox = within(headers[0]).getByRole('checkbox');
    expect(checkbox).toHaveAttribute('aria-label', 'Select All');

    expect(headers[1]).toHaveTextContent('Test');
    expect(headers[2]).toHaveTextContent('Foo');
    expect(headers[3]).toHaveTextContent('Bar');
    expect(headers[4]).toHaveTextContent('Baz');

    let rows = within(rowgroups[1]).getAllByRole('row');
    expect(rows).toHaveLength(2);

    let rowheader = within(rows[0]).getByRole('rowheader');
    let cellSpan = within(rowheader).getByText('Test 1');
    expect(rowheader).toHaveTextContent('Test 1');

    expect(rows[0]).toHaveAttribute('aria-selected', 'false');
    expect(rows[0]).toHaveAttribute('aria-labelledby', cellSpan.id);
    expect(rows[0]).toHaveAttribute('aria-rowindex', '3');

    checkbox = within(rows[0]).getByRole('checkbox');
    expect(checkbox).toHaveAttribute('aria-label', 'Select');
    expect(checkbox).toHaveAttribute('aria-labelledby', `${checkbox.id} ${cellSpan.id}`);

    rowheader = within(rows[1]).getByRole('rowheader');
    cellSpan = within(rowheader).getByText('Test 2');
    expect(rowheader).toHaveTextContent('Test 2');

    expect(rows[1]).toHaveAttribute('aria-selected', 'false');
    expect(rows[1]).toHaveAttribute('aria-labelledby', cellSpan.id);
    expect(rows[1]).toHaveAttribute('aria-rowindex', '4');


    checkbox = within(rows[1]).getByRole('checkbox');
    expect(checkbox).toHaveAttribute('aria-label', 'Select');
    expect(checkbox).toHaveAttribute('aria-labelledby', `${checkbox.id} ${cellSpan.id}`);

    let cells = within(rowgroups[1]).getAllByRole('gridcell');
    expect(cells).toHaveLength(8);
  });

  it('renders a dynamic table with nested columns', function () {
    let {getByRole} = render(
      <TableView aria-label="Table" selectionMode="multiple">
        <TableHeader columns={nestedColumns}>
          {column =>
            <Column childColumns={column.children}>{column.name}</Column>
          }
        </TableHeader>
        <TableBody items={items}>
          {item =>
            (<Row key={item.foo}>
              {key => <Cell>{item[key]}</Cell>}
            </Row>)
          }
        </TableBody>
      </TableView>
    );

    let grid = getByRole('grid');
    expect(grid).toBeVisible();
    expect(grid).toHaveAttribute('aria-multiselectable', 'true');
    expect(grid).toHaveAttribute('aria-rowcount', '5');
    expect(grid).toHaveAttribute('aria-colcount', '6');

    let rowgroups = within(grid).getAllByRole('rowgroup');
    expect(rowgroups).toHaveLength(2);

    let headerRows = within(rowgroups[0]).getAllByRole('row');
    expect(headerRows).toHaveLength(3);
    expect(headerRows[0]).toHaveAttribute('aria-rowindex', '1');
    expect(headerRows[1]).toHaveAttribute('aria-rowindex', '2');
    expect(headerRows[2]).toHaveAttribute('aria-rowindex', '3');

    let headers = within(headerRows[0]).getAllByRole('columnheader');
    let placeholderCells = within(headerRows[0]).getAllByRole('gridcell');
    expect(headers).toHaveLength(1);
    expect(placeholderCells).toHaveLength(1);

    expect(placeholderCells[0]).toHaveTextContent('');
    expect(placeholderCells[0]).toHaveAttribute('aria-colspan', '2');
    expect(placeholderCells[0]).toHaveAttribute('aria-colindex', '1');
    expect(headers[0]).toHaveTextContent('Tiered One Header');
    expect(headers[0]).toHaveAttribute('aria-colspan', '4');
    expect(headers[0]).toHaveAttribute('aria-colindex', '3');

    headers = within(headerRows[1]).getAllByRole('columnheader');
    placeholderCells = within(headerRows[1]).getAllByRole('gridcell');
    expect(headers).toHaveLength(2);
    expect(placeholderCells).toHaveLength(2);

    expect(placeholderCells[0]).toHaveTextContent('');
    expect(placeholderCells[0]).toHaveAttribute('aria-colspan', '2');
    expect(placeholderCells[0]).toHaveAttribute('aria-colindex', '1');
    expect(headers[0]).toHaveTextContent('Tier Two Header A');
    expect(headers[0]).toHaveAttribute('aria-colspan', '2');
    expect(headers[0]).toHaveAttribute('aria-colindex', '3');
    expect(placeholderCells[1]).toHaveTextContent('');
    expect(placeholderCells[1]).toHaveAttribute('aria-colindex', '5');
    expect(headers[1]).toHaveTextContent('Tier Two Header B');
    expect(headers[1]).toHaveAttribute('aria-colindex', '6');

    headers = within(headerRows[2]).getAllByRole('columnheader');
    expect(headers).toHaveLength(6);

    let checkbox = within(headers[0]).getByRole('checkbox');
    expect(checkbox).toHaveAttribute('aria-label', 'Select All');

    expect(headers[1]).toHaveTextContent('Test');
    expect(headers[2]).toHaveTextContent('Foo');
    expect(headers[3]).toHaveTextContent('Bar');
    expect(headers[4]).toHaveTextContent('Yay');
    expect(headers[5]).toHaveTextContent('Baz');

    let rows = within(rowgroups[1]).getAllByRole('row');
    expect(rows).toHaveLength(2);

    let rowheader = within(rows[0]).getByRole('rowheader');
    let cellSpan = within(rowheader).getByText('Test 1');
    expect(rowheader).toHaveTextContent('Test 1');

    expect(rows[0]).toHaveAttribute('aria-selected', 'false');
    expect(rows[0]).toHaveAttribute('aria-labelledby', cellSpan.id);
    expect(rows[0]).toHaveAttribute('aria-rowindex', '4');

    checkbox = within(rows[0]).getByRole('checkbox');
    expect(checkbox).toHaveAttribute('aria-label', 'Select');
    expect(checkbox).toHaveAttribute('aria-labelledby', `${checkbox.id} ${cellSpan.id}`);

    rowheader = within(rows[1]).getByRole('rowheader');
    cellSpan = within(rowheader).getByText('Test 2');
    expect(rowheader).toHaveTextContent('Test 2');

    expect(rows[1]).toHaveAttribute('aria-selected', 'false');
    expect(rows[1]).toHaveAttribute('aria-labelledby', cellSpan.id);
    expect(rows[1]).toHaveAttribute('aria-rowindex', '5');


    checkbox = within(rows[1]).getByRole('checkbox');
    expect(checkbox).toHaveAttribute('aria-label', 'Select');
    expect(checkbox).toHaveAttribute('aria-labelledby', `${checkbox.id} ${cellSpan.id}`);

    let cells = within(rowgroups[1]).getAllByRole('gridcell');
    expect(cells).toHaveLength(10);
  });

  it('renders a table with multiple row headers', function () {
    let {getByRole} = render(
      <TableView aria-label="Table" selectionMode="multiple">
        <TableHeader>
          <Column isRowHeader>First Name</Column>
          <Column isRowHeader>Last Name</Column>
          <Column>Birthday</Column>
        </TableHeader>
        <TableBody>
          <Row>
            <Cell>Sam</Cell>
            <Cell>Smith</Cell>
            <Cell>May 3</Cell>
          </Row>
          <Row>
            <Cell>Julia</Cell>
            <Cell>Jones</Cell>
            <Cell>February 10</Cell>
          </Row>
        </TableBody>
      </TableView>
    );

    let grid = getByRole('grid');
    let rowgroups = within(grid).getAllByRole('rowgroup');
    let rows = within(rowgroups[1]).getAllByRole('row');

    let rowheaders = within(rows[0]).getAllByRole('rowheader');
    expect(rowheaders).toHaveLength(2);
    expect(rowheaders[0]).toHaveTextContent('Sam');
    expect(rowheaders[1]).toHaveTextContent('Smith');
    let firstCellSpan = within(rowheaders[0]).getByText('Sam');
    let secondCellSpan = within(rowheaders[1]).getByText('Smith');

    expect(rows[0]).toHaveAttribute('aria-labelledby', `${firstCellSpan.id} ${secondCellSpan.id}`);

    let checkbox = within(rows[0]).getByRole('checkbox');
    expect(checkbox).toHaveAttribute('aria-label', 'Select');
    expect(checkbox).toHaveAttribute('aria-labelledby', `${checkbox.id} ${firstCellSpan.id} ${secondCellSpan.id}`);

    rowheaders = within(rows[1]).getAllByRole('rowheader');
    expect(rowheaders).toHaveLength(2);
    expect(rowheaders[0]).toHaveTextContent('Julia');
    expect(rowheaders[1]).toHaveTextContent('Jones');
    firstCellSpan = within(rowheaders[0]).getByText('Julia');
    secondCellSpan = within(rowheaders[1]).getByText('Jones');

    expect(rows[1]).toHaveAttribute('aria-labelledby', `${firstCellSpan.id} ${secondCellSpan.id}`);

    checkbox = within(rows[1]).getByRole('checkbox');
    expect(checkbox).toHaveAttribute('aria-label', 'Select');
    expect(checkbox).toHaveAttribute('aria-labelledby', `${checkbox.id} ${firstCellSpan.id} ${secondCellSpan.id}`);
  });

  describe('keyboard focus', function () {
    // locale is being set here, since we can't nest them, use original render function
    let renderTable = (locale = 'en-US', props = {}) => {
      let tree = renderComponent(
        <Provider locale={locale} theme={theme}>
          <TableView aria-label="Table" {...props}>
            <TableHeader columns={columns}>
              {column => <Column>{column.name}</Column>}
            </TableHeader>
            <TableBody items={items}>
              {item =>
                (<Row key={item.foo}>
                  {key => <Cell>{item[key]}</Cell>}
                </Row>)
              }
            </TableBody>
          </TableView>
        </Provider>
      );
      act(() => {jest.runAllTimers();});
      return tree;
    };

    // locale is being set here, since we can't nest them, use original render function
    let renderNested = (locale = 'en-US') => {
      let tree = renderComponent(
        <Provider locale={locale} theme={theme}>
          <TableView aria-label="Table">
            <TableHeader columns={nestedColumns}>
              {column =>
                <Column childColumns={column.children}>{column.name}</Column>
              }
            </TableHeader>
            <TableBody items={items}>
              {item =>
                (<Row key={item.foo}>
                  {key => <Cell>{item[key]}</Cell>}
                </Row>)
              }
            </TableBody>
          </TableView>
        </Provider>
      );
      act(() => {jest.runAllTimers();});
      return tree;
    };

    let renderMany = () => render(
      <TableView aria-label="Table">
        <TableHeader columns={columns}>
          {column =>
            <Column>{column.name}</Column>
          }
        </TableHeader>
        <TableBody items={manyItems}>
          {item =>
            (<Row key={item.foo}>
              {key => <Cell>{item[key]}</Cell>}
            </Row>)
          }
        </TableBody>
      </TableView>
    );

    let renderManyColumns = () => render(
      <TableView aria-label="Table" selectionMode="multiple">
        <TableHeader columns={manyColumns}>
          {column =>
            <Column>{column.name}</Column>
          }
        </TableHeader>
        <TableBody items={manyItems}>
          {item =>
            (<Row key={item.foo}>
              {key => <Cell>{item.foo + ' ' + key}</Cell>}
            </Row>)
          }
        </TableBody>
      </TableView>
    );

    describe('ArrowRight', function () {
      it('should move focus to the next cell in a row with ArrowRight', async function () {
        let tree = renderTable();
        focusCell(tree, 'Bar 1');
        await user.keyboard('{ArrowRight}');
        expect(document.activeElement).toBe(getCell(tree, 'Baz 1'));
      });

      it('should move focus to the previous cell in a row with ArrowRight in RTL', function () {
        let tree = renderTable('ar-AE');
        focusCell(tree, 'Bar 1');
        moveFocus('ArrowRight');
        expect(document.activeElement).toBe(getCell(tree, 'Foo 1'));
      });

      it('should move focus to the row when on the last cell with ArrowRight', function () {
        let tree = renderTable();
        focusCell(tree, 'Baz 1');
        moveFocus('ArrowRight');
        expect(document.activeElement).toBe(tree.getAllByRole('row')[1]);
      });

      it('should move focus to the row when on the first cell with ArrowRight in RTL', function () {
        let tree = renderTable('ar-AE');
        focusCell(tree, 'Foo 1');
        moveFocus('ArrowRight');
        expect(document.activeElement).toBe(tree.getAllByRole('row')[1]);
      });

      it('should move focus from the row to the first cell with ArrowRight', function () {
        let tree = renderTable();
        act(() => {tree.getAllByRole('row')[1].focus();});
        moveFocus('ArrowRight');
        expect(document.activeElement).toBe(getCell(tree, 'Foo 1'));
      });

      it('should move focus from the row to the last cell with ArrowRight in RTL', function () {
        let tree = renderTable('ar-AE');
        act(() => {tree.getAllByRole('row')[1].focus();});
        moveFocus('ArrowRight');
        expect(document.activeElement).toBe(getCell(tree, 'Baz 1'));
      });

      it('should move to the next column header in a row with ArrowRight', function () {
        let tree = renderTable();
        focusCell(tree, 'Bar');
        moveFocus('ArrowRight');
        expect(document.activeElement).toBe(getCell(tree, 'Baz'));
      });

      it('should move to the previous column header in a row with ArrowRight in RTL', function () {
        let tree = renderTable('ar-AE');
        focusCell(tree, 'Bar');
        moveFocus('ArrowRight');
        expect(document.activeElement).toBe(getCell(tree, 'Foo'));
      });

      it('should move to the next nested column header in a row with ArrowRight', function () {
        let tree = renderNested();
        focusCell(tree, 'Tier Two Header A');
        moveFocus('ArrowRight');
        expect(document.activeElement).toBe(getCell(tree, 'Tier Two Header B'));
      });

      it('should move to the previous nested column header in a row with ArrowRight in RTL', function () {
        let tree = renderNested('ar-AE');
        focusCell(tree, 'Tier Two Header B');
        moveFocus('ArrowRight');
        expect(document.activeElement).toBe(getCell(tree, 'Tier Two Header A'));
      });

      it('should move to the first column header when focus is on the last column with ArrowRight', function () {
        let tree = renderTable();
        focusCell(tree, 'Baz');
        moveFocus('ArrowRight');
        expect(document.activeElement).toBe(getCell(tree, 'Foo'));
      });

      it('should move to the last column header when focus is on the first column with ArrowRight in RTL', function () {
        let tree = renderTable('ar-AE');
        focusCell(tree, 'Foo');
        moveFocus('ArrowRight');
        expect(document.activeElement).toBe(getCell(tree, 'Baz'));
      });

      it('should allow the user to focus disabled cells', function () {
        let tree = renderTable('en-US', {disabledKeys: ['Foo 1']});
        focusCell(tree, 'Bar 1');
        moveFocus('ArrowRight');
        expect(document.activeElement).toBe(getCell(tree, 'Baz 1'));
      });
    });

    describe('ArrowLeft', function () {
      it('should move focus to the previous cell in a row with ArrowLeft', function () {
        let tree = renderTable();
        focusCell(tree, 'Bar 1');
        moveFocus('ArrowLeft');
        expect(document.activeElement).toBe(getCell(tree, 'Foo 1'));
      });

      it('should move focus to the next cell in a row with ArrowRight in RTL', function () {
        let tree = renderTable('ar-AE');
        focusCell(tree, 'Bar 1');
        moveFocus('ArrowLeft');
        expect(document.activeElement).toBe(getCell(tree, 'Baz 1'));
      });

      it('should move focus to the row when on the first cell with ArrowLeft', function () {
        let tree = renderTable();
        focusCell(tree, 'Foo 1');
        moveFocus('ArrowLeft');
        expect(document.activeElement).toBe(tree.getAllByRole('row')[1]);
      });

      it('should move focus to the row when on the last cell with ArrowLeft in RTL', function () {
        let tree = renderTable('ar-AE');
        focusCell(tree, 'Baz 1');
        moveFocus('ArrowLeft');
        expect(document.activeElement).toBe(tree.getAllByRole('row')[1]);
      });

      it('should move focus from the row to the last cell with ArrowLeft', function () {
        let tree = renderTable();
        act(() => {tree.getAllByRole('row')[1].focus();});
        moveFocus('ArrowLeft');
        expect(document.activeElement).toBe(getCell(tree, 'Baz 1'));
      });

      it('should move focus from the row to the first cell with ArrowLeft in RTL', function () {
        let tree = renderTable('ar-AE');
        act(() => {tree.getAllByRole('row')[1].focus();});
        moveFocus('ArrowLeft');
        expect(document.activeElement).toBe(getCell(tree, 'Foo 1'));
      });

      it('should move to the previous column header in a row with ArrowLeft', function () {
        let tree = renderTable();
        focusCell(tree, 'Bar');
        moveFocus('ArrowLeft');
        expect(document.activeElement).toBe(getCell(tree, 'Foo'));
      });

      it('should move to the next column header in a row with ArrowLeft in RTL', function () {
        let tree = renderTable('ar-AE');
        focusCell(tree, 'Bar');
        moveFocus('ArrowLeft');
        expect(document.activeElement).toBe(getCell(tree, 'Baz'));
      });

      it('should move to the previous nested column header in a row with ArrowLeft', function () {
        let tree = renderNested();
        focusCell(tree, 'Tier Two Header B');
        moveFocus('ArrowLeft');
        expect(document.activeElement).toBe(getCell(tree, 'Tier Two Header A'));
      });

      it('should move to the next nested column header in a row with ArrowLeft in RTL', function () {
        let tree = renderNested('ar-AE');
        focusCell(tree, 'Tier Two Header A');
        moveFocus('ArrowLeft');
        expect(document.activeElement).toBe(getCell(tree, 'Tier Two Header B'));
      });

      it('should move to the last column header when focus is on the first column with ArrowLeft', function () {
        let tree = renderTable();
        focusCell(tree, 'Foo');
        moveFocus('ArrowLeft');
        expect(document.activeElement).toBe(getCell(tree, 'Baz'));
      });

      it('should move to the first column header when focus is on the last column with ArrowLeft in RTL', function () {
        let tree = renderTable('ar-AE');
        focusCell(tree, 'Baz');
        moveFocus('ArrowLeft');
        expect(document.activeElement).toBe(getCell(tree, 'Foo'));
      });

      it('should allow the user to focus disabled cells', function () {
        let tree = renderTable('en-US', {disabledKeys: ['Foo 1']});
        focusCell(tree, 'Bar 1');
        moveFocus('ArrowLeft');
        expect(document.activeElement).toBe(getCell(tree, 'Foo 1'));
      });
    });

    describe('ArrowUp', function () {
      it('should move focus to the cell above with ArrowUp', function () {
        let tree = renderTable();
        focusCell(tree, 'Bar 2');
        moveFocus('ArrowUp');
        expect(document.activeElement).toBe(getCell(tree, 'Bar 1'));
      });

      it('should move focus to the row above with ArrowUp', function () {
        let tree = renderTable();
        act(() => {tree.getAllByRole('row')[2].focus();});
        moveFocus('ArrowUp');
        expect(document.activeElement).toBe(tree.getAllByRole('row')[1]);
      });

      it('should move focus to the column header above a cell in the first row with ArrowUp', function () {
        let tree = renderTable();
        focusCell(tree, 'Bar 1');
        moveFocus('ArrowUp');
        expect(document.activeElement).toBe(getCell(tree, 'Bar'));
      });

      it('should move focus to the column header above the first row with ArrowUp', function () {
        let tree = renderTable();
        act(() => {tree.getAllByRole('row')[1].focus();});
        moveFocus('ArrowUp');
        expect(document.activeElement).toBe(getCell(tree, 'Foo'));
      });

      it('should move focus to the parent column header with ArrowUp', function () {
        let tree = renderNested();
        focusCell(tree, 'Bar');
        moveFocus('ArrowUp');
        expect(document.activeElement).toBe(getCell(tree, 'Tier Two Header A'));
        moveFocus('ArrowUp');
        expect(document.activeElement).toBe(getCell(tree, 'Tiered One Header'));
        // do nothing when at the top
        moveFocus('ArrowUp');
        expect(document.activeElement).toBe(getCell(tree, 'Tiered One Header'));
      });

      it('should allow the user to focus disabled rows', function () {
        let tree = renderTable('en-US', {disabledKeys: ['Foo 1']});
        focusCell(tree, 'Bar 2');
        moveFocus('ArrowUp');
        expect(document.activeElement).toBe(getCell(tree, 'Bar 1'));
      });
    });

    describe('ArrowDown', function () {
      it('should move focus to the cell below with ArrowDown', function () {
        let tree = renderTable();
        focusCell(tree, 'Bar 1');
        moveFocus('ArrowDown');
        expect(document.activeElement).toBe(getCell(tree, 'Bar 2'));
      });

      it('should move focus to the row below with ArrowDown', function () {
        let tree = renderTable();
        act(() => {tree.getAllByRole('row')[1].focus();});
        moveFocus('ArrowDown');
        expect(document.activeElement).toBe(tree.getAllByRole('row')[2]);
      });

      it('should move focus to the child column header with ArrowDown', function () {
        let tree = renderNested();
        focusCell(tree, 'Tiered One Header');
        moveFocus('ArrowDown');
        expect(document.activeElement).toBe(getCell(tree, 'Tier Two Header A'));
        moveFocus('ArrowDown');
        expect(document.activeElement).toBe(getCell(tree, 'Foo'));
      });

      it('should move focus to the cell below a column header with ArrowDown', function () {
        let tree = renderTable();
        focusCell(tree, 'Bar');
        moveFocus('ArrowDown');
        expect(document.activeElement).toBe(getCell(tree, 'Bar 1'));
      });

      it('should allow the user to focus disabled cells', function () {
        let tree = renderTable('en-US', {disabledKeys: ['Foo 2']});
        focusCell(tree, 'Bar 1');
        moveFocus('ArrowDown');
        expect(document.activeElement).toBe(getCell(tree, 'Bar 2'));
      });
    });

    describe('Home', function () {
      it('should focus the first cell in a row with Home', function () {
        let tree = renderTable();
        focusCell(tree, 'Bar 1');
        moveFocus('Home');
        expect(document.activeElement).toBe(getCell(tree, 'Foo 1'));
      });

      it('should focus the first cell in the first row with ctrl + Home', function () {
        let tree = renderTable();
        focusCell(tree, 'Bar 2');
        moveFocus('Home', {ctrlKey: true});
        expect(document.activeElement).toBe(getCell(tree, 'Foo 1'));
      });

      it('should focus the first row with Home', function () {
        let tree = renderTable();
        act(() => {tree.getAllByRole('row')[2].focus();});
        moveFocus('Home');
        expect(document.activeElement).toBe(tree.getAllByRole('row')[1]);
      });
    });

    describe('End', function () {
      it('should focus the last cell in a row with End', function () {
        let tree = renderTable();
        focusCell(tree, 'Foo 1');
        moveFocus('End');
        expect(document.activeElement).toBe(getCell(tree, 'Baz 1'));
      });

      it('should focus the last cell in the last row with ctrl + End', function () {
        let tree = renderTable();
        focusCell(tree, 'Bar 1');
        moveFocus('End', {ctrlKey: true});
        expect(document.activeElement).toBe(getCell(tree, 'Baz 2'));
      });

      it('should focus the last row with End', function () {
        let tree = renderTable();
        act(() => {tree.getAllByRole('row')[1].focus();});
        moveFocus('End');
        expect(document.activeElement).toBe(tree.getAllByRole('row')[2]);
      });
    });

    describe('PageDown', function () {
      it('should focus the cell a page below', function () {
        let tree = renderMany();
        focusCell(tree, 'Foo 1');
        moveFocus('PageDown');
        expect(document.activeElement).toBe(getCell(tree, 'Foo 25'));
        moveFocus('PageDown');
        expect(document.activeElement).toBe(getCell(tree, 'Foo 49'));
        moveFocus('PageDown');
        expect(document.activeElement).toBe(getCell(tree, 'Foo 73'));
        moveFocus('PageDown');
        expect(document.activeElement).toBe(getCell(tree, 'Foo 97'));
        moveFocus('PageDown');
        expect(document.activeElement).toBe(getCell(tree, 'Foo 100'));
      });

      it('should focus the row a page below', function () {
        let tree = renderMany();
        act(() => {tree.getAllByRole('row')[1].focus();});
        moveFocus('PageDown');
        expect(document.activeElement).toBe(tree.getByRole('row', {name: 'Foo 25'}));
        moveFocus('PageDown');
        expect(document.activeElement).toBe(tree.getByRole('row', {name: 'Foo 49'}));
        moveFocus('PageDown');
        expect(document.activeElement).toBe(tree.getByRole('row', {name: 'Foo 73'}));
        moveFocus('PageDown');
        expect(document.activeElement).toBe(tree.getByRole('row', {name: 'Foo 97'}));
        moveFocus('PageDown');
        expect(document.activeElement).toBe(tree.getByRole('row', {name: 'Foo 100'}));
      });
    });

    describe('PageUp', function () {
      it('should focus the cell a page above', function () {
        let tree = renderMany();
        focusCell(tree, 'Foo 25');
        moveFocus('PageUp');
        expect(document.activeElement).toBe(getCell(tree, 'Foo 1'));
        focusCell(tree, 'Foo 12');
        moveFocus('PageUp');
        expect(document.activeElement).toBe(getCell(tree, 'Foo 1'));
      });

      it('should focus the row a page above', function () {
        let tree = renderMany();
        act(() => {tree.getAllByRole('row')[25].focus();});
        moveFocus('PageUp');
        expect(document.activeElement).toBe(tree.getAllByRole('row')[1]);
        act(() => {tree.getAllByRole('row')[12].focus();});
        moveFocus('PageUp');
        expect(document.activeElement).toBe(tree.getAllByRole('row')[1]);
      });
    });

    describe('type to select', function () {
      let renderTypeSelect = () => render(
        <TableView aria-label="Table" selectionMode="none">
          <TableHeader>
            <Column isRowHeader>First Name</Column>
            <Column isRowHeader>Last Name</Column>
            <Column>Birthday</Column>
          </TableHeader>
          <TableBody>
            <Row>
              <Cell>Sam</Cell>
              <Cell>Smith</Cell>
              <Cell>May 3</Cell>
            </Row>
            <Row>
              <Cell>Julia</Cell>
              <Cell>Jones</Cell>
              <Cell>February 10</Cell>
            </Row>
            <Row>
              <Cell>John</Cell>
              <Cell>Doe</Cell>
              <Cell>December 12</Cell>
            </Row>
          </TableBody>
        </TableView>
      );

      it('focuses cell by typing letters in rapid succession', function () {
        let tree = renderTypeSelect();
        focusCell(tree, 'Sam');

        moveFocus('J');
        expect(document.activeElement).toBe(getCell(tree, 'Julia'));

        moveFocus('o');
        expect(document.activeElement).toBe(getCell(tree, 'Jones'));

        moveFocus('h');
        expect(document.activeElement).toBe(getCell(tree, 'John'));
      });

      it('matches against all row header cells', function () {
        let tree = renderTypeSelect();
        focusCell(tree, 'Sam');

        moveFocus('D');
        expect(document.activeElement).toBe(getCell(tree, 'Doe'));
      });

      it('non row header columns don\'t match', function () {
        let tree = renderTypeSelect();
        focusCell(tree, 'Sam');

        moveFocus('F');
        expect(document.activeElement).toBe(getCell(tree, 'Sam'));
      });

      it('focuses row by typing letters in rapid succession', function () {
        let tree = renderTypeSelect();
        act(() => {tree.getAllByRole('row')[1].focus();});

        moveFocus('J');
        expect(document.activeElement).toBe(tree.getAllByRole('row')[2]);

        moveFocus('o');
        expect(document.activeElement).toBe(tree.getAllByRole('row')[2]);

        moveFocus('h');
        expect(document.activeElement).toBe(tree.getAllByRole('row')[3]);
      });

      it('matches row against all row header cells', function () {
        let tree = renderTypeSelect();
        act(() => {tree.getAllByRole('row')[1].focus();});

        moveFocus('D');
        expect(document.activeElement).toBe(tree.getAllByRole('row')[3]);
      });

      it('resets the search text after a timeout', function () {
        let tree = renderTypeSelect();
        focusCell(tree, 'Sam');

        moveFocus('J');
        expect(document.activeElement).toBe(getCell(tree, 'Julia'));

        act(() => {jest.runAllTimers();});

        moveFocus('J');
        expect(document.activeElement).toBe(getCell(tree, 'Julia'));
      });

      it('wraps around when reaching the end of the collection', function () {
        let tree = renderTypeSelect();
        focusCell(tree, 'Sam');

        moveFocus('J');
        expect(document.activeElement).toBe(getCell(tree, 'Julia'));

        moveFocus('o');
        expect(document.activeElement).toBe(getCell(tree, 'Jones'));

        moveFocus('h');
        expect(document.activeElement).toBe(getCell(tree, 'John'));

        act(() => {jest.runAllTimers();});

        moveFocus('J');
        expect(document.activeElement).toBe(getCell(tree, 'John'));

        moveFocus('u');
        expect(document.activeElement).toBe(getCell(tree, 'Julia'));
      });

      it('wraps around when no items past the current one match', function () {
        let tree = renderTypeSelect();
        focusCell(tree, 'Sam');

        moveFocus('J');
        expect(document.activeElement).toBe(getCell(tree, 'Julia'));

        act(() => {jest.runAllTimers();});

        moveFocus('S');
        expect(document.activeElement).toBe(getCell(tree, 'Sam'));
      });

      describe('type ahead with dialog triggers', function () {
        beforeEach(function () {
          offsetHeight.mockRestore();
          offsetHeight = jest.spyOn(window.HTMLElement.prototype, 'clientHeight', 'get')
            .mockImplementationOnce(() => 20)
            .mockImplementation(() => 100);
        });
        afterEach(function () {
          offsetHeight.mockRestore();
          offsetHeight = jest.spyOn(window.HTMLElement.prototype, 'clientHeight', 'get').mockImplementation(() => 1000);
        });
        it('does not pick up typeahead from a dialog', async function () {
          offsetHeight = jest.spyOn(window.HTMLElement.prototype, 'clientHeight', 'get')
            .mockImplementationOnce(() => 20)
            .mockImplementation(() => 100);
          let tree = render(<TypeaheadWithDialog />);
          let trigger = tree.getAllByRole('button')[0];
          await user.click(trigger);
          act(() => {
            jest.runAllTimers();
          });
          let textfield = tree.getByLabelText('Enter a J');
          act(() => {textfield.focus();});
          fireEvent.keyDown(textfield, {key: 'J'});
          fireEvent.keyUp(textfield, {key: 'J'});
          act(() => {
            jest.runAllTimers();
          });
          expect(document.activeElement).toBe(textfield);
          fireEvent.keyDown(document.activeElement, {key: 'Escape'});
          fireEvent.keyUp(document.activeElement, {key: 'Escape'});
          act(() => {
            jest.runAllTimers();
          });
        });
      });
    });

    describe('focus marshalling', function () {
      let renderFocusable = () => render(
        <>
          <input data-testid="before" />
          <TableView aria-label="Table" selectionMode="multiple">
            <TableHeader>
              <Column>Foo</Column>
              <Column>Bar</Column>
              <Column>baz</Column>
            </TableHeader>
            <TableBody>
              <Row>
                <Cell textValue="Foo 1"><Switch aria-label="Foo 1" /></Cell>
                <Cell textValue="Google"><Link><a href="https://google.com" target="_blank">Google</a></Link></Cell>
                <Cell>Baz 1</Cell>
              </Row>
              <Row>
                <Cell textValue="Foo 2"><Switch aria-label="Foo 2" /><Switch aria-label="Foo 3" /></Cell>
                <Cell textValue="Yahoo"><Link><a href="https://yahoo.com" target="_blank">Yahoo</a></Link></Cell>
                <Cell>Baz 2</Cell>
              </Row>
            </TableBody>
          </TableView>
          <input data-testid="after" />
        </>
      );

      let renderWithPicker = () => render(
        <>
          <TableView aria-label="Table">
            <TableHeader>
              <Column>Foo</Column>
              <Column>Bar</Column>
              <Column>baz</Column>
            </TableHeader>
            <TableBody>
              <Row>
                <Cell textValue="Foo 1"><Switch aria-label="Foo 1" /></Cell>
                <Cell textValue="Search engine">
                  <Picker aria-label="Search engine" placeholder="Search with:" width={'100%'} isQuiet>
                    <Item key="Yahoo">Yahoo</Item>
                    <Item key="Google">Google</Item>
                    <Item key="DuckDuckGo">DuckDuckGo</Item>
                  </Picker>
                </Cell>
                <Cell>Baz 1</Cell>
              </Row>
            </TableBody>
          </TableView>
        </>
      );

      it('should retain focus on the pressed child', async function () {
        let tree = renderFocusable();
        let switchToPress = tree.getAllByRole('switch')[2];
        await user.click(switchToPress);
        expect(document.activeElement).toBe(switchToPress);
      });

      it('should marshall focus to the focusable element inside a cell', function () {
        let tree = renderFocusable();
        focusCell(tree, 'Baz 1');
        moveFocus('ArrowLeft');
        expect(document.activeElement).toBe(tree.getAllByRole('link')[0]);

        moveFocus('ArrowLeft');
        expect(document.activeElement).toBe(tree.getAllByRole('switch')[0]);

        moveFocus('ArrowDown');
        expect(document.activeElement).toBe(tree.getAllByRole('switch')[1]);

        moveFocus('ArrowRight');
        expect(document.activeElement).toBe(tree.getAllByRole('switch')[2]);

        moveFocus('ArrowRight');
        expect(document.activeElement).toBe(tree.getAllByRole('link')[1]);

        moveFocus('ArrowLeft');
        expect(document.activeElement).toBe(tree.getAllByRole('switch')[2]);

        moveFocus('ArrowLeft');
        expect(document.activeElement).toBe(tree.getAllByRole('switch')[1]);

        moveFocus('ArrowLeft');
        expect(document.activeElement).toBe(tree.getAllByRole('checkbox')[2]);

        moveFocus('ArrowUp');
        expect(document.activeElement).toBe(tree.getAllByRole('checkbox')[1]);

        moveFocus('ArrowUp');
        expect(document.activeElement).toBe(tree.getAllByRole('checkbox')[0]);
      });

      it('should support keyboard navigation after pressing focusable element inside a cell', async function () {
        let tree = renderFocusable();
        await user.click(tree.getAllByRole('switch')[0]);
        expect(document.activeElement).toBe(tree.getAllByRole('switch')[0]);

        moveFocus('ArrowDown');
        expect(document.activeElement).toBe(tree.getAllByRole('switch')[1]);
      });

      it('should move focus to the first row when tabbing into the table from the start', function () {
        let tree = renderFocusable();

        let table = tree.getByRole('grid');
        expect(table).toHaveAttribute('tabIndex', '0');

        let before = tree.getByTestId('before');
        act(() => before.focus());

        // Simulate tabbing to the first "tabbable" item inside the table
        fireEvent.keyDown(before, {key: 'Tab'});
        act(() => {within(table).getAllByRole('switch')[0].focus();});
        fireEvent.keyUp(before, {key: 'Tab'});

        expect(document.activeElement).toBe(within(table).getAllByRole('row')[1]);
      });

      it('should move focus to the last row when tabbing into the table from the end', function () {
        let tree = renderFocusable();

        let table = tree.getByRole('grid');
        expect(table).toHaveAttribute('tabIndex', '0');

        let after = tree.getByTestId('after');
        act(() => after.focus());

        // Simulate tabbing to the last "tabbable" item inside the table
        act(() => {
          fireEvent.keyDown(after, {key: 'Tab', shiftKey: true});
          within(table).getAllByRole('link')[1].focus();
          fireEvent.keyUp(after, {key: 'Tab', shiftKey: true});
        });

        expect(document.activeElement).toBe(within(table).getAllByRole('row')[2]);
      });

      it('should move focus to the last focused cell when tabbing into the table from the start', function () {
        let tree = renderFocusable();

        let table = tree.getByRole('grid');
        expect(table).toHaveAttribute('tabIndex', '0');

        let baz1 = getCell(tree, 'Baz 1');
        act(() => baz1.focus());

        expect(table).toHaveAttribute('tabIndex', '-1');

        let before = tree.getByTestId('before');
        act(() => before.focus());

        // Simulate tabbing to the first "tabbable" item inside the table
        fireEvent.keyDown(before, {key: 'Tab'});
        act(() => {within(table).getAllByRole('switch')[0].focus();});
        fireEvent.keyUp(before, {key: 'Tab'});

        expect(document.activeElement).toBe(baz1);
      });

      it('should move focus to the last focused cell when tabbing into the table from the end', function () {
        let tree = renderFocusable();

        let table = tree.getByRole('grid');
        expect(table).toHaveAttribute('tabIndex', '0');

        let baz1 = getCell(tree, 'Baz 1');
        act(() => baz1.focus());

        expect(table).toHaveAttribute('tabIndex', '-1');

        let after = tree.getByTestId('after');
        act(() => after.focus());

        // Simulate tabbing to the last "tabbable" item inside the table
        fireEvent.keyDown(after, {key: 'Tab'});
        act(() => {within(table).getAllByRole('link')[1].focus();});
        fireEvent.keyUp(after, {key: 'Tab'});

        expect(document.activeElement).toBe(baz1);
      });

      it('should not trap focus when navigating through a cell with a picker using the arrow keys', function () {
        let tree = renderWithPicker();
        focusCell(tree, 'Baz 1');
        moveFocus('ArrowLeft');
        expect(document.activeElement).toBe(tree.getByRole('button'));
        moveFocus('ArrowLeft');
        expect(document.activeElement).toBe(tree.getByRole('switch'));
        moveFocus('ArrowRight');
        expect(document.activeElement).toBe(tree.getByRole('button'));
        moveFocus('ArrowRight');
        expect(document.activeElement).toBe(tree.getAllByRole('gridcell')[1]);
      });

      it('should move focus after the table when tabbing', async function () {
        let tree = renderFocusable();

        await user.click(tree.getAllByRole('switch')[1]);
        expect(document.activeElement).toBe(tree.getAllByRole('switch')[1]);

        // Simulate tabbing within the table
        fireEvent.keyDown(document.activeElement, {key: 'Tab'});
        let walker = getFocusableTreeWalker(document.body, {tabbable: true});
        walker.currentNode = document.activeElement;
        act(() => {walker.nextNode().focus();});
        fireEvent.keyUp(document.activeElement, {key: 'Tab'});

        let after = tree.getByTestId('after');
        expect(document.activeElement).toBe(after);
      });

      it('should move focus after the table when tabbing from the last row', function () {
        let tree = renderFocusable();

        act(() => tree.getAllByRole('row')[2].focus());
        expect(document.activeElement).toBe(tree.getAllByRole('row')[2]);

        // Simulate tabbing within the table
        act(() => {
          fireEvent.keyDown(document.activeElement, {key: 'Tab'});
          let walker = getFocusableTreeWalker(document.body, {tabbable: true});
          walker.currentNode = document.activeElement;
          walker.nextNode().focus();
          fireEvent.keyUp(document.activeElement, {key: 'Tab'});
        });

        let after = tree.getByTestId('after');
        expect(document.activeElement).toBe(after);
      });

      it('should move focus before the table when shift tabbing', async function () {
        let tree = renderFocusable();

        await user.click(tree.getAllByRole('switch')[1]);
        expect(document.activeElement).toBe(tree.getAllByRole('switch')[1]);

        // Simulate shift tabbing within the table
        fireEvent.keyDown(document.activeElement, {key: 'Tab', shiftKey: true});
        let walker = getFocusableTreeWalker(document.body, {tabbable: true});
        walker.currentNode = document.activeElement;
        act(() => {walker.previousNode().focus();});
        fireEvent.keyUp(document.activeElement, {key: 'Tab', shiftKey: true});

        let before = tree.getByTestId('before');
        expect(document.activeElement).toBe(before);
      });

      it('should send focus to the appropriate key below if the focused row is removed', async function () {
        let tree = render(<DeletableRowsTable selectionMode="multiple" />);

        let rows = tree.getAllByRole('row');
        await user.tab();
        expect(document.activeElement).toBe(rows[1]);

        fireEvent.keyDown(document.activeElement, {key: 'ArrowLeft'});
        fireEvent.keyUp(document.activeElement, {key: 'ArrowLeft'});
        expect(document.activeElement).toBe(within(rows[1]).getByRole('button'));

        fireEvent.keyDown(document.activeElement, {key: 'Enter'});
        fireEvent.keyUp(document.activeElement, {key: 'Enter'});
        act(() => {jest.runAllTimers();});

        rows = tree.getAllByRole('row');
        expect(document.activeElement).toBe(within(rows[1]).getByRole('button'));

        fireEvent.keyDown(document.activeElement, {key: 'ArrowUp'});
        fireEvent.keyUp(document.activeElement, {key: 'ArrowUp'});

        rows = tree.getAllByRole('row');
        expect(document.activeElement).toBe(within(rows[0]).getAllByRole('columnheader')[4]);
      });

      it('should send focus to the appropriate key above if the focused last row is removed', async function () {
        let tree = render(<DeletableRowsTable selectionMode="multiple" />);

        let rows = tree.getAllByRole('row');
        await user.tab();
        expect(document.activeElement).toBe(rows[1]);

        fireEvent.keyDown(document.activeElement, {key: 'ArrowLeft'});
        fireEvent.keyUp(document.activeElement, {key: 'ArrowLeft'});
        expect(document.activeElement).toBe(within(rows[1]).getByRole('button'));

        fireEvent.keyDown(document.activeElement, {key: 'ArrowDown'});
        fireEvent.keyUp(document.activeElement, {key: 'ArrowDown'});
        expect(document.activeElement).toBe(within(rows[2]).getByRole('button'));

        fireEvent.keyDown(document.activeElement, {key: 'Enter'});
        fireEvent.keyUp(document.activeElement, {key: 'Enter'});
        act(() => {jest.runAllTimers();});

        rows = tree.getAllByRole('row');
        expect(document.activeElement).toBe(within(rows[1]).getByRole('button'));

        fireEvent.keyDown(document.activeElement, {key: 'ArrowUp'});
        fireEvent.keyUp(document.activeElement, {key: 'ArrowUp'});

        rows = tree.getAllByRole('row');
        expect(document.activeElement).toBe(within(rows[0]).getAllByRole('columnheader')[4]);
      });

      it('should send focus to the appropriate column and row if both the current row and column are removed', function () {
        let itemsLocal = items;
        let columnsLocal = columns;
        let renderJSX = (props, items = itemsLocal, columns = columnsLocal) => (
          <TableView aria-label="Table" {...props}>
            <TableHeader columns={columns}>
              {column => <Column>{column.name}</Column>}
            </TableHeader>
            <TableBody items={items}>
              {item =>
                (<Row key={item.foo}>
                  {key => <Cell>{item[key]}</Cell>}
                </Row>)
              }
            </TableBody>
          </TableView>
        );

        let renderTable = (props, items = itemsLocal, columns = columnsLocal) => render(renderJSX(props, items, columns));

        let tree = renderTable();
        focusCell(tree, 'Baz 1');

        rerender(tree, renderJSX({}, [itemsLocal[1], itemsLocal[0]], columnsLocal.slice(0, 2)));

        expect(document.activeElement).toBe(tree.getAllByRole('row')[1], 'If column index with last focus is greater than the new number of columns, focus the row');

        focusCell(tree, 'Bar 1');

        rerender(tree, renderJSX({}, [itemsLocal[1]], columnsLocal.slice(0, 1)));

        expect(document.activeElement).toBe(tree.getAllByRole('row')[1], 'If column index with last focus is greater than the new number of columns, focus the row');

        focusCell(tree, 'Foo 2');

        rerender(tree, renderJSX({}, [itemsLocal[0], itemsLocal[0]], columnsLocal));

        expect(document.activeElement).toBe(getCell(tree, 'Foo 1'));
      });
    });

    describe('scrolling', function () {
      it('should scroll to a cell when it is focused', function () {
        let tree = renderMany();
        let body = tree.getByRole('grid').childNodes[1];

        focusCell(tree, 'Baz 25');
        expect(scrollIntoView).toHaveBeenLastCalledWith(body, document.activeElement);
      });

      it('should scroll to a cell when it is focused off screen', function () {
        let tree = renderManyColumns();
        let body = tree.getByRole('grid').childNodes[1];

        let cell = getCell(tree, 'Foo 5 5');
        act(() => cell.focus());
        expect(document.activeElement).toBe(cell);
        expect(body.scrollTop).toBe(0);

        // When scrolling the focused item out of view, focus should remain on the item,
        // virtualizer keeps focused items from being reused
        body.scrollTop = 1000;
        body.scrollLeft = 1000;
        fireEvent.scroll(body);
        act(() => jest.runAllTimers());

        expect(body.scrollTop).toBe(1000);
        expect(document.activeElement).toBe(cell);
        expect(tree.queryByText('Foo 5 5')).toBe(cell.firstElementChild);

        // Ensure we have the correct sticky cells in the right order.
        let row = cell.closest('[role=row]');
        let cells = within(row).getAllByRole('gridcell');
        let rowHeaders = within(row).getAllByRole('rowheader');
        expect(cells).toHaveLength(17);
        expect(rowHeaders).toHaveLength(1);
        expect(cells[0]).toHaveAttribute('aria-colindex', '1'); // checkbox
        expect(rowHeaders[0]).toHaveAttribute('aria-colindex', '2'); // rowheader
        expect(cells[1]).toHaveAttribute('aria-colindex', '6'); // persisted
        expect(cells[1]).toBe(cell);
        expect(cells[2]).toHaveAttribute('aria-colindex', '14'); // first visible

        // Moving focus should scroll the new focused item into view
        moveFocus('ArrowLeft');
        expect(document.activeElement).toBe(getCell(tree, 'Foo 5 4'));
        expect(scrollIntoView).toHaveBeenLastCalledWith(body, document.activeElement);
      });

      it('should not scroll when a column header receives focus', function () {
        let tree = renderMany();
        let body = tree.getByRole('grid').childNodes[1];
        let cell = getCell(tree, 'Baz 5');

        focusCell(tree, 'Baz 5');

        body.scrollTop = 1000;
        fireEvent.scroll(body);

        expect(body.scrollTop).toBe(1000);
        expect(document.activeElement).toBe(cell);

        focusCell(tree, 'Bar');
        expect(document.activeElement).toHaveAttribute('role', 'columnheader');
        expect(document.activeElement).toHaveTextContent('Bar');
        expect(scrollIntoView).toHaveBeenLastCalledWith(body, document.activeElement);
      });
    });
  });

  describe('selection', function () {
    afterEach(() => {
      act(() => jest.runAllTimers());
    });

    let renderJSX = (props, items = manyItems) => (
      <TableView aria-label="Table" selectionMode="multiple" {...props}>
        <TableHeader columns={columns}>
          {column => <Column>{column.name}</Column>}
        </TableHeader>
        <TableBody items={items}>
          {item =>
            (<Row key={item.foo}>
              {key => <Cell>{item[key]}</Cell>}
            </Row>)
          }
        </TableBody>
      </TableView>
    );

    let renderTable = (props, items = manyItems) => render(renderJSX(props, items));

    let checkSelection = (onSelectionChange, selectedKeys) => {
      expect(onSelectionChange).toHaveBeenCalledTimes(1);
      expect(new Set(onSelectionChange.mock.calls[0][0])).toEqual(new Set(selectedKeys));
    };

    let checkSelectAll = (tree, state = 'indeterminate') => {
      let checkbox = tree.getByLabelText('Select All');
      if (state === 'indeterminate') {
        expect(checkbox.indeterminate).toBe(true);
      } else {
        expect(checkbox.checked).toBe(state === 'checked');
      }
    };

    let checkRowSelection = (rows, selected) => {
      for (let row of rows) {
        expect(row).toHaveAttribute('aria-selected', '' + selected);
      }
    };

    describe('row selection', function () {
      it('should select a row from checkbox', async function () {
        let onSelectionChange = jest.fn();
        let tree = renderTable({onSelectionChange});

        let row = tree.getAllByRole('row')[1];
        expect(row).toHaveAttribute('aria-selected', 'false');
        await user.click(within(row).getByRole('checkbox'));

        checkSelection(onSelectionChange, ['Foo 1']);
        expect(row).toHaveAttribute('aria-selected', 'true');
        checkSelectAll(tree);
      });

      it('should select a row by pressing on a cell', async function () {
        let onSelectionChange = jest.fn();
        let tree = renderTable({onSelectionChange});

        let row = tree.getAllByRole('row')[1];
        expect(row).toHaveAttribute('aria-selected', 'false');
        await user.click(getCell(tree, 'Baz 1'));

        checkSelection(onSelectionChange, ['Foo 1']);
        expect(row).toHaveAttribute('aria-selected', 'true');
        checkSelectAll(tree);
      });

      it('should select a row by pressing the Space key on a row', function () {
        let onSelectionChange = jest.fn();
        let tree = renderTable({onSelectionChange});

        let row = tree.getAllByRole('row')[1];
        expect(row).toHaveAttribute('aria-selected', 'false');
        fireEvent.keyDown(row, {key: ' '});

        checkSelection(onSelectionChange, ['Foo 1']);
        expect(row).toHaveAttribute('aria-selected', 'true');
        checkSelectAll(tree);
      });

      it('should select a row by pressing the Enter key on a row', async function () {
        let onSelectionChange = jest.fn();
        let tree = renderTable({onSelectionChange});

        let row = tree.getAllByRole('row')[1];
        await user.tab();
        await user.keyboard('{ArrowRight}');
        await user.keyboard('{Enter}');

        checkSelection(onSelectionChange, ['Foo 1']);
        expect(row).toHaveAttribute('aria-selected', 'true');
        checkSelectAll(tree);
      });

      it('should select a row by pressing the Space key on a cell', async function () {
        let onSelectionChange = jest.fn();
        let tree = renderTable({onSelectionChange});

        let row = tree.getAllByRole('row')[1];
        expect(row).toHaveAttribute('aria-selected', 'false');
        await user.tab();
        await user.keyboard('{ArrowRight}{ArrowRight}');
        await user.keyboard(' ');

        checkSelection(onSelectionChange, ['Foo 1']);
        expect(row).toHaveAttribute('aria-selected', 'true');
        checkSelectAll(tree);
      });

      it('should select a row by pressing the Enter key on a cell', async function () {
        let onSelectionChange = jest.fn();
        let tree = renderTable({onSelectionChange});

        let row = tree.getAllByRole('row')[1];
        expect(row).toHaveAttribute('aria-selected', 'false');
        await user.tab();
        await user.keyboard('{ArrowRight}');
        await user.keyboard('{Enter}');

        checkSelection(onSelectionChange, ['Foo 1']);
        expect(row).toHaveAttribute('aria-selected', 'true');
        checkSelectAll(tree);
      });

      it('should support selecting multiple with a pointer', async function () {
        let onSelectionChange = jest.fn();
        let tree = renderTable({onSelectionChange});

        checkSelectAll(tree, 'unchecked');

        let rows = tree.getAllByRole('row');
        checkRowSelection(rows.slice(1), false);
        await user.click(getCell(tree, 'Baz 1'));

        checkSelection(onSelectionChange, ['Foo 1']);
        expect(rows[1]).toHaveAttribute('aria-selected', 'true');
        checkRowSelection(rows.slice(2), false);
        checkSelectAll(tree, 'indeterminate');

        onSelectionChange.mockReset();
        await user.click(getCell(tree, 'Baz 2'));

        checkSelection(onSelectionChange, ['Foo 1', 'Foo 2']);
        expect(rows[1]).toHaveAttribute('aria-selected', 'true');
        expect(rows[2]).toHaveAttribute('aria-selected', 'true');
        checkRowSelection(rows.slice(3), false);
        checkSelectAll(tree, 'indeterminate');

        // Deselect
        onSelectionChange.mockReset();
        await user.click(getCell(tree, 'Baz 2'));

        checkSelection(onSelectionChange, ['Foo 1']);
        expect(rows[1]).toHaveAttribute('aria-selected', 'true');
        checkRowSelection(rows.slice(2), false);
        checkSelectAll(tree, 'indeterminate');
      });

      it('should support selecting multiple with the Space key', async function () {
        let onSelectionChange = jest.fn();
        let tree = renderTable({onSelectionChange});

        checkSelectAll(tree, 'unchecked');

        let rows = tree.getAllByRole('row');
        checkRowSelection(rows.slice(1), false);
        await user.tab();
        await user.keyboard('{ArrowRight}{ArrowRight}');
        await user.keyboard(' ');

        checkSelection(onSelectionChange, ['Foo 1']);
        expect(rows[1]).toHaveAttribute('aria-selected', 'true');
        checkRowSelection(rows.slice(2), false);
        checkSelectAll(tree, 'indeterminate');

        onSelectionChange.mockReset();
        await user.keyboard('{ArrowDown}');
        await user.keyboard(' ');

        checkSelection(onSelectionChange, ['Foo 1', 'Foo 2']);
        expect(rows[1]).toHaveAttribute('aria-selected', 'true');
        expect(rows[2]).toHaveAttribute('aria-selected', 'true');
        checkRowSelection(rows.slice(3), false);
        checkSelectAll(tree, 'indeterminate');

        // Deselect
        onSelectionChange.mockReset();
        await user.keyboard(' ');

        checkSelection(onSelectionChange, ['Foo 1']);
        expect(rows[1]).toHaveAttribute('aria-selected', 'true');
        checkRowSelection(rows.slice(2), false);
        checkSelectAll(tree, 'indeterminate');
      });

      it('should not allow selection of a disabled row via checkbox click', async function () {
        let onSelectionChange = jest.fn();
        let tree = renderTable({onSelectionChange, disabledKeys: ['Foo 1']});

        let row = tree.getAllByRole('row')[1];
        expect(row).toHaveAttribute('aria-selected', 'false');
        await user.click(within(row).getByRole('checkbox'));

        expect(onSelectionChange).not.toHaveBeenCalled();
        expect(row).toHaveAttribute('aria-selected', 'false');

        let checkbox = tree.getByLabelText('Select All');
        expect(checkbox.checked).toBeFalsy();
      });

      it('should not allow selection of a disabled row by pressing on a cell', async function () {
        let onSelectionChange = jest.fn();
        let tree = renderTable({onSelectionChange, disabledKeys: ['Foo 1']});

        let row = tree.getAllByRole('row')[1];
        expect(row).toHaveAttribute('aria-selected', 'false');
        await user.click(getCell(tree, 'Baz 1'));

        expect(onSelectionChange).not.toHaveBeenCalled();
        expect(row).toHaveAttribute('aria-selected', 'false');

        let checkbox = tree.getByLabelText('Select All');
        expect(checkbox.checked).toBeFalsy();
      });

      it('should not allow the user to select a disabled row via keyboard', async function () {
        let onSelectionChange = jest.fn();
        let tree = renderTable({onSelectionChange, disabledKeys: ['Foo 1']});

        let row = tree.getAllByRole('row')[1];
        expect(row).toHaveAttribute('aria-selected', 'false');

        await user.tab();
        await user.keyboard(' ');
        await user.keyboard('{Enter}');

        expect(onSelectionChange).not.toHaveBeenCalled();
        expect(row).toHaveAttribute('aria-selected', 'false');

        let checkbox = tree.getByLabelText('Select All');
        expect(checkbox.checked).toBeFalsy();
      });

      describe('Space key with focus on a link within a cell', () => {
        it('should toggle selection and prevent scrolling of the table', async () => {
          let tree = render(
            <TableView aria-label="Table" selectionMode="multiple">
              <TableHeader columns={columns}>
                {column => <Column>{column.name}</Column>}
              </TableHeader>
              <TableBody items={items}>
                {item =>
                  (<Row key={item.foo}>
                    {key => <Cell><Link><a href={`https://example.com/?id=${item.id}`} target="_blank">{item[key]}</a></Link></Cell>}
                  </Row>)
                }
              </TableBody>
            </TableView>
          );

          let row = tree.getAllByRole('row')[1];
          expect(row).toHaveAttribute('aria-selected', 'false');

          let link = within(row).getAllByRole('link')[0];
          expect(link.textContent).toBe('Foo 1');

          await user.tab();
          await user.keyboard('{ArrowRight}');
          await user.keyboard('{ArrowRight}');
          expect(document.activeElement).toBe(link);
          await user.keyboard(' ');
          act(() => {jest.runAllTimers();});

          row = tree.getAllByRole('row')[1];
          expect(row).toHaveAttribute('aria-selected', 'true');

          await user.keyboard(' ');
          act(() => {jest.runAllTimers();});

          row = tree.getAllByRole('row')[1];
          link = within(row).getAllByRole('link')[0];

          expect(row).toHaveAttribute('aria-selected', 'false');
          expect(link.textContent).toBe('Foo 1');
        });
      });
    });

    describe('range selection', function () {
      it('should support selecting a range with a pointer', async function () {
        let onSelectionChange = jest.fn();
        let tree = renderTable({onSelectionChange});

        checkSelectAll(tree, 'unchecked');

        let rows = tree.getAllByRole('row');
        checkRowSelection(rows.slice(1), false);
        await user.click(getCell(tree, 'Baz 1'));

        onSelectionChange.mockReset();
        await user.keyboard('[ShiftLeft>]');
        await user.click(getCell(tree, 'Baz 20'));
        await user.keyboard('[/ShiftLeft]');

        checkSelection(onSelectionChange, [
          'Foo 1', 'Foo 2', 'Foo 3', 'Foo 4', 'Foo 5', 'Foo 6', 'Foo 7', 'Foo 8', 'Foo 9', 'Foo 10',
          'Foo 11', 'Foo 12', 'Foo 13', 'Foo 14', 'Foo 15', 'Foo 16', 'Foo 17', 'Foo 18', 'Foo 19', 'Foo 20'
        ]);

        checkRowSelection(rows.slice(1, 21), true);
        checkRowSelection(rows.slice(21), false);
      });

      it('should anchor range selections with a pointer', async function () {
        let onSelectionChange = jest.fn();
        let tree = renderTable({onSelectionChange});

        checkSelectAll(tree, 'unchecked');

        let rows = tree.getAllByRole('row');
        checkRowSelection(rows.slice(1), false);
        await user.click(getCell(tree, 'Baz 10'));

        onSelectionChange.mockReset();
        await user.keyboard('[ShiftLeft>]');
        await user.click(getCell(tree, 'Baz 20'));
        await user.keyboard('[/ShiftLeft]');

        checkSelection(onSelectionChange, [
          'Foo 10', 'Foo 11', 'Foo 12', 'Foo 13', 'Foo 14', 'Foo 15',
          'Foo 16', 'Foo 17', 'Foo 18', 'Foo 19', 'Foo 20'
        ]);

        checkRowSelection(rows.slice(11, 21), true);
        checkRowSelection(rows.slice(21), false);

        onSelectionChange.mockReset();
        await user.keyboard('[ShiftLeft>]');
        await user.click(getCell(tree, 'Baz 1'));
        await user.keyboard('[/ShiftLeft]');

        checkSelection(onSelectionChange, [
          'Foo 1', 'Foo 2', 'Foo 3', 'Foo 4', 'Foo 5',
          'Foo 6', 'Foo 7', 'Foo 8', 'Foo 9', 'Foo 10'
        ]);

        checkRowSelection(rows.slice(1, 11), true);
        checkRowSelection(rows.slice(11), false);
      });

      it('should extend a selection with Shift + ArrowDown', async function () {
        let onSelectionChange = jest.fn();
        let tree = renderTable({onSelectionChange});

        checkSelectAll(tree, 'unchecked');

        let rows = tree.getAllByRole('row');
        checkRowSelection(rows.slice(1), false);
        await user.tab();
        await user.keyboard('{ArrowRight}{ArrowRight}{ArrowRight}');
        await user.keyboard('{ArrowDown}'.repeat(9));
        await user.keyboard(' ');

        onSelectionChange.mockReset();
        await user.keyboard('{Shift>}{ArrowDown}{/Shift}');

        checkSelection(onSelectionChange, ['Foo 10', 'Foo 11']);
        checkRowSelection(rows.slice(1, 10), false);
        checkRowSelection(rows.slice(11, 12), true);
        checkRowSelection(rows.slice(12), false);
      });

      it('should extend a selection with Shift + ArrowUp', async function () {
        let onSelectionChange = jest.fn();
        let tree = renderTable({onSelectionChange});

        checkSelectAll(tree, 'unchecked');

        let rows = tree.getAllByRole('row');
        checkRowSelection(rows.slice(1), false);
        await user.tab();
        await user.keyboard('{ArrowRight}{ArrowRight}{ArrowRight}');
        await user.keyboard('{ArrowDown}'.repeat(9));
        await user.keyboard(' ');

        onSelectionChange.mockReset();
        await user.keyboard('{Shift>}{ArrowUp}{/Shift}');

        checkSelection(onSelectionChange, ['Foo 9', 'Foo 10']);
        checkRowSelection(rows.slice(1, 9), false);
        checkRowSelection(rows.slice(9, 10), true);
        checkRowSelection(rows.slice(11), false);
      });

      it('should extend a selection with Ctrl + Shift + Home', async function () {
        let onSelectionChange = jest.fn();
        let tree = renderTable({onSelectionChange});

        checkSelectAll(tree, 'unchecked');

        let rows = tree.getAllByRole('row');
        checkRowSelection(rows.slice(1), false);
        await user.tab();
        await user.keyboard('{ArrowRight}{ArrowRight}{ArrowRight}');
        await user.keyboard('{ArrowDown}'.repeat(9));
        await user.keyboard(' ');

        onSelectionChange.mockReset();
        await user.keyboard('{Shift>}{Control>}{Home}{/Control}{/Shift}');

        checkSelection(onSelectionChange, [
          'Foo 1', 'Foo 2', 'Foo 3', 'Foo 4', 'Foo 5',
          'Foo 6', 'Foo 7', 'Foo 8', 'Foo 9', 'Foo 10'
        ]);

        checkRowSelection(rows.slice(1, 11), true);
        checkRowSelection(rows.slice(11), false);
      });

      it('should extend a selection with Ctrl + Shift + End', async function () {
        let onSelectionChange = jest.fn();
        let tree = renderTable({onSelectionChange});

        checkSelectAll(tree, 'unchecked');

        let rows = tree.getAllByRole('row');
        checkRowSelection(rows.slice(1), false);
        await user.tab();
        await user.keyboard('{ArrowRight}{ArrowRight}{ArrowRight}');
        await user.keyboard('{ArrowDown}'.repeat(9));
        await user.keyboard(' ');

        onSelectionChange.mockReset();
        await user.keyboard('{Shift>}{Control>}{End}{/Control}{/Shift}');

        let expected = [];
        for (let i = 10; i <= 100; i++) {
          expected.push('Foo ' + i);
        }

        checkSelection(onSelectionChange, expected);
      });

      it('should extend a selection with Shift + PageDown', async function () {
        let onSelectionChange = jest.fn();
        let tree = renderTable({onSelectionChange});

        checkSelectAll(tree, 'unchecked');

        let rows = tree.getAllByRole('row');
        checkRowSelection(rows.slice(1), false);
        await user.tab();
        await user.keyboard('{ArrowRight}{ArrowRight}{ArrowRight}');
        await user.keyboard('{ArrowDown}'.repeat(9));
        await user.keyboard(' ');

        onSelectionChange.mockReset();
        await user.keyboard('{Shift>}{PageDown}{/Shift}');

        let expected = [];
        for (let i = 10; i <= 34; i++) {
          expected.push('Foo ' + i);
        }

        checkSelection(onSelectionChange, expected);
      });

      it('should extend a selection with Shift + PageUp', async function () {
        let onSelectionChange = jest.fn();
        let tree = renderTable({onSelectionChange});

        checkSelectAll(tree, 'unchecked');

        let rows = tree.getAllByRole('row');
        checkRowSelection(rows.slice(1), false);
        await user.tab();
        await user.keyboard('{ArrowRight}{ArrowRight}{ArrowRight}');
        await user.keyboard('{ArrowDown}'.repeat(9));
        await user.keyboard(' ');

        onSelectionChange.mockReset();
        await user.keyboard('{Shift>}{PageUp}{/Shift}');

        checkSelection(onSelectionChange, [
          'Foo 1', 'Foo 2', 'Foo 3', 'Foo 4', 'Foo 5',
          'Foo 6', 'Foo 7', 'Foo 8', 'Foo 9', 'Foo 10'
        ]);

        checkRowSelection(rows.slice(1, 11), true);
        checkRowSelection(rows.slice(11), false);
      });

      it('should not include disabled rows within a range selection', async function () {
        let onSelectionChange = jest.fn();
        let tree = renderTable({onSelectionChange, disabledKeys: ['Foo 3', 'Foo 16']});
        checkSelectAll(tree, 'unchecked');

        let rows = tree.getAllByRole('row');
        checkRowSelection(rows.slice(1), false);
        await user.click(getCell(tree, 'Baz 1'));

        onSelectionChange.mockReset();
        await user.keyboard('[ShiftLeft>]');
        await user.click(getCell(tree, 'Baz 20'));
        await user.keyboard('[/ShiftLeft]');

        checkSelection(onSelectionChange, [
          'Foo 1', 'Foo 2', 'Foo 4', 'Foo 5', 'Foo 6', 'Foo 7', 'Foo 8', 'Foo 9', 'Foo 10',
          'Foo 11', 'Foo 12', 'Foo 13', 'Foo 14', 'Foo 15', 'Foo 17', 'Foo 18', 'Foo 19', 'Foo 20'
        ]);

        checkRowSelection(rows.slice(1, 3), true);
        checkRowSelection(rows.slice(3, 4), false);
        checkRowSelection(rows.slice(4, 16), true);
        checkRowSelection(rows.slice(16, 17), false);
        checkRowSelection(rows.slice(17, 21), true);
      });
    });

    describe('select all', function () {
      it('should support selecting all via the checkbox', async function () {
        let onSelectionChange = jest.fn();
        let tree = renderTable({onSelectionChange});
        let tableTester = testUtilUser.createTester('Table', {root: tree.getByRole('grid')});
        tableTester.setInteractionType('keyboard');

        checkSelectAll(tree, 'unchecked');

        let rows = tableTester.rows;
        checkRowSelection(rows.slice(1), false);
        expect(tableTester.selectedRows).toHaveLength(0);

        await tableTester.toggleSelectAll();
        expect(tableTester.selectedRows).toHaveLength(tableTester.rows.length);
        expect(onSelectionChange).toHaveBeenCalledTimes(1);
        expect(onSelectionChange.mock.calls[0][0]).toEqual('all');
        checkRowSelection(rows.slice(1), true);
        checkSelectAll(tree, 'checked');
      });

      it('should support selecting all via ctrl + A', async function () {
        let onSelectionChange = jest.fn();
        let tree = renderTable({onSelectionChange});

        checkSelectAll(tree, 'unchecked');

        let rows = tree.getAllByRole('row');
        checkRowSelection(rows.slice(1), false);

        await user.tab();
        await user.keyboard('{ArrowRight}');
        await user.keyboard('{Control>}a{/Control}');

        expect(onSelectionChange).toHaveBeenCalledTimes(1);
        expect(onSelectionChange.mock.calls[0][0]).toEqual('all');
        checkRowSelection(rows.slice(1), true);
        checkSelectAll(tree, 'checked');

        await user.keyboard('{Control>}a{/Control}');

        expect(onSelectionChange).toHaveBeenCalledTimes(1);
        expect(onSelectionChange.mock.calls[0][0]).toEqual('all');
        checkRowSelection(rows.slice(1), true);
        checkSelectAll(tree, 'checked');
      });

      it('should deselect an item after selecting all', async function () {
        let onSelectionChange = jest.fn();
        let tree = renderTable({onSelectionChange});

        checkSelectAll(tree, 'unchecked');

        let rows = tree.getAllByRole('row');
        checkRowSelection(rows.slice(1), false);

        await user.click(tree.getByLabelText('Select All'));

        onSelectionChange.mockReset();
        await user.click(rows[4]);

        let expected = [];
        for (let i = 1; i <= 100; i++) {
          if (i !== 4) {
            expected.push('Foo ' + i);
          }
        }

        checkSelection(onSelectionChange, expected);
        expect(rows[4]).toHaveAttribute('aria-selected', 'false');
      });

      it('should shift click on an item after selecting all', async function () {
        let onSelectionChange = jest.fn();
        let tree = renderTable({onSelectionChange});

        checkSelectAll(tree, 'unchecked');

        let rows = tree.getAllByRole('row');
        checkRowSelection(rows.slice(1), false);

        await user.click(tree.getByLabelText('Select All'));

        onSelectionChange.mockReset();
        await user.keyboard('[ShiftLeft>]');
        await user.click(rows[4]);
        await user.keyboard('[/ShiftLeft]');

        checkSelection(onSelectionChange, ['Foo 4']);
        checkRowSelection(rows.slice(1, 4), false);
        expect(rows[4]).toHaveAttribute('aria-selected', 'true');
        checkRowSelection(rows.slice(5), false);
      });

      it('should support clearing selection via checkbox', async function () {
        let onSelectionChange = jest.fn();
        let tree = renderTable({onSelectionChange});

        checkSelectAll(tree, 'unchecked');

        let rows = tree.getAllByRole('row');
        checkRowSelection(rows.slice(1), false);

        await user.click(tree.getByLabelText('Select All'));
        checkSelectAll(tree, 'checked');

        onSelectionChange.mockReset();
        await user.click(tree.getByLabelText('Select All'));

        expect(onSelectionChange).toHaveBeenCalledTimes(1);
        expect(new Set(onSelectionChange.mock.calls[0][0])).toEqual(new Set());
        checkRowSelection(rows.slice(1), false);
        checkSelectAll(tree, 'unchecked');
      });

      it('should support clearing selection via Escape', async function () {
        let onSelectionChange = jest.fn();
        let tree = renderTable({onSelectionChange});

        checkSelectAll(tree, 'unchecked');

        let rows = tree.getAllByRole('row');
        checkRowSelection(rows.slice(1), false);
        await user.click(getCell(tree, 'Baz 1'));
        checkSelectAll(tree, 'indeterminate');

        onSelectionChange.mockReset();
        await user.keyboard('{ArrowLeft}');
        await user.keyboard('{Escape}');

        expect(onSelectionChange).toHaveBeenCalledTimes(1);
        expect(new Set(onSelectionChange.mock.calls[0][0])).toEqual(new Set());
        checkRowSelection(rows.slice(1), false);
        checkSelectAll(tree, 'unchecked');
      });

      it('should only call onSelectionChange if there are selections to clear', async function () {
        let onSelectionChange = jest.fn();
        let tree = renderTable({onSelectionChange});

        checkSelectAll(tree, 'unchecked');
        await user.tab();
        await user.keyboard('{ArrowRight}');
        await user.keyboard('{Escape}');
        expect(onSelectionChange).not.toHaveBeenCalled();

        await user.click(tree.getByLabelText('Select All'));
        checkSelectAll(tree, 'checked');
        expect(onSelectionChange).toHaveBeenLastCalledWith('all');

        onSelectionChange.mockReset();
        await user.keyboard('{ArrowDown}{ArrowRight}{ArrowRight}');
        await user.keyboard('{Escape}');
        expect(new Set(onSelectionChange.mock.calls[0][0])).toEqual(new Set());
      });

      it('should automatically select new items when select all is active', async function () {
        let onSelectionChange = jest.fn();
        let tree = renderTable({onSelectionChange});

        checkSelectAll(tree, 'unchecked');

        let rows = tree.getAllByRole('row');
        checkRowSelection(rows.slice(1), false);

        await user.click(tree.getByLabelText('Select All'));
        checkSelectAll(tree, 'checked');
        checkRowSelection(rows.slice(1), true);

        rerender(tree, renderJSX({onSelectionChange}, [
          {foo: 'Foo 0', bar: 'Bar 0', baz: 'Baz 0'},
          ...manyItems
        ]));

        act(() => jest.runAllTimers());

        expect(getCell(tree, 'Foo 0')).toBeVisible();
        checkRowSelection(rows.slice(1), true);
      });

      it('manually selecting all should not auto select new items', async function () {
        let onSelectionChange = jest.fn();
        let tree = renderTable({onSelectionChange}, items);

        checkSelectAll(tree, 'unchecked');

        let rows = tree.getAllByRole('row');
        checkRowSelection(rows.slice(1), false);

        await user.click(rows[1]);
        checkSelectAll(tree, 'indeterminate');

        await user.click(rows[2]);
        checkSelectAll(tree, 'checked');

        rerender(tree, renderJSX({onSelectionChange}, [
          {foo: 'Foo 0', bar: 'Bar 0', baz: 'Baz 0'},
          ...items
        ]));

        act(() => jest.runAllTimers());

        rows = tree.getAllByRole('row');
        expect(getCell(tree, 'Foo 0')).toBeVisible();
        expect(rows[1]).toHaveAttribute('aria-selected', 'false');
        checkRowSelection(rows.slice(2), true);
        checkSelectAll(tree, 'indeterminate');
      });

      it('should not included disabled rows when selecting all', async function () {
        let onSelectionChange = jest.fn();
        let tree = renderTable({onSelectionChange, disabledKeys: ['Foo 3']});

        checkSelectAll(tree, 'unchecked');

        let rows = tree.getAllByRole('row');
        checkRowSelection(rows.slice(1), false);

        await user.click(tree.getByLabelText('Select All'));

        expect(onSelectionChange).toHaveBeenCalledTimes(1);
        expect(onSelectionChange.mock.calls[0][0]).toEqual('all');
        checkRowSelection(rows.slice(1, 3), true);
        checkRowSelection(rows.slice(3, 4), false);
        checkRowSelection(rows.slice(4, 20), true);
      });
    });

    describe('annoucements', function () {
      it('should announce the selected or deselected row', async function () {
        let onSelectionChange = jest.fn();
        let tree = renderTable({onSelectionChange});

        let row = tree.getAllByRole('row')[1];
        await user.click(row);
        expect(announce).toHaveBeenLastCalledWith('Foo 1 selected.');

        await user.click(row);
        expect(announce).toHaveBeenLastCalledWith('Foo 1 not selected.');
      });

      it('should announce the row and number of selected items when there are more than one', async function () {
        let onSelectionChange = jest.fn();
        let tree = renderTable({onSelectionChange});

        let rows = tree.getAllByRole('row');
        await user.click(rows[1]);
        await user.click(rows[2]);

        expect(announce).toHaveBeenLastCalledWith('Foo 2 selected. 2 items selected.');

        await user.click(rows[2]);
        expect(announce).toHaveBeenLastCalledWith('Foo 2 not selected. 1 item selected.');
      });

      it('should announce only the number of selected items when multiple are selected at once', async function () {
        let onSelectionChange = jest.fn();
        let tree = renderTable({onSelectionChange});

        let rows = tree.getAllByRole('row');
        await user.click(rows[1]);
        await user.keyboard('[ShiftLeft>]');
        await user.click(rows[3]);

        expect(announce).toHaveBeenLastCalledWith('3 items selected.');

        await user.click(rows[1]);
        await user.keyboard('[/ShiftLeft]');
        expect(announce).toHaveBeenLastCalledWith('1 item selected.');
      });

      it('should announce select all', async function () {
        let onSelectionChange = jest.fn();
        let tree = renderTable({onSelectionChange});

        await user.click(tree.getByLabelText('Select All'));
        expect(announce).toHaveBeenLastCalledWith('All items selected.');

        await user.click(tree.getByLabelText('Select All'));
        expect(announce).toHaveBeenLastCalledWith('No items selected.');
      });

      it('should announce all row header columns', async function () {
        let tree = render(
          <TableView aria-label="Table" selectionMode="multiple">
            <TableHeader>
              <Column isRowHeader>First Name</Column>
              <Column isRowHeader>Last Name</Column>
              <Column>Birthday</Column>
            </TableHeader>
            <TableBody>
              <Row>
                <Cell>Sam</Cell>
                <Cell>Smith</Cell>
                <Cell>May 3</Cell>
              </Row>
              <Row>
                <Cell>Julia</Cell>
                <Cell>Jones</Cell>
                <Cell>February 10</Cell>
              </Row>
            </TableBody>
          </TableView>
        );

        let row = tree.getAllByRole('row')[1];
        await user.click(row);
        expect(announce).toHaveBeenLastCalledWith('Sam Smith selected.');

        await user.click(row);
        expect(announce).toHaveBeenLastCalledWith('Sam Smith not selected.');
      });

      it('should announce changes in sort order', async function () {
        let tree = render(<ExampleSortTable />);
        let table = tree.getByRole('grid');
        let columnheaders = within(table).getAllByRole('columnheader');
        expect(columnheaders).toHaveLength(3);

        await user.click(columnheaders[1]);
        expect(announce).toHaveBeenLastCalledWith('sorted by column Bar in descending order', 'assertive', 500);
        await user.click(columnheaders[1]);
        expect(announce).toHaveBeenLastCalledWith('sorted by column Bar in ascending order', 'assertive', 500);
        await user.click(columnheaders[0]);
        expect(announce).toHaveBeenLastCalledWith('sorted by column Foo in ascending order', 'assertive', 500);
        await user.click(columnheaders[0]);
        expect(announce).toHaveBeenLastCalledWith('sorted by column Foo in descending order', 'assertive', 500);
      });
    });

    it('can announce deselect even when items are swapped out completely', async () => {
      let tree = render(<TableWithBreadcrumbs selectionMode="multiple" />);

      let row = tree.getAllByRole('row')[2];
      await user.click(row);
      expect(announce).toHaveBeenLastCalledWith('File B selected.');

      let link = tree.getAllByRole('link')[1];
      await user.click(link);

      expect(announce).toHaveBeenLastCalledWith('No items selected.');
      expect(announce).toHaveBeenCalledTimes(2);
    });

    it('will not announce deselect caused by breadcrumb navigation', async () => {
      let tree = render(<TableWithBreadcrumbs selectionMode="multiple" />);

      let link = tree.getAllByRole('link')[1];
      await user.click(link);

      // TableWithBreadcrumbs has a setTimeout to load the results of the link navigation on Folder A
      act(() => jest.runAllTimers());
      // Animation.
      act(() => jest.runAllTimers());
      let row = tree.getAllByRole('row')[1];
      await user.click(row);
      expect(announce).toHaveBeenLastCalledWith('File C selected.');
      expect(announce).toHaveBeenCalledTimes(2);

      // breadcrumb root
      link = tree.getAllByRole('link')[0];
      await user.click(link);

      // focus isn't on the table, so we don't announce that it has been deselected
      expect(announce).toHaveBeenCalledTimes(2);
    });

    it('updates even if not focused', async () => {
      let tree = render(<TableWithBreadcrumbs selectionMode="multiple" />);

      let link = tree.getAllByRole('link')[1];
      await user.click(link);

      // TableWithBreadcrumbs has a setTimeout to load the results of the link navigation on Folder A
      act(() => jest.runAllTimers());
      // Animation.
      act(() => jest.runAllTimers());
      let row = tree.getAllByRole('row')[1];
      await user.click(row);
      expect(announce).toHaveBeenLastCalledWith('File C selected.');
      expect(announce).toHaveBeenCalledTimes(2);
      let button = tree.getAllByRole('button')[0];
      await user.click(button);
      expect(announce).toHaveBeenCalledTimes(2);

      // breadcrumb root
      link = tree.getAllByRole('menuitemradio')[0];
      await user.click(link);

      act(() => {
        // TableWithBreadcrumbs has a setTimeout to load the results of the link navigation on Folder A
        jest.runAllTimers();
      });

      // focus isn't on the table, so we don't announce that it has been deselected
      expect(announce).toHaveBeenCalledTimes(2);

      link = tree.getAllByRole('link')[1];
      await user.click(link);

      act(() => {
        // TableWithBreadcrumbs has a setTimeout to load the results of the link navigation on Folder A
        jest.runAllTimers();
      });

      expect(announce).toHaveBeenCalledTimes(3);
      expect(announce).toHaveBeenLastCalledWith('No items selected.');
    });

    describe('onAction', function () {
      it('should trigger onAction when clicking rows with the mouse', async function () {
        let onSelectionChange = jest.fn();
        let onAction = jest.fn();
        let tree = renderTable({onSelectionChange, onAction});

        let rows = tree.getAllByRole('row');
        await user.click(getCell(tree, 'Baz 10'), {pointerType: 'mouse'});
        expect(onSelectionChange).not.toHaveBeenCalled();
        expect(onAction).toHaveBeenCalledTimes(1);
        expect(onAction).toHaveBeenLastCalledWith('Foo 10');
        checkRowSelection(rows.slice(1), false);

        let checkbox = within(rows[1]).getByRole('checkbox');
        await user.click(checkbox);
        expect(onSelectionChange).toHaveBeenCalledTimes(1);
        checkRowSelection([rows[1]], true);

        await user.click(getCell(tree, 'Baz 10'), {pointerType: 'mouse'});
        expect(onSelectionChange).toHaveBeenCalledTimes(2);
        checkRowSelection([rows[1], rows[10]], true);
      });

      it('should trigger onAction when clicking rows with touch', async function () {
        let onSelectionChange = jest.fn();
        let onAction = jest.fn();
        let tree = renderTable({onSelectionChange, onAction});

        let rows = tree.getAllByRole('row');
        await user.click(getCell(tree, 'Baz 10'), {pointerType: 'touch'});
        expect(onSelectionChange).not.toHaveBeenCalled();
        expect(onAction).toHaveBeenCalledTimes(1);
        expect(onAction).toHaveBeenLastCalledWith('Foo 10');
        checkRowSelection(rows.slice(1), false);

        let checkbox = within(rows[1]).getByRole('checkbox');
        await user.click(checkbox, {pointerType: 'touch'});
        expect(onSelectionChange).toHaveBeenCalledTimes(1);
        checkRowSelection([rows[1]], true);

        await user.click(getCell(tree, 'Baz 10'), {pointerType: 'touch'});
        expect(onSelectionChange).toHaveBeenCalledTimes(2);
        checkRowSelection([rows[1], rows[10]], true);
      });

      describe('needs PointerEvent defined', () => {
        installPointerEvent();
        it('should support long press to enter selection mode on touch', async function () {
          let onSelectionChange = jest.fn();
          let onAction = jest.fn();
          let tree = renderTable({onSelectionChange, onAction, selectionStyle: 'highlight'});
          let tableTester = testUtilUser.createTester('Table', {root: tree.getByRole('grid')});
          tableTester.setInteractionType('touch');

          act(() => jest.runAllTimers());
          await user.pointer({target: document.body, keys: '[TouchA]'});

          await tableTester.toggleRowSelection({row: 'Foo 5', needsLongPress: true});
          checkSelection(onSelectionChange, ['Foo 5']);
          expect(onAction).not.toHaveBeenCalled();
          onSelectionChange.mockReset();

          await tableTester.toggleRowSelection({row: 'Foo 10', needsLongPress: false});
          checkSelection(onSelectionChange, ['Foo 5', 'Foo 10']);

          // Deselect all to exit selection mode
          onSelectionChange.mockReset();
          await tableTester.toggleRowSelection({row: 'Foo 10', needsLongPress: false});
          checkSelection(onSelectionChange, ['Foo 5']);
          onSelectionChange.mockReset();
          await tableTester.toggleRowSelection({row: 'Foo 5', needsLongPress: false});
          act(() => jest.runAllTimers());
          checkSelection(onSelectionChange, []);
          expect(onAction).not.toHaveBeenCalled();
        });
      });

      it('should trigger onAction when pressing Enter', async function () {
        let onSelectionChange = jest.fn();
        let onAction = jest.fn();
        let tree = renderTable({onSelectionChange, onAction});
        let rows = tree.getAllByRole('row');

        await user.tab();
        await user.keyboard('{ArrowDown}'.repeat(9));
        await user.keyboard('{Enter}');
        expect(onSelectionChange).not.toHaveBeenCalled();
        expect(onAction).toHaveBeenCalledTimes(1);
        expect(onAction).toHaveBeenLastCalledWith('Foo 10');
        checkRowSelection(rows.slice(1), false);

        onAction.mockReset();
        await user.keyboard(' ');
        expect(onSelectionChange).toHaveBeenCalledTimes(1);
        expect(onAction).not.toHaveBeenCalled();
        checkRowSelection([rows[10]], true);
      });
    });

    describe('selectionStyle highlight', function () {
      it('will replace the current selection with the new selection', async function () {
        let onSelectionChange = jest.fn();
        let tree = renderTable({onSelectionChange, selectionStyle: 'highlight'});

        expect(tree.queryByLabelText('Select All')).toBeNull();

        let rows = tree.getAllByRole('row');
        checkRowSelection(rows.slice(1), false);
        await user.click(getCell(tree, 'Baz 10'));
        expect(announce).toHaveBeenLastCalledWith('Foo 10 selected.');
        expect(announce).toHaveBeenCalledTimes(1);

        onSelectionChange.mockReset();
        await user.keyboard('[ShiftLeft>]');
        await user.click(getCell(tree, 'Baz 20'));
        await user.keyboard('[/ShiftLeft]');
        // await user.click(getCell(tree, 'Baz 20'), {pointerType: 'mouse', shiftKey: true});
        expect(announce).toHaveBeenLastCalledWith('11 items selected.');
        expect(announce).toHaveBeenCalledTimes(2);

        onSelectionChange.mockReset();
        await user.click(getCell(tree, 'Foo 5'));
        expect(announce).toHaveBeenLastCalledWith('Foo 5 selected. 1 item selected.');
        expect(announce).toHaveBeenCalledTimes(3);

        checkSelection(onSelectionChange, [
          'Foo 5'
        ]);

        checkRowSelection(rows.slice(1, 5), false);
        checkRowSelection(rows.slice(5, 6), true);
        checkRowSelection(rows.slice(6), false);

        onSelectionChange.mockReset();
        await user.keyboard('[ShiftLeft>]');
        await user.click(getCell(tree, 'Foo 10'));
        await user.keyboard('[/ShiftLeft]');
        expect(announce).toHaveBeenLastCalledWith('6 items selected.');
        expect(announce).toHaveBeenCalledTimes(4);

        checkSelection(onSelectionChange, [
          'Foo 5', 'Foo 6', 'Foo 7', 'Foo 8', 'Foo 9', 'Foo 10'
        ]);

        checkRowSelection(rows.slice(1, 5), false);
        checkRowSelection(rows.slice(5, 11), true);
        checkRowSelection(rows.slice(11), false);
      });

      it('will add to the current selection if the command key is pressed', async function () {
        let uaMock = jest.spyOn(navigator, 'platform', 'get').mockImplementation(() => 'Mac');
        let onSelectionChange = jest.fn();
        let tree = renderTable({onSelectionChange, selectionStyle: 'highlight'});

        expect(tree.queryByLabelText('Select All')).toBeNull();

        let rows = tree.getAllByRole('row');
        checkRowSelection(rows.slice(1), false);
        await user.click(getCell(tree, 'Baz 10'), {pointerType: 'mouse'});

        onSelectionChange.mockReset();
        await user.keyboard('[ShiftLeft>]');
        await user.click(getCell(tree, 'Baz 20'));
        await user.keyboard('[/ShiftLeft]');

        onSelectionChange.mockReset();
        await user.keyboard('[MetaLeft>]');
        await user.click(getCell(tree, 'Foo 5'));
        await user.keyboard('[/MetaLeft]');

        checkSelection(onSelectionChange, [
          'Foo 5', 'Foo 10', 'Foo 11', 'Foo 12', 'Foo 13', 'Foo 14', 'Foo 15',
          'Foo 16', 'Foo 17', 'Foo 18', 'Foo 19', 'Foo 20'
        ]);

        checkRowSelection(rows.slice(1, 5), false);
        checkRowSelection(rows.slice(5, 6), true);
        checkRowSelection(rows.slice(6, 10), false);
        checkRowSelection(rows.slice(10, 21), true);
        checkRowSelection(rows.slice(21), false);

        uaMock.mockRestore();
      });

      describe('needs pointerEvents', function () {
        installPointerEvent();
        it('should toggle selection with touch', async function () {
          let onSelectionChange = jest.fn();
          let tree = renderTable({onSelectionChange, selectionStyle: 'highlight'});
          let tableTester = testUtilUser.createTester('Table', {root: tree.getByRole('grid')});
          tableTester.setInteractionType('touch');
          expect(tree.queryByLabelText('Select All')).toBeNull();

          await tableTester.toggleRowSelection({row: 'Baz 5'});
          expect(announce).toHaveBeenLastCalledWith('Foo 5 selected.');
          expect(announce).toHaveBeenCalledTimes(1);
          onSelectionChange.mockReset();
          await tableTester.toggleRowSelection({row: 'Foo 10'});
          expect(announce).toHaveBeenLastCalledWith('Foo 10 selected. 2 items selected.');
          expect(announce).toHaveBeenCalledTimes(2);

          checkSelection(onSelectionChange, ['Foo 5', 'Foo 10']);
        });

        it('should support single tap to perform onAction with touch', async function () {
          let onSelectionChange = jest.fn();
          let onAction = jest.fn();
          let tree = renderTable({onSelectionChange, selectionStyle: 'highlight', onAction});

          await user.pointer({target: getCell(tree, 'Baz 5'), keys: '[TouchA]'});
          expect(announce).not.toHaveBeenCalled();
          expect(onSelectionChange).not.toHaveBeenCalled();
          expect(onAction).toHaveBeenCalledTimes(1);
          expect(onAction).toHaveBeenCalledWith('Foo 5');
        });
      });

      it('should support double click to perform onAction with mouse', async function () {
        let onSelectionChange = jest.fn();
        let onAction = jest.fn();
        let tree = renderTable({onSelectionChange, selectionStyle: 'highlight', onAction});
        let tableTester = testUtilUser.createTester('Table', {root: tree.getByRole('grid')});

        await tableTester.toggleRowSelection({row: 'Foo 5'});
        expect(announce).toHaveBeenLastCalledWith('Foo 5 selected.');
        expect(announce).toHaveBeenCalledTimes(1);
        checkSelection(onSelectionChange, ['Foo 5']);
        expect(onAction).not.toHaveBeenCalled();

        announce.mockReset();
        onSelectionChange.mockReset();
        await tableTester.triggerRowAction({row: 'Foo 5', needsDoubleClick: true});
        expect(announce).not.toHaveBeenCalled();
        expect(onSelectionChange).not.toHaveBeenCalled();
        expect(onAction).toHaveBeenCalledTimes(1);
        expect(onAction).toHaveBeenCalledWith('Foo 5');
      });

      describe('needs pointerEvents', function () {
        installPointerEvent();
        it('should support single tap to perform row selection with screen reader if onAction isn\'t provided', function () {
          let onSelectionChange = jest.fn();
          let tree = renderTable({onSelectionChange, selectionStyle: 'highlight'});

          let cell = getCell(tree, 'Baz 5');
          fireEvent(cell, pointerEvent('pointerdown', {width: 0, height: 0, pointerType: 'touch'}));
          fireEvent(cell, pointerEvent('mousedown', {}));
          fireEvent(cell, pointerEvent('pointerup', {width: 0, height: 0, pointerType: 'touch'}));
          fireEvent(cell, pointerEvent('mouseup', {}));
          fireEvent(cell, pointerEvent('click', {}));
          checkSelection(onSelectionChange, [
            'Foo 5'
          ]);
          onSelectionChange.mockReset();

          cell = getCell(tree, 'Foo 8');
          fireEvent(cell, pointerEvent('pointerdown', {
            pointerId: 1,
            width: 1,
            height: 1,
            pressure: 0,
            detail: 0,
            pointerType: 'mouse'
          }));
          fireEvent(cell, pointerEvent('pointerup', {
            pointerId: 1,
            width: 1,
            height: 1,
            pressure: 0,
            detail: 0,
            pointerType: 'mouse'
          }));
          fireEvent.click(cell, {pointerType: 'mouse', width: 1, height: 1, detail: 1});
          checkSelection(onSelectionChange, [
            'Foo 5', 'Foo 8'
          ]);
          onSelectionChange.mockReset();

          // Android TalkBack double tap test, virtual pointer event sets pointerType and onClick handles the rest
          cell = getCell(tree, 'Foo 10');
          fireEvent(cell, pointerEvent('pointerdown', {
            pointerId: 1,
            width: 1,
            height: 1,
            pressure: 0,
            detail: 0,
            pointerType: 'mouse'
          }));
          fireEvent(cell, pointerEvent('pointerup', {
            pointerId: 1,
            width: 1,
            height: 1,
            pressure: 0,
            detail: 0,
            pointerType: 'mouse'
          }));
          fireEvent.click(cell, {pointerType: 'mouse', width: 1, height: 1, detail: 1});
          checkSelection(onSelectionChange, [
            'Foo 5', 'Foo 8', 'Foo 10'
          ]);
        });

        it('should support single tap to perform onAction with screen reader', function () {
          let onSelectionChange = jest.fn();
          let onAction = jest.fn();
          let tree = renderTable({onSelectionChange, selectionStyle: 'highlight', onAction});

          fireEvent.click(getCell(tree, 'Baz 5'), {detail: 0});
          expect(announce).not.toHaveBeenCalled();
          expect(onSelectionChange).not.toHaveBeenCalled();
          expect(onAction).toHaveBeenCalledTimes(1);
          expect(onAction).toHaveBeenCalledWith('Foo 5');

          // Android TalkBack double tap test, virtual pointer event sets pointerType and onClick handles the rest
          let cell = getCell(tree, 'Foo 10');
          fireEvent(cell, pointerEvent('pointerdown', {pointerId: 1, width: 1, height: 1, pressure: 0, detail: 0, pointerType: 'mouse'}));
          fireEvent(cell, pointerEvent('pointerup', {pointerId: 1, width: 1, height: 1, pressure: 0, detail: 0, pointerType: 'mouse'}));
          fireEvent.click(cell, {pointerType: 'mouse', width: 1, height: 1, detail: 1});
          expect(onSelectionChange).not.toHaveBeenCalled();
          expect(onAction).toHaveBeenCalledTimes(2);
          expect(onAction).toHaveBeenCalledWith('Foo 10');
        });
      });

      describe('with pointer events', () => {
        beforeEach(() => {
          window.ontouchstart = jest.fn();
        });
        afterEach(() => {
          delete window.ontouchstart;
        });

        describe('still needs pointer events install', function () {
          installPointerEvent();
          it('should support long press to enter selection mode on touch', async function () {
            let onSelectionChange = jest.fn();
            let onAction = jest.fn();
            let tree = renderTable({onSelectionChange, selectionStyle: 'highlight', onAction});
            act(() => {
              jest.runAllTimers();
            });

            let tableTester = testUtilUser.createTester('Table', {root: tree.getByRole('grid')});
            tableTester.setInteractionType('touch');

            await user.click(document.body);

            // TODO: Not replacing this with util for long press since it tests various things in the middle of the press
            fireEvent.pointerDown(tableTester.findCell({text: 'Baz 5'}), {pointerType: 'touch'});
            let description = tree.getByText('Long press to enter selection mode.');
            expect(tree.getByRole('grid')).toHaveAttribute('aria-describedby', expect.stringContaining(description.id));
            expect(announce).not.toHaveBeenCalled();
            expect(onSelectionChange).not.toHaveBeenCalled();
            expect(onAction).not.toHaveBeenCalled();
            expect(tree.queryByLabelText('Select All')).toBeNull();

            act(() => {
              jest.advanceTimersByTime(800);
            });

            expect(announce).toHaveBeenLastCalledWith('Foo 5 selected.');
            expect(announce).toHaveBeenCalledTimes(1);
            checkSelection(onSelectionChange, ['Foo 5']);
            expect(onAction).not.toHaveBeenCalled();
            expect(tree.queryByLabelText('Select All')).not.toBeNull();

            let cell = getCell(tree, 'Baz 5');
            fireEvent.pointerUp(cell, {pointerType: 'touch'});
            fireEvent.click(cell, {detail: 1});
            onSelectionChange.mockReset();
            act(() => {
              jest.runAllTimers();
            });

            await user.click(getCell(tree, 'Foo 10'), {pointerType: 'touch'});
            act(() => {
              jest.runAllTimers();
            });
            expect(announce).toHaveBeenLastCalledWith('Foo 10 selected. 2 items selected.');
            expect(announce).toHaveBeenCalledTimes(2);
            checkSelection(onSelectionChange, ['Foo 5', 'Foo 10']);

            // Deselect all to exit selection mode
            await tableTester.toggleRowSelection({row: 'Foo 10'});
            expect(announce).toHaveBeenLastCalledWith('Foo 10 not selected. 1 item selected.');
            expect(announce).toHaveBeenCalledTimes(3);
            onSelectionChange.mockReset();

            await tableTester.toggleRowSelection({row: 'Foo 5'});
            expect(announce).toHaveBeenLastCalledWith('Foo 5 not selected.');
            expect(announce).toHaveBeenCalledTimes(4);

            checkSelection(onSelectionChange, []);
            expect(onAction).not.toHaveBeenCalled();
            expect(tree.queryByLabelText('Select All')).toBeNull();
          });
        });
      });

      it('should support Enter to perform onAction with keyboard', async function () {
        let onSelectionChange = jest.fn();
        let onAction = jest.fn();
        renderTable({onSelectionChange, selectionStyle: 'highlight', onAction});

        await user.tab();
        await user.keyboard('{ArrowDown}'.repeat(8));
        await user.keyboard('{ArrowRight}{ArrowRight}');
        onSelectionChange.mockReset();
        await user.keyboard('{ArrowDown}');
        checkSelection(onSelectionChange, ['Foo 10']);
        expect(onAction).not.toHaveBeenCalled();

        onSelectionChange.mockReset();
        await user.keyboard('{ArrowUp}'.repeat(5));
        onSelectionChange.mockReset();
        announce.mockReset();
        onSelectionChange.mockReset();
        await user.keyboard('{Enter}');
        expect(onSelectionChange).not.toHaveBeenCalled();
        expect(announce).not.toHaveBeenCalled();
        expect(onAction).toHaveBeenCalledTimes(1);
        expect(onAction).toHaveBeenCalledWith('Foo 5');
      });

      it('should perform onAction on single click with selectionMode: none', async function () {
        let onSelectionChange = jest.fn();
        let onAction = jest.fn();
        let tree = renderTable({onSelectionChange, selectionMode: 'none', onAction});

        await user.click(getCell(tree, 'Baz 10'), {pointerType: 'mouse'});
        expect(announce).not.toHaveBeenCalled();
        expect(onSelectionChange).not.toHaveBeenCalled();
        expect(onAction).toHaveBeenCalledTimes(1);
        expect(onAction).toHaveBeenCalledWith('Foo 10');
      });

      it('should move selection when using the arrow keys', async function () {
        let onSelectionChange = jest.fn();
        let tree = renderTable({onSelectionChange, selectionStyle: 'highlight'});

        await user.click(getCell(tree, 'Baz 5'), {pointerType: 'mouse'});
        expect(announce).toHaveBeenLastCalledWith('Foo 5 selected.');
        expect(announce).toHaveBeenCalledTimes(1);
        checkSelection(onSelectionChange, ['Foo 5']);

        announce.mockReset();
        onSelectionChange.mockReset();
        await user.keyboard('{ArrowDown}');
        expect(announce).toHaveBeenCalledWith('Foo 6 selected.');
        checkSelection(onSelectionChange, ['Foo 6']);

        onSelectionChange.mockReset();
        await user.keyboard('{ArrowUp}');
        expect(announce).toHaveBeenCalledWith('Foo 5 selected.');
        checkSelection(onSelectionChange, ['Foo 5']);

        onSelectionChange.mockReset();
        await user.keyboard('{Shift>}{ArrowDown}{/Shift}');
        expect(announce).toHaveBeenCalledWith('Foo 6 selected. 2 items selected.');
        checkSelection(onSelectionChange, ['Foo 5', 'Foo 6']);
      });

      it('should announce the new row when moving with the keyboard after multi select', async function () {
        let onSelectionChange = jest.fn();
        let tree = renderTable({onSelectionChange, selectionStyle: 'highlight'});

        await user.click(getCell(tree, 'Baz 5'), {pointerType: 'mouse'});
        expect(announce).toHaveBeenLastCalledWith('Foo 5 selected.');
        expect(announce).toHaveBeenCalledTimes(1);
        checkSelection(onSelectionChange, ['Foo 5']);

        announce.mockReset();
        onSelectionChange.mockReset();
        await user.keyboard('{Shift>}{ArrowDown}{/Shift}');
        expect(announce).toHaveBeenCalledWith('Foo 6 selected. 2 items selected.');
        checkSelection(onSelectionChange, ['Foo 5', 'Foo 6']);

        announce.mockReset();
        onSelectionChange.mockReset();
        await user.keyboard('{ArrowDown}');
        expect(announce).toHaveBeenCalledWith('Foo 7 selected. 1 item selected.');
        checkSelection(onSelectionChange, ['Foo 7']);
      });

      it('should support non-contiguous selection with the keyboard', async function () {
        let onSelectionChange = jest.fn();
        let tree = renderTable({onSelectionChange, selectionStyle: 'highlight'});

        await user.click(getCell(tree, 'Baz 5'), {pointerType: 'mouse'});
        expect(announce).toHaveBeenLastCalledWith('Foo 5 selected.');
        expect(announce).toHaveBeenCalledTimes(1);
        checkSelection(onSelectionChange, ['Foo 5']);

        announce.mockReset();
        onSelectionChange.mockReset();
        await user.keyboard('{Control>}{ArrowDown}{/Control}');
        expect(announce).not.toHaveBeenCalled();
        expect(onSelectionChange).not.toHaveBeenCalled();
        expect(document.activeElement).toBe(getCell(tree, 'Baz 6'));

        await user.keyboard('{Control>}{ArrowDown}{/Control}');
        expect(announce).not.toHaveBeenCalled();
        expect(onSelectionChange).not.toHaveBeenCalled();
        expect(document.activeElement).toBe(getCell(tree, 'Baz 7'));

        await user.keyboard('{Control>} {/Control}');
        expect(announce).toHaveBeenCalledWith('Foo 7 selected. 2 items selected.');
        expect(announce).toHaveBeenCalledTimes(1);
        checkSelection(onSelectionChange, ['Foo 5', 'Foo 7']);

        announce.mockReset();
        onSelectionChange.mockReset();
        await user.keyboard(' ');
        expect(announce).toHaveBeenCalledWith('Foo 7 selected. 1 item selected.');
        expect(announce).toHaveBeenCalledTimes(1);
        checkSelection(onSelectionChange, ['Foo 7']);
      });

      it('should not call onSelectionChange when hitting Space/Enter on the currently selected row', async function () {
        let onSelectionChange = jest.fn();
        let onAction = jest.fn();
        renderTable({onSelectionChange, selectionStyle: 'highlight', onAction});

        await user.tab();
        await user.keyboard('{ArrowDown}'.repeat(8));
        await user.keyboard('{ArrowRight}{ArrowRight}');
        onSelectionChange.mockReset();
        await user.keyboard('{ArrowDown}');
        checkSelection(onSelectionChange, ['Foo 10']);
        expect(onAction).not.toHaveBeenCalled();

        await user.keyboard(' ');
        expect(onSelectionChange).toHaveBeenCalledTimes(1);

        await user.keyboard('{Enter}');
        expect(onAction).toHaveBeenCalledTimes(1);
        expect(onAction).toHaveBeenCalledWith('Foo 10');
        expect(onSelectionChange).toHaveBeenCalledTimes(1);
      });

      it('should announce the current selection when moving from all to one item', async function () {
        let onSelectionChange = jest.fn();
        let onAction = jest.fn();
        let tree = renderTable({onSelectionChange, selectionStyle: 'highlight', onAction});
        await user.click(getCell(tree, 'Baz 5'), {pointerType: 'mouse'});
        expect(announce).toHaveBeenLastCalledWith('Foo 5 selected.');
        expect(announce).toHaveBeenCalledTimes(1);
        checkSelection(onSelectionChange, ['Foo 5']);

        announce.mockReset();
        onSelectionChange.mockReset();
        await user.keyboard('{Control>}a{/Control}');
        expect(onSelectionChange.mock.calls[0][0]).toEqual('all');
        expect(announce).toHaveBeenCalledWith('All items selected.');

        announce.mockReset();
        onSelectionChange.mockReset();
        await user.keyboard('{ArrowDown}');
        expect(announce).toHaveBeenCalledWith('Foo 6 selected. 1 item selected.');
        checkSelection(onSelectionChange, ['Foo 6']);
      });
    });
  });

  describe('single selection', function () {
    let renderJSX = (props, items = manyItems) => (
      <TableView aria-label="Table" selectionMode="single" {...props}>
        <TableHeader columns={columns}>
          {column => <Column>{column.name}</Column>}
        </TableHeader>
        <TableBody items={items}>
          {item =>
            (<Row key={item.foo}>
              {key => <Cell>{item[key]}</Cell>}
            </Row>)
          }
        </TableBody>
      </TableView>
    );

    let renderTable = (props, items = manyItems) => render(renderJSX(props, items));

    let checkSelection = (onSelectionChange, selectedKeys) => {
      expect(onSelectionChange).toHaveBeenCalledTimes(1);
      expect(new Set(onSelectionChange.mock.calls[0][0])).toEqual(new Set(selectedKeys));
    };

    let checkRowSelection = (rows, selected) => {
      for (let row of rows) {
        expect(row).toHaveAttribute('aria-selected', '' + selected);
      }
    };

    describe('row selection', function () {
      it('should select a row from checkbox', async function () {
        let onSelectionChange = jest.fn();
        let tree = renderTable({onSelectionChange});

        let row = tree.getAllByRole('row')[1];
        expect(row).toHaveAttribute('aria-selected', 'false');
        await user.click(within(row).getByRole('checkbox'));

        checkSelection(onSelectionChange, ['Foo 1']);
        expect(row).toHaveAttribute('aria-selected', 'true');
      });

      it('should select a row by pressing on a cell', async function () {
        let onSelectionChange = jest.fn();
        let tree = renderTable({onSelectionChange});

        let row = tree.getAllByRole('row')[1];
        expect(row).toHaveAttribute('aria-selected', 'false');
        await user.click(getCell(tree, 'Baz 1'));

        checkSelection(onSelectionChange, ['Foo 1']);
        expect(row).toHaveAttribute('aria-selected', 'true');
      });

      it('should select a row by pressing the Space key on a row', async function () {
        let onSelectionChange = jest.fn();
        let tree = renderTable({onSelectionChange});

        let row = tree.getAllByRole('row')[1];
        expect(row).toHaveAttribute('aria-selected', 'false');
        await user.tab();
        await user.keyboard('{ArrowRight}');
        await user.keyboard(' ');

        checkSelection(onSelectionChange, ['Foo 1']);
        expect(row).toHaveAttribute('aria-selected', 'true');
      });

      it('should select a row by pressing the Enter key on a row', async function () {
        let onSelectionChange = jest.fn();
        let tree = renderTable({onSelectionChange});

        let row = tree.getAllByRole('row')[1];
        expect(row).toHaveAttribute('aria-selected', 'false');
        await user.tab();
        await user.keyboard('{ArrowRight}');
        await user.keyboard('{Enter}');

        checkSelection(onSelectionChange, ['Foo 1']);
        expect(row).toHaveAttribute('aria-selected', 'true');
      });

      it('should select a row by pressing the Space key on a cell', async function () {
        let onSelectionChange = jest.fn();
        let tree = renderTable({onSelectionChange});

        let row = tree.getAllByRole('row')[1];
        expect(row).toHaveAttribute('aria-selected', 'false');
        await user.tab();
        await user.keyboard('{ArrowRight}');
        await user.keyboard('{Enter}');

        checkSelection(onSelectionChange, ['Foo 1']);
        expect(row).toHaveAttribute('aria-selected', 'true');
      });

      it('should select a row by pressing the Enter key on a cell', async function () {
        let onSelectionChange = jest.fn();
        let tree = renderTable({onSelectionChange});

        let row = tree.getAllByRole('row')[1];
        expect(row).toHaveAttribute('aria-selected', 'false');
        await user.tab();
        await user.keyboard('{ArrowRight}');
        await user.keyboard('{Enter}');

        checkSelection(onSelectionChange, ['Foo 1']);
        expect(row).toHaveAttribute('aria-selected', 'true');
      });

      it('will only select one if pointer is used to click on multiple rows', async function () {
        let onSelectionChange = jest.fn();
        let tree = renderTable({onSelectionChange});

        let rows = tree.getAllByRole('row');
        checkRowSelection(rows.slice(1), false);
        await user.click(getCell(tree, 'Baz 1'));

        checkSelection(onSelectionChange, ['Foo 1']);
        expect(rows[1]).toHaveAttribute('aria-selected', 'true');
        expect(rows[2]).toHaveAttribute('aria-selected', 'false');
        checkRowSelection(rows.slice(2), false);

        onSelectionChange.mockReset();
        await user.click(getCell(tree, 'Baz 2'));

        checkSelection(onSelectionChange, ['Foo 2']);
        expect(rows[1]).toHaveAttribute('aria-selected', 'false');
        expect(rows[2]).toHaveAttribute('aria-selected', 'true');
        checkRowSelection(rows.slice(3), false);

        // Deselect
        onSelectionChange.mockReset();
        await user.click(getCell(tree, 'Baz 2'));

        checkSelection(onSelectionChange, []);
        expect(rows[1]).toHaveAttribute('aria-selected', 'false');
        expect(rows[2]).toHaveAttribute('aria-selected', 'false');
        checkRowSelection(rows.slice(2), false);
      });

      it('will only select one if pointer is used to click on multiple checkboxes', async function () {
        let onSelectionChange = jest.fn();
        let tree = renderTable({onSelectionChange});

        let rows = tree.getAllByRole('row');
        checkRowSelection(rows.slice(1), false);
        await user.click(within(rows[1]).getByRole('checkbox'));

        checkSelection(onSelectionChange, ['Foo 1']);
        expect(rows[1]).toHaveAttribute('aria-selected', 'true');
        expect(rows[2]).toHaveAttribute('aria-selected', 'false');
        checkRowSelection(rows.slice(2), false);

        onSelectionChange.mockReset();
        await user.click(within(rows[2]).getByRole('checkbox'));

        checkSelection(onSelectionChange, ['Foo 2']);
        expect(rows[1]).toHaveAttribute('aria-selected', 'false');
        expect(rows[2]).toHaveAttribute('aria-selected', 'true');
        checkRowSelection(rows.slice(3), false);

        // Deselect
        onSelectionChange.mockReset();
        await user.click(within(rows[2]).getByRole('checkbox'));

        checkSelection(onSelectionChange, []);
        expect(rows[1]).toHaveAttribute('aria-selected', 'false');
        expect(rows[2]).toHaveAttribute('aria-selected', 'false');
        checkRowSelection(rows.slice(2), false);
      });

      it('should support selecting single row only with the Space key', async function () {
        let onSelectionChange = jest.fn();
        let tree = renderTable({onSelectionChange});

        let rows = tree.getAllByRole('row');
        checkRowSelection(rows.slice(1), false);
        await user.tab();
        await user.keyboard('{ArrowRight}{ArrowRight}');
        await user.keyboard(' ');

        checkSelection(onSelectionChange, ['Foo 1']);
        expect(rows[1]).toHaveAttribute('aria-selected', 'true');
        expect(rows[2]).toHaveAttribute('aria-selected', 'false');
        checkRowSelection(rows.slice(2), false);

        onSelectionChange.mockReset();
        await user.keyboard('{ArrowDown}');
        await user.keyboard(' ');

        checkSelection(onSelectionChange, ['Foo 2']);
        expect(rows[1]).toHaveAttribute('aria-selected', 'false');
        expect(rows[2]).toHaveAttribute('aria-selected', 'true');
        checkRowSelection(rows.slice(3), false);

        // Deselect
        onSelectionChange.mockReset();
        await user.keyboard(' ');

        checkSelection(onSelectionChange, []);
        expect(rows[1]).toHaveAttribute('aria-selected', 'false');
        expect(rows[2]).toHaveAttribute('aria-selected', 'false');
        checkRowSelection(rows.slice(2), false);
      });

      it('should not select a disabled row from checkbox or keyboard interaction', async function () {
        let onSelectionChange = jest.fn();
        let tree = renderTable({onSelectionChange, disabledKeys: ['Foo 1']});

        let row = tree.getAllByRole('row')[1];
        expect(row).toHaveAttribute('aria-selected', 'false');
        await user.click(within(row).getByRole('checkbox'));
        await user.click(getCell(tree, 'Baz 1'));
        await user.keyboard('{ArrowLeft}{ArrowLeft}{ArrowLeft}');
        await user.keyboard(' ');
        await user.keyboard('{ArrowRight}{ArrowRight}');
        await user.keyboard(' ');
        await user.keyboard('{Enter}');

        expect(row).toHaveAttribute('aria-selected', 'false');
        expect(onSelectionChange).not.toHaveBeenCalled();
      });
    });

    describe('row selection column header', function () {
      it('should contain a hidden checkbox and VisuallyHidden accessible text', function () {
        let onSelectionChange = jest.fn();
        let tree = renderTable({onSelectionChange});
        let columnheader = tree.getAllByRole('columnheader')[0];
        let checkboxInput = columnheader.querySelector('input[type="checkbox"]');
        expect(columnheader).not.toHaveAttribute('aria-disabled', 'true');
        expect(columnheader.firstElementChild).toBeVisible();
        expect(checkboxInput).not.toBeVisible();
        expect(checkboxInput.getAttribute('aria-label')).toEqual('Select');
        expect(columnheader.firstElementChild.textContent).toEqual(checkboxInput.getAttribute('aria-label'));
      });
    });
  });

  describe('press/hover interactions and selection mode', function () {
    let TableWithBreadcrumbs = (props) => (
      <TableView aria-label="Table" {...props}>
        <TableHeader columns={columns}>
          {column => <Column>{column.name}</Column>}
        </TableHeader>
        <TableBody items={items}>
          {item =>
            (<Row key={item.foo}>
              {key => <Cell>{item[key]}</Cell>}
            </Row>)
          }
        </TableBody>
      </TableView>
    );

    it('displays pressed/hover styles when row is pressed/hovered and selection mode is not "none"', async function () {
      let tree = render(<TableWithBreadcrumbs selectionMode="multiple" />);

      let row = tree.getAllByRole('row')[1];
      await user.hover(row);
      expect(row.className.includes('is-hovered')).toBeTruthy();
      await user.pointer({target: row, keys: '[MouseLeft>]'});
      expect(row.className.includes('is-active')).toBeTruthy();
      await user.pointer({target: row, keys: '[/MouseLeft]'});

      rerender(tree, <TableWithBreadcrumbs selectionMode="single" />);
      row = tree.getAllByRole('row')[1];
      await user.hover(row);
      expect(row.className.includes('is-hovered')).toBeTruthy();
      await user.pointer({target: row, keys: '[MouseLeft>]'});
      expect(row.className.includes('is-active')).toBeTruthy();
      await user.pointer({target: row, keys: '[/MouseLeft]'});
    });

    it('doesn\'t show pressed/hover styles when row is pressed/hovered and selection mode is "none" and disabledBehavior="all"', async function () {
      let tree = render(<TableWithBreadcrumbs disabledBehavior="all" selectionMode="none" />);

      let row = tree.getAllByRole('row')[1];
      await user.hover(row);
      expect(row.className.includes('is-hovered')).toBeFalsy();
      await user.pointer({target: row, keys: '[MouseLeft>]'});
      expect(row.className.includes('is-active')).toBeFalsy();
      await user.pointer({target: row, keys: '[/MouseLeft]'});
    });

    it('shows pressed/hover styles when row is pressed/hovered and selection mode is "none", disabledBehavior="selection" and has a action', async function () {
      let tree = render(<TableWithBreadcrumbs onAction={jest.fn()} disabledBehavior="selection" selectionMode="none" />);

      let row = tree.getAllByRole('row')[1];
      await user.hover(row);
      expect(row.className.includes('is-hovered')).toBeTruthy();
      await user.pointer({target: row, keys: '[MouseLeft>]'});
      expect(row.className.includes('is-active')).toBeTruthy();
      await user.pointer({target: row, keys: '[/MouseLeft]'});
    });

    it('shows pressed/hover styles when row is pressed/hovered, disabledBehavior="selection", row is disabled and has a action', async function () {
      let tree = render(<TableWithBreadcrumbs disabledKeys={['Foo 1']} onAction={jest.fn()} disabledBehavior="selection" selectionMode="none" />);

      let row = tree.getAllByRole('row')[1];
      await user.hover(row);
      expect(row.className.includes('is-hovered')).toBeTruthy();
      await user.pointer({target: row, keys: '[MouseLeft>]'});
      expect(row.className.includes('is-active')).toBeTruthy();
      await user.pointer({target: row, keys: '[/MouseLeft]'});
    });

    it('doesn\'t show pressed/hover styles when row is pressed/hovered, has a action, but is disabled and disabledBehavior="all"', async function () {
      let tree = render(<TableWithBreadcrumbs disabledKeys={['Foo 1']} onAction={jest.fn()} disabledBehavior="all" selectionMode="multiple" />);

      let row = tree.getAllByRole('row')[1];
      await user.hover(row);
      expect(row.className.includes('is-hovered')).toBeFalsy();
      await user.pointer({target: row, keys: '[MouseLeft>]'});
      expect(row.className.includes('is-active')).toBeFalsy();
      await user.pointer({target: row, keys: '[/MouseLeft]'});
    });
  });

  describe('CRUD', function () {
    it('can add items', async function () {
      let tree = render(<Provider theme={theme}><CRUDExample /></Provider>);

      let table = tree.getByRole('grid');
      let rows = within(table).getAllByRole('row');
      expect(rows).toHaveLength(3);
      expect(rows[1]).toHaveAttribute('aria-rowindex', '2');
      expect(rows[2]).toHaveAttribute('aria-rowindex', '3');

      let button = tree.getByLabelText('Add item');
      await user.click(button);
      act(() => {jest.runAllTimers();});

      let dialog = tree.getByRole('dialog');
      expect(dialog).toBeVisible();

      await user.keyboard('Devon');
      await user.tab();

      await user.keyboard('Govett');
      await user.tab();

      await user.keyboard('Feb 3');
      await user.tab();

      let createButton = tree.getByText('Create');
      await user.click(createButton);
      act(() => {jest.runAllTimers();});

      expect(dialog).not.toBeInTheDocument();

      rows = within(table).getAllByRole('row');
      expect(rows).toHaveLength(4);
      expect(rows[1]).toHaveAttribute('aria-rowindex', '2');
      expect(rows[2]).toHaveAttribute('aria-rowindex', '3');
      expect(rows[3]).toHaveAttribute('aria-rowindex', '4');

      let rowHeaders = within(rows[1]).getAllByRole('rowheader');
      expect(rowHeaders[0]).toHaveTextContent('Devon');
      expect(rowHeaders[1]).toHaveTextContent('Govett');

      let cells = within(rows[1]).getAllByRole('gridcell');
      expect(cells[1]).toHaveTextContent('Feb 3');
    });

    it('can remove items', async function () {
      let tree = render(<Provider theme={theme}><CRUDExample /></Provider>);

      let table = tree.getByRole('grid');
      let rows = within(table).getAllByRole('row');
      expect(rows).toHaveLength(3);

      await user.tab();
      await user.tab();
      expect(document.activeElement).toBe(rows[1]);

      fireEvent.keyDown(document.activeElement, {key: 'ArrowLeft'});
      fireEvent.keyUp(document.activeElement, {key: 'ArrowLeft'});
      expect(document.activeElement).toBe(within(rows[1]).getByRole('button'));

      fireEvent.keyDown(document.activeElement, {key: 'Enter'});
      fireEvent.keyUp(document.activeElement, {key: 'Enter'});

      let menu = tree.getByRole('menu');
      let menuItems = within(menu).getAllByRole('menuitem');
      expect(menuItems.length).toBe(2);
      expect(document.activeElement).toBe(menuItems[0]);

      fireEvent.keyDown(document.activeElement, {key: 'ArrowDown'});
      fireEvent.keyUp(document.activeElement, {key: 'ArrowDown'});
      expect(document.activeElement).toBe(menuItems[1]);

      fireEvent.keyDown(document.activeElement, {key: 'Enter'});
      fireEvent.keyUp(document.activeElement, {key: 'Enter'});
      expect(menu).not.toBeInTheDocument();

      let dialog = tree.getByRole('alertdialog', {hidden: true});
      let deleteButton = within(dialog).getByRole('button', {hidden: true});

      await user.click(deleteButton);
      act(() => jest.runAllTimers());
      expect(dialog).not.toBeInTheDocument();

      act(() => jest.runAllTimers());
      expect(rows[1]).not.toBeInTheDocument();

      rows = within(table).getAllByRole('row');
      expect(rows).toHaveLength(2);

      expect(within(rows[1]).getAllByRole('rowheader')[0]).toHaveTextContent('Julia');

      act(() => jest.runAllTimers());
      expect(document.activeElement).toBe(within(rows[1]).getByRole('button'));
    });

    it('resets row indexes after deleting a row', async function () {
      let tree = render(<Provider theme={theme}><CRUDExample /></Provider>);

      let table = tree.getByRole('grid');
      let rows = within(table).getAllByRole('row');
      expect(rows).toHaveLength(3);
      expect(rows[1]).toHaveAttribute('aria-rowindex', '2');
      expect(rows[2]).toHaveAttribute('aria-rowindex', '3');

      let button = within(rows[1]).getByRole('button');
      await user.click(button);

      let menu = tree.getByRole('menu');
      expect(document.activeElement).toBe(menu);

      let menuItems = within(menu).getAllByRole('menuitem');
      expect(menuItems.length).toBe(2);

      await user.click(menuItems[1]);
      act(() => jest.runAllTimers());
      expect(menu).not.toBeInTheDocument();

      let dialog = tree.getByRole('alertdialog', {hidden: true});
      let deleteButton = within(dialog).getByRole('button', {hidden: true});

      await user.click(deleteButton);
      act(() => jest.runAllTimers());
      expect(dialog).not.toBeInTheDocument();

      act(() => jest.runAllTimers());
      act(() => jest.runAllTimers());
      expect(rows[1]).not.toBeInTheDocument();

      rows = within(table).getAllByRole('row');
      expect(rows).toHaveLength(2);

      let rowHeaders = within(rows[1]).getAllByRole('rowheader');
      expect(rowHeaders[0]).toHaveTextContent('Julia');

      expect(rows[1]).toHaveAttribute('aria-rowindex', '2');
    });

    it('can bulk remove items', async function () {
      let tree = render(<Provider theme={theme}><CRUDExample /></Provider>);

      let addButton = tree.getAllByRole('button')[0];
      let table = tree.getByRole('grid');
      let rows = within(table).getAllByRole('row');
      expect(rows).toHaveLength(3);

      let checkbox = within(rows[0]).getByRole('checkbox');
      await user.click(checkbox);
      expect(checkbox.checked).toBe(true);

      let deleteButton = tree.getByLabelText('Delete selected items');
      await user.click(deleteButton);

      let dialog = tree.getByRole('alertdialog');
      let confirmButton = within(dialog).getByRole('button');
      expect(document.activeElement).toBe(dialog);

      await user.click(confirmButton);
      act(() => jest.runAllTimers());
      expect(dialog).not.toBeInTheDocument();

      act(() => jest.runAllTimers());

      rows = within(table).getAllByRole('row');

      // account for renderEmptyState
      await act(() => Promise.resolve());
      expect(rows).toHaveLength(2);
      expect(rows[1].firstChild.getAttribute('aria-colspan')).toBe('5');
      expect(rows[1].textContent).toBe('No results');

      expect(checkbox.checked).toBe(false);

      expect(document.activeElement).toBe(addButton);
    });

    it('can edit items', async function () {
      let tree = render(<Provider theme={theme}><CRUDExample /></Provider>);

      let table = tree.getByRole('grid');
      let rows = within(table).getAllByRole('row');
      expect(rows).toHaveLength(3);

      let button = within(rows[2]).getByRole('button');
      await user.click(button);
      act(() => {jest.runAllTimers();});

      let menu = tree.getByRole('menu');
      expect(document.activeElement).toBe(menu);

      let menuItems = within(menu).getAllByRole('menuitem');
      expect(menuItems.length).toBe(2);

      await user.click(menuItems[0]);
      act(() => {jest.runAllTimers();});
      expect(menu).not.toBeInTheDocument();

      let dialog = tree.getByRole('dialog');
      expect(dialog).toBeVisible();

      let firstName = tree.getByLabelText('First Name');
      expect(document.activeElement).toBe(firstName);
      await user.keyboard('Jessica');

      let saveButton = tree.getByText('Save');
      await user.click(saveButton);

      act(() => {jest.runAllTimers();});
      act(() => {jest.runAllTimers();});

      expect(dialog).not.toBeInTheDocument();

      let rowHeaders = within(rows[2]).getAllByRole('rowheader');
      expect(rowHeaders[0]).toHaveTextContent('Jessica');
      expect(rowHeaders[1]).toHaveTextContent('Jones');
      expect(document.activeElement).toBe(button);
    });

    it('keyboard navigation works as expected with menu buttons', async function () {
      let tree = render(<Provider theme={theme}><CRUDExample /></Provider>);

      let table = tree.getByRole('grid');
      let rows = within(table).getAllByRole('row');
      expect(rows).toHaveLength(3);

      act(() => within(rows[1]).getAllByRole('gridcell').pop().focus());
      act(() => {jest.runAllTimers();});
      let button = within(rows[1]).getByRole('button');
      expect(document.activeElement).toBe(button);

      fireEvent.keyDown(document.activeElement, {key: 'ArrowDown'});

      expect(tree.queryByRole('menu')).toBeNull();

      expect(document.activeElement).toBe(within(rows[2]).getByRole('button'));

      fireEvent.keyDown(document.activeElement, {key: 'ArrowUp'});
      fireEvent.keyUp(document.activeElement, {key: 'ArrowUp'});

      expect(tree.queryByRole('menu')).toBeNull();

      expect(document.activeElement).toBe(button);

      fireEvent.keyDown(document.activeElement, {key: 'ArrowDown', altKey: true});
      fireEvent.keyUp(document.activeElement, {key: 'ArrowDown', altKey: true});
      act(() => {jest.runAllTimers();});

      let menu = tree.getByRole('menu');
      expect(document.activeElement).toBe(within(menu).getAllByRole('menuitem')[0]);

      fireEvent.keyDown(document.activeElement, {key: 'Enter'});
      fireEvent.keyUp(document.activeElement, {key: 'Enter'});
      act(() => {jest.runAllTimers();});
      await user.tab();
      act(() => {jest.runAllTimers();});
      await user.tab();
      act(() => {jest.runAllTimers();});
      await user.tab();
      act(() => {jest.runAllTimers();});
      await user.tab();
      act(() => {jest.runAllTimers();});
      expect(document.activeElement).toBe(tree.getAllByRole('button')[1]);

      fireEvent.keyDown(document.activeElement, {key: 'Enter'});
      fireEvent.keyUp(document.activeElement, {key: 'Enter'});
      act(() => {jest.runAllTimers();});
      act(() => {jest.runAllTimers();});

      expect(document.activeElement).toBe(button);
    });

    it('menu buttons can be opened with Alt + ArrowDown', function () {
      let tree = render(<Provider theme={theme}><CRUDExample /></Provider>);

      let table = tree.getByRole('grid');
      let rows = within(table).getAllByRole('row');
      expect(rows).toHaveLength(3);

      act(() => within(rows[1]).getAllByRole('gridcell').pop().focus());
      act(() => {jest.runAllTimers();});
      expect(document.activeElement).toBe(within(rows[1]).getByRole('button'));

      fireEvent.keyDown(document.activeElement, {key: 'ArrowDown', altKey: true});

      let menu = tree.getByRole('menu');
      expect(menu).toBeInTheDocument();
      expect(document.activeElement).toBe(within(menu).getAllByRole('menuitem')[0]);
    });

    it('menu buttons can be opened with Alt + ArrowUp', function () {
      let tree = render(<Provider theme={theme}><CRUDExample /></Provider>);

      let table = tree.getByRole('grid');
      let rows = within(table).getAllByRole('row');
      expect(rows).toHaveLength(3);

      act(() => within(rows[1]).getAllByRole('gridcell').pop().focus());
      act(() => {jest.runAllTimers();});
      expect(document.activeElement).toBe(within(rows[1]).getByRole('button'));

      fireEvent.keyDown(document.activeElement, {key: 'ArrowUp', altKey: true});

      let menu = tree.getByRole('menu');
      expect(menu).toBeInTheDocument();
      expect(document.activeElement).toBe(within(menu).getAllByRole('menuitem').pop());
    });

    it('menu keyboard navigation does not affect table', function () {
      let tree = render(<Provider theme={theme}><CRUDExample /></Provider>);

      let table = tree.getByRole('grid');
      let rows = within(table).getAllByRole('row');
      expect(rows).toHaveLength(3);

      act(() => within(rows[1]).getAllByRole('gridcell').pop().focus());
      act(() => {jest.runAllTimers();});
      expect(document.activeElement).toBe(within(rows[1]).getByRole('button'));

      fireEvent.keyDown(document.activeElement, {key: 'ArrowDown', altKey: true});
      fireEvent.keyUp(document.activeElement, {key: 'ArrowDown', altKey: true});

      let menu = tree.getByRole('menu');
      expect(menu).toBeInTheDocument();
      expect(document.activeElement).toBe(within(menu).getAllByRole('menuitem')[0]);

      fireEvent.keyDown(document.activeElement, {key: 'ArrowDown'});
      fireEvent.keyUp(document.activeElement, {key: 'ArrowDown'});
      expect(document.activeElement).toBe(within(menu).getAllByRole('menuitem')[1]);

      fireEvent.keyDown(document.activeElement, {key: 'Escape'});
      fireEvent.keyUp(document.activeElement, {key: 'Escape'});

      act(() => jest.runAllTimers());

      expect(menu).not.toBeInTheDocument();
      expect(document.activeElement).toBe(within(rows[1]).getByRole('button'));
    });
  });

  describe('with dialog trigger', function () {
    let TableWithBreadcrumbs = (props) => (
      <TableView aria-label="TableView with static contents" selectionMode="multiple" width={300} height={200} {...props}>
        <TableHeader>
          <Column key="foo">Foo</Column>
          <Column key="bar">Bar</Column>
          <Column key="baz">Baz</Column>
        </TableHeader>
        <TableBody>
          <Row>
            <Cell>One</Cell>
            <Cell>Two</Cell>
            <Cell>
              <DialogTrigger>
                <ActionButton aria-label="Add"><Add /></ActionButton>
                {close => (
                  <Dialog>
                    <Heading>The Heading</Heading>
                    <Divider />
                    <Content>
                      <TextField autoFocus label="Last Words" data-testid="input" />
                    </Content>
                    <ButtonGroup>
                      <Button variant="secondary" onPress={close}>Cancel</Button>
                      <Button variant="cta" onPress={close}>Confirm</Button>
                    </ButtonGroup>
                  </Dialog>
                )}
              </DialogTrigger>
            </Cell>
          </Row>
        </TableBody>
      </TableView>
    );

    it('arrow keys interactions don\'t move the focus away from the textfield in the dialog', async function () {
      let tree = render(<TableWithBreadcrumbs />);
      let table = tree.getByRole('grid');
      let rows = within(table).getAllByRole('row');
      expect(rows).toHaveLength(2);

      let button = within(rows[1]).getByRole('button');
      await user.click(button);

      let dialog = tree.getByRole('dialog');
      let input = within(dialog).getByTestId('input');

      expect(input).toBeTruthy();
      await user.type(input, 'blah');
      expect(document.activeElement).toEqual(input);
      expect(input.value).toBe('blah');

      fireEvent.keyDown(input, {key: 'ArrowLeft', code: 37, charCode: 37});
      fireEvent.keyUp(input, {key: 'ArrowLeft', code: 37, charCode: 37});
      act(() => {
        jest.runAllTimers();
      });

      expect(document.activeElement).toEqual(input);

      fireEvent.keyDown(input, {key: 'ArrowRight', code: 39, charCode: 39});
      fireEvent.keyUp(input, {key: 'ArrowRight', code: 39, charCode: 39});
      act(() => {
        jest.runAllTimers();
      });

      expect(document.activeElement).toEqual(input);

      fireEvent.keyDown(input, {key: 'Escape', code: 27, charCode: 27});
      fireEvent.keyUp(input, {key: 'Escape', code: 27, charCode: 27});
      act(() => {
        jest.runAllTimers();
      });

      expect(dialog).not.toBeInTheDocument();
    });
  });

  describe('async loading', function () {
    it('should display a spinner when loading', function () {
      let tree = render(
        <TableView aria-label="Table" selectionMode="multiple">
          <TableHeader>
            <Column key="foo">Foo</Column>
            <Column key="bar">Bar</Column>
          </TableHeader>
          <TableBody loadingState="loading">
            {[]}
          </TableBody>
        </TableView>
      );

      let table = tree.getByRole('grid');
      let rows = within(table).getAllByRole('row');
      expect(rows).toHaveLength(2);
      expect(rows[1]).toHaveAttribute('aria-rowindex', '2');

      let cell = within(rows[1]).getByRole('rowheader');
      expect(cell).toHaveAttribute('aria-colspan', '3');

      let spinner = within(cell).getByRole('progressbar');
      expect(spinner).toBeVisible();
      expect(spinner).toHaveAttribute('aria-label', 'Loading…');
      expect(spinner).not.toHaveAttribute('aria-valuenow');

      rerender(tree, defaultTable);
      act(() => jest.runAllTimers());

      rows = within(table).getAllByRole('row');
      expect(rows).toHaveLength(3);
      expect(spinner).not.toBeInTheDocument();
    });

    it('should display a spinner at the bottom when loading more', function () {
      let tree = render(
        <TableView aria-label="Table">
          <TableHeader>
            <Column key="foo">Foo</Column>
            <Column key="bar">Bar</Column>
          </TableHeader>
          <TableBody loadingState="loadingMore">
            <Row>
              <Cell>Foo 1</Cell>
              <Cell>Bar 1</Cell>
            </Row>
            <Row>
              <Cell>Foo 2</Cell>
              <Cell>Bar 2</Cell>
            </Row>
          </TableBody>
        </TableView>
      );

      let table = tree.getByRole('grid');
      let rows = within(table).getAllByRole('row');
      expect(rows).toHaveLength(4);
      expect(rows[3]).toHaveAttribute('aria-rowindex', '4');

      let cell = within(rows[3]).getByRole('rowheader');
      expect(cell).toHaveAttribute('aria-colspan', '2');

      let spinner = within(cell).getByRole('progressbar');
      expect(spinner).toBeVisible();
      expect(spinner).toHaveAttribute('aria-label', 'Loading more…');
      expect(spinner).not.toHaveAttribute('aria-valuenow');

      rerender(tree, defaultTable);
      act(() => jest.runAllTimers());

      rows = within(table).getAllByRole('row');
      expect(rows).toHaveLength(3);
      expect(spinner).not.toBeInTheDocument();
    });

    it('should not display a spinner when filtering', function () {
      let tree = render(
        <TableView aria-label="Table">
          <TableHeader>
            <Column key="foo">Foo</Column>
            <Column key="bar">Bar</Column>
          </TableHeader>
          <TableBody loadingState="filtering">
            <Row>
              <Cell>Foo 1</Cell>
              <Cell>Bar 1</Cell>
            </Row>
            <Row>
              <Cell>Foo 2</Cell>
              <Cell>Bar 2</Cell>
            </Row>
          </TableBody>
        </TableView>
      );

      let table = tree.getByRole('grid');
      expect(within(table).queryByRole('progressbar')).toBeNull();
    });

    it('should fire onLoadMore when scrolling near the bottom', function () {
      let scrollHeightMock = jest.spyOn(window.HTMLElement.prototype, 'scrollHeight', 'get').mockImplementation(() => 4100);
      let items = [];
      for (let i = 1; i <= 100; i++) {
        items.push({id: i, foo: 'Foo ' + i, bar: 'Bar ' + i});
      }

      let onLoadMore = jest.fn();
      let tree = render(
        <TableView aria-label="Table">
          <TableHeader>
            <Column key="foo">Foo</Column>
            <Column key="bar">Bar</Column>
          </TableHeader>
          <TableBody items={items} onLoadMore={onLoadMore}>
            {row => (
              <Row>
                {key => <Cell>{row[key]}</Cell>}
              </Row>
            )}
          </TableBody>
        </TableView>
      );

      let body = tree.getAllByRole('rowgroup')[1];
      let scrollView = body;

      let rows = within(body).getAllByRole('row');
      expect(rows).toHaveLength(34); // each row is 41px tall. table is 1000px tall. 25 rows fit. + 1/3 overscan

      scrollView.scrollTop = 250;
      fireEvent.scroll(scrollView);
      act(() => {jest.runAllTimers();});

      scrollView.scrollTop = 1500;
      fireEvent.scroll(scrollView);
      act(() => {jest.runAllTimers();});

      scrollView.scrollTop = 2800;
      fireEvent.scroll(scrollView);
      act(() => {jest.runAllTimers();});

      expect(onLoadMore).toHaveBeenCalledTimes(1);
      scrollHeightMock.mockReset();
    });

    it('should automatically fire onLoadMore if there aren\'t enough items to fill the Table', function () {
      let scrollHeightMock = jest.spyOn(window.HTMLElement.prototype, 'scrollHeight', 'get').mockImplementation(() => 1000);
      let items = [{id: 1, foo: 'Foo 1', bar: 'Bar 1'}];
      let onLoadMore = jest.fn(() => {
        scrollHeightMock = jest.spyOn(window.HTMLElement.prototype, 'scrollHeight', 'get').mockImplementation(() => 2000);
      });

      let TableMock = (props) => (
        <TableView aria-label="Table">
          <TableHeader>
            <Column key="foo">Foo</Column>
            <Column key="bar">Bar</Column>
          </TableHeader>
          <TableBody items={props.items} onLoadMore={onLoadMore}>
            {row => (
              <Row>
                {key => <Cell>{row[key]}</Cell>}
              </Row>
            )}
          </TableBody>
        </TableView>
      );

      render(<TableMock items={items} />);
      act(() => jest.runAllTimers());
      expect(onLoadMore).toHaveBeenCalledTimes(1);
      scrollHeightMock.mockReset();
    });
  });

  describe('sorting', function () {
    it('should set the proper aria-describedby and aria-sort on sortable column headers', function () {
      let tree = render(
        <TableView aria-label="Table">
          <TableHeader>
            <Column key="foo" allowsSorting>Foo</Column>
            <Column key="bar" allowsSorting>Bar</Column>
            <Column key="baz">Baz</Column>
          </TableHeader>
          <TableBody>
            <Row>
              <Cell>Foo 1</Cell>
              <Cell>Bar 1</Cell>
              <Cell>Baz 1</Cell>
            </Row>
          </TableBody>
        </TableView>
      );

      let table = tree.getByRole('grid');
      let columnheaders = within(table).getAllByRole('columnheader');
      expect(columnheaders).toHaveLength(3);
      expect(columnheaders[0]).toHaveAttribute('aria-sort', 'none');
      expect(columnheaders[1]).toHaveAttribute('aria-sort', 'none');
      expect(columnheaders[2]).not.toHaveAttribute('aria-sort');
      expect(columnheaders[0]).toHaveAttribute('aria-describedby');
      expect(document.getElementById(columnheaders[0].getAttribute('aria-describedby'))).toHaveTextContent('sortable column');
      expect(columnheaders[1]).toHaveAttribute('aria-describedby');
      expect(document.getElementById(columnheaders[1].getAttribute('aria-describedby'))).toHaveTextContent('sortable column');
      expect(columnheaders[2]).not.toHaveAttribute('aria-describedby');
    });

    it('should set the proper aria-describedby and aria-sort on an ascending sorted column header', function () {
      let tree = render(
        <TableView aria-label="Table" sortDescriptor={{column: 'bar', direction: 'ascending'}}>
          <TableHeader>
            <Column key="foo" allowsSorting>Foo</Column>
            <Column key="bar" allowsSorting>Bar</Column>
            <Column key="baz">Baz</Column>
          </TableHeader>
          <TableBody>
            <Row>
              <Cell>Foo 1</Cell>
              <Cell>Bar 1</Cell>
              <Cell>Baz 1</Cell>
            </Row>
          </TableBody>
        </TableView>
      );

      let table = tree.getByRole('grid');
      let columnheaders = within(table).getAllByRole('columnheader');
      expect(columnheaders).toHaveLength(3);
      expect(columnheaders[0]).toHaveAttribute('aria-sort', 'none');
      expect(columnheaders[1]).toHaveAttribute('aria-sort', 'ascending');
      expect(columnheaders[2]).not.toHaveAttribute('aria-sort');
      expect(columnheaders[0]).toHaveAttribute('aria-describedby');
      expect(document.getElementById(columnheaders[0].getAttribute('aria-describedby'))).toHaveTextContent('sortable column');
      expect(columnheaders[1]).toHaveAttribute('aria-describedby');
      expect(document.getElementById(columnheaders[1].getAttribute('aria-describedby'))).toHaveTextContent('sortable column');
      expect(columnheaders[2]).not.toHaveAttribute('aria-describedby');
    });

    it('should set the proper aria-describedby and aria-sort on an descending sorted column header', function () {
      let tree = render(
        <TableView aria-label="Table" sortDescriptor={{column: 'bar', direction: 'descending'}}>
          <TableHeader>
            <Column key="foo" allowsSorting>Foo</Column>
            <Column key="bar" allowsSorting>Bar</Column>
            <Column key="baz">Baz</Column>
          </TableHeader>
          <TableBody>
            <Row>
              <Cell>Foo 1</Cell>
              <Cell>Bar 1</Cell>
              <Cell>Baz 1</Cell>
            </Row>
          </TableBody>
        </TableView>
      );

      let table = tree.getByRole('grid');
      let columnheaders = within(table).getAllByRole('columnheader');
      expect(columnheaders).toHaveLength(3);
      expect(columnheaders[0]).toHaveAttribute('aria-sort', 'none');
      expect(columnheaders[1]).toHaveAttribute('aria-sort', 'descending');
      expect(columnheaders[2]).not.toHaveAttribute('aria-sort');
      expect(columnheaders[0]).toHaveAttribute('aria-describedby');
      expect(document.getElementById(columnheaders[0].getAttribute('aria-describedby'))).toHaveTextContent('sortable column');
      expect(columnheaders[1]).toHaveAttribute('aria-describedby');
      expect(document.getElementById(columnheaders[1].getAttribute('aria-describedby'))).toHaveTextContent('sortable column');
      expect(columnheaders[2]).not.toHaveAttribute('aria-describedby');
    });

    it('should add sort direction info to the column header\'s aria-describedby for Android', async function () {
      let uaMock = jest.spyOn(navigator, 'userAgent', 'get').mockImplementation(() => 'Android');
      let tree = render(<ExampleSortTable />);
      let tableTester = testUtilUser.createTester('Table', {root: tree.getByRole('grid')});
      tableTester.setInteractionType('keyboard');
      let columnheaders = tableTester.columns;
      expect(columnheaders).toHaveLength(3);
      expect(columnheaders[0]).not.toHaveAttribute('aria-sort');
      expect(columnheaders[1]).not.toHaveAttribute('aria-sort');
      expect(columnheaders[2]).not.toHaveAttribute('aria-sort');
      expect(columnheaders[0]).toHaveAttribute('aria-describedby');
      expect(document.getElementById(columnheaders[0].getAttribute('aria-describedby'))).toHaveTextContent('sortable column');
      expect(columnheaders[1]).toHaveAttribute('aria-describedby');
      expect(document.getElementById(columnheaders[1].getAttribute('aria-describedby'))).toHaveTextContent('sortable column, ascending');
      expect(columnheaders[2]).not.toHaveAttribute('aria-describedby');

      await tableTester.toggleSort({column: 1});
      expect(document.getElementById(columnheaders[1].getAttribute('aria-describedby'))).toHaveTextContent('sortable column, descending');

      uaMock.mockRestore();
    });

    it('should fire onSortChange when there is no existing sortDescriptor', async function () {
      let onSortChange = jest.fn();
      let tree = render(
        <TableView aria-label="Table" onSortChange={onSortChange}>
          <TableHeader>
            <Column key="foo" allowsSorting>Foo</Column>
            <Column key="bar" allowsSorting>Bar</Column>
            <Column key="baz">Baz</Column>
          </TableHeader>
          <TableBody>
            <Row>
              <Cell>Foo 1</Cell>
              <Cell>Bar 1</Cell>
              <Cell>Baz 1</Cell>
            </Row>
          </TableBody>
        </TableView>
      );

      let table = tree.getByRole('grid');
      let columnheaders = within(table).getAllByRole('columnheader');
      expect(columnheaders).toHaveLength(3);
      expect(columnheaders[0]).toHaveAttribute('aria-sort', 'none');
      expect(columnheaders[1]).toHaveAttribute('aria-sort', 'none');
      expect(columnheaders[2]).not.toHaveAttribute('aria-sort');
      expect(columnheaders[0]).toHaveAttribute('aria-describedby');
      expect(document.getElementById(columnheaders[0].getAttribute('aria-describedby'))).toHaveTextContent('sortable column');
      expect(columnheaders[1]).toHaveAttribute('aria-describedby');
      expect(document.getElementById(columnheaders[1].getAttribute('aria-describedby'))).toHaveTextContent('sortable column');
      expect(columnheaders[2]).not.toHaveAttribute('aria-describedby');

      await user.click(columnheaders[0]);

      expect(onSortChange).toHaveBeenCalledTimes(1);
      expect(onSortChange).toHaveBeenCalledWith({column: 'foo', direction: 'ascending'});
    });

    it('should toggle the sort direction from ascending to descending', async function () {
      let onSortChange = jest.fn();
      let tree = render(
        <TableView aria-label="Table" sortDescriptor={{column: 'foo', direction: 'ascending'}} onSortChange={onSortChange}>
          <TableHeader>
            <Column key="foo" allowsSorting>Foo</Column>
            <Column key="bar" allowsSorting>Bar</Column>
            <Column key="baz">Baz</Column>
          </TableHeader>
          <TableBody>
            <Row>
              <Cell>Foo 1</Cell>
              <Cell>Bar 1</Cell>
              <Cell>Baz 1</Cell>
            </Row>
          </TableBody>
        </TableView>
      );

      let table = tree.getByRole('grid');
      let columnheaders = within(table).getAllByRole('columnheader');
      expect(columnheaders).toHaveLength(3);
      expect(columnheaders[0]).toHaveAttribute('aria-sort', 'ascending');
      expect(columnheaders[1]).toHaveAttribute('aria-sort', 'none');
      expect(columnheaders[2]).not.toHaveAttribute('aria-sort');
      expect(columnheaders[0]).toHaveAttribute('aria-describedby');
      expect(document.getElementById(columnheaders[0].getAttribute('aria-describedby'))).toHaveTextContent('sortable column');
      expect(columnheaders[1]).toHaveAttribute('aria-describedby');
      expect(document.getElementById(columnheaders[1].getAttribute('aria-describedby'))).toHaveTextContent('sortable column');
      expect(columnheaders[2]).not.toHaveAttribute('aria-describedby');

      await user.click(columnheaders[0]);

      expect(onSortChange).toHaveBeenCalledTimes(1);
      expect(onSortChange).toHaveBeenCalledWith({column: 'foo', direction: 'descending'});
    });

    it('should toggle the sort direction from descending to ascending', async function () {
      let onSortChange = jest.fn();
      let tree = render(
        <TableView aria-label="Table" sortDescriptor={{column: 'foo', direction: 'descending'}} onSortChange={onSortChange}>
          <TableHeader>
            <Column key="foo" allowsSorting>Foo</Column>
            <Column key="bar" allowsSorting>Bar</Column>
            <Column key="baz">Baz</Column>
          </TableHeader>
          <TableBody>
            <Row>
              <Cell>Foo 1</Cell>
              <Cell>Bar 1</Cell>
              <Cell>Baz 1</Cell>
            </Row>
          </TableBody>
        </TableView>
      );

      let table = tree.getByRole('grid');
      let columnheaders = within(table).getAllByRole('columnheader');
      expect(columnheaders).toHaveLength(3);
      expect(columnheaders[0]).toHaveAttribute('aria-describedby');
      expect(columnheaders[0]).toHaveAttribute('aria-sort', 'descending');
      expect(columnheaders[1]).toHaveAttribute('aria-sort', 'none');
      expect(columnheaders[2]).not.toHaveAttribute('aria-sort');
      expect(document.getElementById(columnheaders[0].getAttribute('aria-describedby'))).toHaveTextContent('sortable column');
      expect(columnheaders[1]).toHaveAttribute('aria-describedby');
      expect(document.getElementById(columnheaders[1].getAttribute('aria-describedby'))).toHaveTextContent('sortable column');
      expect(columnheaders[2]).not.toHaveAttribute('aria-describedby');

      await user.click(columnheaders[0]);

      expect(onSortChange).toHaveBeenCalledTimes(1);
      expect(onSortChange).toHaveBeenCalledWith({column: 'foo', direction: 'ascending'});
    });

    it('should trigger sorting on a different column', async function () {
      let onSortChange = jest.fn();
      let tree = render(
        <TableView aria-label="Table" sortDescriptor={{column: 'foo', direction: 'ascending'}} onSortChange={onSortChange}>
          <TableHeader>
            <Column key="foo" allowsSorting>Foo</Column>
            <Column key="bar" allowsSorting>Bar</Column>
            <Column key="baz">Baz</Column>
          </TableHeader>
          <TableBody>
            <Row>
              <Cell>Foo 1</Cell>
              <Cell>Bar 1</Cell>
              <Cell>Baz 1</Cell>
            </Row>
          </TableBody>
        </TableView>
      );

      let table = tree.getByRole('grid');
      let columnheaders = within(table).getAllByRole('columnheader');
      expect(columnheaders).toHaveLength(3);
      expect(columnheaders[0]).toHaveAttribute('aria-sort', 'ascending');
      expect(columnheaders[1]).toHaveAttribute('aria-sort', 'none');
      expect(columnheaders[2]).not.toHaveAttribute('aria-sort');
      expect(columnheaders[0]).toHaveAttribute('aria-describedby');
      expect(document.getElementById(columnheaders[0].getAttribute('aria-describedby'))).toHaveTextContent('sortable column');
      expect(columnheaders[1]).toHaveAttribute('aria-describedby');
      expect(document.getElementById(columnheaders[1].getAttribute('aria-describedby'))).toHaveTextContent('sortable column');
      expect(columnheaders[2]).not.toHaveAttribute('aria-describedby');

      await user.click(columnheaders[1]);

      expect(onSortChange).toHaveBeenCalledTimes(1);
      expect(onSortChange).toHaveBeenCalledWith({column: 'bar', direction: 'ascending'});
    });
  });

  describe('empty state', function () {
    it('should display an empty state when there are no items', async function () {
      let tree = render(
        <TableView aria-label="Table" renderEmptyState={() => <h3>No results</h3>}>
          <TableHeader>
            <Column key="foo">Foo</Column>
            <Column key="bar">Bar</Column>
          </TableHeader>
          <TableBody>
            {[]}
          </TableBody>
        </TableView>
      );

      await act(() => Promise.resolve()); // wait for MutationObserver in useHasTabbableChild or we get act warnings

      let table = tree.getByRole('grid');
      let rows = within(table).getAllByRole('row');
      expect(rows).toHaveLength(2);
      expect(rows[1]).toHaveAttribute('aria-rowindex', '2');

      let cell = within(rows[1]).getByRole('rowheader');
      expect(cell).toHaveAttribute('aria-colspan', '2');

      let heading = within(cell).getByRole('heading');
      expect(heading).toBeVisible();
      expect(heading).toHaveTextContent('No results');

      rerender(tree, defaultTable);
      act(() => jest.runAllTimers());

      rows = within(table).getAllByRole('row');
      expect(rows).toHaveLength(3);
      expect(heading).not.toBeInTheDocument();
    });

    it('empty table select all should be disabled', async function () {
      let onSelectionChange = jest.fn();
      let tree = render(
        <div>
          <TableView aria-label="Table" selectionMode="multiple" onSelectionChange={onSelectionChange} renderEmptyState={() => <h3>No results</h3>}>
            <TableHeader>
              <Column key="foo">Foo</Column>
              <Column key="bar">Bar</Column>
            </TableHeader>
            <TableBody>
              {[]}
            </TableBody>
          </TableView>
          <input />
        </div>
      );

      await act(() => Promise.resolve());

      let table = tree.getByRole('grid');
      let selectAll = tree.getByRole('checkbox');

      await user.tab();
      expect(document.activeElement).toBe(table);
      await user.tab();
      expect(document.activeElement).not.toBe(selectAll);
      expect(selectAll).toHaveAttribute('disabled');
    });

    it('should allow the user to tab into the table body', async function () {
      let tree = render(<EmptyStateTable />);
      await act(() => Promise.resolve());
      let toggleButton = tree.getAllByRole('button')[0];
      let link = tree.getByRole('link');

      await user.tab();
      expect(document.activeElement).toBe(toggleButton);
      await user.tab();
      expect(document.activeElement).toBe(link);
    });

    it('should disable keyboard navigation within the table', async function () {
      let tree = render(<EmptyStateTable />);
      await act(() => Promise.resolve());
      let table = tree.getByRole('grid');
      let header = within(table).getAllByRole('columnheader')[2];
      expect(header).toHaveAttribute('tabindex', '-1');
      let headerButton = within(header).getByRole('button');
      expect(headerButton).toHaveAttribute('aria-disabled', 'true');
    });

    it('should shift focus to the table if table becomes empty via column sort', function () {
      let tree = render(<ColumnHeaderFocusRingTable />);
      let rows = tree.getAllByRole('row');
      expect(rows).toHaveLength(3);
      focusCell(tree, 'Height');
      expect(document.activeElement).toHaveTextContent('Height');
      fireEvent.keyDown(document.activeElement, {key: 'Enter'});
      fireEvent.keyUp(document.activeElement, {key: 'Enter'});
      act(() => jest.advanceTimersByTime(500));
      let table = tree.getByRole('grid');
      expect(document.activeElement).toBe(table);
      // Run the rest of the timeout and run the transitions
      act(() => {jest.runAllTimers();});
      act(() => {jest.runAllTimers();});
      rows = tree.getAllByRole('row');
      expect(rows).toHaveLength(2);
    });

    it('should disable press interactions with the column headers', async function () {
      let tree = render(<EmptyStateTable />);
      await act(() => Promise.resolve());
      let table = tree.getByRole('grid');
      let headers = within(table).getAllByRole('columnheader');
      let toggleButton = tree.getAllByRole('button')[0];

      await user.tab();
      expect(document.activeElement).toBe(toggleButton);

      let columnButton = within(headers[2]).getByRole('button');
      await user.click(columnButton);
      expect(document.activeElement).toBe(toggleButton);
      expect(tree.queryByRole('menuitem')).toBeFalsy();
      fireEvent.mouseEnter(headers[2]);
      act(() => {jest.runAllTimers();});
      expect(tree.queryByRole('slider')).toBeFalsy();
    });

    it.skip('should re-enable functionality when the table recieves items', async function () {
      let tree = render(<EmptyStateTable />);
      let table = tree.getByRole('grid');
      let headers = within(table).getAllByRole('columnheader');
      let toggleButton = tree.getAllByRole('button')[0];
      let selectAll = tree.getByRole('checkbox');

      await user.tab();
      expect(document.activeElement).toBe(toggleButton);
      await user.click(toggleButton);
      act(() => {jest.runAllTimers();});

      expect(selectAll).not.toHaveAttribute('disabled');
      await user.click(selectAll);
      act(() => {jest.runAllTimers();});
      expect(selectAll.checked).toBeTruthy();
      expect(document.activeElement).toBe(selectAll);

      fireEvent.mouseEnter(headers[2]);
      act(() => {jest.runAllTimers();});
      expect(tree.queryAllByRole('slider')).toBeTruthy();

      let column1Button = within(headers[1]).getByRole('button');
      let column2Button = within(headers[2]).getByRole('button');
      await user.click(column2Button);
      act(() => {jest.runAllTimers();});
      expect(tree.queryAllByRole('menuitem')).toBeTruthy();
      await user.keyboard('{Escape}');
      act(() => {jest.runAllTimers();});
      act(() => {jest.runAllTimers();});
      expect(document.activeElement).toBe(column2Button);
      await user.keyboard('{ArrowLeft}');
      expect(document.activeElement).toBe(column1Button);

      await user.click(toggleButton);
      act(() => {jest.runAllTimers();});
      expect(selectAll).toHaveAttribute('disabled');
      await user.click(headers[2]);
      expect(document.activeElement).toBe(toggleButton);
      await user.tab();
      expect(document.activeElement).toBe(table);
      expect(table).toHaveAttribute('tabIndex', '0');
    });
  });

  describe('links', function () {
    describe.each(['mouse', 'keyboard'])('%s', (type) => {
      let trigger = async (item, key = 'Enter') => {
        if (type === 'mouse') {
          await user.click(item);
        } else {
          fireEvent.keyDown(item, {key});
          fireEvent.keyUp(item, {key});
        }
      };

      it('should support links with selectionMode="none"', async function () {
        let {getAllByRole} = render(
          <Provider theme={theme}>
            <TableView aria-label="Table">
              <TableHeader>
                <Column>Foo</Column>
                <Column>Bar</Column>
                <Column>Baz</Column>
              </TableHeader>
              <TableBody>
                <Row href="https://google.com">
                  <Cell>Foo 1</Cell>
                  <Cell>Bar 1</Cell>
                  <Cell>Baz 1</Cell>
                </Row>
                <Row href="https://adobe.com">
                  <Cell>Foo 2</Cell>
                  <Cell>Bar 2</Cell>
                  <Cell>Baz 2</Cell>
                </Row>
              </TableBody>
            </TableView>
          </Provider>
        );

        let items = getAllByRole('row').slice(1);
        for (let item of items) {
          expect(item.tagName).not.toBe('A');
          expect(item).toHaveAttribute('data-href');
        }

        let onClick = mockClickDefault();
        await trigger(items[0]);
        expect(onClick).toHaveBeenCalledTimes(1);
        expect(onClick.mock.calls[0][0].target).toBeInstanceOf(HTMLAnchorElement);
        expect(onClick.mock.calls[0][0].target.href).toBe('https://google.com/');
      });

      it.each(['single', 'multiple'])('should support links with selectionStyle="checkbox" selectionMode="%s"', async function (selectionMode) {
        let {getAllByRole} = render(
          <Provider theme={theme}>
            <TableView aria-label="Table" selectionMode={selectionMode}>
              <TableHeader>
                <Column>Foo</Column>
                <Column>Bar</Column>
                <Column>Baz</Column>
              </TableHeader>
              <TableBody>
                <Row href="https://google.com">
                  <Cell>Foo 1</Cell>
                  <Cell>Bar 1</Cell>
                  <Cell>Baz 1</Cell>
                </Row>
                <Row href="https://adobe.com">
                  <Cell>Foo 2</Cell>
                  <Cell>Bar 2</Cell>
                  <Cell>Baz 2</Cell>
                </Row>
              </TableBody>
            </TableView>
          </Provider>
        );

        let items = getAllByRole('row').slice(1);
        for (let item of items) {
          expect(item.tagName).not.toBe('A');
          expect(item).toHaveAttribute('data-href');
        }

        let onClick = mockClickDefault();
        await trigger(items[0]);
        expect(onClick).toHaveBeenCalledTimes(1);
        expect(onClick.mock.calls[0][0].target).toBeInstanceOf(HTMLAnchorElement);
        expect(onClick.mock.calls[0][0].target.href).toBe('https://google.com/');

        await user.click(within(items[0]).getByRole('checkbox'));
        expect(items[0]).toHaveAttribute('aria-selected', 'true');

        await trigger(items[1], ' ');
        expect(onClick).toHaveBeenCalledTimes(1);
        expect(items[1]).toHaveAttribute('aria-selected', 'true');
        document.removeEventListener('click', onClick);
      });

      it.each(['single', 'multiple'])('should support links with selectionStyle="highlight" selectionMode="%s"', async function (selectionMode) {
        let {getAllByRole} = render(
          <Provider theme={theme}>
            <TableView aria-label="Table" selectionMode={selectionMode} selectionStyle="highlight">
              <TableHeader>
                <Column>Foo</Column>
                <Column>Bar</Column>
                <Column>Baz</Column>
              </TableHeader>
              <TableBody>
                <Row href="https://google.com">
                  <Cell>Foo 1</Cell>
                  <Cell>Bar 1</Cell>
                  <Cell>Baz 1</Cell>
                </Row>
                <Row href="https://adobe.com">
                  <Cell>Foo 2</Cell>
                  <Cell>Bar 2</Cell>
                  <Cell>Baz 2</Cell>
                </Row>
              </TableBody>
            </TableView>
          </Provider>
        );

        let items = getAllByRole('row').slice(1);
        for (let item of items) {
          expect(item.tagName).not.toBe('A');
          expect(item).toHaveAttribute('data-href');
        }

        let onClick = mockClickDefault();
        await trigger(items[0], ' ');
        expect(onClick).not.toHaveBeenCalled();
        expect(items[0]).toHaveAttribute('aria-selected', 'true');
        document.removeEventListener('click', onClick);

        if (type === 'mouse') {
          await user.dblClick(items[0], {pointerType: 'mouse'});
        } else {
          fireEvent.keyDown(items[0], {key: 'Enter'});
          fireEvent.keyUp(items[0], {key: 'Enter'});
        }
        expect(onClick).toHaveBeenCalledTimes(1);
        expect(onClick.mock.calls[0][0].target).toBeInstanceOf(HTMLAnchorElement);
        expect(onClick.mock.calls[0][0].target.href).toBe('https://google.com/');
      });

      it('should work with RouterProvider', async () => {
        let navigate = jest.fn();
        let {getAllByRole} = render(
          <Provider theme={theme} router={{navigate}}>
            <TableView aria-label="Table">
              <TableHeader>
                <Column>Foo</Column>
                <Column>Bar</Column>
                <Column>Baz</Column>
              </TableHeader>
              <TableBody>
                <Row href="/one" routerOptions={{foo: 'bar'}}>
                  <Cell>Foo 1</Cell>
                  <Cell>Bar 1</Cell>
                  <Cell>Baz 1</Cell>
                </Row>
                <Row href="https://adobe.com">
                  <Cell>Foo 2</Cell>
                  <Cell>Bar 2</Cell>
                  <Cell>Baz 2</Cell>
                </Row>
              </TableBody>
            </TableView>
          </Provider>
        );

        let items = getAllByRole('row').slice(1);
        await trigger(items[0]);
        expect(navigate).toHaveBeenCalledWith('/one', {foo: 'bar'});

        navigate.mockReset();
        let onClick = mockClickDefault();

        await trigger(items[1]);
        expect(navigate).not.toHaveBeenCalled();
        expect(onClick).toHaveBeenCalledTimes(1);
      });
    });
  });
};
=======
import {tableTests} from './TableTests';
>>>>>>> 58d96cac

describe('TableView', () => {
  tableTests();

  it('success', () => {
    // jest requires there to be at least one test per file and these tests are skipped in React 16.
  });
});<|MERGE_RESOLUTION|>--- conflicted
+++ resolved
@@ -10,5044 +10,7 @@
  * governing permissions and limitations under the License.
  */
 
-<<<<<<< HEAD
-jest.mock('@react-aria-nutrient/live-announcer');
-jest.mock('@react-aria-nutrient/utils/src/scrollIntoView');
-import {act, fireEvent, installPointerEvent, mockClickDefault, pointerMap, render as renderComponent, User, within} from '@react-spectrum/test-utils-internal';
-import {ActionButton, Button} from '@react-spectrum/button';
-import Add from '@spectrum-icons/workflow/Add';
-import {announce} from '@react-aria-nutrient/live-announcer';
-import {ButtonGroup} from '@react-spectrum/buttongroup';
-import {Cell, Column, Row, TableBody, TableHeader, TableView} from '../';
-import {composeStories} from '@storybook/react';
-import {Content} from '@react-spectrum/view';
-import {CRUDExample} from '../stories/CRUDExample';
-import {Dialog, DialogTrigger} from '@react-spectrum/dialog';
-import {Divider} from '@react-spectrum/divider';
-import {getFocusableTreeWalker} from '@react-aria-nutrient/focus';
-import {Heading} from '@react-spectrum/text';
-import {Item, Picker} from '@react-spectrum/picker';
-import {Link} from '@react-spectrum/link';
-import {Provider} from '@react-spectrum/provider';
-import React from 'react';
-import {scrollIntoView} from '@react-aria-nutrient/utils';
-import * as stories from '../stories/Table.stories';
-import {Switch} from '@react-spectrum/switch';
-import {TextField} from '@react-spectrum/textfield';
-import {theme} from '@react-spectrum/theme-default';
-import userEvent from '@testing-library/user-event';
-
-let {
-  InlineDeleteButtons: DeletableRowsTable,
-  EmptyStateStory: EmptyStateTable,
-  WithBreadcrumbNavigation: TableWithBreadcrumbs,
-  TypeaheadWithDialog: TypeaheadWithDialog,
-  ColumnHeaderFocusRingTable
-} = composeStories(stories);
-
-
-let columns = [
-  {name: 'Foo', key: 'foo'},
-  {name: 'Bar', key: 'bar'},
-  {name: 'Baz', key: 'baz'}
-];
-
-let nestedColumns = [
-  {name: 'Test', key: 'test'},
-  {name: 'Tiered One Header', key: 'tier1', children: [
-    {name: 'Tier Two Header A', key: 'tier2a', children: [
-      {name: 'Foo', key: 'foo'},
-      {name: 'Bar', key: 'bar'}
-    ]},
-    {name: 'Yay', key: 'yay'},
-    {name: 'Tier Two Header B', key: 'tier2b', children: [
-      {name: 'Baz', key: 'baz'}
-    ]}
-  ]}
-];
-
-let items = [
-  {test: 'Test 1', foo: 'Foo 1', bar: 'Bar 1', yay: 'Yay 1', baz: 'Baz 1'},
-  {test: 'Test 2', foo: 'Foo 2', bar: 'Bar 2', yay: 'Yay 2', baz: 'Baz 2'}
-];
-
-let itemsWithFalsyId = [
-  {test: 'Test 1', foo: 'Foo 1', bar: 'Bar 1', yay: 'Yay 1', baz: 'Baz 1', id: 0},
-  {test: 'Test 2', foo: 'Foo 2', bar: 'Bar 2', yay: 'Yay 2', baz: 'Baz 2', id: 1}
-];
-
-let manyItems = [];
-for (let i = 1; i <= 100; i++) {
-  manyItems.push({id: i, foo: 'Foo ' + i, bar: 'Bar ' + i, baz: 'Baz ' + i});
-}
-
-let manyColumns = [];
-for (let i = 1; i <= 100; i++) {
-  manyColumns.push({id: i, name: 'Column ' + i});
-}
-
-function ExampleSortTable() {
-  let [sortDescriptor, setSortDescriptor] = React.useState({column: 'bar', direction: 'ascending'});
-
-  return (
-    <TableView aria-label="Table" sortDescriptor={sortDescriptor} onSortChange={setSortDescriptor}>
-      <TableHeader>
-        <Column key="foo" allowsSorting>Foo</Column>
-        <Column key="bar" allowsSorting>Bar</Column>
-        <Column key="baz">Baz</Column>
-      </TableHeader>
-      <TableBody>
-        <Row>
-          <Cell>Foo 1</Cell>
-          <Cell>Bar 1</Cell>
-          <Cell>Baz 1</Cell>
-        </Row>
-      </TableBody>
-    </TableView>
-  );
-}
-
-let defaultTable = (
-  <TableView aria-label="Table">
-    <TableHeader>
-      <Column key="foo">Foo</Column>
-      <Column key="bar">Bar</Column>
-    </TableHeader>
-    <TableBody>
-      <Row>
-        <Cell>Foo 1</Cell>
-        <Cell>Bar 1</Cell>
-      </Row>
-      <Row>
-        <Cell>Foo 2</Cell>
-        <Cell>Bar 2</Cell>
-      </Row>
-    </TableBody>
-  </TableView>
-);
-
-function pointerEvent(type, opts) {
-  let evt = new Event(type, {bubbles: true, cancelable: true});
-  Object.assign(evt, {
-    ctrlKey: false,
-    metaKey: false,
-    shiftKey: false,
-    altKey: false,
-    button: opts.button || 0,
-    width: opts.width == null ? undefined : opts.width ?? 1,
-    height: opts.height == null ? undefined : opts.height ?? 1
-  }, opts);
-  return evt;
-}
-
-export let tableTests = () => {
-  // Temporarily disabling these tests in React 16 because they run into a memory limit and crash.
-  // TODO: investigate.
-  if (parseInt(React.version, 10) <= 16) {
-    return;
-  }
-
-  let offsetWidth, offsetHeight;
-  let user;
-  let testUtilUser = new User({advanceTimer: (time) => jest.advanceTimersByTime(time)});
-
-  beforeAll(function () {
-    user = userEvent.setup({delay: null, pointerMap});
-    offsetWidth = jest.spyOn(window.HTMLElement.prototype, 'clientWidth', 'get').mockImplementation(() => 1000);
-    offsetHeight = jest.spyOn(window.HTMLElement.prototype, 'clientHeight', 'get').mockImplementation(() => 1000);
-    jest.useFakeTimers();
-  });
-
-  afterAll(function () {
-    offsetWidth.mockReset();
-    offsetHeight.mockReset();
-  });
-
-  afterEach(() => {
-    act(() => {jest.runAllTimers();});
-  });
-
-  let render = (children, scale = 'medium') => {
-    let tree = renderComponent(
-      <Provider theme={theme} scale={scale}>
-        {children}
-      </Provider>
-    );
-    // account for table column resizing to do initial pass due to relayout from useTableColumnResizeState render
-    act(() => {jest.runAllTimers();});
-    return tree;
-  };
-
-  let rerender = (tree, children, scale = 'medium') => {
-    let newTree = tree.rerender(
-      <Provider theme={theme} scale={scale}>
-        {children}
-      </Provider>
-    );
-    act(() => {jest.runAllTimers();});
-    return newTree;
-  };
-  // I'd use tree.getByRole(role, {name: text}) here, but it's unbearably slow.
-  let getCell = (tree, text) => {
-    // Find by text, then go up to the element with the cell role.
-    let el = tree.getByText(text);
-    while (el && !/gridcell|rowheader|columnheader/.test(el.getAttribute('role'))) {
-      el = el.parentElement;
-    }
-
-    return el;
-  };
-
-  let focusCell = (tree, text) => act(() => getCell(tree, text).focus());
-  let moveFocus = (key, opts = {}) => {fireEvent.keyDown(document.activeElement, {key, ...opts});};
-
-  it('renders a static table', function () {
-    let {getByRole} = render(
-      <TableView aria-label="Table" data-testid="test">
-        <TableHeader>
-          <Column>Foo</Column>
-          <Column>Bar</Column>
-          <Column>Baz</Column>
-        </TableHeader>
-        <TableBody>
-          <Row>
-            <Cell>Foo 1</Cell>
-            <Cell>Bar 1</Cell>
-            <Cell>Baz 1</Cell>
-          </Row>
-          <Row>
-            <Cell>Foo 2</Cell>
-            <Cell>Bar 2</Cell>
-            <Cell>Baz 2</Cell>
-          </Row>
-        </TableBody>
-      </TableView>
-    );
-
-    let grid = getByRole('grid');
-    expect(grid).toBeVisible();
-    expect(grid).toHaveAttribute('aria-label', 'Table');
-    expect(grid).toHaveAttribute('data-testid', 'test');
-
-    expect(grid).toHaveAttribute('aria-rowcount', '3');
-    expect(grid).toHaveAttribute('aria-colcount', '3');
-
-    let rowgroups = within(grid).getAllByRole('rowgroup');
-    expect(rowgroups).toHaveLength(2);
-
-    let headerRows = within(rowgroups[0]).getAllByRole('row');
-    expect(headerRows).toHaveLength(1);
-    expect(headerRows[0]).toHaveAttribute('aria-rowindex', '1');
-
-    let headers = within(grid).getAllByRole('columnheader');
-    expect(headers).toHaveLength(3);
-    expect(headers[0]).toHaveAttribute('aria-colindex', '1');
-    expect(headers[1]).toHaveAttribute('aria-colindex', '2');
-    expect(headers[2]).toHaveAttribute('aria-colindex', '3');
-
-    for (let header of headers) {
-      expect(header).not.toHaveAttribute('aria-sort');
-      expect(header).not.toHaveAttribute('aria-describedby');
-    }
-
-    expect(headers[0]).toHaveTextContent('Foo');
-    expect(headers[1]).toHaveTextContent('Bar');
-    expect(headers[2]).toHaveTextContent('Baz');
-
-    let rows = within(rowgroups[1]).getAllByRole('row');
-    expect(rows).toHaveLength(2);
-    expect(rows[0]).toHaveAttribute('aria-rowindex', '2');
-    expect(rows[1]).toHaveAttribute('aria-rowindex', '3');
-
-    let rowheader = within(rows[0]).getByRole('rowheader');
-    let cellSpan = within(rowheader).getByText('Foo 1');
-    expect(rowheader).toHaveTextContent('Foo 1');
-    expect(rowheader).toHaveAttribute('aria-colindex', '1');
-
-    expect(rows[0]).toHaveAttribute('aria-labelledby', cellSpan.id);
-
-    rowheader = within(rows[1]).getByRole('rowheader');
-    cellSpan = within(rowheader).getByText('Foo 2');
-    expect(rowheader).toHaveTextContent('Foo 2');
-    expect(rowheader).toHaveAttribute('aria-colindex', '1');
-
-    expect(rows[1]).not.toHaveAttribute('aria-selected');
-    expect(rows[1]).toHaveAttribute('aria-labelledby', cellSpan.id);
-
-
-    let cells = within(rowgroups[1]).getAllByRole('gridcell');
-    expect(cells).toHaveLength(4);
-
-    expect(cells[0]).toHaveAttribute('aria-colindex', '2');
-    expect(cells[1]).toHaveAttribute('aria-colindex', '3');
-    expect(cells[2]).toHaveAttribute('aria-colindex', '2');
-    expect(cells[3]).toHaveAttribute('aria-colindex', '3');
-  });
-
-  it('renders a static table with selection', function () {
-    let {getByRole} = render(
-      <TableView aria-label="Table" data-testid="test" selectionMode="multiple">
-        <TableHeader>
-          <Column>Foo</Column>
-          <Column>Bar</Column>
-          <Column>Baz</Column>
-        </TableHeader>
-        <TableBody>
-          <Row>
-            <Cell>Foo 1</Cell>
-            <Cell>Bar 1</Cell>
-            <Cell>Baz 1</Cell>
-          </Row>
-          <Row>
-            <Cell>Foo 2</Cell>
-            <Cell>Bar 2</Cell>
-            <Cell>Baz 2</Cell>
-          </Row>
-        </TableBody>
-      </TableView>
-    );
-
-    let grid = getByRole('grid');
-    expect(grid).toBeVisible();
-    expect(grid).toHaveAttribute('aria-label', 'Table');
-    expect(grid).toHaveAttribute('data-testid', 'test');
-    expect(grid).toHaveAttribute('aria-multiselectable', 'true');
-    expect(grid).toHaveAttribute('aria-rowcount', '3');
-    expect(grid).toHaveAttribute('aria-colcount', '4');
-
-    let rowgroups = within(grid).getAllByRole('rowgroup');
-    expect(rowgroups).toHaveLength(2);
-
-    let headerRows = within(rowgroups[0]).getAllByRole('row');
-    expect(headerRows).toHaveLength(1);
-    expect(headerRows[0]).toHaveAttribute('aria-rowindex', '1');
-
-    let headers = within(grid).getAllByRole('columnheader');
-    expect(headers).toHaveLength(4);
-    expect(headers[0]).toHaveAttribute('aria-colindex', '1');
-    expect(headers[1]).toHaveAttribute('aria-colindex', '2');
-    expect(headers[2]).toHaveAttribute('aria-colindex', '3');
-    expect(headers[3]).toHaveAttribute('aria-colindex', '4');
-
-    for (let header of headers) {
-      expect(header).not.toHaveAttribute('aria-sort');
-      expect(header).not.toHaveAttribute('aria-describedby');
-    }
-
-    let checkbox = within(headers[0]).getByRole('checkbox');
-    expect(checkbox).toHaveAttribute('aria-label', 'Select All');
-
-    expect(headers[1]).toHaveTextContent('Foo');
-    expect(headers[2]).toHaveTextContent('Bar');
-    expect(headers[3]).toHaveTextContent('Baz');
-
-    let rows = within(rowgroups[1]).getAllByRole('row');
-    expect(rows).toHaveLength(2);
-    expect(rows[0]).toHaveAttribute('aria-rowindex', '2');
-    expect(rows[1]).toHaveAttribute('aria-rowindex', '3');
-
-    let rowheader = within(rows[0]).getByRole('rowheader');
-    let cellSpan = within(rowheader).getByText('Foo 1');
-    expect(rowheader).toHaveTextContent('Foo 1');
-    expect(rowheader).toHaveAttribute('aria-colindex', '2');
-
-    expect(rows[0]).toHaveAttribute('aria-selected', 'false');
-    expect(rows[0]).toHaveAttribute('aria-labelledby', cellSpan.id);
-
-    checkbox = within(rows[0]).getByRole('checkbox');
-    expect(checkbox).toHaveAttribute('aria-label', 'Select');
-    expect(checkbox).toHaveAttribute('aria-labelledby', `${checkbox.id} ${cellSpan.id}`);
-
-    rowheader = within(rows[1]).getByRole('rowheader');
-    cellSpan = within(rowheader).getByText('Foo 2');
-    expect(rowheader).toHaveTextContent('Foo 2');
-    expect(rowheader).toHaveAttribute('aria-colindex', '2');
-
-    expect(rows[1]).toHaveAttribute('aria-selected', 'false');
-    expect(rows[1]).toHaveAttribute('aria-labelledby', cellSpan.id);
-
-
-    checkbox = within(rows[1]).getByRole('checkbox');
-    expect(checkbox).toHaveAttribute('aria-label', 'Select');
-    expect(checkbox).toHaveAttribute('aria-labelledby', `${checkbox.id} ${cellSpan.id}`);
-
-    let cells = within(rowgroups[1]).getAllByRole('gridcell');
-    expect(cells).toHaveLength(6);
-
-    expect(cells[0]).toHaveAttribute('aria-colindex', '1');
-    expect(cells[1]).toHaveAttribute('aria-colindex', '3');
-    expect(cells[2]).toHaveAttribute('aria-colindex', '4');
-    expect(cells[3]).toHaveAttribute('aria-colindex', '1');
-    expect(cells[4]).toHaveAttribute('aria-colindex', '3');
-    expect(cells[5]).toHaveAttribute('aria-colindex', '4');
-  });
-
-  it('accepts a UNSAFE_className', function () {
-    let {getByRole} = render(
-      <TableView aria-label="Table" data-testid="test" selectionMode="multiple" UNSAFE_className="test-class">
-        <TableHeader>
-          <Column>Foo</Column>
-          <Column>Bar</Column>
-          <Column>Baz</Column>
-        </TableHeader>
-        <TableBody>
-          <Row>
-            <Cell>Foo 1</Cell>
-            <Cell>Bar 1</Cell>
-            <Cell>Baz 1</Cell>
-          </Row>
-          <Row>
-            <Cell>Foo 2</Cell>
-            <Cell>Bar 2</Cell>
-            <Cell>Baz 2</Cell>
-          </Row>
-        </TableBody>
-      </TableView>
-    );
-
-    let grid = getByRole('grid');
-    expect(grid).toHaveAttribute('class', expect.stringContaining('test-class'));
-  });
-
-  it('renders a dynamic table', function () {
-    let {getByRole} = render(
-      <TableView aria-label="Table">
-        <TableHeader columns={columns}>
-          {column => <Column>{column.name}</Column>}
-        </TableHeader>
-        <TableBody items={items}>
-          {item =>
-            (<Row key={item.foo}>
-              {key => <Cell>{item[key]}</Cell>}
-            </Row>)
-          }
-        </TableBody>
-      </TableView>
-    );
-
-    let grid = getByRole('grid');
-    expect(grid).toBeVisible();
-    expect(grid).toHaveAttribute('aria-rowcount', '3');
-    expect(grid).toHaveAttribute('aria-colcount', '3');
-
-    let rowgroups = within(grid).getAllByRole('rowgroup');
-    expect(rowgroups).toHaveLength(2);
-
-    let headerRows = within(rowgroups[0]).getAllByRole('row');
-    expect(headerRows).toHaveLength(1);
-    expect(headerRows[0]).toHaveAttribute('aria-rowindex', '1');
-
-    let headers = within(grid).getAllByRole('columnheader');
-    expect(headers).toHaveLength(3);
-    expect(headers[0]).toHaveAttribute('aria-colindex', '1');
-    expect(headers[1]).toHaveAttribute('aria-colindex', '2');
-    expect(headers[2]).toHaveAttribute('aria-colindex', '3');
-
-    expect(headers[0]).toHaveTextContent('Foo');
-    expect(headers[1]).toHaveTextContent('Bar');
-    expect(headers[2]).toHaveTextContent('Baz');
-
-    let rows = within(rowgroups[1]).getAllByRole('row');
-    expect(rows).toHaveLength(2);
-
-    let rowheader = within(rows[0]).getByRole('rowheader');
-    let cellSpan = within(rowheader).getByText('Foo 1');
-    expect(rowheader).toHaveTextContent('Foo 1');
-    expect(rowheader).toHaveAttribute('aria-colindex', '1');
-
-    expect(rows[0]).toHaveAttribute('aria-labelledby', cellSpan.id);
-
-    rowheader = within(rows[1]).getByRole('rowheader');
-    cellSpan = within(rowheader).getByText('Foo 2');
-    expect(rowheader).toHaveTextContent('Foo 2');
-    expect(rowheader).toHaveAttribute('aria-colindex', '1');
-
-    expect(rows[1]).not.toHaveAttribute('aria-selected');
-    expect(rows[1]).toHaveAttribute('aria-labelledby', cellSpan.id);
-
-    let cells = within(rowgroups[1]).getAllByRole('gridcell');
-    expect(cells).toHaveLength(4);
-
-    expect(cells[0]).toHaveAttribute('aria-colindex', '2');
-    expect(cells[1]).toHaveAttribute('aria-colindex', '3');
-    expect(cells[2]).toHaveAttribute('aria-colindex', '2');
-    expect(cells[3]).toHaveAttribute('aria-colindex', '3');
-  });
-
-  it('renders a dynamic table with selection', function () {
-    let {getByRole} = render(
-      <TableView aria-label="Table" selectionMode="multiple">
-        <TableHeader columns={columns}>
-          {column => <Column>{column.name}</Column>}
-        </TableHeader>
-        <TableBody items={items}>
-          {item =>
-            (<Row key={item.foo}>
-              {key => <Cell>{item[key]}</Cell>}
-            </Row>)
-          }
-        </TableBody>
-      </TableView>
-    );
-
-    let grid = getByRole('grid');
-    expect(grid).toBeVisible();
-    expect(grid).toHaveAttribute('aria-multiselectable', 'true');
-    expect(grid).toHaveAttribute('aria-rowcount', '3');
-    expect(grid).toHaveAttribute('aria-colcount', '4');
-
-    let rowgroups = within(grid).getAllByRole('rowgroup');
-    expect(rowgroups).toHaveLength(2);
-
-    let headerRows = within(rowgroups[0]).getAllByRole('row');
-    expect(headerRows).toHaveLength(1);
-    expect(headerRows[0]).toHaveAttribute('aria-rowindex', '1');
-
-    let headers = within(grid).getAllByRole('columnheader');
-    expect(headers).toHaveLength(4);
-    expect(headers[0]).toHaveAttribute('aria-colindex', '1');
-    expect(headers[1]).toHaveAttribute('aria-colindex', '2');
-    expect(headers[2]).toHaveAttribute('aria-colindex', '3');
-    expect(headers[3]).toHaveAttribute('aria-colindex', '4');
-
-    let checkbox = within(headers[0]).getByRole('checkbox');
-    expect(checkbox).toHaveAttribute('aria-label', 'Select All');
-
-    expect(headers[1]).toHaveTextContent('Foo');
-    expect(headers[2]).toHaveTextContent('Bar');
-    expect(headers[3]).toHaveTextContent('Baz');
-
-    let rows = within(rowgroups[1]).getAllByRole('row');
-    expect(rows).toHaveLength(2);
-
-    let rowheader = within(rows[0]).getByRole('rowheader');
-    let cellSpan = within(rowheader).getByText('Foo 1');
-    expect(rowheader).toHaveTextContent('Foo 1');
-    expect(rowheader).toHaveAttribute('aria-colindex', '2');
-
-    expect(rows[0]).toHaveAttribute('aria-selected', 'false');
-    expect(rows[0]).toHaveAttribute('aria-labelledby', cellSpan.id);
-
-    checkbox = within(rows[0]).getByRole('checkbox');
-    expect(checkbox).toHaveAttribute('aria-label', 'Select');
-    expect(checkbox).toHaveAttribute('aria-labelledby', `${checkbox.id} ${cellSpan.id}`);
-
-    rowheader = within(rows[1]).getByRole('rowheader');
-    cellSpan = within(rowheader).getByText('Foo 2');
-    expect(rowheader).toHaveTextContent('Foo 2');
-    expect(rowheader).toHaveAttribute('aria-colindex', '2');
-
-    expect(rows[1]).toHaveAttribute('aria-selected', 'false');
-    expect(rows[1]).toHaveAttribute('aria-labelledby', cellSpan.id);
-
-
-    checkbox = within(rows[1]).getByRole('checkbox');
-    expect(checkbox).toHaveAttribute('aria-label', 'Select');
-    expect(checkbox).toHaveAttribute('aria-labelledby', `${checkbox.id} ${cellSpan.id}`);
-
-    let cells = within(rowgroups[1]).getAllByRole('gridcell');
-    expect(cells).toHaveLength(6);
-
-    expect(cells[0]).toHaveAttribute('aria-colindex', '1');
-    expect(cells[1]).toHaveAttribute('aria-colindex', '3');
-    expect(cells[2]).toHaveAttribute('aria-colindex', '4');
-    expect(cells[3]).toHaveAttribute('aria-colindex', '1');
-    expect(cells[4]).toHaveAttribute('aria-colindex', '3');
-    expect(cells[5]).toHaveAttribute('aria-colindex', '4');
-  });
-
-  it('renders contents even with falsy row ids', function () {
-    // TODO: doesn't support empty string ids, fix for that to come
-    let {getByRole} = render(
-      <TableView aria-label="Table">
-        <TableHeader columns={columns}>
-          {column => <Column>{column.name}</Column>}
-        </TableHeader>
-        <TableBody items={itemsWithFalsyId}>
-          {item =>
-            (<Row>
-              {key => <Cell>{item[key]}</Cell>}
-            </Row>)
-          }
-        </TableBody>
-      </TableView>
-    );
-
-    let grid = getByRole('grid');
-    let rows = within(grid).getAllByRole('row');
-    expect(rows).toHaveLength(3);
-
-    for (let [i, row] of rows.entries()) {
-      if (i === 0) {
-        let columnheaders = within(row).getAllByRole('columnheader');
-        expect(columnheaders).toHaveLength(3);
-        for (let [j, columnheader] of columnheaders.entries()) {
-          expect(within(columnheader).getByText(columns[j].name)).toBeTruthy();
-        }
-      } else {
-        let rowheader = within(row).getByRole('rowheader');
-        expect(within(rowheader).getByText(itemsWithFalsyId[i - 1][columns[0].key])).toBeTruthy();
-        let cells = within(row).getAllByRole('gridcell');
-        expect(cells).toHaveLength(2);
-        expect(within(cells[0]).getByText(itemsWithFalsyId[i - 1][columns[1].key])).toBeTruthy();
-        expect(within(cells[1]).getByText(itemsWithFalsyId[i - 1][columns[2].key])).toBeTruthy();
-      }
-    }
-  });
-
-  it('renders a static table with colspans', function () {
-    let {getByRole} = render(
-      <TableView aria-label="Timetable">
-        <TableHeader>
-          <Column isRowHeader>Col 1</Column>
-          <Column >Col 2</Column>
-          <Column >Col 3</Column>
-          <Column >Col 4</Column>
-        </TableHeader>
-        <TableBody>
-          <Row>
-            <Cell>Cell</Cell>
-            <Cell colSpan={2}>Span 2</Cell>
-            <Cell>Cell</Cell>
-          </Row>
-          <Row>
-            <Cell>Cell</Cell>
-            <Cell>Cell</Cell>
-            <Cell>Cell</Cell>
-            <Cell>Cell</Cell>
-          </Row>
-          <Row>
-            <Cell colSpan={4}>Span 4</Cell>
-          </Row>
-          <Row>
-            <Cell colSpan={3}>Span 3</Cell>
-            <Cell>Cell</Cell>
-          </Row>
-          <Row>
-            <Cell>Cell</Cell>
-            <Cell colSpan={3}>Span 3</Cell>
-          </Row>
-        </TableBody>
-      </TableView>
-    );
-
-    let grid = getByRole('grid');
-    expect(grid).toBeVisible();
-    expect(grid).toHaveAttribute('aria-rowcount', '6');
-    expect(grid).toHaveAttribute('aria-colcount', '4');
-
-    let rows = within(grid).getAllByRole('row');
-    expect(rows).toHaveLength(6);
-
-    let columnheaders = within(rows[0]).getAllByRole('columnheader');
-    expect(columnheaders).toHaveLength(4);
-
-    let cells1 = [...within(rows[1]).getAllByRole('rowheader'), ...within(rows[1]).getAllByRole('gridcell')];
-    expect(cells1).toHaveLength(3);
-    expect(cells1[0]).toHaveAttribute('aria-colindex', '1');
-    expect(cells1[1]).toHaveAttribute('aria-colindex', '2');
-    expect(cells1[1]).toHaveAttribute('aria-colspan', '2');
-    expect(cells1[2]).toHaveAttribute('aria-colindex', '4');
-
-
-    let cells2 = [...within(rows[2]).getAllByRole('rowheader'), ...within(rows[2]).getAllByRole('gridcell')];
-    expect(cells2).toHaveLength(4);
-    expect(cells2[0]).toHaveAttribute('aria-colindex', '1');
-    expect(cells2[1]).toHaveAttribute('aria-colindex', '2');
-    expect(cells2[2]).toHaveAttribute('aria-colindex', '3');
-    expect(cells2[3]).toHaveAttribute('aria-colindex', '4');
-
-    let cells3 = within(rows[3]).getAllByRole('rowheader');
-    expect(cells3).toHaveLength(1);
-    expect(cells3[0]).toHaveAttribute('aria-colindex', '1');
-    expect(cells3[0]).toHaveAttribute('aria-colspan', '4');
-
-    let cells4 = [...within(rows[4]).getAllByRole('rowheader'), ...within(rows[4]).getAllByRole('gridcell')];
-    expect(cells4).toHaveLength(2);
-    expect(cells4[0]).toHaveAttribute('aria-colindex', '1');
-    expect(cells4[0]).toHaveAttribute('aria-colspan', '3');
-    expect(cells4[1]).toHaveAttribute('aria-colindex', '4');
-
-    let cells5 = [...within(rows[5]).getAllByRole('rowheader'), ...within(rows[5]).getAllByRole('gridcell')];
-    expect(cells5).toHaveLength(2);
-    expect(cells5[0]).toHaveAttribute('aria-colindex', '1');
-    expect(cells5[1]).toHaveAttribute('aria-colindex', '2');
-    expect(cells5[1]).toHaveAttribute('aria-colspan', '3');
-  });
-
-  it('should throw error if number of cells do not match column count', () => {
-    jest.spyOn(console, 'error').mockImplementation(() => {});
-    try {
-      render(
-        <TableView aria-label="Col Span Table with wrong number of cells">
-          <TableHeader>
-            <Column isRowHeader>Col 1</Column>
-            <Column >Col 2</Column>
-            <Column >Col 3</Column>
-            <Column >Col 4</Column>
-          </TableHeader>
-          <TableBody>
-            <Row>
-              <Cell>Cell 11</Cell>
-              <Cell colSpan={2}>Cell 12</Cell>
-              <Cell>Cell 14</Cell>
-            </Row>
-            <Row>
-              <Cell>Cell 21</Cell>
-              <Cell colSpan={2}>Cell 22</Cell>
-              <Cell>Cell 24</Cell>
-              <Cell>Cell 25</Cell>
-            </Row>
-          </TableBody>
-        </TableView>
-        );
-    } catch (e) {
-      expect(e.message).toEqual('Cell count must match column count. Found 5 cells and 4 columns.');
-    }
-    try {
-      render(
-        <TableView aria-label="Col Span Table with wrong number of cells">
-          <TableHeader>
-            <Column isRowHeader>Col 1</Column>
-            <Column >Col 2</Column>
-          </TableHeader>
-          <TableBody>
-            <Row>
-              <Cell>Cell</Cell>
-            </Row>
-          </TableBody>
-        </TableView>
-      );
-    } catch (e) {
-      expect(e.message).toEqual('Cell count must match column count. Found 1 cells and 2 columns.');
-    }
-  });
-
-  it('renders a static table with nested columns', function () {
-    let {getByRole} = render(
-      <TableView aria-label="Table" selectionMode="multiple">
-        <TableHeader>
-          <Column key="test">Test</Column>
-          <Column title="Group 1">
-            <Column key="foo">Foo</Column>
-            <Column key="bar">Bar</Column>
-          </Column>
-          <Column title="Group 2">
-            <Column key="baz">Baz</Column>
-          </Column>
-        </TableHeader>
-        <TableBody>
-          <Row>
-            <Cell>Test 1</Cell>
-            <Cell>Foo 1</Cell>
-            <Cell>Bar 1</Cell>
-            <Cell>Baz 1</Cell>
-          </Row>
-          <Row>
-            <Cell>Test 2</Cell>
-            <Cell>Foo 2</Cell>
-            <Cell>Bar 2</Cell>
-            <Cell>Baz 2</Cell>
-          </Row>
-        </TableBody>
-      </TableView>
-    );
-
-    let grid = getByRole('grid');
-    expect(grid).toBeVisible();
-    expect(grid).toHaveAttribute('aria-multiselectable', 'true');
-    expect(grid).toHaveAttribute('aria-rowcount', '4');
-    expect(grid).toHaveAttribute('aria-colcount', '5');
-
-    let rowgroups = within(grid).getAllByRole('rowgroup');
-    expect(rowgroups).toHaveLength(2);
-
-    let headerRows = within(rowgroups[0]).getAllByRole('row');
-    expect(headerRows).toHaveLength(2);
-    expect(headerRows[0]).toHaveAttribute('aria-rowindex', '1');
-    expect(headerRows[1]).toHaveAttribute('aria-rowindex', '2');
-
-    let headers = within(headerRows[0]).getAllByRole('columnheader');
-    let placeholderCells = within(headerRows[0]).getAllByRole('gridcell');
-    expect(headers).toHaveLength(2);
-    expect(placeholderCells).toHaveLength(1);
-
-    expect(placeholderCells[0]).toHaveTextContent('');
-    expect(placeholderCells[0]).toHaveAttribute('aria-colspan', '2');
-    expect(placeholderCells[0]).toHaveAttribute('aria-colindex', '1');
-
-    expect(headers[0]).toHaveTextContent('Group 1');
-    expect(headers[0]).toHaveAttribute('aria-colspan', '2');
-    expect(headers[0]).toHaveAttribute('aria-colindex', '3');
-    expect(headers[1]).toHaveTextContent('Group 2');
-    expect(headers[1]).toHaveAttribute('aria-colindex', '5');
-
-    headers = within(headerRows[1]).getAllByRole('columnheader');
-    expect(headers).toHaveLength(5);
-    expect(headers[0]).toHaveAttribute('aria-colindex', '1');
-    expect(headers[1]).toHaveAttribute('aria-colindex', '2');
-    expect(headers[2]).toHaveAttribute('aria-colindex', '3');
-    expect(headers[3]).toHaveAttribute('aria-colindex', '4');
-    expect(headers[4]).toHaveAttribute('aria-colindex', '5');
-
-    let checkbox = within(headers[0]).getByRole('checkbox');
-    expect(checkbox).toHaveAttribute('aria-label', 'Select All');
-
-    expect(headers[1]).toHaveTextContent('Test');
-    expect(headers[2]).toHaveTextContent('Foo');
-    expect(headers[3]).toHaveTextContent('Bar');
-    expect(headers[4]).toHaveTextContent('Baz');
-
-    let rows = within(rowgroups[1]).getAllByRole('row');
-    expect(rows).toHaveLength(2);
-
-    let rowheader = within(rows[0]).getByRole('rowheader');
-    let cellSpan = within(rowheader).getByText('Test 1');
-    expect(rowheader).toHaveTextContent('Test 1');
-
-    expect(rows[0]).toHaveAttribute('aria-selected', 'false');
-    expect(rows[0]).toHaveAttribute('aria-labelledby', cellSpan.id);
-    expect(rows[0]).toHaveAttribute('aria-rowindex', '3');
-
-    checkbox = within(rows[0]).getByRole('checkbox');
-    expect(checkbox).toHaveAttribute('aria-label', 'Select');
-    expect(checkbox).toHaveAttribute('aria-labelledby', `${checkbox.id} ${cellSpan.id}`);
-
-    rowheader = within(rows[1]).getByRole('rowheader');
-    cellSpan = within(rowheader).getByText('Test 2');
-    expect(rowheader).toHaveTextContent('Test 2');
-
-    expect(rows[1]).toHaveAttribute('aria-selected', 'false');
-    expect(rows[1]).toHaveAttribute('aria-labelledby', cellSpan.id);
-    expect(rows[1]).toHaveAttribute('aria-rowindex', '4');
-
-
-    checkbox = within(rows[1]).getByRole('checkbox');
-    expect(checkbox).toHaveAttribute('aria-label', 'Select');
-    expect(checkbox).toHaveAttribute('aria-labelledby', `${checkbox.id} ${cellSpan.id}`);
-
-    let cells = within(rowgroups[1]).getAllByRole('gridcell');
-    expect(cells).toHaveLength(8);
-  });
-
-  it('renders a dynamic table with nested columns', function () {
-    let {getByRole} = render(
-      <TableView aria-label="Table" selectionMode="multiple">
-        <TableHeader columns={nestedColumns}>
-          {column =>
-            <Column childColumns={column.children}>{column.name}</Column>
-          }
-        </TableHeader>
-        <TableBody items={items}>
-          {item =>
-            (<Row key={item.foo}>
-              {key => <Cell>{item[key]}</Cell>}
-            </Row>)
-          }
-        </TableBody>
-      </TableView>
-    );
-
-    let grid = getByRole('grid');
-    expect(grid).toBeVisible();
-    expect(grid).toHaveAttribute('aria-multiselectable', 'true');
-    expect(grid).toHaveAttribute('aria-rowcount', '5');
-    expect(grid).toHaveAttribute('aria-colcount', '6');
-
-    let rowgroups = within(grid).getAllByRole('rowgroup');
-    expect(rowgroups).toHaveLength(2);
-
-    let headerRows = within(rowgroups[0]).getAllByRole('row');
-    expect(headerRows).toHaveLength(3);
-    expect(headerRows[0]).toHaveAttribute('aria-rowindex', '1');
-    expect(headerRows[1]).toHaveAttribute('aria-rowindex', '2');
-    expect(headerRows[2]).toHaveAttribute('aria-rowindex', '3');
-
-    let headers = within(headerRows[0]).getAllByRole('columnheader');
-    let placeholderCells = within(headerRows[0]).getAllByRole('gridcell');
-    expect(headers).toHaveLength(1);
-    expect(placeholderCells).toHaveLength(1);
-
-    expect(placeholderCells[0]).toHaveTextContent('');
-    expect(placeholderCells[0]).toHaveAttribute('aria-colspan', '2');
-    expect(placeholderCells[0]).toHaveAttribute('aria-colindex', '1');
-    expect(headers[0]).toHaveTextContent('Tiered One Header');
-    expect(headers[0]).toHaveAttribute('aria-colspan', '4');
-    expect(headers[0]).toHaveAttribute('aria-colindex', '3');
-
-    headers = within(headerRows[1]).getAllByRole('columnheader');
-    placeholderCells = within(headerRows[1]).getAllByRole('gridcell');
-    expect(headers).toHaveLength(2);
-    expect(placeholderCells).toHaveLength(2);
-
-    expect(placeholderCells[0]).toHaveTextContent('');
-    expect(placeholderCells[0]).toHaveAttribute('aria-colspan', '2');
-    expect(placeholderCells[0]).toHaveAttribute('aria-colindex', '1');
-    expect(headers[0]).toHaveTextContent('Tier Two Header A');
-    expect(headers[0]).toHaveAttribute('aria-colspan', '2');
-    expect(headers[0]).toHaveAttribute('aria-colindex', '3');
-    expect(placeholderCells[1]).toHaveTextContent('');
-    expect(placeholderCells[1]).toHaveAttribute('aria-colindex', '5');
-    expect(headers[1]).toHaveTextContent('Tier Two Header B');
-    expect(headers[1]).toHaveAttribute('aria-colindex', '6');
-
-    headers = within(headerRows[2]).getAllByRole('columnheader');
-    expect(headers).toHaveLength(6);
-
-    let checkbox = within(headers[0]).getByRole('checkbox');
-    expect(checkbox).toHaveAttribute('aria-label', 'Select All');
-
-    expect(headers[1]).toHaveTextContent('Test');
-    expect(headers[2]).toHaveTextContent('Foo');
-    expect(headers[3]).toHaveTextContent('Bar');
-    expect(headers[4]).toHaveTextContent('Yay');
-    expect(headers[5]).toHaveTextContent('Baz');
-
-    let rows = within(rowgroups[1]).getAllByRole('row');
-    expect(rows).toHaveLength(2);
-
-    let rowheader = within(rows[0]).getByRole('rowheader');
-    let cellSpan = within(rowheader).getByText('Test 1');
-    expect(rowheader).toHaveTextContent('Test 1');
-
-    expect(rows[0]).toHaveAttribute('aria-selected', 'false');
-    expect(rows[0]).toHaveAttribute('aria-labelledby', cellSpan.id);
-    expect(rows[0]).toHaveAttribute('aria-rowindex', '4');
-
-    checkbox = within(rows[0]).getByRole('checkbox');
-    expect(checkbox).toHaveAttribute('aria-label', 'Select');
-    expect(checkbox).toHaveAttribute('aria-labelledby', `${checkbox.id} ${cellSpan.id}`);
-
-    rowheader = within(rows[1]).getByRole('rowheader');
-    cellSpan = within(rowheader).getByText('Test 2');
-    expect(rowheader).toHaveTextContent('Test 2');
-
-    expect(rows[1]).toHaveAttribute('aria-selected', 'false');
-    expect(rows[1]).toHaveAttribute('aria-labelledby', cellSpan.id);
-    expect(rows[1]).toHaveAttribute('aria-rowindex', '5');
-
-
-    checkbox = within(rows[1]).getByRole('checkbox');
-    expect(checkbox).toHaveAttribute('aria-label', 'Select');
-    expect(checkbox).toHaveAttribute('aria-labelledby', `${checkbox.id} ${cellSpan.id}`);
-
-    let cells = within(rowgroups[1]).getAllByRole('gridcell');
-    expect(cells).toHaveLength(10);
-  });
-
-  it('renders a table with multiple row headers', function () {
-    let {getByRole} = render(
-      <TableView aria-label="Table" selectionMode="multiple">
-        <TableHeader>
-          <Column isRowHeader>First Name</Column>
-          <Column isRowHeader>Last Name</Column>
-          <Column>Birthday</Column>
-        </TableHeader>
-        <TableBody>
-          <Row>
-            <Cell>Sam</Cell>
-            <Cell>Smith</Cell>
-            <Cell>May 3</Cell>
-          </Row>
-          <Row>
-            <Cell>Julia</Cell>
-            <Cell>Jones</Cell>
-            <Cell>February 10</Cell>
-          </Row>
-        </TableBody>
-      </TableView>
-    );
-
-    let grid = getByRole('grid');
-    let rowgroups = within(grid).getAllByRole('rowgroup');
-    let rows = within(rowgroups[1]).getAllByRole('row');
-
-    let rowheaders = within(rows[0]).getAllByRole('rowheader');
-    expect(rowheaders).toHaveLength(2);
-    expect(rowheaders[0]).toHaveTextContent('Sam');
-    expect(rowheaders[1]).toHaveTextContent('Smith');
-    let firstCellSpan = within(rowheaders[0]).getByText('Sam');
-    let secondCellSpan = within(rowheaders[1]).getByText('Smith');
-
-    expect(rows[0]).toHaveAttribute('aria-labelledby', `${firstCellSpan.id} ${secondCellSpan.id}`);
-
-    let checkbox = within(rows[0]).getByRole('checkbox');
-    expect(checkbox).toHaveAttribute('aria-label', 'Select');
-    expect(checkbox).toHaveAttribute('aria-labelledby', `${checkbox.id} ${firstCellSpan.id} ${secondCellSpan.id}`);
-
-    rowheaders = within(rows[1]).getAllByRole('rowheader');
-    expect(rowheaders).toHaveLength(2);
-    expect(rowheaders[0]).toHaveTextContent('Julia');
-    expect(rowheaders[1]).toHaveTextContent('Jones');
-    firstCellSpan = within(rowheaders[0]).getByText('Julia');
-    secondCellSpan = within(rowheaders[1]).getByText('Jones');
-
-    expect(rows[1]).toHaveAttribute('aria-labelledby', `${firstCellSpan.id} ${secondCellSpan.id}`);
-
-    checkbox = within(rows[1]).getByRole('checkbox');
-    expect(checkbox).toHaveAttribute('aria-label', 'Select');
-    expect(checkbox).toHaveAttribute('aria-labelledby', `${checkbox.id} ${firstCellSpan.id} ${secondCellSpan.id}`);
-  });
-
-  describe('keyboard focus', function () {
-    // locale is being set here, since we can't nest them, use original render function
-    let renderTable = (locale = 'en-US', props = {}) => {
-      let tree = renderComponent(
-        <Provider locale={locale} theme={theme}>
-          <TableView aria-label="Table" {...props}>
-            <TableHeader columns={columns}>
-              {column => <Column>{column.name}</Column>}
-            </TableHeader>
-            <TableBody items={items}>
-              {item =>
-                (<Row key={item.foo}>
-                  {key => <Cell>{item[key]}</Cell>}
-                </Row>)
-              }
-            </TableBody>
-          </TableView>
-        </Provider>
-      );
-      act(() => {jest.runAllTimers();});
-      return tree;
-    };
-
-    // locale is being set here, since we can't nest them, use original render function
-    let renderNested = (locale = 'en-US') => {
-      let tree = renderComponent(
-        <Provider locale={locale} theme={theme}>
-          <TableView aria-label="Table">
-            <TableHeader columns={nestedColumns}>
-              {column =>
-                <Column childColumns={column.children}>{column.name}</Column>
-              }
-            </TableHeader>
-            <TableBody items={items}>
-              {item =>
-                (<Row key={item.foo}>
-                  {key => <Cell>{item[key]}</Cell>}
-                </Row>)
-              }
-            </TableBody>
-          </TableView>
-        </Provider>
-      );
-      act(() => {jest.runAllTimers();});
-      return tree;
-    };
-
-    let renderMany = () => render(
-      <TableView aria-label="Table">
-        <TableHeader columns={columns}>
-          {column =>
-            <Column>{column.name}</Column>
-          }
-        </TableHeader>
-        <TableBody items={manyItems}>
-          {item =>
-            (<Row key={item.foo}>
-              {key => <Cell>{item[key]}</Cell>}
-            </Row>)
-          }
-        </TableBody>
-      </TableView>
-    );
-
-    let renderManyColumns = () => render(
-      <TableView aria-label="Table" selectionMode="multiple">
-        <TableHeader columns={manyColumns}>
-          {column =>
-            <Column>{column.name}</Column>
-          }
-        </TableHeader>
-        <TableBody items={manyItems}>
-          {item =>
-            (<Row key={item.foo}>
-              {key => <Cell>{item.foo + ' ' + key}</Cell>}
-            </Row>)
-          }
-        </TableBody>
-      </TableView>
-    );
-
-    describe('ArrowRight', function () {
-      it('should move focus to the next cell in a row with ArrowRight', async function () {
-        let tree = renderTable();
-        focusCell(tree, 'Bar 1');
-        await user.keyboard('{ArrowRight}');
-        expect(document.activeElement).toBe(getCell(tree, 'Baz 1'));
-      });
-
-      it('should move focus to the previous cell in a row with ArrowRight in RTL', function () {
-        let tree = renderTable('ar-AE');
-        focusCell(tree, 'Bar 1');
-        moveFocus('ArrowRight');
-        expect(document.activeElement).toBe(getCell(tree, 'Foo 1'));
-      });
-
-      it('should move focus to the row when on the last cell with ArrowRight', function () {
-        let tree = renderTable();
-        focusCell(tree, 'Baz 1');
-        moveFocus('ArrowRight');
-        expect(document.activeElement).toBe(tree.getAllByRole('row')[1]);
-      });
-
-      it('should move focus to the row when on the first cell with ArrowRight in RTL', function () {
-        let tree = renderTable('ar-AE');
-        focusCell(tree, 'Foo 1');
-        moveFocus('ArrowRight');
-        expect(document.activeElement).toBe(tree.getAllByRole('row')[1]);
-      });
-
-      it('should move focus from the row to the first cell with ArrowRight', function () {
-        let tree = renderTable();
-        act(() => {tree.getAllByRole('row')[1].focus();});
-        moveFocus('ArrowRight');
-        expect(document.activeElement).toBe(getCell(tree, 'Foo 1'));
-      });
-
-      it('should move focus from the row to the last cell with ArrowRight in RTL', function () {
-        let tree = renderTable('ar-AE');
-        act(() => {tree.getAllByRole('row')[1].focus();});
-        moveFocus('ArrowRight');
-        expect(document.activeElement).toBe(getCell(tree, 'Baz 1'));
-      });
-
-      it('should move to the next column header in a row with ArrowRight', function () {
-        let tree = renderTable();
-        focusCell(tree, 'Bar');
-        moveFocus('ArrowRight');
-        expect(document.activeElement).toBe(getCell(tree, 'Baz'));
-      });
-
-      it('should move to the previous column header in a row with ArrowRight in RTL', function () {
-        let tree = renderTable('ar-AE');
-        focusCell(tree, 'Bar');
-        moveFocus('ArrowRight');
-        expect(document.activeElement).toBe(getCell(tree, 'Foo'));
-      });
-
-      it('should move to the next nested column header in a row with ArrowRight', function () {
-        let tree = renderNested();
-        focusCell(tree, 'Tier Two Header A');
-        moveFocus('ArrowRight');
-        expect(document.activeElement).toBe(getCell(tree, 'Tier Two Header B'));
-      });
-
-      it('should move to the previous nested column header in a row with ArrowRight in RTL', function () {
-        let tree = renderNested('ar-AE');
-        focusCell(tree, 'Tier Two Header B');
-        moveFocus('ArrowRight');
-        expect(document.activeElement).toBe(getCell(tree, 'Tier Two Header A'));
-      });
-
-      it('should move to the first column header when focus is on the last column with ArrowRight', function () {
-        let tree = renderTable();
-        focusCell(tree, 'Baz');
-        moveFocus('ArrowRight');
-        expect(document.activeElement).toBe(getCell(tree, 'Foo'));
-      });
-
-      it('should move to the last column header when focus is on the first column with ArrowRight in RTL', function () {
-        let tree = renderTable('ar-AE');
-        focusCell(tree, 'Foo');
-        moveFocus('ArrowRight');
-        expect(document.activeElement).toBe(getCell(tree, 'Baz'));
-      });
-
-      it('should allow the user to focus disabled cells', function () {
-        let tree = renderTable('en-US', {disabledKeys: ['Foo 1']});
-        focusCell(tree, 'Bar 1');
-        moveFocus('ArrowRight');
-        expect(document.activeElement).toBe(getCell(tree, 'Baz 1'));
-      });
-    });
-
-    describe('ArrowLeft', function () {
-      it('should move focus to the previous cell in a row with ArrowLeft', function () {
-        let tree = renderTable();
-        focusCell(tree, 'Bar 1');
-        moveFocus('ArrowLeft');
-        expect(document.activeElement).toBe(getCell(tree, 'Foo 1'));
-      });
-
-      it('should move focus to the next cell in a row with ArrowRight in RTL', function () {
-        let tree = renderTable('ar-AE');
-        focusCell(tree, 'Bar 1');
-        moveFocus('ArrowLeft');
-        expect(document.activeElement).toBe(getCell(tree, 'Baz 1'));
-      });
-
-      it('should move focus to the row when on the first cell with ArrowLeft', function () {
-        let tree = renderTable();
-        focusCell(tree, 'Foo 1');
-        moveFocus('ArrowLeft');
-        expect(document.activeElement).toBe(tree.getAllByRole('row')[1]);
-      });
-
-      it('should move focus to the row when on the last cell with ArrowLeft in RTL', function () {
-        let tree = renderTable('ar-AE');
-        focusCell(tree, 'Baz 1');
-        moveFocus('ArrowLeft');
-        expect(document.activeElement).toBe(tree.getAllByRole('row')[1]);
-      });
-
-      it('should move focus from the row to the last cell with ArrowLeft', function () {
-        let tree = renderTable();
-        act(() => {tree.getAllByRole('row')[1].focus();});
-        moveFocus('ArrowLeft');
-        expect(document.activeElement).toBe(getCell(tree, 'Baz 1'));
-      });
-
-      it('should move focus from the row to the first cell with ArrowLeft in RTL', function () {
-        let tree = renderTable('ar-AE');
-        act(() => {tree.getAllByRole('row')[1].focus();});
-        moveFocus('ArrowLeft');
-        expect(document.activeElement).toBe(getCell(tree, 'Foo 1'));
-      });
-
-      it('should move to the previous column header in a row with ArrowLeft', function () {
-        let tree = renderTable();
-        focusCell(tree, 'Bar');
-        moveFocus('ArrowLeft');
-        expect(document.activeElement).toBe(getCell(tree, 'Foo'));
-      });
-
-      it('should move to the next column header in a row with ArrowLeft in RTL', function () {
-        let tree = renderTable('ar-AE');
-        focusCell(tree, 'Bar');
-        moveFocus('ArrowLeft');
-        expect(document.activeElement).toBe(getCell(tree, 'Baz'));
-      });
-
-      it('should move to the previous nested column header in a row with ArrowLeft', function () {
-        let tree = renderNested();
-        focusCell(tree, 'Tier Two Header B');
-        moveFocus('ArrowLeft');
-        expect(document.activeElement).toBe(getCell(tree, 'Tier Two Header A'));
-      });
-
-      it('should move to the next nested column header in a row with ArrowLeft in RTL', function () {
-        let tree = renderNested('ar-AE');
-        focusCell(tree, 'Tier Two Header A');
-        moveFocus('ArrowLeft');
-        expect(document.activeElement).toBe(getCell(tree, 'Tier Two Header B'));
-      });
-
-      it('should move to the last column header when focus is on the first column with ArrowLeft', function () {
-        let tree = renderTable();
-        focusCell(tree, 'Foo');
-        moveFocus('ArrowLeft');
-        expect(document.activeElement).toBe(getCell(tree, 'Baz'));
-      });
-
-      it('should move to the first column header when focus is on the last column with ArrowLeft in RTL', function () {
-        let tree = renderTable('ar-AE');
-        focusCell(tree, 'Baz');
-        moveFocus('ArrowLeft');
-        expect(document.activeElement).toBe(getCell(tree, 'Foo'));
-      });
-
-      it('should allow the user to focus disabled cells', function () {
-        let tree = renderTable('en-US', {disabledKeys: ['Foo 1']});
-        focusCell(tree, 'Bar 1');
-        moveFocus('ArrowLeft');
-        expect(document.activeElement).toBe(getCell(tree, 'Foo 1'));
-      });
-    });
-
-    describe('ArrowUp', function () {
-      it('should move focus to the cell above with ArrowUp', function () {
-        let tree = renderTable();
-        focusCell(tree, 'Bar 2');
-        moveFocus('ArrowUp');
-        expect(document.activeElement).toBe(getCell(tree, 'Bar 1'));
-      });
-
-      it('should move focus to the row above with ArrowUp', function () {
-        let tree = renderTable();
-        act(() => {tree.getAllByRole('row')[2].focus();});
-        moveFocus('ArrowUp');
-        expect(document.activeElement).toBe(tree.getAllByRole('row')[1]);
-      });
-
-      it('should move focus to the column header above a cell in the first row with ArrowUp', function () {
-        let tree = renderTable();
-        focusCell(tree, 'Bar 1');
-        moveFocus('ArrowUp');
-        expect(document.activeElement).toBe(getCell(tree, 'Bar'));
-      });
-
-      it('should move focus to the column header above the first row with ArrowUp', function () {
-        let tree = renderTable();
-        act(() => {tree.getAllByRole('row')[1].focus();});
-        moveFocus('ArrowUp');
-        expect(document.activeElement).toBe(getCell(tree, 'Foo'));
-      });
-
-      it('should move focus to the parent column header with ArrowUp', function () {
-        let tree = renderNested();
-        focusCell(tree, 'Bar');
-        moveFocus('ArrowUp');
-        expect(document.activeElement).toBe(getCell(tree, 'Tier Two Header A'));
-        moveFocus('ArrowUp');
-        expect(document.activeElement).toBe(getCell(tree, 'Tiered One Header'));
-        // do nothing when at the top
-        moveFocus('ArrowUp');
-        expect(document.activeElement).toBe(getCell(tree, 'Tiered One Header'));
-      });
-
-      it('should allow the user to focus disabled rows', function () {
-        let tree = renderTable('en-US', {disabledKeys: ['Foo 1']});
-        focusCell(tree, 'Bar 2');
-        moveFocus('ArrowUp');
-        expect(document.activeElement).toBe(getCell(tree, 'Bar 1'));
-      });
-    });
-
-    describe('ArrowDown', function () {
-      it('should move focus to the cell below with ArrowDown', function () {
-        let tree = renderTable();
-        focusCell(tree, 'Bar 1');
-        moveFocus('ArrowDown');
-        expect(document.activeElement).toBe(getCell(tree, 'Bar 2'));
-      });
-
-      it('should move focus to the row below with ArrowDown', function () {
-        let tree = renderTable();
-        act(() => {tree.getAllByRole('row')[1].focus();});
-        moveFocus('ArrowDown');
-        expect(document.activeElement).toBe(tree.getAllByRole('row')[2]);
-      });
-
-      it('should move focus to the child column header with ArrowDown', function () {
-        let tree = renderNested();
-        focusCell(tree, 'Tiered One Header');
-        moveFocus('ArrowDown');
-        expect(document.activeElement).toBe(getCell(tree, 'Tier Two Header A'));
-        moveFocus('ArrowDown');
-        expect(document.activeElement).toBe(getCell(tree, 'Foo'));
-      });
-
-      it('should move focus to the cell below a column header with ArrowDown', function () {
-        let tree = renderTable();
-        focusCell(tree, 'Bar');
-        moveFocus('ArrowDown');
-        expect(document.activeElement).toBe(getCell(tree, 'Bar 1'));
-      });
-
-      it('should allow the user to focus disabled cells', function () {
-        let tree = renderTable('en-US', {disabledKeys: ['Foo 2']});
-        focusCell(tree, 'Bar 1');
-        moveFocus('ArrowDown');
-        expect(document.activeElement).toBe(getCell(tree, 'Bar 2'));
-      });
-    });
-
-    describe('Home', function () {
-      it('should focus the first cell in a row with Home', function () {
-        let tree = renderTable();
-        focusCell(tree, 'Bar 1');
-        moveFocus('Home');
-        expect(document.activeElement).toBe(getCell(tree, 'Foo 1'));
-      });
-
-      it('should focus the first cell in the first row with ctrl + Home', function () {
-        let tree = renderTable();
-        focusCell(tree, 'Bar 2');
-        moveFocus('Home', {ctrlKey: true});
-        expect(document.activeElement).toBe(getCell(tree, 'Foo 1'));
-      });
-
-      it('should focus the first row with Home', function () {
-        let tree = renderTable();
-        act(() => {tree.getAllByRole('row')[2].focus();});
-        moveFocus('Home');
-        expect(document.activeElement).toBe(tree.getAllByRole('row')[1]);
-      });
-    });
-
-    describe('End', function () {
-      it('should focus the last cell in a row with End', function () {
-        let tree = renderTable();
-        focusCell(tree, 'Foo 1');
-        moveFocus('End');
-        expect(document.activeElement).toBe(getCell(tree, 'Baz 1'));
-      });
-
-      it('should focus the last cell in the last row with ctrl + End', function () {
-        let tree = renderTable();
-        focusCell(tree, 'Bar 1');
-        moveFocus('End', {ctrlKey: true});
-        expect(document.activeElement).toBe(getCell(tree, 'Baz 2'));
-      });
-
-      it('should focus the last row with End', function () {
-        let tree = renderTable();
-        act(() => {tree.getAllByRole('row')[1].focus();});
-        moveFocus('End');
-        expect(document.activeElement).toBe(tree.getAllByRole('row')[2]);
-      });
-    });
-
-    describe('PageDown', function () {
-      it('should focus the cell a page below', function () {
-        let tree = renderMany();
-        focusCell(tree, 'Foo 1');
-        moveFocus('PageDown');
-        expect(document.activeElement).toBe(getCell(tree, 'Foo 25'));
-        moveFocus('PageDown');
-        expect(document.activeElement).toBe(getCell(tree, 'Foo 49'));
-        moveFocus('PageDown');
-        expect(document.activeElement).toBe(getCell(tree, 'Foo 73'));
-        moveFocus('PageDown');
-        expect(document.activeElement).toBe(getCell(tree, 'Foo 97'));
-        moveFocus('PageDown');
-        expect(document.activeElement).toBe(getCell(tree, 'Foo 100'));
-      });
-
-      it('should focus the row a page below', function () {
-        let tree = renderMany();
-        act(() => {tree.getAllByRole('row')[1].focus();});
-        moveFocus('PageDown');
-        expect(document.activeElement).toBe(tree.getByRole('row', {name: 'Foo 25'}));
-        moveFocus('PageDown');
-        expect(document.activeElement).toBe(tree.getByRole('row', {name: 'Foo 49'}));
-        moveFocus('PageDown');
-        expect(document.activeElement).toBe(tree.getByRole('row', {name: 'Foo 73'}));
-        moveFocus('PageDown');
-        expect(document.activeElement).toBe(tree.getByRole('row', {name: 'Foo 97'}));
-        moveFocus('PageDown');
-        expect(document.activeElement).toBe(tree.getByRole('row', {name: 'Foo 100'}));
-      });
-    });
-
-    describe('PageUp', function () {
-      it('should focus the cell a page above', function () {
-        let tree = renderMany();
-        focusCell(tree, 'Foo 25');
-        moveFocus('PageUp');
-        expect(document.activeElement).toBe(getCell(tree, 'Foo 1'));
-        focusCell(tree, 'Foo 12');
-        moveFocus('PageUp');
-        expect(document.activeElement).toBe(getCell(tree, 'Foo 1'));
-      });
-
-      it('should focus the row a page above', function () {
-        let tree = renderMany();
-        act(() => {tree.getAllByRole('row')[25].focus();});
-        moveFocus('PageUp');
-        expect(document.activeElement).toBe(tree.getAllByRole('row')[1]);
-        act(() => {tree.getAllByRole('row')[12].focus();});
-        moveFocus('PageUp');
-        expect(document.activeElement).toBe(tree.getAllByRole('row')[1]);
-      });
-    });
-
-    describe('type to select', function () {
-      let renderTypeSelect = () => render(
-        <TableView aria-label="Table" selectionMode="none">
-          <TableHeader>
-            <Column isRowHeader>First Name</Column>
-            <Column isRowHeader>Last Name</Column>
-            <Column>Birthday</Column>
-          </TableHeader>
-          <TableBody>
-            <Row>
-              <Cell>Sam</Cell>
-              <Cell>Smith</Cell>
-              <Cell>May 3</Cell>
-            </Row>
-            <Row>
-              <Cell>Julia</Cell>
-              <Cell>Jones</Cell>
-              <Cell>February 10</Cell>
-            </Row>
-            <Row>
-              <Cell>John</Cell>
-              <Cell>Doe</Cell>
-              <Cell>December 12</Cell>
-            </Row>
-          </TableBody>
-        </TableView>
-      );
-
-      it('focuses cell by typing letters in rapid succession', function () {
-        let tree = renderTypeSelect();
-        focusCell(tree, 'Sam');
-
-        moveFocus('J');
-        expect(document.activeElement).toBe(getCell(tree, 'Julia'));
-
-        moveFocus('o');
-        expect(document.activeElement).toBe(getCell(tree, 'Jones'));
-
-        moveFocus('h');
-        expect(document.activeElement).toBe(getCell(tree, 'John'));
-      });
-
-      it('matches against all row header cells', function () {
-        let tree = renderTypeSelect();
-        focusCell(tree, 'Sam');
-
-        moveFocus('D');
-        expect(document.activeElement).toBe(getCell(tree, 'Doe'));
-      });
-
-      it('non row header columns don\'t match', function () {
-        let tree = renderTypeSelect();
-        focusCell(tree, 'Sam');
-
-        moveFocus('F');
-        expect(document.activeElement).toBe(getCell(tree, 'Sam'));
-      });
-
-      it('focuses row by typing letters in rapid succession', function () {
-        let tree = renderTypeSelect();
-        act(() => {tree.getAllByRole('row')[1].focus();});
-
-        moveFocus('J');
-        expect(document.activeElement).toBe(tree.getAllByRole('row')[2]);
-
-        moveFocus('o');
-        expect(document.activeElement).toBe(tree.getAllByRole('row')[2]);
-
-        moveFocus('h');
-        expect(document.activeElement).toBe(tree.getAllByRole('row')[3]);
-      });
-
-      it('matches row against all row header cells', function () {
-        let tree = renderTypeSelect();
-        act(() => {tree.getAllByRole('row')[1].focus();});
-
-        moveFocus('D');
-        expect(document.activeElement).toBe(tree.getAllByRole('row')[3]);
-      });
-
-      it('resets the search text after a timeout', function () {
-        let tree = renderTypeSelect();
-        focusCell(tree, 'Sam');
-
-        moveFocus('J');
-        expect(document.activeElement).toBe(getCell(tree, 'Julia'));
-
-        act(() => {jest.runAllTimers();});
-
-        moveFocus('J');
-        expect(document.activeElement).toBe(getCell(tree, 'Julia'));
-      });
-
-      it('wraps around when reaching the end of the collection', function () {
-        let tree = renderTypeSelect();
-        focusCell(tree, 'Sam');
-
-        moveFocus('J');
-        expect(document.activeElement).toBe(getCell(tree, 'Julia'));
-
-        moveFocus('o');
-        expect(document.activeElement).toBe(getCell(tree, 'Jones'));
-
-        moveFocus('h');
-        expect(document.activeElement).toBe(getCell(tree, 'John'));
-
-        act(() => {jest.runAllTimers();});
-
-        moveFocus('J');
-        expect(document.activeElement).toBe(getCell(tree, 'John'));
-
-        moveFocus('u');
-        expect(document.activeElement).toBe(getCell(tree, 'Julia'));
-      });
-
-      it('wraps around when no items past the current one match', function () {
-        let tree = renderTypeSelect();
-        focusCell(tree, 'Sam');
-
-        moveFocus('J');
-        expect(document.activeElement).toBe(getCell(tree, 'Julia'));
-
-        act(() => {jest.runAllTimers();});
-
-        moveFocus('S');
-        expect(document.activeElement).toBe(getCell(tree, 'Sam'));
-      });
-
-      describe('type ahead with dialog triggers', function () {
-        beforeEach(function () {
-          offsetHeight.mockRestore();
-          offsetHeight = jest.spyOn(window.HTMLElement.prototype, 'clientHeight', 'get')
-            .mockImplementationOnce(() => 20)
-            .mockImplementation(() => 100);
-        });
-        afterEach(function () {
-          offsetHeight.mockRestore();
-          offsetHeight = jest.spyOn(window.HTMLElement.prototype, 'clientHeight', 'get').mockImplementation(() => 1000);
-        });
-        it('does not pick up typeahead from a dialog', async function () {
-          offsetHeight = jest.spyOn(window.HTMLElement.prototype, 'clientHeight', 'get')
-            .mockImplementationOnce(() => 20)
-            .mockImplementation(() => 100);
-          let tree = render(<TypeaheadWithDialog />);
-          let trigger = tree.getAllByRole('button')[0];
-          await user.click(trigger);
-          act(() => {
-            jest.runAllTimers();
-          });
-          let textfield = tree.getByLabelText('Enter a J');
-          act(() => {textfield.focus();});
-          fireEvent.keyDown(textfield, {key: 'J'});
-          fireEvent.keyUp(textfield, {key: 'J'});
-          act(() => {
-            jest.runAllTimers();
-          });
-          expect(document.activeElement).toBe(textfield);
-          fireEvent.keyDown(document.activeElement, {key: 'Escape'});
-          fireEvent.keyUp(document.activeElement, {key: 'Escape'});
-          act(() => {
-            jest.runAllTimers();
-          });
-        });
-      });
-    });
-
-    describe('focus marshalling', function () {
-      let renderFocusable = () => render(
-        <>
-          <input data-testid="before" />
-          <TableView aria-label="Table" selectionMode="multiple">
-            <TableHeader>
-              <Column>Foo</Column>
-              <Column>Bar</Column>
-              <Column>baz</Column>
-            </TableHeader>
-            <TableBody>
-              <Row>
-                <Cell textValue="Foo 1"><Switch aria-label="Foo 1" /></Cell>
-                <Cell textValue="Google"><Link><a href="https://google.com" target="_blank">Google</a></Link></Cell>
-                <Cell>Baz 1</Cell>
-              </Row>
-              <Row>
-                <Cell textValue="Foo 2"><Switch aria-label="Foo 2" /><Switch aria-label="Foo 3" /></Cell>
-                <Cell textValue="Yahoo"><Link><a href="https://yahoo.com" target="_blank">Yahoo</a></Link></Cell>
-                <Cell>Baz 2</Cell>
-              </Row>
-            </TableBody>
-          </TableView>
-          <input data-testid="after" />
-        </>
-      );
-
-      let renderWithPicker = () => render(
-        <>
-          <TableView aria-label="Table">
-            <TableHeader>
-              <Column>Foo</Column>
-              <Column>Bar</Column>
-              <Column>baz</Column>
-            </TableHeader>
-            <TableBody>
-              <Row>
-                <Cell textValue="Foo 1"><Switch aria-label="Foo 1" /></Cell>
-                <Cell textValue="Search engine">
-                  <Picker aria-label="Search engine" placeholder="Search with:" width={'100%'} isQuiet>
-                    <Item key="Yahoo">Yahoo</Item>
-                    <Item key="Google">Google</Item>
-                    <Item key="DuckDuckGo">DuckDuckGo</Item>
-                  </Picker>
-                </Cell>
-                <Cell>Baz 1</Cell>
-              </Row>
-            </TableBody>
-          </TableView>
-        </>
-      );
-
-      it('should retain focus on the pressed child', async function () {
-        let tree = renderFocusable();
-        let switchToPress = tree.getAllByRole('switch')[2];
-        await user.click(switchToPress);
-        expect(document.activeElement).toBe(switchToPress);
-      });
-
-      it('should marshall focus to the focusable element inside a cell', function () {
-        let tree = renderFocusable();
-        focusCell(tree, 'Baz 1');
-        moveFocus('ArrowLeft');
-        expect(document.activeElement).toBe(tree.getAllByRole('link')[0]);
-
-        moveFocus('ArrowLeft');
-        expect(document.activeElement).toBe(tree.getAllByRole('switch')[0]);
-
-        moveFocus('ArrowDown');
-        expect(document.activeElement).toBe(tree.getAllByRole('switch')[1]);
-
-        moveFocus('ArrowRight');
-        expect(document.activeElement).toBe(tree.getAllByRole('switch')[2]);
-
-        moveFocus('ArrowRight');
-        expect(document.activeElement).toBe(tree.getAllByRole('link')[1]);
-
-        moveFocus('ArrowLeft');
-        expect(document.activeElement).toBe(tree.getAllByRole('switch')[2]);
-
-        moveFocus('ArrowLeft');
-        expect(document.activeElement).toBe(tree.getAllByRole('switch')[1]);
-
-        moveFocus('ArrowLeft');
-        expect(document.activeElement).toBe(tree.getAllByRole('checkbox')[2]);
-
-        moveFocus('ArrowUp');
-        expect(document.activeElement).toBe(tree.getAllByRole('checkbox')[1]);
-
-        moveFocus('ArrowUp');
-        expect(document.activeElement).toBe(tree.getAllByRole('checkbox')[0]);
-      });
-
-      it('should support keyboard navigation after pressing focusable element inside a cell', async function () {
-        let tree = renderFocusable();
-        await user.click(tree.getAllByRole('switch')[0]);
-        expect(document.activeElement).toBe(tree.getAllByRole('switch')[0]);
-
-        moveFocus('ArrowDown');
-        expect(document.activeElement).toBe(tree.getAllByRole('switch')[1]);
-      });
-
-      it('should move focus to the first row when tabbing into the table from the start', function () {
-        let tree = renderFocusable();
-
-        let table = tree.getByRole('grid');
-        expect(table).toHaveAttribute('tabIndex', '0');
-
-        let before = tree.getByTestId('before');
-        act(() => before.focus());
-
-        // Simulate tabbing to the first "tabbable" item inside the table
-        fireEvent.keyDown(before, {key: 'Tab'});
-        act(() => {within(table).getAllByRole('switch')[0].focus();});
-        fireEvent.keyUp(before, {key: 'Tab'});
-
-        expect(document.activeElement).toBe(within(table).getAllByRole('row')[1]);
-      });
-
-      it('should move focus to the last row when tabbing into the table from the end', function () {
-        let tree = renderFocusable();
-
-        let table = tree.getByRole('grid');
-        expect(table).toHaveAttribute('tabIndex', '0');
-
-        let after = tree.getByTestId('after');
-        act(() => after.focus());
-
-        // Simulate tabbing to the last "tabbable" item inside the table
-        act(() => {
-          fireEvent.keyDown(after, {key: 'Tab', shiftKey: true});
-          within(table).getAllByRole('link')[1].focus();
-          fireEvent.keyUp(after, {key: 'Tab', shiftKey: true});
-        });
-
-        expect(document.activeElement).toBe(within(table).getAllByRole('row')[2]);
-      });
-
-      it('should move focus to the last focused cell when tabbing into the table from the start', function () {
-        let tree = renderFocusable();
-
-        let table = tree.getByRole('grid');
-        expect(table).toHaveAttribute('tabIndex', '0');
-
-        let baz1 = getCell(tree, 'Baz 1');
-        act(() => baz1.focus());
-
-        expect(table).toHaveAttribute('tabIndex', '-1');
-
-        let before = tree.getByTestId('before');
-        act(() => before.focus());
-
-        // Simulate tabbing to the first "tabbable" item inside the table
-        fireEvent.keyDown(before, {key: 'Tab'});
-        act(() => {within(table).getAllByRole('switch')[0].focus();});
-        fireEvent.keyUp(before, {key: 'Tab'});
-
-        expect(document.activeElement).toBe(baz1);
-      });
-
-      it('should move focus to the last focused cell when tabbing into the table from the end', function () {
-        let tree = renderFocusable();
-
-        let table = tree.getByRole('grid');
-        expect(table).toHaveAttribute('tabIndex', '0');
-
-        let baz1 = getCell(tree, 'Baz 1');
-        act(() => baz1.focus());
-
-        expect(table).toHaveAttribute('tabIndex', '-1');
-
-        let after = tree.getByTestId('after');
-        act(() => after.focus());
-
-        // Simulate tabbing to the last "tabbable" item inside the table
-        fireEvent.keyDown(after, {key: 'Tab'});
-        act(() => {within(table).getAllByRole('link')[1].focus();});
-        fireEvent.keyUp(after, {key: 'Tab'});
-
-        expect(document.activeElement).toBe(baz1);
-      });
-
-      it('should not trap focus when navigating through a cell with a picker using the arrow keys', function () {
-        let tree = renderWithPicker();
-        focusCell(tree, 'Baz 1');
-        moveFocus('ArrowLeft');
-        expect(document.activeElement).toBe(tree.getByRole('button'));
-        moveFocus('ArrowLeft');
-        expect(document.activeElement).toBe(tree.getByRole('switch'));
-        moveFocus('ArrowRight');
-        expect(document.activeElement).toBe(tree.getByRole('button'));
-        moveFocus('ArrowRight');
-        expect(document.activeElement).toBe(tree.getAllByRole('gridcell')[1]);
-      });
-
-      it('should move focus after the table when tabbing', async function () {
-        let tree = renderFocusable();
-
-        await user.click(tree.getAllByRole('switch')[1]);
-        expect(document.activeElement).toBe(tree.getAllByRole('switch')[1]);
-
-        // Simulate tabbing within the table
-        fireEvent.keyDown(document.activeElement, {key: 'Tab'});
-        let walker = getFocusableTreeWalker(document.body, {tabbable: true});
-        walker.currentNode = document.activeElement;
-        act(() => {walker.nextNode().focus();});
-        fireEvent.keyUp(document.activeElement, {key: 'Tab'});
-
-        let after = tree.getByTestId('after');
-        expect(document.activeElement).toBe(after);
-      });
-
-      it('should move focus after the table when tabbing from the last row', function () {
-        let tree = renderFocusable();
-
-        act(() => tree.getAllByRole('row')[2].focus());
-        expect(document.activeElement).toBe(tree.getAllByRole('row')[2]);
-
-        // Simulate tabbing within the table
-        act(() => {
-          fireEvent.keyDown(document.activeElement, {key: 'Tab'});
-          let walker = getFocusableTreeWalker(document.body, {tabbable: true});
-          walker.currentNode = document.activeElement;
-          walker.nextNode().focus();
-          fireEvent.keyUp(document.activeElement, {key: 'Tab'});
-        });
-
-        let after = tree.getByTestId('after');
-        expect(document.activeElement).toBe(after);
-      });
-
-      it('should move focus before the table when shift tabbing', async function () {
-        let tree = renderFocusable();
-
-        await user.click(tree.getAllByRole('switch')[1]);
-        expect(document.activeElement).toBe(tree.getAllByRole('switch')[1]);
-
-        // Simulate shift tabbing within the table
-        fireEvent.keyDown(document.activeElement, {key: 'Tab', shiftKey: true});
-        let walker = getFocusableTreeWalker(document.body, {tabbable: true});
-        walker.currentNode = document.activeElement;
-        act(() => {walker.previousNode().focus();});
-        fireEvent.keyUp(document.activeElement, {key: 'Tab', shiftKey: true});
-
-        let before = tree.getByTestId('before');
-        expect(document.activeElement).toBe(before);
-      });
-
-      it('should send focus to the appropriate key below if the focused row is removed', async function () {
-        let tree = render(<DeletableRowsTable selectionMode="multiple" />);
-
-        let rows = tree.getAllByRole('row');
-        await user.tab();
-        expect(document.activeElement).toBe(rows[1]);
-
-        fireEvent.keyDown(document.activeElement, {key: 'ArrowLeft'});
-        fireEvent.keyUp(document.activeElement, {key: 'ArrowLeft'});
-        expect(document.activeElement).toBe(within(rows[1]).getByRole('button'));
-
-        fireEvent.keyDown(document.activeElement, {key: 'Enter'});
-        fireEvent.keyUp(document.activeElement, {key: 'Enter'});
-        act(() => {jest.runAllTimers();});
-
-        rows = tree.getAllByRole('row');
-        expect(document.activeElement).toBe(within(rows[1]).getByRole('button'));
-
-        fireEvent.keyDown(document.activeElement, {key: 'ArrowUp'});
-        fireEvent.keyUp(document.activeElement, {key: 'ArrowUp'});
-
-        rows = tree.getAllByRole('row');
-        expect(document.activeElement).toBe(within(rows[0]).getAllByRole('columnheader')[4]);
-      });
-
-      it('should send focus to the appropriate key above if the focused last row is removed', async function () {
-        let tree = render(<DeletableRowsTable selectionMode="multiple" />);
-
-        let rows = tree.getAllByRole('row');
-        await user.tab();
-        expect(document.activeElement).toBe(rows[1]);
-
-        fireEvent.keyDown(document.activeElement, {key: 'ArrowLeft'});
-        fireEvent.keyUp(document.activeElement, {key: 'ArrowLeft'});
-        expect(document.activeElement).toBe(within(rows[1]).getByRole('button'));
-
-        fireEvent.keyDown(document.activeElement, {key: 'ArrowDown'});
-        fireEvent.keyUp(document.activeElement, {key: 'ArrowDown'});
-        expect(document.activeElement).toBe(within(rows[2]).getByRole('button'));
-
-        fireEvent.keyDown(document.activeElement, {key: 'Enter'});
-        fireEvent.keyUp(document.activeElement, {key: 'Enter'});
-        act(() => {jest.runAllTimers();});
-
-        rows = tree.getAllByRole('row');
-        expect(document.activeElement).toBe(within(rows[1]).getByRole('button'));
-
-        fireEvent.keyDown(document.activeElement, {key: 'ArrowUp'});
-        fireEvent.keyUp(document.activeElement, {key: 'ArrowUp'});
-
-        rows = tree.getAllByRole('row');
-        expect(document.activeElement).toBe(within(rows[0]).getAllByRole('columnheader')[4]);
-      });
-
-      it('should send focus to the appropriate column and row if both the current row and column are removed', function () {
-        let itemsLocal = items;
-        let columnsLocal = columns;
-        let renderJSX = (props, items = itemsLocal, columns = columnsLocal) => (
-          <TableView aria-label="Table" {...props}>
-            <TableHeader columns={columns}>
-              {column => <Column>{column.name}</Column>}
-            </TableHeader>
-            <TableBody items={items}>
-              {item =>
-                (<Row key={item.foo}>
-                  {key => <Cell>{item[key]}</Cell>}
-                </Row>)
-              }
-            </TableBody>
-          </TableView>
-        );
-
-        let renderTable = (props, items = itemsLocal, columns = columnsLocal) => render(renderJSX(props, items, columns));
-
-        let tree = renderTable();
-        focusCell(tree, 'Baz 1');
-
-        rerender(tree, renderJSX({}, [itemsLocal[1], itemsLocal[0]], columnsLocal.slice(0, 2)));
-
-        expect(document.activeElement).toBe(tree.getAllByRole('row')[1], 'If column index with last focus is greater than the new number of columns, focus the row');
-
-        focusCell(tree, 'Bar 1');
-
-        rerender(tree, renderJSX({}, [itemsLocal[1]], columnsLocal.slice(0, 1)));
-
-        expect(document.activeElement).toBe(tree.getAllByRole('row')[1], 'If column index with last focus is greater than the new number of columns, focus the row');
-
-        focusCell(tree, 'Foo 2');
-
-        rerender(tree, renderJSX({}, [itemsLocal[0], itemsLocal[0]], columnsLocal));
-
-        expect(document.activeElement).toBe(getCell(tree, 'Foo 1'));
-      });
-    });
-
-    describe('scrolling', function () {
-      it('should scroll to a cell when it is focused', function () {
-        let tree = renderMany();
-        let body = tree.getByRole('grid').childNodes[1];
-
-        focusCell(tree, 'Baz 25');
-        expect(scrollIntoView).toHaveBeenLastCalledWith(body, document.activeElement);
-      });
-
-      it('should scroll to a cell when it is focused off screen', function () {
-        let tree = renderManyColumns();
-        let body = tree.getByRole('grid').childNodes[1];
-
-        let cell = getCell(tree, 'Foo 5 5');
-        act(() => cell.focus());
-        expect(document.activeElement).toBe(cell);
-        expect(body.scrollTop).toBe(0);
-
-        // When scrolling the focused item out of view, focus should remain on the item,
-        // virtualizer keeps focused items from being reused
-        body.scrollTop = 1000;
-        body.scrollLeft = 1000;
-        fireEvent.scroll(body);
-        act(() => jest.runAllTimers());
-
-        expect(body.scrollTop).toBe(1000);
-        expect(document.activeElement).toBe(cell);
-        expect(tree.queryByText('Foo 5 5')).toBe(cell.firstElementChild);
-
-        // Ensure we have the correct sticky cells in the right order.
-        let row = cell.closest('[role=row]');
-        let cells = within(row).getAllByRole('gridcell');
-        let rowHeaders = within(row).getAllByRole('rowheader');
-        expect(cells).toHaveLength(17);
-        expect(rowHeaders).toHaveLength(1);
-        expect(cells[0]).toHaveAttribute('aria-colindex', '1'); // checkbox
-        expect(rowHeaders[0]).toHaveAttribute('aria-colindex', '2'); // rowheader
-        expect(cells[1]).toHaveAttribute('aria-colindex', '6'); // persisted
-        expect(cells[1]).toBe(cell);
-        expect(cells[2]).toHaveAttribute('aria-colindex', '14'); // first visible
-
-        // Moving focus should scroll the new focused item into view
-        moveFocus('ArrowLeft');
-        expect(document.activeElement).toBe(getCell(tree, 'Foo 5 4'));
-        expect(scrollIntoView).toHaveBeenLastCalledWith(body, document.activeElement);
-      });
-
-      it('should not scroll when a column header receives focus', function () {
-        let tree = renderMany();
-        let body = tree.getByRole('grid').childNodes[1];
-        let cell = getCell(tree, 'Baz 5');
-
-        focusCell(tree, 'Baz 5');
-
-        body.scrollTop = 1000;
-        fireEvent.scroll(body);
-
-        expect(body.scrollTop).toBe(1000);
-        expect(document.activeElement).toBe(cell);
-
-        focusCell(tree, 'Bar');
-        expect(document.activeElement).toHaveAttribute('role', 'columnheader');
-        expect(document.activeElement).toHaveTextContent('Bar');
-        expect(scrollIntoView).toHaveBeenLastCalledWith(body, document.activeElement);
-      });
-    });
-  });
-
-  describe('selection', function () {
-    afterEach(() => {
-      act(() => jest.runAllTimers());
-    });
-
-    let renderJSX = (props, items = manyItems) => (
-      <TableView aria-label="Table" selectionMode="multiple" {...props}>
-        <TableHeader columns={columns}>
-          {column => <Column>{column.name}</Column>}
-        </TableHeader>
-        <TableBody items={items}>
-          {item =>
-            (<Row key={item.foo}>
-              {key => <Cell>{item[key]}</Cell>}
-            </Row>)
-          }
-        </TableBody>
-      </TableView>
-    );
-
-    let renderTable = (props, items = manyItems) => render(renderJSX(props, items));
-
-    let checkSelection = (onSelectionChange, selectedKeys) => {
-      expect(onSelectionChange).toHaveBeenCalledTimes(1);
-      expect(new Set(onSelectionChange.mock.calls[0][0])).toEqual(new Set(selectedKeys));
-    };
-
-    let checkSelectAll = (tree, state = 'indeterminate') => {
-      let checkbox = tree.getByLabelText('Select All');
-      if (state === 'indeterminate') {
-        expect(checkbox.indeterminate).toBe(true);
-      } else {
-        expect(checkbox.checked).toBe(state === 'checked');
-      }
-    };
-
-    let checkRowSelection = (rows, selected) => {
-      for (let row of rows) {
-        expect(row).toHaveAttribute('aria-selected', '' + selected);
-      }
-    };
-
-    describe('row selection', function () {
-      it('should select a row from checkbox', async function () {
-        let onSelectionChange = jest.fn();
-        let tree = renderTable({onSelectionChange});
-
-        let row = tree.getAllByRole('row')[1];
-        expect(row).toHaveAttribute('aria-selected', 'false');
-        await user.click(within(row).getByRole('checkbox'));
-
-        checkSelection(onSelectionChange, ['Foo 1']);
-        expect(row).toHaveAttribute('aria-selected', 'true');
-        checkSelectAll(tree);
-      });
-
-      it('should select a row by pressing on a cell', async function () {
-        let onSelectionChange = jest.fn();
-        let tree = renderTable({onSelectionChange});
-
-        let row = tree.getAllByRole('row')[1];
-        expect(row).toHaveAttribute('aria-selected', 'false');
-        await user.click(getCell(tree, 'Baz 1'));
-
-        checkSelection(onSelectionChange, ['Foo 1']);
-        expect(row).toHaveAttribute('aria-selected', 'true');
-        checkSelectAll(tree);
-      });
-
-      it('should select a row by pressing the Space key on a row', function () {
-        let onSelectionChange = jest.fn();
-        let tree = renderTable({onSelectionChange});
-
-        let row = tree.getAllByRole('row')[1];
-        expect(row).toHaveAttribute('aria-selected', 'false');
-        fireEvent.keyDown(row, {key: ' '});
-
-        checkSelection(onSelectionChange, ['Foo 1']);
-        expect(row).toHaveAttribute('aria-selected', 'true');
-        checkSelectAll(tree);
-      });
-
-      it('should select a row by pressing the Enter key on a row', async function () {
-        let onSelectionChange = jest.fn();
-        let tree = renderTable({onSelectionChange});
-
-        let row = tree.getAllByRole('row')[1];
-        await user.tab();
-        await user.keyboard('{ArrowRight}');
-        await user.keyboard('{Enter}');
-
-        checkSelection(onSelectionChange, ['Foo 1']);
-        expect(row).toHaveAttribute('aria-selected', 'true');
-        checkSelectAll(tree);
-      });
-
-      it('should select a row by pressing the Space key on a cell', async function () {
-        let onSelectionChange = jest.fn();
-        let tree = renderTable({onSelectionChange});
-
-        let row = tree.getAllByRole('row')[1];
-        expect(row).toHaveAttribute('aria-selected', 'false');
-        await user.tab();
-        await user.keyboard('{ArrowRight}{ArrowRight}');
-        await user.keyboard(' ');
-
-        checkSelection(onSelectionChange, ['Foo 1']);
-        expect(row).toHaveAttribute('aria-selected', 'true');
-        checkSelectAll(tree);
-      });
-
-      it('should select a row by pressing the Enter key on a cell', async function () {
-        let onSelectionChange = jest.fn();
-        let tree = renderTable({onSelectionChange});
-
-        let row = tree.getAllByRole('row')[1];
-        expect(row).toHaveAttribute('aria-selected', 'false');
-        await user.tab();
-        await user.keyboard('{ArrowRight}');
-        await user.keyboard('{Enter}');
-
-        checkSelection(onSelectionChange, ['Foo 1']);
-        expect(row).toHaveAttribute('aria-selected', 'true');
-        checkSelectAll(tree);
-      });
-
-      it('should support selecting multiple with a pointer', async function () {
-        let onSelectionChange = jest.fn();
-        let tree = renderTable({onSelectionChange});
-
-        checkSelectAll(tree, 'unchecked');
-
-        let rows = tree.getAllByRole('row');
-        checkRowSelection(rows.slice(1), false);
-        await user.click(getCell(tree, 'Baz 1'));
-
-        checkSelection(onSelectionChange, ['Foo 1']);
-        expect(rows[1]).toHaveAttribute('aria-selected', 'true');
-        checkRowSelection(rows.slice(2), false);
-        checkSelectAll(tree, 'indeterminate');
-
-        onSelectionChange.mockReset();
-        await user.click(getCell(tree, 'Baz 2'));
-
-        checkSelection(onSelectionChange, ['Foo 1', 'Foo 2']);
-        expect(rows[1]).toHaveAttribute('aria-selected', 'true');
-        expect(rows[2]).toHaveAttribute('aria-selected', 'true');
-        checkRowSelection(rows.slice(3), false);
-        checkSelectAll(tree, 'indeterminate');
-
-        // Deselect
-        onSelectionChange.mockReset();
-        await user.click(getCell(tree, 'Baz 2'));
-
-        checkSelection(onSelectionChange, ['Foo 1']);
-        expect(rows[1]).toHaveAttribute('aria-selected', 'true');
-        checkRowSelection(rows.slice(2), false);
-        checkSelectAll(tree, 'indeterminate');
-      });
-
-      it('should support selecting multiple with the Space key', async function () {
-        let onSelectionChange = jest.fn();
-        let tree = renderTable({onSelectionChange});
-
-        checkSelectAll(tree, 'unchecked');
-
-        let rows = tree.getAllByRole('row');
-        checkRowSelection(rows.slice(1), false);
-        await user.tab();
-        await user.keyboard('{ArrowRight}{ArrowRight}');
-        await user.keyboard(' ');
-
-        checkSelection(onSelectionChange, ['Foo 1']);
-        expect(rows[1]).toHaveAttribute('aria-selected', 'true');
-        checkRowSelection(rows.slice(2), false);
-        checkSelectAll(tree, 'indeterminate');
-
-        onSelectionChange.mockReset();
-        await user.keyboard('{ArrowDown}');
-        await user.keyboard(' ');
-
-        checkSelection(onSelectionChange, ['Foo 1', 'Foo 2']);
-        expect(rows[1]).toHaveAttribute('aria-selected', 'true');
-        expect(rows[2]).toHaveAttribute('aria-selected', 'true');
-        checkRowSelection(rows.slice(3), false);
-        checkSelectAll(tree, 'indeterminate');
-
-        // Deselect
-        onSelectionChange.mockReset();
-        await user.keyboard(' ');
-
-        checkSelection(onSelectionChange, ['Foo 1']);
-        expect(rows[1]).toHaveAttribute('aria-selected', 'true');
-        checkRowSelection(rows.slice(2), false);
-        checkSelectAll(tree, 'indeterminate');
-      });
-
-      it('should not allow selection of a disabled row via checkbox click', async function () {
-        let onSelectionChange = jest.fn();
-        let tree = renderTable({onSelectionChange, disabledKeys: ['Foo 1']});
-
-        let row = tree.getAllByRole('row')[1];
-        expect(row).toHaveAttribute('aria-selected', 'false');
-        await user.click(within(row).getByRole('checkbox'));
-
-        expect(onSelectionChange).not.toHaveBeenCalled();
-        expect(row).toHaveAttribute('aria-selected', 'false');
-
-        let checkbox = tree.getByLabelText('Select All');
-        expect(checkbox.checked).toBeFalsy();
-      });
-
-      it('should not allow selection of a disabled row by pressing on a cell', async function () {
-        let onSelectionChange = jest.fn();
-        let tree = renderTable({onSelectionChange, disabledKeys: ['Foo 1']});
-
-        let row = tree.getAllByRole('row')[1];
-        expect(row).toHaveAttribute('aria-selected', 'false');
-        await user.click(getCell(tree, 'Baz 1'));
-
-        expect(onSelectionChange).not.toHaveBeenCalled();
-        expect(row).toHaveAttribute('aria-selected', 'false');
-
-        let checkbox = tree.getByLabelText('Select All');
-        expect(checkbox.checked).toBeFalsy();
-      });
-
-      it('should not allow the user to select a disabled row via keyboard', async function () {
-        let onSelectionChange = jest.fn();
-        let tree = renderTable({onSelectionChange, disabledKeys: ['Foo 1']});
-
-        let row = tree.getAllByRole('row')[1];
-        expect(row).toHaveAttribute('aria-selected', 'false');
-
-        await user.tab();
-        await user.keyboard(' ');
-        await user.keyboard('{Enter}');
-
-        expect(onSelectionChange).not.toHaveBeenCalled();
-        expect(row).toHaveAttribute('aria-selected', 'false');
-
-        let checkbox = tree.getByLabelText('Select All');
-        expect(checkbox.checked).toBeFalsy();
-      });
-
-      describe('Space key with focus on a link within a cell', () => {
-        it('should toggle selection and prevent scrolling of the table', async () => {
-          let tree = render(
-            <TableView aria-label="Table" selectionMode="multiple">
-              <TableHeader columns={columns}>
-                {column => <Column>{column.name}</Column>}
-              </TableHeader>
-              <TableBody items={items}>
-                {item =>
-                  (<Row key={item.foo}>
-                    {key => <Cell><Link><a href={`https://example.com/?id=${item.id}`} target="_blank">{item[key]}</a></Link></Cell>}
-                  </Row>)
-                }
-              </TableBody>
-            </TableView>
-          );
-
-          let row = tree.getAllByRole('row')[1];
-          expect(row).toHaveAttribute('aria-selected', 'false');
-
-          let link = within(row).getAllByRole('link')[0];
-          expect(link.textContent).toBe('Foo 1');
-
-          await user.tab();
-          await user.keyboard('{ArrowRight}');
-          await user.keyboard('{ArrowRight}');
-          expect(document.activeElement).toBe(link);
-          await user.keyboard(' ');
-          act(() => {jest.runAllTimers();});
-
-          row = tree.getAllByRole('row')[1];
-          expect(row).toHaveAttribute('aria-selected', 'true');
-
-          await user.keyboard(' ');
-          act(() => {jest.runAllTimers();});
-
-          row = tree.getAllByRole('row')[1];
-          link = within(row).getAllByRole('link')[0];
-
-          expect(row).toHaveAttribute('aria-selected', 'false');
-          expect(link.textContent).toBe('Foo 1');
-        });
-      });
-    });
-
-    describe('range selection', function () {
-      it('should support selecting a range with a pointer', async function () {
-        let onSelectionChange = jest.fn();
-        let tree = renderTable({onSelectionChange});
-
-        checkSelectAll(tree, 'unchecked');
-
-        let rows = tree.getAllByRole('row');
-        checkRowSelection(rows.slice(1), false);
-        await user.click(getCell(tree, 'Baz 1'));
-
-        onSelectionChange.mockReset();
-        await user.keyboard('[ShiftLeft>]');
-        await user.click(getCell(tree, 'Baz 20'));
-        await user.keyboard('[/ShiftLeft]');
-
-        checkSelection(onSelectionChange, [
-          'Foo 1', 'Foo 2', 'Foo 3', 'Foo 4', 'Foo 5', 'Foo 6', 'Foo 7', 'Foo 8', 'Foo 9', 'Foo 10',
-          'Foo 11', 'Foo 12', 'Foo 13', 'Foo 14', 'Foo 15', 'Foo 16', 'Foo 17', 'Foo 18', 'Foo 19', 'Foo 20'
-        ]);
-
-        checkRowSelection(rows.slice(1, 21), true);
-        checkRowSelection(rows.slice(21), false);
-      });
-
-      it('should anchor range selections with a pointer', async function () {
-        let onSelectionChange = jest.fn();
-        let tree = renderTable({onSelectionChange});
-
-        checkSelectAll(tree, 'unchecked');
-
-        let rows = tree.getAllByRole('row');
-        checkRowSelection(rows.slice(1), false);
-        await user.click(getCell(tree, 'Baz 10'));
-
-        onSelectionChange.mockReset();
-        await user.keyboard('[ShiftLeft>]');
-        await user.click(getCell(tree, 'Baz 20'));
-        await user.keyboard('[/ShiftLeft]');
-
-        checkSelection(onSelectionChange, [
-          'Foo 10', 'Foo 11', 'Foo 12', 'Foo 13', 'Foo 14', 'Foo 15',
-          'Foo 16', 'Foo 17', 'Foo 18', 'Foo 19', 'Foo 20'
-        ]);
-
-        checkRowSelection(rows.slice(11, 21), true);
-        checkRowSelection(rows.slice(21), false);
-
-        onSelectionChange.mockReset();
-        await user.keyboard('[ShiftLeft>]');
-        await user.click(getCell(tree, 'Baz 1'));
-        await user.keyboard('[/ShiftLeft]');
-
-        checkSelection(onSelectionChange, [
-          'Foo 1', 'Foo 2', 'Foo 3', 'Foo 4', 'Foo 5',
-          'Foo 6', 'Foo 7', 'Foo 8', 'Foo 9', 'Foo 10'
-        ]);
-
-        checkRowSelection(rows.slice(1, 11), true);
-        checkRowSelection(rows.slice(11), false);
-      });
-
-      it('should extend a selection with Shift + ArrowDown', async function () {
-        let onSelectionChange = jest.fn();
-        let tree = renderTable({onSelectionChange});
-
-        checkSelectAll(tree, 'unchecked');
-
-        let rows = tree.getAllByRole('row');
-        checkRowSelection(rows.slice(1), false);
-        await user.tab();
-        await user.keyboard('{ArrowRight}{ArrowRight}{ArrowRight}');
-        await user.keyboard('{ArrowDown}'.repeat(9));
-        await user.keyboard(' ');
-
-        onSelectionChange.mockReset();
-        await user.keyboard('{Shift>}{ArrowDown}{/Shift}');
-
-        checkSelection(onSelectionChange, ['Foo 10', 'Foo 11']);
-        checkRowSelection(rows.slice(1, 10), false);
-        checkRowSelection(rows.slice(11, 12), true);
-        checkRowSelection(rows.slice(12), false);
-      });
-
-      it('should extend a selection with Shift + ArrowUp', async function () {
-        let onSelectionChange = jest.fn();
-        let tree = renderTable({onSelectionChange});
-
-        checkSelectAll(tree, 'unchecked');
-
-        let rows = tree.getAllByRole('row');
-        checkRowSelection(rows.slice(1), false);
-        await user.tab();
-        await user.keyboard('{ArrowRight}{ArrowRight}{ArrowRight}');
-        await user.keyboard('{ArrowDown}'.repeat(9));
-        await user.keyboard(' ');
-
-        onSelectionChange.mockReset();
-        await user.keyboard('{Shift>}{ArrowUp}{/Shift}');
-
-        checkSelection(onSelectionChange, ['Foo 9', 'Foo 10']);
-        checkRowSelection(rows.slice(1, 9), false);
-        checkRowSelection(rows.slice(9, 10), true);
-        checkRowSelection(rows.slice(11), false);
-      });
-
-      it('should extend a selection with Ctrl + Shift + Home', async function () {
-        let onSelectionChange = jest.fn();
-        let tree = renderTable({onSelectionChange});
-
-        checkSelectAll(tree, 'unchecked');
-
-        let rows = tree.getAllByRole('row');
-        checkRowSelection(rows.slice(1), false);
-        await user.tab();
-        await user.keyboard('{ArrowRight}{ArrowRight}{ArrowRight}');
-        await user.keyboard('{ArrowDown}'.repeat(9));
-        await user.keyboard(' ');
-
-        onSelectionChange.mockReset();
-        await user.keyboard('{Shift>}{Control>}{Home}{/Control}{/Shift}');
-
-        checkSelection(onSelectionChange, [
-          'Foo 1', 'Foo 2', 'Foo 3', 'Foo 4', 'Foo 5',
-          'Foo 6', 'Foo 7', 'Foo 8', 'Foo 9', 'Foo 10'
-        ]);
-
-        checkRowSelection(rows.slice(1, 11), true);
-        checkRowSelection(rows.slice(11), false);
-      });
-
-      it('should extend a selection with Ctrl + Shift + End', async function () {
-        let onSelectionChange = jest.fn();
-        let tree = renderTable({onSelectionChange});
-
-        checkSelectAll(tree, 'unchecked');
-
-        let rows = tree.getAllByRole('row');
-        checkRowSelection(rows.slice(1), false);
-        await user.tab();
-        await user.keyboard('{ArrowRight}{ArrowRight}{ArrowRight}');
-        await user.keyboard('{ArrowDown}'.repeat(9));
-        await user.keyboard(' ');
-
-        onSelectionChange.mockReset();
-        await user.keyboard('{Shift>}{Control>}{End}{/Control}{/Shift}');
-
-        let expected = [];
-        for (let i = 10; i <= 100; i++) {
-          expected.push('Foo ' + i);
-        }
-
-        checkSelection(onSelectionChange, expected);
-      });
-
-      it('should extend a selection with Shift + PageDown', async function () {
-        let onSelectionChange = jest.fn();
-        let tree = renderTable({onSelectionChange});
-
-        checkSelectAll(tree, 'unchecked');
-
-        let rows = tree.getAllByRole('row');
-        checkRowSelection(rows.slice(1), false);
-        await user.tab();
-        await user.keyboard('{ArrowRight}{ArrowRight}{ArrowRight}');
-        await user.keyboard('{ArrowDown}'.repeat(9));
-        await user.keyboard(' ');
-
-        onSelectionChange.mockReset();
-        await user.keyboard('{Shift>}{PageDown}{/Shift}');
-
-        let expected = [];
-        for (let i = 10; i <= 34; i++) {
-          expected.push('Foo ' + i);
-        }
-
-        checkSelection(onSelectionChange, expected);
-      });
-
-      it('should extend a selection with Shift + PageUp', async function () {
-        let onSelectionChange = jest.fn();
-        let tree = renderTable({onSelectionChange});
-
-        checkSelectAll(tree, 'unchecked');
-
-        let rows = tree.getAllByRole('row');
-        checkRowSelection(rows.slice(1), false);
-        await user.tab();
-        await user.keyboard('{ArrowRight}{ArrowRight}{ArrowRight}');
-        await user.keyboard('{ArrowDown}'.repeat(9));
-        await user.keyboard(' ');
-
-        onSelectionChange.mockReset();
-        await user.keyboard('{Shift>}{PageUp}{/Shift}');
-
-        checkSelection(onSelectionChange, [
-          'Foo 1', 'Foo 2', 'Foo 3', 'Foo 4', 'Foo 5',
-          'Foo 6', 'Foo 7', 'Foo 8', 'Foo 9', 'Foo 10'
-        ]);
-
-        checkRowSelection(rows.slice(1, 11), true);
-        checkRowSelection(rows.slice(11), false);
-      });
-
-      it('should not include disabled rows within a range selection', async function () {
-        let onSelectionChange = jest.fn();
-        let tree = renderTable({onSelectionChange, disabledKeys: ['Foo 3', 'Foo 16']});
-        checkSelectAll(tree, 'unchecked');
-
-        let rows = tree.getAllByRole('row');
-        checkRowSelection(rows.slice(1), false);
-        await user.click(getCell(tree, 'Baz 1'));
-
-        onSelectionChange.mockReset();
-        await user.keyboard('[ShiftLeft>]');
-        await user.click(getCell(tree, 'Baz 20'));
-        await user.keyboard('[/ShiftLeft]');
-
-        checkSelection(onSelectionChange, [
-          'Foo 1', 'Foo 2', 'Foo 4', 'Foo 5', 'Foo 6', 'Foo 7', 'Foo 8', 'Foo 9', 'Foo 10',
-          'Foo 11', 'Foo 12', 'Foo 13', 'Foo 14', 'Foo 15', 'Foo 17', 'Foo 18', 'Foo 19', 'Foo 20'
-        ]);
-
-        checkRowSelection(rows.slice(1, 3), true);
-        checkRowSelection(rows.slice(3, 4), false);
-        checkRowSelection(rows.slice(4, 16), true);
-        checkRowSelection(rows.slice(16, 17), false);
-        checkRowSelection(rows.slice(17, 21), true);
-      });
-    });
-
-    describe('select all', function () {
-      it('should support selecting all via the checkbox', async function () {
-        let onSelectionChange = jest.fn();
-        let tree = renderTable({onSelectionChange});
-        let tableTester = testUtilUser.createTester('Table', {root: tree.getByRole('grid')});
-        tableTester.setInteractionType('keyboard');
-
-        checkSelectAll(tree, 'unchecked');
-
-        let rows = tableTester.rows;
-        checkRowSelection(rows.slice(1), false);
-        expect(tableTester.selectedRows).toHaveLength(0);
-
-        await tableTester.toggleSelectAll();
-        expect(tableTester.selectedRows).toHaveLength(tableTester.rows.length);
-        expect(onSelectionChange).toHaveBeenCalledTimes(1);
-        expect(onSelectionChange.mock.calls[0][0]).toEqual('all');
-        checkRowSelection(rows.slice(1), true);
-        checkSelectAll(tree, 'checked');
-      });
-
-      it('should support selecting all via ctrl + A', async function () {
-        let onSelectionChange = jest.fn();
-        let tree = renderTable({onSelectionChange});
-
-        checkSelectAll(tree, 'unchecked');
-
-        let rows = tree.getAllByRole('row');
-        checkRowSelection(rows.slice(1), false);
-
-        await user.tab();
-        await user.keyboard('{ArrowRight}');
-        await user.keyboard('{Control>}a{/Control}');
-
-        expect(onSelectionChange).toHaveBeenCalledTimes(1);
-        expect(onSelectionChange.mock.calls[0][0]).toEqual('all');
-        checkRowSelection(rows.slice(1), true);
-        checkSelectAll(tree, 'checked');
-
-        await user.keyboard('{Control>}a{/Control}');
-
-        expect(onSelectionChange).toHaveBeenCalledTimes(1);
-        expect(onSelectionChange.mock.calls[0][0]).toEqual('all');
-        checkRowSelection(rows.slice(1), true);
-        checkSelectAll(tree, 'checked');
-      });
-
-      it('should deselect an item after selecting all', async function () {
-        let onSelectionChange = jest.fn();
-        let tree = renderTable({onSelectionChange});
-
-        checkSelectAll(tree, 'unchecked');
-
-        let rows = tree.getAllByRole('row');
-        checkRowSelection(rows.slice(1), false);
-
-        await user.click(tree.getByLabelText('Select All'));
-
-        onSelectionChange.mockReset();
-        await user.click(rows[4]);
-
-        let expected = [];
-        for (let i = 1; i <= 100; i++) {
-          if (i !== 4) {
-            expected.push('Foo ' + i);
-          }
-        }
-
-        checkSelection(onSelectionChange, expected);
-        expect(rows[4]).toHaveAttribute('aria-selected', 'false');
-      });
-
-      it('should shift click on an item after selecting all', async function () {
-        let onSelectionChange = jest.fn();
-        let tree = renderTable({onSelectionChange});
-
-        checkSelectAll(tree, 'unchecked');
-
-        let rows = tree.getAllByRole('row');
-        checkRowSelection(rows.slice(1), false);
-
-        await user.click(tree.getByLabelText('Select All'));
-
-        onSelectionChange.mockReset();
-        await user.keyboard('[ShiftLeft>]');
-        await user.click(rows[4]);
-        await user.keyboard('[/ShiftLeft]');
-
-        checkSelection(onSelectionChange, ['Foo 4']);
-        checkRowSelection(rows.slice(1, 4), false);
-        expect(rows[4]).toHaveAttribute('aria-selected', 'true');
-        checkRowSelection(rows.slice(5), false);
-      });
-
-      it('should support clearing selection via checkbox', async function () {
-        let onSelectionChange = jest.fn();
-        let tree = renderTable({onSelectionChange});
-
-        checkSelectAll(tree, 'unchecked');
-
-        let rows = tree.getAllByRole('row');
-        checkRowSelection(rows.slice(1), false);
-
-        await user.click(tree.getByLabelText('Select All'));
-        checkSelectAll(tree, 'checked');
-
-        onSelectionChange.mockReset();
-        await user.click(tree.getByLabelText('Select All'));
-
-        expect(onSelectionChange).toHaveBeenCalledTimes(1);
-        expect(new Set(onSelectionChange.mock.calls[0][0])).toEqual(new Set());
-        checkRowSelection(rows.slice(1), false);
-        checkSelectAll(tree, 'unchecked');
-      });
-
-      it('should support clearing selection via Escape', async function () {
-        let onSelectionChange = jest.fn();
-        let tree = renderTable({onSelectionChange});
-
-        checkSelectAll(tree, 'unchecked');
-
-        let rows = tree.getAllByRole('row');
-        checkRowSelection(rows.slice(1), false);
-        await user.click(getCell(tree, 'Baz 1'));
-        checkSelectAll(tree, 'indeterminate');
-
-        onSelectionChange.mockReset();
-        await user.keyboard('{ArrowLeft}');
-        await user.keyboard('{Escape}');
-
-        expect(onSelectionChange).toHaveBeenCalledTimes(1);
-        expect(new Set(onSelectionChange.mock.calls[0][0])).toEqual(new Set());
-        checkRowSelection(rows.slice(1), false);
-        checkSelectAll(tree, 'unchecked');
-      });
-
-      it('should only call onSelectionChange if there are selections to clear', async function () {
-        let onSelectionChange = jest.fn();
-        let tree = renderTable({onSelectionChange});
-
-        checkSelectAll(tree, 'unchecked');
-        await user.tab();
-        await user.keyboard('{ArrowRight}');
-        await user.keyboard('{Escape}');
-        expect(onSelectionChange).not.toHaveBeenCalled();
-
-        await user.click(tree.getByLabelText('Select All'));
-        checkSelectAll(tree, 'checked');
-        expect(onSelectionChange).toHaveBeenLastCalledWith('all');
-
-        onSelectionChange.mockReset();
-        await user.keyboard('{ArrowDown}{ArrowRight}{ArrowRight}');
-        await user.keyboard('{Escape}');
-        expect(new Set(onSelectionChange.mock.calls[0][0])).toEqual(new Set());
-      });
-
-      it('should automatically select new items when select all is active', async function () {
-        let onSelectionChange = jest.fn();
-        let tree = renderTable({onSelectionChange});
-
-        checkSelectAll(tree, 'unchecked');
-
-        let rows = tree.getAllByRole('row');
-        checkRowSelection(rows.slice(1), false);
-
-        await user.click(tree.getByLabelText('Select All'));
-        checkSelectAll(tree, 'checked');
-        checkRowSelection(rows.slice(1), true);
-
-        rerender(tree, renderJSX({onSelectionChange}, [
-          {foo: 'Foo 0', bar: 'Bar 0', baz: 'Baz 0'},
-          ...manyItems
-        ]));
-
-        act(() => jest.runAllTimers());
-
-        expect(getCell(tree, 'Foo 0')).toBeVisible();
-        checkRowSelection(rows.slice(1), true);
-      });
-
-      it('manually selecting all should not auto select new items', async function () {
-        let onSelectionChange = jest.fn();
-        let tree = renderTable({onSelectionChange}, items);
-
-        checkSelectAll(tree, 'unchecked');
-
-        let rows = tree.getAllByRole('row');
-        checkRowSelection(rows.slice(1), false);
-
-        await user.click(rows[1]);
-        checkSelectAll(tree, 'indeterminate');
-
-        await user.click(rows[2]);
-        checkSelectAll(tree, 'checked');
-
-        rerender(tree, renderJSX({onSelectionChange}, [
-          {foo: 'Foo 0', bar: 'Bar 0', baz: 'Baz 0'},
-          ...items
-        ]));
-
-        act(() => jest.runAllTimers());
-
-        rows = tree.getAllByRole('row');
-        expect(getCell(tree, 'Foo 0')).toBeVisible();
-        expect(rows[1]).toHaveAttribute('aria-selected', 'false');
-        checkRowSelection(rows.slice(2), true);
-        checkSelectAll(tree, 'indeterminate');
-      });
-
-      it('should not included disabled rows when selecting all', async function () {
-        let onSelectionChange = jest.fn();
-        let tree = renderTable({onSelectionChange, disabledKeys: ['Foo 3']});
-
-        checkSelectAll(tree, 'unchecked');
-
-        let rows = tree.getAllByRole('row');
-        checkRowSelection(rows.slice(1), false);
-
-        await user.click(tree.getByLabelText('Select All'));
-
-        expect(onSelectionChange).toHaveBeenCalledTimes(1);
-        expect(onSelectionChange.mock.calls[0][0]).toEqual('all');
-        checkRowSelection(rows.slice(1, 3), true);
-        checkRowSelection(rows.slice(3, 4), false);
-        checkRowSelection(rows.slice(4, 20), true);
-      });
-    });
-
-    describe('annoucements', function () {
-      it('should announce the selected or deselected row', async function () {
-        let onSelectionChange = jest.fn();
-        let tree = renderTable({onSelectionChange});
-
-        let row = tree.getAllByRole('row')[1];
-        await user.click(row);
-        expect(announce).toHaveBeenLastCalledWith('Foo 1 selected.');
-
-        await user.click(row);
-        expect(announce).toHaveBeenLastCalledWith('Foo 1 not selected.');
-      });
-
-      it('should announce the row and number of selected items when there are more than one', async function () {
-        let onSelectionChange = jest.fn();
-        let tree = renderTable({onSelectionChange});
-
-        let rows = tree.getAllByRole('row');
-        await user.click(rows[1]);
-        await user.click(rows[2]);
-
-        expect(announce).toHaveBeenLastCalledWith('Foo 2 selected. 2 items selected.');
-
-        await user.click(rows[2]);
-        expect(announce).toHaveBeenLastCalledWith('Foo 2 not selected. 1 item selected.');
-      });
-
-      it('should announce only the number of selected items when multiple are selected at once', async function () {
-        let onSelectionChange = jest.fn();
-        let tree = renderTable({onSelectionChange});
-
-        let rows = tree.getAllByRole('row');
-        await user.click(rows[1]);
-        await user.keyboard('[ShiftLeft>]');
-        await user.click(rows[3]);
-
-        expect(announce).toHaveBeenLastCalledWith('3 items selected.');
-
-        await user.click(rows[1]);
-        await user.keyboard('[/ShiftLeft]');
-        expect(announce).toHaveBeenLastCalledWith('1 item selected.');
-      });
-
-      it('should announce select all', async function () {
-        let onSelectionChange = jest.fn();
-        let tree = renderTable({onSelectionChange});
-
-        await user.click(tree.getByLabelText('Select All'));
-        expect(announce).toHaveBeenLastCalledWith('All items selected.');
-
-        await user.click(tree.getByLabelText('Select All'));
-        expect(announce).toHaveBeenLastCalledWith('No items selected.');
-      });
-
-      it('should announce all row header columns', async function () {
-        let tree = render(
-          <TableView aria-label="Table" selectionMode="multiple">
-            <TableHeader>
-              <Column isRowHeader>First Name</Column>
-              <Column isRowHeader>Last Name</Column>
-              <Column>Birthday</Column>
-            </TableHeader>
-            <TableBody>
-              <Row>
-                <Cell>Sam</Cell>
-                <Cell>Smith</Cell>
-                <Cell>May 3</Cell>
-              </Row>
-              <Row>
-                <Cell>Julia</Cell>
-                <Cell>Jones</Cell>
-                <Cell>February 10</Cell>
-              </Row>
-            </TableBody>
-          </TableView>
-        );
-
-        let row = tree.getAllByRole('row')[1];
-        await user.click(row);
-        expect(announce).toHaveBeenLastCalledWith('Sam Smith selected.');
-
-        await user.click(row);
-        expect(announce).toHaveBeenLastCalledWith('Sam Smith not selected.');
-      });
-
-      it('should announce changes in sort order', async function () {
-        let tree = render(<ExampleSortTable />);
-        let table = tree.getByRole('grid');
-        let columnheaders = within(table).getAllByRole('columnheader');
-        expect(columnheaders).toHaveLength(3);
-
-        await user.click(columnheaders[1]);
-        expect(announce).toHaveBeenLastCalledWith('sorted by column Bar in descending order', 'assertive', 500);
-        await user.click(columnheaders[1]);
-        expect(announce).toHaveBeenLastCalledWith('sorted by column Bar in ascending order', 'assertive', 500);
-        await user.click(columnheaders[0]);
-        expect(announce).toHaveBeenLastCalledWith('sorted by column Foo in ascending order', 'assertive', 500);
-        await user.click(columnheaders[0]);
-        expect(announce).toHaveBeenLastCalledWith('sorted by column Foo in descending order', 'assertive', 500);
-      });
-    });
-
-    it('can announce deselect even when items are swapped out completely', async () => {
-      let tree = render(<TableWithBreadcrumbs selectionMode="multiple" />);
-
-      let row = tree.getAllByRole('row')[2];
-      await user.click(row);
-      expect(announce).toHaveBeenLastCalledWith('File B selected.');
-
-      let link = tree.getAllByRole('link')[1];
-      await user.click(link);
-
-      expect(announce).toHaveBeenLastCalledWith('No items selected.');
-      expect(announce).toHaveBeenCalledTimes(2);
-    });
-
-    it('will not announce deselect caused by breadcrumb navigation', async () => {
-      let tree = render(<TableWithBreadcrumbs selectionMode="multiple" />);
-
-      let link = tree.getAllByRole('link')[1];
-      await user.click(link);
-
-      // TableWithBreadcrumbs has a setTimeout to load the results of the link navigation on Folder A
-      act(() => jest.runAllTimers());
-      // Animation.
-      act(() => jest.runAllTimers());
-      let row = tree.getAllByRole('row')[1];
-      await user.click(row);
-      expect(announce).toHaveBeenLastCalledWith('File C selected.');
-      expect(announce).toHaveBeenCalledTimes(2);
-
-      // breadcrumb root
-      link = tree.getAllByRole('link')[0];
-      await user.click(link);
-
-      // focus isn't on the table, so we don't announce that it has been deselected
-      expect(announce).toHaveBeenCalledTimes(2);
-    });
-
-    it('updates even if not focused', async () => {
-      let tree = render(<TableWithBreadcrumbs selectionMode="multiple" />);
-
-      let link = tree.getAllByRole('link')[1];
-      await user.click(link);
-
-      // TableWithBreadcrumbs has a setTimeout to load the results of the link navigation on Folder A
-      act(() => jest.runAllTimers());
-      // Animation.
-      act(() => jest.runAllTimers());
-      let row = tree.getAllByRole('row')[1];
-      await user.click(row);
-      expect(announce).toHaveBeenLastCalledWith('File C selected.');
-      expect(announce).toHaveBeenCalledTimes(2);
-      let button = tree.getAllByRole('button')[0];
-      await user.click(button);
-      expect(announce).toHaveBeenCalledTimes(2);
-
-      // breadcrumb root
-      link = tree.getAllByRole('menuitemradio')[0];
-      await user.click(link);
-
-      act(() => {
-        // TableWithBreadcrumbs has a setTimeout to load the results of the link navigation on Folder A
-        jest.runAllTimers();
-      });
-
-      // focus isn't on the table, so we don't announce that it has been deselected
-      expect(announce).toHaveBeenCalledTimes(2);
-
-      link = tree.getAllByRole('link')[1];
-      await user.click(link);
-
-      act(() => {
-        // TableWithBreadcrumbs has a setTimeout to load the results of the link navigation on Folder A
-        jest.runAllTimers();
-      });
-
-      expect(announce).toHaveBeenCalledTimes(3);
-      expect(announce).toHaveBeenLastCalledWith('No items selected.');
-    });
-
-    describe('onAction', function () {
-      it('should trigger onAction when clicking rows with the mouse', async function () {
-        let onSelectionChange = jest.fn();
-        let onAction = jest.fn();
-        let tree = renderTable({onSelectionChange, onAction});
-
-        let rows = tree.getAllByRole('row');
-        await user.click(getCell(tree, 'Baz 10'), {pointerType: 'mouse'});
-        expect(onSelectionChange).not.toHaveBeenCalled();
-        expect(onAction).toHaveBeenCalledTimes(1);
-        expect(onAction).toHaveBeenLastCalledWith('Foo 10');
-        checkRowSelection(rows.slice(1), false);
-
-        let checkbox = within(rows[1]).getByRole('checkbox');
-        await user.click(checkbox);
-        expect(onSelectionChange).toHaveBeenCalledTimes(1);
-        checkRowSelection([rows[1]], true);
-
-        await user.click(getCell(tree, 'Baz 10'), {pointerType: 'mouse'});
-        expect(onSelectionChange).toHaveBeenCalledTimes(2);
-        checkRowSelection([rows[1], rows[10]], true);
-      });
-
-      it('should trigger onAction when clicking rows with touch', async function () {
-        let onSelectionChange = jest.fn();
-        let onAction = jest.fn();
-        let tree = renderTable({onSelectionChange, onAction});
-
-        let rows = tree.getAllByRole('row');
-        await user.click(getCell(tree, 'Baz 10'), {pointerType: 'touch'});
-        expect(onSelectionChange).not.toHaveBeenCalled();
-        expect(onAction).toHaveBeenCalledTimes(1);
-        expect(onAction).toHaveBeenLastCalledWith('Foo 10');
-        checkRowSelection(rows.slice(1), false);
-
-        let checkbox = within(rows[1]).getByRole('checkbox');
-        await user.click(checkbox, {pointerType: 'touch'});
-        expect(onSelectionChange).toHaveBeenCalledTimes(1);
-        checkRowSelection([rows[1]], true);
-
-        await user.click(getCell(tree, 'Baz 10'), {pointerType: 'touch'});
-        expect(onSelectionChange).toHaveBeenCalledTimes(2);
-        checkRowSelection([rows[1], rows[10]], true);
-      });
-
-      describe('needs PointerEvent defined', () => {
-        installPointerEvent();
-        it('should support long press to enter selection mode on touch', async function () {
-          let onSelectionChange = jest.fn();
-          let onAction = jest.fn();
-          let tree = renderTable({onSelectionChange, onAction, selectionStyle: 'highlight'});
-          let tableTester = testUtilUser.createTester('Table', {root: tree.getByRole('grid')});
-          tableTester.setInteractionType('touch');
-
-          act(() => jest.runAllTimers());
-          await user.pointer({target: document.body, keys: '[TouchA]'});
-
-          await tableTester.toggleRowSelection({row: 'Foo 5', needsLongPress: true});
-          checkSelection(onSelectionChange, ['Foo 5']);
-          expect(onAction).not.toHaveBeenCalled();
-          onSelectionChange.mockReset();
-
-          await tableTester.toggleRowSelection({row: 'Foo 10', needsLongPress: false});
-          checkSelection(onSelectionChange, ['Foo 5', 'Foo 10']);
-
-          // Deselect all to exit selection mode
-          onSelectionChange.mockReset();
-          await tableTester.toggleRowSelection({row: 'Foo 10', needsLongPress: false});
-          checkSelection(onSelectionChange, ['Foo 5']);
-          onSelectionChange.mockReset();
-          await tableTester.toggleRowSelection({row: 'Foo 5', needsLongPress: false});
-          act(() => jest.runAllTimers());
-          checkSelection(onSelectionChange, []);
-          expect(onAction).not.toHaveBeenCalled();
-        });
-      });
-
-      it('should trigger onAction when pressing Enter', async function () {
-        let onSelectionChange = jest.fn();
-        let onAction = jest.fn();
-        let tree = renderTable({onSelectionChange, onAction});
-        let rows = tree.getAllByRole('row');
-
-        await user.tab();
-        await user.keyboard('{ArrowDown}'.repeat(9));
-        await user.keyboard('{Enter}');
-        expect(onSelectionChange).not.toHaveBeenCalled();
-        expect(onAction).toHaveBeenCalledTimes(1);
-        expect(onAction).toHaveBeenLastCalledWith('Foo 10');
-        checkRowSelection(rows.slice(1), false);
-
-        onAction.mockReset();
-        await user.keyboard(' ');
-        expect(onSelectionChange).toHaveBeenCalledTimes(1);
-        expect(onAction).not.toHaveBeenCalled();
-        checkRowSelection([rows[10]], true);
-      });
-    });
-
-    describe('selectionStyle highlight', function () {
-      it('will replace the current selection with the new selection', async function () {
-        let onSelectionChange = jest.fn();
-        let tree = renderTable({onSelectionChange, selectionStyle: 'highlight'});
-
-        expect(tree.queryByLabelText('Select All')).toBeNull();
-
-        let rows = tree.getAllByRole('row');
-        checkRowSelection(rows.slice(1), false);
-        await user.click(getCell(tree, 'Baz 10'));
-        expect(announce).toHaveBeenLastCalledWith('Foo 10 selected.');
-        expect(announce).toHaveBeenCalledTimes(1);
-
-        onSelectionChange.mockReset();
-        await user.keyboard('[ShiftLeft>]');
-        await user.click(getCell(tree, 'Baz 20'));
-        await user.keyboard('[/ShiftLeft]');
-        // await user.click(getCell(tree, 'Baz 20'), {pointerType: 'mouse', shiftKey: true});
-        expect(announce).toHaveBeenLastCalledWith('11 items selected.');
-        expect(announce).toHaveBeenCalledTimes(2);
-
-        onSelectionChange.mockReset();
-        await user.click(getCell(tree, 'Foo 5'));
-        expect(announce).toHaveBeenLastCalledWith('Foo 5 selected. 1 item selected.');
-        expect(announce).toHaveBeenCalledTimes(3);
-
-        checkSelection(onSelectionChange, [
-          'Foo 5'
-        ]);
-
-        checkRowSelection(rows.slice(1, 5), false);
-        checkRowSelection(rows.slice(5, 6), true);
-        checkRowSelection(rows.slice(6), false);
-
-        onSelectionChange.mockReset();
-        await user.keyboard('[ShiftLeft>]');
-        await user.click(getCell(tree, 'Foo 10'));
-        await user.keyboard('[/ShiftLeft]');
-        expect(announce).toHaveBeenLastCalledWith('6 items selected.');
-        expect(announce).toHaveBeenCalledTimes(4);
-
-        checkSelection(onSelectionChange, [
-          'Foo 5', 'Foo 6', 'Foo 7', 'Foo 8', 'Foo 9', 'Foo 10'
-        ]);
-
-        checkRowSelection(rows.slice(1, 5), false);
-        checkRowSelection(rows.slice(5, 11), true);
-        checkRowSelection(rows.slice(11), false);
-      });
-
-      it('will add to the current selection if the command key is pressed', async function () {
-        let uaMock = jest.spyOn(navigator, 'platform', 'get').mockImplementation(() => 'Mac');
-        let onSelectionChange = jest.fn();
-        let tree = renderTable({onSelectionChange, selectionStyle: 'highlight'});
-
-        expect(tree.queryByLabelText('Select All')).toBeNull();
-
-        let rows = tree.getAllByRole('row');
-        checkRowSelection(rows.slice(1), false);
-        await user.click(getCell(tree, 'Baz 10'), {pointerType: 'mouse'});
-
-        onSelectionChange.mockReset();
-        await user.keyboard('[ShiftLeft>]');
-        await user.click(getCell(tree, 'Baz 20'));
-        await user.keyboard('[/ShiftLeft]');
-
-        onSelectionChange.mockReset();
-        await user.keyboard('[MetaLeft>]');
-        await user.click(getCell(tree, 'Foo 5'));
-        await user.keyboard('[/MetaLeft]');
-
-        checkSelection(onSelectionChange, [
-          'Foo 5', 'Foo 10', 'Foo 11', 'Foo 12', 'Foo 13', 'Foo 14', 'Foo 15',
-          'Foo 16', 'Foo 17', 'Foo 18', 'Foo 19', 'Foo 20'
-        ]);
-
-        checkRowSelection(rows.slice(1, 5), false);
-        checkRowSelection(rows.slice(5, 6), true);
-        checkRowSelection(rows.slice(6, 10), false);
-        checkRowSelection(rows.slice(10, 21), true);
-        checkRowSelection(rows.slice(21), false);
-
-        uaMock.mockRestore();
-      });
-
-      describe('needs pointerEvents', function () {
-        installPointerEvent();
-        it('should toggle selection with touch', async function () {
-          let onSelectionChange = jest.fn();
-          let tree = renderTable({onSelectionChange, selectionStyle: 'highlight'});
-          let tableTester = testUtilUser.createTester('Table', {root: tree.getByRole('grid')});
-          tableTester.setInteractionType('touch');
-          expect(tree.queryByLabelText('Select All')).toBeNull();
-
-          await tableTester.toggleRowSelection({row: 'Baz 5'});
-          expect(announce).toHaveBeenLastCalledWith('Foo 5 selected.');
-          expect(announce).toHaveBeenCalledTimes(1);
-          onSelectionChange.mockReset();
-          await tableTester.toggleRowSelection({row: 'Foo 10'});
-          expect(announce).toHaveBeenLastCalledWith('Foo 10 selected. 2 items selected.');
-          expect(announce).toHaveBeenCalledTimes(2);
-
-          checkSelection(onSelectionChange, ['Foo 5', 'Foo 10']);
-        });
-
-        it('should support single tap to perform onAction with touch', async function () {
-          let onSelectionChange = jest.fn();
-          let onAction = jest.fn();
-          let tree = renderTable({onSelectionChange, selectionStyle: 'highlight', onAction});
-
-          await user.pointer({target: getCell(tree, 'Baz 5'), keys: '[TouchA]'});
-          expect(announce).not.toHaveBeenCalled();
-          expect(onSelectionChange).not.toHaveBeenCalled();
-          expect(onAction).toHaveBeenCalledTimes(1);
-          expect(onAction).toHaveBeenCalledWith('Foo 5');
-        });
-      });
-
-      it('should support double click to perform onAction with mouse', async function () {
-        let onSelectionChange = jest.fn();
-        let onAction = jest.fn();
-        let tree = renderTable({onSelectionChange, selectionStyle: 'highlight', onAction});
-        let tableTester = testUtilUser.createTester('Table', {root: tree.getByRole('grid')});
-
-        await tableTester.toggleRowSelection({row: 'Foo 5'});
-        expect(announce).toHaveBeenLastCalledWith('Foo 5 selected.');
-        expect(announce).toHaveBeenCalledTimes(1);
-        checkSelection(onSelectionChange, ['Foo 5']);
-        expect(onAction).not.toHaveBeenCalled();
-
-        announce.mockReset();
-        onSelectionChange.mockReset();
-        await tableTester.triggerRowAction({row: 'Foo 5', needsDoubleClick: true});
-        expect(announce).not.toHaveBeenCalled();
-        expect(onSelectionChange).not.toHaveBeenCalled();
-        expect(onAction).toHaveBeenCalledTimes(1);
-        expect(onAction).toHaveBeenCalledWith('Foo 5');
-      });
-
-      describe('needs pointerEvents', function () {
-        installPointerEvent();
-        it('should support single tap to perform row selection with screen reader if onAction isn\'t provided', function () {
-          let onSelectionChange = jest.fn();
-          let tree = renderTable({onSelectionChange, selectionStyle: 'highlight'});
-
-          let cell = getCell(tree, 'Baz 5');
-          fireEvent(cell, pointerEvent('pointerdown', {width: 0, height: 0, pointerType: 'touch'}));
-          fireEvent(cell, pointerEvent('mousedown', {}));
-          fireEvent(cell, pointerEvent('pointerup', {width: 0, height: 0, pointerType: 'touch'}));
-          fireEvent(cell, pointerEvent('mouseup', {}));
-          fireEvent(cell, pointerEvent('click', {}));
-          checkSelection(onSelectionChange, [
-            'Foo 5'
-          ]);
-          onSelectionChange.mockReset();
-
-          cell = getCell(tree, 'Foo 8');
-          fireEvent(cell, pointerEvent('pointerdown', {
-            pointerId: 1,
-            width: 1,
-            height: 1,
-            pressure: 0,
-            detail: 0,
-            pointerType: 'mouse'
-          }));
-          fireEvent(cell, pointerEvent('pointerup', {
-            pointerId: 1,
-            width: 1,
-            height: 1,
-            pressure: 0,
-            detail: 0,
-            pointerType: 'mouse'
-          }));
-          fireEvent.click(cell, {pointerType: 'mouse', width: 1, height: 1, detail: 1});
-          checkSelection(onSelectionChange, [
-            'Foo 5', 'Foo 8'
-          ]);
-          onSelectionChange.mockReset();
-
-          // Android TalkBack double tap test, virtual pointer event sets pointerType and onClick handles the rest
-          cell = getCell(tree, 'Foo 10');
-          fireEvent(cell, pointerEvent('pointerdown', {
-            pointerId: 1,
-            width: 1,
-            height: 1,
-            pressure: 0,
-            detail: 0,
-            pointerType: 'mouse'
-          }));
-          fireEvent(cell, pointerEvent('pointerup', {
-            pointerId: 1,
-            width: 1,
-            height: 1,
-            pressure: 0,
-            detail: 0,
-            pointerType: 'mouse'
-          }));
-          fireEvent.click(cell, {pointerType: 'mouse', width: 1, height: 1, detail: 1});
-          checkSelection(onSelectionChange, [
-            'Foo 5', 'Foo 8', 'Foo 10'
-          ]);
-        });
-
-        it('should support single tap to perform onAction with screen reader', function () {
-          let onSelectionChange = jest.fn();
-          let onAction = jest.fn();
-          let tree = renderTable({onSelectionChange, selectionStyle: 'highlight', onAction});
-
-          fireEvent.click(getCell(tree, 'Baz 5'), {detail: 0});
-          expect(announce).not.toHaveBeenCalled();
-          expect(onSelectionChange).not.toHaveBeenCalled();
-          expect(onAction).toHaveBeenCalledTimes(1);
-          expect(onAction).toHaveBeenCalledWith('Foo 5');
-
-          // Android TalkBack double tap test, virtual pointer event sets pointerType and onClick handles the rest
-          let cell = getCell(tree, 'Foo 10');
-          fireEvent(cell, pointerEvent('pointerdown', {pointerId: 1, width: 1, height: 1, pressure: 0, detail: 0, pointerType: 'mouse'}));
-          fireEvent(cell, pointerEvent('pointerup', {pointerId: 1, width: 1, height: 1, pressure: 0, detail: 0, pointerType: 'mouse'}));
-          fireEvent.click(cell, {pointerType: 'mouse', width: 1, height: 1, detail: 1});
-          expect(onSelectionChange).not.toHaveBeenCalled();
-          expect(onAction).toHaveBeenCalledTimes(2);
-          expect(onAction).toHaveBeenCalledWith('Foo 10');
-        });
-      });
-
-      describe('with pointer events', () => {
-        beforeEach(() => {
-          window.ontouchstart = jest.fn();
-        });
-        afterEach(() => {
-          delete window.ontouchstart;
-        });
-
-        describe('still needs pointer events install', function () {
-          installPointerEvent();
-          it('should support long press to enter selection mode on touch', async function () {
-            let onSelectionChange = jest.fn();
-            let onAction = jest.fn();
-            let tree = renderTable({onSelectionChange, selectionStyle: 'highlight', onAction});
-            act(() => {
-              jest.runAllTimers();
-            });
-
-            let tableTester = testUtilUser.createTester('Table', {root: tree.getByRole('grid')});
-            tableTester.setInteractionType('touch');
-
-            await user.click(document.body);
-
-            // TODO: Not replacing this with util for long press since it tests various things in the middle of the press
-            fireEvent.pointerDown(tableTester.findCell({text: 'Baz 5'}), {pointerType: 'touch'});
-            let description = tree.getByText('Long press to enter selection mode.');
-            expect(tree.getByRole('grid')).toHaveAttribute('aria-describedby', expect.stringContaining(description.id));
-            expect(announce).not.toHaveBeenCalled();
-            expect(onSelectionChange).not.toHaveBeenCalled();
-            expect(onAction).not.toHaveBeenCalled();
-            expect(tree.queryByLabelText('Select All')).toBeNull();
-
-            act(() => {
-              jest.advanceTimersByTime(800);
-            });
-
-            expect(announce).toHaveBeenLastCalledWith('Foo 5 selected.');
-            expect(announce).toHaveBeenCalledTimes(1);
-            checkSelection(onSelectionChange, ['Foo 5']);
-            expect(onAction).not.toHaveBeenCalled();
-            expect(tree.queryByLabelText('Select All')).not.toBeNull();
-
-            let cell = getCell(tree, 'Baz 5');
-            fireEvent.pointerUp(cell, {pointerType: 'touch'});
-            fireEvent.click(cell, {detail: 1});
-            onSelectionChange.mockReset();
-            act(() => {
-              jest.runAllTimers();
-            });
-
-            await user.click(getCell(tree, 'Foo 10'), {pointerType: 'touch'});
-            act(() => {
-              jest.runAllTimers();
-            });
-            expect(announce).toHaveBeenLastCalledWith('Foo 10 selected. 2 items selected.');
-            expect(announce).toHaveBeenCalledTimes(2);
-            checkSelection(onSelectionChange, ['Foo 5', 'Foo 10']);
-
-            // Deselect all to exit selection mode
-            await tableTester.toggleRowSelection({row: 'Foo 10'});
-            expect(announce).toHaveBeenLastCalledWith('Foo 10 not selected. 1 item selected.');
-            expect(announce).toHaveBeenCalledTimes(3);
-            onSelectionChange.mockReset();
-
-            await tableTester.toggleRowSelection({row: 'Foo 5'});
-            expect(announce).toHaveBeenLastCalledWith('Foo 5 not selected.');
-            expect(announce).toHaveBeenCalledTimes(4);
-
-            checkSelection(onSelectionChange, []);
-            expect(onAction).not.toHaveBeenCalled();
-            expect(tree.queryByLabelText('Select All')).toBeNull();
-          });
-        });
-      });
-
-      it('should support Enter to perform onAction with keyboard', async function () {
-        let onSelectionChange = jest.fn();
-        let onAction = jest.fn();
-        renderTable({onSelectionChange, selectionStyle: 'highlight', onAction});
-
-        await user.tab();
-        await user.keyboard('{ArrowDown}'.repeat(8));
-        await user.keyboard('{ArrowRight}{ArrowRight}');
-        onSelectionChange.mockReset();
-        await user.keyboard('{ArrowDown}');
-        checkSelection(onSelectionChange, ['Foo 10']);
-        expect(onAction).not.toHaveBeenCalled();
-
-        onSelectionChange.mockReset();
-        await user.keyboard('{ArrowUp}'.repeat(5));
-        onSelectionChange.mockReset();
-        announce.mockReset();
-        onSelectionChange.mockReset();
-        await user.keyboard('{Enter}');
-        expect(onSelectionChange).not.toHaveBeenCalled();
-        expect(announce).not.toHaveBeenCalled();
-        expect(onAction).toHaveBeenCalledTimes(1);
-        expect(onAction).toHaveBeenCalledWith('Foo 5');
-      });
-
-      it('should perform onAction on single click with selectionMode: none', async function () {
-        let onSelectionChange = jest.fn();
-        let onAction = jest.fn();
-        let tree = renderTable({onSelectionChange, selectionMode: 'none', onAction});
-
-        await user.click(getCell(tree, 'Baz 10'), {pointerType: 'mouse'});
-        expect(announce).not.toHaveBeenCalled();
-        expect(onSelectionChange).not.toHaveBeenCalled();
-        expect(onAction).toHaveBeenCalledTimes(1);
-        expect(onAction).toHaveBeenCalledWith('Foo 10');
-      });
-
-      it('should move selection when using the arrow keys', async function () {
-        let onSelectionChange = jest.fn();
-        let tree = renderTable({onSelectionChange, selectionStyle: 'highlight'});
-
-        await user.click(getCell(tree, 'Baz 5'), {pointerType: 'mouse'});
-        expect(announce).toHaveBeenLastCalledWith('Foo 5 selected.');
-        expect(announce).toHaveBeenCalledTimes(1);
-        checkSelection(onSelectionChange, ['Foo 5']);
-
-        announce.mockReset();
-        onSelectionChange.mockReset();
-        await user.keyboard('{ArrowDown}');
-        expect(announce).toHaveBeenCalledWith('Foo 6 selected.');
-        checkSelection(onSelectionChange, ['Foo 6']);
-
-        onSelectionChange.mockReset();
-        await user.keyboard('{ArrowUp}');
-        expect(announce).toHaveBeenCalledWith('Foo 5 selected.');
-        checkSelection(onSelectionChange, ['Foo 5']);
-
-        onSelectionChange.mockReset();
-        await user.keyboard('{Shift>}{ArrowDown}{/Shift}');
-        expect(announce).toHaveBeenCalledWith('Foo 6 selected. 2 items selected.');
-        checkSelection(onSelectionChange, ['Foo 5', 'Foo 6']);
-      });
-
-      it('should announce the new row when moving with the keyboard after multi select', async function () {
-        let onSelectionChange = jest.fn();
-        let tree = renderTable({onSelectionChange, selectionStyle: 'highlight'});
-
-        await user.click(getCell(tree, 'Baz 5'), {pointerType: 'mouse'});
-        expect(announce).toHaveBeenLastCalledWith('Foo 5 selected.');
-        expect(announce).toHaveBeenCalledTimes(1);
-        checkSelection(onSelectionChange, ['Foo 5']);
-
-        announce.mockReset();
-        onSelectionChange.mockReset();
-        await user.keyboard('{Shift>}{ArrowDown}{/Shift}');
-        expect(announce).toHaveBeenCalledWith('Foo 6 selected. 2 items selected.');
-        checkSelection(onSelectionChange, ['Foo 5', 'Foo 6']);
-
-        announce.mockReset();
-        onSelectionChange.mockReset();
-        await user.keyboard('{ArrowDown}');
-        expect(announce).toHaveBeenCalledWith('Foo 7 selected. 1 item selected.');
-        checkSelection(onSelectionChange, ['Foo 7']);
-      });
-
-      it('should support non-contiguous selection with the keyboard', async function () {
-        let onSelectionChange = jest.fn();
-        let tree = renderTable({onSelectionChange, selectionStyle: 'highlight'});
-
-        await user.click(getCell(tree, 'Baz 5'), {pointerType: 'mouse'});
-        expect(announce).toHaveBeenLastCalledWith('Foo 5 selected.');
-        expect(announce).toHaveBeenCalledTimes(1);
-        checkSelection(onSelectionChange, ['Foo 5']);
-
-        announce.mockReset();
-        onSelectionChange.mockReset();
-        await user.keyboard('{Control>}{ArrowDown}{/Control}');
-        expect(announce).not.toHaveBeenCalled();
-        expect(onSelectionChange).not.toHaveBeenCalled();
-        expect(document.activeElement).toBe(getCell(tree, 'Baz 6'));
-
-        await user.keyboard('{Control>}{ArrowDown}{/Control}');
-        expect(announce).not.toHaveBeenCalled();
-        expect(onSelectionChange).not.toHaveBeenCalled();
-        expect(document.activeElement).toBe(getCell(tree, 'Baz 7'));
-
-        await user.keyboard('{Control>} {/Control}');
-        expect(announce).toHaveBeenCalledWith('Foo 7 selected. 2 items selected.');
-        expect(announce).toHaveBeenCalledTimes(1);
-        checkSelection(onSelectionChange, ['Foo 5', 'Foo 7']);
-
-        announce.mockReset();
-        onSelectionChange.mockReset();
-        await user.keyboard(' ');
-        expect(announce).toHaveBeenCalledWith('Foo 7 selected. 1 item selected.');
-        expect(announce).toHaveBeenCalledTimes(1);
-        checkSelection(onSelectionChange, ['Foo 7']);
-      });
-
-      it('should not call onSelectionChange when hitting Space/Enter on the currently selected row', async function () {
-        let onSelectionChange = jest.fn();
-        let onAction = jest.fn();
-        renderTable({onSelectionChange, selectionStyle: 'highlight', onAction});
-
-        await user.tab();
-        await user.keyboard('{ArrowDown}'.repeat(8));
-        await user.keyboard('{ArrowRight}{ArrowRight}');
-        onSelectionChange.mockReset();
-        await user.keyboard('{ArrowDown}');
-        checkSelection(onSelectionChange, ['Foo 10']);
-        expect(onAction).not.toHaveBeenCalled();
-
-        await user.keyboard(' ');
-        expect(onSelectionChange).toHaveBeenCalledTimes(1);
-
-        await user.keyboard('{Enter}');
-        expect(onAction).toHaveBeenCalledTimes(1);
-        expect(onAction).toHaveBeenCalledWith('Foo 10');
-        expect(onSelectionChange).toHaveBeenCalledTimes(1);
-      });
-
-      it('should announce the current selection when moving from all to one item', async function () {
-        let onSelectionChange = jest.fn();
-        let onAction = jest.fn();
-        let tree = renderTable({onSelectionChange, selectionStyle: 'highlight', onAction});
-        await user.click(getCell(tree, 'Baz 5'), {pointerType: 'mouse'});
-        expect(announce).toHaveBeenLastCalledWith('Foo 5 selected.');
-        expect(announce).toHaveBeenCalledTimes(1);
-        checkSelection(onSelectionChange, ['Foo 5']);
-
-        announce.mockReset();
-        onSelectionChange.mockReset();
-        await user.keyboard('{Control>}a{/Control}');
-        expect(onSelectionChange.mock.calls[0][0]).toEqual('all');
-        expect(announce).toHaveBeenCalledWith('All items selected.');
-
-        announce.mockReset();
-        onSelectionChange.mockReset();
-        await user.keyboard('{ArrowDown}');
-        expect(announce).toHaveBeenCalledWith('Foo 6 selected. 1 item selected.');
-        checkSelection(onSelectionChange, ['Foo 6']);
-      });
-    });
-  });
-
-  describe('single selection', function () {
-    let renderJSX = (props, items = manyItems) => (
-      <TableView aria-label="Table" selectionMode="single" {...props}>
-        <TableHeader columns={columns}>
-          {column => <Column>{column.name}</Column>}
-        </TableHeader>
-        <TableBody items={items}>
-          {item =>
-            (<Row key={item.foo}>
-              {key => <Cell>{item[key]}</Cell>}
-            </Row>)
-          }
-        </TableBody>
-      </TableView>
-    );
-
-    let renderTable = (props, items = manyItems) => render(renderJSX(props, items));
-
-    let checkSelection = (onSelectionChange, selectedKeys) => {
-      expect(onSelectionChange).toHaveBeenCalledTimes(1);
-      expect(new Set(onSelectionChange.mock.calls[0][0])).toEqual(new Set(selectedKeys));
-    };
-
-    let checkRowSelection = (rows, selected) => {
-      for (let row of rows) {
-        expect(row).toHaveAttribute('aria-selected', '' + selected);
-      }
-    };
-
-    describe('row selection', function () {
-      it('should select a row from checkbox', async function () {
-        let onSelectionChange = jest.fn();
-        let tree = renderTable({onSelectionChange});
-
-        let row = tree.getAllByRole('row')[1];
-        expect(row).toHaveAttribute('aria-selected', 'false');
-        await user.click(within(row).getByRole('checkbox'));
-
-        checkSelection(onSelectionChange, ['Foo 1']);
-        expect(row).toHaveAttribute('aria-selected', 'true');
-      });
-
-      it('should select a row by pressing on a cell', async function () {
-        let onSelectionChange = jest.fn();
-        let tree = renderTable({onSelectionChange});
-
-        let row = tree.getAllByRole('row')[1];
-        expect(row).toHaveAttribute('aria-selected', 'false');
-        await user.click(getCell(tree, 'Baz 1'));
-
-        checkSelection(onSelectionChange, ['Foo 1']);
-        expect(row).toHaveAttribute('aria-selected', 'true');
-      });
-
-      it('should select a row by pressing the Space key on a row', async function () {
-        let onSelectionChange = jest.fn();
-        let tree = renderTable({onSelectionChange});
-
-        let row = tree.getAllByRole('row')[1];
-        expect(row).toHaveAttribute('aria-selected', 'false');
-        await user.tab();
-        await user.keyboard('{ArrowRight}');
-        await user.keyboard(' ');
-
-        checkSelection(onSelectionChange, ['Foo 1']);
-        expect(row).toHaveAttribute('aria-selected', 'true');
-      });
-
-      it('should select a row by pressing the Enter key on a row', async function () {
-        let onSelectionChange = jest.fn();
-        let tree = renderTable({onSelectionChange});
-
-        let row = tree.getAllByRole('row')[1];
-        expect(row).toHaveAttribute('aria-selected', 'false');
-        await user.tab();
-        await user.keyboard('{ArrowRight}');
-        await user.keyboard('{Enter}');
-
-        checkSelection(onSelectionChange, ['Foo 1']);
-        expect(row).toHaveAttribute('aria-selected', 'true');
-      });
-
-      it('should select a row by pressing the Space key on a cell', async function () {
-        let onSelectionChange = jest.fn();
-        let tree = renderTable({onSelectionChange});
-
-        let row = tree.getAllByRole('row')[1];
-        expect(row).toHaveAttribute('aria-selected', 'false');
-        await user.tab();
-        await user.keyboard('{ArrowRight}');
-        await user.keyboard('{Enter}');
-
-        checkSelection(onSelectionChange, ['Foo 1']);
-        expect(row).toHaveAttribute('aria-selected', 'true');
-      });
-
-      it('should select a row by pressing the Enter key on a cell', async function () {
-        let onSelectionChange = jest.fn();
-        let tree = renderTable({onSelectionChange});
-
-        let row = tree.getAllByRole('row')[1];
-        expect(row).toHaveAttribute('aria-selected', 'false');
-        await user.tab();
-        await user.keyboard('{ArrowRight}');
-        await user.keyboard('{Enter}');
-
-        checkSelection(onSelectionChange, ['Foo 1']);
-        expect(row).toHaveAttribute('aria-selected', 'true');
-      });
-
-      it('will only select one if pointer is used to click on multiple rows', async function () {
-        let onSelectionChange = jest.fn();
-        let tree = renderTable({onSelectionChange});
-
-        let rows = tree.getAllByRole('row');
-        checkRowSelection(rows.slice(1), false);
-        await user.click(getCell(tree, 'Baz 1'));
-
-        checkSelection(onSelectionChange, ['Foo 1']);
-        expect(rows[1]).toHaveAttribute('aria-selected', 'true');
-        expect(rows[2]).toHaveAttribute('aria-selected', 'false');
-        checkRowSelection(rows.slice(2), false);
-
-        onSelectionChange.mockReset();
-        await user.click(getCell(tree, 'Baz 2'));
-
-        checkSelection(onSelectionChange, ['Foo 2']);
-        expect(rows[1]).toHaveAttribute('aria-selected', 'false');
-        expect(rows[2]).toHaveAttribute('aria-selected', 'true');
-        checkRowSelection(rows.slice(3), false);
-
-        // Deselect
-        onSelectionChange.mockReset();
-        await user.click(getCell(tree, 'Baz 2'));
-
-        checkSelection(onSelectionChange, []);
-        expect(rows[1]).toHaveAttribute('aria-selected', 'false');
-        expect(rows[2]).toHaveAttribute('aria-selected', 'false');
-        checkRowSelection(rows.slice(2), false);
-      });
-
-      it('will only select one if pointer is used to click on multiple checkboxes', async function () {
-        let onSelectionChange = jest.fn();
-        let tree = renderTable({onSelectionChange});
-
-        let rows = tree.getAllByRole('row');
-        checkRowSelection(rows.slice(1), false);
-        await user.click(within(rows[1]).getByRole('checkbox'));
-
-        checkSelection(onSelectionChange, ['Foo 1']);
-        expect(rows[1]).toHaveAttribute('aria-selected', 'true');
-        expect(rows[2]).toHaveAttribute('aria-selected', 'false');
-        checkRowSelection(rows.slice(2), false);
-
-        onSelectionChange.mockReset();
-        await user.click(within(rows[2]).getByRole('checkbox'));
-
-        checkSelection(onSelectionChange, ['Foo 2']);
-        expect(rows[1]).toHaveAttribute('aria-selected', 'false');
-        expect(rows[2]).toHaveAttribute('aria-selected', 'true');
-        checkRowSelection(rows.slice(3), false);
-
-        // Deselect
-        onSelectionChange.mockReset();
-        await user.click(within(rows[2]).getByRole('checkbox'));
-
-        checkSelection(onSelectionChange, []);
-        expect(rows[1]).toHaveAttribute('aria-selected', 'false');
-        expect(rows[2]).toHaveAttribute('aria-selected', 'false');
-        checkRowSelection(rows.slice(2), false);
-      });
-
-      it('should support selecting single row only with the Space key', async function () {
-        let onSelectionChange = jest.fn();
-        let tree = renderTable({onSelectionChange});
-
-        let rows = tree.getAllByRole('row');
-        checkRowSelection(rows.slice(1), false);
-        await user.tab();
-        await user.keyboard('{ArrowRight}{ArrowRight}');
-        await user.keyboard(' ');
-
-        checkSelection(onSelectionChange, ['Foo 1']);
-        expect(rows[1]).toHaveAttribute('aria-selected', 'true');
-        expect(rows[2]).toHaveAttribute('aria-selected', 'false');
-        checkRowSelection(rows.slice(2), false);
-
-        onSelectionChange.mockReset();
-        await user.keyboard('{ArrowDown}');
-        await user.keyboard(' ');
-
-        checkSelection(onSelectionChange, ['Foo 2']);
-        expect(rows[1]).toHaveAttribute('aria-selected', 'false');
-        expect(rows[2]).toHaveAttribute('aria-selected', 'true');
-        checkRowSelection(rows.slice(3), false);
-
-        // Deselect
-        onSelectionChange.mockReset();
-        await user.keyboard(' ');
-
-        checkSelection(onSelectionChange, []);
-        expect(rows[1]).toHaveAttribute('aria-selected', 'false');
-        expect(rows[2]).toHaveAttribute('aria-selected', 'false');
-        checkRowSelection(rows.slice(2), false);
-      });
-
-      it('should not select a disabled row from checkbox or keyboard interaction', async function () {
-        let onSelectionChange = jest.fn();
-        let tree = renderTable({onSelectionChange, disabledKeys: ['Foo 1']});
-
-        let row = tree.getAllByRole('row')[1];
-        expect(row).toHaveAttribute('aria-selected', 'false');
-        await user.click(within(row).getByRole('checkbox'));
-        await user.click(getCell(tree, 'Baz 1'));
-        await user.keyboard('{ArrowLeft}{ArrowLeft}{ArrowLeft}');
-        await user.keyboard(' ');
-        await user.keyboard('{ArrowRight}{ArrowRight}');
-        await user.keyboard(' ');
-        await user.keyboard('{Enter}');
-
-        expect(row).toHaveAttribute('aria-selected', 'false');
-        expect(onSelectionChange).not.toHaveBeenCalled();
-      });
-    });
-
-    describe('row selection column header', function () {
-      it('should contain a hidden checkbox and VisuallyHidden accessible text', function () {
-        let onSelectionChange = jest.fn();
-        let tree = renderTable({onSelectionChange});
-        let columnheader = tree.getAllByRole('columnheader')[0];
-        let checkboxInput = columnheader.querySelector('input[type="checkbox"]');
-        expect(columnheader).not.toHaveAttribute('aria-disabled', 'true');
-        expect(columnheader.firstElementChild).toBeVisible();
-        expect(checkboxInput).not.toBeVisible();
-        expect(checkboxInput.getAttribute('aria-label')).toEqual('Select');
-        expect(columnheader.firstElementChild.textContent).toEqual(checkboxInput.getAttribute('aria-label'));
-      });
-    });
-  });
-
-  describe('press/hover interactions and selection mode', function () {
-    let TableWithBreadcrumbs = (props) => (
-      <TableView aria-label="Table" {...props}>
-        <TableHeader columns={columns}>
-          {column => <Column>{column.name}</Column>}
-        </TableHeader>
-        <TableBody items={items}>
-          {item =>
-            (<Row key={item.foo}>
-              {key => <Cell>{item[key]}</Cell>}
-            </Row>)
-          }
-        </TableBody>
-      </TableView>
-    );
-
-    it('displays pressed/hover styles when row is pressed/hovered and selection mode is not "none"', async function () {
-      let tree = render(<TableWithBreadcrumbs selectionMode="multiple" />);
-
-      let row = tree.getAllByRole('row')[1];
-      await user.hover(row);
-      expect(row.className.includes('is-hovered')).toBeTruthy();
-      await user.pointer({target: row, keys: '[MouseLeft>]'});
-      expect(row.className.includes('is-active')).toBeTruthy();
-      await user.pointer({target: row, keys: '[/MouseLeft]'});
-
-      rerender(tree, <TableWithBreadcrumbs selectionMode="single" />);
-      row = tree.getAllByRole('row')[1];
-      await user.hover(row);
-      expect(row.className.includes('is-hovered')).toBeTruthy();
-      await user.pointer({target: row, keys: '[MouseLeft>]'});
-      expect(row.className.includes('is-active')).toBeTruthy();
-      await user.pointer({target: row, keys: '[/MouseLeft]'});
-    });
-
-    it('doesn\'t show pressed/hover styles when row is pressed/hovered and selection mode is "none" and disabledBehavior="all"', async function () {
-      let tree = render(<TableWithBreadcrumbs disabledBehavior="all" selectionMode="none" />);
-
-      let row = tree.getAllByRole('row')[1];
-      await user.hover(row);
-      expect(row.className.includes('is-hovered')).toBeFalsy();
-      await user.pointer({target: row, keys: '[MouseLeft>]'});
-      expect(row.className.includes('is-active')).toBeFalsy();
-      await user.pointer({target: row, keys: '[/MouseLeft]'});
-    });
-
-    it('shows pressed/hover styles when row is pressed/hovered and selection mode is "none", disabledBehavior="selection" and has a action', async function () {
-      let tree = render(<TableWithBreadcrumbs onAction={jest.fn()} disabledBehavior="selection" selectionMode="none" />);
-
-      let row = tree.getAllByRole('row')[1];
-      await user.hover(row);
-      expect(row.className.includes('is-hovered')).toBeTruthy();
-      await user.pointer({target: row, keys: '[MouseLeft>]'});
-      expect(row.className.includes('is-active')).toBeTruthy();
-      await user.pointer({target: row, keys: '[/MouseLeft]'});
-    });
-
-    it('shows pressed/hover styles when row is pressed/hovered, disabledBehavior="selection", row is disabled and has a action', async function () {
-      let tree = render(<TableWithBreadcrumbs disabledKeys={['Foo 1']} onAction={jest.fn()} disabledBehavior="selection" selectionMode="none" />);
-
-      let row = tree.getAllByRole('row')[1];
-      await user.hover(row);
-      expect(row.className.includes('is-hovered')).toBeTruthy();
-      await user.pointer({target: row, keys: '[MouseLeft>]'});
-      expect(row.className.includes('is-active')).toBeTruthy();
-      await user.pointer({target: row, keys: '[/MouseLeft]'});
-    });
-
-    it('doesn\'t show pressed/hover styles when row is pressed/hovered, has a action, but is disabled and disabledBehavior="all"', async function () {
-      let tree = render(<TableWithBreadcrumbs disabledKeys={['Foo 1']} onAction={jest.fn()} disabledBehavior="all" selectionMode="multiple" />);
-
-      let row = tree.getAllByRole('row')[1];
-      await user.hover(row);
-      expect(row.className.includes('is-hovered')).toBeFalsy();
-      await user.pointer({target: row, keys: '[MouseLeft>]'});
-      expect(row.className.includes('is-active')).toBeFalsy();
-      await user.pointer({target: row, keys: '[/MouseLeft]'});
-    });
-  });
-
-  describe('CRUD', function () {
-    it('can add items', async function () {
-      let tree = render(<Provider theme={theme}><CRUDExample /></Provider>);
-
-      let table = tree.getByRole('grid');
-      let rows = within(table).getAllByRole('row');
-      expect(rows).toHaveLength(3);
-      expect(rows[1]).toHaveAttribute('aria-rowindex', '2');
-      expect(rows[2]).toHaveAttribute('aria-rowindex', '3');
-
-      let button = tree.getByLabelText('Add item');
-      await user.click(button);
-      act(() => {jest.runAllTimers();});
-
-      let dialog = tree.getByRole('dialog');
-      expect(dialog).toBeVisible();
-
-      await user.keyboard('Devon');
-      await user.tab();
-
-      await user.keyboard('Govett');
-      await user.tab();
-
-      await user.keyboard('Feb 3');
-      await user.tab();
-
-      let createButton = tree.getByText('Create');
-      await user.click(createButton);
-      act(() => {jest.runAllTimers();});
-
-      expect(dialog).not.toBeInTheDocument();
-
-      rows = within(table).getAllByRole('row');
-      expect(rows).toHaveLength(4);
-      expect(rows[1]).toHaveAttribute('aria-rowindex', '2');
-      expect(rows[2]).toHaveAttribute('aria-rowindex', '3');
-      expect(rows[3]).toHaveAttribute('aria-rowindex', '4');
-
-      let rowHeaders = within(rows[1]).getAllByRole('rowheader');
-      expect(rowHeaders[0]).toHaveTextContent('Devon');
-      expect(rowHeaders[1]).toHaveTextContent('Govett');
-
-      let cells = within(rows[1]).getAllByRole('gridcell');
-      expect(cells[1]).toHaveTextContent('Feb 3');
-    });
-
-    it('can remove items', async function () {
-      let tree = render(<Provider theme={theme}><CRUDExample /></Provider>);
-
-      let table = tree.getByRole('grid');
-      let rows = within(table).getAllByRole('row');
-      expect(rows).toHaveLength(3);
-
-      await user.tab();
-      await user.tab();
-      expect(document.activeElement).toBe(rows[1]);
-
-      fireEvent.keyDown(document.activeElement, {key: 'ArrowLeft'});
-      fireEvent.keyUp(document.activeElement, {key: 'ArrowLeft'});
-      expect(document.activeElement).toBe(within(rows[1]).getByRole('button'));
-
-      fireEvent.keyDown(document.activeElement, {key: 'Enter'});
-      fireEvent.keyUp(document.activeElement, {key: 'Enter'});
-
-      let menu = tree.getByRole('menu');
-      let menuItems = within(menu).getAllByRole('menuitem');
-      expect(menuItems.length).toBe(2);
-      expect(document.activeElement).toBe(menuItems[0]);
-
-      fireEvent.keyDown(document.activeElement, {key: 'ArrowDown'});
-      fireEvent.keyUp(document.activeElement, {key: 'ArrowDown'});
-      expect(document.activeElement).toBe(menuItems[1]);
-
-      fireEvent.keyDown(document.activeElement, {key: 'Enter'});
-      fireEvent.keyUp(document.activeElement, {key: 'Enter'});
-      expect(menu).not.toBeInTheDocument();
-
-      let dialog = tree.getByRole('alertdialog', {hidden: true});
-      let deleteButton = within(dialog).getByRole('button', {hidden: true});
-
-      await user.click(deleteButton);
-      act(() => jest.runAllTimers());
-      expect(dialog).not.toBeInTheDocument();
-
-      act(() => jest.runAllTimers());
-      expect(rows[1]).not.toBeInTheDocument();
-
-      rows = within(table).getAllByRole('row');
-      expect(rows).toHaveLength(2);
-
-      expect(within(rows[1]).getAllByRole('rowheader')[0]).toHaveTextContent('Julia');
-
-      act(() => jest.runAllTimers());
-      expect(document.activeElement).toBe(within(rows[1]).getByRole('button'));
-    });
-
-    it('resets row indexes after deleting a row', async function () {
-      let tree = render(<Provider theme={theme}><CRUDExample /></Provider>);
-
-      let table = tree.getByRole('grid');
-      let rows = within(table).getAllByRole('row');
-      expect(rows).toHaveLength(3);
-      expect(rows[1]).toHaveAttribute('aria-rowindex', '2');
-      expect(rows[2]).toHaveAttribute('aria-rowindex', '3');
-
-      let button = within(rows[1]).getByRole('button');
-      await user.click(button);
-
-      let menu = tree.getByRole('menu');
-      expect(document.activeElement).toBe(menu);
-
-      let menuItems = within(menu).getAllByRole('menuitem');
-      expect(menuItems.length).toBe(2);
-
-      await user.click(menuItems[1]);
-      act(() => jest.runAllTimers());
-      expect(menu).not.toBeInTheDocument();
-
-      let dialog = tree.getByRole('alertdialog', {hidden: true});
-      let deleteButton = within(dialog).getByRole('button', {hidden: true});
-
-      await user.click(deleteButton);
-      act(() => jest.runAllTimers());
-      expect(dialog).not.toBeInTheDocument();
-
-      act(() => jest.runAllTimers());
-      act(() => jest.runAllTimers());
-      expect(rows[1]).not.toBeInTheDocument();
-
-      rows = within(table).getAllByRole('row');
-      expect(rows).toHaveLength(2);
-
-      let rowHeaders = within(rows[1]).getAllByRole('rowheader');
-      expect(rowHeaders[0]).toHaveTextContent('Julia');
-
-      expect(rows[1]).toHaveAttribute('aria-rowindex', '2');
-    });
-
-    it('can bulk remove items', async function () {
-      let tree = render(<Provider theme={theme}><CRUDExample /></Provider>);
-
-      let addButton = tree.getAllByRole('button')[0];
-      let table = tree.getByRole('grid');
-      let rows = within(table).getAllByRole('row');
-      expect(rows).toHaveLength(3);
-
-      let checkbox = within(rows[0]).getByRole('checkbox');
-      await user.click(checkbox);
-      expect(checkbox.checked).toBe(true);
-
-      let deleteButton = tree.getByLabelText('Delete selected items');
-      await user.click(deleteButton);
-
-      let dialog = tree.getByRole('alertdialog');
-      let confirmButton = within(dialog).getByRole('button');
-      expect(document.activeElement).toBe(dialog);
-
-      await user.click(confirmButton);
-      act(() => jest.runAllTimers());
-      expect(dialog).not.toBeInTheDocument();
-
-      act(() => jest.runAllTimers());
-
-      rows = within(table).getAllByRole('row');
-
-      // account for renderEmptyState
-      await act(() => Promise.resolve());
-      expect(rows).toHaveLength(2);
-      expect(rows[1].firstChild.getAttribute('aria-colspan')).toBe('5');
-      expect(rows[1].textContent).toBe('No results');
-
-      expect(checkbox.checked).toBe(false);
-
-      expect(document.activeElement).toBe(addButton);
-    });
-
-    it('can edit items', async function () {
-      let tree = render(<Provider theme={theme}><CRUDExample /></Provider>);
-
-      let table = tree.getByRole('grid');
-      let rows = within(table).getAllByRole('row');
-      expect(rows).toHaveLength(3);
-
-      let button = within(rows[2]).getByRole('button');
-      await user.click(button);
-      act(() => {jest.runAllTimers();});
-
-      let menu = tree.getByRole('menu');
-      expect(document.activeElement).toBe(menu);
-
-      let menuItems = within(menu).getAllByRole('menuitem');
-      expect(menuItems.length).toBe(2);
-
-      await user.click(menuItems[0]);
-      act(() => {jest.runAllTimers();});
-      expect(menu).not.toBeInTheDocument();
-
-      let dialog = tree.getByRole('dialog');
-      expect(dialog).toBeVisible();
-
-      let firstName = tree.getByLabelText('First Name');
-      expect(document.activeElement).toBe(firstName);
-      await user.keyboard('Jessica');
-
-      let saveButton = tree.getByText('Save');
-      await user.click(saveButton);
-
-      act(() => {jest.runAllTimers();});
-      act(() => {jest.runAllTimers();});
-
-      expect(dialog).not.toBeInTheDocument();
-
-      let rowHeaders = within(rows[2]).getAllByRole('rowheader');
-      expect(rowHeaders[0]).toHaveTextContent('Jessica');
-      expect(rowHeaders[1]).toHaveTextContent('Jones');
-      expect(document.activeElement).toBe(button);
-    });
-
-    it('keyboard navigation works as expected with menu buttons', async function () {
-      let tree = render(<Provider theme={theme}><CRUDExample /></Provider>);
-
-      let table = tree.getByRole('grid');
-      let rows = within(table).getAllByRole('row');
-      expect(rows).toHaveLength(3);
-
-      act(() => within(rows[1]).getAllByRole('gridcell').pop().focus());
-      act(() => {jest.runAllTimers();});
-      let button = within(rows[1]).getByRole('button');
-      expect(document.activeElement).toBe(button);
-
-      fireEvent.keyDown(document.activeElement, {key: 'ArrowDown'});
-
-      expect(tree.queryByRole('menu')).toBeNull();
-
-      expect(document.activeElement).toBe(within(rows[2]).getByRole('button'));
-
-      fireEvent.keyDown(document.activeElement, {key: 'ArrowUp'});
-      fireEvent.keyUp(document.activeElement, {key: 'ArrowUp'});
-
-      expect(tree.queryByRole('menu')).toBeNull();
-
-      expect(document.activeElement).toBe(button);
-
-      fireEvent.keyDown(document.activeElement, {key: 'ArrowDown', altKey: true});
-      fireEvent.keyUp(document.activeElement, {key: 'ArrowDown', altKey: true});
-      act(() => {jest.runAllTimers();});
-
-      let menu = tree.getByRole('menu');
-      expect(document.activeElement).toBe(within(menu).getAllByRole('menuitem')[0]);
-
-      fireEvent.keyDown(document.activeElement, {key: 'Enter'});
-      fireEvent.keyUp(document.activeElement, {key: 'Enter'});
-      act(() => {jest.runAllTimers();});
-      await user.tab();
-      act(() => {jest.runAllTimers();});
-      await user.tab();
-      act(() => {jest.runAllTimers();});
-      await user.tab();
-      act(() => {jest.runAllTimers();});
-      await user.tab();
-      act(() => {jest.runAllTimers();});
-      expect(document.activeElement).toBe(tree.getAllByRole('button')[1]);
-
-      fireEvent.keyDown(document.activeElement, {key: 'Enter'});
-      fireEvent.keyUp(document.activeElement, {key: 'Enter'});
-      act(() => {jest.runAllTimers();});
-      act(() => {jest.runAllTimers();});
-
-      expect(document.activeElement).toBe(button);
-    });
-
-    it('menu buttons can be opened with Alt + ArrowDown', function () {
-      let tree = render(<Provider theme={theme}><CRUDExample /></Provider>);
-
-      let table = tree.getByRole('grid');
-      let rows = within(table).getAllByRole('row');
-      expect(rows).toHaveLength(3);
-
-      act(() => within(rows[1]).getAllByRole('gridcell').pop().focus());
-      act(() => {jest.runAllTimers();});
-      expect(document.activeElement).toBe(within(rows[1]).getByRole('button'));
-
-      fireEvent.keyDown(document.activeElement, {key: 'ArrowDown', altKey: true});
-
-      let menu = tree.getByRole('menu');
-      expect(menu).toBeInTheDocument();
-      expect(document.activeElement).toBe(within(menu).getAllByRole('menuitem')[0]);
-    });
-
-    it('menu buttons can be opened with Alt + ArrowUp', function () {
-      let tree = render(<Provider theme={theme}><CRUDExample /></Provider>);
-
-      let table = tree.getByRole('grid');
-      let rows = within(table).getAllByRole('row');
-      expect(rows).toHaveLength(3);
-
-      act(() => within(rows[1]).getAllByRole('gridcell').pop().focus());
-      act(() => {jest.runAllTimers();});
-      expect(document.activeElement).toBe(within(rows[1]).getByRole('button'));
-
-      fireEvent.keyDown(document.activeElement, {key: 'ArrowUp', altKey: true});
-
-      let menu = tree.getByRole('menu');
-      expect(menu).toBeInTheDocument();
-      expect(document.activeElement).toBe(within(menu).getAllByRole('menuitem').pop());
-    });
-
-    it('menu keyboard navigation does not affect table', function () {
-      let tree = render(<Provider theme={theme}><CRUDExample /></Provider>);
-
-      let table = tree.getByRole('grid');
-      let rows = within(table).getAllByRole('row');
-      expect(rows).toHaveLength(3);
-
-      act(() => within(rows[1]).getAllByRole('gridcell').pop().focus());
-      act(() => {jest.runAllTimers();});
-      expect(document.activeElement).toBe(within(rows[1]).getByRole('button'));
-
-      fireEvent.keyDown(document.activeElement, {key: 'ArrowDown', altKey: true});
-      fireEvent.keyUp(document.activeElement, {key: 'ArrowDown', altKey: true});
-
-      let menu = tree.getByRole('menu');
-      expect(menu).toBeInTheDocument();
-      expect(document.activeElement).toBe(within(menu).getAllByRole('menuitem')[0]);
-
-      fireEvent.keyDown(document.activeElement, {key: 'ArrowDown'});
-      fireEvent.keyUp(document.activeElement, {key: 'ArrowDown'});
-      expect(document.activeElement).toBe(within(menu).getAllByRole('menuitem')[1]);
-
-      fireEvent.keyDown(document.activeElement, {key: 'Escape'});
-      fireEvent.keyUp(document.activeElement, {key: 'Escape'});
-
-      act(() => jest.runAllTimers());
-
-      expect(menu).not.toBeInTheDocument();
-      expect(document.activeElement).toBe(within(rows[1]).getByRole('button'));
-    });
-  });
-
-  describe('with dialog trigger', function () {
-    let TableWithBreadcrumbs = (props) => (
-      <TableView aria-label="TableView with static contents" selectionMode="multiple" width={300} height={200} {...props}>
-        <TableHeader>
-          <Column key="foo">Foo</Column>
-          <Column key="bar">Bar</Column>
-          <Column key="baz">Baz</Column>
-        </TableHeader>
-        <TableBody>
-          <Row>
-            <Cell>One</Cell>
-            <Cell>Two</Cell>
-            <Cell>
-              <DialogTrigger>
-                <ActionButton aria-label="Add"><Add /></ActionButton>
-                {close => (
-                  <Dialog>
-                    <Heading>The Heading</Heading>
-                    <Divider />
-                    <Content>
-                      <TextField autoFocus label="Last Words" data-testid="input" />
-                    </Content>
-                    <ButtonGroup>
-                      <Button variant="secondary" onPress={close}>Cancel</Button>
-                      <Button variant="cta" onPress={close}>Confirm</Button>
-                    </ButtonGroup>
-                  </Dialog>
-                )}
-              </DialogTrigger>
-            </Cell>
-          </Row>
-        </TableBody>
-      </TableView>
-    );
-
-    it('arrow keys interactions don\'t move the focus away from the textfield in the dialog', async function () {
-      let tree = render(<TableWithBreadcrumbs />);
-      let table = tree.getByRole('grid');
-      let rows = within(table).getAllByRole('row');
-      expect(rows).toHaveLength(2);
-
-      let button = within(rows[1]).getByRole('button');
-      await user.click(button);
-
-      let dialog = tree.getByRole('dialog');
-      let input = within(dialog).getByTestId('input');
-
-      expect(input).toBeTruthy();
-      await user.type(input, 'blah');
-      expect(document.activeElement).toEqual(input);
-      expect(input.value).toBe('blah');
-
-      fireEvent.keyDown(input, {key: 'ArrowLeft', code: 37, charCode: 37});
-      fireEvent.keyUp(input, {key: 'ArrowLeft', code: 37, charCode: 37});
-      act(() => {
-        jest.runAllTimers();
-      });
-
-      expect(document.activeElement).toEqual(input);
-
-      fireEvent.keyDown(input, {key: 'ArrowRight', code: 39, charCode: 39});
-      fireEvent.keyUp(input, {key: 'ArrowRight', code: 39, charCode: 39});
-      act(() => {
-        jest.runAllTimers();
-      });
-
-      expect(document.activeElement).toEqual(input);
-
-      fireEvent.keyDown(input, {key: 'Escape', code: 27, charCode: 27});
-      fireEvent.keyUp(input, {key: 'Escape', code: 27, charCode: 27});
-      act(() => {
-        jest.runAllTimers();
-      });
-
-      expect(dialog).not.toBeInTheDocument();
-    });
-  });
-
-  describe('async loading', function () {
-    it('should display a spinner when loading', function () {
-      let tree = render(
-        <TableView aria-label="Table" selectionMode="multiple">
-          <TableHeader>
-            <Column key="foo">Foo</Column>
-            <Column key="bar">Bar</Column>
-          </TableHeader>
-          <TableBody loadingState="loading">
-            {[]}
-          </TableBody>
-        </TableView>
-      );
-
-      let table = tree.getByRole('grid');
-      let rows = within(table).getAllByRole('row');
-      expect(rows).toHaveLength(2);
-      expect(rows[1]).toHaveAttribute('aria-rowindex', '2');
-
-      let cell = within(rows[1]).getByRole('rowheader');
-      expect(cell).toHaveAttribute('aria-colspan', '3');
-
-      let spinner = within(cell).getByRole('progressbar');
-      expect(spinner).toBeVisible();
-      expect(spinner).toHaveAttribute('aria-label', 'Loading…');
-      expect(spinner).not.toHaveAttribute('aria-valuenow');
-
-      rerender(tree, defaultTable);
-      act(() => jest.runAllTimers());
-
-      rows = within(table).getAllByRole('row');
-      expect(rows).toHaveLength(3);
-      expect(spinner).not.toBeInTheDocument();
-    });
-
-    it('should display a spinner at the bottom when loading more', function () {
-      let tree = render(
-        <TableView aria-label="Table">
-          <TableHeader>
-            <Column key="foo">Foo</Column>
-            <Column key="bar">Bar</Column>
-          </TableHeader>
-          <TableBody loadingState="loadingMore">
-            <Row>
-              <Cell>Foo 1</Cell>
-              <Cell>Bar 1</Cell>
-            </Row>
-            <Row>
-              <Cell>Foo 2</Cell>
-              <Cell>Bar 2</Cell>
-            </Row>
-          </TableBody>
-        </TableView>
-      );
-
-      let table = tree.getByRole('grid');
-      let rows = within(table).getAllByRole('row');
-      expect(rows).toHaveLength(4);
-      expect(rows[3]).toHaveAttribute('aria-rowindex', '4');
-
-      let cell = within(rows[3]).getByRole('rowheader');
-      expect(cell).toHaveAttribute('aria-colspan', '2');
-
-      let spinner = within(cell).getByRole('progressbar');
-      expect(spinner).toBeVisible();
-      expect(spinner).toHaveAttribute('aria-label', 'Loading more…');
-      expect(spinner).not.toHaveAttribute('aria-valuenow');
-
-      rerender(tree, defaultTable);
-      act(() => jest.runAllTimers());
-
-      rows = within(table).getAllByRole('row');
-      expect(rows).toHaveLength(3);
-      expect(spinner).not.toBeInTheDocument();
-    });
-
-    it('should not display a spinner when filtering', function () {
-      let tree = render(
-        <TableView aria-label="Table">
-          <TableHeader>
-            <Column key="foo">Foo</Column>
-            <Column key="bar">Bar</Column>
-          </TableHeader>
-          <TableBody loadingState="filtering">
-            <Row>
-              <Cell>Foo 1</Cell>
-              <Cell>Bar 1</Cell>
-            </Row>
-            <Row>
-              <Cell>Foo 2</Cell>
-              <Cell>Bar 2</Cell>
-            </Row>
-          </TableBody>
-        </TableView>
-      );
-
-      let table = tree.getByRole('grid');
-      expect(within(table).queryByRole('progressbar')).toBeNull();
-    });
-
-    it('should fire onLoadMore when scrolling near the bottom', function () {
-      let scrollHeightMock = jest.spyOn(window.HTMLElement.prototype, 'scrollHeight', 'get').mockImplementation(() => 4100);
-      let items = [];
-      for (let i = 1; i <= 100; i++) {
-        items.push({id: i, foo: 'Foo ' + i, bar: 'Bar ' + i});
-      }
-
-      let onLoadMore = jest.fn();
-      let tree = render(
-        <TableView aria-label="Table">
-          <TableHeader>
-            <Column key="foo">Foo</Column>
-            <Column key="bar">Bar</Column>
-          </TableHeader>
-          <TableBody items={items} onLoadMore={onLoadMore}>
-            {row => (
-              <Row>
-                {key => <Cell>{row[key]}</Cell>}
-              </Row>
-            )}
-          </TableBody>
-        </TableView>
-      );
-
-      let body = tree.getAllByRole('rowgroup')[1];
-      let scrollView = body;
-
-      let rows = within(body).getAllByRole('row');
-      expect(rows).toHaveLength(34); // each row is 41px tall. table is 1000px tall. 25 rows fit. + 1/3 overscan
-
-      scrollView.scrollTop = 250;
-      fireEvent.scroll(scrollView);
-      act(() => {jest.runAllTimers();});
-
-      scrollView.scrollTop = 1500;
-      fireEvent.scroll(scrollView);
-      act(() => {jest.runAllTimers();});
-
-      scrollView.scrollTop = 2800;
-      fireEvent.scroll(scrollView);
-      act(() => {jest.runAllTimers();});
-
-      expect(onLoadMore).toHaveBeenCalledTimes(1);
-      scrollHeightMock.mockReset();
-    });
-
-    it('should automatically fire onLoadMore if there aren\'t enough items to fill the Table', function () {
-      let scrollHeightMock = jest.spyOn(window.HTMLElement.prototype, 'scrollHeight', 'get').mockImplementation(() => 1000);
-      let items = [{id: 1, foo: 'Foo 1', bar: 'Bar 1'}];
-      let onLoadMore = jest.fn(() => {
-        scrollHeightMock = jest.spyOn(window.HTMLElement.prototype, 'scrollHeight', 'get').mockImplementation(() => 2000);
-      });
-
-      let TableMock = (props) => (
-        <TableView aria-label="Table">
-          <TableHeader>
-            <Column key="foo">Foo</Column>
-            <Column key="bar">Bar</Column>
-          </TableHeader>
-          <TableBody items={props.items} onLoadMore={onLoadMore}>
-            {row => (
-              <Row>
-                {key => <Cell>{row[key]}</Cell>}
-              </Row>
-            )}
-          </TableBody>
-        </TableView>
-      );
-
-      render(<TableMock items={items} />);
-      act(() => jest.runAllTimers());
-      expect(onLoadMore).toHaveBeenCalledTimes(1);
-      scrollHeightMock.mockReset();
-    });
-  });
-
-  describe('sorting', function () {
-    it('should set the proper aria-describedby and aria-sort on sortable column headers', function () {
-      let tree = render(
-        <TableView aria-label="Table">
-          <TableHeader>
-            <Column key="foo" allowsSorting>Foo</Column>
-            <Column key="bar" allowsSorting>Bar</Column>
-            <Column key="baz">Baz</Column>
-          </TableHeader>
-          <TableBody>
-            <Row>
-              <Cell>Foo 1</Cell>
-              <Cell>Bar 1</Cell>
-              <Cell>Baz 1</Cell>
-            </Row>
-          </TableBody>
-        </TableView>
-      );
-
-      let table = tree.getByRole('grid');
-      let columnheaders = within(table).getAllByRole('columnheader');
-      expect(columnheaders).toHaveLength(3);
-      expect(columnheaders[0]).toHaveAttribute('aria-sort', 'none');
-      expect(columnheaders[1]).toHaveAttribute('aria-sort', 'none');
-      expect(columnheaders[2]).not.toHaveAttribute('aria-sort');
-      expect(columnheaders[0]).toHaveAttribute('aria-describedby');
-      expect(document.getElementById(columnheaders[0].getAttribute('aria-describedby'))).toHaveTextContent('sortable column');
-      expect(columnheaders[1]).toHaveAttribute('aria-describedby');
-      expect(document.getElementById(columnheaders[1].getAttribute('aria-describedby'))).toHaveTextContent('sortable column');
-      expect(columnheaders[2]).not.toHaveAttribute('aria-describedby');
-    });
-
-    it('should set the proper aria-describedby and aria-sort on an ascending sorted column header', function () {
-      let tree = render(
-        <TableView aria-label="Table" sortDescriptor={{column: 'bar', direction: 'ascending'}}>
-          <TableHeader>
-            <Column key="foo" allowsSorting>Foo</Column>
-            <Column key="bar" allowsSorting>Bar</Column>
-            <Column key="baz">Baz</Column>
-          </TableHeader>
-          <TableBody>
-            <Row>
-              <Cell>Foo 1</Cell>
-              <Cell>Bar 1</Cell>
-              <Cell>Baz 1</Cell>
-            </Row>
-          </TableBody>
-        </TableView>
-      );
-
-      let table = tree.getByRole('grid');
-      let columnheaders = within(table).getAllByRole('columnheader');
-      expect(columnheaders).toHaveLength(3);
-      expect(columnheaders[0]).toHaveAttribute('aria-sort', 'none');
-      expect(columnheaders[1]).toHaveAttribute('aria-sort', 'ascending');
-      expect(columnheaders[2]).not.toHaveAttribute('aria-sort');
-      expect(columnheaders[0]).toHaveAttribute('aria-describedby');
-      expect(document.getElementById(columnheaders[0].getAttribute('aria-describedby'))).toHaveTextContent('sortable column');
-      expect(columnheaders[1]).toHaveAttribute('aria-describedby');
-      expect(document.getElementById(columnheaders[1].getAttribute('aria-describedby'))).toHaveTextContent('sortable column');
-      expect(columnheaders[2]).not.toHaveAttribute('aria-describedby');
-    });
-
-    it('should set the proper aria-describedby and aria-sort on an descending sorted column header', function () {
-      let tree = render(
-        <TableView aria-label="Table" sortDescriptor={{column: 'bar', direction: 'descending'}}>
-          <TableHeader>
-            <Column key="foo" allowsSorting>Foo</Column>
-            <Column key="bar" allowsSorting>Bar</Column>
-            <Column key="baz">Baz</Column>
-          </TableHeader>
-          <TableBody>
-            <Row>
-              <Cell>Foo 1</Cell>
-              <Cell>Bar 1</Cell>
-              <Cell>Baz 1</Cell>
-            </Row>
-          </TableBody>
-        </TableView>
-      );
-
-      let table = tree.getByRole('grid');
-      let columnheaders = within(table).getAllByRole('columnheader');
-      expect(columnheaders).toHaveLength(3);
-      expect(columnheaders[0]).toHaveAttribute('aria-sort', 'none');
-      expect(columnheaders[1]).toHaveAttribute('aria-sort', 'descending');
-      expect(columnheaders[2]).not.toHaveAttribute('aria-sort');
-      expect(columnheaders[0]).toHaveAttribute('aria-describedby');
-      expect(document.getElementById(columnheaders[0].getAttribute('aria-describedby'))).toHaveTextContent('sortable column');
-      expect(columnheaders[1]).toHaveAttribute('aria-describedby');
-      expect(document.getElementById(columnheaders[1].getAttribute('aria-describedby'))).toHaveTextContent('sortable column');
-      expect(columnheaders[2]).not.toHaveAttribute('aria-describedby');
-    });
-
-    it('should add sort direction info to the column header\'s aria-describedby for Android', async function () {
-      let uaMock = jest.spyOn(navigator, 'userAgent', 'get').mockImplementation(() => 'Android');
-      let tree = render(<ExampleSortTable />);
-      let tableTester = testUtilUser.createTester('Table', {root: tree.getByRole('grid')});
-      tableTester.setInteractionType('keyboard');
-      let columnheaders = tableTester.columns;
-      expect(columnheaders).toHaveLength(3);
-      expect(columnheaders[0]).not.toHaveAttribute('aria-sort');
-      expect(columnheaders[1]).not.toHaveAttribute('aria-sort');
-      expect(columnheaders[2]).not.toHaveAttribute('aria-sort');
-      expect(columnheaders[0]).toHaveAttribute('aria-describedby');
-      expect(document.getElementById(columnheaders[0].getAttribute('aria-describedby'))).toHaveTextContent('sortable column');
-      expect(columnheaders[1]).toHaveAttribute('aria-describedby');
-      expect(document.getElementById(columnheaders[1].getAttribute('aria-describedby'))).toHaveTextContent('sortable column, ascending');
-      expect(columnheaders[2]).not.toHaveAttribute('aria-describedby');
-
-      await tableTester.toggleSort({column: 1});
-      expect(document.getElementById(columnheaders[1].getAttribute('aria-describedby'))).toHaveTextContent('sortable column, descending');
-
-      uaMock.mockRestore();
-    });
-
-    it('should fire onSortChange when there is no existing sortDescriptor', async function () {
-      let onSortChange = jest.fn();
-      let tree = render(
-        <TableView aria-label="Table" onSortChange={onSortChange}>
-          <TableHeader>
-            <Column key="foo" allowsSorting>Foo</Column>
-            <Column key="bar" allowsSorting>Bar</Column>
-            <Column key="baz">Baz</Column>
-          </TableHeader>
-          <TableBody>
-            <Row>
-              <Cell>Foo 1</Cell>
-              <Cell>Bar 1</Cell>
-              <Cell>Baz 1</Cell>
-            </Row>
-          </TableBody>
-        </TableView>
-      );
-
-      let table = tree.getByRole('grid');
-      let columnheaders = within(table).getAllByRole('columnheader');
-      expect(columnheaders).toHaveLength(3);
-      expect(columnheaders[0]).toHaveAttribute('aria-sort', 'none');
-      expect(columnheaders[1]).toHaveAttribute('aria-sort', 'none');
-      expect(columnheaders[2]).not.toHaveAttribute('aria-sort');
-      expect(columnheaders[0]).toHaveAttribute('aria-describedby');
-      expect(document.getElementById(columnheaders[0].getAttribute('aria-describedby'))).toHaveTextContent('sortable column');
-      expect(columnheaders[1]).toHaveAttribute('aria-describedby');
-      expect(document.getElementById(columnheaders[1].getAttribute('aria-describedby'))).toHaveTextContent('sortable column');
-      expect(columnheaders[2]).not.toHaveAttribute('aria-describedby');
-
-      await user.click(columnheaders[0]);
-
-      expect(onSortChange).toHaveBeenCalledTimes(1);
-      expect(onSortChange).toHaveBeenCalledWith({column: 'foo', direction: 'ascending'});
-    });
-
-    it('should toggle the sort direction from ascending to descending', async function () {
-      let onSortChange = jest.fn();
-      let tree = render(
-        <TableView aria-label="Table" sortDescriptor={{column: 'foo', direction: 'ascending'}} onSortChange={onSortChange}>
-          <TableHeader>
-            <Column key="foo" allowsSorting>Foo</Column>
-            <Column key="bar" allowsSorting>Bar</Column>
-            <Column key="baz">Baz</Column>
-          </TableHeader>
-          <TableBody>
-            <Row>
-              <Cell>Foo 1</Cell>
-              <Cell>Bar 1</Cell>
-              <Cell>Baz 1</Cell>
-            </Row>
-          </TableBody>
-        </TableView>
-      );
-
-      let table = tree.getByRole('grid');
-      let columnheaders = within(table).getAllByRole('columnheader');
-      expect(columnheaders).toHaveLength(3);
-      expect(columnheaders[0]).toHaveAttribute('aria-sort', 'ascending');
-      expect(columnheaders[1]).toHaveAttribute('aria-sort', 'none');
-      expect(columnheaders[2]).not.toHaveAttribute('aria-sort');
-      expect(columnheaders[0]).toHaveAttribute('aria-describedby');
-      expect(document.getElementById(columnheaders[0].getAttribute('aria-describedby'))).toHaveTextContent('sortable column');
-      expect(columnheaders[1]).toHaveAttribute('aria-describedby');
-      expect(document.getElementById(columnheaders[1].getAttribute('aria-describedby'))).toHaveTextContent('sortable column');
-      expect(columnheaders[2]).not.toHaveAttribute('aria-describedby');
-
-      await user.click(columnheaders[0]);
-
-      expect(onSortChange).toHaveBeenCalledTimes(1);
-      expect(onSortChange).toHaveBeenCalledWith({column: 'foo', direction: 'descending'});
-    });
-
-    it('should toggle the sort direction from descending to ascending', async function () {
-      let onSortChange = jest.fn();
-      let tree = render(
-        <TableView aria-label="Table" sortDescriptor={{column: 'foo', direction: 'descending'}} onSortChange={onSortChange}>
-          <TableHeader>
-            <Column key="foo" allowsSorting>Foo</Column>
-            <Column key="bar" allowsSorting>Bar</Column>
-            <Column key="baz">Baz</Column>
-          </TableHeader>
-          <TableBody>
-            <Row>
-              <Cell>Foo 1</Cell>
-              <Cell>Bar 1</Cell>
-              <Cell>Baz 1</Cell>
-            </Row>
-          </TableBody>
-        </TableView>
-      );
-
-      let table = tree.getByRole('grid');
-      let columnheaders = within(table).getAllByRole('columnheader');
-      expect(columnheaders).toHaveLength(3);
-      expect(columnheaders[0]).toHaveAttribute('aria-describedby');
-      expect(columnheaders[0]).toHaveAttribute('aria-sort', 'descending');
-      expect(columnheaders[1]).toHaveAttribute('aria-sort', 'none');
-      expect(columnheaders[2]).not.toHaveAttribute('aria-sort');
-      expect(document.getElementById(columnheaders[0].getAttribute('aria-describedby'))).toHaveTextContent('sortable column');
-      expect(columnheaders[1]).toHaveAttribute('aria-describedby');
-      expect(document.getElementById(columnheaders[1].getAttribute('aria-describedby'))).toHaveTextContent('sortable column');
-      expect(columnheaders[2]).not.toHaveAttribute('aria-describedby');
-
-      await user.click(columnheaders[0]);
-
-      expect(onSortChange).toHaveBeenCalledTimes(1);
-      expect(onSortChange).toHaveBeenCalledWith({column: 'foo', direction: 'ascending'});
-    });
-
-    it('should trigger sorting on a different column', async function () {
-      let onSortChange = jest.fn();
-      let tree = render(
-        <TableView aria-label="Table" sortDescriptor={{column: 'foo', direction: 'ascending'}} onSortChange={onSortChange}>
-          <TableHeader>
-            <Column key="foo" allowsSorting>Foo</Column>
-            <Column key="bar" allowsSorting>Bar</Column>
-            <Column key="baz">Baz</Column>
-          </TableHeader>
-          <TableBody>
-            <Row>
-              <Cell>Foo 1</Cell>
-              <Cell>Bar 1</Cell>
-              <Cell>Baz 1</Cell>
-            </Row>
-          </TableBody>
-        </TableView>
-      );
-
-      let table = tree.getByRole('grid');
-      let columnheaders = within(table).getAllByRole('columnheader');
-      expect(columnheaders).toHaveLength(3);
-      expect(columnheaders[0]).toHaveAttribute('aria-sort', 'ascending');
-      expect(columnheaders[1]).toHaveAttribute('aria-sort', 'none');
-      expect(columnheaders[2]).not.toHaveAttribute('aria-sort');
-      expect(columnheaders[0]).toHaveAttribute('aria-describedby');
-      expect(document.getElementById(columnheaders[0].getAttribute('aria-describedby'))).toHaveTextContent('sortable column');
-      expect(columnheaders[1]).toHaveAttribute('aria-describedby');
-      expect(document.getElementById(columnheaders[1].getAttribute('aria-describedby'))).toHaveTextContent('sortable column');
-      expect(columnheaders[2]).not.toHaveAttribute('aria-describedby');
-
-      await user.click(columnheaders[1]);
-
-      expect(onSortChange).toHaveBeenCalledTimes(1);
-      expect(onSortChange).toHaveBeenCalledWith({column: 'bar', direction: 'ascending'});
-    });
-  });
-
-  describe('empty state', function () {
-    it('should display an empty state when there are no items', async function () {
-      let tree = render(
-        <TableView aria-label="Table" renderEmptyState={() => <h3>No results</h3>}>
-          <TableHeader>
-            <Column key="foo">Foo</Column>
-            <Column key="bar">Bar</Column>
-          </TableHeader>
-          <TableBody>
-            {[]}
-          </TableBody>
-        </TableView>
-      );
-
-      await act(() => Promise.resolve()); // wait for MutationObserver in useHasTabbableChild or we get act warnings
-
-      let table = tree.getByRole('grid');
-      let rows = within(table).getAllByRole('row');
-      expect(rows).toHaveLength(2);
-      expect(rows[1]).toHaveAttribute('aria-rowindex', '2');
-
-      let cell = within(rows[1]).getByRole('rowheader');
-      expect(cell).toHaveAttribute('aria-colspan', '2');
-
-      let heading = within(cell).getByRole('heading');
-      expect(heading).toBeVisible();
-      expect(heading).toHaveTextContent('No results');
-
-      rerender(tree, defaultTable);
-      act(() => jest.runAllTimers());
-
-      rows = within(table).getAllByRole('row');
-      expect(rows).toHaveLength(3);
-      expect(heading).not.toBeInTheDocument();
-    });
-
-    it('empty table select all should be disabled', async function () {
-      let onSelectionChange = jest.fn();
-      let tree = render(
-        <div>
-          <TableView aria-label="Table" selectionMode="multiple" onSelectionChange={onSelectionChange} renderEmptyState={() => <h3>No results</h3>}>
-            <TableHeader>
-              <Column key="foo">Foo</Column>
-              <Column key="bar">Bar</Column>
-            </TableHeader>
-            <TableBody>
-              {[]}
-            </TableBody>
-          </TableView>
-          <input />
-        </div>
-      );
-
-      await act(() => Promise.resolve());
-
-      let table = tree.getByRole('grid');
-      let selectAll = tree.getByRole('checkbox');
-
-      await user.tab();
-      expect(document.activeElement).toBe(table);
-      await user.tab();
-      expect(document.activeElement).not.toBe(selectAll);
-      expect(selectAll).toHaveAttribute('disabled');
-    });
-
-    it('should allow the user to tab into the table body', async function () {
-      let tree = render(<EmptyStateTable />);
-      await act(() => Promise.resolve());
-      let toggleButton = tree.getAllByRole('button')[0];
-      let link = tree.getByRole('link');
-
-      await user.tab();
-      expect(document.activeElement).toBe(toggleButton);
-      await user.tab();
-      expect(document.activeElement).toBe(link);
-    });
-
-    it('should disable keyboard navigation within the table', async function () {
-      let tree = render(<EmptyStateTable />);
-      await act(() => Promise.resolve());
-      let table = tree.getByRole('grid');
-      let header = within(table).getAllByRole('columnheader')[2];
-      expect(header).toHaveAttribute('tabindex', '-1');
-      let headerButton = within(header).getByRole('button');
-      expect(headerButton).toHaveAttribute('aria-disabled', 'true');
-    });
-
-    it('should shift focus to the table if table becomes empty via column sort', function () {
-      let tree = render(<ColumnHeaderFocusRingTable />);
-      let rows = tree.getAllByRole('row');
-      expect(rows).toHaveLength(3);
-      focusCell(tree, 'Height');
-      expect(document.activeElement).toHaveTextContent('Height');
-      fireEvent.keyDown(document.activeElement, {key: 'Enter'});
-      fireEvent.keyUp(document.activeElement, {key: 'Enter'});
-      act(() => jest.advanceTimersByTime(500));
-      let table = tree.getByRole('grid');
-      expect(document.activeElement).toBe(table);
-      // Run the rest of the timeout and run the transitions
-      act(() => {jest.runAllTimers();});
-      act(() => {jest.runAllTimers();});
-      rows = tree.getAllByRole('row');
-      expect(rows).toHaveLength(2);
-    });
-
-    it('should disable press interactions with the column headers', async function () {
-      let tree = render(<EmptyStateTable />);
-      await act(() => Promise.resolve());
-      let table = tree.getByRole('grid');
-      let headers = within(table).getAllByRole('columnheader');
-      let toggleButton = tree.getAllByRole('button')[0];
-
-      await user.tab();
-      expect(document.activeElement).toBe(toggleButton);
-
-      let columnButton = within(headers[2]).getByRole('button');
-      await user.click(columnButton);
-      expect(document.activeElement).toBe(toggleButton);
-      expect(tree.queryByRole('menuitem')).toBeFalsy();
-      fireEvent.mouseEnter(headers[2]);
-      act(() => {jest.runAllTimers();});
-      expect(tree.queryByRole('slider')).toBeFalsy();
-    });
-
-    it.skip('should re-enable functionality when the table recieves items', async function () {
-      let tree = render(<EmptyStateTable />);
-      let table = tree.getByRole('grid');
-      let headers = within(table).getAllByRole('columnheader');
-      let toggleButton = tree.getAllByRole('button')[0];
-      let selectAll = tree.getByRole('checkbox');
-
-      await user.tab();
-      expect(document.activeElement).toBe(toggleButton);
-      await user.click(toggleButton);
-      act(() => {jest.runAllTimers();});
-
-      expect(selectAll).not.toHaveAttribute('disabled');
-      await user.click(selectAll);
-      act(() => {jest.runAllTimers();});
-      expect(selectAll.checked).toBeTruthy();
-      expect(document.activeElement).toBe(selectAll);
-
-      fireEvent.mouseEnter(headers[2]);
-      act(() => {jest.runAllTimers();});
-      expect(tree.queryAllByRole('slider')).toBeTruthy();
-
-      let column1Button = within(headers[1]).getByRole('button');
-      let column2Button = within(headers[2]).getByRole('button');
-      await user.click(column2Button);
-      act(() => {jest.runAllTimers();});
-      expect(tree.queryAllByRole('menuitem')).toBeTruthy();
-      await user.keyboard('{Escape}');
-      act(() => {jest.runAllTimers();});
-      act(() => {jest.runAllTimers();});
-      expect(document.activeElement).toBe(column2Button);
-      await user.keyboard('{ArrowLeft}');
-      expect(document.activeElement).toBe(column1Button);
-
-      await user.click(toggleButton);
-      act(() => {jest.runAllTimers();});
-      expect(selectAll).toHaveAttribute('disabled');
-      await user.click(headers[2]);
-      expect(document.activeElement).toBe(toggleButton);
-      await user.tab();
-      expect(document.activeElement).toBe(table);
-      expect(table).toHaveAttribute('tabIndex', '0');
-    });
-  });
-
-  describe('links', function () {
-    describe.each(['mouse', 'keyboard'])('%s', (type) => {
-      let trigger = async (item, key = 'Enter') => {
-        if (type === 'mouse') {
-          await user.click(item);
-        } else {
-          fireEvent.keyDown(item, {key});
-          fireEvent.keyUp(item, {key});
-        }
-      };
-
-      it('should support links with selectionMode="none"', async function () {
-        let {getAllByRole} = render(
-          <Provider theme={theme}>
-            <TableView aria-label="Table">
-              <TableHeader>
-                <Column>Foo</Column>
-                <Column>Bar</Column>
-                <Column>Baz</Column>
-              </TableHeader>
-              <TableBody>
-                <Row href="https://google.com">
-                  <Cell>Foo 1</Cell>
-                  <Cell>Bar 1</Cell>
-                  <Cell>Baz 1</Cell>
-                </Row>
-                <Row href="https://adobe.com">
-                  <Cell>Foo 2</Cell>
-                  <Cell>Bar 2</Cell>
-                  <Cell>Baz 2</Cell>
-                </Row>
-              </TableBody>
-            </TableView>
-          </Provider>
-        );
-
-        let items = getAllByRole('row').slice(1);
-        for (let item of items) {
-          expect(item.tagName).not.toBe('A');
-          expect(item).toHaveAttribute('data-href');
-        }
-
-        let onClick = mockClickDefault();
-        await trigger(items[0]);
-        expect(onClick).toHaveBeenCalledTimes(1);
-        expect(onClick.mock.calls[0][0].target).toBeInstanceOf(HTMLAnchorElement);
-        expect(onClick.mock.calls[0][0].target.href).toBe('https://google.com/');
-      });
-
-      it.each(['single', 'multiple'])('should support links with selectionStyle="checkbox" selectionMode="%s"', async function (selectionMode) {
-        let {getAllByRole} = render(
-          <Provider theme={theme}>
-            <TableView aria-label="Table" selectionMode={selectionMode}>
-              <TableHeader>
-                <Column>Foo</Column>
-                <Column>Bar</Column>
-                <Column>Baz</Column>
-              </TableHeader>
-              <TableBody>
-                <Row href="https://google.com">
-                  <Cell>Foo 1</Cell>
-                  <Cell>Bar 1</Cell>
-                  <Cell>Baz 1</Cell>
-                </Row>
-                <Row href="https://adobe.com">
-                  <Cell>Foo 2</Cell>
-                  <Cell>Bar 2</Cell>
-                  <Cell>Baz 2</Cell>
-                </Row>
-              </TableBody>
-            </TableView>
-          </Provider>
-        );
-
-        let items = getAllByRole('row').slice(1);
-        for (let item of items) {
-          expect(item.tagName).not.toBe('A');
-          expect(item).toHaveAttribute('data-href');
-        }
-
-        let onClick = mockClickDefault();
-        await trigger(items[0]);
-        expect(onClick).toHaveBeenCalledTimes(1);
-        expect(onClick.mock.calls[0][0].target).toBeInstanceOf(HTMLAnchorElement);
-        expect(onClick.mock.calls[0][0].target.href).toBe('https://google.com/');
-
-        await user.click(within(items[0]).getByRole('checkbox'));
-        expect(items[0]).toHaveAttribute('aria-selected', 'true');
-
-        await trigger(items[1], ' ');
-        expect(onClick).toHaveBeenCalledTimes(1);
-        expect(items[1]).toHaveAttribute('aria-selected', 'true');
-        document.removeEventListener('click', onClick);
-      });
-
-      it.each(['single', 'multiple'])('should support links with selectionStyle="highlight" selectionMode="%s"', async function (selectionMode) {
-        let {getAllByRole} = render(
-          <Provider theme={theme}>
-            <TableView aria-label="Table" selectionMode={selectionMode} selectionStyle="highlight">
-              <TableHeader>
-                <Column>Foo</Column>
-                <Column>Bar</Column>
-                <Column>Baz</Column>
-              </TableHeader>
-              <TableBody>
-                <Row href="https://google.com">
-                  <Cell>Foo 1</Cell>
-                  <Cell>Bar 1</Cell>
-                  <Cell>Baz 1</Cell>
-                </Row>
-                <Row href="https://adobe.com">
-                  <Cell>Foo 2</Cell>
-                  <Cell>Bar 2</Cell>
-                  <Cell>Baz 2</Cell>
-                </Row>
-              </TableBody>
-            </TableView>
-          </Provider>
-        );
-
-        let items = getAllByRole('row').slice(1);
-        for (let item of items) {
-          expect(item.tagName).not.toBe('A');
-          expect(item).toHaveAttribute('data-href');
-        }
-
-        let onClick = mockClickDefault();
-        await trigger(items[0], ' ');
-        expect(onClick).not.toHaveBeenCalled();
-        expect(items[0]).toHaveAttribute('aria-selected', 'true');
-        document.removeEventListener('click', onClick);
-
-        if (type === 'mouse') {
-          await user.dblClick(items[0], {pointerType: 'mouse'});
-        } else {
-          fireEvent.keyDown(items[0], {key: 'Enter'});
-          fireEvent.keyUp(items[0], {key: 'Enter'});
-        }
-        expect(onClick).toHaveBeenCalledTimes(1);
-        expect(onClick.mock.calls[0][0].target).toBeInstanceOf(HTMLAnchorElement);
-        expect(onClick.mock.calls[0][0].target.href).toBe('https://google.com/');
-      });
-
-      it('should work with RouterProvider', async () => {
-        let navigate = jest.fn();
-        let {getAllByRole} = render(
-          <Provider theme={theme} router={{navigate}}>
-            <TableView aria-label="Table">
-              <TableHeader>
-                <Column>Foo</Column>
-                <Column>Bar</Column>
-                <Column>Baz</Column>
-              </TableHeader>
-              <TableBody>
-                <Row href="/one" routerOptions={{foo: 'bar'}}>
-                  <Cell>Foo 1</Cell>
-                  <Cell>Bar 1</Cell>
-                  <Cell>Baz 1</Cell>
-                </Row>
-                <Row href="https://adobe.com">
-                  <Cell>Foo 2</Cell>
-                  <Cell>Bar 2</Cell>
-                  <Cell>Baz 2</Cell>
-                </Row>
-              </TableBody>
-            </TableView>
-          </Provider>
-        );
-
-        let items = getAllByRole('row').slice(1);
-        await trigger(items[0]);
-        expect(navigate).toHaveBeenCalledWith('/one', {foo: 'bar'});
-
-        navigate.mockReset();
-        let onClick = mockClickDefault();
-
-        await trigger(items[1]);
-        expect(navigate).not.toHaveBeenCalled();
-        expect(onClick).toHaveBeenCalledTimes(1);
-      });
-    });
-  });
-};
-=======
 import {tableTests} from './TableTests';
->>>>>>> 58d96cac
 
 describe('TableView', () => {
   tableTests();
