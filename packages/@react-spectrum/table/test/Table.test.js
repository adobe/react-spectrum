/*
 * Copyright 2020 Adobe. All rights reserved.
 * This file is licensed to you under the Apache License, Version 2.0 (the "License");
 * you may not use this file except in compliance with the License. You may obtain a copy
 * of the License at http://www.apache.org/licenses/LICENSE-2.0
 *
 * Unless required by applicable law or agreed to in writing, software distributed under
 * the License is distributed on an "AS IS" BASIS, WITHOUT WARRANTIES OR REPRESENTATIONS
 * OF ANY KIND, either express or implied. See the License for the specific language
 * governing permissions and limitations under the License.
 */

import {act, fireEvent, render, within} from '@testing-library/react';
import {Cell, Column, Row, Table, TableBody, TableHeader} from '../';
import {Link} from '@react-spectrum/link';
import {Provider} from '@react-spectrum/provider';
import React from 'react';
import {Switch} from '@react-spectrum/switch';
import {theme} from '@react-spectrum/theme-default';
import {triggerPress} from '@react-spectrum/test-utils';
import userEvent from '@testing-library/user-event';

let columns = [
  {name: 'Foo', key: 'foo'},
  {name: 'Bar', key: 'bar'},
  {name: 'Baz', key: 'baz'}
];

let nestedColumns = [
  {name: 'Test', key: 'test'},
  {name: 'Tiered One Header', key: 'tier1', children: [
    {name: 'Tier Two Header A', key: 'tier2a', children: [
      {name: 'Foo', key: 'foo'},
      {name: 'Bar', key: 'bar'}
    ]},
    {name: 'Yay', key: 'yay'},
    {name: 'Tier Two Header B', key: 'tier2b', children: [
      {name: 'Baz', key: 'baz'}
    ]}
  ]}
];

let items = [
  {test: 'Test 1', foo: 'Foo 1', bar: 'Bar 1', yay: 'Yay 1', baz: 'Baz 1'},
  {test: 'Test 2', foo: 'Foo 2', bar: 'Bar 2', yay: 'Yay 2', baz: 'Baz 2'}
];

describe('Table', function () {
  let offsetWidth, offsetHeight;
  beforeAll(function () {
    offsetWidth = jest.spyOn(window.HTMLElement.prototype, 'clientWidth', 'get').mockImplementation(() => 1000);
    offsetHeight = jest.spyOn(window.HTMLElement.prototype, 'clientHeight', 'get').mockImplementation(() => 1000);
    jest.spyOn(window, 'requestAnimationFrame').mockImplementation(cb => cb());
    jest.useFakeTimers();
  });

<<<<<<< HEAD
=======
  afterEach(() => {
    cleanup();
  });

  afterAll(function () {
    offsetWidth.mockReset();
    offsetHeight.mockReset();
  });

>>>>>>> 2282592f
  it('renders a static table', function () {
    let {getByRole, getByText} = render(
      <Table>
        <TableHeader>
          <Column>Foo</Column>
          <Column>Bar</Column>
          <Column>Baz</Column>
        </TableHeader>
        <TableBody>
          <Row>
            <Cell>Foo 1</Cell>
            <Cell>Bar 1</Cell>
            <Cell>Baz 1</Cell>
          </Row>
          <Row>
            <Cell>Foo 2</Cell>
            <Cell>Bar 2</Cell>
            <Cell>Baz 2</Cell>
          </Row>
        </TableBody>
      </Table>
    );

    let grid = getByRole('grid');
    expect(grid).toBeVisible();
    expect(grid).toHaveAttribute('aria-multiselectable', 'true');

    let rowgroups = within(grid).getAllByRole('rowgroup');
    expect(rowgroups).toHaveLength(2);

    let headers = within(grid).getAllByRole('columnheader');
    expect(headers).toHaveLength(4);

    let checkbox = within(headers[0]).getByRole('checkbox');
    expect(checkbox).toHaveAttribute('aria-label', 'Select All');

    expect(headers[1]).toHaveTextContent('Foo');
    expect(headers[2]).toHaveTextContent('Bar');
    expect(headers[3]).toHaveTextContent('Baz');

    let rows = within(rowgroups[1]).getAllByRole('row');
    expect(rows).toHaveLength(2);

    expect(rows[0]).toHaveAttribute('aria-selected', 'false');
    expect(rows[0]).toHaveAttribute('aria-labelledby', `${getByText('Foo').id} ${getByText('Foo 1').id} ${getByText('Bar').id} ${getByText('Bar 1').id} ${getByText('Baz').id} ${getByText('Baz 1').id}`);

    expect(rows[1]).toHaveAttribute('aria-selected', 'false');
    expect(rows[1]).toHaveAttribute('aria-labelledby', `${getByText('Foo').id} ${getByText('Foo 2').id} ${getByText('Bar').id} ${getByText('Bar 2').id} ${getByText('Baz').id} ${getByText('Baz 2').id}`);

    let rowHeaders = within(rowgroups[1]).getAllByRole('rowheader');
    checkbox = within(rowHeaders[0]).getByRole('checkbox');
    expect(checkbox).toHaveAttribute('aria-label', 'Select');
    expect(checkbox).toHaveAttribute('aria-labelledby', `${checkbox.id} ${getByText('Foo').id} ${getByText('Foo 1').id} ${getByText('Bar').id} ${getByText('Bar 1').id} ${getByText('Baz').id} ${getByText('Baz 1').id}`);

    checkbox = within(rowHeaders[1]).getByRole('checkbox');
    expect(checkbox).toHaveAttribute('aria-label', 'Select');
    expect(checkbox).toHaveAttribute('aria-labelledby', `${checkbox.id} ${getByText('Foo').id} ${getByText('Foo 2').id} ${getByText('Bar').id} ${getByText('Bar 2').id} ${getByText('Baz').id} ${getByText('Baz 2').id}`);

    let cells = within(rowgroups[1]).getAllByRole('gridcell');
    expect(cells).toHaveLength(6);
  });

  it('renders a dynamic table', function () {
    let {getByRole, getByText} = render(
      <Table>
        <TableHeader columns={columns} columnKey="key">
          {column => <Column>{column.name}</Column>}
        </TableHeader>
        <TableBody items={items} itemKey="foo">
          {item =>
            (<Row>
              {key => <Cell>{item[key]}</Cell>}
            </Row>)
          }
        </TableBody>
      </Table>
    );

    let grid = getByRole('grid');
    expect(grid).toBeVisible();
    expect(grid).toHaveAttribute('aria-multiselectable', 'true');

    let rowgroups = within(grid).getAllByRole('rowgroup');
    expect(rowgroups).toHaveLength(2);

    let headers = within(grid).getAllByRole('columnheader');
    expect(headers).toHaveLength(4);

    let checkbox = within(headers[0]).getByRole('checkbox');
    expect(checkbox).toHaveAttribute('aria-label', 'Select All');

    expect(headers[1]).toHaveTextContent('Foo');
    expect(headers[2]).toHaveTextContent('Bar');
    expect(headers[3]).toHaveTextContent('Baz');

    let rows = within(rowgroups[1]).getAllByRole('row');
    expect(rows).toHaveLength(2);

    expect(rows[0]).toHaveAttribute('aria-selected', 'false');
    expect(rows[0]).toHaveAttribute('aria-labelledby', `${getByText('Foo').id} ${getByText('Foo 1').id} ${getByText('Bar').id} ${getByText('Bar 1').id} ${getByText('Baz').id} ${getByText('Baz 1').id}`);

    expect(rows[1]).toHaveAttribute('aria-selected', 'false');
    expect(rows[1]).toHaveAttribute('aria-labelledby', `${getByText('Foo').id} ${getByText('Foo 2').id} ${getByText('Bar').id} ${getByText('Bar 2').id} ${getByText('Baz').id} ${getByText('Baz 2').id}`);

    let rowHeaders = within(rowgroups[1]).getAllByRole('rowheader');
    checkbox = within(rowHeaders[0]).getByRole('checkbox');
    expect(checkbox).toHaveAttribute('aria-label', 'Select');
    expect(checkbox).toHaveAttribute('aria-labelledby', `${checkbox.id} ${getByText('Foo').id} ${getByText('Foo 1').id} ${getByText('Bar').id} ${getByText('Bar 1').id} ${getByText('Baz').id} ${getByText('Baz 1').id}`);

    checkbox = within(rowHeaders[1]).getByRole('checkbox');
    expect(checkbox).toHaveAttribute('aria-label', 'Select');
    expect(checkbox).toHaveAttribute('aria-labelledby', `${checkbox.id} ${getByText('Foo').id} ${getByText('Foo 2').id} ${getByText('Bar').id} ${getByText('Bar 2').id} ${getByText('Baz').id} ${getByText('Baz 2').id}`);

    let cells = within(rowgroups[1]).getAllByRole('gridcell');
    expect(cells).toHaveLength(6);
  });

  it('renders a static table with nested columns', function () {
    let {getByRole, getByText} = render(
      <Table>
        <TableHeader>
          <Column key="test">Test</Column>
          <Column title="Group 1">
            <Column key="foo">Foo</Column>
            <Column key="bar">Bar</Column>
          </Column>
          <Column title="Group 2">
            <Column key="baz">Baz</Column>
          </Column>
        </TableHeader>
        <TableBody>
          <Row>
            <Cell>Test 1</Cell>
            <Cell>Foo 1</Cell>
            <Cell>Bar 1</Cell>
            <Cell>Baz 1</Cell>
          </Row>
          <Row>
            <Cell>Test 2</Cell>
            <Cell>Foo 2</Cell>
            <Cell>Bar 2</Cell>
            <Cell>Baz 2</Cell>
          </Row>
        </TableBody>
      </Table>
    );

    let grid = getByRole('grid');
    expect(grid).toBeVisible();
    expect(grid).toHaveAttribute('aria-multiselectable', 'true');

    let rowgroups = within(grid).getAllByRole('rowgroup');
    expect(rowgroups).toHaveLength(2);

    let headerRows = within(rowgroups[0]).getAllByRole('row');
    expect(headerRows).toHaveLength(2);

    let headers = within(headerRows[0]).getAllByRole('columnheader');
    let placeholderCells = within(headerRows[0]).getAllByRole('gridcell');
    expect(headers).toHaveLength(2);
    expect(placeholderCells).toHaveLength(1);

    expect(placeholderCells[0]).toHaveTextContent('');
    expect(placeholderCells[0]).toHaveAttribute('aria-colspan', '2');

    expect(headers[0]).toHaveTextContent('Group 1');
    expect(headers[0]).toHaveAttribute('aria-colspan', '2');
    expect(headers[1]).toHaveTextContent('Group 2');

    headers = within(headerRows[1]).getAllByRole('columnheader');
    expect(headers).toHaveLength(5);

    let checkbox = within(headers[0]).getByRole('checkbox');
    expect(checkbox).toHaveAttribute('aria-label', 'Select All');

    expect(headers[1]).toHaveTextContent('Test');
    expect(headers[2]).toHaveTextContent('Foo');
    expect(headers[3]).toHaveTextContent('Bar');
    expect(headers[4]).toHaveTextContent('Baz');

    let rows = within(rowgroups[1]).getAllByRole('row');
    expect(rows).toHaveLength(2);

    expect(rows[0]).toHaveAttribute('aria-selected', 'false');
    expect(rows[0]).toHaveAttribute('aria-labelledby', `${getByText('Test').id} ${getByText('Test 1').id} ${getByText('Foo').id} ${getByText('Foo 1').id} ${getByText('Bar').id} ${getByText('Bar 1').id} ${getByText('Baz').id} ${getByText('Baz 1').id}`);

    expect(rows[1]).toHaveAttribute('aria-selected', 'false');
    expect(rows[1]).toHaveAttribute('aria-labelledby', `${getByText('Test').id} ${getByText('Test 2').id} ${getByText('Foo').id} ${getByText('Foo 2').id} ${getByText('Bar').id} ${getByText('Bar 2').id} ${getByText('Baz').id} ${getByText('Baz 2').id}`);

    let rowHeaders = within(rowgroups[1]).getAllByRole('rowheader');
    checkbox = within(rowHeaders[0]).getByRole('checkbox');
    expect(checkbox).toHaveAttribute('aria-label', 'Select');
    expect(checkbox).toHaveAttribute('aria-labelledby', `${checkbox.id} ${getByText('Test').id} ${getByText('Test 1').id} ${getByText('Foo').id} ${getByText('Foo 1').id} ${getByText('Bar').id} ${getByText('Bar 1').id} ${getByText('Baz').id} ${getByText('Baz 1').id}`);

    checkbox = within(rowHeaders[1]).getByRole('checkbox');
    expect(checkbox).toHaveAttribute('aria-label', 'Select');
    expect(checkbox).toHaveAttribute('aria-labelledby', `${checkbox.id} ${getByText('Test').id} ${getByText('Test 2').id} ${getByText('Foo').id} ${getByText('Foo 2').id} ${getByText('Bar').id} ${getByText('Bar 2').id} ${getByText('Baz').id} ${getByText('Baz 2').id}`);

    let cells = within(rowgroups[1]).getAllByRole('gridcell');
    expect(cells).toHaveLength(8);
  });

  it('renders a dynamic table with nested columns', function () {
    let {getByRole, getByText} = render(
      <Table>
        <TableHeader columns={nestedColumns} columnKey="key">
          {column =>
            <Column childColumns={column.children}>{column.name}</Column>
          }
        </TableHeader>
        <TableBody items={items} itemKey="foo">
          {item =>
            (<Row>
              {key => <Cell>{item[key]}</Cell>}
            </Row>)
          }
        </TableBody>
      </Table>
    );

    let grid = getByRole('grid');
    expect(grid).toBeVisible();
    expect(grid).toHaveAttribute('aria-multiselectable', 'true');

    let rowgroups = within(grid).getAllByRole('rowgroup');
    expect(rowgroups).toHaveLength(2);

    let headerRows = within(rowgroups[0]).getAllByRole('row');
    expect(headerRows).toHaveLength(3);

    let headers = within(headerRows[0]).getAllByRole('columnheader');
    let placeholderCells = within(headerRows[0]).getAllByRole('gridcell');
    expect(headers).toHaveLength(1);
    expect(placeholderCells).toHaveLength(1);

    expect(placeholderCells[0]).toHaveTextContent('');
    expect(placeholderCells[0]).toHaveAttribute('aria-colspan', '2');
    expect(headers[0]).toHaveTextContent('Tiered One Header');
    expect(headers[0]).toHaveAttribute('aria-colspan', '4');

    headers = within(headerRows[1]).getAllByRole('columnheader');
    placeholderCells = within(headerRows[1]).getAllByRole('gridcell');
    expect(headers).toHaveLength(2);
    expect(placeholderCells).toHaveLength(2);

    expect(placeholderCells[0]).toHaveTextContent('');
    expect(placeholderCells[0]).toHaveAttribute('aria-colspan', '2');
    expect(headers[0]).toHaveTextContent('Tier Two Header A');
    expect(headers[0]).toHaveAttribute('aria-colspan', '2');
    expect(placeholderCells[1]).toHaveTextContent('');
    expect(headers[1]).toHaveTextContent('Tier Two Header B');

    headers = within(headerRows[2]).getAllByRole('columnheader');
    expect(headers).toHaveLength(6);

    let checkbox = within(headers[0]).getByRole('checkbox');
    expect(checkbox).toHaveAttribute('aria-label', 'Select All');

    expect(headers[1]).toHaveTextContent('Test');
    expect(headers[2]).toHaveTextContent('Foo');
    expect(headers[3]).toHaveTextContent('Bar');
    expect(headers[4]).toHaveTextContent('Yay');
    expect(headers[5]).toHaveTextContent('Baz');

    let rows = within(rowgroups[1]).getAllByRole('row');
    expect(rows).toHaveLength(2);

    expect(rows[0]).toHaveAttribute('aria-selected', 'false');
    expect(rows[0]).toHaveAttribute('aria-labelledby', `${getByText('Test').id} ${getByText('Test 1').id} ${getByText('Foo').id} ${getByText('Foo 1').id} ${getByText('Bar').id} ${getByText('Bar 1').id} ${getByText('Yay').id} ${getByText('Yay 1').id} ${getByText('Baz').id} ${getByText('Baz 1').id}`);

    expect(rows[1]).toHaveAttribute('aria-selected', 'false');
    expect(rows[1]).toHaveAttribute('aria-labelledby', `${getByText('Test').id} ${getByText('Test 2').id} ${getByText('Foo').id} ${getByText('Foo 2').id} ${getByText('Bar').id} ${getByText('Bar 2').id} ${getByText('Yay').id} ${getByText('Yay 2').id} ${getByText('Baz').id} ${getByText('Baz 2').id}`);

    let rowHeaders = within(rowgroups[1]).getAllByRole('rowheader');
    checkbox = within(rowHeaders[0]).getByRole('checkbox');
    expect(checkbox).toHaveAttribute('aria-label', 'Select');
    expect(checkbox).toHaveAttribute('aria-labelledby', `${checkbox.id} ${getByText('Test').id} ${getByText('Test 1').id} ${getByText('Foo').id} ${getByText('Foo 1').id} ${getByText('Bar').id} ${getByText('Bar 1').id} ${getByText('Yay').id} ${getByText('Yay 1').id} ${getByText('Baz').id} ${getByText('Baz 1').id}`);

    checkbox = within(rowHeaders[1]).getByRole('checkbox');
    expect(checkbox).toHaveAttribute('aria-label', 'Select');
    expect(checkbox).toHaveAttribute('aria-labelledby', `${checkbox.id} ${getByText('Test').id} ${getByText('Test 2').id} ${getByText('Foo').id} ${getByText('Foo 2').id} ${getByText('Bar').id} ${getByText('Bar 2').id} ${getByText('Yay').id} ${getByText('Yay 2').id} ${getByText('Baz').id} ${getByText('Baz 2').id}`);

    let cells = within(rowgroups[1]).getAllByRole('gridcell');
    expect(cells).toHaveLength(10);
  });

  describe('keyboard focus', function () {
    let renderTable = (locale = 'en-US') => render(
      <Provider locale={locale} theme={theme}>
        <Table selectionMode="none">
          <TableHeader columns={columns} columnKey="key">
            {column => <Column>{column.name}</Column>}
          </TableHeader>
          <TableBody items={items} itemKey="foo">
            {item =>
              (<Row>
                {key => <Cell>{item[key]}</Cell>}
              </Row>)
            }
          </TableBody>
        </Table>
      </Provider>
    );

    let renderNested = () => render(
      <Table selectionMode="none">
        <TableHeader columns={nestedColumns} columnKey="key">
          {column =>
            <Column childColumns={column.children}>{column.name}</Column>
          }
        </TableHeader>
        <TableBody items={items} itemKey="foo">
          {item =>
            (<Row>
              {key => <Cell>{item[key]}</Cell>}
            </Row>)
          }
        </TableBody>
      </Table>
    );

    let focusCell = (tree, text) => tree.getByText(text).focus();
    let moveFocus = (key, opts = {}) => fireEvent.keyDown(document.activeElement, {key, ...opts});

    describe('ArrowRight', function () {
      it('should move focus to the next cell in a row with ArrowRight', function () {
        let tree = renderTable();
        focusCell(tree, 'Bar 1');
        moveFocus('ArrowRight');
        expect(document.activeElement).toBe(tree.getByText('Baz 1'));
      });

      it('should move focus to the previous cell in a row with ArrowRight in RTL', function () {
        let tree = renderTable('ar-AE');
        focusCell(tree, 'Bar 1');
        moveFocus('ArrowRight');
        expect(document.activeElement).toBe(tree.getByText('Foo 1'));
      });

      it('should move focus to the row when on the last cell with ArrowRight', function () {
        let tree = renderTable();
        focusCell(tree, 'Baz 1');
        moveFocus('ArrowRight');
        expect(document.activeElement).toBe(tree.getAllByRole('row')[1]);
      });

      it('should move focus to the row when on the first cell with ArrowRight in RTL', function () {
        let tree = renderTable('ar-AE');
        focusCell(tree, 'Foo 1');
        moveFocus('ArrowRight');
        expect(document.activeElement).toBe(tree.getAllByRole('row')[1]);
      });

      it('should move focus from the row to the first cell with ArrowRight', function () {
        let tree = renderTable();
        tree.getAllByRole('row')[1].focus();
        moveFocus('ArrowRight');
        expect(document.activeElement).toBe(tree.getByText('Foo 1'));
      });

      it('should move focus from the row to the last cell with ArrowRight in RTL', function () {
        let tree = renderTable('ar-AE');
        tree.getAllByRole('row')[1].focus();
        moveFocus('ArrowRight');
        expect(document.activeElement).toBe(tree.getByText('Baz 1'));
      });

      it('should move to the next column header in a row with ArrowRight', function () {
        let tree = renderTable();
        focusCell(tree, 'Bar');
        moveFocus('ArrowRight');
        expect(document.activeElement).toBe(tree.getByText('Baz'));
      });

      it('should move to the previous column header in a row with ArrowRight in RTL', function () {
        let tree = renderTable('ar-AE');
        focusCell(tree, 'Bar');
        moveFocus('ArrowRight');
        expect(document.activeElement).toBe(tree.getByText('Foo'));
      });

      it('should move to the first column header when focus is on the last column with ArrowRight', function () {
        let tree = renderTable();
        focusCell(tree, 'Baz');
        moveFocus('ArrowRight');
        expect(document.activeElement).toBe(tree.getByText('Foo'));
      });

      it('should move to the last column header when focus is on the first column with ArrowRight in RTL', function () {
        let tree = renderTable('ar-AE');
        focusCell(tree, 'Foo');
        moveFocus('ArrowRight');
        expect(document.activeElement).toBe(tree.getByText('Baz'));
      });
    });

    describe('ArrowLeft', function () {
      it('should move focus to the previous cell in a row with ArrowLeft', function () {
        let tree = renderTable();
        focusCell(tree, 'Bar 1');
        moveFocus('ArrowLeft');
        expect(document.activeElement).toBe(tree.getByText('Foo 1'));
      });

      it('should move focus to the next cell in a row with ArrowRight in RTL', function () {
        let tree = renderTable('ar-AE');
        focusCell(tree, 'Bar 1');
        moveFocus('ArrowLeft');
        expect(document.activeElement).toBe(tree.getByText('Baz 1'));
      });

      it('should move focus to the row when on the first cell with ArrowLeft', function () {
        let tree = renderTable();
        focusCell(tree, 'Foo 1');
        moveFocus('ArrowLeft');
        expect(document.activeElement).toBe(tree.getAllByRole('row')[1]);
      });

      it('should move focus to the row when on the last cell with ArrowLeft in RTL', function () {
        let tree = renderTable('ar-AE');
        focusCell(tree, 'Baz 1');
        moveFocus('ArrowLeft');
        expect(document.activeElement).toBe(tree.getAllByRole('row')[1]);
      });

      it('should move focus from the row to the last cell with ArrowLeft', function () {
        let tree = renderTable();
        tree.getAllByRole('row')[1].focus();
        moveFocus('ArrowLeft');
        expect(document.activeElement).toBe(tree.getByText('Baz 1'));
      });

      it('should move focus from the row to the first cell with ArrowLeft in RTL', function () {
        let tree = renderTable('ar-AE');
        tree.getAllByRole('row')[1].focus();
        moveFocus('ArrowLeft');
        expect(document.activeElement).toBe(tree.getByText('Foo 1'));
      });

      it('should move to the previous column header in a row with ArrowLeft', function () {
        let tree = renderTable();
        focusCell(tree, 'Bar');
        moveFocus('ArrowLeft');
        expect(document.activeElement).toBe(tree.getByText('Foo'));
      });

      it('should move to the next column header in a row with ArrowLeft in RTL', function () {
        let tree = renderTable('ar-AE');
        focusCell(tree, 'Bar');
        moveFocus('ArrowLeft');
        expect(document.activeElement).toBe(tree.getByText('Baz'));
      });

      it('should move to the last column header when focus is on the first column with ArrowLeft', function () {
        let tree = renderTable();
        focusCell(tree, 'Foo');
        moveFocus('ArrowLeft');
        expect(document.activeElement).toBe(tree.getByText('Baz'));
      });

      it('should move to the first column header when focus is on the last column with ArrowLeft in RTL', function () {
        let tree = renderTable('ar-AE');
        focusCell(tree, 'Baz');
        moveFocus('ArrowLeft');
        expect(document.activeElement).toBe(tree.getByText('Foo'));
      });
    });

    describe('ArrowUp', function () {
      it('should move focus to the cell above with ArrowUp', function () {
        let tree = renderTable();
        focusCell(tree, 'Bar 2');
        moveFocus('ArrowUp');
        expect(document.activeElement).toBe(tree.getByText('Bar 1'));
      });

      it('should move focus to the row above with ArrowUp', function () {
        let tree = renderTable();
        tree.getAllByRole('row')[2].focus();
        moveFocus('ArrowUp');
        expect(document.activeElement).toBe(tree.getAllByRole('row')[1]);
      });

      it('should move focus to the column header above a cell in the first row with ArrowUp', function () {
        let tree = renderTable();
        focusCell(tree, 'Bar 1');
        moveFocus('ArrowUp');
        expect(document.activeElement).toBe(tree.getByText('Bar'));
      });

      it('should move focus to the column header above the first row with ArrowUp', function () {
        let tree = renderTable();
        tree.getAllByRole('row')[1].focus();
        moveFocus('ArrowUp');
        expect(document.activeElement).toBe(tree.getByText('Foo'));
      });

      it('should move focus to the parent column header with ArrowUp', function () {
        let tree = renderNested();
        focusCell(tree, 'Bar');
        moveFocus('ArrowUp');
        expect(document.activeElement).toBe(tree.getByText('Tier Two Header A'));
        moveFocus('ArrowUp');
        expect(document.activeElement).toBe(tree.getByText('Tiered One Header'));
        // do nothing when at the top
        moveFocus('ArrowUp');
        expect(document.activeElement).toBe(tree.getByText('Tiered One Header'));
      });
    });

    describe('ArrowDown', function () {
      it('should move focus to the cell below with ArrowDown', function () {
        let tree = renderTable();
        focusCell(tree, 'Bar 1');
        moveFocus('ArrowDown');
        expect(document.activeElement).toBe(tree.getByText('Bar 2'));
      });

      it('should move focus to the row below with ArrowDown', function () {
        let tree = renderTable();
        tree.getAllByRole('row')[1].focus();
        moveFocus('ArrowDown');
        expect(document.activeElement).toBe(tree.getAllByRole('row')[2]);
      });

      it('should move focus to the child column header with ArrowDown', function () {
        let tree = renderNested();
        focusCell(tree, 'Tiered One Header');
        moveFocus('ArrowDown');
        expect(document.activeElement).toBe(tree.getByText('Tier Two Header A'));
        moveFocus('ArrowDown');
        expect(document.activeElement).toBe(tree.getByText('Foo'));
      });

      it('should move focus to the cell below a column header with ArrowDown', function () {
        let tree = renderTable();
        focusCell(tree, 'Bar');
        moveFocus('ArrowDown');
        expect(document.activeElement).toBe(tree.getByText('Bar 1'));
      });
    });

    describe('Home', function () {
      it('should focus the first cell in a row with Home', function () {
        let tree = renderTable();
        focusCell(tree, 'Bar 1');
        moveFocus('Home');
        expect(document.activeElement).toBe(tree.getByText('Foo 1'));
      });

      it('should focus the first cell in the first row with ctrl + Home', function () {
        let tree = renderTable();
        focusCell(tree, 'Bar 2');
        moveFocus('Home', {ctrlKey: true});
        expect(document.activeElement).toBe(tree.getByText('Foo 1'));
      });

      it('should focus the first row with Home', function () {
        let tree = renderTable();
        tree.getAllByRole('row')[2].focus();
        moveFocus('Home');
        expect(document.activeElement).toBe(tree.getAllByRole('row')[1]);
      });
    });

    describe('End', function () {
      it('should focus the last cell in a row with End', function () {
        let tree = renderTable();
        focusCell(tree, 'Foo 1');
        moveFocus('End');
        expect(document.activeElement).toBe(tree.getByText('Baz 1'));
      });

      it('should focus the last cell in the last row with ctrl + End', function () {
        let tree = renderTable();
        focusCell(tree, 'Bar 1');
        moveFocus('End', {ctrlKey: true});
        expect(document.activeElement).toBe(tree.getByText('Baz 2'));
      });

      it('should focus the last row with End', function () {
        let tree = renderTable();
        tree.getAllByRole('row')[1].focus();
        moveFocus('End');
        expect(document.activeElement).toBe(tree.getAllByRole('row')[2]);
      });
    });

    // TODO: PageUp and PageDown once scrolling is supported
    // TODO: type to select once that is figured out

    describe('focus marshalling', function () {
      let renderFocusable = () => render(
        <Table>
          <TableHeader>
            <Column>Foo</Column>
            <Column>Bar</Column>
            <Column>baz</Column>
          </TableHeader>
          <TableBody>
            <Row>
              <Cell textValue="Foo 1"><Switch aria-label="Foo 1" /></Cell>
              <Cell textValue="Google"><Link><a href="https://google.com" target="_blank">Google</a></Link></Cell>
              <Cell>Baz 1</Cell>
            </Row>
            <Row>
              <Cell textValue="Foo 2"><Switch aria-label="Foo 2" /></Cell>
              <Cell textValue="Yahoo"><Link><a href="https://yahoo.com" target="_blank">Yahoo</a></Link></Cell>
              <Cell>Baz 2</Cell>
            </Row>
          </TableBody>
        </Table>
      );

      it('should marshall focus to the focusable element inside a cell', function () {
        let tree = renderFocusable();
        focusCell(tree, 'Baz 1');
        moveFocus('ArrowLeft');
        expect(document.activeElement).toBe(tree.getAllByRole('link')[0]);

        moveFocus('ArrowLeft');
        expect(document.activeElement).toBe(tree.getAllByRole('switch')[0]);

        moveFocus('ArrowDown');
        expect(document.activeElement).toBe(tree.getAllByRole('switch')[1]);

        moveFocus('ArrowLeft');
        expect(document.activeElement).toBe(tree.getAllByRole('checkbox')[2]);

        moveFocus('ArrowUp');
        expect(document.activeElement).toBe(tree.getAllByRole('checkbox')[1]);

        moveFocus('ArrowUp');
        expect(document.activeElement).toBe(tree.getAllByRole('checkbox')[0]);
      });
    });
  });

  describe('selection', function () {
    let renderTable = (onSelectionChange, locale = 'en-US') => render(
      <Table onSelectionChange={onSelectionChange}>
        <TableHeader columns={columns} columnKey="key">
          {column => <Column>{column.name}</Column>}
        </TableHeader>
        <TableBody items={items} itemKey="foo">
          {item =>
            (<Row>
              {key => <Cell>{item[key]}</Cell>}
            </Row>)
          }
        </TableBody>
      </Table>
    );

    let checkSelection = (onSelectionChange, selectedKeys) => {
      expect(onSelectionChange).toHaveBeenCalledTimes(1);
      expect(new Set(onSelectionChange.mock.calls[0][0])).toEqual(new Set(selectedKeys));
    };

    let checkSelectAll = (tree, state = 'indeterminate') => {
      let checkbox = tree.getByLabelText('Select All');
      if (state === 'indeterminate') {
        expect(checkbox.indeterminate).toBe(true);
      } else {
        expect(checkbox.checked).toBe(state === 'checked');
      }
    };

    it('should select a row from checkbox', function () {
      let onSelectionChange = jest.fn();
      let tree = renderTable(onSelectionChange);

      let row = tree.getAllByRole('row')[1];
      expect(row).toHaveAttribute('aria-selected', 'false');
      act(() => userEvent.click(within(row).getByRole('checkbox')));

      checkSelection(onSelectionChange, ['Foo 1']);
      expect(row).toHaveAttribute('aria-selected', 'true');
      checkSelectAll(tree);
    });

    it('should select a row by pressing on a cell', function () {
      let onSelectionChange = jest.fn();
      let tree = renderTable(onSelectionChange);

      let row = tree.getAllByRole('row')[1];
      expect(row).toHaveAttribute('aria-selected', 'false');
      act(() => triggerPress(tree.getByText('Baz 1')));

      checkSelection(onSelectionChange, ['Foo 1']);
      expect(row).toHaveAttribute('aria-selected', 'true');
      checkSelectAll(tree);
    });

    it('should select a row by pressing the Space key on a row', function () {
      let onSelectionChange = jest.fn();
      let tree = renderTable(onSelectionChange);

      let row = tree.getAllByRole('row')[1];
      expect(row).toHaveAttribute('aria-selected', 'false');
      act(() => {fireEvent.keyDown(row, {key: ' '});});

      checkSelection(onSelectionChange, ['Foo 1']);
      expect(row).toHaveAttribute('aria-selected', 'true');
      checkSelectAll(tree);
    });

    it('should select a row by pressing the Enter key on a row', function () {
      let onSelectionChange = jest.fn();
      let tree = renderTable(onSelectionChange);

      let row = tree.getAllByRole('row')[1];
      expect(row).toHaveAttribute('aria-selected', 'false');
      act(() => {fireEvent.keyDown(row, {key: 'Enter'});});

      checkSelection(onSelectionChange, ['Foo 1']);
      expect(row).toHaveAttribute('aria-selected', 'true');
      checkSelectAll(tree);
    });

    it('should select a row by pressing the Space key on a cell', function () {
      let onSelectionChange = jest.fn();
      let tree = renderTable(onSelectionChange);

      let row = tree.getAllByRole('row')[1];
      expect(row).toHaveAttribute('aria-selected', 'false');
      act(() => {fireEvent.keyDown(tree.getByText('Bar 1'), {key: ' '});});

      checkSelection(onSelectionChange, ['Foo 1']);
      expect(row).toHaveAttribute('aria-selected', 'true');
      checkSelectAll(tree);
    });

    it('should select a row by pressing the Enter key on a cell', function () {
      let onSelectionChange = jest.fn();
      let tree = renderTable(onSelectionChange);

      let row = tree.getAllByRole('row')[1];
      expect(row).toHaveAttribute('aria-selected', 'false');
      act(() => {fireEvent.keyDown(tree.getByText('Bar 1'), {key: 'Enter'});});

      checkSelection(onSelectionChange, ['Foo 1']);
      expect(row).toHaveAttribute('aria-selected', 'true');
      checkSelectAll(tree);
    });

    it('should support selecting multiple', function () {
      let onSelectionChange = jest.fn();
      let tree = renderTable(onSelectionChange);

      checkSelectAll(tree, 'unchecked');

      let rows = tree.getAllByRole('row');
      expect(rows[1]).toHaveAttribute('aria-selected', 'false');
      expect(rows[2]).toHaveAttribute('aria-selected', 'false');
      act(() => triggerPress(tree.getByText('Baz 1')));

      checkSelection(onSelectionChange, ['Foo 1']);
      expect(rows[1]).toHaveAttribute('aria-selected', 'true');
      expect(rows[2]).toHaveAttribute('aria-selected', 'false');
      checkSelectAll(tree, 'indeterminate');

      onSelectionChange.mockReset();
      act(() => triggerPress(tree.getByText('Baz 2')));

      checkSelection(onSelectionChange, ['Foo 1', 'Foo 2']);
      expect(rows[1]).toHaveAttribute('aria-selected', 'true');
      expect(rows[2]).toHaveAttribute('aria-selected', 'true');
      checkSelectAll(tree, 'checked');
    });

    it('should support selecting all via the checkbox', function () {
      let onSelectionChange = jest.fn();
      let tree = renderTable(onSelectionChange);

      checkSelectAll(tree, 'unchecked');

      let rows = tree.getAllByRole('row');
      expect(rows[1]).toHaveAttribute('aria-selected', 'false');
      expect(rows[2]).toHaveAttribute('aria-selected', 'false');

      act(() => userEvent.click(tree.getByLabelText('Select All')));

      checkSelection(onSelectionChange, ['Foo 1', 'Foo 2']);
      expect(rows[1]).toHaveAttribute('aria-selected', 'true');
      expect(rows[2]).toHaveAttribute('aria-selected', 'true');
      checkSelectAll(tree, 'checked');
    });

    it('should support selecting all via ctrl + A', function () {
      let onSelectionChange = jest.fn();
      let tree = renderTable(onSelectionChange);

      checkSelectAll(tree, 'unchecked');

      let rows = tree.getAllByRole('row');
      expect(rows[1]).toHaveAttribute('aria-selected', 'false');
      expect(rows[2]).toHaveAttribute('aria-selected', 'false');

      act(() => {fireEvent.keyDown(tree.getByText('Bar 1'), {key: 'a', ctrlKey: true});});

      checkSelection(onSelectionChange, ['Foo 1', 'Foo 2']);
      expect(rows[1]).toHaveAttribute('aria-selected', 'true');
      expect(rows[2]).toHaveAttribute('aria-selected', 'true');
      checkSelectAll(tree, 'checked');
    });

    it('should support clearing selection via Escape', function () {
      let onSelectionChange = jest.fn();
      let tree = renderTable(onSelectionChange);

      checkSelectAll(tree, 'unchecked');

      let rows = tree.getAllByRole('row');
      expect(rows[1]).toHaveAttribute('aria-selected', 'false');
      expect(rows[2]).toHaveAttribute('aria-selected', 'false');
      act(() => triggerPress(tree.getByText('Baz 1')));
      checkSelectAll(tree, 'indeterminate');

      onSelectionChange.mockReset();
      act(() => {fireEvent.keyDown(tree.getByText('Bar 1'), {key: 'Escape'});});

      checkSelection(onSelectionChange, []);
      expect(rows[1]).toHaveAttribute('aria-selected', 'false');
      expect(rows[2]).toHaveAttribute('aria-selected', 'false');
      checkSelectAll(tree, 'unchecked');
    });
  });
});<|MERGE_RESOLUTION|>--- conflicted
+++ resolved
@@ -54,18 +54,11 @@
     jest.useFakeTimers();
   });
 
-<<<<<<< HEAD
-=======
-  afterEach(() => {
-    cleanup();
-  });
-
   afterAll(function () {
     offsetWidth.mockReset();
     offsetHeight.mockReset();
   });
 
->>>>>>> 2282592f
   it('renders a static table', function () {
     let {getByRole, getByText} = render(
       <Table>
