--- conflicted
+++ resolved
@@ -2300,11 +2300,6 @@
           await user.keyboard('{Escape}');
 
           tree.rerender(<DragBetweenTablesComplex secondTableDnDOptions={{...mockUtilityOptions, onRootDrop: null, onInsert: null}} />);
-<<<<<<< HEAD
-          await user.keyboard('{ArrowLeft}');
-          await user.keyboard('{ArrowRight}');
-=======
->>>>>>> 7332bd66
 
           let grids = tree.getAllByRole('grid');
           let rowgroup = within(grids[0]).getAllByRole('rowgroup')[1];
