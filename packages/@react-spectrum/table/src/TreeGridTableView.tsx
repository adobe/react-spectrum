/*
 * Copyright 2023 Adobe. All rights reserved.
 * This file is licensed to you under the Apache License, Version 2.0 (the "License");
 * you may not use this file except in compliance with the License. You may obtain a copy
 * of the License at http://www.apache.org/licenses/LICENSE-2.0
 *
 * Unless required by applicable law or agreed to in writing, software distributed under
 * the License is distributed on an "AS IS" BASIS, WITHOUT WARRANTIES OR REPRESENTATIONS
 * OF ANY KIND, either express or implied. See the License for the specific language
 * governing permissions and limitations under the License.
 */

import {AriaLabelingProps, DOMProps, DOMRef, DropTarget, Expandable, FocusableElement, FocusableRef, SpectrumSelectionProps, StyleProps} from '@react-types/shared';
import ArrowDownSmall from '@spectrum-icons/ui/ArrowDownSmall';
import {chain, isAndroid, mergeProps, scrollIntoView, scrollIntoViewport} from '@react-aria/utils';
import {Checkbox} from '@react-spectrum/checkbox';
import ChevronDownMedium from '@spectrum-icons/ui/ChevronDownMedium';
import ChevronLeftMedium from '@spectrum-icons/ui/ChevronLeftMedium';
import ChevronRightMedium from '@spectrum-icons/ui/ChevronRightMedium';
import {
  classNames,
  useDOMRef,
  useFocusableRef,
  useIsMobileDevice,
  useStyleProps,
  useUnwrapDOMRef
} from '@react-spectrum/utils';
import {ColumnSize, SpectrumColumnProps, TableProps} from '@react-types/table';
import type {DragAndDropHooks} from '@react-spectrum/dnd';
import type {DraggableCollectionState, DroppableCollectionState} from '@react-stately/dnd';
import type {DraggableItemResult, DropIndicatorAria, DroppableCollectionResult, DroppableItemResult} from '@react-aria/dnd';
import {FocusRing, FocusScope, useFocusRing} from '@react-aria/focus';
import {getInteractionModality, useHover, usePress} from '@react-aria/interactions';
import {GridNode} from '@react-types/grid';
import {InsertionIndicator} from './InsertionIndicator';
// @ts-ignore
import intlMessages from '../intl/*.json';
import {Item, Menu, MenuTrigger} from '@react-spectrum/menu';
import {layoutInfoToStyle, ScrollView, setScrollLeft, useVirtualizer, VirtualizerItem} from '@react-aria/virtualizer';
import ListGripper from '@spectrum-icons/ui/ListGripper';
import {Nubbin} from './Nubbin';
import {ProgressCircle} from '@react-spectrum/progress';
import React, {DOMAttributes, HTMLAttributes, Key, ReactElement, ReactNode, useCallback, useContext, useEffect, useMemo, useRef, useState} from 'react';
import {Resizer} from './Resizer';
import {ReusableView, useVirtualizerState} from '@react-stately/virtualizer';
import {RootDropIndicator} from './RootDropIndicator';
import {DragPreview as SpectrumDragPreview} from './DragPreview';
import styles from '@adobe/spectrum-css-temp/components/table/vars.css';
import stylesOverrides from './table.css';
import {TableColumnLayout, TreeGridState, useTreeGridState} from '@react-stately/table';
import {TableContext, useTableContext, VirtualizerContext} from './TableViewWrapper';
import {TableLayout} from '@react-stately/layout';
import {Tooltip, TooltipTrigger} from '@react-spectrum/tooltip';
import {useButton} from '@react-aria/button';
import {useLocale, useLocalizedStringFormatter} from '@react-aria/i18n';
import {useProvider, useProviderProps} from '@react-spectrum/provider';
import {
  useTable,
  useTableCell,
  useTableColumnHeader,
  useTableHeaderRow,
  useTableRow,
  useTableRowGroup,
  useTableSelectAllCheckbox,
  useTableSelectionCheckbox
} from '@react-aria/table';
import {useVisuallyHidden, VisuallyHidden} from '@react-aria/visually-hidden';
<<<<<<< HEAD

=======
>>>>>>> 4b84adb1

// TODO: diff this versus TableView and import stuff that we haven't changed instead of duplicating it

const DEFAULT_HEADER_HEIGHT = {
  medium: 34,
  large: 40
};

const DEFAULT_HIDE_HEADER_CELL_WIDTH = {
  medium: 38,
  large: 46
};

const ROW_HEIGHTS = {
  compact: {
    medium: 32,
    large: 40
  },
  regular: {
    medium: 40,
    large: 50
  },
  spacious: {
    medium: 48,
    large: 60
  }
};

const SELECTION_CELL_DEFAULT_WIDTH = {
  medium: 38,
  large: 48
};

const DRAG_BUTTON_CELL_DEFAULT_WIDTH = {
  medium: 16,
  large: 20
};

const LEVEL_OFFSET_WIDTH = {
  medium: 16,
  large: 20
};

// TODO: discuss the addition of Expandable interface, namely onExpandedChange naming
export interface SpectrumTreeGridProps<T> extends TableProps<T>, SpectrumSelectionProps, DOMProps, AriaLabelingProps, StyleProps, Expandable {
  /**
   * Sets the amount of vertical padding within each cell.
   * @default 'regular'
   */
  density?: 'compact' | 'regular' | 'spacious',
  /**
   * Sets the overflow behavior for the cell contents.
   * @default 'truncate'
   */
  overflowMode?: 'wrap' | 'truncate',
  /** Whether the TableView should be displayed with a quiet style. */
  isQuiet?: boolean,
  /** Sets what the TableView should render when there is no content to display. */
  renderEmptyState?: () => JSX.Element,
  /** Handler that is called when a user performs an action on a row. */
  onAction?: (key: Key) => void,
  /**
   * Handler that is called when a user starts a column resize.
   */
  onResizeStart?: (widths: Map<Key, ColumnSize>) => void,
  /**
   * Handler that is called when a user performs a column resize.
   * Can be used with the width property on columns to put the column widths into
   * a controlled state.
   */
  onResize?: (widths: Map<Key, ColumnSize>) => void,
  /**
   * Handler that is called after a user performs a column resize.
   * Can be used to store the widths of columns for another future session.
   */
  onResizeEnd?: (widths: Map<Key, ColumnSize>) => void,
  /**
   * The drag and drop hooks returned by `useDragAndDrop` used to enable drag and drop behavior for the TableView.
   * @version alpha
   */
  dragAndDropHooks?: DragAndDropHooks['dragAndDropHooks']
}

// TODO: minimize the copied changes by seeing what components aren't modified and just import them from TableView
function TableView<T extends object>(props: SpectrumTreeGridProps<T>, ref: DOMRef<HTMLDivElement>) {
  props = useProviderProps(props);
  let {
    isQuiet,
    onAction,
    onResizeStart: propsOnResizeStart,
    onResizeEnd: propsOnResizeEnd,
    dragAndDropHooks
  } = props;
  let isTableDraggable = !!dragAndDropHooks?.useDraggableCollectionState;
  let isTableDroppable = !!dragAndDropHooks?.useDroppableCollectionState;
  let dragHooksProvided = useRef(isTableDraggable);
  let dropHooksProvided = useRef(isTableDroppable);
  useEffect(() => {
    if (dragHooksProvided.current !== isTableDraggable) {
      console.warn('Drag hooks were provided during one render, but not another. This should be avoided as it may produce unexpected behavior.');
    }
    if (dropHooksProvided.current !== isTableDroppable) {
      console.warn('Drop hooks were provided during one render, but not another. This should be avoided as it may produce unexpected behavior.');
    }
  }, [isTableDraggable, isTableDroppable]);
  let {styleProps} = useStyleProps(props);

  let [showSelectionCheckboxes, setShowSelectionCheckboxes] = useState(props.selectionStyle !== 'highlight');
  let {direction} = useLocale();
  let {scale} = useProvider();

  const getDefaultWidth = useCallback(({props: {hideHeader, isSelectionCell, showDivider, isDragButtonCell}}: GridNode<T>): ColumnSize | null | undefined => {
    if (hideHeader) {
      let width = DEFAULT_HIDE_HEADER_CELL_WIDTH[scale];
      return showDivider ? width + 1 : width;
    } else if (isSelectionCell) {
      return SELECTION_CELL_DEFAULT_WIDTH[scale];
    } else if (isDragButtonCell) {
      return DRAG_BUTTON_CELL_DEFAULT_WIDTH[scale];
    }
  }, [scale]);

  const getDefaultMinWidth = useCallback(({props: {hideHeader, isSelectionCell, showDivider, isDragButtonCell}}: GridNode<T>): ColumnSize | null | undefined => {
    if (hideHeader) {
      let width = DEFAULT_HIDE_HEADER_CELL_WIDTH[scale];
      return showDivider ? width + 1 : width;
    } else if (isSelectionCell) {
      return SELECTION_CELL_DEFAULT_WIDTH[scale];
    } else if (isDragButtonCell) {
      return DRAG_BUTTON_CELL_DEFAULT_WIDTH[scale];
    }
    return 75;
  }, [scale]);

  // Starts when the user selects resize from the menu, ends when resizing ends
  // used to control the visibility of the resizer Nubbin
  let [isInResizeMode, setIsInResizeMode] = useState(false);
  // Starts when the resizer is actually moved
  // entering resizing/exiting resizing doesn't trigger a render
  // with table layout, so we need to track it here
  let [, setIsResizing] = useState(false);
  let state = useTreeGridState({
    ...props,
    showSelectionCheckboxes,
    showDragButtons: isTableDraggable,
    selectionBehavior: props.selectionStyle === 'highlight' ? 'replace' : 'toggle'
  });

  // If the selection behavior changes in state, we need to update showSelectionCheckboxes here due to the circular dependency...
  let shouldShowCheckboxes = state.selectionManager.selectionBehavior !== 'replace';
  if (shouldShowCheckboxes !== showSelectionCheckboxes) {
    setShowSelectionCheckboxes(shouldShowCheckboxes);
  }

  let domRef = useDOMRef(ref);
  let headerRef = useRef<HTMLDivElement>();
  let bodyRef = useRef<HTMLDivElement>();
  let stringFormatter = useLocalizedStringFormatter(intlMessages);

  let density = props.density || 'regular';
  let columnLayout = useMemo(
    () => new TableColumnLayout({
      getDefaultWidth,
      getDefaultMinWidth
    }),
    [getDefaultWidth, getDefaultMinWidth]
  );
  let tableLayout = useMemo(() => new TableLayout({
    // If props.rowHeight is auto, then use estimated heights based on scale, otherwise use fixed heights.
    rowHeight: props.overflowMode === 'wrap'
      ? null
      : ROW_HEIGHTS[density][scale],
    estimatedRowHeight: props.overflowMode === 'wrap'
      ? ROW_HEIGHTS[density][scale]
      : null,
    headingHeight: props.overflowMode === 'wrap'
      ? null
      : DEFAULT_HEADER_HEIGHT[scale],
    estimatedHeadingHeight: props.overflowMode === 'wrap'
      ? DEFAULT_HEADER_HEIGHT[scale]
      : null,
    columnLayout,
    initialCollection: state.collection
  }),
    // don't recompute when state.collection changes, only used for initial value
    // eslint-disable-next-line react-hooks/exhaustive-deps
    [props.overflowMode, scale, density, columnLayout]
  );

  // Use a proxy so that a new object is created for each render so that alternate instances aren't affected by mutation.
  // This can be thought of as equivalent to `{…tableLayout, tableState: state}`, but works with classes as well.
  let layout = useMemo(() => {
    let proxy = new Proxy(tableLayout, {
      get(target, prop, receiver) {
        return prop === 'tableState' ? state : Reflect.get(target, prop, receiver);
      }
    });
    return proxy as TableLayout<T> & {tableState: TreeGridState<T>};
  }, [state, tableLayout]);

  let dragState: DraggableCollectionState;
  let preview = useRef(null);
  if (isTableDraggable) {
    dragState = dragAndDropHooks.useDraggableCollectionState({
      collection: state.collection,
      selectionManager: state.selectionManager,
      preview
    });
    dragAndDropHooks.useDraggableCollection({}, dragState, domRef);
  }

  let DragPreview = dragAndDropHooks?.DragPreview;
  let dropState: DroppableCollectionState;
  let droppableCollection: DroppableCollectionResult;
  let isRootDropTarget: boolean;
  if (isTableDroppable) {
    dropState = dragAndDropHooks.useDroppableCollectionState({
      collection: state.collection,
      selectionManager: state.selectionManager
    });
    droppableCollection = dragAndDropHooks.useDroppableCollection({
      keyboardDelegate: layout,
      dropTargetDelegate: layout
    }, dropState, domRef);

    isRootDropTarget = dropState.isDropTarget({type: 'root'});
  }

  let {gridProps} = useTable({
    ...props,
    isVirtualized: true,
    layout,
    onRowAction: onAction
  }, state, domRef);
  let [headerMenuOpen, setHeaderMenuOpen] = useState(false);
  let [headerRowHovered, setHeaderRowHovered] = useState(false);

  // This overrides collection view's renderWrapper to support DOM hierarchy.
  type View = ReusableView<GridNode<T>, ReactNode>;
  let renderWrapper = (parent: View, reusableView: View, children: View[], renderChildren: (views: View[]) => ReactElement[]) => {
    let style = layoutInfoToStyle(reusableView.layoutInfo, direction, parent && parent.layoutInfo);
    if (style.overflow === 'hidden') {
      style.overflow = 'visible'; // needed to support position: sticky
    }

    if (reusableView.viewType === 'rowgroup') {
      return (
        <TableRowGroup key={reusableView.key} style={style}>
          {isTableDroppable &&
            <RootDropIndicator key="root" />
          }
          {renderChildren(children)}
        </TableRowGroup>
      );
    }

    if (reusableView.viewType === 'header') {
      return (
        <TableHeader
          key={reusableView.key}
          style={style}>
          {renderChildren(children)}
        </TableHeader>
      );
    }

    if (reusableView.viewType === 'row') {
      return (
        <TableRow
          key={reusableView.key}
          item={reusableView.content}
          style={style}
          hasActions={onAction}
          isTableDroppable={isTableDroppable}
          isTableDraggable={isTableDraggable}>
          {renderChildren(children)}
        </TableRow>
      );
    }

    if (reusableView.viewType === 'headerrow') {
      return (
        <TableHeaderRow
          onHoverChange={setHeaderRowHovered}
          key={reusableView.key}
          style={style}
          item={reusableView.content}>
          {renderChildren(children)}
        </TableHeaderRow>
      );
    }
    let isDropTarget: boolean;
    let isRootDroptarget: boolean;
    if (isTableDroppable) {
      if (parent.content) {
        isDropTarget =  dropState.isDropTarget({type: 'item', dropPosition: 'on', key: parent.content.key});
      }
      isRootDroptarget = dropState.isDropTarget({type: 'root'});
    }

    return (
      <VirtualizerItem
        key={reusableView.key}
        layoutInfo={reusableView.layoutInfo}
        virtualizer={reusableView.virtualizer}
        parent={parent?.layoutInfo}
        className={
          classNames(
            styles,
            'spectrum-Table-cellWrapper',
            classNames(
              stylesOverrides,
              {
                'react-spectrum-Table-cellWrapper': !reusableView.layoutInfo.estimatedSize,
                'react-spectrum-Table-cellWrapper--dropTarget': isDropTarget || isRootDroptarget
              }
            )
          )
        }>
        {reusableView.rendered}
      </VirtualizerItem>
    );
  };

  let renderView = (type: string, item: GridNode<T>) => {
    switch (type) {
      case 'header':
      case 'rowgroup':
      case 'section':
      case 'row':
      case 'headerrow':
        return null;
      case 'cell': {
        // TODO: seems like this sometimes renders a "item" (aka a row) for the static case where a explicit key isn't defined for each row

        if (item.props.isSelectionCell) {
          return <TableCheckboxCell cell={item} />;
        }

        if (item.props.isDragButtonCell) {
          return <TableDragCell cell={item} />;
        }

        return <TableCell cell={item} scale={scale} />;
      }
      case 'placeholder':
        // TODO: move to react-aria?
        return (
          <div
            role="gridcell"
            aria-colindex={item.index + 1}
            aria-colspan={item.colspan > 1 ? item.colspan : null} />
        );
      case 'column':
        if (item.props.isSelectionCell) {
          return <TableSelectAllCell column={item} />;
        }

        if (item.props.isDragButtonCell) {
          return <TableDragHeaderCell column={item} />;
        }

        // TODO: consider this case, what if we have hidden headers and a empty table
        if (item.props.hideHeader) {
          return (
            <TooltipTrigger placement="top" trigger="focus">
              <TableColumnHeader column={item} />
              <Tooltip placement="top">{item.rendered}</Tooltip>
            </TooltipTrigger>
          );
        }

        if (item.props.allowsResizing && !item.hasChildNodes) {
          return <ResizableTableColumnHeader tableRef={domRef} column={item} />;
        }

        return (
          <TableColumnHeader column={item} />
        );
      case 'loader':
        return (
          <CenteredWrapper>
            <ProgressCircle
              isIndeterminate
              aria-label={state.collection.size > 0 ? stringFormatter.format('loadingMore') : stringFormatter.format('loading')} />
          </CenteredWrapper>
        );
      case 'empty': {
        let emptyState = props.renderEmptyState ? props.renderEmptyState() : null;
        if (emptyState == null) {
          return null;
        }

        return (
          <CenteredWrapper>
            {emptyState}
          </CenteredWrapper>
        );
      }
    }
  };

  let [isVerticalScrollbarVisible, setVerticalScollbarVisible] = useState(false);
  let [isHorizontalScrollbarVisible, setHorizontalScollbarVisible] = useState(false);
  let viewport = useRef({x: 0, y: 0, width: 0, height: 0});
  let onVisibleRectChange = useCallback((e) => {
    if (viewport.current.width === e.width && viewport.current.height === e.height) {
      return;
    }
    viewport.current = e;
    if (bodyRef.current) {
      setVerticalScollbarVisible(bodyRef.current.clientWidth + 2 < bodyRef.current.offsetWidth);
      setHorizontalScollbarVisible(bodyRef.current.clientHeight + 2 < bodyRef.current.offsetHeight);
    }
  }, []);
  let {isFocusVisible, focusProps} = useFocusRing();
  let isEmpty = state.collection.size === 0;

  let onFocusedResizer = () => {
    bodyRef.current.scrollLeft = headerRef.current.scrollLeft;
  };

  let onResizeStart = useCallback((widths) => {
    setIsResizing(true);
    propsOnResizeStart?.(widths);
  }, [setIsResizing, propsOnResizeStart]);
  let onResizeEnd = useCallback((widths) => {
    setIsInResizeMode(false);
    setIsResizing(false);
    propsOnResizeEnd?.(widths);
  }, [propsOnResizeEnd, setIsInResizeMode, setIsResizing]);

  let focusedKey = state.selectionManager.focusedKey;
  if (dropState?.target?.type === 'item') {
    focusedKey = dropState.target.key;
  }

  let mergedProps = mergeProps(
    isTableDroppable && droppableCollection?.collectionProps,
    gridProps,
    focusProps,
    dragAndDropHooks?.isVirtualDragging() && {tabIndex: null}
  );

  return (
    <TableContext.Provider value={{state, dragState, dropState, dragAndDropHooks, isTableDraggable, isTableDroppable, layout, onResizeStart, onResize: props.onResize, onResizeEnd, headerRowHovered, isInResizeMode, setIsInResizeMode, isEmpty, onFocusedResizer, headerMenuOpen, setHeaderMenuOpen, shouldShowCheckboxes}}>
      <TableVirtualizer
        {...mergedProps}
        {...styleProps}
        className={
          classNames(
            styles,
            'spectrum-Table',
            `spectrum-Table--${density}`,
            {
              'spectrum-Table--quiet': isQuiet,
              'spectrum-Table--wrap': props.overflowMode === 'wrap',
              'spectrum-Table--loadingMore': state.collection.body.props.loadingState === 'loadingMore',
              'spectrum-Table--isVerticalScrollbarVisible': isVerticalScrollbarVisible,
              'spectrum-Table--isHorizontalScrollbarVisible': isHorizontalScrollbarVisible
            },
            classNames(
              stylesOverrides,
              'react-spectrum-Table'
            ),
            styleProps.className
          )
        }
        layout={layout}
        collection={state.collection}
        focusedKey={focusedKey}
        renderView={renderView}
        renderWrapper={renderWrapper}
        onVisibleRectChange={onVisibleRectChange}
        domRef={domRef}
        headerRef={headerRef}
        bodyRef={bodyRef}
        isFocusVisible={isFocusVisible}
        isVirtualDragging={dragAndDropHooks?.isVirtualDragging()}
        isRootDropTarget={isRootDropTarget} />
      {DragPreview && isTableDraggable &&
        <DragPreview ref={preview}>
          {() => {
            if (dragAndDropHooks.renderPreview) {
              return dragAndDropHooks.renderPreview(dragState.draggingKeys, dragState.draggedKey);
            }
            let itemCount = dragState.draggingKeys.size;
            let maxWidth = bodyRef.current.getBoundingClientRect().width;
            let height = ROW_HEIGHTS[density][scale];
            let itemText = state.collection.getTextValue(dragState.draggedKey);
            return <SpectrumDragPreview itemText={itemText} itemCount={itemCount} height={height} maxWidth={maxWidth} />;
          }}
        </DragPreview>
      }
    </TableContext.Provider>
  );
}

// This is a custom Virtualizer that also has a header that syncs its scroll position with the body.
function TableVirtualizer(props) {
  let {layout, collection, focusedKey, renderView, renderWrapper, domRef, bodyRef, headerRef, onVisibleRectChange: onVisibleRectChangeProp, isFocusVisible, isVirtualDragging, isRootDropTarget, ...otherProps} = props;
  let {direction} = useLocale();
  let loadingState = collection.body.props.loadingState;
  let isLoading = loadingState === 'loading' || loadingState === 'loadingMore';
  let onLoadMore = collection.body.props.onLoadMore;
  let transitionDuration = 220;
  if (isLoading) {
    transitionDuration = 160;
  }
  if (layout.resizingColumn != null) {
    // while resizing, prop changes should not cause animations
    transitionDuration = 0;
  }
  let state = useVirtualizerState<object, ReactNode, ReactNode>({
    layout,
    collection,
    renderView,
    renderWrapper,
    onVisibleRectChange(rect) {
      bodyRef.current.scrollTop = rect.y;
      setScrollLeft(bodyRef.current, direction, rect.x);
    },
    transitionDuration
  });

  let scrollToItem = useCallback((key) => {
    let item = collection.getItem(key);
    let column = collection.columns[0];
    let virtualizer = state.virtualizer;

    virtualizer.scrollToItem(key, {
      duration: 0,
      // Prevent scrolling to the top when clicking on column headers.
      shouldScrollY: item?.type !== 'column',
      // Offset scroll position by width of selection cell
      // (which is sticky and will overlap the cell we're scrolling to).
      offsetX: column.props.isSelectionCell || column.props.isDragButtonCell
        ? layout.getColumnWidth(column.key)
        : 0
    });

    // Sync the scroll positions of the column headers and the body so scrollIntoViewport can
    // properly decide if the column is outside the viewport or not
    headerRef.current.scrollLeft = bodyRef.current.scrollLeft;
  }, [collection, bodyRef, headerRef, layout, state.virtualizer]);

  let memoedVirtualizerProps = useMemo(() => ({
    tabIndex: otherProps.tabIndex,
    focusedKey,
    scrollToItem,
    isLoading,
    onLoadMore
  }), [otherProps.tabIndex, focusedKey, scrollToItem, isLoading, onLoadMore]);

  let {virtualizerProps, scrollViewProps: {onVisibleRectChange}} = useVirtualizer(memoedVirtualizerProps, state, domRef);

  // this effect runs whenever the contentSize changes, it doesn't matter what the content size is
  // only that it changes in a resize, and when that happens, we want to sync the body to the
  // header scroll position
  useEffect(() => {
    if (getInteractionModality() === 'keyboard' && headerRef.current.contains(document.activeElement)) {
      scrollIntoView(headerRef.current, document.activeElement as HTMLElement);
      scrollIntoViewport(document.activeElement, {containingElement: domRef.current});
      bodyRef.current.scrollLeft = headerRef.current.scrollLeft;
    }
  }, [state.contentSize, headerRef, bodyRef, domRef]);

  let headerHeight = layout.getLayoutInfo('header')?.rect.height || 0;
  let visibleRect = state.virtualizer.visibleRect;

  // Sync the scroll position from the table body to the header container.
  let onScroll = useCallback(() => {
    headerRef.current.scrollLeft = bodyRef.current.scrollLeft;
  }, [bodyRef, headerRef]);

  let resizerPosition = layout.getResizerPosition() - 2;

  let resizerAtEdge = resizerPosition > Math.max(state.virtualizer.contentSize.width, state.virtualizer.visibleRect.width) - 3;
  // this should be fine, every movement of the resizer causes a rerender
  // scrolling can cause it to lag for a moment, but it's always updated
  let resizerInVisibleRegion = resizerPosition < state.virtualizer.visibleRect.maxX;
  let shouldHardCornerResizeCorner = resizerAtEdge && resizerInVisibleRegion;

  // minimize re-render caused on Resizers by memoing this
  let resizingColumnWidth = layout.getColumnWidth(layout.resizingColumn);
  let resizingColumn = useMemo(() => ({
    width: resizingColumnWidth,
    key: layout.resizingColumn
  }), [resizingColumnWidth, layout.resizingColumn]);
  let mergedProps = mergeProps(
    otherProps,
    virtualizerProps,
    isVirtualDragging && {tabIndex: null}
  );

  return (
    <VirtualizerContext.Provider value={resizingColumn}>
      <FocusScope>
        <div
          {...mergedProps}
          ref={domRef}>
          <div
            role="presentation"
            className={classNames(styles, 'spectrum-Table-headWrapper')}
            style={{
              width: visibleRect.width,
              height: headerHeight,
              overflow: 'hidden',
              position: 'relative',
              willChange: state.isScrolling ? 'scroll-position' : undefined,
              transition: state.isAnimating ? `none ${state.virtualizer.transitionDuration}ms` : undefined
            }}
            ref={headerRef}>
            {state.visibleViews[0]}
          </div>
          <ScrollView
            role="presentation"
            className={
              classNames(
                styles,
                'spectrum-Table-body',
                {
                  'focus-ring': isFocusVisible,
                  'spectrum-Table-body--resizerAtTableEdge': shouldHardCornerResizeCorner
                },
                classNames(
                  stylesOverrides,
                  'react-spectrum-Table-body',
                  {
                    'react-spectrum-Table-body--dropTarget': !!isRootDropTarget
                  }
                )
              )
            }
            tabIndex={isVirtualDragging ? null : -1}
            style={{flex: 1}}
            innerStyle={{overflow: 'visible', transition: state.isAnimating ? `none ${state.virtualizer.transitionDuration}ms` : undefined}}
            ref={bodyRef}
            contentSize={state.contentSize}
            onVisibleRectChange={chain(onVisibleRectChange, onVisibleRectChangeProp)}
            onScrollStart={state.startScrolling}
            onScrollEnd={state.endScrolling}
            onScroll={onScroll}>
            {state.visibleViews[1]}
            <div
              className={classNames(styles, 'spectrum-Table-bodyResizeIndicator')}
              style={{[direction === 'ltr' ? 'left' : 'right']: `${resizerPosition}px`, height: `${Math.max(state.virtualizer.contentSize.height, state.virtualizer.visibleRect.height)}px`, display: layout.resizingColumn ? 'block' : 'none'}} />
          </ScrollView>
        </div>
      </FocusScope>
    </VirtualizerContext.Provider>
  );
}

function TableHeader({children, ...otherProps}) {
  let {rowGroupProps} = useTableRowGroup();

  return (
    <div {...rowGroupProps} {...otherProps} className={classNames(styles, 'spectrum-Table-head')}>
      {children}
    </div>
  );
}

function TableColumnHeader(props) {
  let {column} = props;
  let ref = useRef<HTMLDivElement>(null);
  let {state, isEmpty} = useTableContext();
  let {pressProps, isPressed} = usePress({isDisabled: isEmpty});
  let columnProps = column.props as SpectrumColumnProps<unknown>;
  useEffect(() => {
    if (column.hasChildNodes && columnProps.allowsResizing) {
      console.warn(`Column key: ${column.key}. Columns with child columns don't allow resizing.`);
    }
  }, [column.hasChildNodes, column.key, columnProps.allowsResizing]);

  let {columnHeaderProps} = useTableColumnHeader({
    node: column,
    isVirtualized: true
  }, state, ref);

  let {hoverProps, isHovered} = useHover({...props, isDisabled: isEmpty});

  const allProps = [columnHeaderProps, hoverProps, pressProps];

  return (
    <FocusRing focusRingClass={classNames(styles, 'focus-ring')}>
      <div
        {...mergeProps(...allProps)}
        ref={ref}
        className={
          classNames(
            styles,
            'spectrum-Table-headCell',
            {
              'is-active': isPressed,
              'is-sortable': columnProps.allowsSorting,
              'is-sorted-desc': state.sortDescriptor?.column === column.key && state.sortDescriptor?.direction === 'descending',
              'is-sorted-asc': state.sortDescriptor?.column === column.key && state.sortDescriptor?.direction === 'ascending',
              'is-hovered': isHovered,
              'spectrum-Table-cell--hideHeader': columnProps.hideHeader
            },
            classNames(
              stylesOverrides,
              'react-spectrum-Table-cell',
              {
                'react-spectrum-Table-cell--alignCenter': columnProps.align === 'center' || column.colspan > 1,
                'react-spectrum-Table-cell--alignEnd': columnProps.align === 'end'
              }
            )
          )
        }>
        {columnProps.allowsSorting &&
          <ArrowDownSmall UNSAFE_className={classNames(styles, 'spectrum-Table-sortedIcon')} />
        }
        {columnProps.hideHeader ?
          <VisuallyHidden>{column.rendered}</VisuallyHidden> :
          <div className={classNames(styles, 'spectrum-Table-headCellContents')}>{column.rendered}</div>
        }
      </div>
    </FocusRing>
  );
}

let _TableColumnHeaderButton = (props, ref: FocusableRef<HTMLDivElement>) => {
  let {focusProps, alignment, ...otherProps} = props;
  let {isEmpty} = useTableContext();
  let domRef = useFocusableRef(ref);
  let {buttonProps} = useButton({...otherProps, elementType: 'div', isDisabled: isEmpty}, domRef);
  let {hoverProps, isHovered} = useHover({...otherProps, isDisabled: isEmpty});

  return (
    <div
      className={
        classNames(
          styles,
          'spectrum-Table-headCellContents',
          {
            'is-hovered': isHovered
          }
        )
      }
      {...hoverProps}>
      <div
        className={
          classNames(
            styles,
            'spectrum-Table-headCellButton',
            {
              'spectrum-Table-headCellButton--alignStart': alignment === 'start',
              'spectrum-Table-headCellButton--alignCenter': alignment === 'center',
              'spectrum-Table-headCellButton--alignEnd': alignment === 'end'
            }
          )
        }
        {...mergeProps(buttonProps, focusProps)}
        ref={domRef}>
        {props.children}
      </div>
    </div>
  );
};
let TableColumnHeaderButton = React.forwardRef(_TableColumnHeaderButton);

function ResizableTableColumnHeader(props) {
  let {column} = props;
  let ref = useRef(null);
  let triggerRef = useRef(null);
  let resizingRef = useRef(null);
  let {
    state,
    layout,
    onResizeStart,
    onResize,
    onResizeEnd,
    headerRowHovered,
    setIsInResizeMode,
    isEmpty,
    onFocusedResizer,
    isInResizeMode,
    headerMenuOpen,
    setHeaderMenuOpen
  } = useTableContext();
  let stringFormatter = useLocalizedStringFormatter(intlMessages);
  let {pressProps, isPressed} = usePress({isDisabled: isEmpty});
  let {columnHeaderProps} = useTableColumnHeader({
    node: column,
    isVirtualized: true
  }, state, ref);

  let {hoverProps, isHovered} = useHover({...props, isDisabled: isEmpty || headerMenuOpen});

  const allProps = [columnHeaderProps, pressProps, hoverProps];

  let columnProps = column.props as SpectrumColumnProps<unknown>;

  let {isFocusVisible, focusProps} = useFocusRing();

  const onMenuSelect = (key) => {
    switch (key) {
      case 'sort-asc':
        state.sort(column.key, 'ascending');
        break;
      case 'sort-desc':
        state.sort(column.key, 'descending');
        break;
      case 'resize':
        layout.startResize(column.key);
        setIsInResizeMode(true);
        state.setKeyboardNavigationDisabled(true);
        break;
    }
  };
  let allowsSorting = column.props?.allowsSorting;
  let items = useMemo(() => {
    let options = [
      allowsSorting ? {
        label: stringFormatter.format('sortAscending'),
        id: 'sort-asc'
      } : undefined,
      allowsSorting ? {
        label: stringFormatter.format('sortDescending'),
        id: 'sort-desc'
      } : undefined,
      {
        label: stringFormatter.format('resizeColumn'),
        id: 'resize'
      }
    ];
    return options;
  // eslint-disable-next-line react-hooks/exhaustive-deps
  }, [allowsSorting]);
  let isMobile = useIsMobileDevice();

  let resizingColumn = layout.resizingColumn;
  let prevResizingColumn = useRef(null);
  let timeout = useRef(null);
  useEffect(() => {
    if (prevResizingColumn.current !== resizingColumn &&
      resizingColumn != null &&
      resizingColumn === column.key) {
      if (timeout.current) {
        clearTimeout(timeout.current);
      }
      // focusSafely won't actually focus because the focus moves from the menuitem to the body during the after transition wait
      // without the immediate timeout, Android Chrome doesn't move focus to the resizer
      let focusResizer = () => {
        resizingRef.current.focus();
        onFocusedResizer();
        timeout.current = null;
      };
      if (isMobile) {
        timeout.current = setTimeout(focusResizer, 400);
        return;
      }
      timeout.current = setTimeout(focusResizer, 0);
    }
    prevResizingColumn.current = resizingColumn;
  }, [resizingColumn, column.key, isMobile, onFocusedResizer, resizingRef, prevResizingColumn, timeout]);

  // eslint-disable-next-line arrow-body-style
  useEffect(() => {
    return () => clearTimeout(timeout.current);
  }, []);

  let showResizer = !isEmpty && ((headerRowHovered && getInteractionModality() !== 'keyboard') || resizingColumn != null);
  let alignment = 'start';
  let menuAlign = 'start' as 'start' | 'end';
  if (columnProps.align === 'center' || column.colspan > 1) {
    alignment = 'center';
  } else if (columnProps.align === 'end') {
    alignment = 'end';
    menuAlign = 'end';
  }

  return (
    <FocusRing focusRingClass={classNames(styles, 'focus-ring')}>
      <div
        {...mergeProps(...allProps)}
        ref={ref}
        className={
          classNames(
            styles,
            'spectrum-Table-headCell',
            {
              'is-active': isPressed,
              'is-resizable': columnProps.allowsResizing,
              'is-sortable': columnProps.allowsSorting,
              'is-sorted-desc': state.sortDescriptor?.column === column.key && state.sortDescriptor?.direction === 'descending',
              'is-sorted-asc': state.sortDescriptor?.column === column.key && state.sortDescriptor?.direction === 'ascending',
              'is-hovered': isHovered,
              'focus-ring': isFocusVisible,
              'spectrum-Table-cell--hideHeader': columnProps.hideHeader
            },
            classNames(
              stylesOverrides,
              'react-spectrum-Table-cell',
              {
                'react-spectrum-Table-cell--alignCenter': alignment === 'center',
                'react-spectrum-Table-cell--alignEnd': alignment === 'end'
              }
            )
          )
        }>
        <MenuTrigger onOpenChange={setHeaderMenuOpen} align={menuAlign}>
          <TableColumnHeaderButton alignment={alignment} ref={triggerRef} focusProps={focusProps}>
            {columnProps.allowsSorting &&
              <ArrowDownSmall UNSAFE_className={classNames(styles, 'spectrum-Table-sortedIcon')} />
            }
            {columnProps.hideHeader ?
              <VisuallyHidden>{column.rendered}</VisuallyHidden> :
              <div className={classNames(styles, 'spectrum-Table-headerCellText')}>{column.rendered}</div>
            }
            {
              columnProps.allowsResizing && <ChevronDownMedium UNSAFE_className={classNames(styles, 'spectrum-Table-menuChevron')} />
            }
          </TableColumnHeaderButton>
          <Menu onAction={onMenuSelect} minWidth="size-2000" items={items}>
            {(item) => (
              <Item>
                {item.label}
              </Item>
            )}
          </Menu>
        </MenuTrigger>
        <Resizer
          ref={resizingRef}
          column={column}
          showResizer={showResizer}
          onResizeStart={onResizeStart}
          onResize={onResize}
          onResizeEnd={onResizeEnd}
          triggerRef={useUnwrapDOMRef(triggerRef)} />
        <div
          aria-hidden
          className={classNames(
            styles,
            'spectrum-Table-colResizeIndicator',
            {
              'spectrum-Table-colResizeIndicator--visible': resizingColumn != null,
              'spectrum-Table-colResizeIndicator--resizing': resizingColumn === column.key
            }
          )}>
          <div
            className={classNames(
              styles,
              'spectrum-Table-colResizeNubbin',
              {
                'spectrum-Table-colResizeNubbin--visible': isInResizeMode && resizingColumn === column.key
              }
            )}>
            <Nubbin />
          </div>
        </div>
      </div>
    </FocusRing>
  );
}

function TableSelectAllCell({column}) {
  let ref = useRef();
  let {state} = useTableContext();
  let isSingleSelectionMode = state.selectionManager.selectionMode === 'single';
  let {columnHeaderProps} = useTableColumnHeader({
    node: column,
    isVirtualized: true
  }, state, ref);

  let {checkboxProps} = useTableSelectAllCheckbox(state);
  let {hoverProps, isHovered} = useHover({});

  return (
    <FocusRing focusRingClass={classNames(styles, 'focus-ring')}>
      <div
        {...mergeProps(columnHeaderProps, hoverProps)}
        ref={ref}
        className={
          classNames(
            styles,
            'spectrum-Table-headCell',
            'spectrum-Table-checkboxCell',
            {
              'is-hovered': isHovered
            }
          )
        }>
        {
          /*
            In single selection mode, the checkbox will be hidden.
            So to avoid leaving a column header with no accessible content,
            we use a VisuallyHidden component to include the aria-label from the checkbox,
            which for single selection will be "Select."
          */
          isSingleSelectionMode &&
          <VisuallyHidden>{checkboxProps['aria-label']}</VisuallyHidden>
        }
        <Checkbox
          {...checkboxProps}
          isEmphasized
          UNSAFE_style={isSingleSelectionMode ? {visibility: 'hidden'} : undefined}
          UNSAFE_className={classNames(styles, 'spectrum-Table-checkbox')} />
      </div>
    </FocusRing>
  );
}

function TableDragHeaderCell({column}) {
  let ref = useRef();
  let {state} = useTableContext();
  let {columnHeaderProps} = useTableColumnHeader({
    node: column,
    isVirtualized: true
  }, state, ref);
  let stringFormatter = useLocalizedStringFormatter(intlMessages);

  return (
    <FocusRing focusRingClass={classNames(styles, 'focus-ring')}>
      <div
        {...columnHeaderProps}
        ref={ref}
        className={
          classNames(
            styles,
            'spectrum-Table-headCell',
            classNames(
              stylesOverrides,
              'react-spectrum-Table-headCell',
              'react-spectrum-Table-dragButtonHeadCell'
            )
          )
        }>
        <VisuallyHidden>{stringFormatter.format('drag')}</VisuallyHidden>
      </div>
    </FocusRing>
  );
}

function TableRowGroup({children, ...otherProps}) {
  let {rowGroupProps} = useTableRowGroup();

  return (
    <div {...rowGroupProps} {...otherProps}>
      {children}
    </div>
  );
}

function DragButton() {
  let {dragButtonProps, dragButtonRef, isFocusVisibleWithin} = useTableRowContext();
  let {visuallyHiddenProps} = useVisuallyHidden();
  return (
    <FocusRing focusRingClass={classNames(stylesOverrides, 'focus-ring')}>
      <div
        {...dragButtonProps as React.HTMLAttributes<HTMLElement>}
        className={
          classNames(
            stylesOverrides,
            'react-spectrum-Table-dragButton'
          )
        }
        style={!isFocusVisibleWithin ? {...visuallyHiddenProps.style} : {}}
        ref={dragButtonRef}
        draggable="true">
        <ListGripper UNSAFE_className={classNames(stylesOverrides)} />
      </div>
    </FocusRing>
  );
}

interface TableRowContextValue {
  dragButtonProps: React.HTMLAttributes<HTMLDivElement>,
  dragButtonRef: React.MutableRefObject<undefined>,
  isFocusVisibleWithin: boolean
}


const TableRowContext = React.createContext<TableRowContextValue>(null);
export function useTableRowContext() {
  return useContext(TableRowContext);
}

function TableRow({item, children, hasActions, isTableDraggable, isTableDroppable, ...otherProps}) {
  let ref = useRef();
  let {state, layout, dragAndDropHooks, dragState, dropState} = useTableContext();
  let allowsInteraction = state.selectionManager.selectionMode !== 'none' || hasActions;
  let isDisabled = !allowsInteraction || state.disabledKeys.has(item.key);
  let isDroppable = isTableDroppable && !isDisabled;
  let isSelected = state.selectionManager.isSelected(item.key);
  let {rowProps} = useTableRow({
    node: item,
    isVirtualized: true,
    shouldSelectOnPressUp: isTableDraggable
  }, state, ref);

  let {pressProps, isPressed} = usePress({isDisabled});

  // The row should show the focus background style when any cell inside it is focused.
  // If the row itself is focused, then it should have a blue focus indicator on the left.
  let {
    isFocusVisible: isFocusVisibleWithin,
    focusProps: focusWithinProps
  } = useFocusRing({within: true});
  let {isFocusVisible, focusProps} = useFocusRing();
  let {hoverProps, isHovered} = useHover({isDisabled});
  let isFirstRow = state.collection.rows.find(row => row.level === 1)?.key === item.key;
  let isLastRow = item.nextKey == null;
  // Figure out if the TableView content is equal or greater in height to the container. If so, we'll need to round the bottom
  // border corners of the last row when selected.
  let isFlushWithContainerBottom = false;
  if (isLastRow) {
    if (layout.getContentSize()?.height >= layout.virtualizer?.getVisibleRect().height) {
      isFlushWithContainerBottom = true;
    }
  }

  let draggableItem: DraggableItemResult;
  if (isTableDraggable) {
    // eslint-disable-next-line react-hooks/rules-of-hooks
    draggableItem = dragAndDropHooks.useDraggableItem({key: item.key, hasDragButton: true}, dragState);
    if (isDisabled) {
      draggableItem = null;
    }
  }
  let droppableItem: DroppableItemResult;
  let isDropTarget: boolean;
  let dropIndicator: DropIndicatorAria;
  let dropIndicatorRef = useRef();
  if (isTableDroppable) {
    let target = {type: 'item', key: item.key, dropPosition: 'on'} as DropTarget;
    isDropTarget = dropState.isDropTarget(target);
    // eslint-disable-next-line react-hooks/rules-of-hooks
    dropIndicator = dragAndDropHooks.useDropIndicator({target}, dropState, dropIndicatorRef);
  }

  let dragButtonRef = React.useRef();
  let {buttonProps: dragButtonProps} = useButton({
    ...draggableItem?.dragButtonProps,
    elementType: 'div'
  }, dragButtonRef);

  let props = mergeProps(
    rowProps,
    otherProps,
    focusWithinProps,
    focusProps,
    hoverProps,
    pressProps,
    draggableItem?.dragProps,
    // Remove tab index from list row if performing a screenreader drag. This prevents TalkBack from focusing the row,
    // allowing for single swipe navigation between row drop indicator
    dragAndDropHooks?.isVirtualDragging() && {tabIndex: null}
  ) as HTMLAttributes<HTMLElement> & DOMAttributes<FocusableElement>;

  let dropProps = isDroppable ? droppableItem?.dropProps : {'aria-hidden': droppableItem?.dropProps['aria-hidden']};
  let {visuallyHiddenProps} = useVisuallyHidden();

  return (
    <TableRowContext.Provider value={{dragButtonProps, dragButtonRef, isFocusVisibleWithin}}>
      {isTableDroppable && isFirstRow &&
        <InsertionIndicator
          rowProps={props}
          key={`${item.key}-before`}
          target={{key: item.key, type: 'item', dropPosition: 'before'}} />
      }
      {isTableDroppable && !dropIndicator?.isHidden &&
        <div role="row" {...visuallyHiddenProps}>
          <div role="gridcell">
            <div role="button" {...dropIndicator?.dropIndicatorProps} ref={dropIndicatorRef} />
          </div>
        </div>
      }
      <div
        {...mergeProps(props, dropProps)}
        ref={ref}
        className={
          classNames(
            styles,
            'spectrum-Table-row',
            {
              'is-active': isPressed,
              'is-selected': isSelected,
              'spectrum-Table-row--highlightSelection': state.selectionManager.selectionBehavior === 'replace',
              // NOTE: one change from base TableView, next key doesn't refer to the actual next row in the nested case, replaced by looking up nextRow
              'is-next-selected': state.selectionManager.isSelected(item.nextKey),
              'is-focused': isFocusVisibleWithin,
              'focus-ring': isFocusVisible,
              'is-hovered': isHovered,
              'is-disabled': isDisabled,
              'spectrum-Table-row--firstRow': isFirstRow,
              'spectrum-Table-row--lastRow': isLastRow,
              'spectrum-Table-row--isFlushBottom': isFlushWithContainerBottom
            },
            classNames(
              stylesOverrides,
              'react-spectrum-Table-row',
              {'react-spectrum-Table-row--dropTarget': isDropTarget}
            )
          )
        }>
        {children}
      </div>
      {isTableDroppable &&
        <InsertionIndicator
          rowProps={props}
          key={`${item.key}-after`}
          target={{key: item.key, type: 'item', dropPosition: 'after'}} />
      }
    </TableRowContext.Provider>
  );
}

function TableHeaderRow({item, children, style, ...props}) {
  let {state, headerMenuOpen} = useTableContext();
  let ref = useRef();
  let {rowProps} = useTableHeaderRow({node: item, isVirtualized: true}, state, ref);
  let {hoverProps} = useHover({...props, isDisabled: headerMenuOpen});

  return (
    <div {...mergeProps(rowProps, hoverProps)} ref={ref} style={style}>
      {children}
    </div>
  );
}

function TableDragCell({cell}) {
  let ref = useRef();
  let {state, isTableDraggable} = useTableContext();
  let isDisabled = state.disabledKeys.has(cell.parentKey);
  let {gridCellProps} = useTableCell({
    node: cell,
    isVirtualized: true
  }, state, ref);


  return (
    <FocusRing focusRingClass={classNames(styles, 'focus-ring')}>
      <div
        {...gridCellProps}
        ref={ref}
        className={
          classNames(
            styles,
            'spectrum-Table-cell',
            {
              'is-disabled': isDisabled
            },
            classNames(
              stylesOverrides,
              'react-spectrum-Table-cell',
              'react-spectrum-Table-dragButtonCell'
            )
          )
        }>
        {isTableDraggable && !isDisabled && <DragButton />}
      </div>
    </FocusRing>
  );
}

function TableCheckboxCell({cell}) {
  let ref = useRef();
  let {state} = useTableContext();
  let isDisabled = state.disabledKeys.has(cell.parentKey);
  let {gridCellProps} = useTableCell({
    node: cell,
    isVirtualized: true
  }, state, ref);

  let {checkboxProps} = useTableSelectionCheckbox({key: cell.parentKey}, state);

  return (
    <FocusRing focusRingClass={classNames(styles, 'focus-ring')}>
      <div
        {...gridCellProps}
        ref={ref}
        className={
          classNames(
            styles,
            'spectrum-Table-cell',
            'spectrum-Table-checkboxCell',
            {
              'is-disabled': isDisabled
            },
            classNames(
              stylesOverrides,
              'react-spectrum-Table-cell'
            )
          )
        }>
        {state.selectionManager.selectionMode !== 'none' &&
          <Checkbox
            {...checkboxProps}
            isEmphasized
            isDisabled={isDisabled}
            UNSAFE_className={classNames(styles, 'spectrum-Table-checkbox')} />
        }
      </div>
    </FocusRing>
  );
}

function TableCell({cell, scale}) {
  let {direction} = useLocale();
  let {state} = useTableContext();
  let ref = useRef();
  let expandButtonRef = useRef();
  let columnProps = cell.column.props as SpectrumColumnProps<unknown>;
  let isDisabled = state.disabledKeys.has(cell.parentKey);
  let {gridCellProps} = useTableCell({
    node: cell,
    isVirtualized: true
  }, state, ref);
  let isFirstRowHeaderCell = state.collection.rowHeaderColumnKeys.keys().next().value === cell.column.key;
  // TODO: figure out why it can't infer the state's correct type here. Don't really want to have to cast it. applies to other casts below
  let isRowExpandable = (state as TreeGridState<unknown>).keyMap.get(cell.parentKey)?.props.childItems?.length > 0 || (state as TreeGridState<unknown>).keyMap.get(cell.parentKey)?.props?.children?.length > (state as TreeGridState<unknown>).userColumnCount;
  let showExpandCollapseButton = isFirstRowHeaderCell && isRowExpandable;
  // @ts-ignore
  let isExpanded = showExpandCollapseButton && ((state as TreeGridState<unknown>).expandedKeys === 'all' || (state as TreeGridState<unknown>).expandedKeys.has(cell.parentKey));
  // Offset based on level, and add additional offset if there is no expand/collapse button on a row
  let levelOffset = (cell.level - 2) * LEVEL_OFFSET_WIDTH[scale] + (!showExpandCollapseButton ? LEVEL_OFFSET_WIDTH[scale] * 2 : 0);
  // TODO: move some/all of the chevron button setup into a separate hook?
  // Will need to keep the chevron as a button for iOS VO at all times since VO doesn't focus the cell. Also keep as button if cellAction is defined by the user in the future
  let {buttonProps} = useButton({
    // Desktop and mobile both toggle expansion of a native expandable row on mouse/touch up
    onPress: () => showExpandCollapseButton && (state as TreeGridState<unknown>).toggleKey(cell.parentKey),
    elementType: 'span',
    // TODO: will need translations.
    'aria-label': isExpanded ? 'Collapse' : 'Expand'
  }, expandButtonRef);

  let {id, ...otherGridCellProps} = gridCellProps;
  return (
    <FocusRing focusRingClass={classNames(styles, 'focus-ring')}>
      <div
        {...otherGridCellProps}
        aria-labelledby={id}
        ref={ref}
        style={isFirstRowHeaderCell ? {paddingInlineStart: levelOffset} : {}}
        className={
          classNames(
            styles,
            'spectrum-Table-cell',
            {
              'spectrum-Table-cell--divider': columnProps.showDivider && cell.column.nextKey !== null,
              'spectrum-Table-cell--hideHeader': columnProps.hideHeader,
              'is-disabled': isDisabled
            },
            classNames(
              stylesOverrides,
              'react-spectrum-Table-cell',
              {
                'react-spectrum-Table-cell--alignStart': columnProps.align === 'start',
                'react-spectrum-Table-cell--alignCenter': columnProps.align === 'center',
                'react-spectrum-Table-cell--alignEnd': columnProps.align === 'end',
                'react-spectrum-Table-cell--hasExpandCollapseButton': showExpandCollapseButton
              }
            )
          )
        }>
        {showExpandCollapseButton &&
        // TODO: Since the chevron is part of the row header, the "Collapse"/"Expand" is included in the row announcement and the cell announcement which is kinda confusing...
        // We also want to make it skipped by the keyboard
        <span
          {...buttonProps}
          ref={expandButtonRef}
          // Override tabindex so that grid keyboard nav skips over it. Needs -1 so android talkback can actually "focus" it
          // TODO: For Talkback perhaps can make the chevron completely unfocusable by making tabIndex =-1 if cellAction is undefined by user and thus pressing on the chevron cell will expand the row?
          tabIndex={isAndroid() ? -1 : undefined}
          className={
            classNames(
              styles,
              'spectrum-Table-expandButton',
              {
                'is-open': isExpanded
              }
            )
          }>
          {direction === 'ltr' ? <ChevronRightMedium /> : <ChevronLeftMedium />}
        </span>}
        <span
          id={id}
          className={
            classNames(
              styles,
              'spectrum-Table-cellContents'
            )
          }>
          {cell.rendered}
        </span>
      </div>
    </FocusRing>
  );
}

function CenteredWrapper({children}) {
  let {state} = useTableContext();
  let topLevelRowCount = [...(state as TreeGridState<unknown>).keyMap.get(state.collection.body.key).childNodes].length;

  return (
    <div
      role="row"
      aria-level={1}
      aria-posinset={topLevelRowCount + 1}
      aria-setsize={topLevelRowCount + 1}
      // TODO: re-add when testing if we need row index
      // aria-rowindex={state.collection.headerRows.length + state.collection.size + 1}
      className={classNames(stylesOverrides, 'react-spectrum-Table-centeredWrapper')}>
      <div role="rowheader" aria-colspan={state.collection.columns.length}>
        {children}
      </div>
    </div>
  );
}

/**
 * Tables are containers for displaying information. They allow users to quickly scan, sort, compare, and take action on large amounts of data.
 */
const _TableView = React.forwardRef(TableView) as <T>(props: SpectrumTreeGridProps<T> & {ref?: DOMRef<HTMLDivElement>}) => ReactElement;

export {_TableView as TreeGridTableView};<|MERGE_RESOLUTION|>--- conflicted
+++ resolved
@@ -65,10 +65,6 @@
   useTableSelectionCheckbox
 } from '@react-aria/table';
 import {useVisuallyHidden, VisuallyHidden} from '@react-aria/visually-hidden';
-<<<<<<< HEAD
-
-=======
->>>>>>> 4b84adb1
 
 // TODO: diff this versus TableView and import stuff that we haven't changed instead of duplicating it
 
