/* eslint-disable jsx-a11y/role-supports-aria-props */
import {classNames} from '@react-spectrum/utils';
import {FocusRing} from '@react-aria/focus';
import {GridNode} from '@react-types/grid';
// @ts-ignore
import intlMessages from '../intl/*.json';
import React, {RefObject} from 'react';
import styles from '@adobe/spectrum-css-temp/components/table/vars.css';
import {useLocale, useLocalizedStringFormatter} from '@react-aria/i18n';
import {useTableColumnResize} from '@react-aria/table';
import {useTableContext} from './TableView';
import {VisuallyHidden} from '@react-aria/visually-hidden';

interface ResizerProps<T> {
  column: GridNode<T>,
  showResizer: boolean,
  triggerRef: RefObject<HTMLDivElement>
}

function Resizer<T>(props: ResizerProps<T>, ref: RefObject<HTMLInputElement>) {
  let {column, showResizer} = props;
  let {state, columnState} = useTableContext();
  let stringFormatter = useLocalizedStringFormatter(intlMessages);
  let {direction} = useLocale();

<<<<<<< HEAD
  let {inputProps, resizerProps} = useTableColumnResize({...props, label: formatMessage('columnResizer')}, state, columnState, ref);
=======
  let {resizerProps} = useTableColumnResize({...props, label: stringFormatter.format('columnResizer')}, {...state, ...columnState}, ref);
>>>>>>> d745c1cb

  let style = {
    cursor: undefined,
    height: '100%',
    display: showResizer ? undefined : 'none',
    touchAction: 'none'
  };
  if (columnState.getColumnMinWidth(column.key) >= columnState.getColumnWidth(column.key)) {
    style.cursor = direction === 'rtl' ? 'w-resize' : 'e-resize';
  } else if (columnState.getColumnMaxWidth(column.key) <= columnState.getColumnWidth(column.key)) {
    style.cursor = direction === 'rtl' ? 'e-resize' : 'w-resize';
  } else {
    style.cursor = 'col-resize';
  }

  return (
    <FocusRing within focusRingClass={classNames(styles, 'focus-ring')}>
      <div
        role="presentation"
        style={style}
        className={classNames(styles, 'spectrum-Table-columnResizer')}
        {...resizerProps}>
        <VisuallyHidden>
          <input
            ref={ref}
            type="range"
            {...inputProps} />
        </VisuallyHidden>
      </div>
    </FocusRing>
  );
}

const _Resizer = React.forwardRef(Resizer);
export {_Resizer as Resizer};<|MERGE_RESOLUTION|>--- conflicted
+++ resolved
@@ -23,11 +23,7 @@
   let stringFormatter = useLocalizedStringFormatter(intlMessages);
   let {direction} = useLocale();
 
-<<<<<<< HEAD
-  let {inputProps, resizerProps} = useTableColumnResize({...props, label: formatMessage('columnResizer')}, state, columnState, ref);
-=======
-  let {resizerProps} = useTableColumnResize({...props, label: stringFormatter.format('columnResizer')}, {...state, ...columnState}, ref);
->>>>>>> d745c1cb
+  let {inputProps, resizerProps} = useTableColumnResize({...props, label: stringFormatter.format('columnResizer')}, state, columnState, ref);
 
   let style = {
     cursor: undefined,
