/*
 * Copyright 2023 Adobe. All rights reserved.
 * This file is licensed to you under the Apache License, Version 2.0 (the "License");
 * you may not use this file except in compliance with the License. You may obtain a copy
 * of the License at http://www.apache.org/licenses/LICENSE-2.0
 *
 * Unless required by applicable law or agreed to in writing, software distributed under
 * the License is distributed on an "AS IS" BASIS, WITHOUT WARRANTIES OR REPRESENTATIONS
 * OF ANY KIND, either express or implied. See the License for the specific language
 * governing permissions and limitations under the License.
 */

import ArrowDownSmall from '@spectrum-icons/ui/ArrowDownSmall';
import {chain, isAndroid, mergeProps, scrollIntoView, scrollIntoViewport} from '@react-aria/utils';
import {Checkbox} from '@react-spectrum/checkbox';
import ChevronDownMedium from '@spectrum-icons/ui/ChevronDownMedium';
import ChevronLeftMedium from '@spectrum-icons/ui/ChevronLeftMedium';
import ChevronRightMedium from '@spectrum-icons/ui/ChevronRightMedium';
import {
  classNames,
  useDOMRef,
  useFocusableRef,
  useStyleProps,
  useUnwrapDOMRef
} from '@react-spectrum/utils';
import {ColumnSize, SpectrumColumnProps} from '@react-types/table';
import {DOMRef, DropTarget, FocusableElement, FocusableRef, Key} from '@react-types/shared';
import type {DragAndDropHooks} from '@react-spectrum/dnd';
import type {DraggableCollectionState, DroppableCollectionState} from '@react-stately/dnd';
import type {DraggableItemResult, DropIndicatorAria, DroppableCollectionResult, DroppableItemResult} from '@react-aria/dnd';
import {FocusRing, FocusScope, useFocusRing} from '@react-aria/focus';
import {getInteractionModality, isFocusVisible, useHover, usePress} from '@react-aria/interactions';
import {GridNode} from '@react-types/grid';
import {InsertionIndicator} from './InsertionIndicator';
// @ts-ignore
import intlMessages from '../intl/*.json';
import {Item, Menu, MenuTrigger} from '@react-spectrum/menu';
import {LayoutInfo, ReusableView, useVirtualizerState} from '@react-stately/virtualizer';
import {layoutInfoToStyle, ScrollView, setScrollLeft, useVirtualizer, VirtualizerItem} from '@react-aria/virtualizer';
import ListGripper from '@spectrum-icons/ui/ListGripper';
import {Nubbin} from './Nubbin';
import {ProgressCircle} from '@react-spectrum/progress';
import React, {DOMAttributes, HTMLAttributes, ReactElement, ReactNode, useCallback, useContext, useEffect, useMemo, useRef, useState} from 'react';
import {Resizer} from './Resizer';
import {RootDropIndicator} from './RootDropIndicator';
import {DragPreview as SpectrumDragPreview} from './DragPreview';
import {SpectrumTableProps} from './TableViewWrapper';
import styles from '@adobe/spectrum-css-temp/components/table/vars.css';
import stylesOverrides from './table.css';
import {TableColumnLayout, TableState, TreeGridState} from '@react-stately/table';
import {TableLayout} from '@react-stately/layout';
import {Tooltip, TooltipTrigger} from '@react-spectrum/tooltip';
import {useButton} from '@react-aria/button';
import {useLocale, useLocalizedStringFormatter} from '@react-aria/i18n';
import {useProvider, useProviderProps} from '@react-spectrum/provider';
import {
  useTable,
  useTableCell,
  useTableColumnHeader,
  useTableHeaderRow,
  useTableRow,
  useTableRowGroup,
  useTableSelectAllCheckbox,
  useTableSelectionCheckbox
} from '@react-aria/table';
import {useVisuallyHidden, VisuallyHidden} from '@react-aria/visually-hidden';

const DEFAULT_HEADER_HEIGHT = {
  medium: 34,
  large: 40
};

const DEFAULT_HIDE_HEADER_CELL_WIDTH = {
  medium: 38,
  large: 46
};

const ROW_HEIGHTS = {
  compact: {
    medium: 32,
    large: 40
  },
  regular: {
    medium: 40,
    large: 50
  },
  spacious: {
    medium: 48,
    large: 60
  }
};

const SELECTION_CELL_DEFAULT_WIDTH = {
  medium: 38,
  large: 48
};

const DRAG_BUTTON_CELL_DEFAULT_WIDTH = {
  medium: 16,
  large: 20
};

const LEVEL_OFFSET_WIDTH = {
  medium: 16,
  large: 20
};

export interface TableContextValue<T> {
  state: TableState<T> | TreeGridState<T>,
  dragState: DraggableCollectionState,
  dropState: DroppableCollectionState,
  dragAndDropHooks: DragAndDropHooks['dragAndDropHooks'],
  isTableDraggable: boolean,
  isTableDroppable: boolean,
  layout: TableLayout<T> & {tableState: TableState<T> | TreeGridState<T>},
  headerRowHovered: boolean,
  isInResizeMode: boolean,
  setIsInResizeMode: (val: boolean) => void,
  isEmpty: boolean,
  onFocusedResizer: () => void,
  onResizeStart: (widths: Map<Key, ColumnSize>) => void,
  onResize: (widths: Map<Key, ColumnSize>) => void,
  onResizeEnd: (widths: Map<Key, ColumnSize>) => void,
  headerMenuOpen: boolean,
  setHeaderMenuOpen: (val: boolean) => void,
  renderEmptyState?: () => ReactElement
}

export const TableContext = React.createContext<TableContextValue<unknown>>(null);
export function useTableContext() {
  return useContext(TableContext);
}

export const VirtualizerContext = React.createContext(null);
export function useVirtualizerContext() {
  return useContext(VirtualizerContext);
}

interface TableBaseProps<T> extends SpectrumTableProps<T> {
  state: TableState<T> | TreeGridState<T>
}

function TableViewBase<T extends object>(props: TableBaseProps<T>, ref: DOMRef<HTMLDivElement>) {
  props = useProviderProps(props);
  let {
    isQuiet,
    onAction,
    onResizeStart: propsOnResizeStart,
    onResizeEnd: propsOnResizeEnd,
    dragAndDropHooks,
    state
  } = props;
  let isTableDraggable = !!dragAndDropHooks?.useDraggableCollectionState;
  let isTableDroppable = !!dragAndDropHooks?.useDroppableCollectionState;
  let dragHooksProvided = useRef(isTableDraggable);
  let dropHooksProvided = useRef(isTableDroppable);
  useEffect(() => {
    if (dragHooksProvided.current !== isTableDraggable) {
      console.warn('Drag hooks were provided during one render, but not another. This should be avoided as it may produce unexpected behavior.');
    }
    if (dropHooksProvided.current !== isTableDroppable) {
      console.warn('Drop hooks were provided during one render, but not another. This should be avoided as it may produce unexpected behavior.');
    }
    if ('expandedKeys' in state && (isTableDraggable || isTableDroppable)) {
      console.warn('Drag and drop is not yet fully supported with expandable rows and may produce unexpected results.');
    }
  }, [isTableDraggable, isTableDroppable, state]);

  let {styleProps} = useStyleProps(props);
  let {scale} = useProvider();

  const getDefaultWidth = useCallback(({props: {hideHeader, isSelectionCell, showDivider, isDragButtonCell}}: GridNode<T>): ColumnSize | null | undefined => {
    if (hideHeader) {
      let width = DEFAULT_HIDE_HEADER_CELL_WIDTH[scale];
      return showDivider ? width + 1 : width;
    } else if (isSelectionCell) {
      return SELECTION_CELL_DEFAULT_WIDTH[scale];
    } else if (isDragButtonCell) {
      return DRAG_BUTTON_CELL_DEFAULT_WIDTH[scale];
    }
  }, [scale]);

  const getDefaultMinWidth = useCallback(({props: {hideHeader, isSelectionCell, showDivider, isDragButtonCell}}: GridNode<T>): ColumnSize | null | undefined => {
    if (hideHeader) {
      let width = DEFAULT_HIDE_HEADER_CELL_WIDTH[scale];
      return showDivider ? width + 1 : width;
    } else if (isSelectionCell) {
      return SELECTION_CELL_DEFAULT_WIDTH[scale];
    } else if (isDragButtonCell) {
      return DRAG_BUTTON_CELL_DEFAULT_WIDTH[scale];
    }
    return 75;
  }, [scale]);

  // Starts when the user selects resize from the menu, ends when resizing ends
  // used to control the visibility of the resizer Nubbin
  let [isInResizeMode, setIsInResizeMode] = useState(false);
  // Starts when the resizer is actually moved
  // entering resizing/exiting resizing doesn't trigger a render
  // with table layout, so we need to track it here
  let [, setIsResizing] = useState(false);

  let domRef = useDOMRef(ref);
<<<<<<< HEAD
  let headerRef = useRef<HTMLDivElement>(undefined);
  let bodyRef = useRef<HTMLDivElement>(undefined);
  let stringFormatter = useLocalizedStringFormatter(intlMessages, '@react-spectrum/table');
=======
  let headerRef = useRef<HTMLDivElement>();
  let bodyRef = useRef<HTMLDivElement>();
>>>>>>> bd458c1e

  let density = props.density || 'regular';
  let columnLayout = useMemo(
    () => new TableColumnLayout({
      getDefaultWidth,
      getDefaultMinWidth
    }),
    [getDefaultWidth, getDefaultMinWidth]
  );
  let tableLayout = useMemo(() => new TableLayout({
    // If props.rowHeight is auto, then use estimated heights based on scale, otherwise use fixed heights.
    rowHeight: props.overflowMode === 'wrap'
      ? null
      : ROW_HEIGHTS[density][scale],
    estimatedRowHeight: props.overflowMode === 'wrap'
      ? ROW_HEIGHTS[density][scale]
      : null,
    headingHeight: props.overflowMode === 'wrap'
      ? null
      : DEFAULT_HEADER_HEIGHT[scale],
    estimatedHeadingHeight: props.overflowMode === 'wrap'
      ? DEFAULT_HEADER_HEIGHT[scale]
      : null,
    columnLayout,
    initialCollection: state.collection
  }),
    // don't recompute when state.collection changes, only used for initial value
    // eslint-disable-next-line react-hooks/exhaustive-deps
    [props.overflowMode, scale, density, columnLayout]
  );

  // Use a proxy so that a new object is created for each render so that alternate instances aren't affected by mutation.
  // This can be thought of as equivalent to `{…tableLayout, tableState: state}`, but works with classes as well.
  let layout = useMemo(() => {
    let proxy = new Proxy(tableLayout, {
      get(target, prop, receiver) {
        return prop === 'tableState' ? state : Reflect.get(target, prop, receiver);
      }
    });
    return proxy as TableLayout<T> & {tableState: TableState<T> | TreeGridState<T>};
  }, [state, tableLayout]);

  let dragState: DraggableCollectionState;
  let preview = useRef(null);
  if (isTableDraggable) {
    dragState = dragAndDropHooks.useDraggableCollectionState({
      collection: state.collection,
      selectionManager: state.selectionManager,
      preview
    });
    dragAndDropHooks.useDraggableCollection({}, dragState, domRef);
  }

  let DragPreview = dragAndDropHooks?.DragPreview;
  let dropState: DroppableCollectionState;
  let droppableCollection: DroppableCollectionResult;
  let isRootDropTarget: boolean;
  if (isTableDroppable) {
    dropState = dragAndDropHooks.useDroppableCollectionState({
      collection: state.collection,
      selectionManager: state.selectionManager
    });
    droppableCollection = dragAndDropHooks.useDroppableCollection({
      keyboardDelegate: layout,
      dropTargetDelegate: layout
    }, dropState, domRef);

    isRootDropTarget = dropState.isDropTarget({type: 'root'});
  }

  let {gridProps} = useTable({
    ...props,
    isVirtualized: true,
    layout,
    onRowAction: onAction,
    scrollRef: bodyRef
  }, state, domRef);
  let [headerMenuOpen, setHeaderMenuOpen] = useState(false);
  let [headerRowHovered, setHeaderRowHovered] = useState(false);

  // This overrides collection view's renderWrapper to support DOM hierarchy.
  type View = ReusableView<GridNode<T>, ReactNode>;
  let renderWrapper = useCallback((parent: View, reusableView: View, children: View[], renderChildren: (views: View[]) => ReactElement[]) => {
    if (reusableView.viewType === 'rowgroup') {
      return (
        <TableRowGroup 
          key={reusableView.key}
          layoutInfo={reusableView.layoutInfo}
          parent={parent?.layoutInfo}
          // Override the default role="rowgroup" with role="presentation",
          // in favor or adding role="rowgroup" to the ScrollView with
          // ref={bodyRef} in the TableVirtualizer below.
          role="presentation">
          {renderChildren(children)}
        </TableRowGroup>
      );
    }

    if (reusableView.viewType === 'header') {
      return (
        <TableHeader
          key={reusableView.key}
          layoutInfo={reusableView.layoutInfo}
          parent={parent?.layoutInfo}>
          {renderChildren(children)}
        </TableHeader>
      );
    }

    if (reusableView.viewType === 'row') {
      return (
        <TableRow
          key={reusableView.key}
          item={reusableView.content}
          layoutInfo={reusableView.layoutInfo}
          parent={parent?.layoutInfo}>
          {renderChildren(children)}
        </TableRow>
      );
    }

    if (reusableView.viewType === 'headerrow') {
      return (
        <TableHeaderRow
          onHoverChange={setHeaderRowHovered}
          key={reusableView.key}
          layoutInfo={reusableView.layoutInfo}
          parent={parent?.layoutInfo}
          item={reusableView.content}>
          {renderChildren(children)}
        </TableHeaderRow>
      );
    }

    return (
      <TableCellWrapper
        key={reusableView.key}
        layoutInfo={reusableView.layoutInfo}
        virtualizer={reusableView.virtualizer}
        parent={parent}>
        {reusableView.rendered}
      </TableCellWrapper>
    );
  }, []);

  let renderView = useCallback((type: string, item: GridNode<T>) => {
    switch (type) {
      case 'header':
      case 'rowgroup':
      case 'section':
      case 'row':
      case 'headerrow':
        return null;
      case 'cell': {
        if (item.props.isSelectionCell) {
          return <TableCheckboxCell cell={item} />;
        }

        if (item.props.isDragButtonCell) {
          return <TableDragCell cell={item} />;
        }

        return <TableCell cell={item} />;
      }
      case 'placeholder':
        // TODO: move to react-aria?
        return (
          <div
            role="gridcell"
            aria-colindex={item.index + 1}
            aria-colspan={item.colspan > 1 ? item.colspan : null} />
        );
      case 'column':
        if (item.props.isSelectionCell) {
          return <TableSelectAllCell column={item} />;
        }

        if (item.props.isDragButtonCell) {
          return <TableDragHeaderCell column={item} />;
        }

        // TODO: consider this case, what if we have hidden headers and a empty table
        if (item.props.hideHeader) {
          return (
            <TooltipTrigger placement="top" trigger="focus">
              <TableColumnHeader column={item} />
              <Tooltip placement="top">{item.rendered}</Tooltip>
            </TooltipTrigger>
          );
        }

        if (item.props.allowsResizing && !item.hasChildNodes) {
          return <ResizableTableColumnHeader column={item} />;
        }

        return (
          <TableColumnHeader column={item} />
        );
      case 'loader':
        return <LoadingState />;
      case 'empty': {
        return <EmptyState />;
      }
    }
  }, []);

  let [isVerticalScrollbarVisible, setVerticalScollbarVisible] = useState(false);
  let [isHorizontalScrollbarVisible, setHorizontalScollbarVisible] = useState(false);
  let viewport = useRef({x: 0, y: 0, width: 0, height: 0});
  let onVisibleRectChange = useCallback((e) => {
    if (viewport.current.width === e.width && viewport.current.height === e.height) {
      return;
    }
    viewport.current = e;
    if (bodyRef.current) {
      setVerticalScollbarVisible(bodyRef.current.clientWidth + 2 < bodyRef.current.offsetWidth);
      setHorizontalScollbarVisible(bodyRef.current.clientHeight + 2 < bodyRef.current.offsetHeight);
    }
  }, []);
  let {isFocusVisible, focusProps} = useFocusRing();
  let isEmpty = state.collection.size === 0;

  let onFocusedResizer = () => {
    bodyRef.current.scrollLeft = headerRef.current.scrollLeft;
  };

  let onResizeStart = useCallback((widths) => {
    setIsResizing(true);
    propsOnResizeStart?.(widths);
  }, [setIsResizing, propsOnResizeStart]);
  let onResizeEnd = useCallback((widths) => {
    setIsInResizeMode(false);
    setIsResizing(false);
    propsOnResizeEnd?.(widths);
  }, [propsOnResizeEnd, setIsInResizeMode, setIsResizing]);

  let focusedKey = state.selectionManager.focusedKey;
  if (dropState?.target?.type === 'item') {
    focusedKey = dropState.target.key;
  }

  let mergedProps = mergeProps(
    isTableDroppable && droppableCollection?.collectionProps,
    gridProps,
    focusProps,
    dragAndDropHooks?.isVirtualDragging() && {tabIndex: null}
  );

  return (
    <TableContext.Provider
      value={{
        state,
        dragState,
        dropState,
        dragAndDropHooks,
        isTableDraggable,
        isTableDroppable,
        layout,
        onResizeStart,
        onResize: props.onResize,
        onResizeEnd,
        headerRowHovered,
        isInResizeMode,
        setIsInResizeMode,
        isEmpty,
        onFocusedResizer,
        headerMenuOpen,
        setHeaderMenuOpen,
        renderEmptyState: props.renderEmptyState
      }}>
      <TableVirtualizer
        {...mergedProps}
        {...styleProps}
        className={
          classNames(
            styles,
            'spectrum-Table',
            `spectrum-Table--${density}`,
            {
              'spectrum-Table--quiet': isQuiet,
              'spectrum-Table--wrap': props.overflowMode === 'wrap',
              'spectrum-Table--loadingMore': state.collection.body.props.loadingState === 'loadingMore',
              'spectrum-Table--isVerticalScrollbarVisible': isVerticalScrollbarVisible,
              'spectrum-Table--isHorizontalScrollbarVisible': isHorizontalScrollbarVisible
            },
            classNames(
              stylesOverrides,
              'react-spectrum-Table'
            ),
            styleProps.className
          )
        }
        // This should be `tableLayout` rather than `layout` so it doesn't
        // change objects and invalidate virtualizer.
        layout={tableLayout}
        collection={state.collection}
        focusedKey={focusedKey}
        renderView={renderView}
        renderWrapper={renderWrapper}
        onVisibleRectChange={onVisibleRectChange}
        domRef={domRef}
        headerRef={headerRef}
        bodyRef={bodyRef}
        isFocusVisible={isFocusVisible}
        isVirtualDragging={dragAndDropHooks?.isVirtualDragging()}
        isRootDropTarget={isRootDropTarget} />
      {DragPreview && isTableDraggable &&
        <DragPreview ref={preview}>
          {() => {
            if (dragAndDropHooks.renderPreview) {
              return dragAndDropHooks.renderPreview(dragState.draggingKeys, dragState.draggedKey);
            }
            let itemCount = dragState.draggingKeys.size;
            let maxWidth = bodyRef.current.getBoundingClientRect().width;
            let height = ROW_HEIGHTS[density][scale];
            let itemText = state.collection.getTextValue(dragState.draggedKey);
            return <SpectrumDragPreview itemText={itemText} itemCount={itemCount} height={height} maxWidth={maxWidth} />;
          }}
        </DragPreview>
      }
    </TableContext.Provider>
  );
}

// This is a custom Virtualizer that also has a header that syncs its scroll position with the body.
function TableVirtualizer(props) {
  let {layout, collection, focusedKey, renderView, renderWrapper, domRef, bodyRef, headerRef, onVisibleRectChange: onVisibleRectChangeProp, isFocusVisible, isVirtualDragging, isRootDropTarget, ...otherProps} = props;
  let {direction} = useLocale();
  let loadingState = collection.body.props.loadingState;
  let isLoading = loadingState === 'loading' || loadingState === 'loadingMore';
  let onLoadMore = collection.body.props.onLoadMore;

  let state = useVirtualizerState<object, ReactNode, ReactNode>({
    layout,
    collection,
    renderView,
    renderWrapper,
    onVisibleRectChange(rect) {
      bodyRef.current.scrollTop = rect.y;
      setScrollLeft(bodyRef.current, direction, rect.x);
    },
    persistedKeys: useMemo(() => focusedKey ? new Set([focusedKey]) : new Set(), [focusedKey])
  });

  let memoedVirtualizerProps = useMemo(() => ({
    tabIndex: otherProps.tabIndex,
    focusedKey,
    isLoading,
    onLoadMore
  }), [otherProps.tabIndex, focusedKey, isLoading, onLoadMore]);

  let {virtualizerProps, scrollViewProps: {onVisibleRectChange}} = useVirtualizer(memoedVirtualizerProps, state, domRef);
  let onVisibleRectChangeMemo = useMemo(() => chain(onVisibleRectChange, onVisibleRectChangeProp), [onVisibleRectChange, onVisibleRectChangeProp]);

  // this effect runs whenever the contentSize changes, it doesn't matter what the content size is
  // only that it changes in a resize, and when that happens, we want to sync the body to the
  // header scroll position
  useEffect(() => {
    if (getInteractionModality() === 'keyboard' && headerRef.current.contains(document.activeElement)) {
      scrollIntoView(headerRef.current, document.activeElement as HTMLElement);
      scrollIntoViewport(document.activeElement, {containingElement: domRef.current});
      bodyRef.current.scrollLeft = headerRef.current.scrollLeft;
    }
  }, [state.contentSize, headerRef, bodyRef, domRef]);

  let headerHeight = layout.getLayoutInfo('header')?.rect.height || 0;

  // Sync the scroll position from the table body to the header container.
  let onScroll = useCallback(() => {
    headerRef.current.scrollLeft = bodyRef.current.scrollLeft;
  }, [bodyRef, headerRef]);

  let resizerPosition = layout.getResizerPosition() - 2;

  let resizerAtEdge = resizerPosition > Math.max(state.virtualizer.contentSize.width, state.virtualizer.visibleRect.width) - 3;
  // this should be fine, every movement of the resizer causes a rerender
  // scrolling can cause it to lag for a moment, but it's always updated
  let resizerInVisibleRegion = resizerPosition < state.virtualizer.visibleRect.maxX;
  let shouldHardCornerResizeCorner = resizerAtEdge && resizerInVisibleRegion;

  // minimize re-render caused on Resizers by memoing this
  let resizingColumnWidth = layout.getColumnWidth(layout.resizingColumn);
  let resizingColumn = useMemo(() => ({
    width: resizingColumnWidth,
    key: layout.resizingColumn
  }), [resizingColumnWidth, layout.resizingColumn]);
  let mergedProps = mergeProps(
    otherProps,
    virtualizerProps,
    isVirtualDragging && {tabIndex: null}
  );

  let firstColumn = collection.columns[0];
  let scrollPadding = 0;
  if (firstColumn.props.isSelectionCell || firstColumn.props.isDragButtonCell) {
    scrollPadding = layout.getColumnWidth(firstColumn.key);
  }

  return (
    <VirtualizerContext.Provider value={resizingColumn}>
      <FocusScope>
        <div
          {...mergedProps}
          ref={domRef}>
          <div
            role="presentation"
            className={classNames(styles, 'spectrum-Table-headWrapper')}
            style={{
              height: headerHeight,
              overflow: 'hidden',
              position: 'relative',
              willChange: state.isScrolling ? 'scroll-position' : undefined,
              scrollPaddingInlineStart: scrollPadding
            }}
            ref={headerRef}>
            {state.visibleViews[0]}
          </div>
          <ScrollView
            className={
              classNames(
                styles,
                'spectrum-Table-body',
                {
                  'focus-ring': isFocusVisible,
                  'spectrum-Table-body--resizerAtTableEdge': shouldHardCornerResizeCorner
                },
                classNames(
                  stylesOverrides,
                  'react-spectrum-Table-body',
                  {
                    'react-spectrum-Table-body--dropTarget': !!isRootDropTarget
                  }
                )
              )
            }
            //  Firefox and Chrome make generic elements using CSS overflow 'scroll' or 'auto' tabbable,
            //  including them within the accessibility tree, which breaks the table structure in Firefox.
            //  Using tabIndex={-1} prevents the ScrollView from being tabbable, and using role="rowgroup"
            //  here and role="presentation" on the table body content fixes the table structure.
            role="rowgroup"
            tabIndex={isVirtualDragging ? null : -1}
            style={{
              flex: 1,
              scrollPaddingInlineStart: scrollPadding
            }}
            innerStyle={{overflow: 'visible'}}
            ref={bodyRef}
            contentSize={state.contentSize}
            onVisibleRectChange={onVisibleRectChangeMemo}
            onScrollStart={state.startScrolling}
            onScrollEnd={state.endScrolling}
            onScroll={onScroll}>
            {state.visibleViews[1]}
            <div
              className={classNames(styles, 'spectrum-Table-bodyResizeIndicator')}
              style={{[direction === 'ltr' ? 'left' : 'right']: `${resizerPosition}px`, height: `${Math.max(state.virtualizer.contentSize.height, state.virtualizer.visibleRect.height)}px`, display: layout.resizingColumn ? 'block' : 'none'}} />
          </ScrollView>
        </div>
      </FocusScope>
    </VirtualizerContext.Provider>
  );
}

function useStyle(layoutInfo: LayoutInfo, parent: LayoutInfo | null) {
  let {direction} = useLocale();
  let style = layoutInfoToStyle(layoutInfo, direction, parent);
  if (style.overflow === 'hidden') {
    style.overflow = 'visible'; // needed to support position: sticky
  }
  return style;
}

function TableHeader({children, layoutInfo, parent, ...otherProps}) {
  let {rowGroupProps} = useTableRowGroup();
  let style = useStyle(layoutInfo, parent);

  return (
    <div {...rowGroupProps} {...otherProps} className={classNames(styles, 'spectrum-Table-head')} style={style}>
      {children}
    </div>
  );
}

function TableColumnHeader(props) {
  let {column} = props;
  let ref = useRef<HTMLDivElement>(null);
  let {state, isEmpty} = useTableContext();
  let {pressProps, isPressed} = usePress({isDisabled: isEmpty});
  let columnProps = column.props as SpectrumColumnProps<unknown>;
  useEffect(() => {
    if (column.hasChildNodes && columnProps.allowsResizing) {
      console.warn(`Column key: ${column.key}. Columns with child columns don't allow resizing.`);
    }
  }, [column.hasChildNodes, column.key, columnProps.allowsResizing]);

  let {columnHeaderProps} = useTableColumnHeader({
    node: column,
    isVirtualized: true
  }, state, ref);

  let {hoverProps, isHovered} = useHover({...props, isDisabled: isEmpty});

  const allProps = [columnHeaderProps, hoverProps, pressProps];

  return (
    <FocusRing focusRingClass={classNames(styles, 'focus-ring')}>
      <div
        {...mergeProps(...allProps)}
        ref={ref}
        className={
          classNames(
            styles,
            'spectrum-Table-headCell',
            {
              'is-active': isPressed,
              'is-sortable': columnProps.allowsSorting,
              'is-sorted-desc': state.sortDescriptor?.column === column.key && state.sortDescriptor?.direction === 'descending',
              'is-sorted-asc': state.sortDescriptor?.column === column.key && state.sortDescriptor?.direction === 'ascending',
              'is-hovered': isHovered,
              'spectrum-Table-cell--hideHeader': columnProps.hideHeader
            },
            classNames(
              stylesOverrides,
              'react-spectrum-Table-cell',
              {
                'react-spectrum-Table-cell--alignCenter': columnProps.align === 'center' || column.colspan > 1,
                'react-spectrum-Table-cell--alignEnd': columnProps.align === 'end'
              }
            )
          )
        }>
        {columnProps.allowsSorting &&
          <ArrowDownSmall UNSAFE_className={classNames(styles, 'spectrum-Table-sortedIcon')} />
        }
        {columnProps.hideHeader ?
          <VisuallyHidden>{column.rendered}</VisuallyHidden> :
          <div className={classNames(styles, 'spectrum-Table-headCellContents')}>{column.rendered}</div>
        }
      </div>
    </FocusRing>
  );
}

let _TableColumnHeaderButton = (props, ref: FocusableRef<HTMLDivElement>) => {
  let {focusProps, alignment, ...otherProps} = props;
  let {isEmpty} = useTableContext();
  let domRef = useFocusableRef(ref);
  let {buttonProps} = useButton({...otherProps, elementType: 'div', isDisabled: isEmpty}, domRef);
  let {hoverProps, isHovered} = useHover({...otherProps, isDisabled: isEmpty});

  return (
    <div
      className={
        classNames(
          styles,
          'spectrum-Table-headCellContents',
          {
            'is-hovered': isHovered
          }
        )
      }
      {...hoverProps}>
      <div
        className={
          classNames(
            styles,
            'spectrum-Table-headCellButton',
            {
              'spectrum-Table-headCellButton--alignStart': alignment === 'start',
              'spectrum-Table-headCellButton--alignCenter': alignment === 'center',
              'spectrum-Table-headCellButton--alignEnd': alignment === 'end'
            }
          )
        }
        {...mergeProps(buttonProps, focusProps)}
        ref={domRef}>
        {props.children}
      </div>
    </div>
  );
};
let TableColumnHeaderButton = React.forwardRef(_TableColumnHeaderButton);

function ResizableTableColumnHeader(props) {
  let {column} = props;
  let ref = useRef(null);
  let triggerRef = useRef(null);
  let resizingRef = useRef(null);
  let {
    state,
    layout,
    onResizeStart,
    onResize,
    onResizeEnd,
    headerRowHovered,
    setIsInResizeMode,
    isEmpty,
    isInResizeMode,
    headerMenuOpen,
    setHeaderMenuOpen
  } = useTableContext();
  let stringFormatter = useLocalizedStringFormatter(intlMessages, '@react-spectrum/table');
  let {pressProps, isPressed} = usePress({isDisabled: isEmpty});
  let {columnHeaderProps} = useTableColumnHeader({
    node: column,
    isVirtualized: true
  }, state, ref);

  let {hoverProps, isHovered} = useHover({...props, isDisabled: isEmpty || headerMenuOpen});

  const allProps = [columnHeaderProps, pressProps, hoverProps];

  let columnProps = column.props as SpectrumColumnProps<unknown>;

  let {isFocusVisible, focusProps} = useFocusRing();

  const onMenuSelect = (key) => {
    switch (key) {
      case 'sort-asc':
        state.sort(column.key, 'ascending');
        break;
      case 'sort-desc':
        state.sort(column.key, 'descending');
        break;
      case 'resize':
        layout.startResize(column.key);
        setIsInResizeMode(true);
        state.setKeyboardNavigationDisabled(true);
        break;
    }
  };
  let allowsSorting = column.props?.allowsSorting;
  let items = useMemo(() => {
    let options = [
      allowsSorting ? {
        label: stringFormatter.format('sortAscending'),
        id: 'sort-asc'
      } : undefined,
      allowsSorting ? {
        label: stringFormatter.format('sortDescending'),
        id: 'sort-desc'
      } : undefined,
      {
        label: stringFormatter.format('resizeColumn'),
        id: 'resize'
      }
    ];
    return options;
  // eslint-disable-next-line react-hooks/exhaustive-deps
  }, [allowsSorting]);

  let resizingColumn = layout.resizingColumn;
  let showResizer = !isEmpty && ((headerRowHovered && getInteractionModality() !== 'keyboard') || resizingColumn != null);
  let alignment = 'start';
  let menuAlign = 'start' as 'start' | 'end';
  if (columnProps.align === 'center' || column.colspan > 1) {
    alignment = 'center';
  } else if (columnProps.align === 'end') {
    alignment = 'end';
    menuAlign = 'end';
  }

  return (
    <FocusRing focusRingClass={classNames(styles, 'focus-ring')}>
      <div
        {...mergeProps(...allProps)}
        ref={ref}
        className={
          classNames(
            styles,
            'spectrum-Table-headCell',
            {
              'is-active': isPressed,
              'is-resizable': columnProps.allowsResizing,
              'is-sortable': columnProps.allowsSorting,
              'is-sorted-desc': state.sortDescriptor?.column === column.key && state.sortDescriptor?.direction === 'descending',
              'is-sorted-asc': state.sortDescriptor?.column === column.key && state.sortDescriptor?.direction === 'ascending',
              'is-hovered': isHovered,
              'focus-ring': isFocusVisible,
              'spectrum-Table-cell--hideHeader': columnProps.hideHeader
            },
            classNames(
              stylesOverrides,
              'react-spectrum-Table-cell',
              {
                'react-spectrum-Table-cell--alignCenter': alignment === 'center',
                'react-spectrum-Table-cell--alignEnd': alignment === 'end'
              }
            )
          )
        }>
        <MenuTrigger onOpenChange={setHeaderMenuOpen} align={menuAlign}>
          <TableColumnHeaderButton alignment={alignment} ref={triggerRef} focusProps={focusProps}>
            {columnProps.allowsSorting &&
              <ArrowDownSmall UNSAFE_className={classNames(styles, 'spectrum-Table-sortedIcon')} />
            }
            {columnProps.hideHeader ?
              <VisuallyHidden>{column.rendered}</VisuallyHidden> :
              <div className={classNames(styles, 'spectrum-Table-headerCellText')}>{column.rendered}</div>
            }
            {
              columnProps.allowsResizing && <ChevronDownMedium UNSAFE_className={classNames(styles, 'spectrum-Table-menuChevron')} />
            }
          </TableColumnHeaderButton>
          <Menu onAction={onMenuSelect} minWidth="size-2000" items={items}>
            {(item) => (
              <Item>
                {item.label}
              </Item>
            )}
          </Menu>
        </MenuTrigger>
        <Resizer
          ref={resizingRef}
          column={column}
          showResizer={showResizer}
          onResizeStart={onResizeStart}
          onResize={onResize}
          onResizeEnd={onResizeEnd}
          triggerRef={useUnwrapDOMRef(triggerRef)} />
        <div
          aria-hidden
          className={classNames(
            styles,
            'spectrum-Table-colResizeIndicator',
            {
              'spectrum-Table-colResizeIndicator--visible': resizingColumn != null,
              'spectrum-Table-colResizeIndicator--resizing': resizingColumn === column.key
            }
          )}>
          <div
            className={classNames(
              styles,
              'spectrum-Table-colResizeNubbin',
              {
                'spectrum-Table-colResizeNubbin--visible': isInResizeMode && resizingColumn === column.key
              }
            )}>
            <Nubbin />
          </div>
        </div>
      </div>
    </FocusRing>
  );
}

function TableSelectAllCell({column}) {
  let ref = useRef(undefined);
  let {state} = useTableContext();
  let isSingleSelectionMode = state.selectionManager.selectionMode === 'single';
  let {columnHeaderProps} = useTableColumnHeader({
    node: column,
    isVirtualized: true
  }, state, ref);

  let {checkboxProps} = useTableSelectAllCheckbox(state);
  let {hoverProps, isHovered} = useHover({});

  return (
    <FocusRing focusRingClass={classNames(styles, 'focus-ring')}>
      <div
        {...mergeProps(columnHeaderProps, hoverProps)}
        ref={ref}
        className={
          classNames(
            styles,
            'spectrum-Table-headCell',
            'spectrum-Table-checkboxCell',
            {
              'is-hovered': isHovered
            }
          )
        }>
        {
          /*
            In single selection mode, the checkbox will be hidden.
            So to avoid leaving a column header with no accessible content,
            we use a VisuallyHidden component to include the aria-label from the checkbox,
            which for single selection will be "Select."
          */
          isSingleSelectionMode &&
          <VisuallyHidden>{checkboxProps['aria-label']}</VisuallyHidden>
        }
        <Checkbox
          {...checkboxProps}
          isEmphasized
          UNSAFE_style={isSingleSelectionMode ? {visibility: 'hidden'} : undefined}
          UNSAFE_className={classNames(styles, 'spectrum-Table-checkbox')} />
      </div>
    </FocusRing>
  );
}

function TableDragHeaderCell({column}) {
  let ref = useRef(undefined);
  let {state} = useTableContext();
  let {columnHeaderProps} = useTableColumnHeader({
    node: column,
    isVirtualized: true
  }, state, ref);
  let stringFormatter = useLocalizedStringFormatter(intlMessages, '@react-spectrum/table');

  return (
    <FocusRing focusRingClass={classNames(styles, 'focus-ring')}>
      <div
        {...columnHeaderProps}
        ref={ref}
        className={
          classNames(
            styles,
            'spectrum-Table-headCell',
            classNames(
              stylesOverrides,
              'react-spectrum-Table-headCell',
              'react-spectrum-Table-dragButtonHeadCell'
            )
          )
        }>
        <VisuallyHidden>{stringFormatter.format('drag')}</VisuallyHidden>
      </div>
    </FocusRing>
  );
}

function TableRowGroup({children, layoutInfo, parent, ...otherProps}) {
  let {rowGroupProps} = useTableRowGroup();
  let {isTableDroppable} = useContext(TableContext);
  let style = useStyle(layoutInfo, parent);

  return (
    <div {...rowGroupProps} style={style} {...otherProps}>
      {isTableDroppable &&
        <RootDropIndicator key="root" />
      }
      {children}
    </div>
  );
}

function DragButton() {
  let {dragButtonProps, dragButtonRef, isFocusVisibleWithin} = useTableRowContext();
  let {visuallyHiddenProps} = useVisuallyHidden();
  return (
    <FocusRing focusRingClass={classNames(stylesOverrides, 'focus-ring')}>
      <div
        {...dragButtonProps as React.HTMLAttributes<HTMLElement>}
        className={
          classNames(
            stylesOverrides,
            'react-spectrum-Table-dragButton'
          )
        }
        style={!isFocusVisibleWithin ? {...visuallyHiddenProps.style} : {}}
        ref={dragButtonRef}
        draggable="true">
        <ListGripper UNSAFE_className={classNames(stylesOverrides)} />
      </div>
    </FocusRing>
  );
}

interface TableRowContextValue {
  dragButtonProps: React.HTMLAttributes<HTMLDivElement>,
  dragButtonRef: React.MutableRefObject<undefined>,
  isFocusVisibleWithin: boolean
}


const TableRowContext = React.createContext<TableRowContextValue>(null);
export function useTableRowContext() {
  return useContext(TableRowContext);
}

<<<<<<< HEAD
function TableRow({item, children, hasActions, isTableDraggable, isTableDroppable, ...otherProps}) {
  let ref = useRef(undefined);
  let {state, layout, dragAndDropHooks, dragState, dropState} = useTableContext();
  let allowsInteraction = state.selectionManager.selectionMode !== 'none' || hasActions;
  let isDisabled = !allowsInteraction || state.disabledKeys.has(item.key);
  let isDroppable = isTableDroppable && !isDisabled;
=======
function TableRow({item, children, layoutInfo, parent, ...otherProps}) {
  let ref = useRef();
  let {state, layout, dragAndDropHooks, isTableDraggable, isTableDroppable, dragState, dropState} = useTableContext();
>>>>>>> bd458c1e
  let isSelected = state.selectionManager.isSelected(item.key);
  let {rowProps, hasAction, allowsSelection} = useTableRow({
    node: item,
    isVirtualized: true,
    shouldSelectOnPressUp: isTableDraggable
  }, state, ref);

  let isDisabled = !allowsSelection && !hasAction;
  let isDroppable = isTableDroppable && !isDisabled;
  let {pressProps, isPressed} = usePress({isDisabled});

  // The row should show the focus background style when any cell inside it is focused.
  // If the row itself is focused, then it should have a blue focus indicator on the left.
  let {
    isFocusVisible: isFocusVisibleWithin,
    focusProps: focusWithinProps
  } = useFocusRing({within: true});
  let {isFocusVisible, focusProps} = useFocusRing();
  let {hoverProps, isHovered} = useHover({isDisabled});
  let isFirstRow = state.collection.rows.find(row => row.level === 1)?.key === item.key;
  let isLastRow = item.nextKey == null;
  // Figure out if the TableView content is equal or greater in height to the container. If so, we'll need to round the bottom
  // border corners of the last row when selected.
  let isFlushWithContainerBottom = false;
  if (isLastRow) {
    if (layout.getContentSize()?.height >= layout.virtualizer?.visibleRect.height) {
      isFlushWithContainerBottom = true;
    }
  }

  let draggableItem: DraggableItemResult;
  if (isTableDraggable) {
    // eslint-disable-next-line react-hooks/rules-of-hooks
    draggableItem = dragAndDropHooks.useDraggableItem({key: item.key, hasDragButton: true}, dragState);
    if (isDisabled) {
      draggableItem = null;
    }
  }
  let droppableItem: DroppableItemResult;
  let isDropTarget: boolean;
  let dropIndicator: DropIndicatorAria;
  let dropIndicatorRef = useRef(undefined);
  if (isTableDroppable) {
    let target = {type: 'item', key: item.key, dropPosition: 'on'} as DropTarget;
    isDropTarget = dropState.isDropTarget(target);
    // eslint-disable-next-line react-hooks/rules-of-hooks
    dropIndicator = dragAndDropHooks.useDropIndicator({target}, dropState, dropIndicatorRef);
  }

  let dragButtonRef = React.useRef(undefined);
  let {buttonProps: dragButtonProps} = useButton({
    ...draggableItem?.dragButtonProps,
    elementType: 'div'
  }, dragButtonRef);

  let style = useStyle(layoutInfo, parent);

  let props = mergeProps(
    rowProps,
    otherProps,
    {style},
    focusWithinProps,
    focusProps,
    hoverProps,
    pressProps,
    draggableItem?.dragProps,
    // Remove tab index from list row if performing a screenreader drag. This prevents TalkBack from focusing the row,
    // allowing for single swipe navigation between row drop indicator
    dragAndDropHooks?.isVirtualDragging() && {tabIndex: null}
  ) as HTMLAttributes<HTMLElement> & DOMAttributes<FocusableElement>;

  let dropProps = isDroppable ? droppableItem?.dropProps : {'aria-hidden': droppableItem?.dropProps['aria-hidden']};
  let {visuallyHiddenProps} = useVisuallyHidden();

  return (
    <TableRowContext.Provider value={{dragButtonProps, dragButtonRef, isFocusVisibleWithin}}>
      {isTableDroppable && isFirstRow &&
        <InsertionIndicator
          rowProps={props}
          key={`${item.key}-before`}
          target={{key: item.key, type: 'item', dropPosition: 'before'}} />
      }
      {isTableDroppable && !dropIndicator?.isHidden &&
        <div role="row" {...visuallyHiddenProps}>
          <div role="gridcell">
            <div role="button" {...dropIndicator?.dropIndicatorProps} ref={dropIndicatorRef} />
          </div>
        </div>
      }
      <div
        {...mergeProps(props, dropProps)}
        ref={ref}
        className={
          classNames(
            styles,
            'spectrum-Table-row',
            {
              'is-active': isPressed,
              'is-selected': isSelected,
              'spectrum-Table-row--highlightSelection': state.selectionManager.selectionBehavior === 'replace',
              'is-next-selected': state.selectionManager.isSelected(item.nextKey),
              'is-focused': isFocusVisibleWithin,
              'focus-ring': isFocusVisible,
              'is-hovered': isHovered,
              'is-disabled': isDisabled,
              'spectrum-Table-row--firstRow': isFirstRow,
              'spectrum-Table-row--lastRow': isLastRow,
              'spectrum-Table-row--isFlushBottom': isFlushWithContainerBottom
            },
            classNames(
              stylesOverrides,
              'react-spectrum-Table-row',
              {'react-spectrum-Table-row--dropTarget': isDropTarget}
            )
          )
        }>
        {children}
      </div>
      {isTableDroppable &&
        <InsertionIndicator
          rowProps={props}
          key={`${item.key}-after`}
          target={{key: item.key, type: 'item', dropPosition: 'after'}} />
      }
    </TableRowContext.Provider>
  );
}

function TableHeaderRow({item, children, layoutInfo, parent, ...props}) {
  let {state, headerMenuOpen} = useTableContext();
  let ref = useRef(undefined);
  let {rowProps} = useTableHeaderRow({node: item, isVirtualized: true}, state, ref);
  let {hoverProps} = useHover({...props, isDisabled: headerMenuOpen});
  let style = useStyle(layoutInfo, parent);

  return (
    <div {...mergeProps(rowProps, hoverProps)} ref={ref} style={style}>
      {children}
    </div>
  );
}

function TableDragCell({cell}) {
  let ref = useRef(undefined);
  let {state, isTableDraggable} = useTableContext();
  let isDisabled = state.disabledKeys.has(cell.parentKey);
  let {gridCellProps} = useTableCell({
    node: cell,
    isVirtualized: true
  }, state, ref);


  return (
    <FocusRing focusRingClass={classNames(styles, 'focus-ring')}>
      <div
        {...gridCellProps}
        ref={ref}
        className={
          classNames(
            styles,
            'spectrum-Table-cell',
            {
              'is-disabled': isDisabled
            },
            classNames(
              stylesOverrides,
              'react-spectrum-Table-cell',
              'react-spectrum-Table-dragButtonCell'
            )
          )
        }>
        {isTableDraggable && !isDisabled && <DragButton />}
      </div>
    </FocusRing>
  );
}

function TableCheckboxCell({cell}) {
  let ref = useRef(undefined);
  let {state} = useTableContext();
  let isDisabled = state.disabledKeys.has(cell.parentKey);
  let {gridCellProps} = useTableCell({
    node: cell,
    isVirtualized: true
  }, state, ref);

  let {checkboxProps} = useTableSelectionCheckbox({key: cell.parentKey}, state);

  return (
    <FocusRing focusRingClass={classNames(styles, 'focus-ring')}>
      <div
        {...gridCellProps}
        ref={ref}
        className={
          classNames(
            styles,
            'spectrum-Table-cell',
            'spectrum-Table-checkboxCell',
            {
              'is-disabled': isDisabled
            },
            classNames(
              stylesOverrides,
              'react-spectrum-Table-cell'
            )
          )
        }>
        {state.selectionManager.selectionMode !== 'none' &&
          <Checkbox
            {...checkboxProps}
            isEmphasized
            isDisabled={isDisabled}
            UNSAFE_className={classNames(styles, 'spectrum-Table-checkbox')} />
        }
      </div>
    </FocusRing>
  );
}

function TableCell({cell}) {
  let {scale} = useProvider();
  let {state} = useTableContext();
  let isExpandableTable = 'expandedKeys' in state;
  let ref = useRef(undefined);
  let columnProps = cell.column.props as SpectrumColumnProps<unknown>;
  let isDisabled = state.disabledKeys.has(cell.parentKey);
  let {gridCellProps} = useTableCell({
    node: cell,
    isVirtualized: true
  }, state, ref);
  let {id, ...otherGridCellProps} = gridCellProps;
  let isFirstRowHeaderCell = state.collection.rowHeaderColumnKeys.keys().next().value === cell.column.key;
  let isRowExpandable = false;
  let showExpandCollapseButton = false;
  let levelOffset = 0;

  if ('expandedKeys' in state) {
    isRowExpandable = state.keyMap.get(cell.parentKey)?.props.UNSTABLE_childItems?.length > 0 || state.keyMap.get(cell.parentKey)?.props?.children?.length > state.userColumnCount;
    showExpandCollapseButton = isFirstRowHeaderCell && isRowExpandable;
    // Offset based on level, and add additional offset if there is no expand/collapse button on a row
    levelOffset = (cell.level - 2) * LEVEL_OFFSET_WIDTH[scale] + (!showExpandCollapseButton ? LEVEL_OFFSET_WIDTH[scale] * 2 : 0);
  }

  return (
    <FocusRing focusRingClass={classNames(styles, 'focus-ring')}>
      <div
        {...otherGridCellProps}
        aria-labelledby={id}
        ref={ref}
        style={isExpandableTable && isFirstRowHeaderCell ? {paddingInlineStart: levelOffset} : {}}
        className={
          classNames(
            styles,
            'spectrum-Table-cell',
            {
              'spectrum-Table-cell--divider': columnProps.showDivider && cell.column.nextKey !== null,
              'spectrum-Table-cell--hideHeader': columnProps.hideHeader,
              'spectrum-Table-cell--hasExpandCollapseButton': showExpandCollapseButton,
              'is-disabled': isDisabled
            },
            classNames(
              stylesOverrides,
              'react-spectrum-Table-cell',
              {
                'react-spectrum-Table-cell--alignStart': columnProps.align === 'start',
                'react-spectrum-Table-cell--alignCenter': columnProps.align === 'center',
                'react-spectrum-Table-cell--alignEnd': columnProps.align === 'end'
              }
            )
          )
        }>
        {showExpandCollapseButton && <ExpandableRowChevron cell={cell} />}
        <span
          id={id}
          className={
            classNames(
              styles,
              'spectrum-Table-cellContents'
            )
        }>
          {cell.rendered}
        </span>
      </div>
    </FocusRing>
  );
}

function TableCellWrapper({layoutInfo, virtualizer, parent, children}) {
  let {isTableDroppable, dropState} = useContext(TableContext);
  let isDropTarget: boolean;
  let isRootDroptarget: boolean;
  if (isTableDroppable) {
    if (parent.content) {
      isDropTarget = dropState.isDropTarget({type: 'item', dropPosition: 'on', key: parent.content.key});
    }
    isRootDroptarget = dropState.isDropTarget({type: 'root'});
  }

  return (
    <VirtualizerItem
      layoutInfo={layoutInfo}
      virtualizer={virtualizer}
      parent={parent?.layoutInfo}
      className={
        useMemo(() => classNames(
          styles,
          'spectrum-Table-cellWrapper',
          classNames(
            stylesOverrides,
            {
              'react-spectrum-Table-cellWrapper': !layoutInfo.estimatedSize,
              'react-spectrum-Table-cellWrapper--dropTarget': isDropTarget || isRootDroptarget
            }
          )
        ), [layoutInfo.estimatedSize, isDropTarget, isRootDroptarget])
      }>
      {children}
    </VirtualizerItem>
  );
}

function ExpandableRowChevron({cell}) {
   // TODO: move some/all of the chevron button setup into a separate hook?
  let {direction} = useLocale();
  let {state} = useTableContext();
  let expandButtonRef = useRef(undefined);
  let stringFormatter = useLocalizedStringFormatter(intlMessages, '@react-spectrum/table');
  let isExpanded;

  if ('expandedKeys' in state) {
    isExpanded = state.expandedKeys === 'all' || state.expandedKeys.has(cell.parentKey);
  }

  // Will need to keep the chevron as a button for iOS VO at all times since VO doesn't focus the cell. Also keep as button if cellAction is defined by the user in the future
  let {buttonProps} = useButton({
    // Desktop and mobile both toggle expansion of a native expandable row on mouse/touch up
    onPress: () => {
      (state as TreeGridState<unknown>).toggleKey(cell.parentKey);
      if (!isFocusVisible()) {
        state.selectionManager.setFocused(true);
        state.selectionManager.setFocusedKey(cell.parentKey);
      }
    },
    elementType: 'span',
    'aria-label': isExpanded ? stringFormatter.format('collapse') : stringFormatter.format('expand')
  }, expandButtonRef);

  return (
    <span
      {...buttonProps}
      ref={expandButtonRef}
      // Override tabindex so that grid keyboard nav skips over it. Needs -1 so android talkback can actually "focus" it
      tabIndex={isAndroid() ? -1 : undefined}
      className={
        classNames(
          styles,
          'spectrum-Table-expandButton',
          {
            'is-open': isExpanded
          }
        )
      }>
      {direction === 'ltr' ? <ChevronRightMedium /> : <ChevronLeftMedium />}
    </span>
  );
}

function LoadingState() {
  let {state} = useContext(TableContext);
  let stringFormatter = useLocalizedStringFormatter(intlMessages, '@react-spectrum/table');
  return (
    <CenteredWrapper>
      <ProgressCircle
        isIndeterminate
        aria-label={state.collection.size > 0 ? stringFormatter.format('loadingMore') : stringFormatter.format('loading')} />
    </CenteredWrapper>
  );
}

function EmptyState() {
  let {renderEmptyState} = useContext(TableContext);
  let emptyState = renderEmptyState ? renderEmptyState() : null;
  if (emptyState == null) {
    return null;
  }

  return (
    <CenteredWrapper>
      {emptyState}
    </CenteredWrapper>
  );
}

function CenteredWrapper({children}) {
  let {state} = useTableContext();
  let rowProps;

  if ('expandedKeys' in state) {
    let topLevelRowCount = [...state.keyMap.get(state.collection.body.key).childNodes].length;
    rowProps = {
      'aria-level': 1,
      'aria-posinset': topLevelRowCount + 1,
      'aria-setsize': topLevelRowCount + 1
    };
  } else {
    rowProps = {
      'aria-rowindex': state.collection.headerRows.length + state.collection.size + 1
    };
  }

  return (
    <div
      role="row"
      {...rowProps}
      className={classNames(stylesOverrides, 'react-spectrum-Table-centeredWrapper')}>
      <div role="rowheader" aria-colspan={state.collection.columns.length}>
        {children}
      </div>
    </div>
  );
}

const _TableViewBase = React.forwardRef(TableViewBase) as <T>(props: TableBaseProps<T> & {ref?: DOMRef<HTMLDivElement>}) => ReactElement;

export {_TableViewBase as TableViewBase};<|MERGE_RESOLUTION|>--- conflicted
+++ resolved
@@ -201,14 +201,8 @@
   let [, setIsResizing] = useState(false);
 
   let domRef = useDOMRef(ref);
-<<<<<<< HEAD
   let headerRef = useRef<HTMLDivElement>(undefined);
   let bodyRef = useRef<HTMLDivElement>(undefined);
-  let stringFormatter = useLocalizedStringFormatter(intlMessages, '@react-spectrum/table');
-=======
-  let headerRef = useRef<HTMLDivElement>();
-  let bodyRef = useRef<HTMLDivElement>();
->>>>>>> bd458c1e
 
   let density = props.density || 'regular';
   let columnLayout = useMemo(
@@ -1082,18 +1076,9 @@
   return useContext(TableRowContext);
 }
 
-<<<<<<< HEAD
-function TableRow({item, children, hasActions, isTableDraggable, isTableDroppable, ...otherProps}) {
+function TableRow({item, children, layoutInfo, parent, ...otherProps}) {
   let ref = useRef(undefined);
-  let {state, layout, dragAndDropHooks, dragState, dropState} = useTableContext();
-  let allowsInteraction = state.selectionManager.selectionMode !== 'none' || hasActions;
-  let isDisabled = !allowsInteraction || state.disabledKeys.has(item.key);
-  let isDroppable = isTableDroppable && !isDisabled;
-=======
-function TableRow({item, children, layoutInfo, parent, ...otherProps}) {
-  let ref = useRef();
   let {state, layout, dragAndDropHooks, isTableDraggable, isTableDroppable, dragState, dropState} = useTableContext();
->>>>>>> bd458c1e
   let isSelected = state.selectionManager.isSelected(item.key);
   let {rowProps, hasAction, allowsSelection} = useTableRow({
     node: item,
