--- conflicted
+++ resolved
@@ -288,8 +288,7 @@
   let renderWrapper = useCallback((parent: View, reusableView: View, children: View[], renderChildren: (views: View[]) => ReactElement[]) => {
     if (reusableView.viewType === 'rowgroup') {
       return (
-<<<<<<< HEAD
-        <TableRowGroup
+        <TableRowGroup 
           key={reusableView.key}
           layoutInfo={reusableView.layoutInfo}
           parent={parent?.layoutInfo}
@@ -297,12 +296,6 @@
           // in favor or adding role="rowgroup" to the ScrollView with
           // ref={bodyRef} in the TableVirtualizer below.
           role="presentation">
-=======
-        <TableRowGroup 
-          key={reusableView.key}
-          layoutInfo={reusableView.layoutInfo}
-          parent={parent?.layoutInfo}>
->>>>>>> 0c17289d
           {renderChildren(children)}
         </TableRowGroup>
       );
@@ -343,11 +336,7 @@
         </TableHeaderRow>
       );
     }
-<<<<<<< HEAD
-
-=======
-    
->>>>>>> 0c17289d
+
     return (
       <TableCellWrapper
         key={reusableView.key}
@@ -463,11 +452,7 @@
   );
 
   return (
-<<<<<<< HEAD
     <TableContext.Provider
-=======
-    <TableContext.Provider 
->>>>>>> 0c17289d
       value={{
         state,
         dragState,
@@ -510,11 +495,7 @@
             styleProps.className
           )
         }
-<<<<<<< HEAD
         // This should be `tableLayout` rather than `layout` so it doesn't
-=======
-        // This should be `tableLayout` rather than `layout` so it doesn't 
->>>>>>> 0c17289d
         // change objects and invalidate virtualizer.
         layout={tableLayout}
         collection={state.collection}
