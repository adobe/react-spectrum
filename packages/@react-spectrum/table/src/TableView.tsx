--- conflicted
+++ resolved
@@ -562,14 +562,9 @@
       {DragPreview && isTableDraggable &&
         <DragPreview ref={preview}>
           {() => {
-<<<<<<< HEAD
             if (dragAndDropHooks.renderPreview) {
               return dragAndDropHooks.renderPreview(dragState.draggingKeys, dragState.draggedKey);
             }
-            let item = state.collection.getItem(dragState.draggedKey);
-            let rowHeaderColumnKeys = state.collection.rowHeaderColumnKeys;
-=======
->>>>>>> d5282cf0
             let itemCount = dragState.draggingKeys.size;
             let maxWidth = bodyRef.current.getBoundingClientRect().width;
             let height = ROW_HEIGHTS[density][scale];
