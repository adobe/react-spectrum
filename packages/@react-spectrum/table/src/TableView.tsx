--- conflicted
+++ resolved
@@ -10,65 +10,11 @@
  * governing permissions and limitations under the License.
  */
 
-<<<<<<< HEAD
-import {AriaLabelingProps, DOMProps, DOMRef, DropTarget, FocusableElement, FocusableRef, SpectrumSelectionProps, StyleProps} from '@react-types/shared';
-import ArrowDownSmall from '@spectrum-icons/ui/ArrowDownSmall';
-import {chain, mergeProps, scrollIntoView, scrollIntoViewport} from '@react-aria/utils';
-import {Checkbox} from '@react-spectrum/checkbox';
-import ChevronDownMedium from '@spectrum-icons/ui/ChevronDownMedium';
-import {
-  classNames,
-  useDOMRef,
-  useFocusableRef,
-  useStyleProps,
-  useUnwrapDOMRef
-} from '@react-spectrum/utils';
-import {ColumnSize, SpectrumColumnProps, TableProps} from '@react-types/table';
-import type {DragAndDropHooks} from '@react-spectrum/dnd';
-import type {DraggableCollectionState, DroppableCollectionState} from '@react-stately/dnd';
-import type {DraggableItemResult, DropIndicatorAria, DroppableCollectionResult, DroppableItemResult} from '@react-aria/dnd';
-import {FocusRing, FocusScope, useFocusRing} from '@react-aria/focus';
-import {getInteractionModality, useHover, usePress} from '@react-aria/interactions';
-import {GridNode} from '@react-types/grid';
-import {InsertionIndicator} from './InsertionIndicator';
-// @ts-ignore
-import intlMessages from '../intl/*.json';
-import {Item, Menu, MenuTrigger} from '@react-spectrum/menu';
-import {layoutInfoToStyle, ScrollView, setScrollLeft, useVirtualizer, VirtualizerItem} from '@react-aria/virtualizer';
-import ListGripper from '@spectrum-icons/ui/ListGripper';
-import {Nubbin} from './Nubbin';
-import {ProgressCircle} from '@react-spectrum/progress';
-import React, {DOMAttributes, HTMLAttributes, Key, ReactElement, ReactNode, useCallback, useContext, useEffect, useMemo, useRef, useState} from 'react';
-import {Resizer} from './Resizer';
-import {ReusableView, useVirtualizerState} from '@react-stately/virtualizer';
-import {RootDropIndicator} from './RootDropIndicator';
-import {DragPreview as SpectrumDragPreview} from './DragPreview';
-import styles from '@adobe/spectrum-css-temp/components/table/vars.css';
-import stylesOverrides from './table.css';
-import {TableColumnLayout, TableState, useTableState} from '@react-stately/table';
-import {TableLayout} from '@react-stately/layout';
-import {Tooltip, TooltipTrigger} from '@react-spectrum/tooltip';
-import {useButton} from '@react-aria/button';
-import {useLocale, useLocalizedStringFormatter} from '@react-aria/i18n';
-import {useProvider, useProviderProps} from '@react-spectrum/provider';
-import {
-  useTable,
-  useTableCell,
-  useTableColumnHeader,
-  useTableHeaderRow,
-  useTableRow,
-  useTableRowGroup,
-  useTableSelectAllCheckbox,
-  useTableSelectionCheckbox
-} from '@react-aria/table';
-import {useVisuallyHidden, VisuallyHidden} from '@react-aria/visually-hidden';
-=======
 import {DOMRef} from '@react-types/shared';
 import React, {ReactElement, useState} from 'react';
 import {SpectrumTableProps} from './TableViewWrapper';
 import {TableViewBase} from './TableViewBase';
 import {useTableState} from '@react-stately/table';
->>>>>>> 1725d702
 
 interface TableProps<T> extends Omit<SpectrumTableProps<T>, 'UNSTABLE_allowsExpandableRows'> {}
 
@@ -92,696 +38,6 @@
     setShowSelectionCheckboxes(shouldShowCheckboxes);
   }
 
-<<<<<<< HEAD
-  let domRef = useDOMRef(ref);
-  let headerRef = useRef<HTMLDivElement>();
-  let bodyRef = useRef<HTMLDivElement>();
-  let stringFormatter = useLocalizedStringFormatter(intlMessages);
-
-  let density = props.density || 'regular';
-  let columnLayout = useMemo(
-    () => new TableColumnLayout({
-      getDefaultWidth,
-      getDefaultMinWidth
-    }),
-    [getDefaultWidth, getDefaultMinWidth]
-  );
-  let tableLayout = useMemo(() => new TableLayout({
-    // If props.rowHeight is auto, then use estimated heights based on scale, otherwise use fixed heights.
-    rowHeight: props.overflowMode === 'wrap'
-      ? null
-      : ROW_HEIGHTS[density][scale],
-    estimatedRowHeight: props.overflowMode === 'wrap'
-      ? ROW_HEIGHTS[density][scale]
-      : null,
-    headingHeight: props.overflowMode === 'wrap'
-      ? null
-      : DEFAULT_HEADER_HEIGHT[scale],
-    estimatedHeadingHeight: props.overflowMode === 'wrap'
-      ? DEFAULT_HEADER_HEIGHT[scale]
-      : null,
-    columnLayout,
-    initialCollection: state.collection
-  }),
-    // don't recompute when state.collection changes, only used for initial value
-    // eslint-disable-next-line react-hooks/exhaustive-deps
-    [props.overflowMode, scale, density, columnLayout]
-  );
-
-  // Use a proxy so that a new object is created for each render so that alternate instances aren't affected by mutation.
-  // This can be thought of as equivalent to `{…tableLayout, tableState: state}`, but works with classes as well.
-  let layout = useMemo(() => {
-    let proxy = new Proxy(tableLayout, {
-      get(target, prop, receiver) {
-        return prop === 'tableState' ? state : Reflect.get(target, prop, receiver);
-      }
-    });
-    return proxy as TableLayout<T> & {tableState: TableState<T>};
-  }, [state, tableLayout]);
-
-  let dragState: DraggableCollectionState;
-  let preview = useRef(null);
-  if (isTableDraggable) {
-    dragState = dragAndDropHooks.useDraggableCollectionState({
-      collection: state.collection,
-      selectionManager: state.selectionManager,
-      preview
-    });
-    dragAndDropHooks.useDraggableCollection({}, dragState, domRef);
-  }
-
-  let DragPreview = dragAndDropHooks?.DragPreview;
-  let dropState: DroppableCollectionState;
-  let droppableCollection: DroppableCollectionResult;
-  let isRootDropTarget: boolean;
-  if (isTableDroppable) {
-    dropState = dragAndDropHooks.useDroppableCollectionState({
-      collection: state.collection,
-      selectionManager: state.selectionManager
-    });
-    droppableCollection = dragAndDropHooks.useDroppableCollection({
-      keyboardDelegate: layout,
-      dropTargetDelegate: layout
-    }, dropState, domRef);
-
-    isRootDropTarget = dropState.isDropTarget({type: 'root'});
-  }
-
-  let {gridProps} = useTable({
-    ...props,
-    isVirtualized: true,
-    layout,
-    onRowAction: onAction
-  }, state, domRef);
-  let [headerMenuOpen, setHeaderMenuOpen] = useState(false);
-  let [headerRowHovered, setHeaderRowHovered] = useState(false);
-
-  // This overrides collection view's renderWrapper to support DOM hierarchy.
-  type View = ReusableView<GridNode<T>, ReactNode>;
-  let renderWrapper = (parent: View, reusableView: View, children: View[], renderChildren: (views: View[]) => ReactElement[]) => {
-    let style = layoutInfoToStyle(reusableView.layoutInfo, direction, parent && parent.layoutInfo);
-    if (style.overflow === 'hidden') {
-      style.overflow = 'visible'; // needed to support position: sticky
-    }
-
-    if (reusableView.viewType === 'rowgroup') {
-      return (
-        <TableRowGroup key={reusableView.key} style={style}>
-          {isTableDroppable &&
-            <RootDropIndicator key="root" />
-          }
-          {renderChildren(children)}
-        </TableRowGroup>
-      );
-    }
-
-    if (reusableView.viewType === 'header') {
-      return (
-        <TableHeader
-          key={reusableView.key}
-          style={style}>
-          {renderChildren(children)}
-        </TableHeader>
-      );
-    }
-
-    if (reusableView.viewType === 'row') {
-      return (
-        <TableRow
-          key={reusableView.key}
-          item={reusableView.content}
-          style={style}
-          hasActions={onAction}
-          isTableDroppable={isTableDroppable}
-          isTableDraggable={isTableDraggable}>
-          {renderChildren(children)}
-        </TableRow>
-      );
-    }
-
-    if (reusableView.viewType === 'headerrow') {
-      return (
-        <TableHeaderRow
-          onHoverChange={setHeaderRowHovered}
-          key={reusableView.key}
-          style={style}
-          item={reusableView.content}>
-          {renderChildren(children)}
-        </TableHeaderRow>
-      );
-    }
-    let isDropTarget: boolean;
-    let isRootDroptarget: boolean;
-    if (isTableDroppable) {
-      if (parent.content) {
-        isDropTarget =  dropState.isDropTarget({type: 'item', dropPosition: 'on', key: parent.content.key});
-      }
-      isRootDroptarget = dropState.isDropTarget({type: 'root'});
-    }
-
-    return (
-      <VirtualizerItem
-        key={reusableView.key}
-        layoutInfo={reusableView.layoutInfo}
-        virtualizer={reusableView.virtualizer}
-        parent={parent?.layoutInfo}
-        className={
-          classNames(
-            styles,
-            'spectrum-Table-cellWrapper',
-            classNames(
-              stylesOverrides,
-              {
-                'react-spectrum-Table-cellWrapper': !reusableView.layoutInfo.estimatedSize,
-                'react-spectrum-Table-cellWrapper--dropTarget': isDropTarget || isRootDroptarget
-              }
-            )
-          )
-        }>
-        {reusableView.rendered}
-      </VirtualizerItem>
-    );
-  };
-
-  let renderView = (type: string, item: GridNode<T>) => {
-    switch (type) {
-      case 'header':
-      case 'rowgroup':
-      case 'section':
-      case 'row':
-      case 'headerrow':
-        return null;
-      case 'cell': {
-        if (item.props.isSelectionCell) {
-          return <TableCheckboxCell cell={item} />;
-        }
-
-        if (item.props.isDragButtonCell) {
-          return <TableDragCell cell={item} />;
-        }
-
-        return <TableCell cell={item} />;
-      }
-      case 'placeholder':
-        // TODO: move to react-aria?
-        return (
-          <div
-            role="gridcell"
-            aria-colindex={item.index + 1}
-            aria-colspan={item.colspan > 1 ? item.colspan : null} />
-        );
-      case 'column':
-        if (item.props.isSelectionCell) {
-          return <TableSelectAllCell column={item} />;
-        }
-
-        if (item.props.isDragButtonCell) {
-          return <TableDragHeaderCell column={item} />;
-        }
-
-        // TODO: consider this case, what if we have hidden headers and a empty table
-        if (item.props.hideHeader) {
-          return (
-            <TooltipTrigger placement="top" trigger="focus">
-              <TableColumnHeader column={item} />
-              <Tooltip placement="top">{item.rendered}</Tooltip>
-            </TooltipTrigger>
-          );
-        }
-
-        if (item.props.allowsResizing && !item.hasChildNodes) {
-          return <ResizableTableColumnHeader tableRef={domRef} column={item} />;
-        }
-
-        return (
-          <TableColumnHeader column={item} />
-        );
-      case 'loader':
-        return (
-          <CenteredWrapper>
-            <ProgressCircle
-              isIndeterminate
-              aria-label={state.collection.size > 0 ? stringFormatter.format('loadingMore') : stringFormatter.format('loading')} />
-          </CenteredWrapper>
-        );
-      case 'empty': {
-        let emptyState = props.renderEmptyState ? props.renderEmptyState() : null;
-        if (emptyState == null) {
-          return null;
-        }
-
-        return (
-          <CenteredWrapper>
-            {emptyState}
-          </CenteredWrapper>
-        );
-      }
-    }
-  };
-
-  let [isVerticalScrollbarVisible, setVerticalScollbarVisible] = useState(false);
-  let [isHorizontalScrollbarVisible, setHorizontalScollbarVisible] = useState(false);
-  let viewport = useRef({x: 0, y: 0, width: 0, height: 0});
-  let onVisibleRectChange = useCallback((e) => {
-    if (viewport.current.width === e.width && viewport.current.height === e.height) {
-      return;
-    }
-    viewport.current = e;
-    if (bodyRef.current) {
-      setVerticalScollbarVisible(bodyRef.current.clientWidth + 2 < bodyRef.current.offsetWidth);
-      setHorizontalScollbarVisible(bodyRef.current.clientHeight + 2 < bodyRef.current.offsetHeight);
-    }
-  }, []);
-  let {isFocusVisible, focusProps} = useFocusRing();
-  let isEmpty = state.collection.size === 0;
-
-  let onFocusedResizer = () => {
-    bodyRef.current.scrollLeft = headerRef.current.scrollLeft;
-  };
-
-  let onResizeStart = useCallback((widths) => {
-    setIsResizing(true);
-    propsOnResizeStart?.(widths);
-  }, [setIsResizing, propsOnResizeStart]);
-  let onResizeEnd = useCallback((widths) => {
-    setIsInResizeMode(false);
-    setIsResizing(false);
-    propsOnResizeEnd?.(widths);
-  }, [propsOnResizeEnd, setIsInResizeMode, setIsResizing]);
-
-  let focusedKey = state.selectionManager.focusedKey;
-  if (dropState?.target?.type === 'item') {
-    focusedKey = dropState.target.key;
-  }
-
-  let mergedProps = mergeProps(
-    isTableDroppable && droppableCollection?.collectionProps,
-    gridProps,
-    focusProps,
-    dragAndDropHooks?.isVirtualDragging() && {tabIndex: null}
-  );
-
-  return (
-    <TableContext.Provider value={{state, dragState, dropState, dragAndDropHooks, isTableDraggable, isTableDroppable, layout, onResizeStart, onResize: props.onResize, onResizeEnd, headerRowHovered, isInResizeMode, setIsInResizeMode, isEmpty, onFocusedResizer, headerMenuOpen, setHeaderMenuOpen, shouldShowCheckboxes}}>
-      <TableVirtualizer
-        {...mergedProps}
-        {...styleProps}
-        className={
-          classNames(
-            styles,
-            'spectrum-Table',
-            `spectrum-Table--${density}`,
-            {
-              'spectrum-Table--quiet': isQuiet,
-              'spectrum-Table--wrap': props.overflowMode === 'wrap',
-              'spectrum-Table--loadingMore': state.collection.body.props.loadingState === 'loadingMore',
-              'spectrum-Table--isVerticalScrollbarVisible': isVerticalScrollbarVisible,
-              'spectrum-Table--isHorizontalScrollbarVisible': isHorizontalScrollbarVisible
-            },
-            classNames(
-              stylesOverrides,
-              'react-spectrum-Table'
-            ),
-            styleProps.className
-          )
-        }
-        layout={layout}
-        collection={state.collection}
-        focusedKey={focusedKey}
-        renderView={renderView}
-        renderWrapper={renderWrapper}
-        onVisibleRectChange={onVisibleRectChange}
-        domRef={domRef}
-        headerRef={headerRef}
-        bodyRef={bodyRef}
-        isFocusVisible={isFocusVisible}
-        isVirtualDragging={dragAndDropHooks?.isVirtualDragging()}
-        isRootDropTarget={isRootDropTarget} />
-      {DragPreview && isTableDraggable &&
-        <DragPreview ref={preview}>
-          {() => {
-            if (dragAndDropHooks.renderPreview) {
-              return dragAndDropHooks.renderPreview(dragState.draggingKeys, dragState.draggedKey);
-            }
-            let itemCount = dragState.draggingKeys.size;
-            let maxWidth = bodyRef.current.getBoundingClientRect().width;
-            let height = ROW_HEIGHTS[density][scale];
-            let itemText = state.collection.getTextValue(dragState.draggedKey);
-            return <SpectrumDragPreview itemText={itemText} itemCount={itemCount} height={height} maxWidth={maxWidth} />;
-          }}
-        </DragPreview>
-      }
-    </TableContext.Provider>
-  );
-}
-
-// This is a custom Virtualizer that also has a header that syncs its scroll position with the body.
-function TableVirtualizer(props) {
-  let {layout, collection, focusedKey, renderView, renderWrapper, domRef, bodyRef, headerRef, onVisibleRectChange: onVisibleRectChangeProp, isFocusVisible, isVirtualDragging, isRootDropTarget, ...otherProps} = props;
-  let {direction} = useLocale();
-  let loadingState = collection.body.props.loadingState;
-  let isLoading = loadingState === 'loading' || loadingState === 'loadingMore';
-  let onLoadMore = collection.body.props.onLoadMore;
-  let transitionDuration = 220;
-  if (isLoading) {
-    transitionDuration = 160;
-  }
-  if (layout.resizingColumn != null) {
-    // while resizing, prop changes should not cause animations
-    transitionDuration = 0;
-  }
-  let state = useVirtualizerState<object, ReactNode, ReactNode>({
-    layout,
-    collection,
-    renderView,
-    renderWrapper,
-    onVisibleRectChange(rect) {
-      bodyRef.current.scrollTop = rect.y;
-      setScrollLeft(bodyRef.current, direction, rect.x);
-    },
-    transitionDuration
-  });
-
-  let scrollToItem = useCallback((key) => {
-    let item = collection.getItem(key);
-    let column = collection.columns[0];
-    let virtualizer = state.virtualizer;
-
-    virtualizer.scrollToItem(key, {
-      duration: 0,
-      // Prevent scrolling to the top when clicking on column headers.
-      shouldScrollY: item?.type !== 'column',
-      // Offset scroll position by width of selection cell
-      // (which is sticky and will overlap the cell we're scrolling to).
-      offsetX: column.props.isSelectionCell || column.props.isDragButtonCell
-        ? layout.getColumnWidth(column.key)
-        : 0
-    });
-
-    // Sync the scroll positions of the column headers and the body so scrollIntoViewport can
-    // properly decide if the column is outside the viewport or not
-    headerRef.current.scrollLeft = bodyRef.current.scrollLeft;
-  }, [collection, bodyRef, headerRef, layout, state.virtualizer]);
-
-  let memoedVirtualizerProps = useMemo(() => ({
-    tabIndex: otherProps.tabIndex,
-    focusedKey,
-    scrollToItem,
-    isLoading,
-    onLoadMore
-  }), [otherProps.tabIndex, focusedKey, scrollToItem, isLoading, onLoadMore]);
-
-  let {virtualizerProps, scrollViewProps: {onVisibleRectChange}} = useVirtualizer(memoedVirtualizerProps, state, domRef);
-
-  // this effect runs whenever the contentSize changes, it doesn't matter what the content size is
-  // only that it changes in a resize, and when that happens, we want to sync the body to the
-  // header scroll position
-  useEffect(() => {
-    if (getInteractionModality() === 'keyboard' && headerRef.current.contains(document.activeElement)) {
-      scrollIntoView(headerRef.current, document.activeElement as HTMLElement);
-      scrollIntoViewport(document.activeElement, {containingElement: domRef.current});
-      bodyRef.current.scrollLeft = headerRef.current.scrollLeft;
-    }
-  }, [state.contentSize, headerRef, bodyRef, domRef]);
-
-  let headerHeight = layout.getLayoutInfo('header')?.rect.height || 0;
-  let visibleRect = state.virtualizer.visibleRect;
-
-  // Sync the scroll position from the table body to the header container.
-  let onScroll = useCallback(() => {
-    headerRef.current.scrollLeft = bodyRef.current.scrollLeft;
-  }, [bodyRef, headerRef]);
-
-  let resizerPosition = layout.getResizerPosition() - 2;
-
-  let resizerAtEdge = resizerPosition > Math.max(state.virtualizer.contentSize.width, state.virtualizer.visibleRect.width) - 3;
-  // this should be fine, every movement of the resizer causes a rerender
-  // scrolling can cause it to lag for a moment, but it's always updated
-  let resizerInVisibleRegion = resizerPosition < state.virtualizer.visibleRect.maxX;
-  let shouldHardCornerResizeCorner = resizerAtEdge && resizerInVisibleRegion;
-
-  // minimize re-render caused on Resizers by memoing this
-  let resizingColumnWidth = layout.getColumnWidth(layout.resizingColumn);
-  let resizingColumn = useMemo(() => ({
-    width: resizingColumnWidth,
-    key: layout.resizingColumn
-  }), [resizingColumnWidth, layout.resizingColumn]);
-  let mergedProps = mergeProps(
-    otherProps,
-    virtualizerProps,
-    isVirtualDragging && {tabIndex: null}
-  );
-
-  return (
-    <VirtualizerContext.Provider value={resizingColumn}>
-      <FocusScope>
-        <div
-          {...mergedProps}
-          ref={domRef}>
-          <div
-            role="presentation"
-            className={classNames(styles, 'spectrum-Table-headWrapper')}
-            style={{
-              width: visibleRect.width,
-              height: headerHeight,
-              overflow: 'hidden',
-              position: 'relative',
-              willChange: state.isScrolling ? 'scroll-position' : undefined,
-              transition: state.isAnimating ? `none ${state.virtualizer.transitionDuration}ms` : undefined
-            }}
-            ref={headerRef}>
-            {state.visibleViews[0]}
-          </div>
-          <ScrollView
-            role="presentation"
-            className={
-              classNames(
-                styles,
-                'spectrum-Table-body',
-                {
-                  'focus-ring': isFocusVisible,
-                  'spectrum-Table-body--resizerAtTableEdge': shouldHardCornerResizeCorner
-                },
-                classNames(
-                  stylesOverrides,
-                  'react-spectrum-Table-body',
-                  {
-                    'react-spectrum-Table-body--dropTarget': !!isRootDropTarget
-                  }
-                )
-              )
-            }
-            tabIndex={isVirtualDragging ? null : -1}
-            style={{flex: 1}}
-            innerStyle={{overflow: 'visible', transition: state.isAnimating ? `none ${state.virtualizer.transitionDuration}ms` : undefined}}
-            ref={bodyRef}
-            contentSize={state.contentSize}
-            onVisibleRectChange={chain(onVisibleRectChange, onVisibleRectChangeProp)}
-            onScrollStart={state.startScrolling}
-            onScrollEnd={state.endScrolling}
-            onScroll={onScroll}>
-            {state.visibleViews[1]}
-            <div
-              className={classNames(styles, 'spectrum-Table-bodyResizeIndicator')}
-              style={{[direction === 'ltr' ? 'left' : 'right']: `${resizerPosition}px`, height: `${Math.max(state.virtualizer.contentSize.height, state.virtualizer.visibleRect.height)}px`, display: layout.resizingColumn ? 'block' : 'none'}} />
-          </ScrollView>
-        </div>
-      </FocusScope>
-    </VirtualizerContext.Provider>
-  );
-}
-
-function TableHeader({children, ...otherProps}) {
-  let {rowGroupProps} = useTableRowGroup();
-
-  return (
-    <div {...rowGroupProps} {...otherProps} className={classNames(styles, 'spectrum-Table-head')}>
-      {children}
-    </div>
-  );
-}
-
-function TableColumnHeader(props) {
-  let {column} = props;
-  let ref = useRef<HTMLDivElement>(null);
-  let {state, isEmpty} = useTableContext();
-  let {pressProps, isPressed} = usePress({isDisabled: isEmpty});
-  let columnProps = column.props as SpectrumColumnProps<unknown>;
-  useEffect(() => {
-    if (column.hasChildNodes && columnProps.allowsResizing) {
-      console.warn(`Column key: ${column.key}. Columns with child columns don't allow resizing.`);
-    }
-  }, [column.hasChildNodes, column.key, columnProps.allowsResizing]);
-
-  let {columnHeaderProps} = useTableColumnHeader({
-    node: column,
-    isVirtualized: true
-  }, state, ref);
-
-  let {hoverProps, isHovered} = useHover({...props, isDisabled: isEmpty});
-
-  const allProps = [columnHeaderProps, hoverProps, pressProps];
-
-  return (
-    <FocusRing focusRingClass={classNames(styles, 'focus-ring')}>
-      <div
-        {...mergeProps(...allProps)}
-        ref={ref}
-        className={
-          classNames(
-            styles,
-            'spectrum-Table-headCell',
-            {
-              'is-active': isPressed,
-              'is-sortable': columnProps.allowsSorting,
-              'is-sorted-desc': state.sortDescriptor?.column === column.key && state.sortDescriptor?.direction === 'descending',
-              'is-sorted-asc': state.sortDescriptor?.column === column.key && state.sortDescriptor?.direction === 'ascending',
-              'is-hovered': isHovered,
-              'spectrum-Table-cell--hideHeader': columnProps.hideHeader
-            },
-            classNames(
-              stylesOverrides,
-              'react-spectrum-Table-cell',
-              {
-                'react-spectrum-Table-cell--alignCenter': columnProps.align === 'center' || column.colspan > 1,
-                'react-spectrum-Table-cell--alignEnd': columnProps.align === 'end'
-              }
-            )
-          )
-        }>
-        {columnProps.allowsSorting &&
-          <ArrowDownSmall UNSAFE_className={classNames(styles, 'spectrum-Table-sortedIcon')} />
-        }
-        {columnProps.hideHeader ?
-          <VisuallyHidden>{column.rendered}</VisuallyHidden> :
-          <div className={classNames(styles, 'spectrum-Table-headCellContents')}>{column.rendered}</div>
-        }
-      </div>
-    </FocusRing>
-  );
-}
-
-let _TableColumnHeaderButton = (props, ref: FocusableRef<HTMLDivElement>) => {
-  let {focusProps, alignment, ...otherProps} = props;
-  let {isEmpty} = useTableContext();
-  let domRef = useFocusableRef(ref);
-  let {buttonProps} = useButton({...otherProps, elementType: 'div', isDisabled: isEmpty}, domRef);
-  let {hoverProps, isHovered} = useHover({...otherProps, isDisabled: isEmpty});
-
-  return (
-    <div
-      className={
-        classNames(
-          styles,
-          'spectrum-Table-headCellContents',
-          {
-            'is-hovered': isHovered
-          }
-        )
-      }
-      {...hoverProps}>
-      <div
-        className={
-          classNames(
-            styles,
-            'spectrum-Table-headCellButton',
-            {
-              'spectrum-Table-headCellButton--alignStart': alignment === 'start',
-              'spectrum-Table-headCellButton--alignCenter': alignment === 'center',
-              'spectrum-Table-headCellButton--alignEnd': alignment === 'end'
-            }
-          )
-        }
-        {...mergeProps(buttonProps, focusProps)}
-        ref={domRef}>
-        {props.children}
-      </div>
-    </div>
-  );
-};
-let TableColumnHeaderButton = React.forwardRef(_TableColumnHeaderButton);
-
-function ResizableTableColumnHeader(props) {
-  let {column} = props;
-  let ref = useRef(null);
-  let triggerRef = useRef(null);
-  let resizingRef = useRef(null);
-  let {
-    state,
-    layout,
-    onResizeStart,
-    onResize,
-    onResizeEnd,
-    headerRowHovered,
-    setIsInResizeMode,
-    isEmpty,
-    isInResizeMode,
-    headerMenuOpen,
-    setHeaderMenuOpen
-  } = useTableContext();
-  let stringFormatter = useLocalizedStringFormatter(intlMessages);
-  let {pressProps, isPressed} = usePress({isDisabled: isEmpty});
-  let {columnHeaderProps} = useTableColumnHeader({
-    node: column,
-    isVirtualized: true
-  }, state, ref);
-
-  let {hoverProps, isHovered} = useHover({...props, isDisabled: isEmpty || headerMenuOpen});
-
-  const allProps = [columnHeaderProps, pressProps, hoverProps];
-
-  let columnProps = column.props as SpectrumColumnProps<unknown>;
-
-  let {isFocusVisible, focusProps} = useFocusRing();
-
-  const onMenuSelect = (key) => {
-    switch (key) {
-      case 'sort-asc':
-        state.sort(column.key, 'ascending');
-        break;
-      case 'sort-desc':
-        state.sort(column.key, 'descending');
-        break;
-      case 'resize':
-        layout.startResize(column.key);
-        setIsInResizeMode(true);
-        state.setKeyboardNavigationDisabled(true);
-        break;
-    }
-  };
-  let allowsSorting = column.props?.allowsSorting;
-  let items = useMemo(() => {
-    let options = [
-      allowsSorting ? {
-        label: stringFormatter.format('sortAscending'),
-        id: 'sort-asc'
-      } : undefined,
-      allowsSorting ? {
-        label: stringFormatter.format('sortDescending'),
-        id: 'sort-desc'
-      } : undefined,
-      {
-        label: stringFormatter.format('resizeColumn'),
-        id: 'resize'
-      }
-    ];
-    return options;
-  // eslint-disable-next-line react-hooks/exhaustive-deps
-  }, [allowsSorting]);
-
-  let resizingColumn = layout.resizingColumn;
-  let showResizer = !isEmpty && ((headerRowHovered && getInteractionModality() !== 'keyboard') || resizingColumn != null);
-  let alignment = 'start';
-  let menuAlign = 'start' as 'start' | 'end';
-  if (columnProps.align === 'center' || column.colspan > 1) {
-    alignment = 'center';
-  } else if (columnProps.align === 'end') {
-    alignment = 'end';
-    menuAlign = 'end';
-  }
-
-=======
->>>>>>> 1725d702
   return (
     <TableViewBase {...props} state={state} ref={ref} />
   );
