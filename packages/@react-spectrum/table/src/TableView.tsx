/*
 * Copyright 2020 Adobe. All rights reserved.
 * This file is licensed to you under the Apache License, Version 2.0 (the "License");
 * you may not use this file except in compliance with the License. You may obtain a copy
 * of the License at http://www.apache.org/licenses/LICENSE-2.0
 *
 * Unless required by applicable law or agreed to in writing, software distributed under
 * the License is distributed on an "AS IS" BASIS, WITHOUT WARRANTIES OR REPRESENTATIONS
 * OF ANY KIND, either express or implied. See the License for the specific language
 * governing permissions and limitations under the License.
 */

import ArrowDownSmall from '@spectrum-icons/ui/ArrowDownSmall';
import {chain, mergeProps, useLayoutEffect} from '@react-aria/utils';
import {Checkbox} from '@react-spectrum/checkbox';
import ChevronDownMedium from '@spectrum-icons/ui/ChevronDownMedium';
import {classNames, useDOMRef, useFocusableRef, useStyleProps, useUnwrapDOMRef} from '@react-spectrum/utils';
import {DOMRef, FocusableRef, MoveMoveEvent} from '@react-types/shared';
import {FocusRing, FocusScope, useFocusRing} from '@react-aria/focus';
import {getInteractionModality, useHover, usePress} from '@react-aria/interactions';
import {GridNode} from '@react-types/grid';
// @ts-ignore
import intlMessages from '../intl/*.json';
import {Item, Menu, MenuTrigger} from '@react-spectrum/menu';
import {layoutInfoToStyle, ScrollView, setScrollLeft, useVirtualizer, VirtualizerItem} from '@react-aria/virtualizer';
import {Nubbin} from './Nubbin';
import {ProgressCircle} from '@react-spectrum/progress';
import React, {ReactElement, useCallback, useContext, useEffect, useMemo, useRef, useState} from 'react';
import {Rect, ReusableView, useVirtualizerState, VirtualizerState} from '@react-stately/virtualizer';
import {Resizer} from './Resizer';
import {SpectrumColumnProps, SpectrumTableProps} from '@react-types/table';
import styles from '@adobe/spectrum-css-temp/components/table/vars.css';
import stylesOverrides from './table.css';
import {TableColumnResizeState, TableState, useTableColumnResizeState, useTableState} from '@react-stately/table';
import {TableLayout} from '@react-stately/layout';
import {Tooltip, TooltipTrigger} from '@react-spectrum/tooltip';
import {useButton} from '@react-aria/button';
import {useLocale, useLocalizedStringFormatter} from '@react-aria/i18n';
import {useProvider, useProviderProps} from '@react-spectrum/provider';
import {
  useTable,
  useTableCell,
  useTableColumnHeader,
  useTableHeaderRow,
  useTableRow,
  useTableRowGroup,
  useTableSelectAllCheckbox,
  useTableSelectionCheckbox
} from '@react-aria/table';
import {VisuallyHidden} from '@react-aria/visually-hidden';

const DEFAULT_HEADER_HEIGHT = {
  medium: 34,
  large: 40
};

const DEFAULT_HIDE_HEADER_CELL_WIDTH = {
  medium: 36,
  large: 44
};

const ROW_HEIGHTS = {
  compact: {
    medium: 32,
    large: 40
  },
  regular: {
    medium: 40,
    large: 50
  },
  spacious: {
    medium: 48,
    large: 60
  }
};

const SELECTION_CELL_DEFAULT_WIDTH = {
  medium: 38,
  large: 48
};

interface TableContextValue<T> {
  state: TableState<T>,
  layout: TableLayout<T>,
  columnState: TableColumnResizeState<T>,
  headerRowHovered: boolean,
  isInResizeMode: boolean,
  setIsInResizeMode: (val: boolean) => void,
  isEmpty: boolean,
  onFocusedResizer: () => void,
  onMoveResizer: (e: MoveMoveEvent) => void
}

interface TableVirtualizerContextValue {
  state: VirtualizerState<object, unknown, unknown>
}


const TableContext = React.createContext<TableContextValue<unknown>>(null);
export function useTableContext() {
  return useContext(TableContext);
}

const TableVirtualizerContext = React.createContext<TableVirtualizerContextValue>(null);
export function useTableVirtualizerContext() {
  return useContext(TableVirtualizerContext);
}

function TableView<T extends object>(props: SpectrumTableProps<T>, ref: DOMRef<HTMLDivElement>) {
  props = useProviderProps(props);
  let {isQuiet, onAction} = props;
  let {styleProps} = useStyleProps(props);

  let [showSelectionCheckboxes, setShowSelectionCheckboxes] = useState(props.selectionStyle !== 'highlight');
  let {direction} = useLocale();
  let {scale} = useProvider();

  const getDefaultWidth = useCallback(({hideHeader, isSelectionCell, showDivider}) => {
    if (hideHeader) {
      let width = DEFAULT_HIDE_HEADER_CELL_WIDTH[scale];
      return showDivider ? width + 1 : width;
    } else if (isSelectionCell) {
      return SELECTION_CELL_DEFAULT_WIDTH[scale];
    }
  }, [scale]);

  const getDefaultMinWidth = useCallback(({hideHeader, isSelectionCell, showDivider}) => {
    if (hideHeader) {
      let width = DEFAULT_HIDE_HEADER_CELL_WIDTH[scale];
      return showDivider ? width + 1 : width;
    } else if (isSelectionCell) {
      return SELECTION_CELL_DEFAULT_WIDTH[scale];
    }
  }, [scale]);

  let [isInResizeMode, setIsInResizeMode] = useState(false);
  let state = useTableState({
    ...props,
    showSelectionCheckboxes,
    selectionBehavior: props.selectionStyle === 'highlight' ? 'replace' : 'toggle'
  });

  const columnState = useTableColumnResizeState({...mergeProps(props, {onColumnResizeEnd: () => {
    setIsInResizeMode(false);
  }})});

  // If the selection behavior changes in state, we need to update showSelectionCheckboxes here due to the circular dependency...
  let shouldShowCheckboxes = state.selectionManager.selectionBehavior !== 'replace';
  if (shouldShowCheckboxes !== showSelectionCheckboxes) {
    setShowSelectionCheckboxes(shouldShowCheckboxes);
  }

  let domRef = useDOMRef(ref);
  let headerRef = useRef<HTMLDivElement>();
  let bodyRef = useRef<HTMLDivElement>();
  let stringFormatter = useLocalizedStringFormatter(intlMessages);

  let density = props.density || 'regular';
  let layout = useMemo(() => new TableLayout({
    // If props.rowHeight is auto, then use estimated heights based on scale, otherwise use fixed heights.
    rowHeight: props.overflowMode === 'wrap'
      ? null
      : ROW_HEIGHTS[density][scale],
    estimatedRowHeight: props.overflowMode === 'wrap'
      ? ROW_HEIGHTS[density][scale]
      : null,
    headingHeight: props.overflowMode === 'wrap'
      ? null
      : DEFAULT_HEADER_HEIGHT[scale],
    estimatedHeadingHeight: props.overflowMode === 'wrap'
      ? DEFAULT_HEADER_HEIGHT[scale]
      : null,
    getDefaultWidth,
    getDefaultMinWidth
  }),
    [props.overflowMode, scale, density, getDefaultWidth, getDefaultMinWidth]
  );
  layout.collection = state.collection;

  let {gridProps} = useTable({
    ...props,
    isVirtualized: true,
    layout,
    onRowAction: onAction
  }, state, domRef);
  let [headerRowHovered, setHeaderRowHovered] = useState(false);

  // This overrides collection view's renderWrapper to support DOM heirarchy.
  type View = ReusableView<GridNode<T>, unknown>;
  let renderWrapper = (parent: View, reusableView: View, children: View[], renderChildren: (views: View[]) => ReactElement[]) => {
    let style = layoutInfoToStyle(reusableView.layoutInfo, direction, parent && parent.layoutInfo);
    if (style.overflow === 'hidden') {
      style.overflow = 'visible'; // needed to support position: sticky
    }

    if (reusableView.viewType === 'rowgroup') {
      return (
        <TableRowGroup key={reusableView.key} style={style}>
          {renderChildren(children)}
        </TableRowGroup>
      );
    }

    if (reusableView.viewType === 'header') {
      return (
        <TableHeader
          key={reusableView.key}
          style={style}>
          {renderChildren(children)}
        </TableHeader>
      );
    }

    if (reusableView.viewType === 'row') {
      return (
        <TableRow
          key={reusableView.key}
          item={reusableView.content}
          style={style}
          hasActions={onAction}>
          {renderChildren(children)}
        </TableRow>
      );
    }

    if (reusableView.viewType === 'headerrow') {
      return (
        <TableHeaderRow
          onHoverChange={setHeaderRowHovered}
          key={reusableView.key}
          style={style}
          item={reusableView.content}>
          {renderChildren(children)}
        </TableHeaderRow>
      );
    }

    return (
      <VirtualizerItem
        key={reusableView.key}
        reusableView={reusableView}
        parent={parent}
        className={
          classNames(
            styles,
            'spectrum-Table-cellWrapper',
            classNames(
              stylesOverrides,
              {
                'react-spectrum-Table-cellWrapper': !reusableView.layoutInfo.estimatedSize
              }
            )
          )
        } />
    );
  };

  let renderView = (type: string, item: GridNode<T>) => {
    switch (type) {
      case 'header':
      case 'rowgroup':
      case 'section':
      case 'row':
      case 'headerrow':
        return null;
      case 'cell': {
        if (item.props.isSelectionCell) {
          return <TableCheckboxCell cell={item} />;
        }

        return <TableCell cell={item} />;
      }
      case 'placeholder':
        // TODO: move to react-aria?
        return (
          <div
            role="gridcell"
            aria-colindex={item.index + 1}
            aria-colspan={item.colspan > 1 ? item.colspan : null} />
        );
      case 'column':
        if (item.props.isSelectionCell) {
          return <TableSelectAllCell column={item} />;
        }

        // TODO: consider this case, what if we have hidden headers and a empty table
        if (item.props.hideHeader) {
          return (
            <TooltipTrigger placement="top" trigger="focus">
              <TableColumnHeader column={item} />
              <Tooltip placement="top">{item.rendered}</Tooltip>
            </TooltipTrigger>
          );
        }

        if (item.props.allowsResizing) {
          return <ResizableTableColumnHeader tableRef={domRef} column={item} />;
        }

        return (
          <TableColumnHeader column={item} />
        );
      case 'loader':
        return (
          <CenteredWrapper>
            <ProgressCircle
              isIndeterminate
              aria-label={state.collection.size > 0 ? stringFormatter.format('loadingMore') : stringFormatter.format('loading')} />
          </CenteredWrapper>
        );
      case 'empty': {
        let emptyState = props.renderEmptyState ? props.renderEmptyState() : null;
        if (emptyState == null) {
          return null;
        }

        return (
          <CenteredWrapper>
            {emptyState}
          </CenteredWrapper>
        );
      }
    }
  };

  let [isVerticalScrollbarVisible, setVerticalScollbarVisible] = useState(false);
  let [isHorizontalScrollbarVisible, setHorizontalScollbarVisible] = useState(false);
  let viewport = useRef({x: 0, y: 0, width: 0, height: 0});
  let onVisibleRectChange = useCallback((e) => {
    if (viewport.current.width === e.width && viewport.current.height === e.height) {
      return;
    }
    viewport.current = e;
    if (bodyRef.current) {
      setVerticalScollbarVisible(bodyRef.current.clientWidth + 2 < bodyRef.current.offsetWidth);
      setHorizontalScollbarVisible(bodyRef.current.clientHeight + 2 < bodyRef.current.offsetHeight);
    }
  }, []);
  let {isFocusVisible, focusProps} = useFocusRing();
  let isEmpty = state.collection.size === 0;

  let onFocusedResizer = () => {
    bodyRef.current.scrollLeft = headerRef.current.scrollLeft;
  };

  let lastResizeInteractionModality = useRef(undefined);
  let onMoveResizer = (e) => {
    if (e.pointerType === 'keyboard') {
      lastResizeInteractionModality.current = e.pointerType;
    } else {
      lastResizeInteractionModality.current = undefined;
    }
  };

  return (
    <TableContext.Provider value={{state, layout, columnState, headerRowHovered, isInResizeMode, setIsInResizeMode, isEmpty, onFocusedResizer, onMoveResizer}}>
      <TableVirtualizer
        {...mergeProps(gridProps, focusProps)}
        {...styleProps}
        className={
          classNames(
            styles,
            'spectrum-Table',
            `spectrum-Table--${density}`,
            {
              'spectrum-Table--quiet': isQuiet,
              'spectrum-Table--wrap': props.overflowMode === 'wrap',
              'spectrum-Table--loadingMore': state.collection.body.props.loadingState === 'loadingMore',
              'spectrum-Table--isVerticalScrollbarVisible': isVerticalScrollbarVisible,
              'spectrum-Table--isHorizontalScrollbarVisible': isHorizontalScrollbarVisible
            },
            classNames(
              stylesOverrides,
              'react-spectrum-Table'
            )
          )
        }
        layout={layout}
        collection={state.collection}
        focusedKey={state.selectionManager.focusedKey}
        renderView={renderView}
        renderWrapper={renderWrapper}
        onVisibleRectChange={onVisibleRectChange}
        domRef={domRef}
        headerRef={headerRef}
        lastResizeInteractionModality={lastResizeInteractionModality}
        bodyRef={bodyRef}
        isFocusVisible={isFocusVisible} />
    </TableContext.Provider>
  );
}

// This is a custom Virtualizer that also has a header that syncs its scroll position with the body.
function TableVirtualizer({layout, collection, lastResizeInteractionModality, focusedKey, renderView, renderWrapper, domRef, bodyRef, headerRef, onVisibleRectChange: onVisibleRectChangeProp, isFocusVisible, ...otherProps}) {
  let {direction} = useLocale();
  let {state: tableState} = useTableContext();
  let loadingState = collection.body.props.loadingState;
  let isLoading = loadingState === 'loading' || loadingState === 'loadingMore';
  let onLoadMore = collection.body.props.onLoadMore;
  let state = useVirtualizerState({
    layout,
    collection,
    renderView,
    renderWrapper,
    onVisibleRectChange(rect) {
      bodyRef.current.scrollTop = rect.y;
      setScrollLeft(bodyRef.current, direction, rect.x);
    },
    transitionDuration: isLoading ? 160 : 220
  });

  let {virtualizerProps} = useVirtualizer({
    focusedKey,
    scrollToItem(key) {
      let item = collection.getItem(key);
      let column = collection.columns[0];
      state.virtualizer.scrollToItem(key, {
        duration: 0,
        // Prevent scrolling to the top when clicking on column headers.
        shouldScrollY: item?.type !== 'column',
        // Offset scroll position by width of selection cell
        // (which is sticky and will overlap the cell we're scrolling to).
        offsetX: column.props.isSelectionCell
          ? layout.getColumnWidth(column.key)
          : 0
      });
    }
  }, state, domRef);

  useEffect(() => {
    if (lastResizeInteractionModality.current === 'keyboard' && headerRef.current.contains(document.activeElement)) {
      document.activeElement?.scrollIntoView?.(false);
      bodyRef.current.scrollLeft = headerRef.current.scrollLeft;
    }
  }, [state.contentSize, headerRef, bodyRef, lastResizeInteractionModality]);

  let headerHeight = layout.getLayoutInfo('header')?.rect.height || 0;
  let visibleRect = state.virtualizer.visibleRect;

  // Sync the scroll position from the table body to the header container.
  let onScroll = useCallback(() => {
    headerRef.current.scrollLeft = bodyRef.current.scrollLeft;
  }, [bodyRef, headerRef]);

  let onVisibleRectChange = useCallback((rect: Rect) => {
    state.setVisibleRect(rect);

    if (!isLoading && onLoadMore) {
      let scrollOffset = state.virtualizer.contentSize.height - rect.height * 2;
      if (rect.y > scrollOffset) {
        onLoadMore();
      }
    }
  // eslint-disable-next-line react-hooks/exhaustive-deps
  }, [onLoadMore, isLoading, state.setVisibleRect, state.virtualizer]);

  useLayoutEffect(() => {
    if (!isLoading && onLoadMore && !state.isAnimating) {
      if (state.contentSize.height <= state.virtualizer.visibleRect.height) {
        onLoadMore();
      }
    }
  }, [state.contentSize, state.virtualizer, state.isAnimating, onLoadMore, isLoading]);

  let keysBefore = [];
  let key = layout.resizingColumn;
  do {
    keysBefore.push(key);
    key = tableState.collection.getKeyBefore(key);
  } while (key != null);
  let resizerPosition = keysBefore.reduce((acc, key) => acc + layout.getColumnWidth(key), 0) - 2;
  let resizerAtEdge = resizerPosition > Math.max(state.virtualizer.contentSize.width, state.virtualizer.visibleRect.width) - 3;
  // this should be fine, every movement of the resizer causes a rerender
  // scrolling can cause it to lag for a moment, but it's always updated
  let resizerInVisibleRegion = resizerPosition < state.virtualizer.visibleRect.width + (isNaN(bodyRef.current?.scrollLeft) ? 0 : bodyRef.current?.scrollLeft);
  let shouldHardCornerResizeCorner = resizerAtEdge && resizerInVisibleRegion;

  return (
<<<<<<< HEAD
    <TableVirtualizerContext.Provider value={{state}}>
      <FocusScope>
=======
    <FocusScope>
      <div
        {...mergeProps(otherProps, virtualizerProps)}
        ref={domRef}>
>>>>>>> d10f20a3
        <div
          // Override virtualizer provided tabindex if TableView is empty, so it is tabbable.
          {...mergeProps(otherProps, virtualizerProps, collection.size === 0 && {tabIndex: 0})}
          ref={domRef}>
          <div
            role="presentation"
            className={classNames(styles, 'spectrum-Table-headWrapper')}
            style={{
              width: visibleRect.width,
              height: headerHeight,
              overflow: 'hidden',
              position: 'relative',
              willChange: state.isScrolling ? 'scroll-position' : '',
              transition: state.isAnimating ? `none ${state.virtualizer.transitionDuration}ms` : undefined
            }}
            ref={headerRef}>
            {state.visibleViews[0]}
          </div>
          <ScrollView
            role="presentation"
            className={
              classNames(
                styles,
                'spectrum-Table-body',
                {
                  'focus-ring': isFocusVisible,
                  'spectrum-Table-body--resizerAtTableEdge': shouldHardCornerResizeCorner
                }
              )
            }
            tabIndex={-1}
            style={{flex: 1}}
            innerStyle={{overflow: 'visible', transition: state.isAnimating ? `none ${state.virtualizer.transitionDuration}ms` : undefined}}
            ref={bodyRef}
            contentSize={state.contentSize}
            onVisibleRectChange={chain(onVisibleRectChange, onVisibleRectChangeProp)}
            onScrollStart={state.startScrolling}
            onScrollEnd={state.endScrolling}
            onScroll={onScroll}>
            {state.visibleViews[1]}
            <div
              className={classNames(styles, 'spectrum-Table-bodyResizeIndicator')}
              style={{left: `${resizerPosition}px`, height: `${Math.max(state.virtualizer.contentSize.height, state.virtualizer.visibleRect.height)}px`, display: layout.resizingColumn ? 'block' : 'none'}} />
          </ScrollView>
        </div>
      </FocusScope>
    </TableVirtualizerContext.Provider>
  );
}

function TableHeader({children, ...otherProps}) {
  let {rowGroupProps} = useTableRowGroup();

  return (
    <div {...rowGroupProps} {...otherProps} className={classNames(styles, 'spectrum-Table-head')}>
      {children}
    </div>
  );
}

function TableColumnHeader(props) {
  let {column} = props;
  let ref = useRef<HTMLDivElement>(null);
  let {state, isEmpty} = useTableContext();
  let {pressProps, isPressed} = usePress({isDisabled: isEmpty});
  let {columnHeaderProps} = useTableColumnHeader({
    node: column,
    isVirtualized: true
  }, state, ref);

  let columnProps = column.props as SpectrumColumnProps<unknown>;

  let {hoverProps, isHovered} = useHover({...props, isDisabled: isEmpty});

  const allProps = [columnHeaderProps, hoverProps, pressProps];

  return (
    <FocusRing focusRingClass={classNames(styles, 'focus-ring')}>
      <div
        {...mergeProps(...allProps)}
        ref={ref}
        className={
          classNames(
            styles,
            'spectrum-Table-headCell',
            {
              'is-active': isPressed,
              'is-resizable': columnProps.allowsResizing,
              'is-sortable': columnProps.allowsSorting,
              'is-sorted-desc': state.sortDescriptor?.column === column.key && state.sortDescriptor?.direction === 'descending',
              'is-sorted-asc': state.sortDescriptor?.column === column.key && state.sortDescriptor?.direction === 'ascending',
              'is-hovered': isHovered,
              'spectrum-Table-cell--hideHeader': columnProps.hideHeader
            },
            classNames(
              stylesOverrides,
              'react-spectrum-Table-cell',
              {
                'react-spectrum-Table-cell--alignCenter': columnProps.align === 'center' || column.colspan > 1,
                'react-spectrum-Table-cell--alignEnd': columnProps.align === 'end'
              }
            )
          )
        }>
        {columnProps.allowsSorting &&
          <ArrowDownSmall UNSAFE_className={classNames(styles, 'spectrum-Table-sortedIcon')} />
        }
        {columnProps.hideHeader ?
          <VisuallyHidden>{column.rendered}</VisuallyHidden> :
          <div className={classNames(styles, 'spectrum-Table-headCellContents')}>{column.rendered}</div>
        }
      </div>
    </FocusRing>
  );
}

let _TableColumnHeaderButton = (props, ref: FocusableRef<HTMLDivElement>) => {
  let {focusProps, ...otherProps} = props;
  let {isEmpty} = useTableContext();
  let domRef = useFocusableRef(ref);
  let {buttonProps} = useButton({...otherProps, elementType: 'div', isDisabled: isEmpty}, domRef);
  let {hoverProps, isHovered} = useHover({...otherProps, isDisabled: isEmpty});
  return (
    <div className={classNames(styles, 'spectrum-Table-headCellContents', {'is-hovered': isHovered})} {...hoverProps}>
      <div className={classNames(styles, 'spectrum-Table-headCellButton')} {...mergeProps(buttonProps, focusProps)} ref={domRef}>{props.children}</div>
    </div>
  );
};
let TableColumnHeaderButton = React.forwardRef(_TableColumnHeaderButton);

function ResizableTableColumnHeader(props) {
  let {column} = props;
  let ref = useRef(null);
  let triggerRef = useRef(null);
  let resizingRef = useRef(null);
  let {state, columnState, layout, headerRowHovered, setIsInResizeMode, isInResizeMode, isEmpty, onFocusedResizer, onMoveResizer} = useTableContext();
  let stringFormatter = useLocalizedStringFormatter(intlMessages);
  let {pressProps, isPressed} = usePress({isDisabled: isEmpty});
  let {columnHeaderProps} = useTableColumnHeader({
    node: column,
    isVirtualized: true,
    hasMenu: true
  }, state, ref);

  let {hoverProps, isHovered} = useHover({...props, isDisabled: isEmpty});

  const allProps = [columnHeaderProps, pressProps, hoverProps];

  let columnProps = column.props as SpectrumColumnProps<unknown>;

  if (columnProps.width && columnProps.allowsResizing) {
    throw new Error('Controlled state is not yet supported with column resizing. Please use defaultWidth for uncontrolled column resizing or remove the allowsResizing prop.');
  }
  let {isFocusVisible, focusProps} = useFocusRing();

  const onMenuSelect = (key) => {
    switch (key) {
      case 'sort-asc':
        state.sort(column.key, 'ascending');
        break;
      case 'sort-desc':
        state.sort(column.key, 'descending');
        break;
      case 'resize':
        layout.resizingColumn = column.key;
        columnState.onColumnResizeStart(column);
        setIsInResizeMode(true);
        break;
    }
  };
  let allowsSorting = column.props?.allowsSorting;
  let items = useMemo(() => {
    let options = [
      allowsSorting ? {
        label: stringFormatter.format('sortAscending'),
        id: 'sort-asc'
      } : undefined,
      allowsSorting ? {
        label: stringFormatter.format('sortDescending'),
        id: 'sort-desc'
      } : undefined,
      {
        label: stringFormatter.format('resizeColumn'),
        id: 'resize'
      }
    ];
    return options;
  // eslint-disable-next-line react-hooks/exhaustive-deps
  }, [allowsSorting]);

  useEffect(() => {
    if (layout.resizingColumn === column.key) {
      // focusSafely won't actually focus because the focus moves from the menuitem to the body during the after transition wait
      // without the immediate timeout, Android Chrome doesn't move focus to the resizer
      setTimeout(() => {
        resizingRef.current.focus();
        onFocusedResizer();
      }, 0);
    }
  // eslint-disable-next-line react-hooks/exhaustive-deps
  }, [layout.resizingColumn, column.key]);

  let showResizer = !isEmpty && ((headerRowHovered && getInteractionModality() !== 'keyboard') || layout.resizingColumn != null);

  return (
    <FocusRing focusRingClass={classNames(styles, 'focus-ring')}>
      <div
        {...mergeProps(...allProps)}
        ref={ref}
        className={
          classNames(
            styles,
            'spectrum-Table-headCell',
            {
              'is-active': isPressed,
              'is-resizable': columnProps.allowsResizing,
              'is-sortable': columnProps.allowsSorting,
              'is-sorted-desc': state.sortDescriptor?.column === column.key && state.sortDescriptor?.direction === 'descending',
              'is-sorted-asc': state.sortDescriptor?.column === column.key && state.sortDescriptor?.direction === 'ascending',
              'is-hovered': isHovered,
              'focus-ring': isFocusVisible,
              'spectrum-Table-cell--hideHeader': columnProps.hideHeader
            },
            classNames(
              stylesOverrides,
              'react-spectrum-Table-cell',
              {
                'react-spectrum-Table-cell--alignCenter': columnProps.align === 'center' || column.colspan > 1,
                'react-spectrum-Table-cell--alignEnd': columnProps.align === 'end'
              }
            )
          )
        }>
        <MenuTrigger>
          <TableColumnHeaderButton ref={triggerRef} focusProps={focusProps}>
            {columnProps.allowsSorting &&
              <ArrowDownSmall UNSAFE_className={classNames(styles, 'spectrum-Table-sortedIcon')} />
            }
            {columnProps.hideHeader ?
              <VisuallyHidden>{column.rendered}</VisuallyHidden> :
              <div className={classNames(styles, 'spectrum-Table-headerCellText')}>{column.rendered}</div>
            }
            {
              columnProps.allowsResizing && layout.resizingColumn === null && <ChevronDownMedium UNSAFE_className={classNames(styles, 'spectrum-Table-menuChevron')} />
            }
          </TableColumnHeaderButton>
          <Menu onAction={onMenuSelect} minWidth="size-2000" items={items}>
            {(item) => (
              <Item>
                {item.label}
              </Item>
            )}
          </Menu>
        </MenuTrigger>
        <Resizer
          ref={resizingRef}
          column={column}
          layout={layout}
          showResizer={showResizer}
          triggerRef={useUnwrapDOMRef(triggerRef)}
          onMoveResizer={onMoveResizer} />
        <div
          aria-hidden
          className={classNames(
            styles,
            'spectrum-Table-colResizeIndicator',
            {
              'spectrum-Table-colResizeIndicator--visible': layout.resizingColumn != null,
              'spectrum-Table-colResizeIndicator--resizing': layout.resizingColumn === column.key
            }
          )}>
          <div
            className={classNames(
              styles,
              'spectrum-Table-colResizeNubbin',
              {
                'spectrum-Table-colResizeNubbin--visible': isInResizeMode && layout.resizingColumn === column.key
              }
            )}>
            <Nubbin />
          </div>
        </div>
      </div>
    </FocusRing>
  );
}

function TableSelectAllCell({column}) {
  let ref = useRef();
  let {state} = useTableContext();
  let isSingleSelectionMode = state.selectionManager.selectionMode === 'single';
  let {columnHeaderProps} = useTableColumnHeader({
    node: column,
    isVirtualized: true
  }, state, ref);

  let {checkboxProps} = useTableSelectAllCheckbox(state);
  let {hoverProps, isHovered} = useHover({});

  return (
    <FocusRing focusRingClass={classNames(styles, 'focus-ring')}>
      <div
        {...mergeProps(columnHeaderProps, hoverProps)}
        ref={ref}
        className={
          classNames(
            styles,
            'spectrum-Table-headCell',
            'spectrum-Table-checkboxCell',
            {
              'is-hovered': isHovered
            }
          )
        }>
        {
          /*
            In single selection mode, the checkbox will be hidden.
            So to avoid leaving a column header with no accessible content,
            we use a VisuallyHidden component to include the aria-label from the checkbox,
            which for single selection will be "Select."
          */
          isSingleSelectionMode &&
          <VisuallyHidden>{checkboxProps['aria-label']}</VisuallyHidden>
        }
        <Checkbox
          {...checkboxProps}
          isEmphasized
          UNSAFE_style={isSingleSelectionMode ? {visibility: 'hidden'} : undefined}
          UNSAFE_className={classNames(styles, 'spectrum-Table-checkbox')} />
      </div>
    </FocusRing>
  );
}

function TableRowGroup({children, ...otherProps}) {
  let {rowGroupProps} = useTableRowGroup();

  return (
    <div {...rowGroupProps} {...otherProps}>
      {children}
    </div>
  );
}

function TableRow({item, children, hasActions, ...otherProps}) {
  let ref = useRef();
  let {state, layout} = useTableContext();
  let allowsInteraction = state.selectionManager.selectionMode !== 'none' || hasActions;
  let isDisabled = !allowsInteraction || state.disabledKeys.has(item.key);
  let isSelected = state.selectionManager.isSelected(item.key);
  let {rowProps} = useTableRow({
    node: item,
    isVirtualized: true
  }, state, ref);

  let {pressProps, isPressed} = usePress({isDisabled});

  // The row should show the focus background style when any cell inside it is focused.
  // If the row itself is focused, then it should have a blue focus indicator on the left.
  let {
    isFocusVisible: isFocusVisibleWithin,
    focusProps: focusWithinProps
  } = useFocusRing({within: true});
  let {isFocusVisible, focusProps} = useFocusRing();
  let {hoverProps, isHovered} = useHover({isDisabled});
  let props = mergeProps(
    rowProps,
    otherProps,
    focusWithinProps,
    focusProps,
    hoverProps,
    pressProps
  );
  let isFirstRow = state.collection.rows.find(row => row.level === 1)?.key === item.key;
  let isLastRow = item.nextKey == null;
  // Figure out if the TableView content is equal or greater in height to the container. If so, we'll need to round the bottom
  // border corners of the last row when selected.
  let isFlushWithContainerBottom = false;
  if (isLastRow) {
    if (layout.getContentSize()?.height >= layout.virtualizer?.getVisibleRect().height) {
      isFlushWithContainerBottom = true;
    }
  }

  return (
    <div
      {...props}
      ref={ref}
      className={
        classNames(
          styles,
          'spectrum-Table-row',
          {
            'is-active': isPressed,
            'is-selected': isSelected,
            'spectrum-Table-row--highlightSelection': state.selectionManager.selectionBehavior === 'replace',
            'is-next-selected': state.selectionManager.isSelected(item.nextKey),
            'is-focused': isFocusVisibleWithin,
            'focus-ring': isFocusVisible,
            'is-hovered': isHovered,
            'is-disabled': isDisabled,
            'spectrum-Table-row--firstRow': isFirstRow,
            'spectrum-Table-row--lastRow': isLastRow,
            'spectrum-Table-row--isFlushBottom': isFlushWithContainerBottom
          }
        )
      }>
      {children}
    </div>
  );
}

function TableHeaderRow({item, children, style, ...props}) {
  let {state} = useTableContext();
  let ref = useRef();
  let {rowProps} = useTableHeaderRow({node: item, isVirtualized: true}, state, ref);
  let {hoverProps} = useHover(props);

  return (
    <div {...mergeProps(rowProps, hoverProps)} ref={ref} style={style}>
      {children}
    </div>
  );
}

function TableCheckboxCell({cell}) {
  let ref = useRef();
  let {state} = useTableContext();
  let isDisabled = state.disabledKeys.has(cell.parentKey);
  let {gridCellProps} = useTableCell({
    node: cell,
    isVirtualized: true
  }, state, ref);

  let {checkboxProps} = useTableSelectionCheckbox({key: cell.parentKey}, state);

  return (
    <FocusRing focusRingClass={classNames(styles, 'focus-ring')}>
      <div
        {...gridCellProps}
        ref={ref}
        className={
          classNames(
            styles,
            'spectrum-Table-cell',
            'spectrum-Table-checkboxCell',
            {
              'is-disabled': isDisabled
            },
            classNames(
              stylesOverrides,
              'react-spectrum-Table-cell'
            )
          )}>
        {state.selectionManager.selectionMode !== 'none' &&
          <Checkbox
            {...checkboxProps}
            isEmphasized
            isDisabled={isDisabled}
            UNSAFE_className={classNames(styles, 'spectrum-Table-checkbox')} />
        }
      </div>
    </FocusRing>
  );
}

function TableCell({cell}) {
  let {state} = useTableContext();
  let ref = useRef();
  let columnProps = cell.column.props as SpectrumColumnProps<unknown>;
  let isDisabled = state.disabledKeys.has(cell.parentKey);
  let {gridCellProps} = useTableCell({
    node: cell,
    isVirtualized: true
  }, state, ref);

  return (
    <FocusRing focusRingClass={classNames(styles, 'focus-ring')}>
      <div
        {...gridCellProps}
        ref={ref}
        className={
          classNames(
            styles,
            'spectrum-Table-cell',
            {
              'spectrum-Table-cell--divider': columnProps.showDivider && cell.column.nextKey !== null,
              'spectrum-Table-cell--hideHeader': columnProps.hideHeader,
              'is-disabled': isDisabled
            },
            classNames(
              stylesOverrides,
              'react-spectrum-Table-cell',
              {
                'react-spectrum-Table-cell--alignStart': columnProps.align === 'start',
                'react-spectrum-Table-cell--alignCenter': columnProps.align === 'center',
                'react-spectrum-Table-cell--alignEnd': columnProps.align === 'end'
              }
            )
          )
        }>
        <span
          className={
            classNames(
              styles,
              'spectrum-Table-cellContents'
            )
        }>
          {cell.rendered}
        </span>
      </div>
    </FocusRing>
  );
}

function CenteredWrapper({children}) {
  let {state} = useTableContext();
  return (
    <div
      role="row"
      aria-rowindex={state.collection.headerRows.length + state.collection.size + 1}
      className={classNames(stylesOverrides, 'react-spectrum-Table-centeredWrapper')}>
      <div role="rowheader" aria-colspan={state.collection.columns.length}>
        {children}
      </div>
    </div>
  );
}

/**
 * Tables are containers for displaying information. They allow users to quickly scan, sort, compare, and take action on large amounts of data.
 */
const _TableView = React.forwardRef(TableView) as <T>(props: SpectrumTableProps<T> & {ref?: DOMRef<HTMLDivElement>}) => ReactElement;

export {_TableView as TableView};<|MERGE_RESOLUTION|>--- conflicted
+++ resolved
@@ -476,59 +476,56 @@
   let shouldHardCornerResizeCorner = resizerAtEdge && resizerInVisibleRegion;
 
   return (
-<<<<<<< HEAD
     <TableVirtualizerContext.Provider value={{state}}>
       <FocusScope>
-=======
-    <FocusScope>
-      <div
-        {...mergeProps(otherProps, virtualizerProps)}
-        ref={domRef}>
->>>>>>> d10f20a3
         <div
-          // Override virtualizer provided tabindex if TableView is empty, so it is tabbable.
-          {...mergeProps(otherProps, virtualizerProps, collection.size === 0 && {tabIndex: 0})}
+          {...mergeProps(otherProps, virtualizerProps)}
           ref={domRef}>
           <div
-            role="presentation"
-            className={classNames(styles, 'spectrum-Table-headWrapper')}
-            style={{
-              width: visibleRect.width,
-              height: headerHeight,
-              overflow: 'hidden',
-              position: 'relative',
-              willChange: state.isScrolling ? 'scroll-position' : '',
-              transition: state.isAnimating ? `none ${state.virtualizer.transitionDuration}ms` : undefined
-            }}
-            ref={headerRef}>
-            {state.visibleViews[0]}
+            // Override virtualizer provided tabindex if TableView is empty, so it is tabbable.
+            {...mergeProps(otherProps, virtualizerProps, collection.size === 0 && {tabIndex: 0})}
+            ref={domRef}>
+            <div
+              role="presentation"
+              className={classNames(styles, 'spectrum-Table-headWrapper')}
+              style={{
+                width: visibleRect.width,
+                height: headerHeight,
+                overflow: 'hidden',
+                position: 'relative',
+                willChange: state.isScrolling ? 'scroll-position' : '',
+                transition: state.isAnimating ? `none ${state.virtualizer.transitionDuration}ms` : undefined
+              }}
+              ref={headerRef}>
+              {state.visibleViews[0]}
+            </div>
+            <ScrollView
+              role="presentation"
+              className={
+                classNames(
+                  styles,
+                  'spectrum-Table-body',
+                  {
+                    'focus-ring': isFocusVisible,
+                    'spectrum-Table-body--resizerAtTableEdge': shouldHardCornerResizeCorner
+                  }
+                )
+              }
+              tabIndex={-1}
+              style={{flex: 1}}
+              innerStyle={{overflow: 'visible', transition: state.isAnimating ? `none ${state.virtualizer.transitionDuration}ms` : undefined}}
+              ref={bodyRef}
+              contentSize={state.contentSize}
+              onVisibleRectChange={chain(onVisibleRectChange, onVisibleRectChangeProp)}
+              onScrollStart={state.startScrolling}
+              onScrollEnd={state.endScrolling}
+              onScroll={onScroll}>
+              {state.visibleViews[1]}
+              <div
+                className={classNames(styles, 'spectrum-Table-bodyResizeIndicator')}
+                style={{left: `${resizerPosition}px`, height: `${Math.max(state.virtualizer.contentSize.height, state.virtualizer.visibleRect.height)}px`, display: layout.resizingColumn ? 'block' : 'none'}} />
+            </ScrollView>
           </div>
-          <ScrollView
-            role="presentation"
-            className={
-              classNames(
-                styles,
-                'spectrum-Table-body',
-                {
-                  'focus-ring': isFocusVisible,
-                  'spectrum-Table-body--resizerAtTableEdge': shouldHardCornerResizeCorner
-                }
-              )
-            }
-            tabIndex={-1}
-            style={{flex: 1}}
-            innerStyle={{overflow: 'visible', transition: state.isAnimating ? `none ${state.virtualizer.transitionDuration}ms` : undefined}}
-            ref={bodyRef}
-            contentSize={state.contentSize}
-            onVisibleRectChange={chain(onVisibleRectChange, onVisibleRectChangeProp)}
-            onScrollStart={state.startScrolling}
-            onScrollEnd={state.endScrolling}
-            onScroll={onScroll}>
-            {state.visibleViews[1]}
-            <div
-              className={classNames(styles, 'spectrum-Table-bodyResizeIndicator')}
-              style={{left: `${resizerPosition}px`, height: `${Math.max(state.virtualizer.contentSize.height, state.virtualizer.visibleRect.height)}px`, display: layout.resizingColumn ? 'block' : 'none'}} />
-          </ScrollView>
         </div>
       </FocusScope>
     </TableVirtualizerContext.Provider>
