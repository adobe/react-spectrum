/*
 * Copyright 2020 Adobe. All rights reserved.
 * This file is licensed to you under the Apache License, Version 2.0 (the "License");
 * you may not use this file except in compliance with the License. You may obtain a copy
 * of the License at http://www.apache.org/licenses/LICENSE-2.0
 *
 * Unless required by applicable law or agreed to in writing, software distributed under
 * the License is distributed on an "AS IS" BASIS, WITHOUT WARRANTIES OR REPRESENTATIONS
 * OF ANY KIND, either express or implied. See the License for the specific language
 * governing permissions and limitations under the License.
 */

import ArrowDownSmall from '@spectrum-icons/ui/ArrowDownSmall';
import {chain, mergeProps, useLayoutEffect} from '@react-aria/utils';
import {Checkbox} from '@react-spectrum/checkbox';
import ChevronDownMedium from '@spectrum-icons/ui/ChevronDownMedium';
import {classNames, useDOMRef, useFocusableRef, useStyleProps, useUnwrapDOMRef} from '@react-spectrum/utils';
import {DOMRef, FocusableRef, MoveMoveEvent} from '@react-types/shared';
import {FocusRing, FocusScope, useFocusRing} from '@react-aria/focus';
import {getInteractionModality, useHover, usePress} from '@react-aria/interactions';
import {GridNode} from '@react-types/grid';
// @ts-ignore
import intlMessages from '../intl/*.json';
import {Item, Menu, MenuTrigger} from '@react-spectrum/menu';
import {layoutInfoToStyle, ScrollView, setScrollLeft, useVirtualizer, VirtualizerItem} from '@react-aria/virtualizer';
import {Nubbin} from './Nubbin';
import {ProgressCircle} from '@react-spectrum/progress';
import React, {ReactElement, useCallback, useContext, useEffect, useMemo, useRef, useState} from 'react';
import {Rect, ReusableView, useVirtualizerState} from '@react-stately/virtualizer';
import {Resizer} from './Resizer';
import {SpectrumColumnProps, SpectrumTableProps} from '@react-types/table';
import styles from '@adobe/spectrum-css-temp/components/table/vars.css';
import stylesOverrides from './table.css';
import {TableColumnResizeState, TableState, useTableColumnResizeState, useTableState} from '@react-stately/table';
import {TableLayout} from '@react-stately/layout';
import {Tooltip, TooltipTrigger} from '@react-spectrum/tooltip';
import {useButton} from '@react-aria/button';
import {useLocale, useLocalizedStringFormatter} from '@react-aria/i18n';
import {useProvider, useProviderProps} from '@react-spectrum/provider';
import {
  useTable,
  useTableCell,
  useTableColumnHeader,
  useTableHeaderRow,
  useTableRow,
  useTableRowGroup,
  useTableSelectAllCheckbox,
  useTableSelectionCheckbox
} from '@react-aria/table';
import {VisuallyHidden} from '@react-aria/visually-hidden';

const DEFAULT_HEADER_HEIGHT = {
  medium: 34,
  large: 40
};

const DEFAULT_HIDE_HEADER_CELL_WIDTH = {
  medium: 36,
  large: 44
};

const ROW_HEIGHTS = {
  compact: {
    medium: 32,
    large: 40
  },
  regular: {
    medium: 40,
    large: 50
  },
  spacious: {
    medium: 48,
    large: 60
  }
};

const SELECTION_CELL_DEFAULT_WIDTH = {
  medium: 38,
  large: 48
};

interface TableContextValue<T> {
  state: TableState<T>,
  layout: TableLayout<T>,
  columnState: TableColumnResizeState<T>,
  headerRowHovered: boolean,
  isInResizeMode: boolean,
  setIsInResizeMode: (val: boolean) => void,
  isEmpty: boolean,
  onFocusedResizer: () => void,
  onMoveResizer: (e: MoveMoveEvent) => void
}


const TableContext = React.createContext<TableContextValue<unknown>>(null);
export function useTableContext() {
  return useContext(TableContext);
}

function TableView<T extends object>(props: SpectrumTableProps<T>, ref: DOMRef<HTMLDivElement>) {
  props = useProviderProps(props);
  let {isQuiet, onAction} = props;
  let {styleProps} = useStyleProps(props);

  let [showSelectionCheckboxes, setShowSelectionCheckboxes] = useState(props.selectionStyle !== 'highlight');
  let {direction} = useLocale();
  let {scale} = useProvider();

  const getDefaultWidth = useCallback(({hideHeader, isSelectionCell, showDivider}) => {
    if (hideHeader) {
      let width = DEFAULT_HIDE_HEADER_CELL_WIDTH[scale];
      return showDivider ? width + 1 : width;
    } else if (isSelectionCell) {
      return SELECTION_CELL_DEFAULT_WIDTH[scale];
    }
  }, [scale]);

  let [isInResizeMode, setIsInResizeMode] = useState(false);
  let state = useTableState({
    ...props,
    showSelectionCheckboxes,
    selectionBehavior: props.selectionStyle === 'highlight' ? 'replace' : 'toggle'
  });

  const columnState = useTableColumnResizeState({...mergeProps(props, {onColumnResizeEnd: () => {
    setIsInResizeMode(false);
  }}), getDefaultWidth}, state.collection);

  // If the selection behavior changes in state, we need to update showSelectionCheckboxes here due to the circular dependency...
  let shouldShowCheckboxes = state.selectionManager.selectionBehavior !== 'replace';
  if (shouldShowCheckboxes !== showSelectionCheckboxes) {
    setShowSelectionCheckboxes(shouldShowCheckboxes);
  }

  let domRef = useDOMRef(ref);
  let headerRef = useRef<HTMLDivElement>();
  let bodyRef = useRef<HTMLDivElement>();
  let stringFormatter = useLocalizedStringFormatter(intlMessages);

  let density = props.density || 'regular';
  let layout = useMemo(() => new TableLayout({
    // If props.rowHeight is auto, then use estimated heights based on scale, otherwise use fixed heights.
    rowHeight: props.overflowMode === 'wrap'
      ? null
      : ROW_HEIGHTS[density][scale],
    estimatedRowHeight: props.overflowMode === 'wrap'
      ? ROW_HEIGHTS[density][scale]
      : null,
    headingHeight: props.overflowMode === 'wrap'
      ? null
      : DEFAULT_HEADER_HEIGHT[scale],
    estimatedHeadingHeight: props.overflowMode === 'wrap'
      ? DEFAULT_HEADER_HEIGHT[scale]
      : null
  }),
    [props.overflowMode, scale, density]
  );
  layout.collection = state.collection;
  layout.getColumnWidth = columnState.getColumnWidth;

  let {gridProps} = useTable({
    ...props,
    isVirtualized: true,
    layout,
    onRowAction: onAction
  }, state, domRef);
  let [headerRowHovered, setHeaderRowHovered] = useState(false);

  // This overrides collection view's renderWrapper to support DOM heirarchy.
  type View = ReusableView<GridNode<T>, unknown>;
  let renderWrapper = (parent: View, reusableView: View, children: View[], renderChildren: (views: View[]) => ReactElement[]) => {
    let style = layoutInfoToStyle(reusableView.layoutInfo, direction, parent && parent.layoutInfo);
    if (style.overflow === 'hidden') {
      style.overflow = 'visible'; // needed to support position: sticky
    }

    if (reusableView.viewType === 'rowgroup') {
      return (
        <TableRowGroup key={reusableView.key} style={style}>
          {renderChildren(children)}
        </TableRowGroup>
      );
    }

    if (reusableView.viewType === 'header') {
      return (
        <TableHeader
          key={reusableView.key}
          style={style}>
          {renderChildren(children)}
        </TableHeader>
      );
    }

    if (reusableView.viewType === 'row') {
      return (
        <TableRow
          key={reusableView.key}
          item={reusableView.content}
          style={style}
          hasActions={onAction}>
          {renderChildren(children)}
        </TableRow>
      );
    }

    if (reusableView.viewType === 'headerrow') {
      return (
        <TableHeaderRow
          onHoverChange={setHeaderRowHovered}
          key={reusableView.key}
          style={style}
          item={reusableView.content}>
          {renderChildren(children)}
        </TableHeaderRow>
      );
    }

    return (
      <VirtualizerItem
        key={reusableView.key}
        reusableView={reusableView}
        parent={parent}
        className={
          classNames(
            styles,
            'spectrum-Table-cellWrapper',
            classNames(
              stylesOverrides,
              {
                'react-spectrum-Table-cellWrapper': !reusableView.layoutInfo.estimatedSize
              }
            )
          )
        } />
    );
  };

  let renderView = (type: string, item: GridNode<T>) => {
    switch (type) {
      case 'header':
      case 'rowgroup':
      case 'section':
      case 'row':
      case 'headerrow':
        return null;
      case 'cell': {
        if (item.props.isSelectionCell) {
          return <TableCheckboxCell cell={item} />;
        }

        return <TableCell cell={item} />;
      }
      case 'placeholder':
        // TODO: move to react-aria?
        return (
          <div
            role="gridcell"
            aria-colindex={item.index + 1}
            aria-colspan={item.colspan > 1 ? item.colspan : null} />
        );
      case 'column':
        if (item.props.isSelectionCell) {
          return <TableSelectAllCell column={item} />;
        }

        // TODO: consider this case, what if we have hidden headers and a empty table
        if (item.props.hideHeader) {
          return (
            <TooltipTrigger placement="top" trigger="focus">
              <TableColumnHeader column={item} />
              <Tooltip placement="top">{item.rendered}</Tooltip>
            </TooltipTrigger>
          );
        }

        if (item.props.allowsResizing) {
          return <ResizableTableColumnHeader tableRef={domRef} column={item} />;
        }

        return (
          <TableColumnHeader column={item} />
        );
      case 'loader':
        return (
          <CenteredWrapper>
            <ProgressCircle
              isIndeterminate
              aria-label={state.collection.size > 0 ? stringFormatter.format('loadingMore') : stringFormatter.format('loading')} />
          </CenteredWrapper>
        );
      case 'empty': {
        let emptyState = props.renderEmptyState ? props.renderEmptyState() : null;
        if (emptyState == null) {
          return null;
        }

        return (
          <CenteredWrapper>
            {emptyState}
          </CenteredWrapper>
        );
      }
    }
  };

  let [isVerticalScrollbarVisible, setVerticalScollbarVisible] = useState(false);
  let [isHorizontalScrollbarVisible, setHorizontalScollbarVisible] = useState(false);
  let viewport = useRef({x: 0, y: 0, width: 0, height: 0});
  let onVisibleRectChange = useCallback((e) => {
    if (viewport.current.width === e.width && viewport.current.height === e.height) {
      return;
    }
    viewport.current = e;
    if (bodyRef.current) {
      setVerticalScollbarVisible(bodyRef.current.clientWidth + 2 < bodyRef.current.offsetWidth);
      setHorizontalScollbarVisible(bodyRef.current.clientHeight + 2 < bodyRef.current.offsetHeight);
    }
  }, []);
  let {isFocusVisible, focusProps} = useFocusRing();
  let isEmpty = state.collection.size === 0;

  let onFocusedResizer = () => {
    bodyRef.current.scrollLeft = headerRef.current.scrollLeft;
  };

  let lastResizeInteractionModality = useRef(undefined);
  let onMoveResizer = (e) => {
    if (e.pointerType === 'keyboard') {
      lastResizeInteractionModality.current = e.pointerType;
    } else {
      lastResizeInteractionModality.current = undefined;
    }
  };

  return (
    <TableContext.Provider value={{state, layout, columnState, headerRowHovered, isInResizeMode, setIsInResizeMode, isEmpty, onFocusedResizer, onMoveResizer}}>
      <TableVirtualizer
        {...mergeProps(gridProps, focusProps)}
        {...styleProps}
        className={
          classNames(
            styles,
            'spectrum-Table',
            `spectrum-Table--${density}`,
            {
              'spectrum-Table--quiet': isQuiet,
              'spectrum-Table--wrap': props.overflowMode === 'wrap',
              'spectrum-Table--loadingMore': state.collection.body.props.loadingState === 'loadingMore',
              'spectrum-Table--isVerticalScrollbarVisible': isVerticalScrollbarVisible,
              'spectrum-Table--isHorizontalScrollbarVisible': isHorizontalScrollbarVisible
            },
            classNames(
              stylesOverrides,
              'react-spectrum-Table'
            )
          )
        }
        layout={layout}
        collection={state.collection}
        focusedKey={state.selectionManager.focusedKey}
        renderView={renderView}
        renderWrapper={renderWrapper}
        setTableWidth={columnState.setTableWidth}
        onVisibleRectChange={onVisibleRectChange}
        domRef={domRef}
        headerRef={headerRef}
        lastResizeInteractionModality={lastResizeInteractionModality}
        bodyRef={bodyRef}
        isFocusVisible={isFocusVisible}
        getColumnWidth={columnState.getColumnWidth} />
    </TableContext.Provider>
  );
}

// This is a custom Virtualizer that also has a header that syncs its scroll position with the body.
function TableVirtualizer({layout, collection, lastResizeInteractionModality, focusedKey, renderView, renderWrapper, domRef, bodyRef, headerRef, setTableWidth, getColumnWidth, onVisibleRectChange: onVisibleRectChangeProp, isFocusVisible, ...otherProps}) {
  let {direction} = useLocale();
  let {state: tableState, columnState} = useTableContext();
  let loadingState = collection.body.props.loadingState;
  let isLoading = loadingState === 'loading' || loadingState === 'loadingMore';
  let onLoadMore = collection.body.props.onLoadMore;
  let state = useVirtualizerState({
    layout,
    collection,
    renderView,
    renderWrapper,
    onVisibleRectChange(rect) {
      bodyRef.current.scrollTop = rect.y;
      setScrollLeft(bodyRef.current, direction, rect.x);
    },
    transitionDuration: isLoading ? 160 : 220
  });

  let {virtualizerProps} = useVirtualizer({
    focusedKey,
    scrollToItem(key) {
      let item = collection.getItem(key);
      let column = collection.columns[0];
      state.virtualizer.scrollToItem(key, {
        duration: 0,
        // Prevent scrolling to the top when clicking on column headers.
        shouldScrollY: item?.type !== 'column',
        // Offset scroll position by width of selection cell
        // (which is sticky and will overlap the cell we're scrolling to).
        offsetX: column.props.isSelectionCell
          ? layout.getColumnWidth(column.key)
          : 0
      });
    }
  }, state, domRef);

  // If columnwidths change, need to relayout.
  useLayoutEffect(() => {
    state.virtualizer.relayoutNow({sizeChanged: true});
  }, [getColumnWidth, state.virtualizer]);

  useEffect(() => {
    if (lastResizeInteractionModality.current === 'keyboard' && headerRef.current.contains(document.activeElement)) {
      document.activeElement?.scrollIntoView?.(false);
      bodyRef.current.scrollLeft = headerRef.current.scrollLeft;
    }
  }, [state.contentSize, headerRef, bodyRef, lastResizeInteractionModality]);

  let headerHeight = layout.getLayoutInfo('header')?.rect.height || 0;
  let visibleRect = state.virtualizer.visibleRect;

  // Sync the scroll position from the table body to the header container.
  let onScroll = useCallback(() => {
    headerRef.current.scrollLeft = bodyRef.current.scrollLeft;
  }, [bodyRef, headerRef]);

  let onVisibleRectChange = useCallback((rect: Rect) => {
    setTableWidth(rect.width);

    state.setVisibleRect(rect);

    if (!isLoading && onLoadMore) {
      let scrollOffset = state.virtualizer.contentSize.height - rect.height * 2;
      if (rect.y > scrollOffset) {
        onLoadMore();
      }
    }
  // eslint-disable-next-line react-hooks/exhaustive-deps
  }, [onLoadMore, isLoading, state.setVisibleRect, state.virtualizer]);

  useLayoutEffect(() => {
    if (!isLoading && onLoadMore && !state.isAnimating) {
      if (state.contentSize.height <= state.virtualizer.visibleRect.height) {
        onLoadMore();
      }
    }
  }, [state.contentSize, state.virtualizer, state.isAnimating, onLoadMore, isLoading]);

  let keysBefore = [];
  let key = columnState.currentlyResizingColumn;
  do {
    keysBefore.push(key);
    key = tableState.collection.getKeyBefore(key);
  } while (key != null);
  let resizerPosition = keysBefore.reduce((acc, key) => acc + columnState.getColumnWidth(key), 0) - 2;
  let resizerAtEdge = resizerPosition > Math.max(state.virtualizer.contentSize.width, state.virtualizer.visibleRect.width) - 3;
  // this should be fine, every movement of the resizer causes a rerender
  // scrolling can cause it to lag for a moment, but it's always updated
  let resizerInVisibleRegion = resizerPosition < state.virtualizer.visibleRect.width + (isNaN(bodyRef.current?.scrollLeft) ? 0 : bodyRef.current?.scrollLeft);
  let shouldHardCornerResizeCorner = resizerAtEdge && resizerInVisibleRegion;

  return (
    <FocusScope>
      <div
        {...mergeProps(otherProps, virtualizerProps)}
        ref={domRef}>
        <div
          role="presentation"
          className={classNames(styles, 'spectrum-Table-headWrapper')}
          style={{
            width: visibleRect.width,
            height: headerHeight,
            overflow: 'hidden',
            position: 'relative',
            willChange: state.isScrolling ? 'scroll-position' : '',
            transition: state.isAnimating ? `none ${state.virtualizer.transitionDuration}ms` : undefined
          }}
          ref={headerRef}>
          {state.visibleViews[0]}
        </div>
        <ScrollView
          role="presentation"
          className={
            classNames(
              styles,
              'spectrum-Table-body',
              {
                'focus-ring': isFocusVisible,
                'spectrum-Table-body--resizerAtTableEdge': shouldHardCornerResizeCorner
              }
            )
          }
          tabIndex={-1}
          style={{flex: 1}}
          innerStyle={{overflow: 'visible', transition: state.isAnimating ? `none ${state.virtualizer.transitionDuration}ms` : undefined}}
          ref={bodyRef}
          contentSize={state.contentSize}
          onVisibleRectChange={chain(onVisibleRectChange, onVisibleRectChangeProp)}
          onScrollStart={state.startScrolling}
          onScrollEnd={state.endScrolling}
          onScroll={onScroll}>
          {state.visibleViews[1]}
          {columnState.currentlyResizingColumn != null && <div
            className={classNames(styles, 'spectrum-Table-bodyResizeIndicator')}
<<<<<<< HEAD
            style={{[direction === 'ltr' ? 'left' : 'right']: `${resizerPosition}px`, height: `${Math.max(state.virtualizer.contentSize.height, state.virtualizer.visibleRect.height)}px`, display: 'block'}} />
=======
            style={{left: `${resizerPosition}px`, height: `${Math.max(state.virtualizer.contentSize.height, state.virtualizer.visibleRect.height)}px`, display: 'block'}} /> }
>>>>>>> d56c9ea8
        </ScrollView>
      </div>
    </FocusScope>
  );
}

function TableHeader({children, ...otherProps}) {
  let {rowGroupProps} = useTableRowGroup();

  return (
    <div {...rowGroupProps} {...otherProps} className={classNames(styles, 'spectrum-Table-head')}>
      {children}
    </div>
  );
}

function TableColumnHeader(props) {
  let {column} = props;
  let ref = useRef<HTMLDivElement>(null);
  let {state, isEmpty} = useTableContext();
  let {pressProps, isPressed} = usePress({isDisabled: isEmpty});
  let {columnHeaderProps} = useTableColumnHeader({
    node: column,
    isVirtualized: true
  }, state, ref);

  let columnProps = column.props as SpectrumColumnProps<unknown>;

  let {hoverProps, isHovered} = useHover({...props, isDisabled: isEmpty});

  const allProps = [columnHeaderProps, hoverProps, pressProps];

  return (
    <FocusRing focusRingClass={classNames(styles, 'focus-ring')}>
      <div
        {...mergeProps(...allProps)}
        ref={ref}
        className={
          classNames(
            styles,
            'spectrum-Table-headCell',
            {
              'is-active': isPressed,
              'is-resizable': columnProps.allowsResizing,
              'is-sortable': columnProps.allowsSorting,
              'is-sorted-desc': state.sortDescriptor?.column === column.key && state.sortDescriptor?.direction === 'descending',
              'is-sorted-asc': state.sortDescriptor?.column === column.key && state.sortDescriptor?.direction === 'ascending',
              'is-hovered': isHovered,
              'spectrum-Table-cell--hideHeader': columnProps.hideHeader
            },
            classNames(
              stylesOverrides,
              'react-spectrum-Table-cell',
              {
                'react-spectrum-Table-cell--alignCenter': columnProps.align === 'center' || column.colspan > 1,
                'react-spectrum-Table-cell--alignEnd': columnProps.align === 'end'
              }
            )
          )
        }>
        {columnProps.allowsSorting &&
          <ArrowDownSmall UNSAFE_className={classNames(styles, 'spectrum-Table-sortedIcon')} />
        }
        {columnProps.hideHeader ?
          <VisuallyHidden>{column.rendered}</VisuallyHidden> :
          <div className={classNames(styles, 'spectrum-Table-headCellContents')}>{column.rendered}</div>
        }
      </div>
    </FocusRing>
  );
}

let _TableColumnHeaderButton = (props, ref: FocusableRef<HTMLDivElement>) => {
  let {focusProps, ...otherProps} = props;
  let {isEmpty} = useTableContext();
  let domRef = useFocusableRef(ref);
  let {buttonProps} = useButton({...otherProps, elementType: 'div', isDisabled: isEmpty}, domRef);
  let {hoverProps, isHovered} = useHover({...otherProps, isDisabled: isEmpty});
  return (
    <div className={classNames(styles, 'spectrum-Table-headCellContents', {'is-hovered': isHovered})} {...hoverProps}>
      <div className={classNames(styles, 'spectrum-Table-headCellButton')} {...mergeProps(buttonProps, focusProps)} ref={domRef}>{props.children}</div>
    </div>
  );
};
let TableColumnHeaderButton = React.forwardRef(_TableColumnHeaderButton);

function ResizableTableColumnHeader(props) {
  let {column} = props;
  let ref = useRef(null);
  let triggerRef = useRef(null);
  let resizingRef = useRef(null);
  let {state, columnState, headerRowHovered, setIsInResizeMode, isInResizeMode, isEmpty, onFocusedResizer, onMoveResizer} = useTableContext();
  let stringFormatter = useLocalizedStringFormatter(intlMessages);
  let {pressProps, isPressed} = usePress({isDisabled: isEmpty});
  let {columnHeaderProps} = useTableColumnHeader({
    node: column,
    isVirtualized: true,
    hasMenu: true
  }, state, ref);

  let {hoverProps, isHovered} = useHover({...props, isDisabled: isEmpty});

  const allProps = [columnHeaderProps, pressProps, hoverProps];

  let columnProps = column.props as SpectrumColumnProps<unknown>;

  if (columnProps.width && columnProps.allowsResizing) {
    throw new Error('Controlled state is not yet supported with column resizing. Please use defaultWidth for uncontrolled column resizing or remove the allowsResizing prop.');
  }
  let {isFocusVisible, focusProps} = useFocusRing();

  const onMenuSelect = (key) => {
    switch (key) {
      case 'sort-asc':
        state.sort(column.key, 'ascending');
        break;
      case 'sort-desc':
        state.sort(column.key, 'descending');
        break;
      case 'resize':
        columnState.onColumnResizeStart(column);
        setIsInResizeMode(true);
        break;
    }
  };
  let allowsSorting = column.props?.allowsSorting;
  let items = useMemo(() => {
    let options = [
      allowsSorting ? {
        label: stringFormatter.format('sortAscending'),
        id: 'sort-asc'
      } : undefined,
      allowsSorting ? {
        label: stringFormatter.format('sortDescending'),
        id: 'sort-desc'
      } : undefined,
      {
        label: stringFormatter.format('resizeColumn'),
        id: 'resize'
      }
    ];
    return options;
  // eslint-disable-next-line react-hooks/exhaustive-deps
  }, [allowsSorting]);

  useEffect(() => {
    if (columnState.currentlyResizingColumn === column.key) {
      // focusSafely won't actually focus because the focus moves from the menuitem to the body during the after transition wait
      // without the immediate timeout, Android Chrome doesn't move focus to the resizer
      setTimeout(() => {
        resizingRef.current.focus();
        onFocusedResizer();
      }, 0);
    }
  // eslint-disable-next-line react-hooks/exhaustive-deps
  }, [columnState.currentlyResizingColumn, column.key]);

  let showResizer = !isEmpty && ((headerRowHovered && getInteractionModality() !== 'keyboard') || columnState.currentlyResizingColumn != null);

  return (
    <FocusRing focusRingClass={classNames(styles, 'focus-ring')}>
      <div
        {...mergeProps(...allProps)}
        ref={ref}
        className={
          classNames(
            styles,
            'spectrum-Table-headCell',
            {
              'is-active': isPressed,
              'is-resizable': columnProps.allowsResizing,
              'is-sortable': columnProps.allowsSorting,
              'is-sorted-desc': state.sortDescriptor?.column === column.key && state.sortDescriptor?.direction === 'descending',
              'is-sorted-asc': state.sortDescriptor?.column === column.key && state.sortDescriptor?.direction === 'ascending',
              'is-hovered': isHovered,
              'focus-ring': isFocusVisible,
              'spectrum-Table-cell--hideHeader': columnProps.hideHeader
            },
            classNames(
              stylesOverrides,
              'react-spectrum-Table-cell',
              {
                'react-spectrum-Table-cell--alignCenter': columnProps.align === 'center' || column.colspan > 1,
                'react-spectrum-Table-cell--alignEnd': columnProps.align === 'end'
              }
            )
          )
        }>
        <MenuTrigger>
          <TableColumnHeaderButton ref={triggerRef} focusProps={focusProps}>
            {columnProps.allowsSorting &&
              <ArrowDownSmall UNSAFE_className={classNames(styles, 'spectrum-Table-sortedIcon')} />
            }
            {columnProps.hideHeader ?
              <VisuallyHidden>{column.rendered}</VisuallyHidden> :
              <div className={classNames(styles, 'spectrum-Table-headerCellText')}>{column.rendered}</div>
            }
            {
              columnProps.allowsResizing && columnState.currentlyResizingColumn === null && <ChevronDownMedium UNSAFE_className={classNames(styles, 'spectrum-Table-menuChevron')} />
            }
          </TableColumnHeaderButton>
          <Menu onAction={onMenuSelect} minWidth="size-2000" items={items}>
            {(item) => (
              <Item>
                {item.label}
              </Item>
            )}
          </Menu>
        </MenuTrigger>
        <Resizer
          ref={resizingRef}
          column={column}
          showResizer={showResizer}
          triggerRef={useUnwrapDOMRef(triggerRef)}
          onMoveResizer={onMoveResizer} />
        <div
          aria-hidden
          className={classNames(
            styles,
            'spectrum-Table-colResizeIndicator',
            {
              'spectrum-Table-colResizeIndicator--visible': columnState.currentlyResizingColumn != null,
              'spectrum-Table-colResizeIndicator--resizing': columnState.currentlyResizingColumn === column.key
            }
          )}>
          <div
            className={classNames(
              styles,
              'spectrum-Table-colResizeNubbin',
              {
                'spectrum-Table-colResizeNubbin--visible': isInResizeMode && columnState.currentlyResizingColumn === column.key
              }
            )}>
            <Nubbin />
          </div>
        </div>
      </div>
    </FocusRing>
  );
}

function TableSelectAllCell({column}) {
  let ref = useRef();
  let {state} = useTableContext();
  let isSingleSelectionMode = state.selectionManager.selectionMode === 'single';
  let {columnHeaderProps} = useTableColumnHeader({
    node: column,
    isVirtualized: true
  }, state, ref);

  let {checkboxProps} = useTableSelectAllCheckbox(state);
  let {hoverProps, isHovered} = useHover({});

  return (
    <FocusRing focusRingClass={classNames(styles, 'focus-ring')}>
      <div
        {...mergeProps(columnHeaderProps, hoverProps)}
        ref={ref}
        className={
          classNames(
            styles,
            'spectrum-Table-headCell',
            'spectrum-Table-checkboxCell',
            {
              'is-hovered': isHovered
            }
          )
        }>
        {
          /*
            In single selection mode, the checkbox will be hidden.
            So to avoid leaving a column header with no accessible content,
            we use a VisuallyHidden component to include the aria-label from the checkbox,
            which for single selection will be "Select."
          */
          isSingleSelectionMode &&
          <VisuallyHidden>{checkboxProps['aria-label']}</VisuallyHidden>
        }
        <Checkbox
          {...checkboxProps}
          isEmphasized
          UNSAFE_style={isSingleSelectionMode ? {visibility: 'hidden'} : undefined}
          UNSAFE_className={classNames(styles, 'spectrum-Table-checkbox')} />
      </div>
    </FocusRing>
  );
}

function TableRowGroup({children, ...otherProps}) {
  let {rowGroupProps} = useTableRowGroup();

  return (
    <div {...rowGroupProps} {...otherProps}>
      {children}
    </div>
  );
}

function TableRow({item, children, hasActions, ...otherProps}) {
  let ref = useRef();
  let {state, layout} = useTableContext();
  let allowsInteraction = state.selectionManager.selectionMode !== 'none' || hasActions;
  let isDisabled = !allowsInteraction || state.disabledKeys.has(item.key);
  let isSelected = state.selectionManager.isSelected(item.key);
  let {rowProps} = useTableRow({
    node: item,
    isVirtualized: true
  }, state, ref);

  let {pressProps, isPressed} = usePress({isDisabled});

  // The row should show the focus background style when any cell inside it is focused.
  // If the row itself is focused, then it should have a blue focus indicator on the left.
  let {
    isFocusVisible: isFocusVisibleWithin,
    focusProps: focusWithinProps
  } = useFocusRing({within: true});
  let {isFocusVisible, focusProps} = useFocusRing();
  let {hoverProps, isHovered} = useHover({isDisabled});
  let props = mergeProps(
    rowProps,
    otherProps,
    focusWithinProps,
    focusProps,
    hoverProps,
    pressProps
  );
  let isFirstRow = state.collection.rows.find(row => row.level === 1)?.key === item.key;
  let isLastRow = item.nextKey == null;
  // Figure out if the TableView content is equal or greater in height to the container. If so, we'll need to round the bottom
  // border corners of the last row when selected.
  let isFlushWithContainerBottom = false;
  if (isLastRow) {
    if (layout.getContentSize()?.height >= layout.virtualizer?.getVisibleRect().height) {
      isFlushWithContainerBottom = true;
    }
  }

  return (
    <div
      {...props}
      ref={ref}
      className={
        classNames(
          styles,
          'spectrum-Table-row',
          {
            'is-active': isPressed,
            'is-selected': isSelected,
            'spectrum-Table-row--highlightSelection': state.selectionManager.selectionBehavior === 'replace',
            'is-next-selected': state.selectionManager.isSelected(item.nextKey),
            'is-focused': isFocusVisibleWithin,
            'focus-ring': isFocusVisible,
            'is-hovered': isHovered,
            'is-disabled': isDisabled,
            'spectrum-Table-row--firstRow': isFirstRow,
            'spectrum-Table-row--lastRow': isLastRow,
            'spectrum-Table-row--isFlushBottom': isFlushWithContainerBottom
          }
        )
      }>
      {children}
    </div>
  );
}

function TableHeaderRow({item, children, style, ...props}) {
  let {state} = useTableContext();
  let ref = useRef();
  let {rowProps} = useTableHeaderRow({node: item, isVirtualized: true}, state, ref);
  let {hoverProps} = useHover(props);

  return (
    <div {...mergeProps(rowProps, hoverProps)} ref={ref} style={style}>
      {children}
    </div>
  );
}

function TableCheckboxCell({cell}) {
  let ref = useRef();
  let {state} = useTableContext();
  let isDisabled = state.disabledKeys.has(cell.parentKey);
  let {gridCellProps} = useTableCell({
    node: cell,
    isVirtualized: true
  }, state, ref);

  let {checkboxProps} = useTableSelectionCheckbox({key: cell.parentKey}, state);

  return (
    <FocusRing focusRingClass={classNames(styles, 'focus-ring')}>
      <div
        {...gridCellProps}
        ref={ref}
        className={
          classNames(
            styles,
            'spectrum-Table-cell',
            'spectrum-Table-checkboxCell',
            {
              'is-disabled': isDisabled
            },
            classNames(
              stylesOverrides,
              'react-spectrum-Table-cell'
            )
          )}>
        {state.selectionManager.selectionMode !== 'none' &&
          <Checkbox
            {...checkboxProps}
            isEmphasized
            isDisabled={isDisabled}
            UNSAFE_className={classNames(styles, 'spectrum-Table-checkbox')} />
        }
      </div>
    </FocusRing>
  );
}

function TableCell({cell}) {
  let {state} = useTableContext();
  let ref = useRef();
  let columnProps = cell.column.props as SpectrumColumnProps<unknown>;
  let isDisabled = state.disabledKeys.has(cell.parentKey);
  let {gridCellProps} = useTableCell({
    node: cell,
    isVirtualized: true
  }, state, ref);

  return (
    <FocusRing focusRingClass={classNames(styles, 'focus-ring')}>
      <div
        {...gridCellProps}
        ref={ref}
        className={
          classNames(
            styles,
            'spectrum-Table-cell',
            {
              'spectrum-Table-cell--divider': columnProps.showDivider && cell.column.nextKey !== null,
              'spectrum-Table-cell--hideHeader': columnProps.hideHeader,
              'is-disabled': isDisabled
            },
            classNames(
              stylesOverrides,
              'react-spectrum-Table-cell',
              {
                'react-spectrum-Table-cell--alignStart': columnProps.align === 'start',
                'react-spectrum-Table-cell--alignCenter': columnProps.align === 'center',
                'react-spectrum-Table-cell--alignEnd': columnProps.align === 'end'
              }
            )
          )
        }>
        <span
          className={
            classNames(
              styles,
              'spectrum-Table-cellContents'
            )
        }>
          {cell.rendered}
        </span>
      </div>
    </FocusRing>
  );
}

function CenteredWrapper({children}) {
  let {state} = useTableContext();
  return (
    <div
      role="row"
      aria-rowindex={state.collection.headerRows.length + state.collection.size + 1}
      className={classNames(stylesOverrides, 'react-spectrum-Table-centeredWrapper')}>
      <div role="rowheader" aria-colspan={state.collection.columns.length}>
        {children}
      </div>
    </div>
  );
}

/**
 * Tables are containers for displaying information. They allow users to quickly scan, sort, compare, and take action on large amounts of data.
 */
const _TableView = React.forwardRef(TableView) as <T>(props: SpectrumTableProps<T> & {ref?: DOMRef<HTMLDivElement>}) => ReactElement;

export {_TableView as TableView};<|MERGE_RESOLUTION|>--- conflicted
+++ resolved
@@ -508,11 +508,7 @@
           {state.visibleViews[1]}
           {columnState.currentlyResizingColumn != null && <div
             className={classNames(styles, 'spectrum-Table-bodyResizeIndicator')}
-<<<<<<< HEAD
-            style={{[direction === 'ltr' ? 'left' : 'right']: `${resizerPosition}px`, height: `${Math.max(state.virtualizer.contentSize.height, state.virtualizer.visibleRect.height)}px`, display: 'block'}} />
-=======
-            style={{left: `${resizerPosition}px`, height: `${Math.max(state.virtualizer.contentSize.height, state.virtualizer.visibleRect.height)}px`, display: 'block'}} /> }
->>>>>>> d56c9ea8
+            style={{[direction === 'ltr' ? 'left' : 'right']: `${resizerPosition}px`, height: `${Math.max(state.virtualizer.contentSize.height, state.virtualizer.visibleRect.height)}px`, display: 'block'}} /> }
         </ScrollView>
       </div>
     </FocusScope>
