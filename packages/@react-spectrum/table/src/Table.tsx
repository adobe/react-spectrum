--- conflicted
+++ resolved
@@ -637,11 +637,8 @@
             'spectrum-Table-cell',
             {
               'spectrum-Table-cell--divider': columnProps.showDivider,
-<<<<<<< HEAD
+              'spectrum-Table-cell--hideHeader': columnProps.hideHeader,
               'is-disabled': isDisabled
-=======
-              'spectrum-Table-cell--hideHeader': columnProps.hideHeader
->>>>>>> 423d5686
             },
             classNames(
               stylesOverrides,
