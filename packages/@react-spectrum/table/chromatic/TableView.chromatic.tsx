--- conflicted
+++ resolved
@@ -176,31 +176,6 @@
     </TableView>
   );
 
-<<<<<<< HEAD
-export const Default = Template().bind({});
-Default.name = 'default items and columns';
-Default.args = {columns, items};
-
-export const ColumnAlign = Template().bind({});
-ColumnAlign.name = 'column alignment';
-ColumnAlign.args = {columns: alignColumns, items};
-
-export const ColumnDividers = Template().bind({});
-ColumnDividers.name = 'columns dividers';
-ColumnDividers.args = {columns: dividerColumns, items};
-
-export const ColumnWidth = Template().bind({});
-ColumnWidth.name = 'columns widths';
-ColumnWidth.args = {columns: customWidth, items};
-
-export const HiddenColumns = Template().bind({});
-HiddenColumns.name = 'hidden columns';
-HiddenColumns.args = {columns: hiddenColumns, items};
-
-export const NestedColumns = Template().bind({});
-NestedColumns.name = 'nested columns';
-NestedColumns.args = {columns: nestedColumns, items};
-=======
 export const Default = {
   render: Template,
   name: 'default items and columns',
@@ -236,7 +211,6 @@
   name: 'nested columns',
   args: {columns: nestedColumns, items}
 };
->>>>>>> d5282cf0
 
 export const MaxHeight = () => (
   <TableView maxHeight="size-1200">
@@ -249,14 +223,8 @@
   </TableView>
 );
 
-<<<<<<< HEAD
-export const Empty = EmptyTemplate().bind({});
-Empty.name = 'empty table';
-Empty.args = {};
-=======
 export const Empty = {
   render: EmptyTemplate,
   name: 'empty table',
   args: {}
-};
->>>>>>> d5282cf0
+};