/*
 * Copyright 2020 Adobe. All rights reserved.
 * This file is licensed to you under the Apache License, Version 2.0 (the "License");
 * you may not use this file except in compliance with the License. You may obtain a copy
 * of the License at http://www.apache.org/licenses/LICENSE-2.0
 *
 * Unless required by applicable law or agreed to in writing, software distributed under
 * the License is distributed on an "AS IS" BASIS, WITHOUT WARRANTIES OR REPRESENTATIONS
 * OF ANY KIND, either express or implied. See the License for the specific language
 * governing permissions and limitations under the License.
 */

import {action} from '@storybook/addon-actions';
import {ActionButton, Button} from '@react-spectrum/button';
import Add from '@spectrum-icons/workflow/Add';
import {Breadcrumbs, Item} from '@react-spectrum/breadcrumbs';
import {ButtonGroup} from '@react-spectrum/buttongroup';
import {Cell, Column, Row, TableBody, TableHeader, TableView} from '../';
import {Content} from '@react-spectrum/view';
import {CRUDExample} from './CRUDExample';
import Delete from '@spectrum-icons/workflow/Delete';
import {Dialog, DialogTrigger} from '@react-spectrum/dialog';
import {Divider} from '@react-spectrum/divider';
import {Flex} from '@react-spectrum/layout';
import {Heading} from '@react-spectrum/text';
import {HidingColumns} from './HidingColumns';
import {HidingColumnsAllowsResizing} from './HidingColumnsAllowsResizing';
import {IllustratedMessage} from '@react-spectrum/illustratedmessage';
import {Link} from '@react-spectrum/link';
import {LoadingState, SelectionMode} from '@react-types/shared';
import {Radio, RadioGroup} from '@react-spectrum/radio';
import React, {Key, useState} from 'react';
import {SearchField} from '@react-spectrum/searchfield';
import {storiesOf} from '@storybook/react';
import {Switch} from '@react-spectrum/switch';
import {TextField} from '@react-spectrum/textfield';
import {useAsyncList} from '@react-stately/data';
import {useFilter} from '@react-aria/i18n';
import {View} from '@react-spectrum/view';

let columns = [
  {name: 'Foo', key: 'foo'},
  {name: 'Bar', key: 'bar'},
  {name: 'Baz', key: 'baz'}
];

let nestedColumns = [
  {name: 'Test', key: 'test'},
  {name: 'Tiered One Header', key: 'tier1', children: [
    {name: 'Tier Two Header A', key: 'tier2a', children: [
      {name: 'Foo', key: 'foo'},
      {name: 'Bar', key: 'bar'}
    ]},
    {name: 'Yay', key: 'yay'},
    {name: 'Tier Two Header B', key: 'tier2b', children: [
      {name: 'Baz', key: 'baz'}
    ]}
  ]}
];

let items = [
  {test: 'Test 1', foo: 'Foo 1', bar: 'Bar 1', yay: 'Yay 1', baz: 'Baz 1'},
  {test: 'Test 2', foo: 'Foo 2', bar: 'Bar 2', yay: 'Yay 2', baz: 'Baz 2'},
  {test: 'Test 1', foo: 'Foo 3', bar: 'Bar 1', yay: 'Yay 1', baz: 'Baz 1'},
  {test: 'Test 2', foo: 'Foo 4', bar: 'Bar 2', yay: 'Yay 2', baz: 'Baz 2'},
  {test: 'Test 1', foo: 'Foo 5', bar: 'Bar 1', yay: 'Yay 1', baz: 'Baz 1'},
  {test: 'Test 2', foo: 'Foo 6', bar: 'Bar 2', yay: 'Yay 2', baz: 'Baz 2'},
  {test: 'Test 1', foo: 'Foo 7', bar: 'Bar 1', yay: 'Yay 1', baz: 'Baz 1'},
  {test: 'Test 2', foo: 'Foo 8', bar: 'Bar 2', yay: 'Yay 2', baz: 'Baz 2'}
];

let itemsWithFalsyId = [
  {test: 'Test 1', foo: 'Foo 1', bar: 'Bar 1', yay: 'Yay 1', baz: 'Baz 1', id: 0},
  {test: 'Test 1', foo: 'Foo 2', bar: 'Bar 1', yay: 'Yay 1', baz: 'Baz 1', id: 1}
];

let manyColunns = [];
for (let i = 0; i < 100; i++) {
  manyColunns.push({name: 'Column ' + i, key: 'C' + i});
}

let manyRows = [];
for (let i = 0; i < 1000; i++) {
  let row = {key: 'R' + i};
  for (let j = 0; j < 100; j++) {
    row['C' + j] = `${i}, ${j}`;
  }

  manyRows.push(row);
}

function renderEmptyState() {
  return (
    <IllustratedMessage>
      <svg width="150" height="103" viewBox="0 0 150 103">
        <path d="M133.7,8.5h-118c-1.9,0-3.5,1.6-3.5,3.5v27c0,0.8,0.7,1.5,1.5,1.5s1.5-0.7,1.5-1.5V23.5h119V92c0,0.3-0.2,0.5-0.5,0.5h-118c-0.3,0-0.5-0.2-0.5-0.5V69c0-0.8-0.7-1.5-1.5-1.5s-1.5,0.7-1.5,1.5v23c0,1.9,1.6,3.5,3.5,3.5h118c1.9,0,3.5-1.6,3.5-3.5V12C137.2,10.1,135.6,8.5,133.7,8.5z M15.2,21.5V12c0-0.3,0.2-0.5,0.5-0.5h118c0.3,0,0.5,0.2,0.5,0.5v9.5H15.2z M32.6,16.5c0,0.6-0.4,1-1,1h-10c-0.6,0-1-0.4-1-1s0.4-1,1-1h10C32.2,15.5,32.6,15.9,32.6,16.5z M13.6,56.1l-8.6,8.5C4.8,65,4.4,65.1,4,65.1c-0.4,0-0.8-0.1-1.1-0.4c-0.6-0.6-0.6-1.5,0-2.1l8.6-8.5l-8.6-8.5c-0.6-0.6-0.6-1.5,0-2.1c0.6-0.6,1.5-0.6,2.1,0l8.6,8.5l8.6-8.5c0.6-0.6,1.5-0.6,2.1,0c0.6,0.6,0.6,1.5,0,2.1L15.8,54l8.6,8.5c0.6,0.6,0.6,1.5,0,2.1c-0.3,0.3-0.7,0.4-1.1,0.4c-0.4,0-0.8-0.1-1.1-0.4L13.6,56.1z" />
      </svg>
      <Heading>No results</Heading>
      <Content>No results found</Content>
    </IllustratedMessage>
  );
}

let onSelectionChange = action('onSelectionChange');
storiesOf('TableView', module)
  .add(
    'static',
    () => (
      <TableView aria-label="TableView with static contents" width={300} height={200}>
        <TableHeader>
          <Column key="foo">Foo</Column>
          <Column key="bar">Bar</Column>
          <Column key="baz">Baz</Column>
        </TableHeader>
        <TableBody>
          <Row>
            <Cell>One</Cell>
            <Cell>Two</Cell>
            <Cell>Three</Cell>
          </Row>
          <Row>
            <Cell>One</Cell>
            <Cell>Two</Cell>
            <Cell>Three</Cell>
          </Row>
        </TableBody>
      </TableView>
    )
  )
  .add(
    'static with selection',
    () => (
      <TableView aria-label="TableView with static contents" selectionMode="multiple" width={300} height={200} onSelectionChange={s => onSelectionChange([...s])}>
        <TableHeader>
          <Column key="foo">Foo</Column>
          <Column key="bar">Bar</Column>
          <Column key="baz">Baz</Column>
        </TableHeader>
        <TableBody>
          <Row>
            <Cell>One</Cell>
            <Cell>Two</Cell>
            <Cell>Three</Cell>
          </Row>
          <Row>
            <Cell>One</Cell>
            <Cell>Two</Cell>
            <Cell>Three</Cell>
          </Row>
        </TableBody>
      </TableView>
    )
  )
  .add(
    'dynamic',
    () => (
      <TableView aria-label="TableView with dynamic contents" width={300} height={200}>
        <TableHeader columns={columns}>
          {column => <Column>{column.name}</Column>}
        </TableHeader>
        <TableBody items={items}>
          {item =>
            (<Row key={item.foo}>
              {key => <Cell>{item[key]}</Cell>}
            </Row>)
          }
        </TableBody>
      </TableView>
    )
  )
  .add(
    'dynamic, falsy row keys',
    () => (
      <TableView aria-label="TableView with dynamic contents and falsy keys" width={300} height={200}>
        <TableHeader columns={columns}>
          {column => <Column>{column.name}</Column>}
        </TableHeader>
        <TableBody items={itemsWithFalsyId}>
          {item =>
            (<Row>
              {key => <Cell>{item[key]}</Cell>}
            </Row>)
          }
        </TableBody>
      </TableView>
    )
  )
  .add(
    'dynamic with selection',
    () => (
      <TableView aria-label="TableView with dynamic contents" selectionMode="multiple" width={300} height={200} onSelectionChange={s => onSelectionChange([...s])}>
        <TableHeader columns={columns}>
          {column => <Column>{column.name}</Column>}
        </TableHeader>
        <TableBody items={items}>
          {item =>
            (<Row key={item.foo}>
              {key => <Cell>{item[key]}</Cell>}
            </Row>)
          }
        </TableBody>
      </TableView>
    )
  )
  .add(
    'dynamic with single selection',
    () => (
      <TableView aria-label="TableView with dynamic contents" selectionMode="single" width={300} height={200} onSelectionChange={s => onSelectionChange([...s])}>
        <TableHeader columns={columns}>
          {column => <Column>{column.name}</Column>}
        </TableHeader>
        <TableBody items={items}>
          {item =>
            (<Row key={item.foo}>
              {key => <Cell>{item[key]}</Cell>}
            </Row>)
          }
        </TableBody>
      </TableView>
    )
  )
  .add(
    'horizontal scrolling only',
    () => (
      <TableView aria-label="TableView with dynamic contents" selectionMode="single" width={200} height={220} onSelectionChange={s => onSelectionChange([...s])}>
        <TableHeader columns={columns}>
          {column => <Column>{column.name}</Column>}
        </TableHeader>
        <TableBody items={items.slice(0, 3)}>
          {item =>
            (<Row key={item.foo}>
              {key => <Cell>{item[key]}</Cell>}
            </Row>)
          }
        </TableBody>
      </TableView>
    )
  )
  .add(
    'horizontal scrolling only flush bottom',
    () => (
      <TableView aria-label="TableView with dynamic contents" selectionMode="single" width={200} height={174} onSelectionChange={s => onSelectionChange([...s])}>
        <TableHeader columns={columns}>
          {column => <Column>{column.name}</Column>}
        </TableHeader>
        <TableBody items={items.slice(0, 3)}>
          {item =>
            (<Row key={item.foo}>
              {key => <Cell>{item[key]}</Cell>}
            </Row>)
          }
        </TableBody>
      </TableView>
    )
  )
  .add(
    'dynamic with disabled, single selection',
    () => (
      <TableView disabledKeys={['Foo 1', 'Foo 3']} aria-label="TableView with dynamic contents" selectionMode="single" width={300} height={200} onSelectionChange={s => onSelectionChange([...s])}>
        <TableHeader columns={columns}>
          {column => <Column>{column.name}</Column>}
        </TableHeader>
        <TableBody items={items}>
          {item =>
            (<Row key={item.foo}>
              {key => <Cell>{item[key]}</Cell>}
            </Row>)
          }
        </TableBody>
      </TableView>
    )
  )
  .add(
    'dynamic with disabled, multiple selection',
    () => (
      <TableView disabledKeys={['Foo 1', 'Foo 3']} aria-label="TableView with dynamic contents" selectionMode="multiple" width={300} height={200} onSelectionChange={s => onSelectionChange([...s])}>
        <TableHeader columns={columns}>
          {column => <Column>{column.name}</Column>}
        </TableHeader>
        <TableBody items={items}>
          {item =>
            (<Row key={item.foo}>
              {key => <Cell>{item[key]}</Cell>}
            </Row>)
          }
        </TableBody>
      </TableView>
    )
  )
  .add(
    'dynamic with disabled, multiple selection, highlight',
    () => (
      <TableView disabledKeys={['Foo 1', 'Foo 3']} aria-label="TableView with dynamic contents" selectionStyle="highlight" selectionMode="multiple" width={300} height={200} onSelectionChange={s => onSelectionChange([...s])}>
        <TableHeader columns={columns}>
          {column => <Column>{column.name}</Column>}
        </TableHeader>
        <TableBody items={items}>
          {item =>
            (<Row key={item.foo}>
              {key => <Cell>{item[key]}</Cell>}
            </Row>)
          }
        </TableBody>
      </TableView>
    )
  )
  .add(
    'dynamic with disabled, multiple selection, quiet',
    () => (
      <TableView isQuiet disabledKeys={['Foo 1', 'Foo 3']} aria-label="TableView with dynamic contents" selectionMode="multiple" width={300} height={200} onSelectionChange={s => onSelectionChange([...s])}>
        <TableHeader columns={columns}>
          {column => <Column>{column.name}</Column>}
        </TableHeader>
        <TableBody items={items}>
          {item =>
            (<Row key={item.foo}>
              {key => <Cell>{item[key]}</Cell>}
            </Row>)
          }
        </TableBody>
      </TableView>
    )
  )
  .add(
    'defaultSelectedKeys, dynamic, multiple selection, showDivider',
    () => (
      <TableView defaultSelectedKeys={['Foo 1', 'Foo 3']} onSelectionChange={s => onSelectionChange([...s])} selectionMode="multiple" aria-label="TableView with dynamic contents" width={300} height={200}>
        <TableHeader columns={columns}>
          {column => <Column showDivider>{column.name}</Column>}
        </TableHeader>
        <TableBody items={items}>
          {item =>
            (<Row key={item.foo}>
              {key => <Cell>{item[key]}</Cell>}
            </Row>)
          }
        </TableBody>
      </TableView>
    )
  )
  .add(
    'selectedKeys, dynamic, multiple selection, quiet, showDider',
    () => (
      <TableView isQuiet selectedKeys={['Foo 1', 'Foo 3']} onSelectionChange={s => onSelectionChange([...s])} selectionMode="multiple" aria-label="TableView with dynamic contents" width={300} height={200}>
        <TableHeader columns={columns}>
          {column => <Column showDivider>{column.name}</Column>}
        </TableHeader>
        <TableBody items={items}>
          {item =>
            (<Row key={item.foo}>
              {key => <Cell>{item[key]}</Cell>}
            </Row>)
          }
        </TableBody>
      </TableView>
    )
  )
  .add(
    'selectionStyle: highlight',
    () => (
      <TableView aria-label="TableView with dynamic contents" selectionMode="multiple" selectionStyle="highlight" width={400} height={300} onSelectionChange={s => onSelectionChange([...s])}>
        <TableHeader columns={columns}>
          {column => <Column minWidth={200}>{column.name}</Column>}
        </TableHeader>
        <TableBody items={items}>
          {item =>
            (<Row key={item.foo}>
              {key => <Cell>{item[key]}</Cell>}
            </Row>)
          }
        </TableBody>
      </TableView>
     )
   )
  .add(
    'selectionStyle: highlight, onAction',
    () => (
      <TableView aria-label="TableView with dynamic contents" selectionMode="multiple" selectionStyle="highlight" width={400} height={300} onSelectionChange={s => onSelectionChange([...s])} onAction={action('onAction')}>
        <TableHeader columns={columns}>
          {column => <Column minWidth={200}>{column.name}</Column>}
        </TableHeader>
        <TableBody items={items}>
          {item =>
            (<Row key={item.foo}>
              {key => <Cell>{item[key]}</Cell>}
            </Row>)
          }
        </TableBody>
      </TableView>
     )
   )
   .add(
    'selectionMode: none, onAction',
    () => (
      <TableView aria-label="TableView with dynamic contents" width={400} height={300} onSelectionChange={s => onSelectionChange([...s])} onAction={action('onAction')}>
        <TableHeader columns={columns}>
          {column => <Column minWidth={200}>{column.name}</Column>}
        </TableHeader>
        <TableBody items={items}>
          {item =>
            (<Row key={item.foo}>
              {key => <Cell>{item[key]}</Cell>}
            </Row>)
          }
        </TableBody>
      </TableView>
     )
   )

  .add(
    'selectionStyle: checkbox, onAction',
    () => (
      <TableView aria-label="TableView with dynamic contents" width={400} height={300} selectionMode="multiple" selectionStyle="checkbox" onSelectionChange={s => onSelectionChange([...s])} onAction={action('onAction')}>
        <TableHeader columns={columns}>
          {column => <Column minWidth={200}>{column.name}</Column>}
        </TableHeader>
        <TableBody items={items}>
          {item =>
            (<Row key={item.foo}>
              {key => <Cell>{item[key]}</Cell>}
            </Row>)
          }
        </TableBody>
      </TableView>
    )
  )
  .add(
    // For testing https://github.com/adobe/react-spectrum/issues/1885
    'swap selection mode',
    () => (
      <ChangableSelectionMode />
    )
  )
  .add(
    'static with nested columns',
    () => (
      <TableView aria-label="TableView with nested columns" selectionMode="multiple" width={500} height={200} onSelectionChange={s => onSelectionChange([...s])}>
        <TableHeader>
          <Column key="test">Test</Column>
          <Column title="Group 1">
            <Column key="foo">Foo</Column>
            <Column key="bar">Bar</Column>
          </Column>
          <Column title="Group 2">
            <Column key="baz">Baz</Column>
          </Column>
        </TableHeader>
        <TableBody>
          <Row>
            <Cell>Test1</Cell>
            <Cell>One</Cell>
            <Cell>Two</Cell>
            <Cell>Three</Cell>
          </Row>
          <Row>
            <Cell>Test2</Cell>
            <Cell>One</Cell>
            <Cell>Two</Cell>
            <Cell>Three</Cell>
          </Row>
        </TableBody>
      </TableView>
    )
  )
  .add(
    'dynamic with nested columns',
    () => (
      <TableView aria-label="TableView with nested columns" selectionMode="multiple" width={700} height={300} overflowMode="wrap" onSelectionChange={s => onSelectionChange([...s])}>
        <TableHeader columns={nestedColumns}>
          {column =>
            <Column childColumns={column.children}>{column.name}</Column>
          }
        </TableHeader>
        <TableBody items={items}>
          {item =>
            (<Row key={item.foo}>
              {key => <Cell>{item[key]}</Cell>}
            </Row>)
          }
        </TableBody>
      </TableView>
    )
  )
  .add(
    'focusable cells',
    () => (
      <Flex direction="column">
        <label htmlFor="focus-before">Focus before</label>
        <input id="focus-before" />
        <TableView aria-label="TableView with focusable cells" selectionMode="multiple" width={450} height={200} onSelectionChange={s => onSelectionChange([...s])}>
          <TableHeader>
            <Column key="foo">Foo</Column>
            <Column key="bar">Bar</Column>
            <Column key="baz">baz</Column>
          </TableHeader>
          <TableBody>
            <Row>
              <Cell><Switch aria-label="Foo" /></Cell>
              <Cell><Link><a href="https://yahoo.com" target="_blank">Yahoo</a></Link></Cell>
              <Cell>Three</Cell>
            </Row>
            <Row>
              <Cell><Switch aria-label="Foo" /><Switch aria-label="Bar" /></Cell>
              <Cell><Link><a href="https://google.com" target="_blank">Google</a></Link></Cell>
              <Cell>Three</Cell>
            </Row>
            <Row>
              <Cell><Switch aria-label="Foo" /></Cell>
              <Cell><Link><a href="https://yahoo.com" target="_blank">Yahoo</a></Link></Cell>
              <Cell>Three</Cell>
            </Row>
          </TableBody>
        </TableView>
        <label htmlFor="focus-after">Focus after</label>
        <input id="focus-after" />
      </Flex>
    )
  )
  .add(
    'many columns and rows',
    () => (
      <>
        <label htmlFor="focus-before">Focus before</label>
        <input id="focus-before" />
        <TableView aria-label="TableView with many columns and rows" selectionMode="multiple" width={700} height={500} onSelectionChange={s => onSelectionChange([...s])}>
          <TableHeader columns={manyColunns}>
            {column =>
              <Column minWidth={100}>{column.name}</Column>
            }
          </TableHeader>
          <TableBody items={manyRows}>
            {item =>
              (<Row key={item.foo}>
                {key => <Cell>{item[key]}</Cell>}
              </Row>)
            }
          </TableBody>
        </TableView>
        <label htmlFor="focus-after">Focus after</label>
        <input id="focus-after" />
      </>
    ),
    {chromatic: {disable: true}}
  )
  .add(
    'isQuiet, many columns and rows',
    () => (
      <TableView aria-label="Quiet TableView with many columns and rows" selectionMode="multiple" width={700} height={500} isQuiet onSelectionChange={s => onSelectionChange([...s])}>
        <TableHeader columns={manyColunns}>
          {column =>
            <Column minWidth={100}>{column.name}</Column>
          }
        </TableHeader>
        <TableBody items={manyRows}>
          {item =>
            (<Row key={item.foo}>
              {key => <Cell>{item[key]}</Cell>}
            </Row>)
          }
        </TableBody>
      </TableView>
    ),
    {chromatic: {disable: true}}
  )
  .add(
    'should fill cell width',
    () => (
      <TableView aria-label="TableView with filled cells" selectionMode="multiple" width={500} height={200} onSelectionChange={s => onSelectionChange([...s])}>
        <TableHeader>
          <Column>File Name</Column>
          <Column align="center">Type</Column>
          <Column align="end">Size</Column>
          <Column>Description</Column>
        </TableHeader>
        <TableBody>
          <Row>
            <Cell>2018 Proposal</Cell>
            <Cell>PDF</Cell>
            <Cell>214 KB</Cell>
            <Cell>very very very very very very long long long long long description</Cell>
          </Row>
          <Row>
            <Cell>
              <View
                width="100%"
                backgroundColor="gray-200">
                100%
              </View>
            </Cell>
            <Cell>
              <View
                UNSAFE_style={{margin: 'auto', overflow: 'hidden', textOverflow: 'ellipsis', whiteSpace: 'nowrap'}}
                width="100%"
                backgroundColor="gray-200">
                100%
              </View>
            </Cell>
            <Cell>
              <View
                UNSAFE_style={{marginInlineStart: 'auto', overflow: 'hidden', textOverflow: 'ellipsis', whiteSpace: 'nowrap'}}
                width="100%"
                backgroundColor="gray-200">
                100%
              </View>
            </Cell>
            <Cell>
              <View
                UNSAFE_style={{overflow: 'hidden', textOverflow: 'ellipsis', whiteSpace: 'nowrap'}}
                width="100%"
                backgroundColor="gray-200">
                very very very very very very long long long long long description
              </View>
            </Cell>
          </Row>
          <Row>
            <Cell>
              <View
                UNSAFE_style={{overflow: 'hidden', textOverflow: 'ellipsis', whiteSpace: 'nowrap'}}
                width="50%"
                backgroundColor="gray-200">
                50% div
              </View>
            </Cell>
            <Cell>
              <View
                UNSAFE_style={{margin: 'auto', overflow: 'hidden', textOverflow: 'ellipsis', whiteSpace: 'nowrap'}}
                width="70%"
                backgroundColor="gray-200">
                70% div
              </View>
            </Cell>
            <Cell>
              <View
                UNSAFE_style={{float: 'right', overflow: 'hidden', textOverflow: 'ellipsis', whiteSpace: 'nowrap'}}
                width="70%"
                backgroundColor="gray-200">
                70% div
              </View>
            </Cell>
            <Cell>
              <View
                UNSAFE_style={{overflow: 'hidden', textOverflow: 'ellipsis', whiteSpace: 'nowrap'}}
                width="70%"
                backgroundColor="gray-200">
                very very very very very very long long long long long description
              </View>
            </Cell>
          </Row>
          <Row>
            <Cell>
              <span style={{backgroundColor: 'var(--spectrum-global-color-gray-200'}}>
                span child
              </span>
            </Cell>
            <Cell>
              <span style={{backgroundColor: 'var(--spectrum-global-color-gray-200'}}>
                span child</span>
            </Cell>
            <Cell>
              <span style={{backgroundColor: 'var(--spectrum-global-color-gray-200'}}>
                span child
              </span>
            </Cell>
            <Cell>
              <span style={{backgroundColor: 'var(--spectrum-global-color-gray-200'}}>
                very very very very very very long long long long long description
              </span>
            </Cell>
          </Row>
        </TableBody>
      </TableView>
    )
  )
  .add(
    'column widths and dividers',
    () => (
      <TableView aria-label="TableView with column widths and dividers" selectionMode="multiple" width={500} height={200} onSelectionChange={s => onSelectionChange([...s])}>
        <TableHeader>
          <Column width={250} showDivider>File Name</Column>
          <Column>Type</Column>
          <Column align="end">Size</Column>
        </TableHeader>
        <TableBody>
          <Row>
            <Cell>2018 Proposal</Cell>
            <Cell>PDF</Cell>
            <Cell>214 KB</Cell>
          </Row>
          <Row>
            <Cell>Budget</Cell>
            <Cell>XLS</Cell>
            <Cell>120 KB</Cell>
          </Row>
        </TableBody>
      </TableView>
    )
  )
  .add(
    'isQuiet, column widths and dividers',
    () => (
      <TableView aria-label="Quiet TableView with column widths and dividers" selectionMode="multiple" width={500} height={200} isQuiet onSelectionChange={s => onSelectionChange([...s])}>
        <TableHeader>
          <Column width={250} showDivider>File Name</Column>
          <Column>Type</Column>
          <Column align="end">Size</Column>
        </TableHeader>
        <TableBody>
          <Row>
            <Cell>2018 Proposal</Cell>
            <Cell>PDF</Cell>
            <Cell>214 KB</Cell>
          </Row>
          <Row>
            <Cell>Budget</Cell>
            <Cell>XLS</Cell>
            <Cell>120 KB</Cell>
          </Row>
        </TableBody>
      </TableView>
    )
  )
  .add(
    'density="compact"',
    () => (
      <TableView aria-label="TableView with custom row height" selectionMode="multiple" width={500} height={200} isQuiet density="compact" onSelectionChange={s => onSelectionChange([...s])}>
        <TableHeader>
          <Column width={250} showDivider>File Name</Column>
          <Column>Type</Column>
          <Column align="end">Size</Column>
        </TableHeader>
        <TableBody>
          <Row>
            <Cell>2018 Proposal</Cell>
            <Cell>PDF</Cell>
            <Cell>214 KB</Cell>
          </Row>
          <Row>
            <Cell>Budget</Cell>
            <Cell>XLS</Cell>
            <Cell>120 KB</Cell>
          </Row>
        </TableBody>
      </TableView>
    )
  )
  .add(
    'density="spacious"',
    () => (
      <TableView aria-label="TableView with custom row height" selectionMode="multiple" width={500} height={200} isQuiet density="spacious" onSelectionChange={s => onSelectionChange([...s])}>
        <TableHeader>
          <Column width={250} showDivider>File Name</Column>
          <Column>Type</Column>
          <Column align="end">Size</Column>
        </TableHeader>
        <TableBody>
          <Row>
            <Cell>2018 Proposal</Cell>
            <Cell>PDF</Cell>
            <Cell>214 KB</Cell>
          </Row>
          <Row>
            <Cell>Budget</Cell>
            <Cell>XLS</Cell>
            <Cell>120 KB</Cell>
          </Row>
        </TableBody>
      </TableView>
    )
  )
  .add(
    'overflowMode="wrap"',
    () => (
      <TableView aria-label="TableView with variable row heights" selectionMode="multiple" width={500} height={300} isQuiet overflowMode="wrap" onSelectionChange={s => onSelectionChange([...s])}>
        <TableHeader>
          <Column width={250} showDivider>File Name</Column>
          <Column>Type</Column>
          <Column align="end">Size</Column>
        </TableHeader>
        <TableBody>
          <Row>
            <Cell>2018 Proposal with very very very very very very long long long long long filename</Cell>
            <Cell>PDF</Cell>
            <Cell>214 KB</Cell>
          </Row>
          <Row>
            <Cell>Budget</Cell>
            <Cell>XLS</Cell>
            <Cell>120 KB</Cell>
          </Row>
        </TableBody>
      </TableView>
    )
  )
  .add(
    'overflowMode="wrap", density="compact"',
    () => (
      <TableView aria-label="TableView with variable row heights" selectionMode="multiple" width={500} height={300} isQuiet overflowMode="wrap" density="compact" onSelectionChange={s => onSelectionChange([...s])}>
        <TableHeader>
          <Column width={250} showDivider>File Name</Column>
          <Column>Type</Column>
          <Column align="end">Size</Column>
        </TableHeader>
        <TableBody>
          <Row>
            <Cell>2018 Proposal with very very very very very very long long long long long filename</Cell>
            <Cell>PDF</Cell>
            <Cell>214 KB</Cell>
          </Row>
          <Row>
            <Cell>Budget</Cell>
            <Cell>XLS</Cell>
            <Cell>120 KB</Cell>
          </Row>
        </TableBody>
      </TableView>
    )
  )
  .add(
    'overflowMode="wrap", density="spacious"',
    () => (
      <TableView aria-label="TableView with variable row heights" selectionMode="multiple" width={500} height={300} isQuiet overflowMode="wrap" density="spacious" onSelectionChange={s => onSelectionChange([...s])}>
        <TableHeader>
          <Column width={250} showDivider>File Name</Column>
          <Column>Type</Column>
          <Column align="end">Size</Column>
        </TableHeader>
        <TableBody>
          <Row>
            <Cell>2018 Proposal with very very very very very very long long long long long filename</Cell>
            <Cell>PDF</Cell>
            <Cell>214 KB</Cell>
          </Row>
          <Row>
            <Cell>Budget</Cell>
            <Cell>XLS</Cell>
            <Cell>120 KB</Cell>
          </Row>
        </TableBody>
      </TableView>
    )
  )
  .add(
    'custom isRowHeader labeling',
    () => (
      <TableView aria-label="TableView with custom row header labeling" selectionMode="multiple" width={500} height={200} isQuiet onSelectionChange={s => onSelectionChange([...s])}>
        <TableHeader>
          <Column isRowHeader>First Name</Column>
          <Column isRowHeader>Last Name</Column>
          <Column>Birthday</Column>
        </TableHeader>
        <TableBody>
          <Row>
            <Cell>Sam</Cell>
            <Cell>Smith</Cell>
            <Cell>May 3</Cell>
          </Row>
          <Row>
            <Cell>Julia</Cell>
            <Cell>Jones</Cell>
            <Cell>February 10</Cell>
          </Row>
        </TableBody>
      </TableView>
    )
  )
  .add(
    'CRUD',
    () => (
      <CRUDExample />
    )
  )
  .add(
    'hiding columns',
    () => (
      <HidingColumns />
    )
  )
  .add(
    'isLoading',
    () => (
      <TableView aria-label="TableView loading" width={700} height={200}>
        <TableHeader columns={manyColunns}>
          {column =>
            <Column minWidth={100}>{column.name}</Column>
          }
        </TableHeader>
        <TableBody items={[]} loadingState="loading">
          {item =>
            (<Row key={item.foo}>
              {key => <Cell>{item[key]}</Cell>}
            </Row>)
          }
        </TableBody>
      </TableView>
    )
  )
  .add(
    'isLoading more',
    () => (
      <TableView aria-label="TableView loading more" width={700} height={200} selectionMode="multiple">
        <TableHeader columns={columns}>
          {column =>
            <Column minWidth={100}>{column.name}</Column>
          }
        </TableHeader>
        <TableBody items={items} loadingState="loadingMore">
          {item =>
            (<Row key={item.foo}>
              {key => <Cell>{item[key]}</Cell>}
            </Row>)
          }
        </TableBody>
      </TableView>
    )
  )
  .add(
    'filtering',
    () => (
      <TableView aria-label="Table filtering" width={700} height={200}>
        <TableHeader columns={columns}>
          {column =>
            <Column minWidth={100}>{column.name}</Column>
          }
        </TableHeader>
        <TableBody items={items} loadingState="filtering">
          {item =>
            (<Row key={item.foo}>
              {key => <Cell>{item[key]}</Cell>}
            </Row>)
          }
        </TableBody>
      </TableView>
    )
  )
  .add(
    'renderEmptyState',
    () => (
      <TableView aria-label="TableView with empty state" width={700} height={400} isQuiet renderEmptyState={renderEmptyState}>
        <TableHeader columns={manyColunns}>
          {column =>
            <Column minWidth={100}>{column.name}</Column>
          }
        </TableHeader>
        <TableBody>
          {[]}
        </TableBody>
      </TableView>
    )
  )
  .add(
    'async loading',
    () => <AsyncLoadingExample />,
    {chromatic: {disable: true}}
  )
  .add(
    'hideHeader',
    () => (
      <TableView
        aria-label="TableView with static contents"
        width={350}
        height={200}>
        <TableHeader>
          <Column key="foo">
            Foo
          </Column>
          <Column key="addAction" hideHeader>
            Add Info
          </Column>
          <Column key="deleteAction" hideHeader showDivider>
            Delete Item
          </Column>
          <Column key="bar">Bar</Column>
          <Column key="baz">Baz</Column>
        </TableHeader>
        <TableBody>
          <Row>
            <Cell>One</Cell>
            <Cell>
              <ActionButton isQuiet aria-label="Add Info">
                <Add />
              </ActionButton>
            </Cell>
            <Cell>
              <ActionButton isQuiet aria-label="Delete">
                <Delete />
              </ActionButton>
            </Cell>
            <Cell>Two</Cell>
            <Cell>Three</Cell>
          </Row>
          <Row>
            <Cell>One</Cell>
            <Cell>
              <ActionButton isQuiet aria-label="Add Info">
                <Add />
              </ActionButton>
            </Cell>
            <Cell>
              <ActionButton isQuiet aria-label="Delete">
                <Delete />
              </ActionButton>
            </Cell>
            <Cell>Two</Cell>
            <Cell>Three</Cell>
          </Row>
          <Row>
            <Cell>One</Cell>
            <Cell>
              <ActionButton isQuiet aria-label="Add Info">
                <Add />
              </ActionButton>
            </Cell>
            <Cell>
              <ActionButton isQuiet aria-label="Delete">
                <Delete />
              </ActionButton>
            </Cell>
            <Cell>Two</Cell>
            <Cell>Three</Cell>
          </Row>
          <Row>
            <Cell>One</Cell>
            <Cell>
              <ActionButton isQuiet aria-label="Add Info">
                <Add />
              </ActionButton>
            </Cell>
            <Cell>
              <ActionButton isQuiet aria-label="Delete">
                <Delete />
              </ActionButton>
            </Cell>
            <Cell>Two</Cell>
            <Cell>Three</Cell>
          </Row>
          <Row>
            <Cell>One</Cell>
            <Cell>
              <ActionButton isQuiet aria-label="Add Info">
                <Add />
              </ActionButton>
            </Cell>
            <Cell>
              <ActionButton isQuiet aria-label="Delete">
                <Delete />
              </ActionButton>
            </Cell>
            <Cell>Two</Cell>
            <Cell>Three</Cell>
          </Row>
          <Row>
            <Cell>One</Cell>
            <Cell>
              <ActionButton isQuiet aria-label="Add Info">
                <Add />
              </ActionButton>
            </Cell>
            <Cell>
              <ActionButton isQuiet aria-label="Delete">
                <Delete />
              </ActionButton>
            </Cell>
            <Cell>Two</Cell>
            <Cell>Three</Cell>
          </Row>
        </TableBody>
      </TableView>
    )
  )
  .add(
    'async client side filter loading',
    () => <ProjectListTable />,
    {chromatic: {disable: true}}
  )
  .add(
    'async server side filter loading',
    () => <AsyncServerFilterTable />,
    {chromatic: {disable: true}}
  )
  .add(
    'loads more on scroll when contentSize.height < rect.height * 2',
    () => <AsyncServerFilterTable height={500} />,
    {chromatic: {disable: true}}
  )
  .add(
    'with dialog trigger',
    () => (
      <TableView aria-label="TableView with static contents" selectionMode="multiple" width={300} height={200} onSelectionChange={s => onSelectionChange([...s])}>
        <TableHeader>
          <Column key="foo">Foo</Column>
          <Column key="bar">Bar</Column>
          <Column key="baz">Baz</Column>
        </TableHeader>
        <TableBody>
          <Row>
            <Cell>One</Cell>
            <Cell>Two</Cell>
            <Cell>
              <DialogTrigger>
                <ActionButton aria-label="Add"><Add /></ActionButton>
                {close => (
                  <Dialog>
                    <Heading>The Heading</Heading>
                    <Divider />
                    <Content>
                      <TextField label="Last Words" />
                    </Content>
                    <ButtonGroup>
                      <Button variant="secondary" onPress={close}>Cancel</Button>
                      <Button variant="cta" onPress={close}>Confirm</Button>
                    </ButtonGroup>
                  </Dialog>
                )}
              </DialogTrigger>
            </Cell>
          </Row>
        </TableBody>
      </TableView>
    )
  )
  .add('table with breadcrumb navigation', () => <TableWithBreadcrumbs />)
  .add(
    'allowsResizing, uncontrolled, dynamic widths',
    () => (
      <>
        <label htmlFor="focusable-before">Focusable before</label>
        <input id="focusable-before" />
        <TableView aria-label="TableView with resizable columns" width={800} height={200}>
          <TableHeader>
            <Column allowsResizing defaultWidth="1fr">File Name</Column>
            <Column allowsResizing defaultWidth="2fr">Type</Column>
            <Column allowsResizing defaultWidth="2fr">Size</Column>
            <Column allowsResizing defaultWidth="1fr">Weight</Column>
          </TableHeader>
          <TableBody>
            <Row>
              <Cell>2018 Proposal</Cell>
              <Cell>PDF</Cell>
              <Cell>214 KB</Cell>
              <Cell>1 LB</Cell>
            </Row>
            <Row>
              <Cell>Budget</Cell>
              <Cell>XLS</Cell>
              <Cell>120 KB</Cell>
              <Cell>20 LB</Cell>
            </Row>
          </TableBody>
        </TableView>
        <label htmlFor="focusable-after">Focusable after</label>
        <input id="focusable-after" />
      </>
    )
  )
  .add(
    'allowsResizing, uncontrolled, static widths', () => (
      <TableView aria-label="TableView with resizable columns" width={800} height={200}>
        <TableHeader>
          <Column allowsResizing defaultWidth="50%">File Name</Column>
          <Column allowsResizing defaultWidth="20%">Type</Column>
          <Column allowsResizing defaultWidth={239}>Size</Column>
        </TableHeader>
        <TableBody>
          <Row>
            <Cell>2018 Proposal</Cell>
            <Cell>PDF</Cell>
            <Cell>214 KB</Cell>
          </Row>
          <Row>
            <Cell>Budget</Cell>
            <Cell>XLS</Cell>
            <Cell>120 KB</Cell>
          </Row>
        </TableBody>
      </TableView>
    )
  )
  .add(
    'allowsResizing, uncontrolled, column divider', () => (
      <TableView aria-label="TableView with resizable columns and divider" width={800} height={200}>
        <TableHeader>
          <Column allowsResizing showDivider>File Name</Column>
          <Column allowsResizing defaultWidth="3fr">Type</Column>
          <Column allowsResizing>Size</Column>
        </TableHeader>
        <TableBody>
          <Row>
            <Cell>2018 Proposal</Cell>
            <Cell>PDF</Cell>
            <Cell>214 KB</Cell>
          </Row>
          <Row>
            <Cell>Budget</Cell>
            <Cell>XLS</Cell>
            <Cell>120 KB</Cell>
          </Row>
        </TableBody>
      </TableView>
    )
  )
  .add(
    'allowsResizing, uncontrolled, min/max widths', () => (
      <TableView aria-label="TableView with resizable columns" width={800} height={200}>
        <TableHeader>
          <Column allowsResizing defaultWidth={200} minWidth={175} maxWidth={300}>File Name</Column>
          <Column allowsResizing defaultWidth="1fr" minWidth={175} maxWidth={500}>Size</Column>
          <Column allowsResizing defaultWidth={200} minWidth={175} maxWidth={300}>Type</Column>
        </TableHeader>
        <TableBody>
          <Row>
            <Cell>2018 Proposal</Cell>
            <Cell>PDF</Cell>
            <Cell>214 KB</Cell>
          </Row>
          <Row>
            <Cell>Budget</Cell>
            <Cell>XLS</Cell>
            <Cell>120 KB</Cell>
          </Row>
        </TableBody>
      </TableView>
    )
  )
  .add(
    'allowsResizing, uncontrolled, some columns not allowed resizing', () => (
      <TableView aria-label="TableView with resizable columns" width={800} height={200}>
        <TableHeader>
          <Column allowsResizing >File Name</Column>
          <Column defaultWidth="1fr">Type</Column>
          <Column defaultWidth="2fr">Size</Column>
          <Column allowsResizing defaultWidth="2fr">Weight</Column>
        </TableHeader>
        <TableBody>
          <Row>
            <Cell>2018 Proposal</Cell>
            <Cell>PDF</Cell>
            <Cell>214 KB</Cell>
            <Cell>1 LB</Cell>
          </Row>
          <Row>
            <Cell>Budget</Cell>
            <Cell>XLS</Cell>
            <Cell>120 KB</Cell>
            <Cell>20 LB</Cell>
          </Row>
        </TableBody>
      </TableView>
    )
  )
  .add(
    'allowsResizing, uncontrolled, undefined table width and height', () => (
      <TableView aria-label="TableView with resizable columns and no width or height set">
        <TableHeader>
          <Column allowsResizing defaultWidth={150}>File Name</Column>
          <Column allowsResizing defaultWidth={100}>Type</Column>
          <Column allowsResizing defaultWidth={100}>Size</Column>
          <Column allowsResizing defaultWidth={100}>Weight</Column>
        </TableHeader>
        <TableBody>
          <Row>
            <Cell>2018 Proposal</Cell>
            <Cell>PDF</Cell>
            <Cell>214 KB</Cell>
            <Cell>1 LB</Cell>
          </Row>
          <Row>
            <Cell>Budget</Cell>
            <Cell>XLS</Cell>
            <Cell>120 KB</Cell>
            <Cell>20 LB</Cell>
          </Row>
        </TableBody>
      </TableView>
    )
  )
  .add(
    'allowsResizing, uncontrolled, sortable columns',
    () => <AsyncLoadingExample isResizable />,
    {chromatic: {disable: true}}
  )
  .add(
    'allowsResizing, many columns and rows',
    () => (
      <>
        <label htmlFor="focusable-before">Focusable before</label>
        <input id="focusable-before" />
        <TableView aria-label="TableView with many columns and rows" selectionMode="multiple" width={700} height={500} onSelectionChange={s => onSelectionChange([...s])}>
          <TableHeader columns={manyColunns}>
            {column =>
              <Column allowsResizing minWidth={100}>{column.name}</Column>
            }
          </TableHeader>
          <TableBody items={manyRows}>
            {item =>
              (<Row key={item.foo}>
                {key => <Cell>{item[key]}</Cell>}
              </Row>)
            }
          </TableBody>
        </TableView>
        <label htmlFor="focusable-after">Focusable after</label>
        <input id="focusable-after" />
      </>
    ),
    {chromatic: {disable: true}}
  )
  .add(
    'allowsResizing, onColumnResize action',
    () => (
      <TableView aria-label="TableView with resizable columns" width={800} height={200} onColumnResize={action('onColumnResize')}>
        <TableHeader>
          <Column allowsResizing defaultWidth="1fr">File Name</Column>
          <Column allowsResizing defaultWidth="2fr">Type</Column>
          <Column allowsResizing defaultWidth="2fr">Size</Column>
          <Column allowsResizing defaultWidth="1fr">Weight</Column>
        </TableHeader>
        <TableBody>
          <Row>
            <Cell>2018 Proposal</Cell>
            <Cell>PDF</Cell>
            <Cell>214 KB</Cell>
            <Cell>1 LB</Cell>
          </Row>
          <Row>
            <Cell>Budget</Cell>
            <Cell>XLS</Cell>
            <Cell>120 KB</Cell>
            <Cell>20 LB</Cell>
          </Row>
        </TableBody>
      </TableView>
  ))
  .add(
    'allowsResizing, onColumnResizeEnd action',
    () => (
      <TableView aria-label="TableView with resizable columns" width={800} height={200} onColumnResizeEnd={action('onColumnResizeEnd')}>
        <TableHeader>
          <Column allowsResizing defaultWidth="1fr">File Name</Column>
          <Column allowsResizing defaultWidth="2fr">Type</Column>
          <Column allowsResizing defaultWidth="2fr">Size</Column>
          <Column allowsResizing defaultWidth="1fr">Weight</Column>
        </TableHeader>
        <TableBody>
          <Row>
            <Cell>2018 Proposal</Cell>
            <Cell>PDF</Cell>
            <Cell>214 KB</Cell>
            <Cell>1 LB</Cell>
          </Row>
          <Row>
            <Cell>Budget</Cell>
            <Cell>XLS</Cell>
            <Cell>120 KB</Cell>
            <Cell>20 LB</Cell>
          </Row>
        </TableBody>
      </TableView>
  ))
  .add(
    'allowsResizing, hiding columns',
    () => (
      <HidingColumnsAllowsResizing />
    )
  );

function AsyncLoadingExample(props) {
  const {isResizable} = props;
  interface Item {
    data: {
      id: string,
      url: string,
      title: string
    }
  }

  let list = useAsyncList<Item>({
    getKey: (item) => item.data.id,
    async load({signal, cursor}) {
      let url = new URL('https://www.reddit.com/r/news.json');
      if (cursor) {
        url.searchParams.append('after', cursor);
      }

      let res = await fetch(url.toString(), {signal});
      let json = await res.json();
      return {items: json.data.children, cursor: json.data.after};
    },
    sort({items, sortDescriptor}) {
      return {
        items: items.slice().sort((a, b) => {
          let cmp = a.data[sortDescriptor.column] < b.data[sortDescriptor.column] ? -1 : 1;
          if (sortDescriptor.direction === 'descending') {
            cmp *= -1;
          }
          return cmp;
        })
      };
    }
  });

  return (
    <div style={{width: 'calc(100% - 4rem)', maxWidth: '1000px', margin: '2rem'}}>
      <ActionButton marginBottom={10} onPress={() => list.remove(list.items[0].data.id)}>Remove first item</ActionButton>
      <TableView aria-label="Top news from Reddit" selectionMode="multiple" overflowMode="wrap" maxWidth="100%" width={1000} height={400} isQuiet sortDescriptor={list.sortDescriptor} onSortChange={list.sort} selectedKeys={list.selectedKeys} onSelectionChange={list.setSelectedKeys}>
        <TableHeader>
<<<<<<< HEAD
          <Column key="score" width={100} allowsSorting>Score</Column>
          <Column key="title" minWidth={400} isRowHeader allowsSorting>Title</Column>
          <Column key="author" width={200} allowsSorting>Author</Column>
          <Column key="num_comments" width={100} allowsSorting>Comments</Column>
=======
          <Column key="score" defaultWidth={100} allowsResizing={isResizable} allowsSorting>Score</Column>
          <Column key="title" isRowHeader allowsResizing={isResizable} allowsSorting>Title</Column>
          <Column key="author" defaultWidth={200} allowsResizing={isResizable} allowsSorting>Author</Column>
          <Column key="num_comments" defaultWidth={100} allowsResizing={isResizable} allowsSorting>Comments</Column>
>>>>>>> a0a88da2
        </TableHeader>
        <TableBody items={list.items} loadingState={list.loadingState} onLoadMore={list.loadMore}>
          {item =>
            (<Row key={item.data.id}>
              {key =>
                key === 'title'
                  ? <Cell textValue={item.data.title}><Link isQuiet><a href={item.data.url} target="_blank">{item.data.title}</a></Link></Cell>
                  : <Cell>{item.data[key]}</Cell>
              }
            </Row>)
          }
        </TableBody>
      </TableView>
    </div>
  );
}

let COLUMNS = [
  {
    name: 'Name',
    key: 'name',
    minWidth: 200
  },
  {
    name: 'Owner',
    key: 'ownerName'
  }
];

async function getCollectionItems(): Promise<any> {
  const result = [
    {
      id: 'xx',
      name: 'abc',
      ownerName: 'xx'
    },
    {
      id: 'aa',
      name: 'efg',
      ownerName: 'aa'
    },
    {
      id: 'yy',
      name: 'abcd',
      ownerName: 'yy'
    },
    {
      id: 'bb',
      name: 'efgh',
      ownerName: 'bb'
    },
    {
      id: 'zz',
      name: 'abce',
      ownerName: 'zz'
    },
    {
      id: 'cc',
      name: 'efgi',
      ownerName: 'cc'
    }
  ];
  return new Promise((resolve) => {
    setTimeout(() => {
      resolve(result);
    }, 5);
  });
}

function ProjectListTable() {
  interface Item {
    id: string,
    name: string,
    ownerName: string
  }

  let {contains} = useFilter({sensitivity: 'base'});
  let [filterText, setFilterText] = React.useState('');
  let list = useAsyncList<Item>({
    async load() {
      let projects = await getCollectionItems();
      return {items: projects};
    }
  });
  let filteredItems = React.useMemo(() => list.items.filter(item => contains(item.name, filterText)), [list.items, filterText, contains]);
  const onChange = (value) => {
    setFilterText(value);
  };

  return (
    <div>
      <SearchField
        marginStart={'size-200'}
        marginBottom={'size-200'}
        marginTop={'size-200'}
        width={'size-3600'}
        aria-label={'Search by name'}
        value={filterText}
        onChange={(onChange)} />
      <View flexGrow={1} height={700} overflow="hidden">
        <TableView
          aria-label={'Project list'}
          height={'100%'}
          isQuiet
          sortDescriptor={list.sortDescriptor}
          onSortChange={list.sort}>
          <TableHeader columns={COLUMNS}>
            {(column) => {
              const {name, ...columnProps} = column;
              return <Column {...columnProps}>{name}</Column>;
            }}
          </TableHeader>
          <TableBody
            items={filteredItems}
            loadingState={list.loadingState}>
            {(item) => (
              <Row key={item.id}>{(key) => <Cell>{item[key]}</Cell>}</Row>
            )}
          </TableBody>
        </TableView>
      </View>
    </div>
  );
}

function AsyncServerFilterTable(props) {
  interface Item {
    name: string,
    height: string,
    mass: string
  }

  let columns = [
    {
      name: 'Name',
      key: 'name',
      minWidth: 200
    },
    {
      name: 'Height',
      key: 'height'
    },
    {
      name: 'Mass',
      key: 'mass'
    }
  ];

  let list = useAsyncList<Item>({
    getKey: (item) => item.name,
    async load({signal, cursor, filterText}) {
      if (cursor) {
        cursor = cursor.replace(/^http:\/\//i, 'https://');
      }

      let res = await fetch(cursor || `https://swapi.py4e.com/api/people/?search=${filterText}`, {signal});
      let json = await res.json();

      return {
        items: json.results,
        cursor: json.next
      };
    }
  });

  const onChange = (value) => {
    list.setFilterText(value);
  };

  return (
    <div style={{width: 'calc(100% - 4rem)', maxWidth: '600px', margin: '2rem'}}>
      <SearchField
        marginStart={'size-200'}
        marginBottom={'size-200'}
        marginTop={'size-200'}
        width={'size-3600'}
        aria-label={'Search by name'}
        defaultValue={list.filterText}
        onChange={(onChange)} />
      <TableView
        aria-label={'Star Wars Characters'}
        height={200}
        maxWidth="100%"
        width={600}
        isQuiet
        sortDescriptor={list.sortDescriptor}
        onSortChange={list.sort}
        {...props}>
        <TableHeader columns={columns}>
          {(column) => {
            const {name, ...columnProps} = column;
            return <Column {...columnProps}>{name}</Column>;
          }}
        </TableHeader>
        <TableBody
          items={list.items}
          loadingState={list.loadingState}
          onLoadMore={list.loadMore}>
          {(item) => (
            <Row key={item.name}>{(key) => <Cell>{item[key]}</Cell>}</Row>
          )}
        </TableBody>
      </TableView>
    </div>
  );
}

function ChangableSelectionMode() {
  let [selectionMode, setSelectionMode] = useState('none' as SelectionMode);
  let [selectedKeys, setSelectedKeys] = React.useState(new Set([]) as 'all' | Iterable<Key>);

  return (
    <Flex direction="column" flexGrow={1} maxWidth="size-6000">
      <RadioGroup defaultValue="none" onChange={(value: SelectionMode) => setSelectionMode(value)} label="Selection Mode">
        <Radio value="multiple">Multiple</Radio>
        <Radio value="single">Single</Radio>
        <Radio value="none">None</Radio>
      </RadioGroup>
      <TableView overflowMode="wrap" selectionMode={selectionMode} selectedKeys={selectedKeys} aria-label="TableView with controlled selection" width="100%" height="100%" onSelectionChange={setSelectedKeys}>
        <TableHeader columns={columns}>
          {column => <Column>{column.name}</Column>}
        </TableHeader>
        <TableBody items={items}>
          {item =>
            (<Row key={item.foo}>
              {key => <Cell>{item[key]}</Cell>}
            </Row>)
          }
        </TableBody>
      </TableView>
    </Flex>
  );
}

export function TableWithBreadcrumbs() {
  const fs = [
    {key: 'a', name: 'Folder A', type: 'folder'},
    {key: 'b', name: 'File B', value: '10 MB'},
    {key: 'c', name: 'File C', value: '10 MB', parent: 'a'},
    {key: 'd', name: 'File D', value: '10 MB', parent: 'a'}
  ];

  const [loadingState, setLoadingState] = useState<LoadingState>('idle' as 'idle');
  const [selection, setSelection] = useState<'all' | Iterable<Key>>(new Set([]));
  const [items, setItems] = useState(() => fs.filter(item => !item.parent));

  const changeFolder = (folder) => {
    setItems([]);
    setLoadingState('loading' as 'loading');

    // mimic loading behavior
    setTimeout(() => {
      setLoadingState('idle');
      setItems(fs.filter(item =>  folder ? item.parent === folder : !item.parent));
    }, 700);
    setSelection(new Set([]));
  };

  return (
    <Flex direction="column" width="400px">
      <div>The TableView should not error if row selection changes due to items changes from external navigation (breadcrumbs).</div>
      <Breadcrumbs
        onAction={item => {
          if (item === 'root') {
            changeFolder('');
          }
        }}>
        <Item key="root">root</Item>
        <Item>a</Item>
      </Breadcrumbs>
      <TableView
        width="400px"
        aria-label="table"
        selectedKeys={selection}
        selectionMode="multiple"
        onSelectionChange={(sel) => setSelection(sel)}>
        <TableHeader>
          <Column key="name" isRowHeader>Name</Column>
          <Column key="value">Value</Column>
        </TableHeader>
        <TableBody items={items} loadingState={loadingState}>
          {(item) => (
            <Row key={item.key}>
              {(column) => {
                if (item.type === 'folder' && column === 'name') {
                  return (
                    <Cell textValue={item[column]}>
                      <Link onPress={() => changeFolder(item.key)}>
                        {item[column]}
                      </Link>
                    </Cell>
                  );
                }
                return <Cell>{item[column]}</Cell>;
              }}
            </Row>
          )}
        </TableBody>
      </TableView>
      <ActionButton onPress={() => setSelection(items.some(item => item.key === 'd') ? new Set(['d']) : new Set([]))}>Select D</ActionButton>
    </Flex>
  );
}<|MERGE_RESOLUTION|>--- conflicted
+++ resolved
@@ -1403,17 +1403,10 @@
       <ActionButton marginBottom={10} onPress={() => list.remove(list.items[0].data.id)}>Remove first item</ActionButton>
       <TableView aria-label="Top news from Reddit" selectionMode="multiple" overflowMode="wrap" maxWidth="100%" width={1000} height={400} isQuiet sortDescriptor={list.sortDescriptor} onSortChange={list.sort} selectedKeys={list.selectedKeys} onSelectionChange={list.setSelectedKeys}>
         <TableHeader>
-<<<<<<< HEAD
-          <Column key="score" width={100} allowsSorting>Score</Column>
-          <Column key="title" minWidth={400} isRowHeader allowsSorting>Title</Column>
-          <Column key="author" width={200} allowsSorting>Author</Column>
-          <Column key="num_comments" width={100} allowsSorting>Comments</Column>
-=======
           <Column key="score" defaultWidth={100} allowsResizing={isResizable} allowsSorting>Score</Column>
-          <Column key="title" isRowHeader allowsResizing={isResizable} allowsSorting>Title</Column>
+          <Column key="title" minWidth={400} isRowHeader allowsResizing={isResizable} allowsSorting>Title</Column>
           <Column key="author" defaultWidth={200} allowsResizing={isResizable} allowsSorting>Author</Column>
           <Column key="num_comments" defaultWidth={100} allowsResizing={isResizable} allowsSorting>Comments</Column>
->>>>>>> a0a88da2
         </TableHeader>
         <TableBody items={list.items} loadingState={list.loadingState} onLoadMore={list.loadMore}>
           {item =>
