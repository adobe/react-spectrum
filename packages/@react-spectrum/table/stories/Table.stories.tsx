--- conflicted
+++ resolved
@@ -1716,7 +1716,6 @@
   );
 }
 
-<<<<<<< HEAD
 export function DeletableRowsTable() {
   let list = useListData({
     initialItems: [
@@ -1748,7 +1747,9 @@
         }
       </TableBody>
     </TableView>
-=======
+  );
+}
+
 export function EmptyStateTable() {
   let [show, setShow] = useState(false);
   let [sortDescriptor, setSortDescriptor] = useState({});
@@ -1770,7 +1771,6 @@
         </TableBody>
       </TableView>
     </Flex>
->>>>>>> 09a04893
   );
 }
 
