/*
 * Copyright 2020 Adobe. All rights reserved.
 * This file is licensed to you under the Apache License, Version 2.0 (the "License");
 * you may not use this file except in compliance with the License. You may obtain a copy
 * of the License at http://www.apache.org/licenses/LICENSE-2.0
 *
 * Unless required by applicable law or agreed to in writing, software distributed under
 * the License is distributed on an "AS IS" BASIS, WITHOUT WARRANTIES OR REPRESENTATIONS
 * OF ANY KIND, either express or implied. See the License for the specific language
 * governing permissions and limitations under the License.
 */

import {action} from '@storybook/addon-actions';
import {ActionButton, Button} from '@react-spectrum/button';
import Add from '@spectrum-icons/workflow/Add';
import {Breadcrumbs, Item} from '@react-spectrum/breadcrumbs';
import {ButtonGroup} from '@react-spectrum/buttongroup';
import {Cell, Column, Row, SpectrumTableProps, TableBody, TableHeader, TableView} from '../';
import {ComponentMeta, ComponentStoryObj} from '@storybook/react';
import {Content} from '@react-spectrum/view';
import {ControllingResize, PokemonColumn} from './ControllingResize';
import {CRUDExample} from './CRUDExample';
import Delete from '@spectrum-icons/workflow/Delete';
import {Dialog, DialogTrigger} from '@react-spectrum/dialog';
import {Divider} from '@react-spectrum/divider';
import {Flex} from '@react-spectrum/layout';
import {Heading} from '@react-spectrum/text';
import {HidingColumns} from './HidingColumns';
import {HidingColumnsAllowsResizing} from './HidingColumnsAllowsResizing';
import {IllustratedMessage} from '@react-spectrum/illustratedmessage';
import {Link} from '@react-spectrum/link';
import {LoadingState} from '@react-types/shared';
import NoSearchResults from '@spectrum-icons/illustrations/NoSearchResults';
import {Radio, RadioGroup} from '@react-spectrum/radio';
import React, {Key, useCallback, useState} from 'react';
import {SearchField} from '@react-spectrum/searchfield';
import {Switch} from '@react-spectrum/switch';
import {TextField} from '@react-spectrum/textfield';
import {useAsyncList, useListData} from '@react-stately/data';
import {useFilter} from '@react-aria/i18n';
import {View} from '@react-spectrum/view';

export default {
  title: 'TableView',
  component: TableView,
  args: {
    onAction: action('onAction'),
    onResizeStart: action('onResizeStart'),
    onResize: action('onResize'),
    onResizeEnd: action('onResizeEnd'),
    onSelectionChange: action('onSelectionChange'),
    onSortChange: action('onSortChange')
  },
  argTypes: {
    // intentionally added so that we can unset the default value
    // there is no argType for function
    // use the controls reset button to undo it
    // https://storybook.js.org/docs/react/essentials/controls#annotation
    onAction: {
      control: 'select',
      options: [undefined]
    },
    onResizeStart: {
      table: {
        disable: true
      }
    },
    onResize: {
      table: {
        disable: true
      }
    },
    onResizeEnd: {
      table: {
        disable: true
      }
    },
    onSelectionChange: {
      table: {
        disable: true
      }
    },
    onSortChange: {
      table: {
        disable: true
      }
    },
    disabledKeys: {
      table: {
        disable: true
      }
    },
    selectedKeys: {
      table: {
        disable: true
      }
    },
    density: {
      control: 'select',
      options: ['compact', 'regular', 'spacious']
    },
    overflowMode: {
      control: 'select',
      options: ['wrap', 'truncate']
    },
    isQuiet: {
      control: 'boolean'
    },
    selectionMode: {
      control: 'select',
      options: ['none', 'single', 'multiple']
    },
    selectionStyle: {
      control: 'select',
      options: ['checkbox', 'highlight']
    },
    disallowEmptySelection: {
      control: 'boolean'
    }
  }
} as ComponentMeta<typeof TableView>;

export type TableStory = ComponentStoryObj<typeof TableView>;


export const Static: TableStory = {
  args: {
    'aria-label': 'TableView with static contents',
    width: 300,
    height: 200
  },
  render: (args) => (
    <TableView {...args}>
      <TableHeader>
        <Column key="foo">Foo</Column>
        <Column key="bar">Bar</Column>
        <Column key="baz">Baz</Column>
      </TableHeader>
      <TableBody>
        <Row>
          <Cell>One</Cell>
          <Cell>Two</Cell>
          <Cell>Three</Cell>
        </Row>
        <Row>
          <Cell>One</Cell>
          <Cell>Two</Cell>
          <Cell>Three</Cell>
        </Row>
      </TableBody>
    </TableView>
  ),
  storyName: 'static'
};

let columns = [
  {name: 'Foo', key: 'foo'},
  {name: 'Bar', key: 'bar'},
  {name: 'Baz', key: 'baz'}
];

let items = [
  {test: 'Test 1', foo: 'Foo 1', bar: 'Bar 1', yay: 'Yay 1', baz: 'Baz 1'},
  {test: 'Test 2', foo: 'Foo 2', bar: 'Bar 2', yay: 'Yay 2', baz: 'Baz 2'},
  {test: 'Test 1', foo: 'Foo 3', bar: 'Bar 1', yay: 'Yay 1', baz: 'Baz 1'},
  {test: 'Test 2', foo: 'Foo 4', bar: 'Bar 2', yay: 'Yay 2', baz: 'Baz 2'},
  {test: 'Test 1', foo: 'Foo 5', bar: 'Bar 1', yay: 'Yay 1', baz: 'Baz 1'},
  {test: 'Test 2', foo: 'Foo 6', bar: 'Bar 2', yay: 'Yay 2', baz: 'Baz 2'},
  {test: 'Test 1', foo: 'Foo 7', bar: 'Bar 1', yay: 'Yay 1', baz: 'Baz 1'},
  {test: 'Test 2', foo: 'Foo 8', bar: 'Bar 2', yay: 'Yay 2', baz: 'Baz 2'}
];

export const Dynamic: TableStory = {
  args: {
    'aria-label': 'TableView with static contents',
    width: 300,
    height: 200
  },
  render: (args) => (
    <TableView {...args}>
      <TableHeader columns={columns}>
        {column => <Column>{column.name}</Column>}
      </TableHeader>
      <TableBody items={items}>
        {item =>
          (<Row key={item.foo}>
            {key => <Cell>{item[key]}</Cell>}
          </Row>)
        }
      </TableBody>
    </TableView>
  ),
  storyName: 'dynamic'
};

let itemsWithFalsyId = [
  {test: 'Test 1', foo: 'Foo 1', bar: 'Bar 1', yay: 'Yay 1', baz: 'Baz 1', id: 0},
  {test: 'Test 1', foo: 'Foo 2', bar: 'Bar 1', yay: 'Yay 1', baz: 'Baz 1', id: 1}
];

export const DynamicFalsyRowKeys: TableStory = {
  args: {
    'aria-label': 'TableView with dynamic contents',
    width: 300,
    height: 200
  },
  render: (args) => (
    <TableView {...args}>
      <TableHeader columns={columns}>
        {column => <Column>{column.name}</Column>}
      </TableHeader>
      <TableBody items={itemsWithFalsyId}>
        {item =>
          (<Row>
            {key => <Cell>{item[key]}</Cell>}
          </Row>)
        }
      </TableBody>
    </TableView>
  ),
  storyName: 'dynamic, falsy row keys'
};

export const HorizontalScrollingOnly: TableStory = {
  args: {
    'aria-label': 'TableView with dynamic contents',
    width: 200,
    height: 220
  },
  render: (args) => (
    <TableView {...args}>
      <TableHeader columns={columns}>
        {column => <Column>{column.name}</Column>}
      </TableHeader>
      <TableBody items={items.slice(0, 3)}>
        {item =>
          (<Row key={item.foo}>
            {key => <Cell>{item[key]}</Cell>}
          </Row>)
        }
      </TableBody>
    </TableView>
  ),
  storyName: 'horizontal scrolling only'
};

export const HorizontalScrollingOnlyFlushBottom: TableStory = {
  args: {
    'aria-label': 'TableView with dynamic contents',
    width: 200,
    height: 174
  },
  render: (args) => (
    <TableView {...args}>
      <TableHeader columns={columns}>
        {column => <Column>{column.name}</Column>}
      </TableHeader>
      <TableBody items={items.slice(0, 3)}>
        {item =>
          (<Row key={item.foo}>
            {key => <Cell>{item[key]}</Cell>}
          </Row>)
        }
      </TableBody>
    </TableView>
  ),
  storyName: 'horizontal scrolling only flush bottom'
};

export const DynamicWithDisabledKeys: TableStory = {
  ...Dynamic,
  args: {
    ...Dynamic.args,
    disabledKeys: new Set(['Foo 1', 'Foo 3'])
  },
  storyName: 'dynamic with disabled keys'
};

export const DynamicShowDividers: TableStory = {
  args: {
    'aria-label': 'TableView with static contents',
    width: 300,
    height: 200
  },
  render: (args) => (
    <TableView {...args}>
      <TableHeader columns={columns}>
        {column => <Column showDivider>{column.name}</Column>}
      </TableHeader>
      <TableBody items={items}>
        {item =>
          (<Row key={item.foo}>
            {key => <Cell>{item[key]}</Cell>}
          </Row>)
        }
      </TableBody>
    </TableView>
  ),
  storyName: 'dynamic showDividers'
};

export const DynamicSelectedKeys: TableStory = {
  ...Dynamic,
  args: {
    ...Dynamic.args,
    selectedKeys: new Set(['Foo 1', 'Foo 3']),
    selectionMode: 'multiple'
  },
  storyName: 'selectedKeys',
  parameters: {
    controls: {
      exclude: /selectionMode/
    }
  }
};

export const StaticNestedColumns: TableStory = {
  args: {
    'aria-label': 'TableView with nested columns',
    width: 500,
    height: 200
  },
  render: (args) => (
    <TableView {...args}>
      <TableHeader>
        <Column key="test">Test</Column>
        <Column title="Group 1">
          <Column key="foo">Foo</Column>
          <Column key="bar">Bar</Column>
        </Column>
        <Column title="Group 2">
          <Column key="baz">Baz</Column>
        </Column>
      </TableHeader>
      <TableBody>
        <Row>
          <Cell>Test1</Cell>
          <Cell>One</Cell>
          <Cell>Two</Cell>
          <Cell>Three</Cell>
        </Row>
        <Row>
          <Cell>Test2</Cell>
          <Cell>One</Cell>
          <Cell>Two</Cell>
          <Cell>Three</Cell>
        </Row>
      </TableBody>
    </TableView>
  ),
  storyName: 'static with nested columns'
};

let nestedColumns = [
  {name: 'Test', key: 'test'},
  {name: 'Tiered One Header', key: 'tier1', children: [
    {name: 'Tier Two Header A', key: 'tier2a', children: [
      {name: 'Foo', key: 'foo'},
      {name: 'Bar', key: 'bar'}
    ]},
    {name: 'Yay', key: 'yay'},
    {name: 'Tier Two Header B', key: 'tier2b', children: [
      {name: 'Baz', key: 'baz'}
    ]}
  ]}
];

export const DynamicNestedColumns: TableStory = {
  args: {
    'aria-label': 'TableView with nested columns',
    width: 700,
    height: 300
  },
  render: (args) => (
    <TableView {...args}>
      <TableHeader columns={nestedColumns}>
        {column =>
          <Column childColumns={column.children}>{column.name}</Column>
        }
      </TableHeader>
      <TableBody items={items}>
        {item =>
          (<Row key={item.foo}>
            {key => <Cell>{item[key]}</Cell>}
          </Row>)
        }
      </TableBody>
    </TableView>
  ),
  storyName: 'dynamic with nested columns'
};

export const DynamicNestedColumnsWithResizing: TableStory = {
  args: {
    'aria-label': 'TableView with nested columns',
    width: 700,
    height: 300
  },
  render: (args) => (
    <TableView {...args}>
      <TableHeader columns={nestedColumns}>
        {column =>
          <Column allowsResizing childColumns={column.children}>{column.name}</Column>
        }
      </TableHeader>
      <TableBody items={items}>
        {item =>
          (<Row key={item.foo}>
            {key => <Cell>{item[key]}</Cell>}
          </Row>)
        }
      </TableBody>
    </TableView>
  ),
  storyName: 'dynamic with nested columns with resizing'
};

export const FocusableCells: TableStory = {
  args: {
    'aria-label': 'TableView with focusable cells',
    width: 450,
    height: 200
  },
  render: (args) => (
    <Flex direction="column">
      <label htmlFor="focus-before">Focus before</label>
      <input id="focus-before" />
      <TableView {...args}>
        <TableHeader>
          <Column key="foo">Foo</Column>
          <Column key="bar">Bar</Column>
          <Column key="baz">baz</Column>
        </TableHeader>
        <TableBody>
          <Row>
            <Cell><Switch aria-label="Foo" /></Cell>
            <Cell><Link><a href="https://yahoo.com" target="_blank">Yahoo</a></Link></Cell>
            <Cell>Three</Cell>
          </Row>
          <Row>
            <Cell><Switch aria-label="Foo" /><Switch aria-label="Bar" /></Cell>
            <Cell><Link><a href="https://google.com" target="_blank">Google</a></Link></Cell>
            <Cell>Three</Cell>
          </Row>
          <Row>
            <Cell><Switch aria-label="Foo" /></Cell>
            <Cell><Link><a href="https://yahoo.com" target="_blank">Yahoo</a></Link></Cell>
            <Cell>Three</Cell>
          </Row>
        </TableBody>
      </TableView>
      <label htmlFor="focus-after">Focus after</label>
      <input id="focus-after" />
    </Flex>
  ),
  storyName: 'focusable cells'
};

let manyColunns = [];
for (let i = 0; i < 100; i++) {
  manyColunns.push({name: 'Column ' + i, key: 'C' + i});
}

let manyRows = [];
for (let i = 0; i < 1000; i++) {
  let row = {key: 'R' + i};
  for (let j = 0; j < 100; j++) {
    row['C' + j] = `${i}, ${j}`;
  }

  manyRows.push(row);
}

export const ManyColumnsAndRows: TableStory = {
  args: {
    'aria-label': 'TableView with many columns and rows',
    width: 700,
    height: 500
  },
  render: (args) => (
    <>
      <label htmlFor="focus-before">Focus before</label>
      <input id="focus-before" />
      <TableView {...args}>
        <TableHeader columns={manyColunns}>
          {column =>
            <Column minWidth={100}>{column.name}</Column>
          }
        </TableHeader>
        <TableBody items={manyRows}>
          {item =>
            (<Row key={item.foo}>
              {key => <Cell>{item[key]}</Cell>}
            </Row>)
          }
        </TableBody>
      </TableView>
      <label htmlFor="focus-after">Focus after</label>
      <input id="focus-after" />
    </>
  ),
  storyName: 'many columns and rows'
};

const TableViewFilledCellWidths = (props: SpectrumTableProps<unknown> & {allowsResizing: boolean}) => {
  let {allowsResizing, ...otherProps} = props;
  return (
    <TableView {...otherProps}>
      <TableHeader>
        <Column allowsResizing={allowsResizing}>File Name</Column>
        <Column allowsResizing={allowsResizing} align="center">Type</Column>
        <Column allowsResizing={allowsResizing} align="end">Size</Column>
        <Column allowsResizing={allowsResizing}>Description</Column>
      </TableHeader>
      <TableBody>
        <Row>
          <Cell>2018 Proposal</Cell>
          <Cell>PDF</Cell>
          <Cell>214 KB</Cell>
          <Cell>very very very very very very long long long long long description</Cell>
        </Row>
        <Row>
          <Cell>
            <View
              width="100%"
              backgroundColor="gray-200">
              100%
            </View>
          </Cell>
          <Cell>
            <View
              UNSAFE_style={{margin: 'auto', overflow: 'hidden', textOverflow: 'ellipsis', whiteSpace: 'nowrap'}}
              width="100%"
              backgroundColor="gray-200">
              100%
            </View>
          </Cell>
          <Cell>
            <View
              UNSAFE_style={{marginInlineStart: 'auto', overflow: 'hidden', textOverflow: 'ellipsis', whiteSpace: 'nowrap'}}
              width="100%"
              backgroundColor="gray-200">
              100%
            </View>
          </Cell>
          <Cell>
            <View
              UNSAFE_style={{overflow: 'hidden', textOverflow: 'ellipsis', whiteSpace: 'nowrap'}}
              width="100%"
              backgroundColor="gray-200">
              very very very very very very long long long long long description
            </View>
          </Cell>
        </Row>
        <Row>
          <Cell>
            <View
              UNSAFE_style={{overflow: 'hidden', textOverflow: 'ellipsis', whiteSpace: 'nowrap'}}
              width="50%"
              backgroundColor="gray-200">
              50% div
            </View>
          </Cell>
          <Cell>
            <View
              UNSAFE_style={{margin: 'auto', overflow: 'hidden', textOverflow: 'ellipsis', whiteSpace: 'nowrap'}}
              width="70%"
              backgroundColor="gray-200">
              70% div
            </View>
          </Cell>
          <Cell>
            <View
              UNSAFE_style={{float: 'right', overflow: 'hidden', textOverflow: 'ellipsis', whiteSpace: 'nowrap'}}
              width="70%"
              backgroundColor="gray-200">
              70% div
            </View>
          </Cell>
          <Cell>
            <View
              UNSAFE_style={{overflow: 'hidden', textOverflow: 'ellipsis', whiteSpace: 'nowrap'}}
              width="70%"
              backgroundColor="gray-200">
              very very very very very very long long long long long description
            </View>
          </Cell>
        </Row>
        <Row>
          <Cell>
            <span style={{backgroundColor: 'var(--spectrum-global-color-gray-200'}}>
              span child
            </span>
          </Cell>
          <Cell>
            <span style={{backgroundColor: 'var(--spectrum-global-color-gray-200'}}>
              span child
            </span>
          </Cell>
          <Cell>
            <span style={{backgroundColor: 'var(--spectrum-global-color-gray-200'}}>
              span child
            </span>
          </Cell>
          <Cell>
            <span style={{backgroundColor: 'var(--spectrum-global-color-gray-200'}}>
              very very very very very very long long long long long description
            </span>
          </Cell>
        </Row>
      </TableBody>
    </TableView>
  );
};

export const ShouldFillCellWidth: ComponentStoryObj<typeof TableViewFilledCellWidths> = {
  args: {
    'aria-label': 'TableView with filled cells',
    width: 500,
    height: 200
  },
  render: (args) => <TableViewFilledCellWidths {...args} />,
  storyName: 'should fill cell width',
  argTypes: {
    allowsResizing: {type: 'boolean'}
  }
};


export const ColumnWidthsAndDividers: TableStory = {
  args: {
    'aria-label': 'TableView with column widths and dividers',
    width: 500,
    height: 200
  },
  render: (args) => (
    <TableView {...args}>
      <TableHeader>
        <Column width={250} showDivider>File Name</Column>
        <Column>Type</Column>
        <Column align="end">Size</Column>
      </TableHeader>
      <TableBody>
        <Row>
          <Cell>2018 Proposal</Cell>
          <Cell>PDF</Cell>
          <Cell>214 KB</Cell>
        </Row>
        <Row>
          <Cell>Budget</Cell>
          <Cell>XLS</Cell>
          <Cell>120 KB</Cell>
        </Row>
      </TableBody>
    </TableView>
  ),
  storyName: 'column widths and dividers'
};


export const CellWithLongContent: TableStory = {
  args: {
    'aria-label': 'TableView with column widths and dividers',
    width: 500,
    height: 300
  },
  render: (args) => (
    <TableView {...args}>
      <TableHeader>
        <Column width={250} showDivider>File Name</Column>
        <Column>Type</Column>
        <Column align="end">Size</Column>
      </TableHeader>
      <TableBody>
        <Row>
          <Cell>2018 Proposal with very very very very very very long long long long long filename</Cell>
          <Cell>PDF</Cell>
          <Cell>214 KB</Cell>
        </Row>
        <Row>
          <Cell>Budget</Cell>
          <Cell>XLS</Cell>
          <Cell>120 KB</Cell>
        </Row>
      </TableBody>
    </TableView>
  ),
  storyName: 'cell with long content',
  parameters: {
    description: {
      data: 'After changing overflowMode, refresh page to see the change.'
    }
  }
};

export const CustomRowHeaderLabeling: TableStory = {
  args: {
    'aria-label': 'TableView with custom row header labeling',
    width: 500,
    height: 200
  },
  render: (args) => (
    <TableView {...args}>
      <TableHeader>
        <Column isRowHeader>First Name</Column>
        <Column isRowHeader>Last Name</Column>
        <Column>Birthday</Column>
      </TableHeader>
      <TableBody>
        <Row>
          <Cell>Sam</Cell>
          <Cell>Smith</Cell>
          <Cell>May 3</Cell>
        </Row>
        <Row>
          <Cell>Julia</Cell>
          <Cell>Jones</Cell>
          <Cell>February 10</Cell>
        </Row>
      </TableBody>
    </TableView>
  ),
  storyName: 'custom isRowHeader labeling',
  parameters: {
    description: {
      content: 'Changes how the screen reader labels rows.'
    }
  }
};

export const CRUD: TableStory = {
  render: (args) => <CRUDExample {...args} />,
  storyName: 'CRUD'
};


function DeletableRowsTable(props: SpectrumTableProps<unknown>) {
  let list = useListData({
    initialItems: [
      {id: 1, firstName: 'Sam', lastName: 'Smith', birthday: 'May 3'},
      {id: 2, firstName: 'Julia', lastName: 'Jones', birthday: 'February 10'}
    ]
  });
  let onSelectionChange = useCallback((keys) => {
    props.onSelectionChange(keys);
    list.setSelectedKeys(keys);
  }, [props, list]);

  return (
    <TableView {...props} selectedKeys={list.selectedKeys} onSelectionChange={onSelectionChange}>
      <TableHeader>
        <Column isRowHeader key="firstName">First Name</Column>
        <Column isRowHeader key="lastName">Last Name</Column>
        <Column key="birthday">Birthday</Column>
        <Column key="actions" align="end">Actions</Column>
      </TableHeader>
      <TableBody items={list.items}>
        {item =>
          (<Row>
            {column =>
              (<Cell>
                {column === 'actions'
                  ? <ActionButton onPress={() => list.remove(item.id)}>Delete</ActionButton>
                  : item[column]
                }
              </Cell>)
            }
          </Row>)
        }
      </TableBody>
    </TableView>
  );
}

export const InlineDeleteButtons: TableStory = {
  args: {
    'aria-label': 'People',
    width: 500,
    height: 300
  },
  render: (args) => <DeletableRowsTable {...args} />,
  storyName: 'Inline delete buttons'
};

export const HidingColumnsExample: TableStory = {
  render: (args) => <HidingColumns {...args} />,
  storyName: 'hiding columns'
};

export const IsLoading: TableStory = {
  args: {
    'aria-label': 'TableView loading',
    width: 700,
    height: 200
  },
  render: (args) => (
    <TableView {...args}>
      <TableHeader columns={manyColunns}>
        {column =>
          <Column minWidth={100}>{column.name}</Column>
        }
      </TableHeader>
      <TableBody items={[]} loadingState="loading">
        {item =>
          (<Row key={item.foo}>
            {key => <Cell>{item[key]}</Cell>}
          </Row>)
        }
      </TableBody>
    </TableView>
  ),
  storyName: 'isLoading'
};

export const IsLoadingMore: TableStory = {
  args: {
    'aria-label': 'TableView loading more',
    width: 700,
    height: 200
  },
  render: (args) => (
    <TableView {...args}>
      <TableHeader columns={manyColunns}>
        {column =>
          <Column minWidth={100}>{column.name}</Column>
        }
      </TableHeader>
      <TableBody items={[]} loadingState="loadingMore">
        {item =>
          (<Row key={item.foo}>
            {key => <Cell>{item[key]}</Cell>}
          </Row>)
        }
      </TableBody>
    </TableView>
  ),
  storyName: 'isLoading more'
};

export const Filtering: TableStory = {
  args: {
    'aria-label': 'TableView filtering',
    width: 700,
    height: 200
  },
  render: (args) => (
    <TableView {...args}>
      <TableHeader columns={columns}>
        {column =>
          <Column minWidth={100}>{column.name}</Column>
        }
      </TableHeader>
      <TableBody items={items} loadingState="filtering">
        {item =>
          (<Row key={item.foo}>
            {key => <Cell>{item[key]}</Cell>}
          </Row>)
        }
      </TableBody>
    </TableView>
  ),
  storyName: 'filtering'
};

function renderEmptyState() {
  return (
    <IllustratedMessage>
      <svg width="150" height="103" viewBox="0 0 150 103">
        <path d="M133.7,8.5h-118c-1.9,0-3.5,1.6-3.5,3.5v27c0,0.8,0.7,1.5,1.5,1.5s1.5-0.7,1.5-1.5V23.5h119V92c0,0.3-0.2,0.5-0.5,0.5h-118c-0.3,0-0.5-0.2-0.5-0.5V69c0-0.8-0.7-1.5-1.5-1.5s-1.5,0.7-1.5,1.5v23c0,1.9,1.6,3.5,3.5,3.5h118c1.9,0,3.5-1.6,3.5-3.5V12C137.2,10.1,135.6,8.5,133.7,8.5z M15.2,21.5V12c0-0.3,0.2-0.5,0.5-0.5h118c0.3,0,0.5,0.2,0.5,0.5v9.5H15.2z M32.6,16.5c0,0.6-0.4,1-1,1h-10c-0.6,0-1-0.4-1-1s0.4-1,1-1h10C32.2,15.5,32.6,15.9,32.6,16.5z M13.6,56.1l-8.6,8.5C4.8,65,4.4,65.1,4,65.1c-0.4,0-0.8-0.1-1.1-0.4c-0.6-0.6-0.6-1.5,0-2.1l8.6-8.5l-8.6-8.5c-0.6-0.6-0.6-1.5,0-2.1c0.6-0.6,1.5-0.6,2.1,0l8.6,8.5l8.6-8.5c0.6-0.6,1.5-0.6,2.1,0c0.6,0.6,0.6,1.5,0,2.1L15.8,54l8.6,8.5c0.6,0.6,0.6,1.5,0,2.1c-0.3,0.3-0.7,0.4-1.1,0.4c-0.4,0-0.8-0.1-1.1-0.4L13.6,56.1z" />
      </svg>
      <Heading>No results</Heading>
      <Content>No results found, press <Link onPress={action('linkPress')}>here</Link> for more info.</Content>
    </IllustratedMessage>
  );
}

function EmptyStateTable(props) {
  let [show, setShow] = useState(false);
  let [sortDescriptor, setSortDescriptor] = useState({});
  return (
    <Flex direction="column">
      <ActionButton width="100px" onPress={() => setShow(show => !show)}>Toggle items</ActionButton>
      <TableView aria-label="TableView with empty state" width={700} height={400} {...props} renderEmptyState={renderEmptyState} selectionMode="multiple" sortDescriptor={sortDescriptor} onSortChange={setSortDescriptor}>
        <TableHeader columns={manyColunns}>
          {column =>
            <Column allowsResizing allowsSorting minWidth={100}>{column.name}</Column>
          }
        </TableHeader>
        <TableBody items={show ? manyRows : []}>
          {item =>
            (<Row key={item.foo}>
              {key => <Cell>{item[key]}</Cell>}
            </Row>)
          }
        </TableBody>
      </TableView>
    </Flex>
  );
}

export const EmptyStateStory: TableStory = {
  render: (args) => <EmptyStateTable {...args} />,
  storyName: 'renderEmptyState'
};


function AsyncLoadingExample(props) {
  const {isResizable} = props;
  interface Item {
    data: {
      id: string,
      url: string,
      title: string
    }
  }

  let list = useAsyncList<Item>({
    getKey: (item) => item.data.id,
    async load({signal, cursor}) {
      let url = new URL('https://www.reddit.com/r/upliftingnews.json');
      if (cursor) {
        url.searchParams.append('after', cursor);
      }

      let res = await fetch(url.toString(), {signal});
      let json = await res.json();
      return {items: json.data.children, cursor: json.data.after};
    },
    sort({items, sortDescriptor}) {
      return {
        items: items.slice().sort((a, b) => {
          let cmp = a.data[sortDescriptor.column] < b.data[sortDescriptor.column] ? -1 : 1;
          if (sortDescriptor.direction === 'descending') {
            cmp *= -1;
          }
          return cmp;
        })
      };
    }
  });

  return (
    <div>
      <ActionButton marginBottom={10} onPress={() => list.remove(list.items[0].data.id)}>Remove first item</ActionButton>
      <TableView {...props} sortDescriptor={list.sortDescriptor} onSortChange={list.sort} selectedKeys={list.selectedKeys} onSelectionChange={list.setSelectedKeys}>
        <TableHeader>
          <Column key="score" defaultWidth={100} allowsResizing={isResizable} allowsSorting>Score</Column>
          <Column key="title" isRowHeader allowsResizing={isResizable} allowsSorting>Title</Column>
          <Column key="author" defaultWidth={200} allowsResizing={isResizable} allowsSorting>Author</Column>
          <Column key="num_comments" defaultWidth={100} allowsResizing={isResizable} allowsSorting>Comments</Column>
        </TableHeader>
        <TableBody items={list.items} loadingState={list.loadingState} onLoadMore={list.loadMore}>
          {item =>
            (<Row key={item.data.id}>
              {key =>
                key === 'title'
                  ? <Cell textValue={item.data.title}><Link isQuiet><a href={item.data.url} target="_blank">{item.data.title}</a></Link></Cell>
                  : <Cell>{item.data[key]}</Cell>
              }
            </Row>)
          }
        </TableBody>
      </TableView>
    </div>
  );
}

export const AsyncLoading: TableStory = {
  args: {
    'aria-label': 'Top news from Reddit',
    selectionMode: 'multiple',
    width: 1000,
    height: 400
  },
  render: (args) => <AsyncLoadingExample {...args} />,
  storyName: 'async loading'
};

export const HideHeader: TableStory = {
  args: {
    'aria-label': 'TableView with static contents',
    width: 350,
    height: 200
  },
  render: (args) => (
    <TableView {...args}>
      <TableHeader>
        <Column key="foo">
          Foo
        </Column>
        <Column key="addAction" hideHeader>
          Add Info
        </Column>
        <Column key="deleteAction" hideHeader showDivider>
          Delete Item
        </Column>
        <Column key="bar">Bar</Column>
        <Column key="baz">Baz</Column>
      </TableHeader>
      <TableBody>
        <Row>
          <Cell>One</Cell>
          <Cell>
            <ActionButton isQuiet aria-label="Add Info">
              <Add />
            </ActionButton>
          </Cell>
          <Cell>
            <ActionButton isQuiet aria-label="Delete">
              <Delete />
            </ActionButton>
          </Cell>
          <Cell>Two</Cell>
          <Cell>Three</Cell>
        </Row>
        <Row>
          <Cell>One</Cell>
          <Cell>
            <ActionButton isQuiet aria-label="Add Info">
              <Add />
            </ActionButton>
          </Cell>
          <Cell>
            <ActionButton isQuiet aria-label="Delete">
              <Delete />
            </ActionButton>
          </Cell>
          <Cell>Two</Cell>
          <Cell>Three</Cell>
        </Row>
        <Row>
          <Cell>One</Cell>
          <Cell>
            <ActionButton isQuiet aria-label="Add Info">
              <Add />
            </ActionButton>
          </Cell>
          <Cell>
            <ActionButton isQuiet aria-label="Delete">
              <Delete />
            </ActionButton>
          </Cell>
          <Cell>Two</Cell>
          <Cell>Three</Cell>
        </Row>
        <Row>
          <Cell>One</Cell>
          <Cell>
            <ActionButton isQuiet aria-label="Add Info">
              <Add />
            </ActionButton>
          </Cell>
          <Cell>
            <ActionButton isQuiet aria-label="Delete">
              <Delete />
            </ActionButton>
          </Cell>
          <Cell>Two</Cell>
          <Cell>Three</Cell>
        </Row>
        <Row>
          <Cell>One</Cell>
          <Cell>
            <ActionButton isQuiet aria-label="Add Info">
              <Add />
            </ActionButton>
          </Cell>
          <Cell>
            <ActionButton isQuiet aria-label="Delete">
              <Delete />
            </ActionButton>
          </Cell>
          <Cell>Two</Cell>
          <Cell>Three</Cell>
        </Row>
        <Row>
          <Cell>One</Cell>
          <Cell>
            <ActionButton isQuiet aria-label="Add Info">
              <Add />
            </ActionButton>
          </Cell>
          <Cell>
            <ActionButton isQuiet aria-label="Delete">
              <Delete />
            </ActionButton>
          </Cell>
          <Cell>Two</Cell>
          <Cell>Three</Cell>
        </Row>
      </TableBody>
    </TableView>
  ),
  storyName: 'hideHeader'
};

let COLUMNS = [
  {
    name: 'Name',
    key: 'name',
    minWidth: 200
  },
  {
    name: 'Owner',
    key: 'ownerName'
  }
];

async function getCollectionItems(): Promise<any> {
  const result = [
    {
      id: 'xx',
      name: 'abc',
      ownerName: 'xx'
    },
    {
      id: 'aa',
      name: 'efg',
      ownerName: 'aa'
    },
    {
      id: 'yy',
      name: 'abcd',
      ownerName: 'yy'
    },
    {
      id: 'bb',
      name: 'efgh',
      ownerName: 'bb'
    },
    {
      id: 'zz',
      name: 'abce',
      ownerName: 'zz'
    },
    {
      id: 'cc',
      name: 'efgi',
      ownerName: 'cc'
    }
  ];
  return new Promise((resolve) => {
    setTimeout(() => {
      resolve(result);
    }, 5);
  });
}

function ProjectListTable(props) {
  interface Item {
    id: string,
    name: string,
    ownerName: string
  }

  let {contains} = useFilter({sensitivity: 'base'});
  let [filterText, setFilterText] = React.useState('');
  let list = useAsyncList<Item>({
    async load() {
      let projects = await getCollectionItems();
      return {items: projects};
    }
  });
  let filteredItems = React.useMemo(() => list.items.filter(item => contains(item.name, filterText)), [list.items, filterText, contains]);
  const onChange = (value) => {
    setFilterText(value);
  };

  return (
    <div>
      <SearchField
        marginStart={'size-200'}
        marginBottom={'size-200'}
        marginTop={'size-200'}
        width={'size-3600'}
        aria-label={'Search by name'}
        value={filterText}
        onChange={(onChange)} />
      <View flexGrow={1} height={700} overflow="hidden">
        <TableView
          aria-label={'Project list'}
          {...props}
          height={'100%'}
          sortDescriptor={list.sortDescriptor}
          onSortChange={list.sort}>
          <TableHeader columns={COLUMNS}>
            {(column) => {
              const {name, ...columnProps} = column;
              return <Column {...columnProps}>{name}</Column>;
            }}
          </TableHeader>
          <TableBody
            items={filteredItems}
            loadingState={list.loadingState}>
            {(item) => (
              <Row key={item.id}>{(key) => <Cell>{item[key]}</Cell>}</Row>
            )}
          </TableBody>
        </TableView>
      </View>
    </div>
  );
}

export const AsyncLoadingClientFiltering: TableStory = {
  render: (args) => <ProjectListTable {...args} />,
  storyName: 'async client side filter loading'
};


function AsyncServerFilterTable(props) {
  interface Item {
    name: string,
    height: string,
    mass: string
  }

  let columns = [
    {
      name: 'Name',
      key: 'name',
      minWidth: 200
    },
    {
      name: 'Height',
      key: 'height'
    },
    {
      name: 'Mass',
      key: 'mass'
    }
  ];

  let list = useAsyncList<Item>({
    getKey: (item) => item.name,
    async load({signal, cursor, filterText}) {
      if (cursor) {
        cursor = cursor.replace(/^http:\/\//i, 'https://');
      }

      let res = await fetch(cursor || `https://swapi.py4e.com/api/people/?search=${filterText}`, {signal});
      let json = await res.json();

      return {
        items: json.results,
        cursor: json.next
      };
    }
  });

  const onChange = (value) => {
    list.setFilterText(value);
  };

  return (
    <div>
      <SearchField
        marginStart={'size-200'}
        marginBottom={'size-200'}
        marginTop={'size-200'}
        width={'size-3600'}
        aria-label={'Search by name'}
        defaultValue={list.filterText}
        onChange={(onChange)} />
      <TableView
        aria-label={'Star Wars Characters'}
        height={200}
        width={600}
        {...props}
        sortDescriptor={list.sortDescriptor}
        onSortChange={list.sort}>
        <TableHeader columns={columns}>
          {(column) => {
            const {name, ...columnProps} = column;
            return <Column {...columnProps}>{name}</Column>;
          }}
        </TableHeader>
        <TableBody
          items={list.items}
          loadingState={list.loadingState}
          onLoadMore={list.loadMore}>
          {(item) => (
            <Row key={item.name}>{(key) => <Cell>{item[key]}</Cell>}</Row>
          )}
        </TableBody>
      </TableView>
    </div>
  );
}

export const AsyncLoadingServerFiltering: TableStory = {
  render: (args) => <AsyncServerFilterTable {...args} />,
  storyName: 'async server side filter loading'
};

export const AsyncLoadingServerFilteringLoadMore: TableStory = {
  args: {
    height: 500
  },
  render: (args) => <AsyncServerFilterTable {...args} />,
  storyName: 'loads more on scroll when contentSize.height < rect.height * 2'
};

export const WithDialogTrigger: TableStory = {
  args: {
    'aria-label': 'TableView with static contents',
    width: 300,
    height: 200
  },
  render: (args) => (
    <TableView {...args}>
      <TableHeader>
        <Column key="foo">Foo</Column>
        <Column key="bar">Bar</Column>
        <Column key="baz">Baz</Column>
      </TableHeader>
      <TableBody>
        <Row>
          <Cell>One</Cell>
          <Cell>Two</Cell>
          <Cell>
            <DialogTrigger>
              <ActionButton aria-label="Add"><Add /></ActionButton>
              {close => (
                <Dialog>
                  <Heading>The Heading</Heading>
                  <Divider />
                  <Content>
                    <TextField label="Last Words" />
                  </Content>
                  <ButtonGroup>
                    <Button variant="secondary" onPress={close}>Cancel</Button>
                    <Button variant="cta" onPress={close}>Confirm</Button>
                  </ButtonGroup>
                </Dialog>
              )}
            </DialogTrigger>
          </Cell>
        </Row>
      </TableBody>
    </TableView>
  ),
  storyName: 'with dialog trigger'
};


function TableWithBreadcrumbs(props) {
  const fs = [
    {key: 'a', name: 'Folder A', type: 'folder'},
    {key: 'b', name: 'File B', value: '10 MB'},
    {key: 'c', name: 'File C', value: '10 MB', parent: 'a'},
    {key: 'd', name: 'File D', value: '10 MB', parent: 'a'}
  ];

  const [loadingState, setLoadingState] = useState<LoadingState>('idle' as 'idle');
  const [selection, setSelection] = useState<'all' | Iterable<Key>>(new Set([]));
  const [items, setItems] = useState(() => fs.filter(item => !item.parent));
  const changeFolder = (folder) => {
    setItems([]);
    setLoadingState('loading' as 'loading');

    // mimic loading behavior
    setTimeout(() => {
      setLoadingState('idle');
      setItems(fs.filter(item =>  folder ? item.parent === folder : !item.parent));
    }, 700);
    setSelection(new Set([]));
  };

  return (
    <Flex direction="column" width="400px">
      <div>The TableView should not error if row selection changes due to items changes from external navigation (breadcrumbs).</div>
      <Breadcrumbs
        onAction={item => {
          if (item === 'root') {
            changeFolder('');
          }
        }}>
        <Item key="root">root</Item>
        <Item>a</Item>
      </Breadcrumbs>
      <TableView
        width="400px"
        aria-label="table"
        {...props}
        selectedKeys={selection}
        onSelectionChange={(sel) => setSelection(sel)}>
        <TableHeader>
          <Column key="name" isRowHeader>Name</Column>
          <Column key="value">Value</Column>
        </TableHeader>
        <TableBody items={items} loadingState={loadingState}>
          {(item) => (
            <Row key={item.key}>
              {(column) => {
                if (item.type === 'folder' && column === 'name') {
                  return (
                    <Cell textValue={item[column]}>
                      <Link onPress={() => changeFolder(item.key)}>
                        {item[column]}
                      </Link>
                    </Cell>
                  );
                }
                return <Cell>{item[column]}</Cell>;
              }}
            </Row>
          )}
        </TableBody>
      </TableView>
      <ActionButton onPress={() => setSelection(items.some(item => item.key === 'd') ? new Set(['d']) : new Set([]))}>Select D</ActionButton>
    </Flex>
  );
}

export const WithBreadcrumbNavigation: TableStory = {
  args: {
    // onAction is attached to everything by default now, but that changes the behavior of TableView
    // our tests using this component expect the non-onAction behavior
    onAction: undefined
  },
  render: (args) => <TableWithBreadcrumbs {...args} />,
  storyName: 'table with breadcrumb navigation'
};

<<<<<<< HEAD
  return (
    <TableView
      aria-label="People"
      width={500}
      height={300}
      selectionMode="multiple"
      isQuiet
      selectedKeys={list.selectedKeys}
      onSelectionChange={list.setSelectedKeys}
      renderEmptyState={list.items.length === 0 ? () => <EmptyState /> : undefined}>
=======
export const ResizingUncontrolledDynamicWidths: TableStory = {
  args: {
    'aria-label': 'TableView with resizable columns',
    width: 800,
    height: 200
  },
  render: (args) => (
    <>
      <label htmlFor="focusable-before">Focusable before</label>
      <input id="focusable-before" />
      <TableView {...args}>
        <TableHeader>
          <Column allowsResizing defaultWidth="1fr">File Name</Column>
          <Column allowsResizing defaultWidth="2fr">Type</Column>
          <Column allowsResizing defaultWidth="2fr">Size</Column>
          <Column allowsResizing defaultWidth="1fr">Weight</Column>
        </TableHeader>
        <TableBody>
          <Row>
            <Cell>2018 Proposal</Cell>
            <Cell>PDF</Cell>
            <Cell>214 KB</Cell>
            <Cell>1 LB</Cell>
          </Row>
          <Row>
            <Cell>Budget</Cell>
            <Cell>XLS</Cell>
            <Cell>120 KB</Cell>
            <Cell>20 LB</Cell>
          </Row>
        </TableBody>
      </TableView>
      <label htmlFor="focusable-after">Focusable after</label>
      <input id="focusable-after" />
    </>
  ),
  storyName: 'allowsResizing, uncontrolled, dynamic widths'
};

export const ResizingUncontrolledStaticWidths: TableStory = {
  args: {
    'aria-label': 'TableView with resizable columns',
    width: 800,
    height: 200
  },
  render: (args) => (
    <TableView {...args}>
>>>>>>> 62d779c7
      <TableHeader>
        <Column allowsResizing defaultWidth="50%">File Name</Column>
        <Column allowsResizing defaultWidth="20%">Type</Column>
        <Column allowsResizing defaultWidth={239}>Size</Column>
      </TableHeader>
      <TableBody>
        <Row>
          <Cell>2018 Proposal</Cell>
          <Cell>PDF</Cell>
          <Cell>214 KB</Cell>
        </Row>
        <Row>
          <Cell>Budget</Cell>
          <Cell>XLS</Cell>
          <Cell>120 KB</Cell>
        </Row>
      </TableBody>
    </TableView>
  ),
  storyName: 'allowsResizing, uncontrolled, static widths'
};

export const ResizingUncontrolledColumnDivider: TableStory = {
  args: {
    'aria-label': 'TableView with resizable columns and divider',
    width: 800,
    height: 200
  },
  render: (args) => (
    <TableView {...args}>
      <TableHeader>
        <Column allowsResizing showDivider>File Name</Column>
        <Column allowsResizing defaultWidth="3fr">Type</Column>
        <Column allowsResizing>Size</Column>
      </TableHeader>
      <TableBody>
        <Row>
          <Cell>2018 Proposal</Cell>
          <Cell>PDF</Cell>
          <Cell>214 KB</Cell>
        </Row>
        <Row>
          <Cell>Budget</Cell>
          <Cell>XLS</Cell>
          <Cell>120 KB</Cell>
        </Row>
      </TableBody>
    </TableView>
  ),
  storyName: 'allowsResizing, uncontrolled, column divider'
};

export const ResizingUncontrolledMinMax: TableStory = {
  args: {
    'aria-label': 'TableView with resizable columns',
    width: 800,
    height: 200
  },
  render: (args) => (
    <TableView {...args}>
      <TableHeader>
        <Column allowsResizing defaultWidth={200} minWidth={175} maxWidth={300}>File Name</Column>
        <Column allowsResizing defaultWidth="1fr" minWidth={175} maxWidth={500}>Size</Column>
        <Column allowsResizing defaultWidth={200} minWidth={175} maxWidth={300}>Type</Column>
      </TableHeader>
      <TableBody>
        <Row>
          <Cell>2018 Proposal</Cell>
          <Cell>PDF</Cell>
          <Cell>214 KB</Cell>
        </Row>
        <Row>
          <Cell>Budget</Cell>
          <Cell>XLS</Cell>
          <Cell>120 KB</Cell>
        </Row>
      </TableBody>
    </TableView>
  ),
  storyName: 'allowsResizing, uncontrolled, min/max widths'
};

export const ResizingUncontrolledSomeNotAllowed: TableStory = {
  args: {
    'aria-label': 'TableView with resizable columns',
    width: 800,
    height: 200
  },
  render: (args) => (
    <TableView {...args}>
      <TableHeader>
        <Column allowsResizing >File Name</Column>
        <Column defaultWidth="1fr">Type</Column>
        <Column defaultWidth="2fr">Size</Column>
        <Column allowsResizing defaultWidth="2fr">Weight</Column>
      </TableHeader>
      <TableBody>
        <Row>
          <Cell>2018 Proposal</Cell>
          <Cell>PDF</Cell>
          <Cell>214 KB</Cell>
          <Cell>1 LB</Cell>
        </Row>
        <Row>
          <Cell>Budget</Cell>
          <Cell>XLS</Cell>
          <Cell>120 KB</Cell>
          <Cell>20 LB</Cell>
        </Row>
      </TableBody>
    </TableView>
  ),
  storyName: 'allowsResizing, uncontrolled, some columns not allowed resizing'
};

export const ResizingUncontrolledNoHeightWidth: TableStory = {
  args: {
    'aria-label': 'TableView with resizable columns and no width or height set'
  },
  render: (args) => (
    <TableView {...args}>
      <TableHeader>
        <Column allowsResizing defaultWidth={150}>File Name</Column>
        <Column allowsResizing defaultWidth={100}>Type</Column>
        <Column allowsResizing defaultWidth={100}>Size</Column>
        <Column allowsResizing defaultWidth={100}>Weight</Column>
      </TableHeader>
      <TableBody>
        <Row>
          <Cell>2018 Proposal</Cell>
          <Cell>PDF</Cell>
          <Cell>214 KB</Cell>
          <Cell>1 LB</Cell>
        </Row>
        <Row>
          <Cell>Budget</Cell>
          <Cell>XLS</Cell>
          <Cell>120 KB</Cell>
          <Cell>20 LB</Cell>
        </Row>
      </TableBody>
    </TableView>
  ),
  storyName: 'allowsResizing, uncontrolled, undefined table width and height'
};

export const ResizingUncontrolledSortableColumns: TableStory = {
  args: {
    width: 1000,
    height: 400
  },
  render: (args) => <AsyncLoadingExample isResizable {...args} />,
  storyName: 'allowsResizing, uncontrolled, sortable columns'
};

export const ResizingManyColumnsRows: TableStory = {
  args: {
    'aria-label': 'TableView with many columns and rows',
    width: 700,
    height: 500
  },
  render: (args) => (
    <>
      <label htmlFor="focusable-before">Focusable before</label>
      <input id="focusable-before" />
      <TableView {...args}>
        <TableHeader columns={manyColunns}>
          {column =>
            <Column allowsResizing minWidth={100}>{column.name}</Column>
          }
        </TableHeader>
        <TableBody items={manyRows}>
          {item =>
            (<Row key={item.foo}>
              {key => <Cell>{item[key]}</Cell>}
            </Row>)
          }
        </TableBody>
      </TableView>
      <label htmlFor="focusable-after">Focusable after</label>
      <input id="focusable-after" />
    </>
  ),
  storyName: 'allowsResizing, many columns and rows'
};

export const ResizingHidingColumns: TableStory = {
  render: (args) => <HidingColumnsAllowsResizing {...args} />,
  storyName: 'allowsResizing, hiding columns'
};

function EmptyState() {
  return (
    <IllustratedMessage>
      <NoSearchResults />
      <Heading>No results</Heading>
    </IllustratedMessage>
  );
}

function ZoomResizing(props) {
  const [child, setChild] = useState('loader');

  return (
    <div className="App" style={{height: '100vh'}}>
      <RadioGroup
        label="Child type"
        orientation="horizontal"
        value={child}
        onChange={setChild}>
        <Radio value="loader">Loading state</Radio>
        <Radio value="empty">Empty state</Radio>
      </RadioGroup>
      <Flex height="100%">
        <TableView
          height="100%"
          width="100%"
          {...props}
          renderEmptyState={child === 'empty' ? () => <EmptyState /> : undefined}>
          <TableHeader>
            <Column>column</Column>
          </TableHeader>
          <TableBody
            items={[]}
            loadingState={child === 'loader' ? 'loading' : undefined}>
            {(item) => <Row>{(column) => <Cell>{item[column]}</Cell>}</Row>}
          </TableBody>
        </TableView>
      </Flex>
    </div>
  );
}

export const ResizingZoom: TableStory = {
  render: (args) => (
    <div style={{position: 'absolute', height: 'calc(100vh-32px)', width: 'calc(100vw - 32px)'}}>
      <ZoomResizing {...args} />
    </div>
  ),
  storyName: 'zoom resizing table',
  parameters: {description: {data: 'Using browser zoom should not trigger an infinite resizing loop. CMD+"+" to zoom in and CMD+"-" to zoom out.'}}
};

let uncontrolledColumns: PokemonColumn[] = [
  {name: 'Name', uid: 'name'},
  {name: 'Type', uid: 'type'},
  {name: 'Height', uid: 'height'},
  {name: 'Weight', uid: 'weight'},
  {name: 'Level', uid: 'level'}
];

export const ResizingControlledNoInitialWidths: TableStory = {
  render: (args) =>
    <ControllingResize {...args} width={900} columns={uncontrolledColumns} />,
  storyName: 'allowsResizing, controlled, no widths',
  parameters: {description: {data: `
    You can use the buttons to save and restore the column widths. When restoring,
    you will notice that the entire table reverts, this is because no columns are controlled.
  `}}
};

let columnsSomeFR: PokemonColumn[] = [
  {name: 'Name', uid: 'name', width: '1fr'},
  {name: 'Type', uid: 'type', width: '1fr'},
  {name: 'Height', uid: 'height'},
  {name: 'Weight', uid: 'weight'},
  {name: 'Level', uid: 'level', width: '4fr'}
];

export const ResizingControlledSomeInitialWidths: TableStory = {
  render: (args) => (
    <ControllingResize {...args} width={900} columns={columnsSomeFR} />
  ),
  storyName: 'allowsResizing, controlled, some widths',
  parameters: {description: {data: `
    You can use the buttons to save and restore the column widths. When restoring,
    you will see a quick flash because the entire table is re-rendered. This
    mimics what would happen if an app reloaded the whole page and restored a saved
    column width state. This is a "some widths" controlled story. It cannot restore
    the widths of the columns that it does not manage. Height and weight are uncontrolled.
  `}}
};

let columnsFR: PokemonColumn[] = [
  {name: 'Name', uid: 'name', width: '1fr'},
  {name: 'Type', uid: 'type', width: '1fr'},
  {name: 'Level', uid: 'level', width: '4fr'}
];

export const ResizingControlledAllInitialWidths: TableStory = {
  render: (args) => (
    <ControllingResize {...args} width={900} columns={columnsFR} />
  ),
  storyName: 'allowsResizing, controlled, all widths',
  parameters: {description: {data: `
    You can use the buttons to save and restore the column widths. When restoring,
    you will see a quick flash because the entire table is re-rendered. This
    mimics what would happen if an app reloaded the whole page and restored a saved
    column width state.
  `}}
};

let columnsFRHideHeaders: PokemonColumn[] = [
  {name: 'Name', uid: 'name', hideHeader: true},
  {name: 'Type', uid: 'type', width: 300,  hideHeader: true},
  {name: 'Level', uid: 'level', width: '4fr'}
];

export const ResizingControlledHideHeader: TableStory = {
  render: (args) => (
    <ControllingResize {...args} width={900} columns={columnsFRHideHeaders} />
  ),
  storyName: 'allowsResizing, controlled, hideHeader',
  parameters: {description: {data: `
    Hide headers columns should not be resizable.
  `}}
};
<|MERGE_RESOLUTION|>--- conflicted
+++ resolved
@@ -734,7 +734,7 @@
 };
 
 
-function DeletableRowsTable(props: SpectrumTableProps<unknown>) {
+export function DeletableRowsTable(props: SpectrumTableProps<unknown>) {
   let list = useListData({
     initialItems: [
       {id: 1, firstName: 'Sam', lastName: 'Smith', birthday: 'May 3'},
@@ -748,6 +748,11 @@
 
   return (
     <TableView {...props} selectedKeys={list.selectedKeys} onSelectionChange={onSelectionChange}>
+    <TableView
+      {...props}
+      selectedKeys={list.selectedKeys}
+      onSelectionChange={list.setSelectedKeys}
+      renderEmptyState={list.items.length === 0 ? () => <EmptyState /> : undefined}>
       <TableHeader>
         <Column isRowHeader key="firstName">First Name</Column>
         <Column isRowHeader key="lastName">Last Name</Column>
@@ -1423,18 +1428,6 @@
   storyName: 'table with breadcrumb navigation'
 };
 
-<<<<<<< HEAD
-  return (
-    <TableView
-      aria-label="People"
-      width={500}
-      height={300}
-      selectionMode="multiple"
-      isQuiet
-      selectedKeys={list.selectedKeys}
-      onSelectionChange={list.setSelectedKeys}
-      renderEmptyState={list.items.length === 0 ? () => <EmptyState /> : undefined}>
-=======
 export const ResizingUncontrolledDynamicWidths: TableStory = {
   args: {
     'aria-label': 'TableView with resizable columns',
@@ -1482,7 +1475,6 @@
   },
   render: (args) => (
     <TableView {...args}>
->>>>>>> 62d779c7
       <TableHeader>
         <Column allowsResizing defaultWidth="50%">File Name</Column>
         <Column allowsResizing defaultWidth="20%">Type</Column>
