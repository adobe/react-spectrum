/*
 * Copyright 2020 Adobe. All rights reserved.
 * This file is licensed to you under the Apache License, Version 2.0 (the "License");
 * you may not use this file except in compliance with the License. You may obtain a copy
 * of the License at http://www.apache.org/licenses/LICENSE-2.0
 *
 * Unless required by applicable law or agreed to in writing, software distributed under
 * the License is distributed on an "AS IS" BASIS, WITHOUT WARRANTIES OR REPRESENTATIONS
 * OF ANY KIND, either express or implied. See the License for the specific language
 * governing permissions and limitations under the License.
 */

import {action} from '@storybook/addon-actions';
import {ActionButton, Button} from '@react-spectrum/button';
import Add from '@spectrum-icons/workflow/Add';
import {Breadcrumbs, Item} from '@react-spectrum/breadcrumbs';
import {ButtonGroup} from '@react-spectrum/buttongroup';
import {Cell, Column, Row, SpectrumTableProps, TableBody, TableHeader, TableView} from '../';
import {ComponentMeta, ComponentStoryObj} from '@storybook/react';
import {Content} from '@react-spectrum/view';
import {ControllingResize, PokemonColumn} from './ControllingResize';
import {CRUDExample} from './CRUDExample';
import Delete from '@spectrum-icons/workflow/Delete';
import {Dialog, DialogTrigger} from '@react-spectrum/dialog';
import {Divider} from '@react-spectrum/divider';
import {Flex} from '@react-spectrum/layout';
import {Heading} from '@react-spectrum/text';
import {HidingColumns} from './HidingColumns';
import {HidingColumnsAllowsResizing} from './HidingColumnsAllowsResizing';
import {IllustratedMessage} from '@react-spectrum/illustratedmessage';
import {Link} from '@react-spectrum/link';
import {LoadingState} from '@react-types/shared';
import NoSearchResults from '@spectrum-icons/illustrations/NoSearchResults';
import {Radio, RadioGroup} from '@react-spectrum/radio';
import React, {Key, useCallback, useState} from 'react';
import {SearchField} from '@react-spectrum/searchfield';
import {Switch} from '@react-spectrum/switch';
import {TextField} from '@react-spectrum/textfield';
import {useAsyncList, useListData} from '@react-stately/data';
import {useFilter} from '@react-aria/i18n';
import {View} from '@react-spectrum/view';

export default {
  title: 'TableView',
  component: TableView,
  args: {
    onAction: action('onAction'),
    onResizeStart: action('onResizeStart'),
    onResize: action('onResize'),
    onResizeEnd: action('onResizeEnd'),
    onSelectionChange: action('onSelectionChange'),
    onSortChange: action('onSortChange')
  },
  argTypes: {
    // intentionally added so that we can unset the default value
    // there is no argType for function
    // use the controls reset button to undo it
    // https://storybook.js.org/docs/react/essentials/controls#annotation
    onAction: {
      control: 'select',
      options: [undefined]
    },
    onResizeStart: {
      table: {
        disable: true
      }
    },
    onResize: {
      table: {
        disable: true
      }
    },
    onResizeEnd: {
      table: {
        disable: true
      }
    },
    onSelectionChange: {
      table: {
        disable: true
      }
    },
    onSortChange: {
      table: {
        disable: true
      }
    },
    disabledKeys: {
      table: {
        disable: true
      }
    },
    selectedKeys: {
      table: {
        disable: true
      }
    },
    density: {
      control: 'select',
      options: ['compact', 'regular', 'spacious']
    },
    overflowMode: {
      control: 'select',
      options: ['wrap', 'truncate']
    },
    isQuiet: {
      control: 'boolean'
    },
    selectionMode: {
      control: 'select',
      options: ['none', 'single', 'multiple']
    },
    selectionStyle: {
      control: 'select',
      options: ['checkbox', 'highlight']
    },
    disallowEmptySelection: {
      control: 'boolean'
    }
  }
} as ComponentMeta<typeof TableView>;

export type TableStory = ComponentStoryObj<typeof TableView>;


export const Static: TableStory = {
  args: {
    'aria-label': 'TableView with static contents',
    width: 300,
    height: 200
  },
  render: (args) => (
    <TableView {...args}>
      <TableHeader>
        <Column key="foo">Foo</Column>
        <Column key="bar">Bar</Column>
        <Column key="baz">Baz</Column>
      </TableHeader>
      <TableBody>
        <Row>
          <Cell>One</Cell>
          <Cell>Two</Cell>
          <Cell>Three</Cell>
        </Row>
        <Row>
          <Cell>One</Cell>
          <Cell>Two</Cell>
          <Cell>Three</Cell>
        </Row>
      </TableBody>
    </TableView>
  ),
  name: 'static'
};

let columns = [
  {name: 'Foo', key: 'foo'},
  {name: 'Bar', key: 'bar'},
  {name: 'Baz', key: 'baz'}
];

let items = [
  {test: 'Test 1', foo: 'Foo 1', bar: 'Bar 1', yay: 'Yay 1', baz: 'Baz 1'},
  {test: 'Test 2', foo: 'Foo 2', bar: 'Bar 2', yay: 'Yay 2', baz: 'Baz 2'},
  {test: 'Test 1', foo: 'Foo 3', bar: 'Bar 1', yay: 'Yay 1', baz: 'Baz 1'},
  {test: 'Test 2', foo: 'Foo 4', bar: 'Bar 2', yay: 'Yay 2', baz: 'Baz 2'},
  {test: 'Test 1', foo: 'Foo 5', bar: 'Bar 1', yay: 'Yay 1', baz: 'Baz 1'},
  {test: 'Test 2', foo: 'Foo 6', bar: 'Bar 2', yay: 'Yay 2', baz: 'Baz 2'},
  {test: 'Test 1', foo: 'Foo 7', bar: 'Bar 1', yay: 'Yay 1', baz: 'Baz 1'},
  {test: 'Test 2', foo: 'Foo 8', bar: 'Bar 2', yay: 'Yay 2', baz: 'Baz 2'}
];

export const Dynamic: TableStory = {
  args: {
    'aria-label': 'TableView with static contents',
    width: 300,
    height: 200
  },
  render: (args) => (
    <TableView {...args}>
      <TableHeader columns={columns}>
        {column => <Column>{column.name}</Column>}
      </TableHeader>
      <TableBody items={items}>
        {item =>
          (<Row key={item.foo}>
            {key => <Cell>{item[key]}</Cell>}
          </Row>)
        }
      </TableBody>
    </TableView>
  ),
  name: 'dynamic'
};

let itemsWithFalsyId = [
  {test: 'Test 1', foo: 'Foo 1', bar: 'Bar 1', yay: 'Yay 1', baz: 'Baz 1', id: 0},
  {test: 'Test 1', foo: 'Foo 2', bar: 'Bar 1', yay: 'Yay 1', baz: 'Baz 1', id: 1}
];

export const DynamicFalsyRowKeys: TableStory = {
  args: {
    'aria-label': 'TableView with dynamic contents',
    width: 300,
    height: 200
  },
  render: (args) => (
    <TableView {...args}>
      <TableHeader columns={columns}>
        {column => <Column>{column.name}</Column>}
      </TableHeader>
      <TableBody items={itemsWithFalsyId}>
        {item =>
          (<Row>
            {key => <Cell>{item[key]}</Cell>}
          </Row>)
        }
      </TableBody>
    </TableView>
  ),
  name: 'dynamic, falsy row keys'
};

export const HorizontalScrollingOnly: TableStory = {
  args: {
    'aria-label': 'TableView with dynamic contents',
    width: 200,
    height: 220
  },
  render: (args) => (
    <TableView {...args}>
      <TableHeader columns={columns}>
        {column => <Column>{column.name}</Column>}
      </TableHeader>
      <TableBody items={items.slice(0, 3)}>
        {item =>
          (<Row key={item.foo}>
            {key => <Cell>{item[key]}</Cell>}
          </Row>)
        }
      </TableBody>
    </TableView>
  ),
  name: 'horizontal scrolling only'
};

export const HorizontalScrollingOnlyFlushBottom: TableStory = {
  args: {
    'aria-label': 'TableView with dynamic contents',
    width: 200,
    height: 174
  },
  render: (args) => (
    <TableView {...args}>
      <TableHeader columns={columns}>
        {column => <Column>{column.name}</Column>}
      </TableHeader>
      <TableBody items={items.slice(0, 3)}>
        {item =>
          (<Row key={item.foo}>
            {key => <Cell>{item[key]}</Cell>}
          </Row>)
        }
      </TableBody>
    </TableView>
  ),
  name: 'horizontal scrolling only flush bottom'
};

export const DynamicWithDisabledKeys: TableStory = {
  ...Dynamic,
  args: {
    ...Dynamic.args,
    disabledKeys: new Set(['Foo 1', 'Foo 3'])
  },
  name: 'dynamic with disabled keys'
};

export const DynamicShowDividers: TableStory = {
  args: {
    'aria-label': 'TableView with static contents',
    width: 300,
    height: 200
  },
  render: (args) => (
    <TableView {...args}>
      <TableHeader columns={columns}>
        {column => <Column showDivider>{column.name}</Column>}
      </TableHeader>
      <TableBody items={items}>
        {item =>
          (<Row key={item.foo}>
            {key => <Cell>{item[key]}</Cell>}
          </Row>)
        }
      </TableBody>
    </TableView>
  ),
  name: 'dynamic showDividers'
};

export const DynamicSelectedKeys: TableStory = {
  ...Dynamic,
  args: {
    ...Dynamic.args,
    selectedKeys: new Set(['Foo 1', 'Foo 3']),
    selectionMode: 'multiple'
  },
  name: 'selectedKeys',
  parameters: {
    controls: {
      exclude: /selectionMode/
    }
  }
};

export const StaticNestedColumns: TableStory = {
  args: {
    'aria-label': 'TableView with nested columns',
    width: 500,
    height: 200
  },
  render: (args) => (
    <TableView {...args}>
      <TableHeader>
        <Column key="test">Test</Column>
        <Column title="Group 1">
          <Column key="foo">Foo</Column>
          <Column key="bar">Bar</Column>
        </Column>
        <Column title="Group 2">
          <Column key="baz">Baz</Column>
        </Column>
      </TableHeader>
      <TableBody>
        <Row>
          <Cell>Test1</Cell>
          <Cell>One</Cell>
          <Cell>Two</Cell>
          <Cell>Three</Cell>
        </Row>
        <Row>
          <Cell>Test2</Cell>
          <Cell>One</Cell>
          <Cell>Two</Cell>
          <Cell>Three</Cell>
        </Row>
      </TableBody>
    </TableView>
  ),
  name: 'static with nested columns'
};

let nestedColumns = [
  {name: 'Test', key: 'test'},
  {name: 'Tiered One Header', key: 'tier1', children: [
    {name: 'Tier Two Header A', key: 'tier2a', children: [
      {name: 'Foo', key: 'foo'},
      {name: 'Bar', key: 'bar'}
    ]},
    {name: 'Yay', key: 'yay'},
    {name: 'Tier Two Header B', key: 'tier2b', children: [
      {name: 'Baz', key: 'baz'}
    ]}
  ]}
];

export const DynamicNestedColumns: TableStory = {
  args: {
    'aria-label': 'TableView with nested columns',
    width: 700,
    height: 300
  },
  render: (args) => (
    <TableView {...args}>
      <TableHeader columns={nestedColumns}>
        {column =>
          <Column childColumns={column.children}>{column.name}</Column>
        }
      </TableHeader>
      <TableBody items={items}>
        {item =>
          (<Row key={item.foo}>
            {key => <Cell>{item[key]}</Cell>}
          </Row>)
        }
      </TableBody>
    </TableView>
  ),
  name: 'dynamic with nested columns'
};

export const DynamicNestedColumnsWithResizing: TableStory = {
  args: {
    'aria-label': 'TableView with nested columns',
    width: 700,
    height: 300
  },
  render: (args) => (
    <TableView {...args}>
      <TableHeader columns={nestedColumns}>
        {column =>
          <Column allowsResizing childColumns={column.children}>{column.name}</Column>
        }
      </TableHeader>
      <TableBody items={items}>
        {item =>
          (<Row key={item.foo}>
            {key => <Cell>{item[key]}</Cell>}
          </Row>)
        }
      </TableBody>
    </TableView>
  ),
  name: 'dynamic with nested columns with resizing'
};

export const FocusableCells: TableStory = {
  args: {
    'aria-label': 'TableView with focusable cells',
    width: 450,
    height: 200
  },
  render: (args) => (
    <Flex direction="column">
      <label htmlFor="focus-before">Focus before</label>
      <input id="focus-before" />
      <TableView {...args}>
        <TableHeader>
          <Column key="foo">Foo</Column>
          <Column key="bar">Bar</Column>
          <Column key="baz">baz</Column>
        </TableHeader>
        <TableBody>
          <Row>
            <Cell><Switch aria-label="Foo" /></Cell>
            <Cell><Link><a href="https://yahoo.com" target="_blank">Yahoo</a></Link></Cell>
            <Cell>Three</Cell>
          </Row>
          <Row>
            <Cell><Switch aria-label="Foo" /><Switch aria-label="Bar" /></Cell>
            <Cell><Link><a href="https://google.com" target="_blank">Google</a></Link></Cell>
            <Cell>Three</Cell>
          </Row>
          <Row>
            <Cell><Switch aria-label="Foo" /></Cell>
            <Cell><Link><a href="https://yahoo.com" target="_blank">Yahoo</a></Link></Cell>
            <Cell>Three</Cell>
          </Row>
        </TableBody>
      </TableView>
      <label htmlFor="focus-after">Focus after</label>
      <input id="focus-after" />
    </Flex>
  ),
  name: 'focusable cells'
};

let manyColunns = [];
for (let i = 0; i < 100; i++) {
  manyColunns.push({name: 'Column ' + i, key: 'C' + i});
}

let manyRows = [];
for (let i = 0; i < 1000; i++) {
  let row = {key: 'R' + i};
  for (let j = 0; j < 100; j++) {
    row['C' + j] = `${i}, ${j}`;
  }

  manyRows.push(row);
}

export const ManyColumnsAndRows: TableStory = {
  args: {
    'aria-label': 'TableView with many columns and rows',
    width: 700,
    height: 500
  },
  render: (args) => (
    <>
      <label htmlFor="focus-before">Focus before</label>
      <input id="focus-before" />
      <TableView {...args}>
        <TableHeader columns={manyColunns}>
          {column =>
            <Column minWidth={100}>{column.name}</Column>
          }
        </TableHeader>
        <TableBody items={manyRows}>
          {item =>
            (<Row key={item.foo}>
              {key => <Cell>{item[key]}</Cell>}
            </Row>)
          }
        </TableBody>
      </TableView>
      <label htmlFor="focus-after">Focus after</label>
      <input id="focus-after" />
    </>
  ),
  name: 'many columns and rows'
};

const TableViewFilledCellWidths = (props: SpectrumTableProps<unknown> & {allowsResizing: boolean}) => {
  let {allowsResizing, ...otherProps} = props;
  return (
    <TableView {...otherProps}>
      <TableHeader>
        <Column allowsResizing={allowsResizing}>File Name</Column>
        <Column allowsResizing={allowsResizing} align="center">Type</Column>
        <Column allowsResizing={allowsResizing} align="end">Size</Column>
        <Column allowsResizing={allowsResizing}>Description</Column>
      </TableHeader>
      <TableBody>
        <Row>
          <Cell>2018 Proposal</Cell>
          <Cell>PDF</Cell>
          <Cell>214 KB</Cell>
          <Cell>very very very very very very long long long long long description</Cell>
        </Row>
        <Row>
          <Cell>
            <View
              width="100%"
              backgroundColor="gray-200">
              100%
            </View>
          </Cell>
          <Cell>
            <View
              UNSAFE_style={{margin: 'auto', overflow: 'hidden', textOverflow: 'ellipsis', whiteSpace: 'nowrap'}}
              width="100%"
              backgroundColor="gray-200">
              100%
            </View>
          </Cell>
          <Cell>
            <View
              UNSAFE_style={{marginInlineStart: 'auto', overflow: 'hidden', textOverflow: 'ellipsis', whiteSpace: 'nowrap'}}
              width="100%"
              backgroundColor="gray-200">
              100%
            </View>
          </Cell>
          <Cell>
            <View
              UNSAFE_style={{overflow: 'hidden', textOverflow: 'ellipsis', whiteSpace: 'nowrap'}}
              width="100%"
              backgroundColor="gray-200">
              very very very very very very long long long long long description
            </View>
          </Cell>
        </Row>
        <Row>
          <Cell>
            <View
              UNSAFE_style={{overflow: 'hidden', textOverflow: 'ellipsis', whiteSpace: 'nowrap'}}
              width="50%"
              backgroundColor="gray-200">
              50% div
            </View>
          </Cell>
          <Cell>
            <View
              UNSAFE_style={{margin: 'auto', overflow: 'hidden', textOverflow: 'ellipsis', whiteSpace: 'nowrap'}}
              width="70%"
              backgroundColor="gray-200">
              70% div
            </View>
          </Cell>
          <Cell>
            <View
              UNSAFE_style={{float: 'right', overflow: 'hidden', textOverflow: 'ellipsis', whiteSpace: 'nowrap'}}
              width="70%"
              backgroundColor="gray-200">
              70% div
            </View>
          </Cell>
          <Cell>
            <View
              UNSAFE_style={{overflow: 'hidden', textOverflow: 'ellipsis', whiteSpace: 'nowrap'}}
              width="70%"
              backgroundColor="gray-200">
              very very very very very very long long long long long description
            </View>
          </Cell>
        </Row>
        <Row>
          <Cell>
            <span style={{backgroundColor: 'var(--spectrum-global-color-gray-200'}}>
              span child
            </span>
          </Cell>
          <Cell>
            <span style={{backgroundColor: 'var(--spectrum-global-color-gray-200'}}>
              span child
            </span>
          </Cell>
          <Cell>
            <span style={{backgroundColor: 'var(--spectrum-global-color-gray-200'}}>
              span child
            </span>
          </Cell>
          <Cell>
            <span style={{backgroundColor: 'var(--spectrum-global-color-gray-200'}}>
              very very very very very very long long long long long description
            </span>
          </Cell>
        </Row>
      </TableBody>
    </TableView>
  );
};

export const ShouldFillCellWidth: ComponentStoryObj<typeof TableViewFilledCellWidths> = {
  args: {
    'aria-label': 'TableView with filled cells',
    width: 500,
    height: 200
  },
  render: (args) => <TableViewFilledCellWidths {...args} />,
  name: 'should fill cell width',
  argTypes: {
    allowsResizing: {type: 'boolean'}
  }
};


export const ColumnWidthsAndDividers: TableStory = {
  args: {
    'aria-label': 'TableView with column widths and dividers',
    width: 500,
    height: 200
  },
  render: (args) => (
    <TableView {...args}>
      <TableHeader>
        <Column width={250} showDivider>File Name</Column>
        <Column>Type</Column>
        <Column align="end">Size</Column>
      </TableHeader>
      <TableBody>
        <Row>
          <Cell>2018 Proposal</Cell>
          <Cell>PDF</Cell>
          <Cell>214 KB</Cell>
        </Row>
        <Row>
          <Cell>Budget</Cell>
          <Cell>XLS</Cell>
          <Cell>120 KB</Cell>
        </Row>
      </TableBody>
    </TableView>
  ),
  name: 'column widths and dividers'
};


export const CellWithLongContent: TableStory = {
  args: {
    'aria-label': 'TableView with column widths and dividers',
    width: 500,
    height: 300
  },
  render: (args) => (
    <TableView {...args}>
      <TableHeader>
        <Column width={250} showDivider>File Name</Column>
        <Column>Type</Column>
        <Column align="end">Size</Column>
      </TableHeader>
      <TableBody>
        <Row>
          <Cell>2018 Proposal with very very very very very very long long long long long filename</Cell>
          <Cell>PDF</Cell>
          <Cell>214 KB</Cell>
        </Row>
        <Row>
          <Cell>Budget</Cell>
          <Cell>XLS</Cell>
          <Cell>120 KB</Cell>
        </Row>
      </TableBody>
    </TableView>
  ),
  name: 'cell with long content',
  parameters: {
    description: {
      data: 'After changing overflowMode, refresh page to see the change.'
    }
  }
};

export const CustomRowHeaderLabeling: TableStory = {
  args: {
    'aria-label': 'TableView with custom row header labeling',
    width: 500,
    height: 200
  },
  render: (args) => (
    <TableView {...args}>
      <TableHeader>
        <Column isRowHeader>First Name</Column>
        <Column isRowHeader>Last Name</Column>
        <Column>Birthday</Column>
      </TableHeader>
      <TableBody>
        <Row>
          <Cell>Sam</Cell>
          <Cell>Smith</Cell>
          <Cell>May 3</Cell>
        </Row>
        <Row>
          <Cell>Julia</Cell>
          <Cell>Jones</Cell>
          <Cell>February 10</Cell>
        </Row>
      </TableBody>
    </TableView>
  ),
  name: 'custom isRowHeader labeling',
  parameters: {
    description: {
      content: 'Changes how the screen reader labels rows.'
    }
  }
};

export const CRUD: TableStory = {
  render: (args) => <CRUDExample {...args} />,
  name: 'CRUD'
};

function DeletableRowsTable(props: SpectrumTableProps<unknown>) {
  let list = useListData({
    initialItems: [
      {id: 1, firstName: 'Sam', lastName: 'Smith', birthday: 'May 3'},
      {id: 2, firstName: 'Julia', lastName: 'Jones', birthday: 'February 10'}
    ]
  });
  let onSelectionChange = useCallback((keys) => {
    props.onSelectionChange(keys);
    list.setSelectedKeys(keys);
  }, [props, list]);

  return (
    <TableView
      {...props}
      selectedKeys={list.selectedKeys}
      onSelectionChange={onSelectionChange}
      renderEmptyState={list.items.length === 0 ? () => <EmptyState /> : undefined}>
      <TableHeader>
        <Column isRowHeader key="firstName">First Name</Column>
        <Column isRowHeader key="lastName">Last Name</Column>
        <Column key="birthday">Birthday</Column>
        <Column key="actions" align="end">Actions</Column>
      </TableHeader>
      <TableBody items={list.items}>
        {item =>
          (<Row>
            {column =>
              (<Cell>
                {column === 'actions'
                  ? <ActionButton onPress={() => list.remove(item.id)}>Delete</ActionButton>
                  : item[column]
                }
              </Cell>)
            }
          </Row>)
        }
      </TableBody>
    </TableView>
  );
}

export const InlineDeleteButtons: TableStory = {
  args: {
    'aria-label': 'People',
    width: 500,
    height: 300
  },
  render: (args) => <DeletableRowsTable {...args} />,
  name: 'Inline delete buttons'
};

export const HidingColumnsExample: TableStory = {
  render: (args) => <HidingColumns {...args} />,
  name: 'hiding columns'
};

export const IsLoading: TableStory = {
  args: {
    'aria-label': 'TableView loading',
    width: 700,
    height: 200
  },
  render: (args) => (
    <TableView {...args}>
      <TableHeader columns={manyColunns}>
        {column =>
          <Column minWidth={100}>{column.name}</Column>
        }
      </TableHeader>
      <TableBody items={[]} loadingState="loading">
        {item =>
          (<Row key={item.foo}>
            {key => <Cell>{item[key]}</Cell>}
          </Row>)
        }
      </TableBody>
    </TableView>
  ),
  name: 'isLoading'
};

export const IsLoadingMore: TableStory = {
  args: {
    'aria-label': 'TableView loading more',
    width: 700,
    height: 200
  },
  render: (args) => (
    <TableView {...args}>
      <TableHeader columns={manyColunns}>
        {column =>
          <Column minWidth={100}>{column.name}</Column>
        }
      </TableHeader>
      <TableBody items={[]} loadingState="loadingMore">
        {item =>
          (<Row key={item.foo}>
            {key => <Cell>{item[key]}</Cell>}
          </Row>)
        }
      </TableBody>
    </TableView>
  ),
  name: 'isLoading more'
};

export const Filtering: TableStory = {
  args: {
    'aria-label': 'TableView filtering',
    width: 700,
    height: 200
  },
  render: (args) => (
    <TableView {...args}>
      <TableHeader columns={columns}>
        {column =>
          <Column minWidth={100}>{column.name}</Column>
        }
      </TableHeader>
      <TableBody items={items} loadingState="filtering">
        {item =>
          (<Row key={item.foo}>
            {key => <Cell>{item[key]}</Cell>}
          </Row>)
        }
      </TableBody>
    </TableView>
  ),
  name: 'filtering'
};

function renderEmptyState() {
  return (
    <IllustratedMessage>
      <svg width="150" height="103" viewBox="0 0 150 103">
        <path d="M133.7,8.5h-118c-1.9,0-3.5,1.6-3.5,3.5v27c0,0.8,0.7,1.5,1.5,1.5s1.5-0.7,1.5-1.5V23.5h119V92c0,0.3-0.2,0.5-0.5,0.5h-118c-0.3,0-0.5-0.2-0.5-0.5V69c0-0.8-0.7-1.5-1.5-1.5s-1.5,0.7-1.5,1.5v23c0,1.9,1.6,3.5,3.5,3.5h118c1.9,0,3.5-1.6,3.5-3.5V12C137.2,10.1,135.6,8.5,133.7,8.5z M15.2,21.5V12c0-0.3,0.2-0.5,0.5-0.5h118c0.3,0,0.5,0.2,0.5,0.5v9.5H15.2z M32.6,16.5c0,0.6-0.4,1-1,1h-10c-0.6,0-1-0.4-1-1s0.4-1,1-1h10C32.2,15.5,32.6,15.9,32.6,16.5z M13.6,56.1l-8.6,8.5C4.8,65,4.4,65.1,4,65.1c-0.4,0-0.8-0.1-1.1-0.4c-0.6-0.6-0.6-1.5,0-2.1l8.6-8.5l-8.6-8.5c-0.6-0.6-0.6-1.5,0-2.1c0.6-0.6,1.5-0.6,2.1,0l8.6,8.5l8.6-8.5c0.6-0.6,1.5-0.6,2.1,0c0.6,0.6,0.6,1.5,0,2.1L15.8,54l8.6,8.5c0.6,0.6,0.6,1.5,0,2.1c-0.3,0.3-0.7,0.4-1.1,0.4c-0.4,0-0.8-0.1-1.1-0.4L13.6,56.1z" />
      </svg>
      <Heading>No results</Heading>
      <Content>No results found, press <Link onPress={action('linkPress')}>here</Link> for more info.</Content>
    </IllustratedMessage>
  );
}

function EmptyStateTable(props) {
  let [show, setShow] = useState(false);
  let [sortDescriptor, setSortDescriptor] = useState({});
  return (
    <Flex direction="column">
      <ActionButton width="100px" onPress={() => setShow(show => !show)}>Toggle items</ActionButton>
      <TableView aria-label="TableView with empty state" width={700} height={400} {...props} renderEmptyState={renderEmptyState} selectionMode="multiple" sortDescriptor={sortDescriptor} onSortChange={setSortDescriptor}>
        <TableHeader columns={manyColunns}>
          {column =>
            <Column allowsResizing allowsSorting minWidth={100}>{column.name}</Column>
          }
        </TableHeader>
        <TableBody items={show ? manyRows : []}>
          {item =>
            (<Row key={item.foo}>
              {key => <Cell>{item[key]}</Cell>}
            </Row>)
          }
        </TableBody>
      </TableView>
    </Flex>
  );
}

export const EmptyStateStory: TableStory = {
  render: (args) => <EmptyStateTable {...args} />,
  name: 'renderEmptyState'
};


function AsyncLoadingExample(props) {
  const {isResizable} = props;
  interface Item {
    data: {
      id: string,
      url: string,
      title: string
    }
  }

  let list = useAsyncList<Item>({
    getKey: (item) => item.data.id,
    async load({signal, cursor}) {
      let url = new URL('https://www.reddit.com/r/upliftingnews.json');
      if (cursor) {
        url.searchParams.append('after', cursor);
      }

      let res = await fetch(url.toString(), {signal});
      let json = await res.json();
      return {items: json.data.children, cursor: json.data.after};
    },
    sort({items, sortDescriptor}) {
      return {
        items: items.slice().sort((a, b) => {
          let cmp = a.data[sortDescriptor.column] < b.data[sortDescriptor.column] ? -1 : 1;
          if (sortDescriptor.direction === 'descending') {
            cmp *= -1;
          }
          return cmp;
        })
      };
    }
  });

  return (
    <div>
      <ActionButton marginBottom={10} onPress={() => list.remove(list.items[0].data.id)}>Remove first item</ActionButton>
      <TableView {...props} sortDescriptor={list.sortDescriptor} onSortChange={list.sort} selectedKeys={list.selectedKeys} onSelectionChange={list.setSelectedKeys}>
        <TableHeader>
          <Column key="score" defaultWidth={100} allowsResizing={isResizable} allowsSorting>Score</Column>
          <Column key="title" isRowHeader allowsResizing={isResizable} allowsSorting>Title</Column>
          <Column key="author" defaultWidth={200} allowsResizing={isResizable} allowsSorting>Author</Column>
          <Column key="num_comments" defaultWidth={100} allowsResizing={isResizable} allowsSorting>Comments</Column>
        </TableHeader>
        <TableBody items={list.items} loadingState={list.loadingState} onLoadMore={list.loadMore}>
          {item =>
            (<Row key={item.data.id}>
              {key =>
                key === 'title'
                  ? <Cell textValue={item.data.title}><Link isQuiet><a href={item.data.url} target="_blank">{item.data.title}</a></Link></Cell>
                  : <Cell>{item.data[key]}</Cell>
              }
            </Row>)
          }
        </TableBody>
      </TableView>
    </div>
  );
}

export const AsyncLoading: TableStory = {
  args: {
    'aria-label': 'Top news from Reddit',
    selectionMode: 'multiple',
    width: 1000,
    height: 400
  },
  render: (args) => <AsyncLoadingExample {...args} />,
  name: 'async loading'
};

export const HideHeader: TableStory = {
  args: {
    'aria-label': 'TableView with static contents',
    width: 350,
    height: 200
  },
  render: (args) => (
    <TableView {...args}>
      <TableHeader>
        <Column key="foo">
          Foo
        </Column>
        <Column key="addAction" hideHeader>
          Add Info
        </Column>
        <Column key="deleteAction" hideHeader showDivider>
          Delete Item
        </Column>
        <Column key="bar">Bar</Column>
        <Column key="baz">Baz</Column>
      </TableHeader>
      <TableBody>
        <Row>
          <Cell>One</Cell>
          <Cell>
            <ActionButton isQuiet aria-label="Add Info">
              <Add />
            </ActionButton>
          </Cell>
          <Cell>
            <ActionButton isQuiet aria-label="Delete">
              <Delete />
            </ActionButton>
          </Cell>
          <Cell>Two</Cell>
          <Cell>Three</Cell>
        </Row>
        <Row>
          <Cell>One</Cell>
          <Cell>
            <ActionButton isQuiet aria-label="Add Info">
              <Add />
            </ActionButton>
          </Cell>
          <Cell>
            <ActionButton isQuiet aria-label="Delete">
              <Delete />
            </ActionButton>
          </Cell>
          <Cell>Two</Cell>
          <Cell>Three</Cell>
        </Row>
        <Row>
          <Cell>One</Cell>
          <Cell>
            <ActionButton isQuiet aria-label="Add Info">
              <Add />
            </ActionButton>
          </Cell>
          <Cell>
            <ActionButton isQuiet aria-label="Delete">
              <Delete />
            </ActionButton>
          </Cell>
          <Cell>Two</Cell>
          <Cell>Three</Cell>
        </Row>
        <Row>
          <Cell>One</Cell>
          <Cell>
            <ActionButton isQuiet aria-label="Add Info">
              <Add />
            </ActionButton>
          </Cell>
          <Cell>
            <ActionButton isQuiet aria-label="Delete">
              <Delete />
            </ActionButton>
          </Cell>
          <Cell>Two</Cell>
          <Cell>Three</Cell>
        </Row>
        <Row>
          <Cell>One</Cell>
          <Cell>
            <ActionButton isQuiet aria-label="Add Info">
              <Add />
            </ActionButton>
          </Cell>
          <Cell>
            <ActionButton isQuiet aria-label="Delete">
              <Delete />
            </ActionButton>
          </Cell>
          <Cell>Two</Cell>
          <Cell>Three</Cell>
        </Row>
        <Row>
          <Cell>One</Cell>
          <Cell>
            <ActionButton isQuiet aria-label="Add Info">
              <Add />
            </ActionButton>
          </Cell>
          <Cell>
            <ActionButton isQuiet aria-label="Delete">
              <Delete />
            </ActionButton>
          </Cell>
          <Cell>Two</Cell>
          <Cell>Three</Cell>
        </Row>
      </TableBody>
    </TableView>
  ),
  name: 'hideHeader'
};

let COLUMNS = [
  {
    name: 'Name',
    key: 'name',
    minWidth: 200
  },
  {
    name: 'Owner',
    key: 'ownerName'
  }
];

async function getCollectionItems(): Promise<any> {
  const result = [
    {
      id: 'xx',
      name: 'abc',
      ownerName: 'xx'
    },
    {
      id: 'aa',
      name: 'efg',
      ownerName: 'aa'
    },
    {
      id: 'yy',
      name: 'abcd',
      ownerName: 'yy'
    },
    {
      id: 'bb',
      name: 'efgh',
      ownerName: 'bb'
    },
    {
      id: 'zz',
      name: 'abce',
      ownerName: 'zz'
    },
    {
      id: 'cc',
      name: 'efgi',
      ownerName: 'cc'
    }
  ];
  return new Promise((resolve) => {
    setTimeout(() => {
      resolve(result);
    }, 5);
  });
}

function ProjectListTable(props) {
  interface Item {
    id: string,
    name: string,
    ownerName: string
  }

  let {contains} = useFilter({sensitivity: 'base'});
  let [filterText, setFilterText] = React.useState('');
  let list = useAsyncList<Item>({
    async load() {
      let projects = await getCollectionItems();
      return {items: projects};
    }
  });
  let filteredItems = React.useMemo(() => list.items.filter(item => contains(item.name, filterText)), [list.items, filterText, contains]);
  const onChange = (value) => {
    setFilterText(value);
  };

  return (
    <div>
      <SearchField
        marginStart={'size-200'}
        marginBottom={'size-200'}
        marginTop={'size-200'}
        width={'size-3600'}
        aria-label={'Search by name'}
        value={filterText}
        onChange={(onChange)} />
      <View flexGrow={1} height={700} overflow="hidden">
        <TableView
          aria-label={'Project list'}
          {...props}
          height={'100%'}
          sortDescriptor={list.sortDescriptor}
          onSortChange={list.sort}>
          <TableHeader columns={COLUMNS}>
            {(column) => {
              const {name, ...columnProps} = column;
              return <Column {...columnProps}>{name}</Column>;
            }}
          </TableHeader>
          <TableBody
            items={filteredItems}
            loadingState={list.loadingState}>
            {(item) => (
              <Row key={item.id}>{(key) => <Cell>{item[key]}</Cell>}</Row>
            )}
          </TableBody>
        </TableView>
      </View>
    </div>
  );
}

export const AsyncLoadingClientFiltering: TableStory = {
  render: (args) => <ProjectListTable {...args} />,
  name: 'async client side filter loading'
};


function AsyncServerFilterTable(props) {
  interface Item {
    name: string,
    height: string,
    mass: string
  }

  let columns = [
    {
      name: 'Name',
      key: 'name',
      minWidth: 200
    },
    {
      name: 'Height',
      key: 'height'
    },
    {
      name: 'Mass',
      key: 'mass'
    }
  ];

  let list = useAsyncList<Item>({
    getKey: (item) => item.name,
    async load({signal, cursor, filterText}) {
      if (cursor) {
        cursor = cursor.replace(/^http:\/\//i, 'https://');
      }

      let res = await fetch(cursor || `https://swapi.py4e.com/api/people/?search=${filterText}`, {signal});
      let json = await res.json();

      return {
        items: json.results,
        cursor: json.next
      };
    }
  });

  const onChange = (value) => {
    list.setFilterText(value);
  };

  return (
    <div>
      <SearchField
        marginStart={'size-200'}
        marginBottom={'size-200'}
        marginTop={'size-200'}
        width={'size-3600'}
        aria-label={'Search by name'}
        defaultValue={list.filterText}
        onChange={(onChange)} />
      <TableView
        aria-label={'Star Wars Characters'}
        height={200}
        width={600}
        {...props}
        sortDescriptor={list.sortDescriptor}
        onSortChange={list.sort}>
        <TableHeader columns={columns}>
          {(column) => {
            const {name, ...columnProps} = column;
            return <Column {...columnProps}>{name}</Column>;
          }}
        </TableHeader>
        <TableBody
          items={list.items}
          loadingState={list.loadingState}
          onLoadMore={list.loadMore}>
          {(item) => (
            <Row key={item.name}>{(key) => <Cell>{item[key]}</Cell>}</Row>
          )}
        </TableBody>
      </TableView>
    </div>
  );
}

export const AsyncLoadingServerFiltering: TableStory = {
  render: (args) => <AsyncServerFilterTable {...args} />,
  name: 'async server side filter loading'
};

export const AsyncLoadingServerFilteringLoadMore: TableStory = {
  args: {
    height: 500
  },
  render: (args) => <AsyncServerFilterTable {...args} />,
  name: 'loads more on scroll when contentSize.height < rect.height * 2'
};

export const WithDialogTrigger: TableStory = {
  args: {
    'aria-label': 'TableView with static contents',
    width: 300,
    height: 200
  },
  render: (args) => (
    <TableView {...args}>
      <TableHeader>
        <Column key="foo">Foo</Column>
        <Column key="bar">Bar</Column>
        <Column key="baz">Baz</Column>
      </TableHeader>
      <TableBody>
        <Row>
          <Cell>One</Cell>
          <Cell>Two</Cell>
          <Cell>
            <DialogTrigger>
              <ActionButton aria-label="Add"><Add /></ActionButton>
              {close => (
                <Dialog>
                  <Heading>The Heading</Heading>
                  <Divider />
                  <Content>
                    <TextField label="Last Words" />
                  </Content>
                  <ButtonGroup>
                    <Button variant="secondary" onPress={close}>Cancel</Button>
                    <Button variant="cta" onPress={close}>Confirm</Button>
                  </ButtonGroup>
                </Dialog>
              )}
            </DialogTrigger>
          </Cell>
        </Row>
      </TableBody>
    </TableView>
  ),
  name: 'with dialog trigger'
};


function TableWithBreadcrumbs(props) {
  const fs = [
    {key: 'a', name: 'Folder A', type: 'folder'},
    {key: 'b', name: 'File B', value: '10 MB'},
    {key: 'c', name: 'File C', value: '10 MB', parent: 'a'},
    {key: 'd', name: 'File D', value: '10 MB', parent: 'a'}
  ];

  const [loadingState, setLoadingState] = useState<LoadingState>('idle' as 'idle');
  const [selection, setSelection] = useState<'all' | Iterable<Key>>(new Set([]));
  const [items, setItems] = useState(() => fs.filter(item => !item.parent));
  const changeFolder = (folder) => {
    setItems([]);
    setLoadingState('loading' as 'loading');

    // mimic loading behavior
    setTimeout(() => {
      setLoadingState('idle');
      setItems(fs.filter(item =>  folder ? item.parent === folder : !item.parent));
    }, 700);
    setSelection(new Set([]));
  };

  return (
    <Flex direction="column" width="400px">
      <div>The TableView should not error if row selection changes due to items changes from external navigation (breadcrumbs).</div>
      <Breadcrumbs
        onAction={item => {
          if (item === 'root') {
            changeFolder('');
          }
        }}>
        <Item key="root">root</Item>
        <Item>a</Item>
      </Breadcrumbs>
      <TableView
        width="400px"
        aria-label="table"
        {...props}
        selectedKeys={selection}
        onSelectionChange={(sel) => setSelection(sel)}>
        <TableHeader>
          <Column key="name" isRowHeader>Name</Column>
          <Column key="value">Value</Column>
        </TableHeader>
        <TableBody items={items} loadingState={loadingState}>
          {(item) => (
            <Row key={item.key}>
              {(column) => {
                if (item.type === 'folder' && column === 'name') {
                  return (
                    <Cell textValue={item[column]}>
                      <Link onPress={() => changeFolder(item.key)}>
                        {item[column]}
                      </Link>
                    </Cell>
                  );
                }
                return <Cell>{item[column]}</Cell>;
              }}
            </Row>
          )}
        </TableBody>
      </TableView>
      <ActionButton onPress={() => setSelection(items.some(item => item.key === 'd') ? new Set(['d']) : new Set([]))}>Select D</ActionButton>
    </Flex>
  );
}

export const WithBreadcrumbNavigation: TableStory = {
  args: {
    // onAction is attached to everything by default now, but that changes the behavior of TableView
    // our tests using this component expect the non-onAction behavior
    onAction: undefined
  },
  render: (args) => <TableWithBreadcrumbs {...args} />,
  name: 'table with breadcrumb navigation'
};

export const ResizingUncontrolledDynamicWidths: TableStory = {
  args: {
    'aria-label': 'TableView with resizable columns',
    width: 800,
    height: 200
  },
  render: (args) => (
    <>
      <label htmlFor="focusable-before">Focusable before</label>
      <input id="focusable-before" />
      <TableView {...args}>
        <TableHeader>
          <Column allowsResizing defaultWidth="1fr">File Name</Column>
          <Column allowsResizing defaultWidth="2fr">Type</Column>
          <Column allowsResizing defaultWidth="2fr">Size</Column>
          <Column allowsResizing defaultWidth="1fr">Weight</Column>
        </TableHeader>
        <TableBody>
          <Row>
            <Cell>2018 Proposal</Cell>
            <Cell>PDF</Cell>
            <Cell>214 KB</Cell>
            <Cell>1 LB</Cell>
          </Row>
          <Row>
            <Cell>Budget</Cell>
            <Cell>XLS</Cell>
            <Cell>120 KB</Cell>
            <Cell>20 LB</Cell>
          </Row>
        </TableBody>
      </TableView>
      <label htmlFor="focusable-after">Focusable after</label>
      <input id="focusable-after" />
    </>
  ),
  name: 'allowsResizing, uncontrolled, dynamic widths'
};

export const ResizingUncontrolledStaticWidths: TableStory = {
  args: {
    'aria-label': 'TableView with resizable columns',
    width: 800,
    height: 200
  },
  render: (args) => (
    <TableView {...args}>
      <TableHeader>
        <Column allowsResizing defaultWidth="50%">File Name</Column>
        <Column allowsResizing defaultWidth="20%">Type</Column>
        <Column allowsResizing defaultWidth={239}>Size</Column>
      </TableHeader>
      <TableBody>
        <Row>
          <Cell>2018 Proposal</Cell>
          <Cell>PDF</Cell>
          <Cell>214 KB</Cell>
        </Row>
        <Row>
          <Cell>Budget</Cell>
          <Cell>XLS</Cell>
          <Cell>120 KB</Cell>
        </Row>
      </TableBody>
    </TableView>
  ),
  name: 'allowsResizing, uncontrolled, static widths'
};

export const ResizingUncontrolledColumnDivider: TableStory = {
  args: {
    'aria-label': 'TableView with resizable columns and divider',
    width: 800,
    height: 200
  },
  render: (args) => (
    <TableView {...args}>
      <TableHeader>
        <Column allowsResizing showDivider>File Name</Column>
        <Column allowsResizing defaultWidth="3fr">Type</Column>
        <Column allowsResizing>Size</Column>
      </TableHeader>
      <TableBody>
        <Row>
          <Cell>2018 Proposal</Cell>
          <Cell>PDF</Cell>
          <Cell>214 KB</Cell>
        </Row>
        <Row>
          <Cell>Budget</Cell>
          <Cell>XLS</Cell>
          <Cell>120 KB</Cell>
        </Row>
      </TableBody>
    </TableView>
  ),
  name: 'allowsResizing, uncontrolled, column divider'
};

export const ResizingUncontrolledMinMax: TableStory = {
  args: {
    'aria-label': 'TableView with resizable columns',
    width: 800,
    height: 200
  },
  render: (args) => (
    <TableView {...args}>
      <TableHeader>
        <Column allowsResizing defaultWidth={200} minWidth={175} maxWidth={300}>File Name</Column>
        <Column allowsResizing defaultWidth="1fr" minWidth={175} maxWidth={500}>Size</Column>
        <Column allowsResizing defaultWidth={200} minWidth={175} maxWidth={300}>Type</Column>
      </TableHeader>
      <TableBody>
        <Row>
          <Cell>2018 Proposal</Cell>
          <Cell>PDF</Cell>
          <Cell>214 KB</Cell>
        </Row>
        <Row>
          <Cell>Budget</Cell>
          <Cell>XLS</Cell>
          <Cell>120 KB</Cell>
        </Row>
      </TableBody>
    </TableView>
  ),
  name: 'allowsResizing, uncontrolled, min/max widths'
};

export const ResizingUncontrolledSomeNotAllowed: TableStory = {
  args: {
    'aria-label': 'TableView with resizable columns',
    width: 800,
    height: 200
  },
  render: (args) => (
    <TableView {...args}>
      <TableHeader>
        <Column allowsResizing >File Name</Column>
        <Column defaultWidth="1fr">Type</Column>
        <Column defaultWidth="2fr">Size</Column>
        <Column allowsResizing defaultWidth="2fr">Weight</Column>
      </TableHeader>
      <TableBody>
        <Row>
          <Cell>2018 Proposal</Cell>
          <Cell>PDF</Cell>
          <Cell>214 KB</Cell>
          <Cell>1 LB</Cell>
        </Row>
        <Row>
          <Cell>Budget</Cell>
          <Cell>XLS</Cell>
          <Cell>120 KB</Cell>
          <Cell>20 LB</Cell>
        </Row>
      </TableBody>
    </TableView>
  ),
  name: 'allowsResizing, uncontrolled, some columns not allowed resizing'
};

export const ResizingUncontrolledNoHeightWidth: TableStory = {
  args: {
    'aria-label': 'TableView with resizable columns and no width or height set'
  },
  render: (args) => (
    <TableView {...args}>
      <TableHeader>
        <Column allowsResizing defaultWidth={150}>File Name</Column>
        <Column allowsResizing defaultWidth={100}>Type</Column>
        <Column allowsResizing defaultWidth={100}>Size</Column>
        <Column allowsResizing defaultWidth={100}>Weight</Column>
      </TableHeader>
      <TableBody>
        <Row>
          <Cell>2018 Proposal</Cell>
          <Cell>PDF</Cell>
          <Cell>214 KB</Cell>
          <Cell>1 LB</Cell>
        </Row>
        <Row>
          <Cell>Budget</Cell>
          <Cell>XLS</Cell>
          <Cell>120 KB</Cell>
          <Cell>20 LB</Cell>
        </Row>
      </TableBody>
    </TableView>
  ),
  name: 'allowsResizing, uncontrolled, undefined table width and height'
};

export const ResizingUncontrolledSortableColumns: TableStory = {
  args: {
    width: 1000,
    height: 400
  },
  render: (args) => <AsyncLoadingExample isResizable {...args} />,
  name: 'allowsResizing, uncontrolled, sortable columns'
};

export const ResizingManyColumnsRows: TableStory = {
  args: {
    'aria-label': 'TableView with many columns and rows',
    width: 700,
    height: 500
  },
  render: (args) => (
    <>
      <label htmlFor="focusable-before">Focusable before</label>
      <input id="focusable-before" />
      <TableView {...args}>
        <TableHeader columns={manyColunns}>
          {column =>
            <Column allowsResizing minWidth={100}>{column.name}</Column>
          }
        </TableHeader>
        <TableBody items={manyRows}>
          {item =>
            (<Row key={item.foo}>
              {key => <Cell>{item[key]}</Cell>}
            </Row>)
          }
        </TableBody>
      </TableView>
      <label htmlFor="focusable-after">Focusable after</label>
      <input id="focusable-after" />
    </>
  ),
  name: 'allowsResizing, many columns and rows'
};

export const ResizingHidingColumns: TableStory = {
  render: (args) => <HidingColumnsAllowsResizing {...args} />,
  name: 'allowsResizing, hiding columns'
};

function EmptyState() {
  return (
    <IllustratedMessage>
      <NoSearchResults />
      <Heading>No results</Heading>
    </IllustratedMessage>
  );
}

function ZoomResizing(props) {
  const [child, setChild] = useState('loader');

  return (
    <div className="App" style={{height: '100vh'}}>
      <RadioGroup
        label="Child type"
        orientation="horizontal"
        value={child}
        onChange={setChild}>
        <Radio value="loader">Loading state</Radio>
        <Radio value="empty">Empty state</Radio>
      </RadioGroup>
      <Flex height="100%">
        <TableView
          height="100%"
          width="100%"
          {...props}
          renderEmptyState={child === 'empty' ? () => <EmptyState /> : undefined}>
          <TableHeader>
            <Column>column</Column>
          </TableHeader>
          <TableBody
            items={[]}
            loadingState={child === 'loader' ? 'loading' : undefined}>
            {(item) => <Row>{(column) => <Cell>{item[column]}</Cell>}</Row>}
          </TableBody>
        </TableView>
      </Flex>
    </div>
  );
}

export const ResizingZoom: TableStory = {
  render: (args) => (
    <div style={{position: 'absolute', height: 'calc(100vh-32px)', width: 'calc(100vw - 32px)'}}>
      <ZoomResizing {...args} />
    </div>
  ),
  name: 'zoom resizing table',
  parameters: {description: {data: 'Using browser zoom should not trigger an infinite resizing loop. CMD+"+" to zoom in and CMD+"-" to zoom out.'}}
};

let uncontrolledColumns: PokemonColumn[] = [
  {name: 'Name', uid: 'name'},
  {name: 'Type', uid: 'type'},
  {name: 'Height', uid: 'height'},
  {name: 'Weight', uid: 'weight'},
  {name: 'Level', uid: 'level'}
];

export const ResizingControlledNoInitialWidths: TableStory = {
  render: (args) =>
    <ControllingResize {...args} width={900} columns={uncontrolledColumns} />,
  name: 'allowsResizing, controlled, no widths',
  parameters: {description: {data: `
    You can use the buttons to save and restore the column widths. When restoring,
    you will notice that the entire table reverts, this is because no columns are controlled.
  `}}
};

let columnsSomeFR: PokemonColumn[] = [
  {name: 'Name', uid: 'name', width: '1fr'},
  {name: 'Type', uid: 'type', width: '1fr'},
  {name: 'Height', uid: 'height'},
  {name: 'Weight', uid: 'weight'},
  {name: 'Level', uid: 'level', width: '4fr'}
];

export const ResizingControlledSomeInitialWidths: TableStory = {
  render: (args) => (
    <ControllingResize {...args} width={900} columns={columnsSomeFR} />
  ),
  name: 'allowsResizing, controlled, some widths',
  parameters: {description: {data: `
    You can use the buttons to save and restore the column widths. When restoring,
    you will see a quick flash because the entire table is re-rendered. This
    mimics what would happen if an app reloaded the whole page and restored a saved
    column width state. This is a "some widths" controlled story. It cannot restore
    the widths of the columns that it does not manage. Height and weight are uncontrolled.
  `}}
};

let columnsFR: PokemonColumn[] = [
  {name: 'Name', uid: 'name', width: '1fr'},
  {name: 'Type', uid: 'type', width: '1fr'},
  {name: 'Level', uid: 'level', width: '4fr'}
];

export const ResizingControlledAllInitialWidths: TableStory = {
  render: (args) => (
    <ControllingResize {...args} width={900} columns={columnsFR} />
  ),
  name: 'allowsResizing, controlled, all widths',
  parameters: {description: {data: `
    You can use the buttons to save and restore the column widths. When restoring,
    you will see a quick flash because the entire table is re-rendered. This
    mimics what would happen if an app reloaded the whole page and restored a saved
    column width state.
  `}}
};

let columnsFRHideHeaders: PokemonColumn[] = [
  {name: 'Name', uid: 'name', hideHeader: true},
  {name: 'Type', uid: 'type', width: 300,  hideHeader: true},
  {name: 'Level', uid: 'level', width: '4fr'}
];

export const ResizingControlledHideHeader: TableStory = {
  render: (args) => (
    <ControllingResize {...args} width={900} columns={columnsFRHideHeaders} />
  ),
  name: 'allowsResizing, controlled, hideHeader',
  parameters: {description: {data: `
    Hide headers columns should not be resizable.
  `}}
};

<<<<<<< HEAD
export const ColumnHeaderFocusRingTable = {
  render: () => <LoadingTable />,
  storyName: 'column header focus after loading',
  parameters: {
    description: {
      data: 'Column header should remain focused even if the table collections empties/loading state changes to loading'
    }
  }
};

const allItems = [
  {key: 'sam', name: 'Sam', height: 66, birthday: 'May 3'},
  {key: 'julia', name: 'Julia', height: 70, birthday: 'February 10'}
];

function LoadingTable() {
  const [items, setItems] = useState(allItems);
  const [loadingState, setLoadingState] = useState(undefined);
  const onSortChange = () => {
    setItems([]);
    setLoadingState('loading');
    setTimeout(() => {
      setItems([...items.slice(0, 1)]);
      setLoadingState(undefined);
    }, 1000);
  };

  return (
    <TableView aria-label="Table" selectionMode="multiple" onSortChange={onSortChange} height={300}>
      <TableHeader>
        <Column key="name">Name</Column>
        <Column key="height" allowsSorting>Height</Column>
        <Column key="birthday">Birthday</Column>
      </TableHeader>
      <TableBody items={items} loadingState={loadingState}>
        {item => (
          <Row key={item.key}>
            {column => <Cell>{item[column]}</Cell>}
          </Row>
        )}
      </TableBody>
    </TableView>
  );
}
=======
let typeAheadColumns = [
  {name: 'First Name', id: 'firstname', isRowHeader: true},
  {name: 'Last Name', id: 'lastname', isRowHeader: true},
  {name: 'Birthday', id: 'birthday'},
  {name: 'Edit', id: 'edit'}
];
let typeAheadRows = [
  ...Array.from({length: 100}, (v, i) => ({id: i, firstname: 'Aubrey', lastname: 'Sheppard', birthday: 'May 7'})),
  {id: 101, firstname: 'John', lastname: 'Doe', birthday: 'May 7'}
];
export const TypeaheadWithDialog: TableStory = {
  render: (args) => (
    <div style={{height: '90vh'}}>
      <TableView aria-label="Table" selectionMode="none" height="100%" {...args}>
        <TableHeader columns={typeAheadColumns}>
          {(col) => (
            <Column key={col.id} isRowHeader={col.isRowHeader}>{col.name}</Column>
          )}
        </TableHeader>
        <TableBody items={typeAheadRows}>
          {(item) => (
            <Row key={item.id}>
              {(key) =>
                key === 'edit' ? (
                  <Cell>
                    <DialogTrigger>
                      <ActionButton aria-label="Add Info">
                        <Add />
                      </ActionButton>
                      <Dialog>
                        <Heading>Add Info</Heading>
                        <Divider />
                        <Content>
                          <TextField label="Enter a J" />
                        </Content>
                      </Dialog>
                    </DialogTrigger>
                  </Cell>
                ) : (
                  <Cell>{item[key]}</Cell>
                )
              }
            </Row>
          )}
        </TableBody>
      </TableView>
    </div>
  )
};
>>>>>>> e770d454
<|MERGE_RESOLUTION|>--- conflicted
+++ resolved
@@ -1791,7 +1791,6 @@
   `}}
 };
 
-<<<<<<< HEAD
 export const ColumnHeaderFocusRingTable = {
   render: () => <LoadingTable />,
   storyName: 'column header focus after loading',
@@ -1836,7 +1835,7 @@
     </TableView>
   );
 }
-=======
+
 let typeAheadColumns = [
   {name: 'First Name', id: 'firstname', isRowHeader: true},
   {name: 'Last Name', id: 'lastname', isRowHeader: true},
@@ -1847,6 +1846,7 @@
   ...Array.from({length: 100}, (v, i) => ({id: i, firstname: 'Aubrey', lastname: 'Sheppard', birthday: 'May 7'})),
   {id: 101, firstname: 'John', lastname: 'Doe', birthday: 'May 7'}
 ];
+
 export const TypeaheadWithDialog: TableStory = {
   render: (args) => (
     <div style={{height: '90vh'}}>
@@ -1885,5 +1885,4 @@
       </TableView>
     </div>
   )
-};
->>>>>>> e770d454
+};