--- conflicted
+++ resolved
@@ -61,15 +61,9 @@
     if (!dirty) {
       setDirty(true);
     }
-<<<<<<< HEAD
-=======
   // Don't add dirty to dep array since it will cause infinite loop
->>>>>>> 2148f900
   // eslint-disable-next-line react-hooks/exhaustive-deps
   }, [children, scale]);
-  // don't include dirty here, it will cause tests to hang
-  // we should do devon's imperative approach anyways
-  // where we remove and measure inline instead of this circular `use*Effect`
 
   // Check for overflow on window resize
   useEffect(() => {
