--- conflicted
+++ resolved
@@ -10,11 +10,7 @@
  * governing permissions and limitations under the License.
  */
 
-<<<<<<< HEAD
 import {pointerMap, render} from '@react-spectrum/test-utils';
-=======
-import {act, render} from '@react-spectrum/test-utils';
->>>>>>> 09a258f0
 import React from 'react';
 import {Switch} from '../';
 import userEvent from '@testing-library/user-event';
@@ -189,7 +185,7 @@
     expect(onChangeSpy).not.toHaveBeenCalled();
   });
 
-  it('supports form reset', () => {
+  it('supports form reset', async () => {
     function Test() {
       let [isSelected, setSelected] = React.useState(false);
       return (
@@ -204,11 +200,11 @@
     let input = getByTestId('switch');
 
     expect(input).not.toBeChecked();
-    act(() => userEvent.click(input));
+    await user.click(input);
     expect(input).toBeChecked();
 
     let button = getByTestId('reset');
-    act(() => userEvent.click(button));
+    await user.click(button);
     expect(input).not.toBeChecked();
   });
 });