/*
 * Copyright 2020 Adobe. All rights reserved.
 * This file is licensed to you under the Apache License, Version 2.0 (the "License");
 * you may not use this file except in compliance with the License. You may obtain a copy
 * of the License at http://www.apache.org/licenses/LICENSE-2.0
 *
 * Unless required by applicable law or agreed to in writing, software distributed under
 * the License is distributed on an "AS IS" BASIS, WITHOUT WARRANTIES OR REPRESENTATIONS
 * OF ANY KIND, either express or implied. See the License for the specific language
 * governing permissions and limitations under the License.
 */

import {clamp} from '@react-aria/utils';
import {classNames} from '@react-spectrum/utils';
import {FocusableRef} from '@react-types/shared';
import React from 'react';
import {SliderBase, SliderBaseChildArguments, SliderBaseProps} from './SliderBase';
import {SliderThumb} from './SliderThumb';
import {SpectrumSliderProps} from '@react-types/slider';
import styles from '@adobe/spectrum-css-temp/components/slider/vars.css';
import {useLocale} from '@react-aria/i18n';

function Slider(props: SpectrumSliderProps, ref: FocusableRef<HTMLDivElement>) {
<<<<<<< HEAD
  let {onChange, onChangeEnd, value, defaultValue, isFilled, fillOffset, trackGradient, ...otherProps} = props;
=======
  let {onChange, value, defaultValue, isFilled, fillOffset, trackGradient, getValueLabel, ...otherProps} = props;
>>>>>>> 22aa0308

  let baseProps: Omit<SliderBaseProps, 'children'> = {
    ...otherProps,
    // Normalize `value: number[]` to `value: number`
    value: value != null ? [value] : undefined,
    defaultValue: defaultValue != null ? [defaultValue] : undefined,
    onChange: (v: number[]): void => {
      onChange?.(v[0]);
    },
<<<<<<< HEAD
    onChangeEnd: (v: number[]): void => {
      onChangeEnd?.(v[0]);
    }
=======
    getValueLabel: getValueLabel ? ([v]) => getValueLabel(v) : undefined
>>>>>>> 22aa0308
  };

  let {direction} = useLocale();

  return (
    <SliderBase
      {...baseProps}
      ref={ref}
      classes={{
        'spectrum-Slider--filled': isFilled && fillOffset == null
      }}
      style={
        // @ts-ignore
        {'--spectrum-slider-track-gradient': trackGradient && `linear-gradient(to ${direction === 'ltr' ? 'right' : 'left'}, ${trackGradient.join(', ')})`}
      }>
      {({trackRef, inputRef, state}: SliderBaseChildArguments) => {
        fillOffset = fillOffset != null ? clamp(fillOffset, state.getThumbMinValue(0), state.getThumbMaxValue(0)) : fillOffset;
        let cssDirection = direction === 'rtl' ? 'right' : 'left';

        let lowerTrack = (
          <div
            className={classNames(styles, 'spectrum-Slider-track')}
            style={{
              width: `${state.getThumbPercent(0) * 100}%`,
              // TODO not sure if it has advantages, but this could also be implemented as CSS calc():
              // .track::before {
              //    background-size: calc((1/ (var(--width)/100)) * 100%);
              //    width: calc(var(--width) * 1%)M
              // }
              // @ts-ignore
              '--spectrum-track-background-size': `${(1 / state.getThumbPercent(0)) * 100}%`,
              '--spectrum-track-background-position': direction === 'ltr' ? '0' : '100%'
            }} />
        );
        let upperTrack = (
          <div
            className={classNames(styles, 'spectrum-Slider-track')}
            style={{
              width: `${(1 - state.getThumbPercent(0)) * 100}%`,
              // @ts-ignore
              '--spectrum-track-background-size': `${(1 / (1 - state.getThumbPercent(0))) * 100}%`,
              '--spectrum-track-background-position': direction === 'ltr' ? '100%' : '0'
            }} />
        );

        let filledTrack = null;
        if (isFilled && fillOffset != null) {
          let width = state.getThumbPercent(0) - state.getValuePercent(fillOffset);
          let isRightOfOffset = width > 0;
          let offset = isRightOfOffset ? state.getValuePercent(fillOffset) : state.getThumbPercent(0);
          filledTrack = (
            <div
              className={classNames(styles, 'spectrum-Slider-fill', {'spectrum-Slider-fill--right': isRightOfOffset})}
              style={{
                [cssDirection]: `${offset * 100}%`,
                width: `${Math.abs(width) * 100}%`
              }} />
          );
        }

        return  (
          <>
            {lowerTrack}
            <SliderThumb
              index={0}
              isDisabled={props.isDisabled}
              trackRef={trackRef}
              inputRef={inputRef}
              state={state} />
            {upperTrack}
            {filledTrack}
          </>
        );
      }}
    </SliderBase>
  );
}

/**
 * Sliders allow users to quickly select a value within a range. They should be used when the upper and lower bounds to the range are invariable.
 */
const _Slider = React.forwardRef(Slider);
export {_Slider as Slider};<|MERGE_RESOLUTION|>--- conflicted
+++ resolved
@@ -21,11 +21,7 @@
 import {useLocale} from '@react-aria/i18n';
 
 function Slider(props: SpectrumSliderProps, ref: FocusableRef<HTMLDivElement>) {
-<<<<<<< HEAD
-  let {onChange, onChangeEnd, value, defaultValue, isFilled, fillOffset, trackGradient, ...otherProps} = props;
-=======
-  let {onChange, value, defaultValue, isFilled, fillOffset, trackGradient, getValueLabel, ...otherProps} = props;
->>>>>>> 22aa0308
+  let {onChange, onChangeEnd, value, defaultValue, isFilled, fillOffset, trackGradient, getValueLabel, ...otherProps} = props;
 
   let baseProps: Omit<SliderBaseProps, 'children'> = {
     ...otherProps,
@@ -35,13 +31,10 @@
     onChange: (v: number[]): void => {
       onChange?.(v[0]);
     },
-<<<<<<< HEAD
     onChangeEnd: (v: number[]): void => {
       onChangeEnd?.(v[0]);
-    }
-=======
+    },
     getValueLabel: getValueLabel ? ([v]) => getValueLabel(v) : undefined
->>>>>>> 22aa0308
   };
 
   let {direction} = useLocale();
