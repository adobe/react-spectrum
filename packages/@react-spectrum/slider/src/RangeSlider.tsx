/*
 * Copyright 2020 Adobe. All rights reserved.
 * This file is licensed to you under the Apache License, Version 2.0 (the "License");
 * you may not use this file except in compliance with the License. You may obtain a copy
 * of the License at http://www.apache.org/licenses/LICENSE-2.0
 *
 * Unless required by applicable law or agreed to in writing, software distributed under
 * the License is distributed on an "AS IS" BASIS, WITHOUT WARRANTIES OR REPRESENTATIONS
 * OF ANY KIND, either express or implied. See the License for the specific language
 * governing permissions and limitations under the License.
 */

import {classNames} from '@react-spectrum/utils';
import {DEFAULT_MAX_VALUE, DEFAULT_MIN_VALUE} from '@react-stately/slider';
import {FocusableRef} from '@react-types/shared';
// @ts-ignore
import intlMessages from '../intl/*.json';
import React from 'react';
import {SliderBase, SliderBaseChildArguments, SliderBaseProps} from './SliderBase';
import {SliderThumb} from './SliderThumb';
import {SpectrumRangeSliderProps} from '@react-types/slider';
import styles from '@adobe/spectrum-css-temp/components/slider/vars.css';
import {useLocale, useMessageFormatter} from '@react-aria/i18n';

function RangeSlider(props: SpectrumRangeSliderProps, ref: FocusableRef<HTMLDivElement>) {
<<<<<<< HEAD
  let {onChange, onChangeEnd, value, defaultValue, ...otherProps} = props;
=======
  let {onChange, value, defaultValue, getValueLabel, ...otherProps} = props;
>>>>>>> 22aa0308

  let baseProps: Omit<SliderBaseProps<number[]>, 'children'> = {
    ...otherProps,
    value: value != null ? [value.start, value.end] : undefined,
    defaultValue: defaultValue != null
      ? [defaultValue.start, defaultValue.end]
      // make sure that useSliderState knows we have two handles
      : [props.minValue ?? DEFAULT_MIN_VALUE, props.maxValue ?? DEFAULT_MAX_VALUE],
    onChange(v) {
      onChange?.({start: v[0], end: v[1]});
    },
<<<<<<< HEAD
    onChangeEnd(v) {
      onChangeEnd?.({start: v[0], end: v[1]});
    }
=======
    getValueLabel: getValueLabel ? ([start, end]) => getValueLabel({start, end}) : undefined
>>>>>>> 22aa0308
  };

  let formatter = useMessageFormatter(intlMessages);
  let {direction} = useLocale();

  return (
    <SliderBase {...baseProps} classes={'spectrum-Slider--range'} ref={ref}>
      {({trackRef, inputRef, state}: SliderBaseChildArguments) => {
        let cssDirection = direction === 'rtl' ? 'right' : 'left';
        return (
          <>
            <div
              className={classNames(styles, 'spectrum-Slider-track')}
              style={{width: `${state.getThumbPercent(0) * 100}%`}} />
            <SliderThumb
              index={0}
              aria-label={formatter('minimum')}
              isDisabled={props.isDisabled}
              trackRef={trackRef}
              inputRef={inputRef}
              state={state} />
            <div
              className={classNames(styles, 'spectrum-Slider-track')}
              style={{
                [cssDirection]: `${state.getThumbPercent(0) * 100}%`,
                width: `${Math.abs(state.getThumbPercent(0) - state.getThumbPercent(1)) * 100}%`
              }} />
            <SliderThumb
              index={1}
              aria-label={formatter('maximum')}
              isDisabled={props.isDisabled}
              trackRef={trackRef}
              state={state} />
            <div
              className={classNames(styles, 'spectrum-Slider-track')}
              style={{
                width: `${(1 - state.getThumbPercent(1)) * 100}%`
              }} />
          </>
        );
      }}
    </SliderBase>
  );
}

/**
 * RangeSliders allow users to quickly select a subset range. They should be used when the upper and lower bounds to the range are invariable.
 */
const _RangeSlider = React.forwardRef(RangeSlider);
export {_RangeSlider as RangeSlider};<|MERGE_RESOLUTION|>--- conflicted
+++ resolved
@@ -23,11 +23,7 @@
 import {useLocale, useMessageFormatter} from '@react-aria/i18n';
 
 function RangeSlider(props: SpectrumRangeSliderProps, ref: FocusableRef<HTMLDivElement>) {
-<<<<<<< HEAD
-  let {onChange, onChangeEnd, value, defaultValue, ...otherProps} = props;
-=======
-  let {onChange, value, defaultValue, getValueLabel, ...otherProps} = props;
->>>>>>> 22aa0308
+  let {onChange, onChangeEnd, value, defaultValue, getValueLabel, ...otherProps} = props;
 
   let baseProps: Omit<SliderBaseProps<number[]>, 'children'> = {
     ...otherProps,
@@ -39,13 +35,10 @@
     onChange(v) {
       onChange?.({start: v[0], end: v[1]});
     },
-<<<<<<< HEAD
     onChangeEnd(v) {
       onChangeEnd?.({start: v[0], end: v[1]});
-    }
-=======
+    },
     getValueLabel: getValueLabel ? ([start, end]) => getValueLabel({start, end}) : undefined
->>>>>>> 22aa0308
   };
 
   let formatter = useMessageFormatter(intlMessages);
