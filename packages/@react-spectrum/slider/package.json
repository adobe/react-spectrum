{
  "name": "@react-spectrum/slider",
  "version": "3.0.0",
  "description": "Spectrum UI components in React",
  "license": "Apache-2.0",
  "main": "dist/main.js",
  "module": "dist/module.js",
  "types": "dist/types.d.ts",
  "source": "src/index.ts",
  "files": [
    "dist",
    "src"
  ],
  "sideEffects": [
    "*.css"
  ],
  "targets": {
    "main": {
      "includeNodeModules": [
        "@adobe/spectrum-css-temp"
      ]
    },
    "module": {
      "includeNodeModules": [
        "@adobe/spectrum-css-temp"
      ]
    }
  },
  "repository": {
    "type": "git",
    "url": "https://github.com/adobe/react-spectrum"
  },
  "dependencies": {
    "@babel/runtime": "^7.6.2",
    "@react-aria/focus": "^3.2.3",
    "@react-aria/i18n": "^3.1.3",
    "@react-aria/interactions": "^3.3.0",
<<<<<<< HEAD
    "@react-aria/slider": "3.0.0-alpha.3",
    "@react-aria/utils": "^3.4.0",
    "@react-aria/visually-hidden": "^3.2.1",
=======
    "@react-aria/slider": "^3.0.0",
    "@react-aria/utils": "^3.5.0",
    "@react-aria/visually-hidden": "3.2.1",
>>>>>>> e08af810
    "@react-spectrum/utils": "^3.4.0",
    "@react-stately/slider": "^3.0.0",
    "@react-types/shared": "^3.3.0",
    "@react-types/slider": "^3.0.0"
  },
  "devDependencies": {
    "@adobe/spectrum-css-temp": "3.0.0-alpha.1"
  },
  "peerDependencies": {
    "react": "^16.8.0",
    "@react-spectrum/provider": "^3.0.0-rc.1"
  },
  "publishConfig": {
    "access": "public"
  }
}<|MERGE_RESOLUTION|>--- conflicted
+++ resolved
@@ -35,15 +35,9 @@
     "@react-aria/focus": "^3.2.3",
     "@react-aria/i18n": "^3.1.3",
     "@react-aria/interactions": "^3.3.0",
-<<<<<<< HEAD
-    "@react-aria/slider": "3.0.0-alpha.3",
-    "@react-aria/utils": "^3.4.0",
-    "@react-aria/visually-hidden": "^3.2.1",
-=======
     "@react-aria/slider": "^3.0.0",
     "@react-aria/utils": "^3.5.0",
-    "@react-aria/visually-hidden": "3.2.1",
->>>>>>> e08af810
+    "@react-aria/visually-hidden": "^3.2.1",
     "@react-spectrum/utils": "^3.4.0",
     "@react-stately/slider": "^3.0.0",
     "@react-types/shared": "^3.3.0",
