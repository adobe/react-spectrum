/*
 * Copyright 2020 Adobe. All rights reserved.
 * This file is licensed to you under the Apache License, Version 2.0 (the "License");
 * you may not use this file except in compliance with the License. You may obtain a copy
 * of the License at http://www.apache.org/licenses/LICENSE-2.0
 *
 * Unless required by applicable law or agreed to in writing, software distributed under
 * the License is distributed on an "AS IS" BASIS, WITHOUT WARRANTIES OR REPRESENTATIONS
 * OF ANY KIND, either express or implied. See the License for the specific language
 * governing permissions and limitations under the License.
 */

<<<<<<< HEAD
import {fireEvent, pointerMap, render} from '@react-spectrum/test-utils';
=======
import {act, fireEvent, render} from '@react-spectrum/test-utils';
>>>>>>> 09a258f0
import {press, testKeypresses} from './utils';
import {Provider} from '@adobe/react-spectrum';
import {RangeSlider} from '../';
import React, {useCallback, useState} from 'react';
import {theme} from '@react-spectrum/theme-default';
import userEvent from '@testing-library/user-event';


describe('RangeSlider', function () {
  let user;
  beforeAll(() => {
    user = userEvent.setup({delay: null, pointerMap});
  });

  it('supports aria-label', function () {
    let {getByRole} = render(<RangeSlider aria-label="The Label" />);

    let group = getByRole('group');
    expect(group).toHaveAttribute('aria-label', 'The Label');

    // No label/value
    expect(group.textContent).toBeFalsy();
  });

  it('supports label', function () {
    let {getAllByRole, getByRole} = render(<RangeSlider label="The Label" />);

    let group = getByRole('group');
    let labelId = group.getAttribute('aria-labelledby');
    let [leftSlider, rightSlider] = getAllByRole('slider');
    expect(leftSlider.getAttribute('aria-label')).toBe('Minimum');
    expect(rightSlider.getAttribute('aria-label')).toBe('Maximum');
    expect(leftSlider.getAttribute('aria-labelledby')).toBe(`${leftSlider.id} ${labelId}`);
    expect(rightSlider.getAttribute('aria-labelledby')).toBe(`${rightSlider.id} ${labelId}`);

    let label = document.getElementById(labelId);
    expect(label).toHaveTextContent('The Label');
    // https://bugs.webkit.org/show_bug.cgi?id=172464
    // expect(label).toHaveAttribute('for', getAllByRole('slider')[0].id);
    expect(label).not.toHaveAttribute('for');

    // Shows value as well
    let output = getByRole('status');
    expect(output).toHaveTextContent('0 – 100');
    expect(output).toHaveAttribute('for', getAllByRole('slider').map(s => s.id).join(' '));
    expect(output).not.toHaveAttribute('aria-labelledby');
    expect(output).toHaveAttribute('aria-live', 'off');
  });

  it('supports showValueLabel: false', function () {
    let {getByRole, queryByRole} = render(<RangeSlider label="The Label" showValueLabel={false} />);
    let group = getByRole('group');

    expect(group.textContent).toBe('The Label');
    expect(queryByRole('status')).toBeNull();
  });

  it('supports disabled', async function () {
    let {getAllByRole} = render(<div>
      <button>A</button>
      <RangeSlider label="The Label" isDisabled />
      <button>B</button>
    </div>);

    let [leftSlider, rightSlider] = getAllByRole('slider');
    expect(leftSlider).toBeDisabled();
    expect(rightSlider).toBeDisabled();
    let [buttonA, buttonB] = getAllByRole('button');

    await user.tab();
    expect(document.activeElement).toBe(buttonA);
    await user.tab();
    expect(document.activeElement).toBe(buttonB);
  });

  it('can be focused', async function () {
    let {getAllByRole} = render(<div>
      <button>A</button>
      <RangeSlider label="The Label" defaultValue={{start: 20, end: 50}} />
      <button>B</button>
    </div>);

    let [sliderLeft, sliderRight] = getAllByRole('slider');
    let [buttonA, buttonB] = getAllByRole('button');

    await user.tab();
    expect(document.activeElement).toBe(buttonA);
    await user.tab();
    expect(document.activeElement).toBe(sliderLeft);
    await user.tab();
    expect(document.activeElement).toBe(sliderRight);
    await user.tab();
    expect(document.activeElement).toBe(buttonB);
    await user.tab({shift: true});
    expect(document.activeElement).toBe(sliderRight);
    await user.tab({shift: true});
    expect(document.activeElement).toBe(sliderLeft);
    await user.tab({shift: true});
    expect(document.activeElement).toBe(buttonA);
  });

  it('supports defaultValue', function () {
    let {getAllByRole, getByRole} = render(<RangeSlider label="The Label" defaultValue={{start: 20, end: 40}} />);

    let [sliderLeft, sliderRight] = getAllByRole('slider');

    let output = getByRole('status');
    expect(output).toHaveTextContent('20 – 40');

    expect(sliderLeft).toHaveProperty('value', '20');
    expect(sliderRight).toHaveProperty('value', '40');
    fireEvent.change(sliderLeft, {target: {value: '30'}});
    expect(sliderLeft).toHaveProperty('value', '30');
    expect(output).toHaveTextContent('30 – 40');
    fireEvent.change(sliderRight, {target: {value: '50'}});
    expect(sliderRight).toHaveProperty('value', '50');
    expect(output).toHaveTextContent('30 – 50');
  });

  it('can be controlled', function () {
    let setValues = [];

    function Test() {
      let [value, _setValue] = useState({start: 20, end: 40});
      let setValue = useCallback((val) => {
        setValues.push(val);
        _setValue(val);
      }, [_setValue]);

      return (<RangeSlider label="The Label" value={value} onChange={setValue} />);
    }

    let {getAllByRole, getByRole} = render(<Test />);
    let [sliderLeft, sliderRight] = getAllByRole('slider');

    let output = getByRole('status');
    expect(output).toHaveTextContent('20 – 40');

    expect(sliderLeft).toHaveProperty('value', '20');
    expect(sliderLeft).toHaveAttribute('aria-valuetext', '20');
    expect(sliderRight).toHaveProperty('value', '40');
    expect(sliderRight).toHaveAttribute('aria-valuetext', '40');
    fireEvent.change(sliderLeft, {target: {value: '30'}});
    expect(sliderLeft).toHaveProperty('value', '30');
    expect(sliderLeft).toHaveAttribute('aria-valuetext', '30');
    expect(output).toHaveTextContent('30 – 40');
    fireEvent.change(sliderRight, {target: {value: '50'}});
    expect(sliderRight).toHaveProperty('value', '50');
    expect(sliderRight).toHaveAttribute('aria-valuetext', '50');
    expect(output).toHaveTextContent('30 – 50');

    expect(setValues).toStrictEqual([{start: 30, end: 40}, {start: 30, end: 50}]);
  });

  it('supports a custom valueLabel', function () {
    function Test() {
      let [value, setValue] = useState({start: 10, end: 40});
      return (<RangeSlider label="The Label" value={value} onChange={setValue} getValueLabel={value => `A${value.start}B${value.end}C`} />);
    }

    let {getAllByRole, getByRole} = render(<Test />);

    let [sliderLeft, sliderRight] = getAllByRole('slider');

    let output = getByRole('status');
    expect(output).toHaveTextContent('A10B40C');

    expect(sliderLeft).toHaveAttribute('aria-valuetext', '10');
    expect(sliderRight).toHaveAttribute('aria-valuetext', '40');
    fireEvent.change(sliderLeft, {target: {value: '5'}});
    expect(sliderLeft).toHaveAttribute('aria-valuetext', '5');
    expect(output).toHaveTextContent('A5B40C');
    fireEvent.change(sliderRight, {target: {value: '60'}});
    expect(output).toHaveTextContent('A5B60C');
    expect(sliderRight).toHaveAttribute('aria-valuetext', '60');
  });

  it('supports form name', () => {
    let {getAllByRole} = render(<RangeSlider label="Value" value={{start: 10, end: 40}} startName="minCookies" endName="maxCookies" />);
    let inputs = getAllByRole('slider');
    expect(inputs[0]).toHaveAttribute('name', 'minCookies');
    expect(inputs[0]).toHaveValue('10');
    expect(inputs[1]).toHaveAttribute('name', 'maxCookies');
    expect(inputs[1]).toHaveValue('40');
  });

  it('supports form reset', () => {
    function Test() {
      let [value, setValue] = React.useState({start: 10, end: 40});
      return (
        <Provider theme={theme}>
          <form>
            <RangeSlider label="Value" value={value} onChange={setValue} />
            <input type="reset" data-testid="reset" />
          </form>
        </Provider>
      );
    }

    let {getByTestId, getAllByRole} = render(<Test />);
    let inputs = getAllByRole('slider');

    expect(inputs[0]).toHaveValue('10');
    expect(inputs[1]).toHaveValue('40');
    fireEvent.change(inputs[0], {target: {value: '30'}});
    fireEvent.change(inputs[1], {target: {value: '60'}});
    expect(inputs[0]).toHaveValue('30');
    expect(inputs[1]).toHaveValue('60');

    let button = getByTestId('reset');
    act(() => userEvent.click(button));
    expect(inputs[0]).toHaveValue('10');
    expect(inputs[1]).toHaveValue('40');
  });

  describe('formatOptions', () => {
    it('prefixes the value with a plus sign if needed', function () {
      let {getAllByRole, getByRole} = render(
        <RangeSlider
          label="The Label"
          minValue={-50}
          maxValue={50}
          defaultValue={{start: 10, end: 20}} />
      );

      let [sliderLeft, sliderRight] = getAllByRole('slider');

      let output = getByRole('status');
      expect(output).toHaveTextContent('+10 – +20');

      expect(sliderLeft).toHaveAttribute('aria-valuetext', '+10');
      expect(sliderRight).toHaveAttribute('aria-valuetext', '+20');
      fireEvent.change(sliderLeft, {target: {value: '-35'}});
      expect(sliderLeft).toHaveAttribute('aria-valuetext', '-35');
      expect(output).toHaveTextContent('-35 – +20');
      fireEvent.change(sliderRight, {target: {value: '0'}});
      expect(output).toHaveTextContent('-35 – 0');
      expect(sliderRight).toHaveAttribute('aria-valuetext', '0');
    });

    it('supports setting custom formatOptions', function () {
      let {getAllByRole, getByRole} = render(
        <RangeSlider
          label="The Label"
          minValue={0}
          maxValue={1}
          step={0.01}
          defaultValue={{start: 0.2, end: 0.6}}
          formatOptions={{style: 'percent'}} />
      );

      let [sliderLeft, sliderRight] = getAllByRole('slider');

      let output = getByRole('status');
      expect(output).toHaveTextContent('20% – 60%');

      expect(sliderLeft).toHaveAttribute('aria-valuetext', '20%');
      expect(sliderRight).toHaveAttribute('aria-valuetext', '60%');
      fireEvent.change(sliderLeft, {target: {value: '0.3'}});
      expect(output).toHaveTextContent('30% – 60%');
      expect(sliderLeft).toHaveAttribute('aria-valuetext', '30%');
      fireEvent.change(sliderRight, {target: {value: '0.7'}});
      expect(output).toHaveTextContent('30% – 70%');
      expect(sliderRight).toHaveAttribute('aria-valuetext', '70%');
    });
  });

  describe('keyboard interactions', () => {
    // Can't test arrow/page up/down, home/end arrows because they are handled by the browser and JSDOM doesn't feel like it.

    it.each`
      Name                                 | props                                 | commands
      ${'(left/right arrows, ltr)'}        | ${{locale: 'de-DE'}}                  | ${[{left: press.ArrowRight, result: +1}, {left: press.ArrowLeft, result: -1}, {right: press.ArrowRight, result: +1}, {right: press.ArrowLeft, result: -1}]}
      ${'(left/right arrows, rtl)'}        | ${{locale: 'ar-AE'}}                  | ${[{left: press.ArrowRight, result: -1}, {left: press.ArrowLeft, result: +1}, {right: press.ArrowRight, result: -1}, {right: press.ArrowLeft, result: +1}]}
      ${'(left/right arrows, isDisabled)'} | ${{locale: 'de-DE', isDisabled: true}}| ${[{left: press.ArrowRight, result: 0}, {left: press.ArrowLeft, result: 0}, {right: press.ArrowRight, result: 0}, {right: press.ArrowLeft, result: 0}]}
    `('$Name moves the slider in the correct direction', function ({props, commands}) {
      let tree = render(
        <Provider theme={theme} {...props}>
          <RangeSlider label="Label" defaultValue={{start: 20, end: 50}} minValue={0} maxValue={100} />
        </Provider>
      );
      let sliders = tree.getAllByRole('slider') as [HTMLInputElement, HTMLInputElement];
      testKeypresses(sliders, commands);
    });

    it.each`
      Name                          | props                 | commands
      ${'(left/right arrows, ltr)'} | ${{locale: 'de-DE'}}  | ${[{left: press.ArrowRight, result: +10}, {left: press.ArrowLeft, result: -10}, {right: press.ArrowRight, result: +10}, {right: press.ArrowLeft, result: -10}]}
      ${'(left/right arrows, rtl)'} | ${{locale: 'ar-AE'}}  | ${[{left: press.ArrowRight, result: -10}, {left: press.ArrowLeft, result: +10}, {right: press.ArrowRight, result: -10}, {right: press.ArrowLeft, result: +10}]}
    `('$Name respects the step size', function ({props, commands}) {
      let tree = render(
        <Provider theme={theme} {...props}>
          <RangeSlider label="Label" step={10} defaultValue={{start: 20, end: 50}} />
        </Provider>
      );
      let sliders = tree.getAllByRole('slider') as [HTMLInputElement, HTMLInputElement];
      testKeypresses(sliders, commands);
    });

    it.each`
      Name                          | props                 | commands
      ${'(left/right arrows, ltr)'} | ${{locale: 'de-DE'}}  | ${[{left: press.ArrowLeft, result: -1}, {left: press.ArrowLeft, result: 0}, {right: press.ArrowRight, result: +1}, {right: press.ArrowRight, result: 0}]}
      ${'(left/right arrows, rtl)'} | ${{locale: 'ar-AE'}}  | ${[{left: press.ArrowRight, result: -1}, {left: press.ArrowRight, result: 0}, {right: press.ArrowLeft, result: +1}, {right: press.ArrowLeft, result: 0}]}
    `('$Name is clamped by min/max', function ({props, commands}) {
      let tree = render(
        <Provider theme={theme} {...props}>
          <RangeSlider label="Label" minValue={-5} defaultValue={{start: -4, end: 4}} maxValue={5} />
        </Provider>
      );
      let sliders = tree.getAllByRole('slider') as [HTMLInputElement, HTMLInputElement];
      testKeypresses(sliders, commands);
    });
  });

  describe('mouse interactions', () => {
    beforeAll(() => {
      // @ts-ignore
      jest.spyOn(window.HTMLElement.prototype, 'getBoundingClientRect').mockImplementation(() => ({top: 0, left: 0, width: 100, height: 100}));
    });

    beforeAll(() => {
      let oldMouseEvent = MouseEvent;
      // @ts-ignore
      global.MouseEvent = class FakeMouseEvent extends MouseEvent {
        _init: {pageX: number, pageY: number};
        constructor(name, init) {
          super(name, init);
          this._init = init;
        }
        get pageX() {
          return this._init.pageX;
        }
        get pageY() {
          return this._init.pageY;
        }
      };
      // @ts-ignore
      global.MouseEvent.oldMouseEvent = oldMouseEvent;
    });
    afterAll(() => {
      // @ts-ignore
      global.MouseEvent = global.MouseEvent.oldMouseEvent;
    });

    it('can click and drag handle', () => {
      let onChangeSpy = jest.fn();
      let {getAllByRole} = render(
        <RangeSlider
          label="The Label"
          onChange={onChangeSpy}
          defaultValue={{start: 20, end: 50}} />
      );

      let [sliderLeft, sliderRight] = getAllByRole('slider');
      let [thumbLeft, thumbRight] = [sliderLeft.parentElement.parentElement, sliderRight.parentElement.parentElement];

      fireEvent.mouseDown(thumbLeft, {clientX: 20, pageX: 20});
      expect(onChangeSpy).not.toHaveBeenCalled();
      expect(document.activeElement).toBe(sliderLeft);
      fireEvent.mouseMove(thumbLeft, {pageX: 10});
      expect(onChangeSpy).toHaveBeenCalledTimes(1);
      expect(onChangeSpy).toHaveBeenLastCalledWith({start: 10, end: 50});
      fireEvent.mouseMove(thumbLeft, {pageX: -10});
      expect(onChangeSpy).toHaveBeenCalledTimes(2);
      expect(onChangeSpy).toHaveBeenLastCalledWith({start: 0, end: 50});
      fireEvent.mouseMove(thumbLeft, {pageX: 120});
      expect(onChangeSpy).toHaveBeenCalledTimes(3);
      expect(onChangeSpy).toHaveBeenLastCalledWith({start: 50, end: 50});
      fireEvent.mouseUp(thumbLeft, {pageX: 120});
      expect(onChangeSpy).toHaveBeenCalledTimes(3);

      onChangeSpy.mockClear();

      fireEvent.mouseDown(thumbRight, {clientX: 50, pageX: 50});
      expect(onChangeSpy).not.toHaveBeenCalled();
      expect(document.activeElement).toBe(sliderRight);
      fireEvent.mouseMove(thumbRight, {pageX: 60});
      expect(onChangeSpy).toHaveBeenCalledTimes(1);
      expect(onChangeSpy).toHaveBeenLastCalledWith({start: 50, end: 60});
      fireEvent.mouseMove(thumbRight, {pageX: -10});
      expect(onChangeSpy).toHaveBeenCalledTimes(2);
      expect(onChangeSpy).toHaveBeenLastCalledWith({start: 50, end: 50});
      fireEvent.mouseMove(thumbRight, {pageX: 120});
      expect(onChangeSpy).toHaveBeenCalledTimes(3);
      expect(onChangeSpy).toHaveBeenLastCalledWith({start: 50, end: 100});
      fireEvent.mouseUp(thumbRight, {pageX: 120});
      expect(onChangeSpy).toHaveBeenCalledTimes(3);
    });

    it('cannot click and drag handle when disabled', () => {
      let onChangeSpy = jest.fn();
      let {getAllByRole} = render(
        <RangeSlider
          label="The Label"
          onChange={onChangeSpy}
          defaultValue={{start: 20, end: 50}}
          isDisabled />
      );

      let [sliderLeft, sliderRight] = getAllByRole('slider');
      let [thumbLeft, thumbRight] = [sliderLeft.parentElement.parentElement, sliderRight.parentElement.parentElement];

      fireEvent.mouseDown(thumbLeft, {clientX: 20, pageX: 20});
      expect(onChangeSpy).not.toHaveBeenCalled();
      expect(document.activeElement).not.toBe(sliderLeft);
      fireEvent.mouseMove(thumbLeft, {pageX: 10});
      expect(onChangeSpy).not.toHaveBeenCalled();
      fireEvent.mouseMove(thumbLeft, {pageX: -10});
      expect(onChangeSpy).not.toHaveBeenCalled();
      fireEvent.mouseMove(thumbLeft, {pageX: 120});
      expect(onChangeSpy).not.toHaveBeenCalled();
      fireEvent.mouseUp(thumbLeft, {pageX: 120});
      expect(onChangeSpy).not.toHaveBeenCalled();

      onChangeSpy.mockClear();

      fireEvent.mouseDown(thumbRight, {clientX: 50, pageX: 20});
      expect(onChangeSpy).not.toHaveBeenCalled();
      expect(document.activeElement).not.toBe(sliderRight);
      fireEvent.mouseMove(thumbRight, {pageX: 60});
      expect(onChangeSpy).not.toHaveBeenCalled();
      fireEvent.mouseMove(thumbRight, {pageX: -10});
      expect(onChangeSpy).not.toHaveBeenCalled();
      fireEvent.mouseMove(thumbRight, {pageX: 120});
      expect(onChangeSpy).not.toHaveBeenCalled();
      fireEvent.mouseUp(thumbRight, {pageX: 120});
      expect(onChangeSpy).not.toHaveBeenCalled();
    });

    it('can click on track to move nearest handle', () => {
      let onChangeSpy = jest.fn();
      let {getAllByRole} = render(
        <RangeSlider
          label="The Label"
          onChange={onChangeSpy}
          defaultValue={{start: 40, end: 70}} />
      );

      let [sliderLeft, sliderRight] = getAllByRole('slider');
      let [thumbLeft, thumbRight] = [sliderLeft.parentElement.parentElement, sliderRight.parentElement.parentElement];

      // @ts-ignore
      let [leftTrack, middleTrack, rightTrack] = [...thumbLeft.parentElement.children].filter(c => c !== thumbLeft && c !== thumbRight);

      // left track
      fireEvent.mouseDown(leftTrack, {clientX: 20, pageX: 20});
      expect(document.activeElement).toBe(sliderLeft);
      expect(onChangeSpy).toHaveBeenCalledTimes(1);
      expect(onChangeSpy).toHaveBeenLastCalledWith({start: 20, end: 70});
      fireEvent.mouseUp(thumbLeft, {pageX: 20});
      expect(onChangeSpy).toHaveBeenCalledTimes(1);

      // middle track, near left slider
      onChangeSpy.mockClear();
      fireEvent.mouseDown(middleTrack, {clientX: 40, pageX: 40});
      expect(document.activeElement).toBe(sliderLeft);
      expect(onChangeSpy).toHaveBeenCalledTimes(1);
      expect(onChangeSpy).toHaveBeenLastCalledWith({start: 40, end: 70});
      fireEvent.mouseUp(thumbLeft, {pageX: 40});
      expect(onChangeSpy).toHaveBeenCalledTimes(1);

      // middle track, near right slider
      onChangeSpy.mockClear();
      fireEvent.mouseDown(middleTrack, {clientX: 60, pageX: 40});
      expect(document.activeElement).toBe(sliderRight);
      expect(onChangeSpy).toHaveBeenCalledTimes(1);
      expect(onChangeSpy).toHaveBeenLastCalledWith({start: 40, end: 60});
      fireEvent.mouseUp(thumbRight, {pageX: 60});
      expect(onChangeSpy).toHaveBeenCalledTimes(1);

      // right track
      onChangeSpy.mockClear();
      fireEvent.mouseDown(rightTrack, {clientX: 90, pageX: 90});
      expect(document.activeElement).toBe(sliderRight);
      expect(onChangeSpy).toHaveBeenCalledTimes(1);
      expect(onChangeSpy).toHaveBeenLastCalledWith({start: 40, end: 90});
      fireEvent.mouseUp(thumbRight, {pageX: 90});
      expect(onChangeSpy).toHaveBeenCalledTimes(1);
    });

    it('cannot click on track to move nearest handle when disabled', () => {
      let onChangeSpy = jest.fn();
      let {getAllByRole} = render(
        <RangeSlider
          label="The Label"
          onChange={onChangeSpy}
          defaultValue={{start: 40, end: 70}}
          isDisabled />
      );

      let [sliderLeft, sliderRight] = getAllByRole('slider');
      let [thumbLeft, thumbRight] = [sliderLeft.parentElement.parentElement, sliderRight.parentElement.parentElement];

      // @ts-ignore
      let [leftTrack, middleTrack, rightTrack] = [...thumbLeft.parentElement.children].filter(c => c !== thumbLeft && c !== thumbRight);

      // left track
      fireEvent.mouseDown(leftTrack, {clientX: 20, pageX: 20});
      expect(document.activeElement).not.toBe(sliderLeft);
      expect(onChangeSpy).not.toHaveBeenCalled();
      fireEvent.mouseUp(thumbLeft, {pageX: 20});
      expect(onChangeSpy).not.toHaveBeenCalled();

      // middle track, near left slider
      onChangeSpy.mockClear();
      fireEvent.mouseDown(middleTrack, {clientX: 40, pageX: 40});
      expect(document.activeElement).not.toBe(sliderLeft);
      expect(onChangeSpy).not.toHaveBeenCalled();
      fireEvent.mouseUp(thumbLeft, {pageX: 40});
      expect(onChangeSpy).not.toHaveBeenCalled();

      // middle track, near right slider
      onChangeSpy.mockClear();
      fireEvent.mouseDown(middleTrack, {clientX: 60, pageX: 60});
      expect(document.activeElement).not.toBe(sliderRight);
      expect(onChangeSpy).not.toHaveBeenCalled();
      fireEvent.mouseUp(thumbRight, {pageX: 60});
      expect(onChangeSpy).not.toHaveBeenCalled();

      // right track
      onChangeSpy.mockClear();
      fireEvent.mouseDown(rightTrack, {clientX: 90, pageX: 90});
      expect(document.activeElement).not.toBe(sliderRight);
      expect(onChangeSpy).not.toHaveBeenCalled();
      fireEvent.mouseUp(thumbRight, {pageX: 90});
      expect(onChangeSpy).not.toHaveBeenCalled();
    });

    it('clicking on the label should focus the first thumb', () => {
      let {getByText, getAllByRole} = render(
        <RangeSlider
          label="The Label"
          defaultValue={{start: 40, end: 70}} />
      );

      let label = getByText('The Label');
      let thumbs = getAllByRole('slider');

      fireEvent.click(label);
      expect(document.activeElement).toBe(thumbs[0]);
    });
  });
});<|MERGE_RESOLUTION|>--- conflicted
+++ resolved
@@ -10,11 +10,7 @@
  * governing permissions and limitations under the License.
  */
 
-<<<<<<< HEAD
 import {fireEvent, pointerMap, render} from '@react-spectrum/test-utils';
-=======
-import {act, fireEvent, render} from '@react-spectrum/test-utils';
->>>>>>> 09a258f0
 import {press, testKeypresses} from './utils';
 import {Provider} from '@adobe/react-spectrum';
 import {RangeSlider} from '../';
@@ -201,7 +197,7 @@
     expect(inputs[1]).toHaveValue('40');
   });
 
-  it('supports form reset', () => {
+  it('supports form reset', async () => {
     function Test() {
       let [value, setValue] = React.useState({start: 10, end: 40});
       return (
@@ -225,7 +221,7 @@
     expect(inputs[1]).toHaveValue('60');
 
     let button = getByTestId('reset');
-    act(() => userEvent.click(button));
+    await user.click(button);
     expect(inputs[0]).toHaveValue('10');
     expect(inputs[1]).toHaveValue('40');
   });
