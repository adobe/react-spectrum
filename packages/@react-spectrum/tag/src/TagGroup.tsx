/*
 * Copyright 2020 Adobe. All rights reserved.
 * This file is licensed to you under the Apache License, Version 2.0 (the "License");
 * you may not use this file except in compliance with the License. You may obtain a copy
 * of the License at http://www.apache.org/licenses/LICENSE-2.0
 *
 * Unless required by applicable law or agreed to in writing, software distributed under
 * the License is distributed on an "AS IS" BASIS, WITHOUT WARRANTIES OR REPRESENTATIONS
 * OF ANY KIND, either express or implied. See the License for the specific language
 * governing permissions and limitations under the License.
 */

import {classNames, useDOMRef, useStyleProps} from '@react-spectrum/utils';
import {DOMRef} from '@react-types/shared';
import {GridCollection, useGridState} from '@react-stately/grid';
import {mergeProps} from '@react-aria/utils';
import React, {ReactElement, useMemo} from 'react';
import {SpectrumTagGroupProps} from '@react-types/tag';
import styles from '@adobe/spectrum-css-temp/components/tags/vars.css';
import {Tag} from './Tag';
import {TagKeyboardDelegate, useTagGroup} from '@react-aria/tag';
import {useGrid} from '@react-aria/grid';
import {useListState} from '@react-stately/list';
import {useLocale} from '@react-aria/i18n';
import {useProviderProps} from '@react-spectrum/provider';


function TagGroup<T extends object>(props: SpectrumTagGroupProps<T>, ref: DOMRef<HTMLDivElement>) {
  props = useProviderProps(props);
  let {
    allowsRemoving,
    onRemove,
    ...otherProps
  } = props;
  let domRef = useDOMRef(ref);
  let {styleProps} = useStyleProps(otherProps);
  let {direction} = useLocale();
  let listState = useListState(props);
  let gridCollection = useMemo(() => new GridCollection({
    columnCount: 1, // unused, but required for grid collections
    items: [...listState.collection].map(item => {
      let childNodes = [{
        ...item,
        index: 0,
        type: 'cell'
      }];

      return {
        type: 'item',
        childNodes
      };
    })
  // eslint-disable-next-line react-hooks/exhaustive-deps
  }), [listState.collection, allowsRemoving]);
  let state = useGridState({
    ...props,
    collection: gridCollection,
    focusMode: 'cell'
  });
  let keyboardDelegate = new TagKeyboardDelegate({
    collection: state.collection,
    disabledKeys: new Set(),
    ref: domRef,
    direction,
    focusMode: 'cell'
  });
  let {gridProps} = useGrid({
    ...props,
    keyboardDelegate
  }, state, domRef);
  const {tagGroupProps} = useTagGroup(props);

  // Don't want the grid to be focusable or accessible via keyboard
  // eslint-disable-next-line @typescript-eslint/no-unused-vars
  let {tabIndex, role, ...otherGridProps} = gridProps;
  return (
    <div
      {...mergeProps(styleProps, tagGroupProps, otherGridProps)}
      className={
        classNames(
          styles,
          'spectrum-Tags',
          styleProps.className
        )
      }
      role={state.collection.size ? 'grid' : null}
      ref={domRef}>
      {[...gridCollection].map(item => (
        <Tag
          {...item.childNodes[0].props}
          key={item.key}
          item={item}
          state={state}
          allowsRemoving={allowsRemoving}
          onRemove={onRemove}>
          {item.childNodes[0].rendered}
        </Tag>
        ))}
    </div>
  );
}

<<<<<<< HEAD
/**
 * Tags allow users to categorize content. They can represent keywords or people, and are grouped to describe an item or a search request.
 */
=======
/** Tags allow users to categorize content. They can represent keywords or people, and are grouped to describe an item or a search request. */
>>>>>>> e1a53910
const _TagGroup = React.forwardRef(TagGroup) as <T>(props: SpectrumTagGroupProps<T> & {ref?: DOMRef<HTMLDivElement>}) => ReactElement;
export {_TagGroup as TagGroup};<|MERGE_RESOLUTION|>--- conflicted
+++ resolved
@@ -100,12 +100,6 @@
   );
 }
 
-<<<<<<< HEAD
-/**
- * Tags allow users to categorize content. They can represent keywords or people, and are grouped to describe an item or a search request.
- */
-=======
 /** Tags allow users to categorize content. They can represent keywords or people, and are grouped to describe an item or a search request. */
->>>>>>> e1a53910
 const _TagGroup = React.forwardRef(TagGroup) as <T>(props: SpectrumTagGroupProps<T> & {ref?: DOMRef<HTMLDivElement>}) => ReactElement;
 export {_TagGroup as TagGroup};