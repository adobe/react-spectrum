--- conflicted
+++ resolved
@@ -173,13 +173,9 @@
           )
         }>
         <div
-<<<<<<< HEAD
           style={maxRows != null && isCollapsed ? {maxHeight: tagState.maxHeight, overflow: 'hidden'} : undefined}
-          ref={containerRef}>
-=======
           ref={containerRef}
           className={classNames(styles, 'spectrum-Tags-container')}>
->>>>>>> 05fb9aa6
           <div
             ref={tagsRef}
             {...gridProps}
