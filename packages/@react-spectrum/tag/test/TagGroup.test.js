/*
 * Copyright 2020 Adobe. All rights reserved.
 * This file is licensed to you under the Apache License, Version 2.0 (the "License");
 * you may not use this file except in compliance with the License. You may obtain a copy
 * of the License at http://www.apache.org/licenses/LICENSE-2.0
 *
 * Unless required by applicable law or agreed to in writing, software distributed under
 * the License is distributed on an "AS IS" BASIS, WITHOUT WARRANTIES OR REPRESENTATIONS
 * OF ANY KIND, either express or implied. See the License for the specific language
 * governing permissions and limitations under the License.
 */

import {act, fireEvent, mockImplementation, pointerMap, render, triggerPress, within} from '@react-spectrum/test-utils';
import {Button} from '@react-spectrum/button';
import {chain} from '@react-aria/utils';
import {Item} from '@react-stately/collections';
import {Link} from '@react-spectrum/link';
import {Provider} from '@react-spectrum/provider';
import React from 'react';
import {TagGroup} from '../src';
import {theme} from '@react-spectrum/theme-default';
import userEvent from '@testing-library/user-event';


describe('TagGroup', function () {
  let onRemoveSpy = jest.fn();
  let onClearSpy = jest.fn();
  let user;

  beforeAll(() => {
    user = userEvent.setup({delay: null, pointerMap});
    jest.useFakeTimers();
  });

  afterEach(() => {
    act(() => {
      jest.runAllTimers();
    });
    jest.restoreAllMocks();
  });

  let tab = async () => await user.tab();
  let pressArrowRight = async () => await user.keyboard('{ArrowRight}');
  let pressArrowLeft = async () => await user.keyboard('{ArrowLeft}');
  let pressArrowUp = async () => await user.keyboard('{ArrowUp}');
  let pressArrowDown = async () => await user.keyboard('{ArrowDown}');

  it('provides context for Tag component', function () {
    let {getAllByRole} = render(
      <Provider theme={theme}>
        <TagGroup aria-label="tag group" onRemove={onRemoveSpy}>
          <Item aria-label="Tag 1">Tag 1</Item>
          <Item aria-label="Tag 2">Tag 2</Item>
          <Item aria-label="Tag 3">Tag 3</Item>
        </TagGroup>
      </Provider>
    );

    let tags = getAllByRole('row');
    expect(tags.length).toBe(3);

    fireEvent.keyDown(tags[1], {key: 'Delete'});
    fireEvent.keyUp(tags[1], {key: 'Delete'});
    expect(onRemoveSpy).toHaveBeenCalledTimes(1);
  });

  it('has correct accessibility roles', () => {
    let {getByRole, getAllByRole} = render(
      <Provider theme={theme}>
        <TagGroup
          aria-label="tag group">
          <Item aria-label="Tag 1">Tag 1</Item>
        </TagGroup>
      </Provider>
    );

    let tagGroup = getByRole('grid');
    expect(tagGroup).toBeInTheDocument();
    let tags = getAllByRole('row');
    let cells = getAllByRole('gridcell');
    expect(tags).toHaveLength(cells.length);
  });

  it('has correct tab index', () => {
    let {getAllByRole} = render(
      <Provider theme={theme}>
        <TagGroup
          aria-label="tag group">
          <Item aria-label="Tag 1">Tag 1</Item>
        </TagGroup>
      </Provider>
    );

    let tags = getAllByRole('row');
    expect(tags[0]).toHaveAttribute('tabIndex', '0');
  });

  it.each`
    Name                                                | props                                         | orders
    ${'(left/right arrows, ltr + horizontal) TagGroup'} | ${{locale: 'de-DE'}}                          | ${[{action: tab, index: 0}, {action: pressArrowRight, index: 1}, {action: pressArrowLeft, index: 0}, {action: pressArrowLeft, index: 2}]}
    ${'(left/right arrows, rtl + horizontal) TagGroup'} | ${{locale: 'ar-AE'}}                          | ${[{action: tab, index: 0}, {action: pressArrowLeft, index: 1}, {action: pressArrowRight, index: 0}, {action: pressArrowRight, index: 2}]}
    ${'(up/down arrows, ltr + horizontal) TagGroup'}    | ${{locale: 'de-DE'}}                          | ${[{action: tab, index: 0}, {action: pressArrowDown, index: 1}, {action: pressArrowUp, index: 0}, {action: pressArrowUp, index: 2}]}
    ${'(up/down arrows, rtl + horizontal) TagGroup'}    | ${{locale: 'ar-AE'}}                          | ${[{action: tab, index: 0}, {action: pressArrowUp, index: 2}, {action: pressArrowDown, index: 0}, {action: pressArrowDown, index: 1}]}
  `('$Name shifts button focus in the correct direction on key press', async function ({Name, props, orders}) {
    let {getAllByRole} = render(
      <Provider theme={theme} locale={props.locale}>
        <TagGroup aria-label="tag group">
          <Item key="1" aria-label="Tag 1">Tag 1</Item>
          <Item key="2" aria-label="Tag 2">Tag 2</Item>
          <Item key="3" aria-label="Tag 3">Tag 3</Item>
        </TagGroup>
      </Provider>
    );

    let tags = getAllByRole('row');

    for (let {action, index} of orders) {
      await action();
      expect(document.activeElement).toBe(tags[index]);
    }
  });

  it('TagGroup allows aria-label', function () {
    let {getByRole} = render(
      <Provider theme={theme}>
        <TagGroup aria-label="tag group">
          <Item key="1" aria-label="Tag 1">Tag 1</Item>
        </TagGroup>
      </Provider>
    );

    let tagGroup = getByRole('grid');
    expect(tagGroup).toHaveAttribute('aria-label', 'tag group');
  });

  it('TagGroup allows aria-labelledby', function () {
    let {getByRole} = render(
      <Provider theme={theme}>
        <TagGroup aria-labelledby="tag group">
          <Item key="1" aria-label="Tag 1">Tag 1</Item>
        </TagGroup>
      </Provider>
    );

    let tagGroup = getByRole('grid');
    expect(tagGroup).toHaveAttribute('aria-labelledby', 'tag group');
  });

  it('TagGroup allows aria-label on Item', function () {
    let {getByRole} = render(
      <Provider theme={theme}>
        <TagGroup aria-label="tag group">
          <Item key="1" aria-label="Tag 1">Tag 1</Item>
          <Item key="2" aria-label="Tag 2">Tag 2</Item>
          <Item key="3" aria-label="Tag 3">Tag 3</Item>
        </TagGroup>
      </Provider>
    );

    let tagGroup = getByRole('grid');
    let tagRow = tagGroup.children[0];
    let tag = tagRow.children[0];
    expect(tag).toHaveAttribute('aria-label', 'Tag 1');
  });

  it('should remember last focused item', async function () {
    let {getAllByRole, getByLabelText} = render(
      <Provider theme={theme} locale="en-US">
        <Button variant="primary" aria-label="ButtonBefore" />
        <TagGroup aria-label="tag group" disabledKeys={['foo', 'bar']}>
          <Item key="1" aria-label="Tag 1">Tag 1</Item>
          <Item key="2" aria-label="Tag 2">Tag 2</Item>
        </TagGroup>
        <Button variant="primary" aria-label="ButtonAfter" />
      </Provider>
    );

    let buttonBefore = getByLabelText('ButtonBefore');
    let buttonAfter = getByLabelText('ButtonAfter');
    let tags = getAllByRole('row');
    act(() => {buttonBefore.focus();});

    await user.tab();
    expect(document.activeElement).toBe(tags[0]);

    await pressArrowRight(tags[0]);
    expect(document.activeElement).toBe(tags[1]);

    await user.tab();
    expect(document.activeElement).toBe(buttonAfter);

    await user.tab({shift: true});
    expect(document.activeElement).toBe(tags[1]);
  });

  it('should be focusable from Tab', async function () {
    let {getAllByRole, getByLabelText} = render(
      <Provider theme={theme} locale="en-US">
        <Button variant="primary" aria-label="ButtonBefore" />
        <TagGroup aria-label="tag group" disabledKeys={['foo', 'bar']}>
          <Item key="1" aria-label="Tag 1">Tag 1</Item>
          <Item key="2" aria-label="Tag 2">Tag 2</Item>
        </TagGroup>
        <Button variant="primary" aria-label="ButtonAfter" />
      </Provider>
    );

    let buttonBefore = getByLabelText('ButtonBefore');
    let buttonAfter = getByLabelText('ButtonAfter');
    let tags = getAllByRole('row');
    act(() => {buttonBefore.focus();});
    expect(buttonBefore).toHaveFocus();
    await user.tab();
    expect(tags[0]).toHaveFocus();
    await user.tab();
    expect(buttonAfter).toHaveFocus();
  });

  it('should be focusable from Shift + Tab', async function () {
    let {getAllByRole, getByLabelText} = render(
      <Provider theme={theme} locale="en-US">
        <Button variant="primary" aria-label="ButtonBefore" />
        <TagGroup aria-label="tag group" disabledKeys={['foo', 'bar']}>
          <Item key="1" aria-label="Tag 1">Tag 1</Item>
          <Item key="2" aria-label="Tag 2">Tag 2</Item>
        </TagGroup>
        <Button variant="primary" aria-label="ButtonAfter" autoFocus />
      </Provider>
    );

    let buttonBefore = getByLabelText('ButtonBefore');
    let buttonAfter = getByLabelText('ButtonAfter');
    let tags = getAllByRole('row');
    act(() => {buttonAfter.focus();});
    await user.tab({shift: true});
    expect(document.activeElement).toBe(tags[1]);
    await user.tab({shift: true});
    expect(document.activeElement).toBe(buttonBefore);
    expect(buttonBefore).toHaveFocus();
  });

  it('TagGroup should pass className, role and tabIndex', function () {
    let {getByRole} = render(
      <Provider theme={theme} locale="en-US">
        <TagGroup aria-label="tag group">
          <Item UNSAFE_className="test-class" key="1" aria-label="Tag 1">Tag 1</Item>
        </TagGroup>
      </Provider>
    );

    let tagGroup = getByRole('grid');
    let tag = tagGroup.children[0];
    expect(tag).not.toHaveAttribute('icon');
    expect(tag).not.toHaveAttribute('unsafe_classname');
    expect(tag).toHaveAttribute('class', expect.stringContaining('test-class'));
    expect(tag).toHaveAttribute('class', expect.stringContaining('spectrum-Tag'));
    expect(tag).toHaveAttribute('role', 'row');
    expect(tag).toHaveAttribute('tabIndex', '0');
  });

  it('handles keyboard focus management properly', async function () {
    let {getAllByRole} = render(
      <Provider theme={theme}>
        <TagGroup aria-label="tag group">
          <Item key="1" aria-label="Tag 1">Tag 1</Item>
          <Item key="2" aria-label="Tag 2">Tag 2</Item>
          <Item key="3" aria-label="Tag 3">Tag 3</Item>
          <Item key="4" aria-label="Tag 4">Tag 4</Item>
        </TagGroup>
      </Provider>
    );

    let tags = getAllByRole('row');
    expect(tags.length).toBe(4);
    expect(tags[0]).toHaveAttribute('tabIndex', '0');
    expect(tags[1]).toHaveAttribute('tabIndex', '0');
    expect(tags[2]).toHaveAttribute('tabIndex', '0');
    expect(tags[3]).toHaveAttribute('tabIndex', '0');

    await user.tab();
    expect(tags[0]).toHaveAttribute('tabIndex', '0');
    expect(tags[1]).toHaveAttribute('tabIndex', '-1');
    expect(tags[2]).toHaveAttribute('tabIndex', '-1');
    expect(tags[3]).toHaveAttribute('tabIndex', '-1');
    expect(document.activeElement).toBe(tags[0]);

    fireEvent.keyDown(document.activeElement, {key: 'ArrowRight'});
    fireEvent.keyUp(document.activeElement, {key: 'ArrowRight'});
    expect(document.activeElement).toBe(tags[1]);

    fireEvent.keyDown(document.activeElement, {key: 'ArrowLeft'});
    fireEvent.keyUp(document.activeElement, {key: 'ArrowLeft'});
    expect(document.activeElement).toBe(tags[0]);

    fireEvent.keyDown(document.activeElement, {key: 'End'});
    fireEvent.keyUp(document.activeElement, {key: 'End'});
    expect(document.activeElement).toBe(tags[3]);

    fireEvent.keyDown(document.activeElement, {key: 'Home'});
    fireEvent.keyUp(document.activeElement, {key: 'Home'});
    expect(document.activeElement).toBe(tags[0]);

    fireEvent.keyDown(document.activeElement, {key: 'PageDown'});
    fireEvent.keyUp(document.activeElement, {key: 'PageDown'});
    expect(document.activeElement).toBe(tags[3]);

    fireEvent.keyDown(document.activeElement, {key: 'PageUp'});
    fireEvent.keyUp(document.activeElement, {key: 'PageUp'});
    expect(document.activeElement).toBe(tags[0]);
  });

  it.each`
    Name                         | props
    ${'on `Delete` keypress'}    | ${{keyPress: 'Delete'}}
    ${'on `Backspace` keypress'} | ${{keyPress: 'Backspace'}}
  `('Remove tag $Name', function ({Name, props}) {
    let {getByText} = render(
      <Provider theme={theme}>
        <TagGroup aria-label="tag group" onRemove={onRemoveSpy}>
          <Item key="1" aria-label="Tag 1">Tag 1</Item>
          <Item key="2" aria-label="Tag 2">Tag 2</Item>
          <Item key="3" aria-label="Tag 3">Tag 3</Item>
        </TagGroup>
      </Provider>
    );

    let tag = getByText('Tag 1');
    fireEvent.keyDown(tag, {key: props.keyPress});
    fireEvent.keyUp(tag, {key: props.keyPress});
    expect(onRemoveSpy).toHaveBeenCalledTimes(1);
    expect(onRemoveSpy).toHaveBeenCalledWith(new Set(['1']));
  });

  it('Space does not trigger removal', function () {
    let {getByText} = render(
      <Provider theme={theme}>
        <TagGroup aria-label="tag group" onRemove={onRemoveSpy}>
          <Item key="1" aria-label="Tag 1">Tag 1</Item>
          <Item key="2" aria-label="Tag 2">Tag 2</Item>
          <Item key="3" aria-label="Tag 3">Tag 3</Item>
        </TagGroup>
      </Provider>
    );

    let tag = getByText('Tag 1');
    fireEvent.keyDown(tag, {key: ' '});
    fireEvent.keyUp(tag, {key: ' '});
    expect(onRemoveSpy).toHaveBeenCalledTimes(0);
  });

  it('should remove tag when remove button is clicked', function () {
    let {getAllByRole} = render(
      <Provider theme={theme}>
        <TagGroup aria-label="tag group" onRemove={onRemoveSpy}>
          <Item key="1" aria-label="Tag 1">Tag 1</Item>
          <Item key="2" aria-label="Tag 2">Tag 2</Item>
          <Item key="3" aria-label="Tag 3">Tag 3</Item>
        </TagGroup>
      </Provider>
    );

    let tags = getAllByRole('row');
    triggerPress(tags[0]);
    expect(onRemoveSpy).not.toHaveBeenCalled();

    let removeButton = within(tags[0]).getByRole('button');
    triggerPress(removeButton);
    expect(onRemoveSpy).toHaveBeenCalledTimes(1);
    expect(onRemoveSpy).toHaveBeenCalledWith(new Set(['1']));
  });

  it.each`
    Name                         | props
    ${'on `Delete` keypress'}    | ${{keyPress: 'Delete'}}
    ${'on `Backspace` keypress'} | ${{keyPress: 'Backspace'}}
  `('Can move focus after removing tag $Name', async function ({Name, props}) {

    function TagGroupWithDelete(props) {
      let [items, setItems] = React.useState([
        {id: 1, label: 'Cool Tag 1'},
        {id: 2, label: 'Another cool tag'},
        {id: 3, label: 'This tag'},
        {id: 4, label: 'What tag?'},
        {id: 5, label: 'This tag is cool too'},
        {id: 6, label: 'Shy tag'}
      ]);

      let removeItem = (key) => {
        setItems(prevItems => prevItems.filter((item) => key !== item.id));
      };

      return (
        <Provider theme={theme}>
          <TagGroup items={items} aria-label="tag group" onRemove={chain(removeItem, onRemoveSpy)} {...props}>
            {item => <Item>{item.label}</Item>}
          </TagGroup>
        </Provider>
      );
    }

    let {getAllByRole} = render(
      <TagGroupWithDelete {...props} />
    );

    let tags = getAllByRole('row');
    await user.tab();
    expect(document.activeElement).toBe(tags[0]);
    fireEvent.keyDown(document.activeElement, {key: props.keyPress});
    fireEvent.keyUp(document.activeElement, {key: props.keyPress});
    expect(onRemoveSpy).toHaveBeenCalledTimes(1);
    expect(onRemoveSpy).toHaveBeenCalledWith(new Set([1]));
    tags = getAllByRole('row');
    expect(document.activeElement).toBe(tags[0]);
    await pressArrowRight(tags[0]);
    expect(document.activeElement).toBe(tags[1]);
  });

<<<<<<< HEAD
  it('maxRows should limit the number of tags shown', async function () {
=======
  it.each`
    Name                         | props
    ${'on `Delete` keypress'}    | ${{keyPress: 'Delete'}}
    ${'on `Backspace` keypress'} | ${{keyPress: 'Backspace'}}
  `('Should focus container after last tag is removed $Name', function ({Name, props}) {

    function TagGroupWithDelete(props) {
      let [items, setItems] = React.useState([
        {id: 1, label: 'Cool Tag 1'},
        {id: 2, label: 'Another cool tag'}
      ]);

      let onRemove = (keys) => {
        setItems(prevItems => prevItems.filter((item) => !keys.has(item.id)));
      };

      return (
        <Provider theme={theme}>
          <TagGroup items={items} aria-label="tag group" onRemove={chain(onRemove, onRemoveSpy)} {...props}>
            {item => <Item>{item.label}</Item>}
          </TagGroup>
        </Provider>
      );
    }

    let {getAllByRole, getByRole, queryAllByRole} = render(
      <TagGroupWithDelete {...props} />
    );

    let tags = getAllByRole('row');
    let container = getByRole('grid');
    userEvent.tab();
    expect(document.activeElement).toBe(tags[0]);
    fireEvent.keyDown(document.activeElement, {key: props.keyPress});
    fireEvent.keyUp(document.activeElement, {key: props.keyPress});
    expect(onRemoveSpy).toHaveBeenCalledTimes(1);
    expect(onRemoveSpy).toHaveBeenCalledWith(new Set([1]));

    tags = getAllByRole('row');
    expect(document.activeElement).toBe(tags[0]);
    fireEvent.keyDown(document.activeElement, {key: props.keyPress});
    fireEvent.keyUp(document.activeElement, {key: props.keyPress});
    expect(onRemoveSpy).toHaveBeenCalledTimes(2);
    expect(onRemoveSpy).toHaveBeenCalledWith(new Set([2]));

    act(() => jest.runAllTimers());

    tags = queryAllByRole('row');
    expect(tags.length).toBe(0);
    expect(document.activeElement).toBe(container);
  });

  it('maxRows should limit the number of tags shown', function () {
>>>>>>> 99ca82e8
    let offsetWidth = jest.spyOn(HTMLElement.prototype, 'getBoundingClientRect')
      .mockImplementationOnce(() => ({x: 200, y: 300, width: 75, height: 32, top: 300, right: 275, bottom: 335, left: 200}))
      .mockImplementationOnce(() => ({x: 275, y: 300, width: 110, height: 32, top: 300, right: 385, bottom: 335, left: 275}))
      .mockImplementationOnce(() => ({x: 200, y: 335, width: 65, height: 32, top: 335, right: 265, bottom: 370, left: 200}))
      .mockImplementationOnce(() => ({x: 265, y: 335, width: 75, height: 32, top: 335, right: 345, bottom: 370, left: 265}))
      .mockImplementationOnce(() => ({x: 200, y: 370, width: 120, height: 32, top: 370, right: 320, bottom: 400, left: 200}))
      .mockImplementationOnce(() => ({x: 200, y: 400, width: 95, height: 32, top: 400, right: 290, bottom: 435, left: 200}))
      .mockImplementationOnce(() => ({x: 200, y: 300, width: 200, height: 128, top: 300, right: 400, bottom: 435, left: 200}))
      .mockImplementationOnce(() => ({x: 265, y: 335, width: 75, height: 32, top: 335, right: 345, bottom: 370, left: 265}));

    let {getAllByRole, getByRole} = render(
      <Provider theme={theme}>
        <TagGroup maxRows={2} aria-label="tag group">
          <Item key="1" aria-label="Tag 1">Tag 1</Item>
          <Item key="2" aria-label="Tag 2">Tag 2</Item>
          <Item key="3" aria-label="Tag 3">Tag 3</Item>
          <Item key="4" aria-label="Tag 4">Tag 4</Item>
          <Item key="5" aria-label="Tag 5">Tag 5</Item>
          <Item key="6" aria-label="Tag 6">Tag 6</Item>
          <Item key="7" aria-label="Tag 7">Tag 7</Item>
        </TagGroup>
      </Provider>
    );

    let tags = getAllByRole('gridcell');
    expect(tags.length).toBe(3);

    let button = getByRole('button');
    expect(button).toHaveTextContent('Show all (7)');

    await user.click(button);
    tags = getAllByRole('gridcell');
    expect(tags.length).toBe(7);
    expect(button).toHaveTextContent('Show less');

    await user.click(button);
    tags = getAllByRole('gridcell');
    expect(tags.length).toBe(3);
    expect(button).toHaveTextContent('Show all (7)');

    offsetWidth.mockReset();
  });

  it('maxRows should not show button if there is enough room to show all tags', function () {
    let offsetWidth = jest.spyOn(HTMLElement.prototype, 'getBoundingClientRect')
      .mockImplementationOnce(() => ({width: 44, y: 411}))
      .mockImplementationOnce(() => ({width: 46, y: 411}))
      .mockImplementationOnce(() => ({width: 80}))
      .mockImplementationOnce(() => ({right: 432}))
      .mockImplementationOnce(() => ({right: 336}))
      .mockImplementationOnce(() => ({width: 44, y: 411}))
      .mockImplementationOnce(() => ({width: 46, y: 411}))
      .mockImplementationOnce(() => ({width: 80}))
      .mockImplementationOnce(() => ({right: 432}))
      .mockImplementationOnce(() => ({right: 336}));
    let {getAllByRole, queryAllByRole} = render(
      <Provider theme={theme}>
        <TagGroup maxRows={2} aria-label="tag group">
          <Item key="1" aria-label="Tag 1">Tag 1</Item>
          <Item key="2" aria-label="Tag 2">Tag 2</Item>
        </TagGroup>
      </Provider>
    );

    let tags = getAllByRole('gridcell');
    expect(tags.length).toBe(2);

    let buttons = queryAllByRole('button');
    expect(buttons.length).toBe(0);

    offsetWidth.mockReset();
  });

  it('can keyboard navigate to a custom action', async function () {
    let target = [HTMLDivElement.prototype, 'getBoundingClientRect'];
    let mockCalls = [
      function () {
        return {
          left: 0,
          right: 0,
          width: 0,
          y: 0
        };
      }
    ];
    mockImplementation(target, mockCalls, true);
    let {getAllByRole, getByRole} = render(
      <Provider theme={theme}>
        <TagGroup
          aria-label="tag group"
          actionLabel="Clear"
          onAction={onClearSpy}>
          <Item key="1" aria-label="Tag 1">Tag 1</Item>
          <Item key="2" aria-label="Tag 2">Tag 2</Item>
          <Item key="3" aria-label="Tag 3">Tag 3</Item>
          <Item key="4" aria-label="Tag 4">Tag 4</Item>
        </TagGroup>
      </Provider>
    );

    let tags = getAllByRole('row');
    let action = getByRole('button');
    expect(tags.length).toBe(4);
    expect(action).toHaveTextContent('Clear');

    await user.tab();
    expect(document.activeElement).toBe(tags[0]);

    await user.tab();
    expect(document.activeElement).toBe(action);

    fireEvent.keyDown(document.activeElement, {key: 'Enter'});
    fireEvent.keyUp(document.activeElement, {key: 'Enter'});
    expect(onClearSpy).toHaveBeenCalledTimes(1);
    expect(onClearSpy).toHaveBeenCalledWith();

    await user.tab({shift: true});
    expect(document.activeElement).toBe(tags[0]);

    fireEvent.keyDown(document.activeElement, {key: 'ArrowRight'});
    fireEvent.keyUp(document.activeElement, {key: 'ArrowRight'});
    expect(document.activeElement).toBe(tags[1]);

    await user.tab();
    expect(document.activeElement).toBe(action);

    await user.tab({shift: true});
    expect(document.activeElement).toBe(tags[1]);
  });

  it('can keyboard navigate to show all button and custom action', async function () {
    let offsetWidth = jest.spyOn(HTMLElement.prototype, 'getBoundingClientRect')
      .mockImplementationOnce(() => ({x: 200, y: 300, width: 75, height: 32, top: 300, right: 275, bottom: 335, left: 200}))
      .mockImplementationOnce(() => ({x: 275, y: 300, width: 110, height: 32, top: 300, right: 385, bottom: 335, left: 275}))
      .mockImplementationOnce(() => ({x: 200, y: 335, width: 65, height: 32, top: 335, right: 265, bottom: 370, left: 200}))
      .mockImplementationOnce(() => ({x: 265, y: 335, width: 75, height: 32, top: 335, right: 345, bottom: 370, left: 265}))
      .mockImplementationOnce(() => ({x: 200, y: 370, width: 120, height: 32, top: 370, right: 320, bottom: 400, left: 200}))
      .mockImplementationOnce(() => ({x: 200, y: 400, width: 95, height: 32, top: 400, right: 290, bottom: 435, left: 200}))
      .mockImplementationOnce(() => ({x: 200, y: 300, width: 200, height: 128, top: 300, right: 400, bottom: 435, left: 200}))
      .mockImplementationOnce(() => ({x: 265, y: 335, width: 75, height: 32, top: 335, right: 345, bottom: 370, left: 265}))
      .mockImplementationOnce(() => ({x: 200, y: 300, width: 75, height: 32, top: 300, right: 275, bottom: 335, left: 200}));
    let {getAllByRole} = render(
      <Provider theme={theme}>
        <TagGroup
          maxRows={2}
          aria-label="tag group"
          actionLabel="Clear"
          onAction={onClearSpy}>
          <Item key="1" aria-label="Tag 1">Tag 1</Item>
          <Item key="2" aria-label="Tag 2">Tag 2</Item>
          <Item key="3" aria-label="Tag 3">Tag 3</Item>
          <Item key="4" aria-label="Tag 4">Tag 4</Item>
          <Item key="5" aria-label="Tag 5">Tag 5</Item>
          <Item key="6" aria-label="Tag 6">Tag 6</Item>
          <Item key="7" aria-label="Tag 7">Tag 7</Item>
        </TagGroup>
      </Provider>
    );

    let tags = getAllByRole('row');
    let buttons = getAllByRole('button');
    expect(tags.length).toBe(1);
    expect(buttons.length).toBe(2);
    expect(buttons[0]).toHaveTextContent('Show all (7)');
    expect(buttons[1]).toHaveTextContent('Clear');

    await user.tab();
    expect(document.activeElement).toBe(tags[0]);

    await user.tab();
    expect(document.activeElement).toBe(buttons[0]);

    await user.tab();
    expect(document.activeElement).toBe(buttons[1]);

    fireEvent.keyDown(document.activeElement, {key: 'Enter'});
    fireEvent.keyUp(document.activeElement, {key: 'Enter'});
    expect(onClearSpy).toHaveBeenCalledTimes(1);
    expect(onClearSpy).toHaveBeenCalledWith();

    await user.tab({shift: true});
    expect(document.activeElement).toBe(buttons[0]);

    await user.tab({shift: true});
    expect(document.activeElement).toBe(tags[0]);

    // Ensure onAction isn't triggered when clicking a tag.
    fireEvent.mouseDown(document.activeElement, {key: 'Enter'});
    fireEvent.mouseUp(document.activeElement, {key: 'Enter'});
    expect(onClearSpy).toHaveBeenCalledTimes(1);
    expect(onClearSpy).toHaveBeenCalledWith();

    offsetWidth.mockReset();
  });

  it('action group is labelled correctly', function () {
    let {getByRole} = render(
      <Provider theme={theme}>
        <TagGroup
          aria-label="tag group"
          actionLabel="Clear"
          onAction={onClearSpy}>
          <Item key="1" aria-label="Tag 1">Tag 1</Item>
          <Item key="2" aria-label="Tag 2">Tag 2</Item>
          <Item key="3" aria-label="Tag 3">Tag 3</Item>
          <Item key="4" aria-label="Tag 4">Tag 4</Item>
        </TagGroup>
      </Provider>
    );

    let actionGroup = getByRole('group');
    let tagGroup = getByRole('grid');
    expect(actionGroup).toHaveAttribute('aria-label', 'Actions');
    expect(actionGroup).toHaveAttribute('aria-labelledby', `${tagGroup.id} ${actionGroup.id}`);
  });


  it('should render empty state', async function () {
    let {getByText} = render(
      <Provider theme={theme}>
        <TagGroup aria-label="tag group">
          {[]}
        </TagGroup>
      </Provider>
    );
    await act(() => Promise.resolve()); // wait for MutationObserver in useHasTabbableChild or we get act warnings
    expect(getByText('None')).toBeTruthy();
  });

  it('should allow you to tab into TagGroup if empty with link', async function () {
    let renderEmptyState = () => (
      <span>No tags. <Link><a href="//react-spectrum.com">Click here</a></Link> to add some.</span>
    );
    let {getByRole} = render(
      <Provider theme={theme}>
        <TagGroup aria-label="tag group" renderEmptyState={renderEmptyState}>
          {[]}
        </TagGroup>
      </Provider>
    );
    await act(() => Promise.resolve());
    let link = getByRole('link');
    userEvent.tab();
    expect(document.activeElement).toBe(link);
  });

  it('should support data attributes', function () {
    let {getAllByRole} = render(
      <Provider theme={theme}>
        <TagGroup aria-label="tag group" data-foo="bar">
          <Item key="1" data-foo="one">Tag 1</Item>
          <Item key="2" data-foo="two">Tag 2</Item>
        </TagGroup>
      </Provider>
    );

    let group = getAllByRole('grid')[0];
    expect(group).toHaveAttribute('data-foo', 'bar');

    let tags = getAllByRole('row');
    expect(tags[0]).toHaveAttribute('data-foo', 'one');
    expect(tags[1]).toHaveAttribute('data-foo', 'two');
  });
});<|MERGE_RESOLUTION|>--- conflicted
+++ resolved
@@ -415,14 +415,11 @@
     expect(document.activeElement).toBe(tags[1]);
   });
 
-<<<<<<< HEAD
-  it('maxRows should limit the number of tags shown', async function () {
-=======
   it.each`
     Name                         | props
     ${'on `Delete` keypress'}    | ${{keyPress: 'Delete'}}
     ${'on `Backspace` keypress'} | ${{keyPress: 'Backspace'}}
-  `('Should focus container after last tag is removed $Name', function ({Name, props}) {
+  `('Should focus container after last tag is removed $Name', async function ({Name, props}) {
 
     function TagGroupWithDelete(props) {
       let [items, setItems] = React.useState([
@@ -449,7 +446,7 @@
 
     let tags = getAllByRole('row');
     let container = getByRole('grid');
-    userEvent.tab();
+    await user.tab();
     expect(document.activeElement).toBe(tags[0]);
     fireEvent.keyDown(document.activeElement, {key: props.keyPress});
     fireEvent.keyUp(document.activeElement, {key: props.keyPress});
@@ -470,8 +467,7 @@
     expect(document.activeElement).toBe(container);
   });
 
-  it('maxRows should limit the number of tags shown', function () {
->>>>>>> 99ca82e8
+  it('maxRows should limit the number of tags shown', async function () {
     let offsetWidth = jest.spyOn(HTMLElement.prototype, 'getBoundingClientRect')
       .mockImplementationOnce(() => ({x: 200, y: 300, width: 75, height: 32, top: 300, right: 275, bottom: 335, left: 200}))
       .mockImplementationOnce(() => ({x: 275, y: 300, width: 110, height: 32, top: 300, right: 385, bottom: 335, left: 275}))
@@ -714,7 +710,7 @@
     );
     await act(() => Promise.resolve());
     let link = getByRole('link');
-    userEvent.tab();
+    await user.tab();
     expect(document.activeElement).toBe(link);
   });
 
