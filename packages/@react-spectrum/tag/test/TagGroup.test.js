--- conflicted
+++ resolved
@@ -589,12 +589,8 @@
     fireEvent.mouseDown(document.activeElement, {key: 'Enter'});
     fireEvent.mouseUp(document.activeElement, {key: 'Enter'});
     expect(onClearSpy).toHaveBeenCalledTimes(1);
-<<<<<<< HEAD
-
-=======
     expect(onClearSpy).toHaveBeenCalledWith();
-    
->>>>>>> c183944c
+
     offsetWidth.mockReset();
   });
 
