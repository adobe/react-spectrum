--- conflicted
+++ resolved
@@ -10,11 +10,7 @@
  * governing permissions and limitations under the License.
  */
 
-<<<<<<< HEAD
-import {act, fireEvent, mockImplementation, pointerMap, render, within} from '@react-spectrum/test-utils-internal';
-=======
-import {act, fireEvent, mockClickDefault, mockImplementation, pointerMap, render, triggerPress, within} from '@react-spectrum/test-utils';
->>>>>>> 5d7bbd57
+import {act, fireEvent, mockClickDefault, mockImplementation, pointerMap, render, within} from '@react-spectrum/test-utils-internal';
 import {Button} from '@react-spectrum/button';
 import {chain} from '@react-aria/utils';
 import {Item} from '@react-stately/collections';
@@ -752,14 +748,8 @@
       expect(tag).toHaveAttribute('data-href');
     }
 
-<<<<<<< HEAD
-    let onClick = jest.fn().mockImplementation(e => e.preventDefault());
-    window.addEventListener('click', onClick, {once: true});
+    let onClick = mockClickDefault();
     await user.click(tags[0]);
-=======
-    let onClick = mockClickDefault();
-    triggerPress(tags[0]);
->>>>>>> 5d7bbd57
     expect(onClick).toHaveBeenCalledTimes(1);
     expect(onClick.mock.calls[0][0].target).toBeInstanceOf(HTMLAnchorElement);
     expect(onClick.mock.calls[0][0].target.href).toBe('https://google.com/');
