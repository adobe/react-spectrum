{/* Copyright 2022 Adobe. All rights reserved.
This file is licensed to you under the Apache License, Version 2.0 (the "License");
you may not use this file except in compliance with the License. You may obtain a copy
of the License at http://www.apache.org/licenses/LICENSE-2.0
Unless required by applicable law or agreed to in writing, software distributed under
the License is distributed on an "AS IS" BASIS, WITHOUT WARRANTIES OR REPRESENTATIONS
OF ANY KIND, either express or implied. See the License for the specific language
governing permissions and limitations under the License. */}

import {Layout} from '@react-spectrum/docs';
export default Layout;

import docs from 'docs:@react-spectrum/tag';
import {HeaderInfo, PropTable, PageDescription} from '@react-spectrum/docs';
import packageData from '@react-spectrum/tag/package.json';

```jsx import
import {Item, TagGroup} from '@react-spectrum/tag';
import News from '@spectrum-icons/workflow/News';
import Airplane from '@spectrum-icons/workflow/Airplane';
import Game from '@spectrum-icons/workflow/Game';
import ShoppingCart from '@spectrum-icons/workflow/ShoppingCart';
import {Text} from '@react-spectrum/text';
<<<<<<< HEAD
import {Avatar} from '@react-spectrum/avatar';
=======
import {View} from '@react-spectrum/view';
>>>>>>> ee28a57c
```

---
category: Status
keywords: [TagGroup, status]
---

# TagGroup

<PageDescription>{docs.exports.TagGroup.description}</PageDescription>

<HeaderInfo
  packageData={packageData}
  componentNames={['Item', 'TagGroup']}
  sourceData={[
    {type: 'Spectrum', url: 'https://spectrum.adobe.com/page/tag/'}
  ]} />

## Example
```tsx example
<TagGroup aria-label="Static TagGroup items example">
  <Item>News</Item>
  <Item>Travel</Item>
  <Item>Gaming</Item>
  <Item>Shopping</Item>
</TagGroup>
```

## Content
TagGroup is a component that allows users to categorize content. Basic usage of TagGroup, seen in the example above, shows the use of a static collection where the contents of the TagGroup are hard coded.
Dynamic collections, as shown below, can be used when the options come from an external data source such as an API, or update over time.

Each item has a unique key defined by the data. In the example below, the `key` of each row element is implicitly defined by the id property of the row object.
See [collections](../react-stately/collections.html#unique-keys) to learn more about keys in dynamic collections.

```tsx example
const items = [
  {id: 1, name: 'News'},
  {id: 2, name: 'Travel'},
  {id: 3, name: 'Gaming'},
  {id: 4, name: 'Shopping'}
];

<TagGroup items={items} aria-label="Dynamic TagGroup items example">
  {item => <Item>{item.name}</Item>}
</TagGroup>
```

### Internationalization
To internationalize a TagGroup, all text content within the TagGroup should be localized. This includes the `aria-label` provided to the TagGroup if any.
For languages that are read right-to-left (e.g. Hebrew and Arabic), the layout of TagGroup is automatically flipped.

## Labeling
A visual label can be provided with the `label` prop. If a visual label isn't included, an `aria-label` must be provided to the TagGroup for accessibility. If the TagGroup is labeled by a separate element, an `aria-labelledby` prop must be provided using the id of the labeling element instead.

```tsx example
<TagGroup label="Categories">
  <Item>News</Item>
  <Item>Travel</Item>
  <Item>Gaming</Item>
  <Item>Shopping</Item>
</TagGroup>
```

## Events

### onRemove
Removing tags can be enabled by providing the `allowsRemoving` prop to the TagGroup. TagGroup will pass the key of the removed item to the `onRemove` handler as shown below.

```tsx example
function Example() {
  let defaultItems = [
<<<<<<< HEAD
    {id: 1, name: 'News'},
    {id: 2, name: 'Travel'},
    {id: 3, name: 'Gaming'},
    {id: 4, name: 'Shopping'}
=======
    {id: 1, name: 'Adobe Photoshop'},
    {id: 2, name: 'Adobe XD'},
    {id: 3, name: 'Adobe InDesign'},
    {id: 4, name: 'Adobe AfterEffects'}
>>>>>>> ee28a57c
  ];

  let [items, setItems] = React.useState(defaultItems);

  let removeItem = (key) => {
    setItems(prevItems => prevItems.filter((item) => key !== item.id));
  };

  return (
<<<<<<< HEAD
    <TagGroup items={items} allowsRemoving onRemove={removeItem} aria-label="Removable TagGroup example">
      {item => <Item>{item.name}</Item>}
    </TagGroup>
=======
    <Flex width={500}>
      <TagGroup
        items={items}
        /*- begin highlight -*/
        allowsRemoving
        onRemove={removeItem}
        /*- end highlight -*/
        aria-label="Removable TagGroup example">
        {item => <Item>{item.name}</Item>}
      </TagGroup>
    </Flex>
>>>>>>> ee28a57c
  );
}
```

### onAction

TagGroup supports an `onAction` handler that, when used with the `actionLabel` prop, will add an action button at the end of the tags that can be used to perform a custom action.

```tsx example
<TagGroup
  /*- begin highlight -*/
  actionLabel="Clear"
  onAction={() => alert('Clear action pressed.')}
  /*- end highlight -*/
  aria-label="TagGroup with action">
  <Item>Adobe Photoshop</Item>
  <Item>Adobe InDesign</Item>
  <Item>Adobe AfterEffects</Item>
  <Item>Adobe Illustrator</Item>
  <Item>Adobe Lightroom</Item>
</TagGroup>
```

## Props

<PropTable component={{
  ...docs.exports.TagGroup,
  props: {
    ...docs.exports.TagGroup.props,
    properties: Object.fromEntries(Object.entries(docs.exports.TagGroup.props.properties))
  }
}} links={docs.links} />

## Visual options

### With icons

```tsx example
<TagGroup aria-label="TagGroup with icons example">
  <Item>
    <News />
    <Text>News</Text>
  </Item>
  <Item>
    <Airplane />
    <Text>Travel</Text>
  </Item>
  <Item>
    <Game />
    <Text>Gaming</Text>
  </Item>
  <Item>
    <ShoppingCart />
    <Text>Shopping</Text>
  </Item>
</TagGroup>
```

<<<<<<< HEAD
### With avatars

```tsx example
<TagGroup aria-label="TagGroup with avatars example">
  <Item>
    <Avatar src="https://i.imgur.com/kJOwAdv.png" />
    <Text>Person 1</Text>
  </Item>
  <Item>
    <Avatar src="https://i.imgur.com/kJOwAdv.png" />
    <Text>Person 2</Text>
  </Item>
  <Item>
    <Avatar src="https://i.imgur.com/kJOwAdv.png" />
    <Text>Person 3</Text>
  </Item>
  <Item>
    <Avatar src="https://i.imgur.com/kJOwAdv.png" />
    <Text>Person 4</Text>
  </Item>
</TagGroup>
```

### Label position and alignment

By default, the label is positioned above the TagGroup.
The `labelPosition` prop can be used to position the label to the side. The `labelAlign` prop can
be used to align the label as "start" or "end".
For left-to-right (LTR) languages, "start" refers to the left most edge of the TagGroup
and "end" refers to the right most edge. For right-to-left (RTL) languages, this is flipped.

```tsx example
<TagGroup label="Categories" labelPosition="side" labelAlign="end">
  <Item>News</Item>
  <Item>Travel</Item>
  <Item>Gaming</Item>
  <Item>Shopping</Item>
</TagGroup>
```

### Help text
[View guidelines](https://spectrum.adobe.com/page/help-text/)

Both a description and an error message can be supplied to a TagGroup. The description is always visible unless the `validationState` is “invalid” and an error message is provided. The error message can be used to help the user fix their input quickly and should be specific to the detected error. All strings should be localized.

```tsx example
function Example() {
  let defaultItems = [
    {id: 1, name: 'News'},
    {id: 2, name: 'Travel'},
    {id: 3, name: 'Gaming'},
    {id: 4, name: 'Shopping'}
  ];

  let [items, setItems] = React.useState(defaultItems);

  let removeItem = (key) => {
    setItems(prevItems => prevItems.filter((item) => key !== item.id));
  };

  let isValid = items.length <= 3;

  return (
    <TagGroup
      label="Categories"
      items={items}
      allowsRemoving
      onRemove={removeItem}
      aria-label="TagGroup help text example"
      validationState={isValid ? 'valid' : 'invalid'}
      description="Please include tags for related categories."
      errorMessage="Must contain no more than 3 tags. Please remove some."
      >
      {item => <Item>{item.name}</Item>}
    </TagGroup>
  );
}
```

### Contextual help

A [ContextualHelp](ContextualHelp.html) element may be placed next to the label to provide additional information or help about a TagGroup.

```tsx example
import {Content, ContextualHelp, Heading} from '@adobe/react-spectrum';

<TagGroup
  label="Categories"
  contextualHelp={
    <ContextualHelp>
      <Heading>What are tags?</Heading>
      <Content>Tags allow users to categorize content.</Content>
    </ContextualHelp>
  }>
  <Item>News</Item>
  <Item>Travel</Item>
  <Item>Gaming</Item>
  <Item>Shopping</Item>
</TagGroup>
=======
### Limit rows

TagGroup supports a `maxRows` prop that will limit the number of rows initially shown. This will add an action button that can be pressed to show the remaining tags.

```tsx example
<View maxWidth="size-3400" minHeight="size-2400" padding="size-150" borderWidth="thin" borderColor="dark" borderRadius="medium">
  <TagGroup
    /*- begin highlight -*/
    maxRows={3}
    /*- end highlight -*/
    aria-label="Static TagGroup items example with maxRows set">
    <Item>Adobe Photoshop</Item>
    <Item>Adobe InDesign</Item>
    <Item>Adobe AfterEffects</Item>
    <Item>Adobe Illustrator</Item>
    <Item>Adobe Lightroom</Item>
    <Item>Adobe Premiere Pro</Item>
    <Item>Adobe Fresco</Item>
    <Item>Adobe Dreamweaver</Item>
  </TagGroup>
</View>
>>>>>>> ee28a57c
```<|MERGE_RESOLUTION|>--- conflicted
+++ resolved
@@ -21,11 +21,8 @@
 import Game from '@spectrum-icons/workflow/Game';
 import ShoppingCart from '@spectrum-icons/workflow/ShoppingCart';
 import {Text} from '@react-spectrum/text';
-<<<<<<< HEAD
 import {Avatar} from '@react-spectrum/avatar';
-=======
 import {View} from '@react-spectrum/view';
->>>>>>> ee28a57c
 ```
 
 ---
@@ -98,17 +95,10 @@
 ```tsx example
 function Example() {
   let defaultItems = [
-<<<<<<< HEAD
     {id: 1, name: 'News'},
     {id: 2, name: 'Travel'},
     {id: 3, name: 'Gaming'},
     {id: 4, name: 'Shopping'}
-=======
-    {id: 1, name: 'Adobe Photoshop'},
-    {id: 2, name: 'Adobe XD'},
-    {id: 3, name: 'Adobe InDesign'},
-    {id: 4, name: 'Adobe AfterEffects'}
->>>>>>> ee28a57c
   ];
 
   let [items, setItems] = React.useState(defaultItems);
@@ -118,23 +108,15 @@
   };
 
   return (
-<<<<<<< HEAD
-    <TagGroup items={items} allowsRemoving onRemove={removeItem} aria-label="Removable TagGroup example">
+    <TagGroup
+      items={items}
+      /*- begin highlight -*/
+      allowsRemoving
+      onRemove={removeItem}
+      /*- end highlight -*/
+      aria-label="Removable TagGroup example">
       {item => <Item>{item.name}</Item>}
     </TagGroup>
-=======
-    <Flex width={500}>
-      <TagGroup
-        items={items}
-        /*- begin highlight -*/
-        allowsRemoving
-        onRemove={removeItem}
-        /*- end highlight -*/
-        aria-label="Removable TagGroup example">
-        {item => <Item>{item.name}</Item>}
-      </TagGroup>
-    </Flex>
->>>>>>> ee28a57c
   );
 }
 ```
@@ -150,11 +132,10 @@
   onAction={() => alert('Clear action pressed.')}
   /*- end highlight -*/
   aria-label="TagGroup with action">
-  <Item>Adobe Photoshop</Item>
-  <Item>Adobe InDesign</Item>
-  <Item>Adobe AfterEffects</Item>
-  <Item>Adobe Illustrator</Item>
-  <Item>Adobe Lightroom</Item>
+  <Item>News</Item>
+  <Item>Travel</Item>
+  <Item>Gaming</Item>
+  <Item>Shopping</Item>
 </TagGroup>
 ```
 
@@ -193,7 +174,6 @@
 </TagGroup>
 ```
 
-<<<<<<< HEAD
 ### With avatars
 
 ```tsx example
@@ -293,27 +273,30 @@
   <Item>Gaming</Item>
   <Item>Shopping</Item>
 </TagGroup>
-=======
+```
+
 ### Limit rows
 
 TagGroup supports a `maxRows` prop that will limit the number of rows initially shown. This will add an action button that can be pressed to show the remaining tags.
 
 ```tsx example
-<View maxWidth="size-3400" minHeight="size-2400" padding="size-150" borderWidth="thin" borderColor="dark" borderRadius="medium">
+<View maxWidth="size-3400" minHeight="size-2000" padding="size-150" borderWidth="thin" borderColor="dark" borderRadius="medium">
   <TagGroup
     /*- begin highlight -*/
-    maxRows={3}
+    maxRows={2}
     /*- end highlight -*/
     aria-label="Static TagGroup items example with maxRows set">
-    <Item>Adobe Photoshop</Item>
-    <Item>Adobe InDesign</Item>
-    <Item>Adobe AfterEffects</Item>
-    <Item>Adobe Illustrator</Item>
-    <Item>Adobe Lightroom</Item>
-    <Item>Adobe Premiere Pro</Item>
-    <Item>Adobe Fresco</Item>
-    <Item>Adobe Dreamweaver</Item>
+    <Item>News</Item>
+    <Item>Travel</Item>
+    <Item>Gaming</Item>
+    <Item>Shopping</Item>
+    <Item>Business</Item>
+    <Item>Entertainment</Item>
+    <Item>Food</Item>
+    <Item>Technology</Item>
+    <Item>Politics</Item>
+    <Item>Health</Item>
+    <Item>Science</Item>
   </TagGroup>
 </View>
->>>>>>> ee28a57c
 ```