--- conflicted
+++ resolved
@@ -31,24 +31,7 @@
     "url": "https://github.com/adobe/react-spectrum"
   },
   "dependencies": {
-<<<<<<< HEAD
-    "@react-aria/focus": "^3.10.0",
-    "@react-aria/grid": "^3.5.1",
-    "@react-aria/i18n": "^3.6.2",
-    "@react-aria/interactions": "^3.13.0",
-    "@react-aria/tag": "3.0.0-beta.0",
-    "@react-aria/utils": "^3.14.1",
-    "@react-spectrum/button": "^3.11.0",
-    "@react-spectrum/text": "^3.3.3",
-    "@react-spectrum/utils": "^3.8.0",
-    "@react-stately/collections": "^3.5.0",
-    "@react-stately/grid": "^3.4.1",
-    "@react-stately/list": "^3.6.0",
-    "@react-stately/tag": "3.0.0-alpha.1",
-=======
     "@react-aria/focus": "^3.10.1",
-    "@react-aria/grid": "^3.5.2",
-    "@react-aria/i18n": "^3.6.3",
     "@react-aria/interactions": "^3.13.1",
     "@react-aria/tag": "3.0.0-beta.1",
     "@react-aria/utils": "^3.14.2",
@@ -56,12 +39,9 @@
     "@react-spectrum/text": "^3.3.4",
     "@react-spectrum/utils": "^3.8.1",
     "@react-stately/collections": "^3.5.1",
-    "@react-stately/grid": "^3.4.2",
-    "@react-stately/list": "^3.6.1",
->>>>>>> 3155e4db
+    "@react-stately/tag": "3.0.0-alpha.1",
     "@react-types/shared": "^3.16.0",
     "@react-types/tag": "3.0.0-beta.1",
-    "@spectrum-icons/workflow": "^4.0.5",
     "@swc/helpers": "^0.4.14"
   },
   "devDependencies": {
