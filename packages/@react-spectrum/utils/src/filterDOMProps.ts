--- conflicted
+++ resolved
@@ -23,37 +23,6 @@
   'aria-controls': 1,
   'aria-owns': 1,
   'aria-hidden': 1
-};
-
-<<<<<<< HEAD
-=======
-// Sync with TypeScript definition of TextInputDOMProps
-export const TextInputDOMPropNames = {
-  autoComplete: 1,
-  maxLength: 1,
-  minLength: 1,
-  name: 1,
-  pattern: 1,
-  placeholder: 1,
-  type: 1,
-  inputMode: 1,
-
-  // Clipboard events
-  onCopy: 1,
-  onCut: 1,
-  onPaste: 1,
-
-  // Composition events
-  onCompositionEnd: 1,
-  onCompositionStart: 1,
-  onCompositionUpdate: 1,
-
-  // Selection events
-  onSelect: 1,
-
-  // Input events
-  onBeforeInput: 1,
-  onInput: 1
 };
 
 // Based on DOMAttributes from react types
@@ -113,7 +82,6 @@
   onWheel: 1
 };
 
->>>>>>> 7e20d1b9
 /**
  * Checking for data-* props
  */
