--- conflicted
+++ resolved
@@ -29,18 +29,10 @@
   "dependencies": {
     "@adobe/focus-ring-polyfill": "^0.x",
     "@babel/runtime": "^7.6.2",
-<<<<<<< HEAD
-    "@react-aria/splitview": "^3.0.0-alpha.1",
-    "@react-spectrum/utils": "^3.0.0-alpha.1",
-    "@react-stately/splitview": "^3.0.0-alpha.1",
-    "@react-types/shared": "^3.0.0-alpha.1"
-=======
     "@react-aria/splitview": "^3.0.0-alpha.2",
     "@react-spectrum/utils": "^3.0.0-alpha.2",
-    "@react-spectrum/view": "^3.0.0-alpha.2",
     "@react-stately/splitview": "^3.0.0-alpha.2",
     "@react-types/shared": "^3.0.0-alpha.2"
->>>>>>> a2907587
   },
   "devDependencies": {
     "@adobe/spectrum-css-temp": "^3.0.0-alpha.2"
