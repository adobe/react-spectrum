--- conflicted
+++ resolved
@@ -10,12 +10,8 @@
  * governing permissions and limitations under the License.
  */
 
-<<<<<<< HEAD
 import {act, fireEvent, pointerMap, render as render_, within} from '@react-spectrum/test-utils';
-=======
-import {act, fireEvent, render as render_, within} from '@react-spectrum/test-utils';
 import {parseZonedDateTime, Time} from '@internationalized/date';
->>>>>>> 99ca82e8
 import {Provider} from '@react-spectrum/provider';
 import React from 'react';
 import {theme} from '@react-spectrum/theme-default';
@@ -195,15 +191,15 @@
         expect(within(timezone).getByText('PDT')).toBeInTheDocument();
       });
 
-      it('should keep timeZone from defaultValue when minute segment cleared', function () {
+      it('should keep timeZone from defaultValue when minute segment cleared', async function () {
         let {getAllByRole, getByRole} = render(<TimeField label="Time" defaultValue={parseZonedDateTime('2023-07-01T01:05-07:00[America/Los_Angeles]')} />);
         let timezone = getByRole('textbox');
         let segments = getAllByRole('spinbutton');
 
-        userEvent.tab();
+        await user.tab();
         expect(segments[0]).toHaveFocus();
 
-        userEvent.tab();
+        await user.tab();
         expect(segments[1]).toHaveFocus();
         expect(segments[1]).toHaveAttribute('aria-valuetext', '05');
         expect(timezone.getAttribute('aria-label')).toBe('time zone, ');
@@ -216,15 +212,15 @@
         expect(within(timezone).getByText('PDT')).toBeInTheDocument();
       });
 
-      it('should keep timeZone from defaultValue when minute segment cleared then set', function () {
+      it('should keep timeZone from defaultValue when minute segment cleared then set', async function () {
         let {getAllByRole, getByRole} = render(<TimeField label="Time" defaultValue={parseZonedDateTime('2023-07-01T01:05-07:00[America/Los_Angeles]')} />);
         let timezone = getByRole('textbox');
         let segments = getAllByRole('spinbutton');
 
-        userEvent.tab();
+        await user.tab();
         expect(segments[0]).toHaveFocus();
 
-        userEvent.tab();
+        await user.tab();
         expect(segments[1]).toHaveFocus();
         expect(segments[1]).toHaveAttribute('aria-valuetext', '05');
         expect(timezone.getAttribute('aria-label')).toBe('time zone, ');
