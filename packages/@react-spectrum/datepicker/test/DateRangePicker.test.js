--- conflicted
+++ resolved
@@ -338,33 +338,18 @@
   });
 
   describe('focus management', function () {
-<<<<<<< HEAD
-    installPointerEvent();
-    it('should focus the last segment of each field on mouse down', function () {
-=======
     it('should focus the first segment of each field on mouse down', function () {
->>>>>>> 800604a9
       let {getByLabelText} = render(<DateRangePicker />);
       let startDate = getByLabelText('Start Date');
       let endDate = getByLabelText('End Date');
       let startSegments = getAllByRoleInContainer(startDate, 'spinbutton');
       let endSegments = getAllByRoleInContainer(endDate, 'spinbutton');
 
-<<<<<<< HEAD
-      fireEvent(startDate, pointerEvent('pointerdown', {pointerId: 1, pointerType: 'mouse'}));
-      triggerPress(startDate);
-      expect(startSegments[startSegments.length - 1]).toHaveFocus();
-
-      fireEvent(endDate, pointerEvent('pointerdown', {pointerId: 1, pointerType: 'mouse'}));
-      triggerPress(endDate);
-      expect(endSegments[endSegments.length - 1]).toHaveFocus();
-=======
       fireEvent.mouseDown(startDate);
       expect(startSegments[0]).toHaveFocus();
 
       fireEvent.mouseDown(endDate);
       expect(endSegments[0]).toHaveFocus();
->>>>>>> 800604a9
     });
 
     it('should focus the first segment of the end date on mouse down on the dash', function () {
