--- conflicted
+++ resolved
@@ -470,9 +470,6 @@
       expect(getTextValue(combobox)).toBe('2/4/2019, 9:45 AM');
     });
 
-<<<<<<< HEAD
-    it('should fire onChange until both date and time are selected', function () {
-=======
     it('should not throw error when deleting values from time field when CalendarDateTime value is used', function () {
       let onChange = jest.fn();
       let {getByRole, getAllByRole, getAllByLabelText} = render(
@@ -522,8 +519,7 @@
       expect(getTextValue(combobox)).toBe('2/4/2019, 1:45 AM');
     });
 
-    it('should not fire onChange until both date and time are selected', function () {
->>>>>>> 6a858e36
+    it('should fire onChange until both date and time are selected', function () {
       let onChange = jest.fn();
       let {getByRole, getAllByRole, getAllByLabelText} = render(
         <Provider theme={theme}>
