--- conflicted
+++ resolved
@@ -56,10 +56,7 @@
 describe('DatePicker', function () {
   let user;
   beforeAll(() => {
-<<<<<<< HEAD
     user = userEvent.setup({delay: null, pointerMap});
-=======
->>>>>>> 99ca82e8
     jest.useFakeTimers();
   });
   afterEach(() => {
