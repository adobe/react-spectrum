--- conflicted
+++ resolved
@@ -10,13 +10,8 @@
  * governing permissions and limitations under the License.
  */
 
-<<<<<<< HEAD
 import {act, fireEvent, pointerMap, render as render_, within} from '@react-spectrum/test-utils';
-import {CalendarDate} from '@internationalized/date';
-=======
-import {act, fireEvent, render as render_, within} from '@react-spectrum/test-utils';
 import {CalendarDate, CalendarDateTime, ZonedDateTime} from '@internationalized/date';
->>>>>>> 09a258f0
 import {DateField} from '../';
 import {Provider} from '@react-spectrum/provider';
 import React from 'react';
@@ -325,7 +320,7 @@
       expect(input).toHaveValue('2020-02-03T12:24:45-08:00[America/Los_Angeles]');
     });
 
-    it('supports form reset', () => {
+    it('supports form reset', async () => {
       function Test() {
         let [value, setValue] = React.useState(new CalendarDate(2020, 2, 3));
         return (
@@ -352,7 +347,7 @@
       expect(input).toHaveValue('2020-03-03');
 
       let button = getByTestId('reset');
-      act(() => userEvent.click(button));
+      await user.click(button);
       expect(getDescription()).toBe('Selected Date: February 3, 2020');
       expect(input).toHaveValue('2020-02-03');
     });
