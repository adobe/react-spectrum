/*
 * Copyright 2020 Adobe. All rights reserved.
 * This file is licensed to you under the Apache License, Version 2.0 (the "License");
 * you may not use this file except in compliance with the License. You may obtain a copy
 * of the License at http://www.apache.org/licenses/LICENSE-2.0
 *
 * Unless required by applicable law or agreed to in writing, software distributed under
 * the License is distributed on an "AS IS" BASIS, WITHOUT WARRANTIES OR REPRESENTATIONS
 * OF ANY KIND, either express or implied. See the License for the specific language
 * governing permissions and limitations under the License.
 */

import {act, pointerMap, render as render_, within} from '@react-spectrum/test-utils-internal';
import {Button} from '@react-spectrum/button';
import {CalendarDate, CalendarDateTime, ZonedDateTime} from '@internationalized/date';
import {DateField} from '../';
import {Form} from '@react-spectrum/form';
import {Provider} from '@react-spectrum/provider';
import React from 'react';
import {theme} from '@react-spectrum/theme-default';
import userEvent from '@testing-library/user-event';

function render(el) {
  if (el.type === Provider) {
    return render_(el);
  }
  let res = render_(
    <Provider theme={theme}>
      {el}
    </Provider>
  );
  return {
    ...res,
    rerender(el) {
      return res.rerender(<Provider theme={theme}>{el}</Provider>);
    }
  };
}

describe('DateField', function () {
  let user;
  beforeAll(() => {
    user = userEvent.setup({delay: null, pointerMap});
    jest.useFakeTimers();
  });
  describe('labeling', function () {
    it('should support labeling', function () {
      let {getAllByRole, getByText} = render(<DateField label="Date" />);

      let label = getByText('Date');

      let combobox = getAllByRole('group')[0];
      expect(combobox).toHaveAttribute('aria-labelledby', label.id);

      let segments = getAllByRole('spinbutton');
      for (let segment of segments) {
        expect(segment).toHaveAttribute('id');
        let segmentId = segment.getAttribute('id');
        expect(segment).toHaveAttribute('aria-labelledby', `${segmentId} ${label.id}`);
      }
    });

    it('should support labeling with aria-label', function () {
      let {getByRole, getAllByRole} = render(<DateField aria-label="Birth date" />);

      let field = getByRole('group');
      expect(field).toHaveAttribute('aria-label', 'Birth date');
      expect(field).toHaveAttribute('id');

      let segments = getAllByRole('spinbutton');
      for (let segment of segments) {
        expect(segment).toHaveAttribute('id');
        expect(segment.getAttribute('aria-label').endsWith(' Birth date')).toBe(true);
        expect(segment).not.toHaveAttribute('aria-labelledby');
      }
    });

    it('should support labeling with aria-labelledby', function () {
      let {getByRole, getAllByRole} = render(<DateField aria-labelledby="foo" />);

      let combobox = getByRole('group');
      expect(combobox).not.toHaveAttribute('aria-label');
      expect(combobox).toHaveAttribute('aria-labelledby', 'foo');

      let segments = getAllByRole('spinbutton');
      for (let segment of segments) {
        expect(segment).toHaveAttribute('id');
        let segmentId = segment.getAttribute('id');
        expect(segment).toHaveAttribute('aria-labelledby', `${segmentId} foo`);
      }
    });

    it('should support help text description', function () {
      let {getByRole, getAllByRole} = render(<DateField label="Date" description="Help text" />);

      let group = getByRole('group');
      expect(group).toHaveAttribute('aria-describedby');

      let description = document.getElementById(group.getAttribute('aria-describedby'));
      expect(description).toHaveTextContent('Help text');

      let segments = getAllByRole('spinbutton');
      expect(segments[0]).toHaveAttribute('aria-describedby', group.getAttribute('aria-describedby'));

      for (let segment of segments.slice(1)) {
        expect(segment).not.toHaveAttribute('aria-describedby');
      }
    });

    it('should support error message', function () {
      let {getByRole, getAllByRole} = render(<DateField label="Date" errorMessage="Error message" validationState="invalid" />);

      let group = getByRole('group');
      expect(group).toHaveAttribute('aria-describedby');

      let description = document.getElementById(group.getAttribute('aria-describedby'));
      expect(description).toHaveTextContent('Error message');

      let segments = getAllByRole('spinbutton');
      for (let segment of segments) {
        expect(segment).toHaveAttribute('aria-describedby', group.getAttribute('aria-describedby'));
      }
    });

    it('should not display error message if not invalid', function () {
      let {getByRole, getAllByRole} = render(<DateField label="Date" errorMessage="Error message" />);

      let group = getByRole('group');
      expect(group).not.toHaveAttribute('aria-describedby');

      let segments = getAllByRole('spinbutton');
      for (let segment of segments) {
        expect(segment).not.toHaveAttribute('aria-describedby');
      }
    });

    it('should support help text with a value', function () {
      let {getByRole, getAllByRole} = render(<DateField label="Date" description="Help text" value={new CalendarDate(2020, 2, 3)} />);

      let group = getByRole('group');
      expect(group).toHaveAttribute('aria-describedby');

      let description = group.getAttribute('aria-describedby').split(' ').map(d => document.getElementById(d).textContent).join(' ');
      expect(description).toBe('Selected Date: February 3, 2020 Help text');

      let segments = getAllByRole('spinbutton');
      expect(segments[0]).toHaveAttribute('aria-describedby', group.getAttribute('aria-describedby'));

      for (let segment of segments.slice(1)) {
        expect(segment).not.toHaveAttribute('aria-describedby');
      }
    });

    it('should support error message with a value', function () {
      let {getByRole, getAllByRole} = render(<DateField label="Date" errorMessage="Error message" validationState="invalid" value={new CalendarDate(2020, 2, 3)} />);

      let group = getByRole('group');
      expect(group).toHaveAttribute('aria-describedby');

      let description = group.getAttribute('aria-describedby').split(' ').map(d => document.getElementById(d).textContent).join(' ');
      expect(description).toBe('Selected Date: February 3, 2020 Error message');

      let segments = getAllByRole('spinbutton');
      for (let segment of segments) {
        expect(segment).toHaveAttribute('aria-describedby', group.getAttribute('aria-describedby'));
      }
    });

    it('should support format help text', function () {
      let {getByRole, getAllByRole} = render(<DateField label="Date" showFormatHelpText />);

      // Not needed in aria-described by because each segment has a label already, so this would be duplicative.
      let group = getByRole('group');
      expect(group).not.toHaveAttribute('aria-describedby');

      let segments = getAllByRole('spinbutton');
      for (let segment of segments) {
        expect(segment).not.toHaveAttribute('aria-describedby');
      }
    });
  });

  describe('basics', function () {
    it('should support focusing via a ref', function () {
      let ref = React.createRef();
      let {getAllByRole} = render(<DateField label="Date" ref={ref} />);
      expect(ref.current).toHaveProperty('focus');

      act(() => ref.current.focus());
      expect(document.activeElement).toBe(getAllByRole('spinbutton')[0]);
    });

    it('should support autoFocus', function () {
      let {getAllByRole} = render(<DateField label="Date" autoFocus />);
      expect(document.activeElement).toBe(getAllByRole('spinbutton')[0]);
    });

    it('should pass through data attributes', function () {
      let {getByTestId} = render(<DateField label="Date" data-testid="foo" />);
      expect(getByTestId('foo')).toHaveAttribute('role', 'group');
    });

    it('should return the outer most DOM element from the ref', function () {
      let ref = React.createRef();
      render(<DateField label="Date" ref={ref} />);
      expect(ref.current).toHaveProperty('UNSAFE_getDOMNode');

      let wrapper = ref.current.UNSAFE_getDOMNode();
      expect(wrapper).toBeInTheDocument();
      expect(within(wrapper).getByText('Date')).toBeInTheDocument();
      expect(within(wrapper).getAllByRole('spinbutton')[0]).toBeInTheDocument();
    });

    it('should respond to provider props', function () {
      let {getAllByRole} = render(
        <Provider theme={theme} isDisabled>
          <DateField label="Date" />
        </Provider>
      );

      let segments = getAllByRole('spinbutton');
      for (let segment of segments) {
        expect(segment).toHaveAttribute('aria-disabled', 'true');
      }
    });

    it('Shows as invalid if an unavailable date is given', async function () {
      let tree = render(
        <DateField
          aria-label="Enter date between jan 1 and jan 8, 1980"
          isDateUnavailable={(date) => {
            return date.compare(new CalendarDate(1980, 1, 1)) >= 0
              && date.compare(new CalendarDate(1980, 1, 8)) <= 0;
          }}
          errorMessage="Date unavailable." />
      );
      await user.tab();
<<<<<<< HEAD
      await user.keyboard('01011980');
      expect(tree.getAllByText('Date unavailable.')[0]).toBeInTheDocument();
=======
      await user.keyboard('1');
      await user.keyboard('[ArrowRight]');
      await user.keyboard('1');
      await user.keyboard('[ArrowRight]');
      await user.keyboard('1980');
      expect(tree.getByText('Date unavailable.')).toBeInTheDocument();
>>>>>>> 0db833a4
    });

    it('does not crash on unknown segment types', async () => {
      let {getByRole} = render(
        <Provider theme={theme} locale="zh-CN-u-ca-chinese">
          <DateField label="Date" showFormatHelpText />
        </Provider>
      );

      let segments = Array.from(getByRole('group').querySelectorAll('[data-testid]'));
      let segmentTypes = segments.map(s => s.getAttribute('data-testid'));
      expect(segmentTypes).toEqual(['year', 'month', 'day']);
    });
  });

  describe('events', function () {
    let onBlurSpy = jest.fn();
    let onFocusChangeSpy = jest.fn();
    let onFocusSpy = jest.fn();
    let onKeyDownSpy = jest.fn();
    let onKeyUpSpy = jest.fn();

    afterEach(() => {
      onBlurSpy.mockClear();
      onFocusChangeSpy.mockClear();
      onFocusSpy.mockClear();
      onKeyDownSpy.mockClear();
      onKeyUpSpy.mockClear();
    });

    it('should focus field and switching segments via tab does not change focus', async function () {
      let {getAllByRole} = render(<DateField label="Date" onBlur={onBlurSpy} onFocus={onFocusSpy} onFocusChange={onFocusChangeSpy} />);
      let segments = getAllByRole('spinbutton');

      expect(onBlurSpy).not.toHaveBeenCalled();
      expect(onFocusChangeSpy).not.toHaveBeenCalled();
      expect(onFocusSpy).not.toHaveBeenCalled();

      await user.tab();
      expect(segments[0]).toHaveFocus();

      expect(onBlurSpy).not.toHaveBeenCalled();
      expect(onFocusChangeSpy).toHaveBeenCalledTimes(1);
      expect(onFocusSpy).toHaveBeenCalledTimes(1);

      await user.tab();
      expect(segments[1]).toHaveFocus();
      expect(onBlurSpy).not.toHaveBeenCalled();
      expect(onFocusChangeSpy).toHaveBeenCalledTimes(1);
      expect(onFocusSpy).toHaveBeenCalledTimes(1);
    });

    it('should call blur when focus leaves', async function () {
      let {getAllByRole} = render(<DateField label="Date" onBlur={onBlurSpy} onFocus={onFocusSpy} onFocusChange={onFocusChangeSpy} />);
      let segments = getAllByRole('spinbutton');
      // workaround bug in userEvent.tab(). hidden inputs aren't focusable.
      document.querySelector('input[type=hidden]').tabIndex = -1;

      expect(onBlurSpy).not.toHaveBeenCalled();
      expect(onFocusChangeSpy).not.toHaveBeenCalled();
      expect(onFocusSpy).not.toHaveBeenCalled();

      await user.tab();
      expect(segments[0]).toHaveFocus();

      await user.tab();
      expect(segments[1]).toHaveFocus();

      await user.tab();
      expect(segments[2]).toHaveFocus();
      expect(onBlurSpy).toHaveBeenCalledTimes(0);

      await user.tab();
      expect(onBlurSpy).toHaveBeenCalledTimes(1);
      expect(onFocusChangeSpy).toHaveBeenCalledTimes(2);
      expect(onFocusSpy).toHaveBeenCalledTimes(1);
    });

    it('should trigger right arrow key event for segment navigation', async function () {
      let {getAllByRole} = render(<DateField label="Date" onKeyDown={onKeyDownSpy} onKeyUp={onKeyUpSpy} />);
      let segments = getAllByRole('spinbutton');

      expect(onKeyDownSpy).not.toHaveBeenCalled();
      expect(onKeyUpSpy).not.toHaveBeenCalled();

      await user.tab();
      expect(segments[0]).toHaveFocus();
      expect(onKeyDownSpy).not.toHaveBeenCalled();
      expect(onKeyUpSpy).toHaveBeenCalledTimes(1);

      await user.keyboard('{ArrowRight}');
      expect(segments[1]).toHaveFocus();
      expect(onKeyDownSpy).toHaveBeenCalledTimes(1);
      expect(onKeyUpSpy).toHaveBeenCalledTimes(2);
    });
  });

  describe('forms', () => {
    it('supports form values', () => {
      let {rerender} = render(<DateField name="date" label="Date" value={new CalendarDate(2020, 2, 3)} />);
      let input = document.querySelector('input[name=date]');
      expect(input).toHaveValue('2020-02-03');

      rerender(<DateField name="date" label="Date" value={new CalendarDateTime(2020, 2, 3, 8, 30)} />);
      expect(input).toHaveValue('2020-02-03T08:30:00');

      rerender(<DateField name="date" label="Date" value={new ZonedDateTime(2020, 2, 3, 'America/Los_Angeles', -28800000, 12, 24, 45)} />);
      expect(input).toHaveValue('2020-02-03T12:24:45-08:00[America/Los_Angeles]');
    });

    it('supports form reset', async () => {
      function Test() {
        let [value, setValue] = React.useState(new CalendarDate(2020, 2, 3));
        return (
          <form>
            <DateField name="date" label="Value" value={value} onChange={setValue} />
            <input type="reset" data-testid="reset" />
          </form>
        );
      }

      let {getByTestId, getByRole} = render(<Test />);
      let group = getByRole('group');
      let input = document.querySelector('input[name=date]');

      let getDescription = () => group.getAttribute('aria-describedby').split(' ').map(d => document.getElementById(d).textContent).join(' ');
      expect(getDescription()).toBe('Selected Date: February 3, 2020');

      expect(input).toHaveValue('2020-02-03');
      expect(input).toHaveAttribute('name', 'date');
      await user.tab();
      await user.keyboard('{ArrowUp}');
      expect(getDescription()).toBe('Selected Date: March 3, 2020');
      expect(input).toHaveValue('2020-03-03');

      let button = getByTestId('reset');
      await user.click(button);
      expect(getDescription()).toBe('Selected Date: February 3, 2020');
      expect(input).toHaveValue('2020-02-03');
    });

    describe('validation', () => {
      describe('validationBehavior=native', () => {
        it('supports isRequired', async () => {
          let {getByRole, getByTestId} = render(
            <Provider theme={theme}>
              <Form data-testid="form">
                <DateField label="Date" name="date" isRequired validationBehavior="native" />
              </Form>
            </Provider>
          );

          let group = getByRole('group');
          let input = document.querySelector('input[name=date]');
          expect(input).toHaveAttribute('required');
          expect(input.validity.valid).toBe(false);
          expect(group).not.toHaveAttribute('aria-describedby');

          act(() => {getByTestId('form').checkValidity();});

          expect(group).toHaveAttribute('aria-describedby');
          let getDescription = () => group.getAttribute('aria-describedby').split(' ').map(d => document.getElementById(d).textContent).join(' ');
          expect(getDescription()).toContain('Constraints not satisfied');
          expect(document.activeElement).toBe(within(group).getAllByRole('spinbutton')[0]);

          await user.keyboard('[ArrowUp][Tab][ArrowUp][Tab][ArrowUp]');

          expect(getDescription()).toContain('Constraints not satisfied');
          expect(input.validity.valid).toBe(true);

          await user.tab();

          expect(getDescription()).not.toContain('Constraints not satisfied');
        });

        it('supports minValue and maxValue', async () => {
          let {getByRole, getByTestId} = render(
            <Provider theme={theme}>
              <Form data-testid="form">
                <DateField label="Date" name="date" minValue={new CalendarDate(2020, 2, 3)} maxValue={new CalendarDate(2024, 2, 3)} defaultValue={new CalendarDate(2019, 2, 3)} validationBehavior="native" />
              </Form>
            </Provider>
          );

          let group = getByRole('group');
          let input = document.querySelector('input[name=date]');
          let getDescription = () => group.getAttribute('aria-describedby').split(' ').map(d => document.getElementById(d).textContent).join(' ');
          expect(input.validity.valid).toBe(false);
          expect(getDescription()).not.toContain('Value must be 2/3/2020 or later.');

          act(() => {getByTestId('form').checkValidity();});

          expect(group).toHaveAttribute('aria-describedby');
          expect(getDescription()).toContain('Value must be 2/3/2020 or later.');
          expect(document.activeElement).toBe(within(group).getAllByRole('spinbutton')[0]);

          await user.keyboard('[Tab][Tab][ArrowUp]');

          expect(getDescription()).toContain('Value must be 2/3/2020 or later.');
          expect(input.validity.valid).toBe(true);

          await user.tab();

          expect(getDescription()).not.toContain('Value must be 2/3/2020 or later.');

          await user.tab({shift: true});
          await user.keyboard('2025');
          expect(getDescription()).not.toContain('Value must be 2/3/2024 or earlier.');
          expect(input.validity.valid).toBe(false);
          await user.tab();

          act(() => {getByTestId('form').checkValidity();});
          expect(getDescription()).toContain('Value must be 2/3/2024 or earlier.');
          expect(document.activeElement).toBe(within(group).getAllByRole('spinbutton')[0]);

          await user.keyboard('[Tab][Tab][ArrowDown]');
          expect(getDescription()).toContain('Value must be 2/3/2024 or earlier.');
          expect(input.validity.valid).toBe(true);
          await user.tab();

          expect(getDescription()).not.toContain('Value must be 2/3/2024 or earlier.');
        });

        it('supports validate function', async () => {
          let {getByRole, getByTestId} = render(
            <Provider theme={theme}>
              <Form data-testid="form">
                <DateField name="date" label="Value" defaultValue={new CalendarDate(2020, 2, 3)} validationBehavior="native" validate={v => v.year < 2022 ? 'Invalid value' : null} />
              </Form>
            </Provider>
          );

          let group = getByRole('group');
          let input = document.querySelector('input[name=date]');
          let getDescription = () => group.getAttribute('aria-describedby').split(' ').map(d => document.getElementById(d).textContent).join(' ');
          expect(getDescription()).not.toContain('Invalid value');
          expect(input.validity.valid).toBe(false);

          act(() => {getByTestId('form').checkValidity();});

          expect(group).toHaveAttribute('aria-describedby');
          expect(getDescription()).toContain('Invalid value');
          expect(document.activeElement).toBe(within(group).getAllByRole('spinbutton')[0]);

          await user.keyboard('[ArrowRight][ArrowRight]2024');

          expect(getDescription()).toContain('Invalid value');
          expect(input.validity.valid).toBe(true);

          await user.tab();

          expect(getDescription()).not.toContain('Invalid value');
          expect(input.validity.valid).toBe(true);
        });

        it('supports server validation', async () => {
          function Test() {
            let [serverErrors, setServerErrors] = React.useState({});
            let onSubmit = e => {
              e.preventDefault();
              setServerErrors({
                date: 'Invalid value'
              });
            };

            return (
              <Provider theme={theme}>
                <Form onSubmit={onSubmit} validationErrors={serverErrors}>
                  <DateField name="date" label="Value" validationBehavior="native" />
                  <Button type="submit" data-testid="submit">Submit</Button>
                </Form>
              </Provider>
            );
          }

          let {getByTestId, getByRole} = render(<Test />);

          let group = getByRole('group');
          let input = document.querySelector('input[name=date]');
          expect(group).not.toHaveAttribute('aria-describedby');

          await user.click(getByTestId('submit'));

          let getDescription = () => group.getAttribute('aria-describedby').split(' ').map(d => document.getElementById(d).textContent).join(' ');
          expect(getDescription()).toContain('Invalid value');
          expect(input.validity.valid).toBe(false);

          await user.tab({shift: true});
          await user.keyboard('2024[ArrowLeft]2[ArrowLeft]2');
          act(() => document.activeElement.blur());

          expect(getDescription()).not.toContain('Invalid value');
          expect(input.validity.valid).toBe(true);
        });

        it('supports customizing native error messages', async () => {
          let {getByTestId, getByRole} = render(
            <Provider theme={theme}>
              <Form data-testid="form">
                <DateField name="date" label="Value" isRequired validationBehavior="native" errorMessage={e => e.validationDetails.valueMissing ? 'Please enter a value' : null} />
              </Form>
            </Provider>
          );

          let group = getByRole('group');
          expect(group).not.toHaveAttribute('aria-describedby');

          act(() => {getByTestId('form').checkValidity();});
          expect(group).toHaveAttribute('aria-describedby');
          expect(document.getElementById(group.getAttribute('aria-describedby'))).toHaveTextContent('Please enter a value');
        });

        it('clears validation on form reset', async () => {
          let {getByRole, getByTestId} = render(
            <Provider theme={theme}>
              <Form data-testid="form">
                <DateField label="Date" name="date" isRequired validationBehavior="native" />
                <Button type="reset" data-testid="reset">Reset</Button>
              </Form>
            </Provider>
          );

          let group = getByRole('group');
          let input = document.querySelector('input[name=date]');
          expect(input).toHaveAttribute('required');
          expect(input.validity.valid).toBe(false);
          expect(group).not.toHaveAttribute('aria-describedby');

          act(() => {getByTestId('form').checkValidity();});

          expect(group).toHaveAttribute('aria-describedby');
          let getDescription = () => group.getAttribute('aria-describedby').split(' ').map(d => document.getElementById(d).textContent).join(' ');
          expect(getDescription()).toContain('Constraints not satisfied');

          await user.click(getByTestId('reset'));

          expect(group).not.toHaveAttribute('aria-describedby');
        });

        it('only commits on blur if the value changed', async () => {
          let {getByRole, getByTestId} = render(
            <Provider theme={theme}>
              <Form data-testid="form">
                <DateField label="Date" name="date" isRequired validationBehavior="native" />
              </Form>
            </Provider>
          );

          let group = getByRole('group');
          let input = document.querySelector('input[name=date]');
          expect(input).toHaveAttribute('required');
          expect(input.validity.valid).toBe(false);
          expect(group).not.toHaveAttribute('aria-describedby');

          await user.tab();
          await user.tab({shift: true});
          expect(group).not.toHaveAttribute('aria-describedby');

          act(() => {getByTestId('form').checkValidity();});

          expect(group).toHaveAttribute('aria-describedby');
          let getDescription = () => group.getAttribute('aria-describedby').split(' ').map(d => document.getElementById(d).textContent).join(' ');
          expect(getDescription()).toContain('Constraints not satisfied');
          expect(document.activeElement).toBe(within(group).getAllByRole('spinbutton')[0]);

          await user.keyboard('232023');

          expect(group).toHaveAttribute('aria-describedby');
          expect(input.validity.valid).toBe(true);

          await user.tab();
          expect(getDescription()).not.toContain('Constraints not satisfied');
        });
      });

      describe('validationBehavior=aria', () => {
        it('supports minValue and maxValue', async () => {
          let {getByRole} = render(
            <Provider theme={theme}>
              <Form data-testid="form">
                <DateField label="Date" name="date" minValue={new CalendarDate(2020, 2, 3)} maxValue={new CalendarDate(2024, 2, 3)} defaultValue={new CalendarDate(2019, 2, 3)} />
              </Form>
            </Provider>
          );

          let group = getByRole('group');
          let getDescription = () => group.getAttribute('aria-describedby').split(' ').map(d => document.getElementById(d).textContent).join(' ');
          expect(getDescription()).toContain('Value must be 2/3/2020 or later.');

          await user.keyboard('[Tab][Tab][Tab][ArrowUp]');
          expect(getDescription()).not.toContain('Value must be 2/3/2020 or later.');

          await user.keyboard('[ArrowUp][ArrowUp][ArrowUp][ArrowUp][ArrowUp]');
          expect(getDescription()).toContain('Value must be 2/3/2024 or earlier.');

          await user.keyboard('[ArrowDown]');
          expect(getDescription()).not.toContain('Value must be 2/3/2024 or earlier.');
        });

        it('supports validate function', async () => {
          let {getByRole} = render(
            <Provider theme={theme}>
              <Form data-testid="form">
                <DateField label="Value" defaultValue={new CalendarDate(2020, 2, 3)} validate={v => v.year < 2022 ? 'Invalid value' : null} />
              </Form>
            </Provider>
          );

          let group = getByRole('group');
          expect(group).toHaveAttribute('aria-describedby');
          let getDescription = () => group.getAttribute('aria-describedby').split(' ').map(d => document.getElementById(d).textContent).join(' ');
          expect(getDescription()).toContain('Invalid value');

          await user.keyboard('[Tab][ArrowRight][ArrowRight]2024');
          expect(getDescription()).not.toContain('Invalid value');
        });

        it('supports server validation', async () => {
          let {getByRole} = render(
            <Provider theme={theme}>
              <Form validationErrors={{value: 'Invalid value'}}>
                <DateField label="Value" name="value" defaultValue={new CalendarDate(2020, 2, 3)} />
              </Form>
            </Provider>
          );

          let group = getByRole('group');
          expect(group).toHaveAttribute('aria-describedby');
          let getDescription = () => group.getAttribute('aria-describedby').split(' ').map(d => document.getElementById(d).textContent).join(' ');
          expect(getDescription()).toContain('Invalid value');

          await user.keyboard('[Tab][ArrowRight][ArrowRight]2024[Tab]');
          expect(getDescription()).not.toContain('Invalid value');
        });
      });
    });
  });
});<|MERGE_RESOLUTION|>--- conflicted
+++ resolved
@@ -235,17 +235,12 @@
           errorMessage="Date unavailable." />
       );
       await user.tab();
-<<<<<<< HEAD
-      await user.keyboard('01011980');
-      expect(tree.getAllByText('Date unavailable.')[0]).toBeInTheDocument();
-=======
       await user.keyboard('1');
       await user.keyboard('[ArrowRight]');
       await user.keyboard('1');
       await user.keyboard('[ArrowRight]');
       await user.keyboard('1980');
       expect(tree.getByText('Date unavailable.')).toBeInTheDocument();
->>>>>>> 0db833a4
     });
 
     it('does not crash on unknown segment types', async () => {
