{/* Copyright 2022 Adobe. All rights reserved.
This file is licensed to you under the Apache License, Version 2.0 (the "License");
you may not use this file except in compliance with the License. You may obtain a copy
of the License at http://www.apache.org/licenses/LICENSE-2.0
Unless required by applicable law or agreed to in writing, software distributed under
the License is distributed on an "AS IS" BASIS, WITHOUT WARRANTIES OR REPRESENTATIONS
OF ANY KIND, either express or implied. See the License for the specific language
governing permissions and limitations under the License. */}

import {Layout} from '@react-spectrum/docs';
export default Layout;

import docs from 'docs:@react-spectrum/datepicker';
import i18nDocs from 'docs:@internationalized/date';
import {HeaderInfo, PropTable, PageDescription, TypeLink} from '@react-spectrum/docs';
import packageData from '@react-spectrum/datepicker/package.json';

```jsx import
import {DateRangePicker} from '@react-spectrum/datepicker';
import {Flex} from '@react-spectrum/layout';
```

---
category: Date and Time
keywords: [input, form, field, date, time]
after_version: 3.0.0
---

# DateRangePicker

<PageDescription>{docs.exports.DateRangePicker.description}</PageDescription>

<HeaderInfo
  packageData={packageData}
  componentNames={['DateRangePicker']}
  sourceData={[]} />

## Example

```tsx example
<DateRangePicker label="Date range" />
```

## Value

A `DateRangePicker` displays a placeholder by default. An initial, uncontrolled value can be provided to the `DateRangePicker` using the `defaultValue` prop. Alternatively, a controlled value can be provided using the `value` prop.

Date ranges are objects with `start` and `end` properties containing date values, which are provided using objects in the [@internationalized/date](../internationalized/date/) package. This library handles correct international date manipulation across calendars, time zones, and other localization concerns. `DateRangePicker` supports values of the following types:

* <TypeLink links={i18nDocs.links} type={i18nDocs.exports.CalendarDate} /> – a date without any time components. May be parsed from a string representation using the <TypeLink links={i18nDocs.links} type={i18nDocs.exports.parseDate} /> function. Use this type to represent dates where the time is not important, such as a birthday or an all day calendar event.
* <TypeLink links={i18nDocs.links} type={i18nDocs.exports.CalendarDateTime} /> – a date with a time, but not in any specific time zone. May be parsed from a string representation using the <TypeLink links={i18nDocs.links} type={i18nDocs.exports.parseDateTime} /> function. Use this type to represent times that occur at the same local time regardless of the time zone, such as the time of New Years Eve fireworks which always occur at midnight. Most times are better stored as a `ZonedDateTime`.
* <TypeLink links={i18nDocs.links} type={i18nDocs.exports.ZonedDateTime} /> – a date with a time in a specific time zone. May be parsed from a string representation using the <TypeLink links={i18nDocs.links} type={i18nDocs.exports.parseZonedDateTime} />, <TypeLink links={i18nDocs.links} type={i18nDocs.exports.parseAbsolute} />, or <TypeLink links={i18nDocs.links} type={i18nDocs.exports.parseAbsoluteToLocal} /> functions. Use this type to represent an exact moment in time at a particular location on Earth.

```tsx example
import {parseDate} from '@internationalized/date';

function Example() {
  let [value, setValue] = React.useState({
    start: parseDate('2020-02-03'),
    end: parseDate('2020-02-08')
  });

  return (
    <Flex gap="size-150" wrap>
      <DateRangePicker
        label="Date range (uncontrolled)"
        defaultValue={{
          start: parseDate('2020-02-03'),
          end: parseDate('2020-02-08')
        }} />
      <DateRangePicker
        label="Date range (controlled)"
        value={value}
        onChange={setValue} />
    </Flex>
  );
}
```

### Time zones

`DateRangePicker` is time zone aware when <TypeLink links={i18nDocs.links} type={i18nDocs.exports.ZonedDateTime} /> objects are provided as the value. In this case, the time zone abbreviation is displayed, and time zone concerns such as daylight saving time are taken into account when the value is manipulated.

In most cases, your data will come from and be sent to a server as an [ISO 8601](https://en.wikipedia.org/wiki/ISO_8601) formatted string. [@internationalized/date](../internationalized/date/) includes functions for parsing strings in multiple formats into <TypeLink links={i18nDocs.links} type={i18nDocs.exports.ZonedDateTime} /> objects. Which format you use will depend on what information you need to store.

* <TypeLink links={i18nDocs.links} type={i18nDocs.exports.parseZonedDateTime} /> – This function parses a date with an explicit time zone and optional UTC offset attached (e.g. `"2021-11-07T00:45[America/Los_Angeles]"` or `"2021-11-07T00:45-07:00[America/Los_Angeles]"`). This format preserves the maximum amount of information. If the exact local time and time zone that a user selected is important, use this format. Storing the time zone and offset that was selected rather than converting to UTC ensures that the local time is correct regardless of daylight saving rule changes (e.g. if a locale abolishes DST). Examples where this applies include calendar events, reminders, and other times that occur in a particular location.
* <TypeLink links={i18nDocs.links} type={i18nDocs.exports.parseAbsolute} /> – This function parses an absolute date and time that occurs at the same instant at all locations on Earth. It can be represented in UTC (e.g. `"2021-11-07T07:45:00Z"`), or stored with a particular offset (e.g. `"2021-11-07T07:45:00-07:00"`). A time zone identifier, e.g. `America/Los_Angeles`, must be passed, and the result will be converted into that time zone. Absolute times are the best way to represent events that occurred in the past, or future events where an exact time is needed, regardless of time zone.
* <TypeLink links={i18nDocs.links} type={i18nDocs.exports.parseAbsoluteToLocal} /> – This function parses an absolute date and time into the current user's local time zone. It is a shortcut for `parseAbsolute`, and accepts the same formats.

```tsx example
import {parseZonedDateTime} from '@internationalized/date';

<DateRangePicker
  label="Date range"
  defaultValue={{
    start: parseZonedDateTime('2022-11-07T00:45[America/Los_Angeles]'),
    end: parseZonedDateTime('2022-11-08T11:15[America/Los_Angeles]')
  }} />
```

`DateRangePicker` displays times in the time zone included in the `ZoneDateTime` object. The above example is always displayed in Pacific Standard Time because the `America/Los_Angeles` time zone identifier is provided. [@internationalized/date](../internationalized/date/) includes functions for converting dates between time zones, or parsing a date directly into a specific time zone or the user's local time zone, as shown below.

```tsx example
import {parseAbsoluteToLocal} from '@internationalized/date';

<DateRangePicker
  label="Date range"
  defaultValue={{
    start: parseAbsoluteToLocal('2021-11-07T07:45:00Z'),
    end: parseAbsoluteToLocal('2021-11-08T14:25:00Z')
  }}
/>
```

### Granularity

The `granularity` prop allows you to control the smallest unit that is displayed by a `DateRangePicker`. By default, `CalendarDate` values are displayed with `"day"` granularity (year, month, and day), and `CalendarDateTime` and `ZonedDateTime` values are displayed with `"minute"` granularity. More granular time values can be displayed by setting the `granularity` prop to `"second"`.

In addition, when a value with a time is provided but you wish to only display the date, you can set the granularity to `"day"`. This has no effect on the actual value (it still has a time component), only on what fields are displayed. In the following example, two DateRangePickers are synchronized with the same value, but display different granularities.

```tsx example
function Example() {
  let [date, setDate] = React.useState({
    start: parseAbsoluteToLocal('2021-04-07T18:45:22Z'),
    end: parseAbsoluteToLocal('2021-04-08T20:00:00Z')
  });

  return (
    <Flex gap="size-150" wrap>
      <DateRangePicker
        label="Date and time range"
        granularity="second"
        value={date}
        onChange={setDate} />
      <DateRangePicker
        label="Date range"
        granularity="day"
        value={date}
        onChange={setDate} />
    </Flex>
  );
}
```


If no `value` or `defaultValue` prop is passed, then the `granularity` prop also affects which type of value is emitted from the `onChange` event. Note that by default, time values will not have a time zone because none was supplied. You can override this by setting the `placeholderValue` prop explicitly. Values emitted from `onChange` will use the time zone of the placeholder value.

```tsx example
import {now} from '@internationalized/date';

<Flex gap="size-150" wrap>
  <DateRangePicker
    label="Date range"
    granularity="second" />
  <DateRangePicker
    label="Date range"
    placeholderValue={now('America/New_York')}
    granularity="second" />
</Flex>
```

### International calendars

`DateRangePicker` supports selecting dates in many calendar systems used around the world, including Gregorian, Hebrew, Indian, Islamic, Buddhist, and more. Dates are automatically displayed in the appropriate calendar system for the user's locale. The calendar system can be overridden using the [Unicode calendar locale extension](https://developer.mozilla.org/en-US/docs/Web/JavaScript/Reference/Global_Objects/Intl/Locale/calendar#adding_a_calendar_in_the_locale_string), passed to the `Provider` component.

Selected dates passed to `onChange` always use the same calendar system as the `value` or `defaultValue` prop. If no `value` or `defaultValue` is provided, then dates passed to `onChange` are always in the Gregorian calendar since this is the most commonly used. This means that even though the user selects dates in their local calendar system, applications are able to deal with dates from all users consistently.

The below example displays a `DateRangePicker` in the Hindi language, using the Indian calendar. Dates emitted from `onChange` are in the Gregorian calendar.

```tsx example
import {Provider} from '@adobe/react-spectrum';

function Example() {
  let [range, setRange] = React.useState(null);
  return (
    <Provider locale="hi-IN-u-ca-indian">
      <DateRangePicker label="Date range" value={range} onChange={setRange} />
      <p>Start date: {range?.start.toString()}</p>
      <p>End date: {range?.end.toString()}</p>
    </Provider>
  );
}
```

## Labeling

A visual label should be provided for the `DateRangePicker` using the `label` prop. If the `DateRangePicker` is required, the `isRequired` and `necessityIndicator` props can be used to show a required state.

```tsx example
<Flex gap="size-150" wrap>
  <DateRangePicker label="Date range" />
  <DateRangePicker label="Date range" isRequired necessityIndicator="icon" />
  <DateRangePicker label="Date range" isRequired necessityIndicator="label" />
  <DateRangePicker label="Date range" necessityIndicator="label" />
</Flex>
```

### Accessibility

If a visible label isn't specified, an `aria-label` must be provided to the `DateRangePicker` for
accessibility. If the field is labeled by a separate element, an `aria-labelledby` prop must be provided using
the `id` of the labeling element instead.

### Internationalization

In order to internationalize a `DateRangePicker`, a localized string should be passed to the `label` or `aria-label` prop.
When the `necessityIndicator` prop is set to `"label"`, a localized string will be provided for `"(required)"` or `"(optional)"` automatically.

## Events

`DateRangePicker` accepts an `onChange` prop which is triggered whenever the start or end date is edited by the user. The example below uses `onChange` to update a separate element with a formatted version of the date range in the user's locale and local time zone. This is done by converting the dates to native JavaScript `Date` objects to pass to the formatter.

```tsx example
import {getLocalTimeZone} from '@internationalized/date';
import {useDateFormatter} from '@adobe/react-spectrum';

function Example() {
  let [range, setRange] = React.useState({
    start: parseDate('2020-07-03'),
    end: parseDate('2020-07-10')
  });
  let formatter = useDateFormatter({dateStyle: 'long'});

  return (
    <>
      <DateRangePicker label="Date range" value={range} onChange={setRange} />
      <p>Selected date: {formatter.formatRange(range.start.toDate(getLocalTimeZone()), range.end.toDate(getLocalTimeZone()))}</p>
    </>
  );
}
```

## Validation

`DateRangePicker` can display a validation state to communicate to the user whether the current value is valid or invalid. Implement your own validation logic in your app and pass either `"valid"` or `"invalid"` via the `validationState` prop. The `errorMessage` prop can be used to communicate errors to the user.

This example validates that the start and end dates of the selected range are within the same month.

```tsx example
import {today, isSameMonth} from '@internationalized/date';
import {useLocale} from '@adobe/react-spectrum';

function Example() {
  let [range, setRange] = React.useState({
    start: today(getLocalTimeZone()),
    end: today(getLocalTimeZone()).add({weeks: 1})
  });
  let {locale} = useLocale();

  return (
    <DateRangePicker
      label="Date range"
      value={range}
      onChange={setRange}
      validationState={isSameMonth(range.start, range.end) ? 'valid' : 'invalid'}
      description="Select a range within the same month"
      errorMessage="Start and end dates must be in the same month" />
  );
}
```

### Minimum and maximum values

The `minValue` and `maxValue` props can also be used to perform builtin validation. This prevents the user from selecting dates outside the valid range in the calendar, and displays an invalid state if the user enters an invalid date into the date field.

This example only accepts dates after today.

```tsx example
<<<<<<< HEAD
<DateRangePicker label="Trip dates" minValue={today(getLocalTimeZone())} />
```

### Unavailable dates

`DateRangePicker` supports marking certain dates as _unavailable_. These dates cannot be selected by the user and are displayed with a crossed out appearance in the calendar. The `isDateUnavailable` prop accepts a callback that is called to evaluate whether each visible date is unavailable.

Note that by default, users may not select non-contiguous ranges, i.e. ranges that contain unavailable dates within them. Once a start date is selected in the calendar, enabled dates will be restricted to subsequent dates until an unavailable date is hit. While this is handled automatically in the calendar, additional validation logic must be provided to ensure similar behavior in the date field. This can be achieved using the `validationState` prop. See [below](#non-contiguous-ranges) for an example of how to allow non-contiguous ranges.

This example includes multiple unavailable date ranges, e.g. dates when a rental house is not available. The `minValue` prop is also used to prevent selecting dates before today. The `validationState` prop is used to mark selected date ranges with unavailable dates in the middle as invalid.

```tsx example
import {today} from '@internationalized/date';
import {useLocale} from '@adobe/react-spectrum';

function Example() {
  let now = today(getLocalTimeZone());
  let disabledRanges = [
    [now, now.add({days: 5})],
    [now.add({days: 14}), now.add({days: 16})],
    [now.add({days: 23}), now.add({days: 24})],
  ];

  let {locale} = useLocale();
  let isDateUnavailable = (date) => disabledRanges.some((interval) => date.compare(interval[0]) >= 0 && date.compare(interval[1]) <= 0);
  let [value, setValue] = React.useState(null);
  let isInvalid = value && disabledRanges.some(interval => value.end.compare(interval[0]) >= 0 && value.start.compare(interval[1]) <= 0);

  return (
    <DateRangePicker
      label="Trip dates"
      minValue={today(getLocalTimeZone())}
      isDateUnavailable={isDateUnavailable}
      value={value}
      onChange={setValue}
      validationState={isInvalid ? 'invalid' : null} />
  );
}
```

### Non-contiguous ranges

The `allowsNonContiguousRanges` prop enables a range to be selected even if there are unavailable dates in the middle. The value emitted in the `onChange` event will still be a single range with a `start` and `end` property, but unavailable dates will not be displayed as selected. It is up to applications to split the full selected range into multiple as needed for business logic.

This example prevents selecting weekends, but allows selecting ranges that span multiple weeks.

```tsx example
import {isWeekend} from '@internationalized/date';

function Example() {
  let {locale} = useLocale();

  return <DateRangePicker label="Time off request" isDateUnavailable={date => isWeekend(date, locale)} allowsNonContiguousRanges />
}
=======
<DateRangePicker
  label="Trip dates"
  minValue={today(getLocalTimeZone())}
  defaultValue={{
    start: parseDate('2022-02-03'),
    end: parseDate('2022-05-03')
  }}  />
>>>>>>> 3c89231b
```

## Props

<PropTable component={docs.exports.DateRangePicker} links={docs.links} />

## Visual options

### Quiet

```tsx example
<DateRangePicker label="Date range" isQuiet />
```

### Disabled

```tsx example
<DateRangePicker label="Date range" isDisabled />
```

### Read only

The `isReadOnly` boolean prop makes the DateRangePicker's value immutable. Unlike `isDisabled`, the DateRangePicker remains focusable.

```tsx example
<DateRangePicker label="Date range" value={{start: today(getLocalTimeZone()), end: today(getLocalTimeZone()).add({weeks: 1})}} isReadOnly />
```

### Label alignment and position
[View guidelines](https://spectrum.adobe.com/page/text-field/#Label-position)

By default, the label is positioned above the `DateRangePicker`. The `labelPosition` prop can be used to position the label to the side. The `labelAlign` prop can be used to align the label as "start" or "end". For left-to-right (LTR) languages, "start" refers to the left most edge of the `DateRangePicker` and "end" refers to the right most edge. For right-to-left (RTL) languages, this is flipped.

```tsx example
<DateRangePicker label="Date range" labelPosition="side" labelAlign="end" />
```

### Help text
[View guidelines](https://spectrum.adobe.com/page/help-text/#Usage-guidelines)

Both a description and an error message can be supplied to a `DateRangePicker`. The description is always visible unless the `validationState` is “invalid” and an error message is provided. The error message can be used to help the user fix their input quickly and should be specific to the detected error. All strings should be localized. See the [Validation](#validation) section above for an example.

`DateRangePicker` also supports displaying the expected date format for the user's locale automatically using the `showFormatHelpText` prop.

```tsx example
<DateRangePicker label="Date range" showFormatHelpText />
```

### Placeholder value

When no value is set, a placeholder value is shown. By default, this is today's date at midnight. However, this can be overridden by setting the `placeholderValue` prop to a more appropriate placeholder for your specific usecase.

```tsx example
import {CalendarDate} from '@internationalized/date';

<DateRangePicker label="Date range" placeholderValue={new CalendarDate(1980, 1, 1)} />
```

### Maximum visible months

By default, the calendar popover displays a single month. The `maxVisibleMonths` prop allows displaying up to 3 months at a time, if screen space permits.

```tsx example
<DateRangePicker label="Date range" maxVisibleMonths={3} />
```

### Hide time zone

When `ZonedDateTime` objects are provided as the value of a `DateRangePicker`, the time zone abbreviation is displayed by default. However, if this is displayed elsewhere or implicit based on the usecase, it can be hidden using the `hideTimeZone` option.

```tsx example
<DateRangePicker
  label="Date range"
  defaultValue={{
    start: parseZonedDateTime('2022-11-07T10:45[America/Los_Angeles]'),
    end: parseZonedDateTime('2022-11-08T19:45[America/Los_Angeles]')
  }}
  hideTimeZone />
```

### Hour cycle

By default, `DateRangePicker` displays times in either 12 or 24 hour hour format depending on the user's locale. However, this can be overridden using the `hourCycle` prop if needed for a specific usecase. This example forces the `DateRangePicker` to use 24-hour time, regardless of the locale.

```tsx example
<DateRangePicker
  label="Date range"
  granularity="minute"
  hourCycle={24} />
```<|MERGE_RESOLUTION|>--- conflicted
+++ resolved
@@ -266,8 +266,13 @@
 This example only accepts dates after today.
 
 ```tsx example
-<<<<<<< HEAD
-<DateRangePicker label="Trip dates" minValue={today(getLocalTimeZone())} />
+<DateRangePicker
+  label="Trip dates"
+  minValue={today(getLocalTimeZone())}
+  defaultValue={{
+    start: parseDate('2022-02-03'),
+    end: parseDate('2022-05-03')
+  }}  />
 ```
 
 ### Unavailable dates
@@ -321,15 +326,6 @@
 
   return <DateRangePicker label="Time off request" isDateUnavailable={date => isWeekend(date, locale)} allowsNonContiguousRanges />
 }
-=======
-<DateRangePicker
-  label="Trip dates"
-  minValue={today(getLocalTimeZone())}
-  defaultValue={{
-    start: parseDate('2022-02-03'),
-    end: parseDate('2022-05-03')
-  }}  />
->>>>>>> 3c89231b
 ```
 
 ## Props
