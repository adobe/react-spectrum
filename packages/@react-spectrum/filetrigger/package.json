{
  "name": "@react-spectrum/filetrigger",
  "version": "3.0.2",
  "description": "Spectrum UI components in React",
  "license": "Apache-2.0",
  "main": "dist/main.js",
  "module": "dist/module.js",
  "exports": {
    "types": "./dist/types.d.ts",
    "import": "./dist/import.mjs",
    "require": "./dist/main.js"
  },
  "types": "dist/types.d.ts",
  "source": "src/index.ts",
  "files": [
    "dist",
    "src"
  ],
  "sideEffects": [
    "*.css"
  ],
  "targets": {
    "main": {
      "includeNodeModules": [
        "@adobe/spectrum-css-temp"
      ]
    },
    "module": {
      "includeNodeModules": [
        "@adobe/spectrum-css-temp"
      ]
    }
  },
  "repository": {
    "type": "git",
    "url": "https://github.com/adobe/react-spectrum"
  },
  "dependencies": {
<<<<<<< HEAD
    "@swc/helpers": "^0.5.0",
    "react-aria-components": "^1.2.1"
=======
    "react-aria-components": "^1.3.0",
    "@swc/helpers": "^0.5.0"
>>>>>>> 139374ac
  },
  "peerDependencies": {
    "@react-spectrum/provider": "^3.9.7",
    "react": "^16.8.0 || ^17.0.0-rc.1 || ^18.0.0 || ^19.0.0"
  },
  "publishConfig": {
    "access": "public"
  },
  "devDependencies": {
    "@adobe/spectrum-css-temp": "3.0.0-alpha.1"
  }
}<|MERGE_RESOLUTION|>--- conflicted
+++ resolved
@@ -36,13 +36,8 @@
     "url": "https://github.com/adobe/react-spectrum"
   },
   "dependencies": {
-<<<<<<< HEAD
     "@swc/helpers": "^0.5.0",
-    "react-aria-components": "^1.2.1"
-=======
-    "react-aria-components": "^1.3.0",
-    "@swc/helpers": "^0.5.0"
->>>>>>> 139374ac
+    "react-aria-components": "^1.3.0"
   },
   "peerDependencies": {
     "@react-spectrum/provider": "^3.9.7",
