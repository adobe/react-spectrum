{
  "name": "@react-spectrum/theme-express",
  "version": "3.0.0-alpha.12",
  "description": "Spectrum UI components in React",
  "license": "Apache-2.0",
  "main": "dist/main.js",
  "module": "dist/module.js",
  "exports": {
    "types": "./dist/types.d.ts",
    "import": "./dist/import.mjs",
    "require": "./dist/main.js"
  },
  "types": "dist/types.d.ts",
  "source": "src/index.ts",
  "files": [
    "dist",
    "src"
  ],
  "sideEffects": [
    "*.css"
  ],
  "targets": {
    "main": {
      "includeNodeModules": [
        "@adobe/spectrum-css-temp"
      ]
    },
    "module": {
      "includeNodeModules": [
        "@adobe/spectrum-css-temp"
      ]
    }
  },
  "repository": {
    "type": "git",
    "url": "https://github.com/adobe/react-spectrum"
  },
  "dependencies": {
<<<<<<< HEAD
    "@react-spectrum/theme-default": "workspace:^",
    "@react-types/provider": "workspace:^",
=======
    "@react-spectrum/theme-default": "^3.5.10",
    "@react-types/provider": "^3.8.1",
>>>>>>> 1cacbf1d
    "@swc/helpers": "^0.5.0"
  },
  "devDependencies": {
    "@adobe/spectrum-css-temp": "3.0.0-alpha.1"
  },
  "publishConfig": {
    "access": "public"
  },
  "peerDependencies": {
    "react": "^16.8.0 || ^17.0.0-rc.1 || ^18.0.0"
  }
}<|MERGE_RESOLUTION|>--- conflicted
+++ resolved
@@ -36,13 +36,8 @@
     "url": "https://github.com/adobe/react-spectrum"
   },
   "dependencies": {
-<<<<<<< HEAD
     "@react-spectrum/theme-default": "workspace:^",
     "@react-types/provider": "workspace:^",
-=======
-    "@react-spectrum/theme-default": "^3.5.10",
-    "@react-types/provider": "^3.8.1",
->>>>>>> 1cacbf1d
     "@swc/helpers": "^0.5.0"
   },
   "devDependencies": {
