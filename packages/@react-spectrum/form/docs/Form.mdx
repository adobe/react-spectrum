--- conflicted
+++ resolved
@@ -83,12 +83,7 @@
 <PropTable component={docs.exports.Form} links={docs.links} />
 
 ## Visual options
-
-<<<<<<< HEAD
-### Label and Label Alignment
-=======
-### Label position and label alignment
->>>>>>> 415ae70c
+### Label position and alignment
 
 ```tsx example
 <h3 id="label-1">Form example: label position=top, label alignment=start</h3>
