--- conflicted
+++ resolved
@@ -5,17 +5,14 @@
 import styles from '@adobe/spectrum-css-temp/components/fieldlabel/vars.css';
 
 function FieldLabel(props: FieldLabelProps, ref: DOMRef<HTMLLabelElement & HTMLDivElement>) {
-<<<<<<< HEAD
-  let {label, labelAlign, labelFor, labelPosition, children, ...otherProps} = props;
-=======
   let {
     label,
     labelAlign = 'start',
+    labelPosition = 'top',
     labelFor,
     children,
     ...otherProps
   } = props;
->>>>>>> be7d0c13
   let labelClassNames = classNames(
     styles,
     'spectrum-FieldLabel',
