/*
 * Copyright 2020 Adobe. All rights reserved.
 * This file is licensed to you under the Apache License, Version 2.0 (the "License");
 * you may not use this file except in compliance with the License. You may obtain a copy
 * of the License at http://www.apache.org/licenses/LICENSE-2.0
 *
 * Unless required by applicable law or agreed to in writing, software distributed under
 * the License is distributed on an "AS IS" BASIS, WITHOUT WARRANTIES OR REPRESENTATIONS
 * OF ANY KIND, either express or implied. See the License for the specific language
 * governing permissions and limitations under the License.
 */

import {act, fireEvent, pointerMap, render, within} from '@react-spectrum/test-utils-internal';
import {Button} from '@react-spectrum/button';
import {clearToastQueue, ToastContainer, ToastQueue} from '../src/ToastContainer';
import {defaultTheme} from '@adobe/react-spectrum';
import {Provider} from '@react-spectrum/provider';
import React, {useState} from 'react';
import userEvent from '@testing-library/user-event';

function RenderToastButton(props = {}) {
  return (
    <div>
      <Button
        onPress={() => ToastQueue[props.variant || 'neutral']('Toast is default', props)}
        variant="primary">
        Show Default Toast
      </Button>
    </div>
  );
}

function renderComponent(contents) {
  return render(
    <Provider theme={defaultTheme}>
      <ToastContainer />
      {contents}
    </Provider>
  );
}

<<<<<<< HEAD
function fireAnimationEnd(alert) {
  let e = new Event('animationend', {bubbles: true, cancelable: false});
  e.animationName = 'fade-out';
  fireEvent(alert, e);
}

describe.skip('Toast Provider and Container', function () {
=======
describe('Toast Provider and Container', function () {
>>>>>>> 55113ca5
  let user;
  beforeAll(() => {
    user = userEvent.setup({delay: null, pointerMap});
  });

  beforeEach(() => {
    jest.useFakeTimers();
    clearToastQueue();
  });

  afterEach(() => {
    act(() => jest.runAllTimers());
  });

  it('renders a button that triggers a toast', async () => {
    let {getByRole, queryByRole} = renderComponent(<RenderToastButton />);
    let button = getByRole('button');

    expect(queryByRole('alertdialog')).toBeNull();
    expect(queryByRole('alert')).toBeNull();
    await user.click(button);

    act(() => jest.advanceTimersByTime(100));

    let region = getByRole('region');
    expect(region).toHaveAttribute('aria-label', '1 notification.');

    let toast = getByRole('alertdialog');
    let alert = within(toast).getByRole('alert');
    expect(toast).toBeVisible();
    expect(alert).toBeVisible();

    button = within(toast).getByRole('button');
    expect(button).toHaveAttribute('aria-label', 'Close');
    await user.click(button);

    expect(queryByRole('alertdialog')).toBeNull();
    expect(queryByRole('alert')).toBeNull();
  });

  it('supports testid prop', async () => {
    const testid = 'toast-container';
    const domProps = {
      'data-testid': testid
    };
    let {getByRole, queryByTestId, getByTestId, queryByText} = renderComponent(<RenderToastButton {...domProps} />);
    let button = getByRole('button');

    expect(queryByTestId(testid)).toBeNull();
    await user.click(button);
    expect(getByTestId(testid)).not.toBeNull();
    expect(queryByText(/Show Default Toast/)).not.toBeNull();
  });

  it('should label icon by variant', async () => {
    let {getByRole} = renderComponent(<RenderToastButton variant="positive" />);
    let button = getByRole('button');
    await user.click(button);

    act(() => jest.advanceTimersByTime(100));
    let toast = getByRole('alertdialog');
    let alert = within(toast).getByRole('alert');
    let icon = within(alert).getByRole('img');
    expect(icon).toHaveAttribute('aria-label', 'Success');
    let title = within(alert).getByText('Toast is default');
    expect(toast).toHaveAttribute('aria-labelledby', `${title.id}`);
  });

  it('removes a toast via timeout', async () => {
    let {getByRole, queryByRole} = renderComponent(<RenderToastButton timeout={5000} />);
    let button = getByRole('button');

    await user.click(button);

    let toast = getByRole('alertdialog');
    expect(toast).toBeVisible();

    act(() => jest.advanceTimersByTime(1000));

    act(() => jest.advanceTimersByTime(5000));

    expect(queryByRole('alertdialog')).toBeNull();
  });

  it('pauses timers when hovering', async () => {
    let {getByRole, queryByRole} = renderComponent(<RenderToastButton timeout={5000} />);
    let button = getByRole('button');

    await user.click(button);

    let toast = getByRole('alertdialog');
    expect(toast).toBeVisible();

    act(() => jest.advanceTimersByTime(1000));
    await user.hover(toast);

    act(() => jest.advanceTimersByTime(7000));

    await user.unhover(toast);

    act(() => jest.advanceTimersByTime(4000));

    expect(queryByRole('alertdialog')).toBeNull();
  });

  it('pauses timers when focusing', async () => {
    let {getByRole, queryByRole} = renderComponent(<RenderToastButton timeout={5000} />);
    let button = getByRole('button');

    await user.click(button);

    let toast = getByRole('alertdialog');
    expect(toast).toBeVisible();

    act(() => jest.advanceTimersByTime(1000));
    act(() => within(toast).getByRole('button').focus());

    act(() => jest.advanceTimersByTime(7000));

    act(() => within(toast).getByRole('button').blur());

    act(() => jest.advanceTimersByTime(4000));

    expect(queryByRole('alertdialog')).toBeNull();
  });

  it('renders a toast with an action', async () => {
    let onAction = jest.fn();
    let onClose = jest.fn();
    let {getByRole, queryByRole} = renderComponent(<RenderToastButton actionLabel="Action" onAction={onAction} onClose={onClose} />);
    let button = getByRole('button');

    expect(queryByRole('alertdialog')).toBeNull();
    await user.click(button);

    act(() => jest.advanceTimersByTime(100));
    let toast = getByRole('alertdialog');
    let alert = within(toast).getByRole('alert');
    expect(toast).toBeVisible();
    expect(alert).toBeVisible();

    let buttons = within(toast).getAllByRole('button');
    expect(buttons[0]).toHaveTextContent('Action');
    await user.click(buttons[0]);

    expect(onAction).toHaveBeenCalledTimes(1);
    expect(onClose).not.toHaveBeenCalled();
  });

  it('closes toast on action', async () => {
    let onAction = jest.fn();
    let onClose = jest.fn();
    let {getByRole, queryByRole} = renderComponent(<RenderToastButton actionLabel="Action" onAction={onAction} onClose={onClose} shouldCloseOnAction />);
    let button = getByRole('button');

    expect(queryByRole('alertdialog')).toBeNull();
    await user.click(button);

    act(() => jest.advanceTimersByTime(100));
    let toast = getByRole('alertdialog');
    let alert = within(toast).getByRole('alert');
    expect(toast).toBeVisible();
    expect(alert).toBeVisible();

    let buttons = within(toast).getAllByRole('button');
    expect(buttons[0]).toHaveTextContent('Action');
    await user.click(buttons[0]);

    expect(onAction).toHaveBeenCalledTimes(1);
    expect(onClose).toHaveBeenCalledTimes(1);

    expect(queryByRole('alertdialog')).toBeNull();
  });

  it('can focus toast region using F6', async () => {
    let {getByRole} = renderComponent(<RenderToastButton timeout={5000} />);
    let button = getByRole('button');

    await user.click(button);

    let toast = getByRole('alertdialog');
    expect(toast).toBeVisible();

    expect(document.activeElement).toBe(button);
    fireEvent.keyDown(button, {key: 'F6'});
    fireEvent.keyUp(button, {key: 'F6'});

    let region = getByRole('region');
    expect(document.activeElement).toBe(region);
  });

  it('should restore focus when a toast exits', async () => {
    let {getByRole, queryByRole} = renderComponent(<RenderToastButton />);
    let button = getByRole('button');

    await user.click(button);

    let toast = getByRole('alertdialog');
    let closeButton = within(toast).getByRole('button');

    await user.click(closeButton);
    expect(queryByRole('alertdialog')).toBeNull();
    expect(button).toHaveFocus();
  });

  it('should restore focus when removing with the mouse', async () => {
    let {getAllByRole, getByRole, queryByRole} = renderComponent(<RenderToastButton />);
    let button = getByRole('button');

    await user.click(button);
    await user.click(button);

    let toast = getAllByRole('alertdialog')[0];
    let closeButton = within(toast).getByRole('button');
    await user.click(closeButton);

    expect(document.activeElement).toBe(button);
    
    toast = getAllByRole('alertdialog')[0];
    closeButton = within(toast).getByRole('button');
    await user.click(closeButton);

    expect(queryByRole('alertdialog')).toBeNull();
    expect(document.activeElement).toBe(button);
  });

  it('should move focus to remaining toast when a toast exits and there are more', async () => {
    let {getAllByRole, getByRole, queryByRole} = renderComponent(<RenderToastButton />);
    let button = getByRole('button');

    await user.tab();
    await user.keyboard('{Enter}');
    await user.keyboard('{Enter}');

    let toast = getAllByRole('alertdialog')[0];
    let closeButton = within(toast).getByRole('button');
    await user.keyboard('{F6}');
    await user.tab();
    await user.tab();
    expect(document.activeElement).toBe(closeButton);
    await user.keyboard('{Enter}');

    toast = getByRole('alertdialog');
    expect(document.activeElement).toBe(toast);

    closeButton = within(toast).getByRole('button');
    await user.tab();
    expect(document.activeElement).toBe(closeButton);
    await user.keyboard('{Enter}');

    expect(queryByRole('alertdialog')).toBeNull();
    expect(document.activeElement).toBe(button);
  });

  it('should move focus from the last toast to remaining toast when a the last toast is closed', async () => {
    let {getAllByRole, getByRole, queryByRole} = renderComponent(<RenderToastButton />);
    let button = getByRole('button');

    await user.tab();
    await user.keyboard('{Enter}');
    await user.keyboard('{Enter}');

    let toast = getAllByRole('alertdialog')[0];
    let closeButton = within(toast).getByRole('button');
    await user.keyboard('{F6}');
    await user.tab();
    await user.tab();
    expect(document.activeElement).toBe(closeButton);
    await user.keyboard('{Enter}');

    toast = getByRole('alertdialog');
    expect(document.activeElement).toBe(toast);

    closeButton = within(toast).getByRole('button');
    await user.tab();
    expect(document.activeElement).toBe(closeButton);
    await user.keyboard('{Enter}');

    expect(queryByRole('alertdialog')).toBeNull();
    expect(document.activeElement).toBe(button);
  });

  it('should support programmatically closing toasts', async () => {
    function ToastToggle() {
      let [close, setClose] = useState(null);

      return (
        <Button
          onPress={() => {
            if (close) {
              setClose(close());
            } else {
              let close = ToastQueue.positive('Toast is done!');
              setClose(() => close);
            }
          }}
          variant="primary">
          {close ? 'Hide' : 'Show'} Toast
        </Button>
      );
    }

    let {getByRole, queryByRole} = renderComponent(<ToastToggle />);
    let button = getByRole('button');

    await user.click(button);

    act(() => jest.advanceTimersByTime(100));
    let toast = getByRole('alertdialog');
    let alert = within(toast).getByRole('alert');
    expect(toast).toBeVisible();
    expect(alert).toBeVisible();

    await user.click(button);
    expect(queryByRole('alertdialog')).toBeNull();
    expect(queryByRole('alert')).toBeNull();
  });

  it('should only render one ToastContainer', async () => {
    let {getByRole, getAllByRole, rerender} = render(
      <Provider theme={defaultTheme}>
        <ToastContainer key="first" />
        <ToastContainer key="second" />
        <RenderToastButton />
      </Provider>
    );

    let button = getByRole('button');
    await user.click(button);

    act(() => jest.advanceTimersByTime(100));
    expect(getAllByRole('region')).toHaveLength(1);
    expect(getAllByRole('alert')).toHaveLength(1);

    rerender(
      <Provider theme={defaultTheme}>
        <ToastContainer key="second" />
        <RenderToastButton />
      </Provider>
    );

    act(() => jest.advanceTimersByTime(100));
    expect(getAllByRole('region')).toHaveLength(1);
    expect(getAllByRole('alert')).toHaveLength(1);

    rerender(
      <Provider theme={defaultTheme}>
        <ToastContainer key="first" />
        <RenderToastButton />
      </Provider>
    );

    act(() => jest.advanceTimersByTime(100));
    expect(getAllByRole('region')).toHaveLength(1);
    expect(getAllByRole('alert')).toHaveLength(1);

    rerender(
      <Provider theme={defaultTheme}>
        <ToastContainer key="first" />
        <ToastContainer key="second" />
        <RenderToastButton />
      </Provider>
    );

    act(() => jest.advanceTimersByTime(100));
    expect(getAllByRole('region')).toHaveLength(1);
    expect(getAllByRole('alert')).toHaveLength(1);
  });

  it('should support custom toast events', async () => {
    let {getByRole, queryByRole} = renderComponent(<RenderToastButton />);

    let onToast = jest.fn().mockImplementation(e => e.preventDefault());
    window.addEventListener('react-spectrum-toast', onToast);

    let button = getByRole('button');
    await user.click(button);

    expect(queryByRole('alert')).toBeNull();
    expect(onToast).toHaveBeenCalledTimes(1);
    expect(onToast.mock.calls[0][0].detail).toEqual({
      children: 'Toast is default',
      variant: 'neutral',
      options: {}
    });

    window.removeEventListener('react-spectrum-toast', onToast);
  });

  it('should support custom aria-label', async () => {
    let {getByRole} = render(
      <Provider theme={defaultTheme}>
        <ToastContainer aria-label="Toasts" />
        <RenderToastButton />
      </Provider>
    );

    let button = getByRole('button');
    await user.click(button);

    let region = getByRole('region');
    expect(region).toHaveAttribute('aria-label', 'Toasts');
  });
});<|MERGE_RESOLUTION|>--- conflicted
+++ resolved
@@ -39,17 +39,7 @@
   );
 }
 
-<<<<<<< HEAD
-function fireAnimationEnd(alert) {
-  let e = new Event('animationend', {bubbles: true, cancelable: false});
-  e.animationName = 'fade-out';
-  fireEvent(alert, e);
-}
-
-describe.skip('Toast Provider and Container', function () {
-=======
 describe('Toast Provider and Container', function () {
->>>>>>> 55113ca5
   let user;
   beforeAll(() => {
     user = userEvent.setup({delay: null, pointerMap});
