--- conflicted
+++ resolved
@@ -81,7 +81,6 @@
     expect(queryByRole('alert')).toBeNull();
   });
 
-<<<<<<< HEAD
   it('supports testid prop', () => {
     const testid = 'toast-container';
     const domProps = {
@@ -96,10 +95,7 @@
     expect(queryByText(/Show Default Toast/)).not.toBeNull();
   });
 
-  it('should label icon by variant', () => {
-=======
   it('should label icon by variant', async () => {
->>>>>>> 315950ce
     let {getByRole} = renderComponent(<RenderToastButton variant="positive" />);
     let button = getByRole('button');
     await user.click(button);
