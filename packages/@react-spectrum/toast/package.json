--- conflicted
+++ resolved
@@ -36,17 +36,6 @@
     "url": "https://github.com/adobe/react-spectrum"
   },
   "dependencies": {
-<<<<<<< HEAD
-    "@react-aria/focus": "^3.12.1",
-    "@react-aria/i18n": "^3.7.2",
-    "@react-aria/toast": "3.0.0-beta.1",
-    "@react-aria/utils": "^3.17.0",
-    "@react-spectrum/button": "^3.12.2",
-    "@react-spectrum/utils": "^3.9.2",
-    "@react-stately/toast": "3.0.0-beta.0",
-    "@react-types/shared": "^3.18.1",
-    "@spectrum-icons/ui": "^3.5.2",
-=======
     "@react-aria/focus": "^3.14.1",
     "@react-aria/i18n": "^3.8.2",
     "@react-aria/toast": "3.0.0-beta.4",
@@ -55,7 +44,6 @@
     "@react-stately/toast": "3.0.0-beta.1",
     "@react-types/shared": "^3.20.0",
     "@spectrum-icons/ui": "^3.5.5",
->>>>>>> d5186e1c
     "@swc/helpers": "^0.5.0",
     "use-sync-external-store": "^1.2.0"
   },
