--- conflicted
+++ resolved
@@ -32,10 +32,7 @@
 };
 
 function Toast(props: SpectrumToastProps, ref: DOMRef<HTMLDivElement>) {
-<<<<<<< HEAD
-=======
   props = useSlotProps(props);
->>>>>>> 6179b870
   let {
     actionLabel,
     children,
