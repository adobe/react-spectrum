--- conflicted
+++ resolved
@@ -89,7 +89,6 @@
   // Disable buttons for toasts behind the first one.
   let shouldDisableButtons = props.toast.index !== 0 && animation !== 'exiting';
 
-<<<<<<< HEAD
   // Rough mocking of resizing toasts when multiples are displayed
   let [size, setSize] = useState({width: 0, height: 0, overflow: 'auto'});
   useEffect(() => {
@@ -113,9 +112,6 @@
     }
   }, [props.toast.index]);
 
-
-=======
->>>>>>> 7df233c0
   return (
     <div
       {...styleProps}
@@ -133,10 +129,8 @@
       )}
       style={{
         ...styleProps.style,
-<<<<<<< HEAD
         ...size,
-=======
->>>>>>> 7df233c0
+
         zIndex: state.visibleToasts.length - props.toast.index
       }}
       data-animation={animation}
