--- conflicted
+++ resolved
@@ -57,17 +57,13 @@
   name: 'orientation: vertical'
 };
 
-<<<<<<< HEAD
-export const OrientationVerticalWrap = () => renderWithVerticalWrap({minWidth: 90, wrap: true});
+export const OrientationVerticalWrap: TabsStory = () => renderWithVerticalWrap({minWidth: 90, wrap: true});
 
 OrientationVerticalWrap.story = {
   name: 'orientation: vertical, wrap: true'
 };
 
-export const DensityCompact = () => render({density: 'compact'});
-=======
 export const DensityCompact: TabsStory = () => render({density: 'compact'});
->>>>>>> 5672c86b
 
 DensityCompact.story = {
   name: 'density: compact'
