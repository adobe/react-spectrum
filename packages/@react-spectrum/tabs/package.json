--- conflicted
+++ resolved
@@ -33,22 +33,6 @@
   "dependencies": {
     "@adobe/react-spectrum": "^3.4.0",
     "@babel/runtime": "^7.6.2",
-<<<<<<< HEAD
-    "@react-aria/focus": "^3.2.1",
-    "@react-aria/i18n": "^3.1.1",
-    "@react-aria/interactions": "^3.2.0",
-    "@react-aria/tabs": "3.0.0-alpha.0",
-    "@react-aria/utils": "^3.2.1",
-    "@react-spectrum/button": "^3.2.0",
-    "@react-spectrum/menu": "^3.2.0",
-    "@react-spectrum/picker": "^3.2.0",
-    "@react-spectrum/text": "3.1.0",
-    "@react-spectrum/utils": "^3.2.1",
-    "@react-stately/list": "^3.2.0",
-    "@react-types/shared": "^3.2.0",
-    "@react-types/tabs": "3.0.0-alpha.0",
-    "@spectrum-icons/workflow": "^3.1.0"
-=======
     "@react-aria/focus": "^3.2.2",
     "@react-aria/i18n": "^3.1.2",
     "@react-aria/interactions": "^3.2.1",
@@ -57,12 +41,12 @@
     "@react-spectrum/button": "^3.2.1",
     "@react-spectrum/menu": "^3.2.1",
     "@react-spectrum/picker": "^3.2.1",
+    "@react-spectrum/text": "^3.1.0",
     "@react-spectrum/utils": "^3.3.0",
     "@react-stately/list": "^3.2.1",
     "@react-types/shared": "^3.2.1",
     "@react-types/tabs": "3.0.0-alpha.1",
     "@spectrum-icons/workflow": "^3.2.0"
->>>>>>> f6c06605
   },
   "devDependencies": {
     "@adobe/spectrum-css-temp": "^3.0.0-alpha.1"
