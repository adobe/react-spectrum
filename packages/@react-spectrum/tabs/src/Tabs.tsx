/*
 * Copyright 2020 Adobe. All rights reserved.
 * This file is licensed to you under the Apache License, Version 2.0 (the "License");
 * you may not use this file except in compliance with the License. You may obtain a copy
 * of the License at http://www.apache.org/licenses/LICENSE-2.0
 *
 * Unless required by applicable law or agreed to in writing, software distributed under
 * the License is distributed on an "AS IS" BASIS, WITHOUT WARRANTIES OR REPRESENTATIONS
 * OF ANY KIND, either express or implied. See the License for the specific language
 * governing permissions and limitations under the License.
 */

import {AriaTabPanelProps, SpectrumTabListProps, SpectrumTabPanelsProps, SpectrumTabsProps} from '@react-types/tabs';
import {classNames, SlotProvider, unwrapDOMRef, useDOMRef, useStyleProps} from '@react-spectrum/utils';
import {DOMProps, DOMRef, DOMRefValue, Key, Node, Orientation, StyleProps} from '@react-types/shared';
import {filterDOMProps, mergeProps, useId, useLayoutEffect, useResizeObserver} from '@react-aria/utils';
import {FocusRing} from '@react-aria/focus';
import {Item, Picker} from '@react-spectrum/picker';
import {ListCollection} from '@react-stately/list';
import React, {
  CSSProperties,
  MutableRefObject,
  ReactElement,
  ReactNode, RefObject,
  useCallback,
  useContext,
  useEffect,
  useRef,
  useState
} from 'react';
import {SpectrumPickerProps} from '@react-types/select';
import styles from '@adobe/spectrum-css-temp/components/tabs/vars.css';
import {TabListState, useTabListState} from '@react-stately/tabs';
import {Text} from '@react-spectrum/text';
import {useCollection} from '@react-stately/collections';
import {useHover} from '@react-aria/interactions';
import {useLocale} from '@react-aria/i18n';
import {useProvider, useProviderProps} from '@react-spectrum/provider';
import {useTab, useTabList, useTabPanel} from '@react-aria/tabs';

interface TabsContext<T> {
  tabProps: SpectrumTabsProps<T>,
  tabState: {
    tabListState: TabListState<T>,
    setTabListState: (state: TabListState<T>) => void,
    selectedTab: HTMLElement,
    collapsed: boolean
  },
  refs: {
    wrapperRef: MutableRefObject<HTMLDivElement>,
    tablistRef: MutableRefObject<HTMLDivElement>
  },
  tabPanelProps: {
    'aria-labelledby': string
  },
  tabLineState: Array<DOMRect>
}

const TabContext = React.createContext<TabsContext<any> | {[key: string]: any}>({});

function Tabs<T extends object>(props: SpectrumTabsProps<T>, ref: DOMRef<HTMLDivElement>) {
  props = useProviderProps(props);
  let {
    orientation = 'horizontal' as Orientation,
    density = 'regular',
    children,
    ...otherProps
  } = props;

  let domRef = useDOMRef(ref);
  let tablistRef = useRef<HTMLDivElement>(undefined);
  let wrapperRef = useRef<HTMLDivElement>(undefined);

  let {direction} = useLocale();
  let {styleProps} = useStyleProps(otherProps);
  let [collapsed, setCollapsed] = useState(false);
  let [selectedTab, setSelectedTab] = useState<HTMLElement | null>(null);
  const [tabListState, setTabListState] = useState<TabListState<T> | null>(null);
  let [tabPositions, setTabPositions] = useState<DOMRect[]>([]);
  let prevTabPositions = useRef<DOMRect[]>(tabPositions);

  useEffect(() => {
    if (tablistRef.current) {
      let selectedTab: HTMLElement | null = tablistRef.current.querySelector(`[data-key="${CSS.escape(tabListState?.selectedKey?.toString() ?? '')}"]`);

      if (selectedTab != null) {
        setSelectedTab(selectedTab);
      }
    }
    // collapse is in the dep array so selectedTab can be updated for TabLine positioning
  }, [children, tabListState?.selectedKey, collapsed, tablistRef]);

  let checkShouldCollapse = useCallback(() => {
    if (wrapperRef.current && orientation !== 'vertical') {
      let tabsComponent = wrapperRef.current;
      let tabs: NodeListOf<Element> = tablistRef.current?.querySelectorAll('[role="tab"]') ?? new NodeList() as NodeListOf<Element>;
      let tabDimensions = [...tabs].map((tab: Element) => tab.getBoundingClientRect());

      let end = direction === 'rtl' ? 'left' : 'right';
      let farEdgeTabList = tabsComponent.getBoundingClientRect()[end];
      let farEdgeLastTab = tabDimensions[tabDimensions.length - 1][end];
      let shouldCollapse = direction === 'rtl' ? farEdgeLastTab < farEdgeTabList : farEdgeTabList < farEdgeLastTab;
      setCollapsed(shouldCollapse);
      if (tabDimensions.length !== prevTabPositions.current.length
        || tabDimensions.some((box, index) => box?.left !== prevTabPositions.current[index]?.left || box?.right !== prevTabPositions.current[index]?.right)) {
        setTabPositions(tabDimensions);
        prevTabPositions.current = tabDimensions;
      }
    }
  }, [tablistRef, wrapperRef, direction, orientation, setCollapsed, prevTabPositions, setTabPositions]);

  useEffect(() => {
    checkShouldCollapse();
  }, [children, checkShouldCollapse]);

  useResizeObserver({ref: wrapperRef, onResize: checkShouldCollapse});

  let tabPanelProps: {'aria-labelledby'?: string} = {
    'aria-labelledby': undefined
  };

  // When the tabs are collapsed, the tabPanel should be labelled by the Picker button element.
  let collapsibleTabListId = useId();
  if (collapsed && orientation !== 'vertical') {
    tabPanelProps['aria-labelledby'] = collapsibleTabListId;
  }
  return (
    <TabContext.Provider
      value={{
        tabProps: {...props, orientation, density},
        tabState: {tabListState, setTabListState, selectedTab, collapsed},
        refs: {tablistRef, wrapperRef},
        tabPanelProps,
        tabLineState: tabPositions
      }}>
      <div
        {...filterDOMProps(otherProps)}
        {...styleProps}
        ref={domRef}
        className={classNames(
          styles,
          'spectrum-TabsPanel',
          `spectrum-TabsPanel--${orientation}`,
          styleProps.className
        )}>
        {props.children}
      </div>
    </TabContext.Provider>
  );
}

interface TabProps<T> extends DOMProps {
  item: Node<T>,
  state: TabListState<T>,
  isDisabled?: boolean,
  orientation?: Orientation
}

// @private
function Tab<T>(props: TabProps<T>) {
  let {item, state} = props;
  let {key, rendered} = item;

  let ref = useRef<any>(undefined);
  let {tabProps, isSelected, isDisabled} = useTab({key}, state, ref);

  let {hoverProps, isHovered} = useHover({
    ...props
  });
  let ElementType: React.ElementType = item.props.href ? 'a' : 'div';

  return (
    <FocusRing focusRingClass={classNames(styles, 'focus-ring')}>
      <ElementType
        {...mergeProps(tabProps, hoverProps)}
        ref={ref}
        className={classNames(
          styles,
          'spectrum-Tabs-item',
          {
            'is-selected': isSelected,
            'is-disabled': isDisabled,
            'is-hovered': isHovered
          }
        )}>
        <SlotProvider
          slots={{
            icon: {
              size: 'S',
              UNSAFE_className: classNames(styles, 'spectrum-Icon')
            },
            text: {
              UNSAFE_className: classNames(styles, 'spectrum-Tabs-itemLabel')
            }
          }}>
          {typeof rendered === 'string'
            ? <Text>{rendered}</Text>
            : rendered}
        </SlotProvider>
      </ElementType>
    </FocusRing>
  );
}

interface TabLineProps {
  orientation?: Orientation,
  selectedTab?: HTMLElement,
  selectedKey?: Key | null
}

// @private
function TabLine(props: TabLineProps) {
  let {
    orientation,
    // Is either the tab node (non-collapsed) or the picker node (collapsed)
    selectedTab,
    // selectedKey is provided so that the TabLine styles are updated when the TabPicker's width updates from a selection change
    selectedKey
  } = props;

  let {direction} = useLocale();
  let {scale} = useProvider();
  let {tabLineState} = useContext(TabContext);

  let [style, setStyle] = useState<CSSProperties>({
    width: undefined,
    height: undefined
  });

  let onResize = useCallback(() => {
    if (selectedTab) {
      let styleObj: CSSProperties = {transform: undefined, width: undefined, height: undefined};
      // In RTL, calculate the transform from the right edge of the tablist so that resizing the window doesn't break the Tabline position due to offsetLeft changes
      let offset = direction === 'rtl' ?
        -1 * ((selectedTab.offsetParent as HTMLElement)?.offsetWidth - selectedTab.offsetWidth - selectedTab.offsetLeft) :
        selectedTab.offsetLeft;
      styleObj.transform = orientation === 'vertical'
        ? `translateY(${selectedTab.offsetTop}px)`
        : `translateX(${offset}px)`;

      if (orientation === 'horizontal') {
        styleObj.width = `${selectedTab.offsetWidth}px`;
      } else {
        styleObj.height = `${selectedTab.offsetHeight}px`;
      }
      setStyle(styleObj);
    }
  }, [direction, setStyle, selectedTab, orientation]);

  useLayoutEffect(() => {
    onResize();
  }, [onResize, scale, selectedKey, tabLineState]);

  return <div className={classNames(styles, 'spectrum-Tabs-selectionIndicator')} role="presentation" style={style} />;
}

/**
 * A TabList is used within Tabs to group tabs that a user can switch between.
 * The keys of the items within the <TabList> must match up with a corresponding item inside the <TabPanels>.
 */
export function TabList<T>(props: SpectrumTabListProps<T>) {
  const tabContext = useContext(TabContext);
  const {refs, tabState, tabProps, tabPanelProps} = tabContext;
  const {isQuiet, density, isEmphasized, orientation} = tabProps;
  const {selectedTab, collapsed, setTabListState} = tabState;
  const {tablistRef, wrapperRef} = refs;
  // Pass original Tab props but override children to create the collection.
  const state = useTabListState({...tabProps, children: props.children});

  let {styleProps} = useStyleProps(props);
  const {tabListProps} = useTabList({...tabProps, ...props}, state, tablistRef);

  useEffect(() => {
    // Passing back to root as useTabPanel needs the TabListState
    setTabListState(state);
    // eslint-disable-next-line react-hooks/exhaustive-deps
  }, [state.disabledKeys, state.selectedItem, state.selectedKey, props.children]);

  let collapseStyle : React.CSSProperties = collapsed && orientation !== 'vertical' ? {maxWidth: 'calc(100% + 1px)', overflow: 'hidden', visibility: 'hidden', position: 'absolute'} : {maxWidth: 'calc(100% + 1px)'};
  let stylePropsFinal = orientation === 'vertical' ? styleProps : {style: collapseStyle};

  if (collapsed && orientation !== 'vertical') {
    tabListProps['aria-hidden'] = true;
  }

  let tabListclassName = classNames(styles, 'spectrum-TabsPanel-tabs');

  const tabContent = (
    <div
      {...stylePropsFinal}
      {...tabListProps}
      ref={tablistRef}
      className={classNames(
        styles,
        'spectrum-Tabs',
        `spectrum-Tabs--${orientation}`,
        tabListclassName,
        {
          'spectrum-Tabs--quiet': isQuiet,
          'spectrum-Tabs--emphasized': isEmphasized,
          ['spectrum-Tabs--compact']: density === 'compact'
        },
        orientation === 'vertical' && styleProps.className
      )
      }>
      {[...state.collection].map((item) => (
        <Tab key={item.key} item={item} state={state} orientation={orientation} />
      ))}
      <TabLine orientation={orientation} selectedTab={selectedTab} />
    </div>
  );


  if (orientation === 'vertical') {
    return tabContent;
  } else {
    return (
      <div
        {...styleProps}
        ref={wrapperRef}
        className={classNames(
          styles,
          'spectrum-TabsPanel-collapseWrapper',
          styleProps.className
        )}>
        <TabPicker {...props} {...tabProps} visible={collapsed} id={tabPanelProps['aria-labelledby']} state={state} className={tabListclassName} />
        {tabContent}
      </div>
    );
  }
}

/**
 * TabPanels is used within Tabs as a container for the content of each tab.
 * The keys of the items within the <TabPanels> must match up with a corresponding item inside the <TabList>.
 */
export function TabPanels<T>(props: SpectrumTabPanelsProps<T>) {
  const {tabState, tabProps} = useContext(TabContext);
  const {tabListState} = tabState;

  const factory = useCallback(nodes => new ListCollection(nodes), []);
  // TODO: how to fix this one?
  // @ts-ignore
  const collection = useCollection({items: tabProps.items, ...props}, factory, {suppressTextValueWarning: true});
  const selectedItem = tabListState ? collection.getItem(tabListState.selectedKey) : null;

  return (
    <TabPanel {...props} key={tabListState?.selectedKey}>
      {selectedItem && selectedItem.props.children}
    </TabPanel>
  );
}

interface TabPanelProps extends AriaTabPanelProps, StyleProps {
  children?: ReactNode
}

// @private
function TabPanel(props: TabPanelProps) {
  const {tabState, tabPanelProps: ctxTabPanelProps} = useContext(TabContext);
  const {tabListState} = tabState;
<<<<<<< HEAD
  let ref = useRef<HTMLDivElement | null>(null);
=======
  let ref = useRef(undefined);
>>>>>>> 2fd87d9f
  const {tabPanelProps} = useTabPanel(props, tabListState, ref);
  let {styleProps} = useStyleProps(props);

  if (ctxTabPanelProps['aria-labelledby']) {
    tabPanelProps['aria-labelledby'] = ctxTabPanelProps['aria-labelledby'];
  }

  return (
    <FocusRing focusRingClass={classNames(styles, 'focus-ring')}>
      <div {...styleProps} {...tabPanelProps} ref={ref} className={classNames(styles, 'spectrum-TabsPanel-tabpanel', styleProps.className)}>
        {props.children}
      </div>
    </FocusRing>
  );
}

interface TabPickerProps<T> extends Omit<SpectrumPickerProps<T>, 'children'> {
  density?: 'compact' | 'regular',
  isEmphasized?: boolean,
  state: TabListState<T>,
  className?: string,
  visible: boolean
}

function TabPicker<T>(props: TabPickerProps<T>) {
  let {
    isDisabled,
    isEmphasized,
    isQuiet,
    state,
    'aria-labelledby': ariaLabeledBy,
    'aria-label': ariaLabel,
    density,
    className,
    id,
    visible
  } = props;

<<<<<<< HEAD
  let ref = useRef(null) as DOMRef<HTMLDivElement> | undefined;
  let [pickerNode, setPickerNode] = useState<HTMLElement | null>(null);
=======
  let ref = useRef(undefined);
  let [pickerNode, setPickerNode] = useState(null);
>>>>>>> 2fd87d9f

  useEffect(() => {
    let node = unwrapDOMRef(ref as RefObject<DOMRefValue<HTMLElement>>);
    setPickerNode(node.current);
  }, [ref]);

  let items = [...state.collection];
  let pickerProps = {
    'aria-labelledby': ariaLabeledBy,
    'aria-label': ariaLabel
  };

  const style : React.CSSProperties = visible ? {} : {visibility: 'hidden', position: 'absolute'};

  return (
    <div
      className={classNames(
        styles,
        'spectrum-Tabs',
        'spectrum-Tabs--horizontal',
        'spectrum-Tabs--isCollapsed',
        {
          'spectrum-Tabs--quiet': isQuiet,
          ['spectrum-Tabs--compact']: density === 'compact',
          'spectrum-Tabs--emphasized': isEmphasized
        },
        className
      )}
      style={style}
      aria-hidden={visible ? undefined : true}>
      <SlotProvider
        slots={{
          icon: {
            size: 'S',
            UNSAFE_className: classNames(styles, 'spectrum-Icon')
          },
          button: {
            focusRingClass: classNames(styles, 'focus-ring')
          }
        }}>
        <Picker
          {...pickerProps}
          id={id}
          items={items}
          ref={ref}
          isQuiet
          isDisabled={!visible || isDisabled}
          selectedKey={state.selectedKey}
          disabledKeys={state.disabledKeys}
          onSelectionChange={state.setSelectedKey}
          UNSAFE_className={classNames(styles, 'spectrum-Tabs-picker')}>
          {item => <Item {...item.props}>{item.rendered}</Item>}
        </Picker>
        {pickerNode && <TabLine orientation="horizontal" selectedTab={pickerNode} selectedKey={state.selectedKey} />}
      </SlotProvider>
    </div>
  );
}

/**
 * Tabs organize content into multiple sections and allow users to navigate between them. The content under the set of tabs should be related and form a coherent unit.
 */
// forwardRef doesn't support generic parameters, so cast the result to the correct type
// https://stackoverflow.com/questions/58469229/react-with-typescript-generics-while-using-react-forwardref
const _Tabs = React.forwardRef(Tabs) as <T>(props: SpectrumTabsProps<T> & {ref?: DOMRef<HTMLDivElement>}) => ReactElement;
export {_Tabs as Tabs};<|MERGE_RESOLUTION|>--- conflicted
+++ resolved
@@ -359,11 +359,7 @@
 function TabPanel(props: TabPanelProps) {
   const {tabState, tabPanelProps: ctxTabPanelProps} = useContext(TabContext);
   const {tabListState} = tabState;
-<<<<<<< HEAD
   let ref = useRef<HTMLDivElement | null>(null);
-=======
-  let ref = useRef(undefined);
->>>>>>> 2fd87d9f
   const {tabPanelProps} = useTabPanel(props, tabListState, ref);
   let {styleProps} = useStyleProps(props);
 
@@ -402,13 +398,8 @@
     visible
   } = props;
 
-<<<<<<< HEAD
   let ref = useRef(null) as DOMRef<HTMLDivElement> | undefined;
   let [pickerNode, setPickerNode] = useState<HTMLElement | null>(null);
-=======
-  let ref = useRef(undefined);
-  let [pickerNode, setPickerNode] = useState(null);
->>>>>>> 2fd87d9f
 
   useEffect(() => {
     let node = unwrapDOMRef(ref as RefObject<DOMRefValue<HTMLElement>>);
