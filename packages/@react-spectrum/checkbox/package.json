--- conflicted
+++ resolved
@@ -36,22 +36,6 @@
     "url": "https://github.com/adobe/react-spectrum"
   },
   "dependencies": {
-<<<<<<< HEAD
-    "@react-aria/checkbox": "^3.14.1",
-    "@react-aria/focus": "^3.16.2",
-    "@react-aria/interactions": "^3.21.1",
-    "@react-spectrum/form": "^3.7.4",
-    "@react-spectrum/label": "^3.16.4",
-    "@react-spectrum/layout": "^3.6.3",
-    "@react-spectrum/utils": "^3.11.5",
-    "@react-spectrum/view": "^3.6.8",
-    "@react-stately/checkbox": "^3.6.3",
-    "@react-stately/toggle": "^3.7.2",
-    "@react-types/checkbox": "^3.7.1",
-    "@react-types/shared": "^3.22.1",
-    "@spectrum-icons/ui": "^3.6.5",
-    "@swc/helpers": "^0.5.0"
-=======
     "@react-aria/checkbox": "^3.14.2",
     "@react-aria/focus": "^3.17.0",
     "@react-aria/interactions": "^3.21.2",
@@ -65,7 +49,6 @@
     "@spectrum-icons/ui": "^3.6.6",
     "@swc/helpers": "^0.5.0",
     "react-aria-components": "^1.2.0"
->>>>>>> c81c9463
   },
   "devDependencies": {
     "@adobe/spectrum-css-temp": "3.0.0-alpha.1"
