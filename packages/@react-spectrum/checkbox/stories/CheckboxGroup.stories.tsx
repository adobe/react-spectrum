/*
 * Copyright 2020 Adobe. All rights reserved.
 * This file is licensed to you under the Apache License, Version 2.0 (the "License");
 * you may not use this file except in compliance with the License. You may obtain a copy
 * of the License at http://www.apache.org/licenses/LICENSE-2.0
 *
 * Unless required by applicable law or agreed to in writing, software distributed under
 * the License is distributed on an "AS IS" BASIS, WITHOUT WARRANTIES OR REPRESENTATIONS
 * OF ANY KIND, either express or implied. See the License for the specific language
 * governing permissions and limitations under the License.
 */

import {action} from '@storybook/addon-actions';
import {Checkbox, CheckboxGroup} from '../';
import {Flex} from '@adobe/react-spectrum';
import React, {useState} from 'react';
import {SpectrumCheckboxGroupProps} from '@react-types/checkbox';
import {storiesOf} from '@storybook/react';

storiesOf('CheckboxGroup', module)
  .addParameters({providerSwitcher: {status: 'positive'}})
  .add(
    'Default',
    () => render()
  )
  .add(
    'defaultValue: dragons',
    () => render({defaultValue: ['dragons']})
  )
  .add(
    'controlled: dragons',
    () => render({value: ['dragons']})
  )
  .add(
    'labelPosition: side',
    () => render({labelPosition: 'side'})
  )
  .add(
    'labelAlign: end',
    () => render({labelAlign: 'end'})
  )
  .add(
    'horizontal',
    () => render({orientation: 'horizontal'})
  )
  .add(
    'horizontal, labelPosition: side',
    () => render({orientation: 'horizontal', labelPosition: 'side'})
  )
  .add(
    'horizontal, labelAlign: end',
    () => render({orientation: 'horizontal', labelAlign: 'end'})
  )
  .add(
    'isDisabled',
    () => render({isDisabled: true})
  )
  .add(
    'isDisabled on one checkbox',
    () => render({}, [{}, {isDisabled: true}, {}])
  )
  .add(
    'isDisabled two checkboxes and one checked',
    () => render({defaultValue: ['dragons']}, [{}, {isDisabled: true}, {isDisabled: true}])
  )
  .add(
    'isEmphasized, isDisabled two checkboxes and one checked',
    () => render({isEmphasized: true, defaultValue: ['dragons']}, [{}, {isDisabled: true}, {isDisabled: true}])
  )
  .add(
    'isDisabled on one checkbox horizontal',
    () => render({orientation: 'horizontal'}, [{}, {isDisabled: true}, {}])
  )
  .add(
    'isRequired',
    () => render({isRequired: true})
  )
  .add(
    'isRequired, necessityIndicator: label',
    () => render({isRequired: true, necessityIndicator: 'label'})
  )
  .add(
    'necessityIndicator: label, labelPosition: side',
    () => render({necessityIndicator: 'label', labelPosition: 'side'})
  )
  .add(
    'isReadOnly',
    () => render({isReadOnly: true})
  )
  .add(
    'isEmphasized',
    () => render({isEmphasized: true})
  )
  .add(
    'validationState: "invalid"',
    () => render({validationState: 'invalid'})
  )
  .add(
    'validationState: "invalid" on one checkbox',
    () => render({}, [{}, {validationState: 'invalid'}, {}])
  )
  .add(
    'with description',
    () => render({description: 'Please select some pets.'})
  )
  .add(
    'with error message',
    () => render({errorMessage: 'Please select a valid combination of pets.', validationState: 'invalid'})
  )
  .add(
<<<<<<< HEAD
    'with description, error message and validation',
=======
    'with error message and error icon',
    () => render({errorMessage: 'Please select a valid combination of pets.', validationState: 'invalid', showErrorIcon: true})
  )
  .add(
    'with description, error message and validation, fixed width',
>>>>>>> c48896c2
    () => renderWithDescriptionErrorMessageAndValidation()
  )
  .add(
    'no visible label',
    () => render({label: null, 'aria-label': 'Pets'})
  )
  .add(
    'autoFocus on one checkbox',
    () => render({}, [{}, {autoFocus: true}, {}])
  )
  .add(
    'form name',
    () => render({name: 'pets'})
  )
  .add(
    'controlled',
    () => <ControlledCheckboxGroup />
  );

function render(props: Omit<SpectrumCheckboxGroupProps, 'children'> = {}, checkboxProps: any[] = []) {
  return (
    <CheckboxGroup label="Pets" {...props} onChange={action('onChange')}>
      <Checkbox value="dogs" {...checkboxProps[0]}>Dogs</Checkbox>
      <Checkbox value="cats" {...checkboxProps[1]}>Cats</Checkbox>
      <Checkbox value="dragons" {...checkboxProps[2]}>Dragons</Checkbox>
    </CheckboxGroup>
  );
}

function ControlledCheckboxGroup() {
  let [checked, setChecked] = useState<string[]>([]);
  return (
    <CheckboxGroup label="Pets" onChange={setChecked} value={checked}>
      <Checkbox value="dogs">Dogs</Checkbox>
      <Checkbox value="cats">Cats</Checkbox>
      <Checkbox value="dragons">Dragons</Checkbox>
    </CheckboxGroup>
  );
}

function renderWithDescriptionErrorMessageAndValidation() {
  function Example() {
    let [checked, setChecked] = useState<string[]>(['dogs', 'dragons']);
    let isValid = checked.length === 2 && checked.includes('dogs') && checked.includes('dragons');
  
    return (
<<<<<<< HEAD
      <CheckboxGroup
        label="Pets"
        onChange={setChecked}
        value={checked}
        validationState={isValid ? 'valid' : 'invalid'}
        description="Select only dogs and dragons."
        errorMessage={
=======
      <Flex width="480px">
        <CheckboxGroup
          label="Pets"
          onChange={setChecked}
          value={checked}
          validationState={isValid ? 'valid' : 'invalid'}
          description="Select a pet."
          errorMessage={
>>>>>>> c48896c2
          checked.includes('cats')
            ? 'No cats allowed.'
            : 'Select only dogs and dragons.'
        }>
<<<<<<< HEAD
        <Checkbox value="dogs">Dogs</Checkbox>
        <Checkbox value="cats">Cats</Checkbox>
        <Checkbox value="dragons">Dragons</Checkbox>
      </CheckboxGroup>
=======
          <Checkbox value="dogs">Dogs</Checkbox>
          <Checkbox value="cats">Cats</Checkbox>
          <Checkbox value="dragons">Dragons</Checkbox>
        </CheckboxGroup>
      </Flex>
>>>>>>> c48896c2
    );
  }

  return <Example />;
}<|MERGE_RESOLUTION|>--- conflicted
+++ resolved
@@ -108,15 +108,11 @@
     () => render({errorMessage: 'Please select a valid combination of pets.', validationState: 'invalid'})
   )
   .add(
-<<<<<<< HEAD
-    'with description, error message and validation',
-=======
     'with error message and error icon',
     () => render({errorMessage: 'Please select a valid combination of pets.', validationState: 'invalid', showErrorIcon: true})
   )
   .add(
     'with description, error message and validation, fixed width',
->>>>>>> c48896c2
     () => renderWithDescriptionErrorMessageAndValidation()
   )
   .add(
@@ -163,15 +159,6 @@
     let isValid = checked.length === 2 && checked.includes('dogs') && checked.includes('dragons');
   
     return (
-<<<<<<< HEAD
-      <CheckboxGroup
-        label="Pets"
-        onChange={setChecked}
-        value={checked}
-        validationState={isValid ? 'valid' : 'invalid'}
-        description="Select only dogs and dragons."
-        errorMessage={
-=======
       <Flex width="480px">
         <CheckboxGroup
           label="Pets"
@@ -180,23 +167,15 @@
           validationState={isValid ? 'valid' : 'invalid'}
           description="Select a pet."
           errorMessage={
->>>>>>> c48896c2
           checked.includes('cats')
             ? 'No cats allowed.'
             : 'Select only dogs and dragons.'
         }>
-<<<<<<< HEAD
-        <Checkbox value="dogs">Dogs</Checkbox>
-        <Checkbox value="cats">Cats</Checkbox>
-        <Checkbox value="dragons">Dragons</Checkbox>
-      </CheckboxGroup>
-=======
           <Checkbox value="dogs">Dogs</Checkbox>
           <Checkbox value="cats">Cats</Checkbox>
           <Checkbox value="dragons">Dragons</Checkbox>
         </CheckboxGroup>
       </Flex>
->>>>>>> c48896c2
     );
   }
 
