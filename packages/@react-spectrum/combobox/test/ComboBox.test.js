--- conflicted
+++ resolved
@@ -5960,12 +5960,8 @@
 
       let listbox = tree.getByRole('listbox');
       let items = within(listbox).getAllByRole('option');
-<<<<<<< HEAD
       expect(items[0]).toHaveAttribute('href', '/base/one');
-      await user.click(items[0]);
-=======
       triggerPress(items[0]);
->>>>>>> 1293adf0
 
       act(() => {
         jest.runAllTimers();
