/*
 * Copyright 2020 Adobe. All rights reserved.
 * This file is licensed to you under the Apache License, Version 2.0 (the "License");
 * you may not use this file except in compliance with the License. You may obtain a copy
 * of the License at http://www.apache.org/licenses/LICENSE-2.0
 *
 * Unless required by applicable law or agreed to in writing, software distributed under
 * the License is distributed on an "AS IS" BASIS, WITHOUT WARRANTIES OR REPRESENTATIONS
 * OF ANY KIND, either express or implied. See the License for the specific language
 * governing permissions and limitations under the License.
 */

jest.mock('@react-aria/live-announcer');
import {act, fireEvent, pointerMap, render, screen, simulateDesktop, simulateMobile, waitFor, within} from '@react-spectrum/test-utils-internal';
import {announce} from '@react-aria/live-announcer';
import {Button} from '@react-spectrum/button';
import {chain} from '@react-aria/utils';
import {ComboBox, Item, Section} from '../';
import {Form} from '@react-spectrum/form';
import {Provider} from '@react-spectrum/provider';
import React from 'react';
import scaleMedium from '@adobe/spectrum-css-temp/vars/spectrum-medium-unique.css';
import {SSRProvider} from '@react-aria/ssr';
import themeLight from '@adobe/spectrum-css-temp/vars/spectrum-light-unique.css';
import {useAsyncList, useListData} from '@react-stately/data';
import {useFilter} from '@react-aria/i18n';
import userEvent from '@testing-library/user-event';

let theme = {
  light: themeLight,
  medium: scaleMedium
};

let onSelectionChange = jest.fn();
let onOpenChange = jest.fn();
let onInputChange = jest.fn();
let outerBlur = jest.fn();
let onFocus = jest.fn();
let onBlur = jest.fn();
let onLoadMore = jest.fn();
let onKeyDown = jest.fn();

let defaultProps = {
  label: 'Test',
  onSelectionChange,
  onOpenChange,
  onInputChange,
  onFocus,
  onBlur
};

const ExampleComboBox = React.forwardRef((props = {}, ref) => (
  <Provider theme={theme}>
    <ComboBox {...defaultProps} {...props} ref={ref}>
      <Item key="1">One</Item>
      <Item key="2">Two</Item>
      <Item key="3">Three</Item>
    </ComboBox>
  </Provider>
  ));

function renderComboBox(props = {}) {
  return render(<ExampleComboBox {...props} />);
}

function renderSectionComboBox(props = {}) {
  return render(
    <Provider theme={theme}>
      <ComboBox {...defaultProps} {...props}>
        <Section title="Section One" key="section 1">
          <Item key="1">One</Item>
          <Item key="2">Two</Item>
          <Item key="3">Three</Item>
        </Section>
        <Section title="Section Two" key="section 2">
          <Item key="4">Four</Item>
          <Item key="5">Five</Item>
          <Item key="6">Six</Item>
        </Section>
      </ComboBox>
    </Provider>
  );
}

let items = [
  {name: 'One', id: '1'},
  {name: 'Two', id: '2'},
  {name: 'Three', id: '3'}
];

function ControlledValueComboBox(props) {
  let [inputValue, setInputValue] = React.useState('');

  return (
    <Provider theme={theme}>
      <ComboBox {...defaultProps} label="Combobox" defaultItems={items} inputValue={inputValue} onInputChange={setInputValue} {...props}>
        {(item) => <Item>{item.name}</Item>}
      </ComboBox>
    </Provider>
  );
}

function ControlledKeyComboBox(props) {
  let [selectedKey, setSelectedKey] = React.useState(null);

  return (
    <Provider theme={theme}>
      <ComboBox {...defaultProps} label="Combobox" defaultItems={items} selectedKey={selectedKey} onSelectionChange={setSelectedKey} {...props}>
        {(item) => <Item>{item.name}</Item>}
      </ComboBox>
    </Provider>
  );
}

function ControlledValueKeyComboBox(props) {
  let itemList = props.items || items;
  let [fieldState, setFieldState] = React.useState({
    inputValue: '',
    selectedKey: null
  });

  let onInputChangeHandler = (value) => {
    setFieldState(prevState => ({
      inputValue: value,
      selectedKey: value === '' ? null : prevState.selectedKey
    }));
  };

  let onSelectionChangeHandler = (key) => {
    setFieldState({
      inputValue: itemList.find(item => item.id === key)?.name ?? '',
      selectedKey: key
    });
  };

  return (
    <Provider theme={theme}>
      <ComboBox {...defaultProps} label="Combobox" defaultItems={itemList} inputValue={fieldState.inputValue} onInputChange={onInputChangeHandler} selectedKey={fieldState.selectedKey} onSelectionChange={onSelectionChangeHandler} {...props}>
        {(item) => <Item>{item.name}</Item>}
      </ComboBox>
    </Provider>
  );
}

function ControlledItemsComboBox(props) {
  let {contains} = useFilter({sensitivity: 'base'});
  let list = useListData({
    initialItems: items,
    initialFilterText: props.defaultInputValue,
    filter(item, text) {
      return contains(item.name, text);
    }
  });

  return (
    <Provider theme={theme}>
      <ComboBox {...defaultProps} {...props} label="Combobox" items={list.items} inputValue={list.filterText} onInputChange={list.setFilterText}>
        {(item) => <Item>{item.name}</Item>}
      </ComboBox>
    </Provider>
  );
}

let initialFilterItems = [
  {name: 'Aardvark', id: '1'},
  {name: 'Kangaroo', id: '2'},
  {name: 'Snake', id: '3'}
];

let secondCallFilterItems = [
  {name: 'Aardvark', id: '1'}
];

function getFilterItems() {
  return Promise.resolve({
    items: initialFilterItems
  });
}

function mockSecondCall() {
  return new Promise(resolve => setTimeout(() => resolve({items: secondCallFilterItems}), 1500));
}

let load;
let AsyncComboBox = () => {
  let list = useAsyncList({
    load: load
  });

  return (
    <ComboBox
      items={list.items}
      label="Combobox"
      inputValue={list.filterText}
      onInputChange={list.setFilterText}
      loadingState={list.loadingState}
      onLoadMore={chain(list.loadMore, onLoadMore)}
      onOpenChange={onOpenChange}>
      {(item) => <Item>{item.name}</Item>}
    </ComboBox>
  );
};

describe('ComboBox', function () {
  let user;
  async function testComboBoxOpen(combobox, button, listbox, focusedItemIndex) {
    let buttonId = button.id;
    let comboboxLabelledBy = combobox.getAttribute('aria-labelledby');

    expect(listbox).toBeVisible();
    expect(listbox).toHaveAttribute('aria-label', 'Suggestions');
    expect(listbox).toHaveAttribute('aria-labelledby', `${listbox.id} ${comboboxLabelledBy}`);
    expect(button).toHaveAttribute('aria-expanded', 'true');
    expect(button).toHaveAttribute('aria-controls', listbox.id);
    expect(button).toHaveAttribute('aria-label', 'Show suggestions');
    expect(button).toHaveAttribute('aria-labelledby', `${buttonId} ${comboboxLabelledBy}`);
    expect(combobox).toHaveAttribute('aria-controls', listbox.id);
    expect(combobox).toHaveAttribute('aria-expanded', 'true');

    let items = within(listbox).getAllByRole('option');
    expect(items).toHaveLength(3);
    expect(items[0]).toHaveTextContent('One');
    expect(items[1]).toHaveTextContent('Two');
    expect(items[2]).toHaveTextContent('Three');

    expect(listbox).not.toHaveAttribute('tabIndex');
    for (let item of items) {
      expect(item).not.toHaveAttribute('tabIndex');
    }

    expect(document.activeElement).toBe(combobox);

    if (typeof focusedItemIndex === 'undefined') {
      expect(combobox).not.toHaveAttribute('aria-activedescendant');
      await user.keyboard('{ArrowDown}');
      act(() => {
        jest.runAllTimers();
      });

      expect(combobox).toHaveAttribute('aria-activedescendant', items[0].id);
    } else {
      expect(combobox).toHaveAttribute('aria-activedescendant', items[focusedItemIndex].id);
    }
  }

  beforeAll(function () {
    user = userEvent.setup({delay: null, pointerMap});
    jest.spyOn(window.HTMLElement.prototype, 'clientWidth', 'get').mockImplementation(() => 1000);
    jest.spyOn(window.HTMLElement.prototype, 'clientHeight', 'get').mockImplementation(() => 1000);
    window.HTMLElement.prototype.scrollIntoView = jest.fn();
    simulateDesktop();
    jest.useFakeTimers();
  });

  beforeEach(() => {
    load = jest
      .fn()
      .mockImplementationOnce(getFilterItems)
      .mockImplementationOnce(mockSecondCall)
      .mockImplementationOnce(mockSecondCall);
  });

  afterEach(() => {
    jest.clearAllMocks();
    act(() => jest.runAllTimers());
  });

  afterAll(function () {
    jest.restoreAllMocks();
  });

  it('renders correctly', function () {
    let {getAllByText, getByRole} = renderComboBox();

    let combobox = getByRole('combobox');
    expect(combobox).toHaveAttribute('autoCorrect', 'off');
    expect(combobox).toHaveAttribute('spellCheck', 'false');
    expect(combobox).toHaveAttribute('autoComplete', 'off');

    let button = getByRole('button');
    expect(button).toHaveAttribute('aria-haspopup', 'listbox'); // i think we really want 'listbox'?

    let label = getAllByText('Test')[0];
    expect(label).toBeVisible();
  });

  it('renders with placeholder text and shows warning', function () {
    let spyWarn = jest.spyOn(console, 'warn').mockImplementation(() => {});
    let {getByPlaceholderText, getByRole} = renderComboBox({placeholder: 'Test placeholder'});

    let searchAutocomplete = getByRole('combobox');

    expect(getByPlaceholderText('Test placeholder')).toBeTruthy();
    expect(searchAutocomplete.placeholder).toBe('Test placeholder');
    expect(spyWarn).toHaveBeenCalledWith('Placeholders are deprecated due to accessibility issues. Please use help text instead. See the docs for details: https://react-spectrum.adobe.com/react-spectrum/ComboBox.html#help-text');
  });

  it('propagates the name attribute', function () {
    let {getByRole} = renderComboBox({name: 'test name'});

    let combobox = getByRole('combobox');
    expect(combobox).toHaveAttribute('name', 'test name');
  });

  it('can be disabled', async function () {
    let {getByRole, queryByRole} = renderComboBox({isDisabled: true});

    let combobox = getByRole('combobox');
    act(() => {
      combobox.focus();
    });
    await user.keyboard('One');
    act(() => {
      jest.runAllTimers();
    });

    expect(queryByRole('listbox')).toBeNull();
    expect(onOpenChange).not.toHaveBeenCalled();
    expect(onFocus).not.toHaveBeenCalled();

    await user.keyboard('{ArrowDown}');
    act(() => {
      jest.runAllTimers();
    });

    expect(queryByRole('listbox')).toBeNull();
    expect(onOpenChange).not.toHaveBeenCalled();

    let button = getByRole('button');
    await user.click(button);
    act(() => {
      jest.runAllTimers();
    });

    expect(queryByRole('listbox')).toBeNull();
    expect(onOpenChange).not.toHaveBeenCalled();
    expect(onInputChange).not.toHaveBeenCalled();
  });

  it('can be readonly', async function () {
    let {getByRole, queryByRole} = renderComboBox({isReadOnly: true, defaultInputValue: 'Blargh'});

    let combobox = getByRole('combobox');
    act(() => {
      combobox.focus();
    });
    await user.keyboard('One');
    act(() => {
      jest.runAllTimers();
    });

    expect(queryByRole('listbox')).toBeNull();
    expect(combobox.value).toBe('Blargh');
    expect(onOpenChange).not.toHaveBeenCalled();
    expect(onFocus).toHaveBeenCalled();
    expect(onInputChange).not.toHaveBeenCalled();

    await user.keyboard('{ArrowDown}');
    act(() => {
      jest.runAllTimers();
    });

    expect(queryByRole('listbox')).toBeNull();
    expect(onOpenChange).not.toHaveBeenCalled();
    expect(onInputChange).not.toHaveBeenCalled();

    let button = getByRole('button');
    // user event click on the button actually makes focus leave the combobox
    // so onInputChange will fire
    await user.click(button);
    act(() => {
      jest.runAllTimers();
    });

    expect(queryByRole('listbox')).toBeNull();
    expect(onOpenChange).not.toHaveBeenCalled();
  });

  it('features default behavior of completionMode suggest and menuTrigger input', async function () {
    let {getByRole} = renderComboBox();

    let combobox = getByRole('combobox');
    expect(combobox).not.toHaveAttribute('aria-controls');
    expect(combobox).not.toHaveAttribute('aria-activedescendant');
    expect(combobox).toHaveAttribute('aria-autocomplete', 'list');

    act(() => {
      combobox.focus();
    });
    await user.keyboard('On');
    act(() => {
      jest.runAllTimers();
    });

    let listbox = getByRole('listbox');

    let items = within(listbox).getAllByRole('option');
    expect(items).toHaveLength(1);

    expect(combobox.value).toBe('On');
    expect(items[0]).toHaveTextContent('One');
    expect(combobox).toHaveAttribute('aria-controls', listbox.id);
    expect(combobox).not.toHaveAttribute('aria-activedescendant');

    await user.keyboard('{ArrowDown}');
    act(() => {
      jest.runAllTimers();
    });

    expect(combobox).toHaveAttribute('aria-activedescendant', items[0].id);
  });

  describe('refs', function () {
    it('attaches a ref to the label wrapper', function () {
      let ref = React.createRef();
      let {getByText} = renderComboBox({ref});

      expect(ref.current.UNSAFE_getDOMNode()).toBe(getByText('Test').parentElement);
    });

    it('attaches a ref to the combobox wrapper if no label', function () {
      let ref = React.createRef();
      let {getByRole} = renderComboBox({ref, label: null, 'aria-label': 'test'});
      expect(ref.current.UNSAFE_getDOMNode()).toBe(getByRole('combobox').parentElement.parentElement.parentElement.parentElement);
    });

    it('calling focus() on the ref focuses the input field', function () {
      let ref = React.createRef();
      let {getByRole} = renderComboBox({ref});

      act(() => {ref.current.focus();});
      expect(document.activeElement).toBe(getByRole('combobox'));
    });
  });

  describe('opening', function () {
    describe('menuTrigger = focus', function () {
      it('opens menu when combobox is focused', async function () {
        let {getByRole} = renderComboBox({menuTrigger: 'focus'});

        let button = getByRole('button');
        let combobox = getByRole('combobox');
        act(() => {
          combobox.focus();
        });
        act(() => {
          jest.runAllTimers();
        });

        let listbox = getByRole('listbox');
        expect(onOpenChange).toBeCalledTimes(1);
        expect(onOpenChange).toHaveBeenCalledWith(true, 'focus');
        await testComboBoxOpen(combobox, button, listbox);
      });

      it('opens menu when combobox is focused by clicking button', async function () {
        let {getByRole} = renderComboBox({menuTrigger: 'focus'});

        let button = getByRole('button');
        let combobox = getByRole('combobox');
        await user.click(button);
        act(() => {
          jest.runAllTimers();
        });

        let listbox = getByRole('listbox');
        expect(onOpenChange).toBeCalledTimes(1);
        expect(onOpenChange).toHaveBeenCalledWith(true, 'focus');
        await testComboBoxOpen(combobox, button, listbox);
      });
    });

    describe('button click', function () {
      it('keeps focus within the textfield after opening the menu', async function () {
        let {getByRole, queryByRole} = renderComboBox();

        let button = getByRole('button');
        let combobox = getByRole('combobox');
        expect(queryByRole('listbox')).toBeNull();

        act(() => {
          combobox.focus();
        });
        await user.click(button);
        act(() => {
          jest.runAllTimers();
        });

        let listbox = getByRole('listbox');
        expect(listbox).toBeTruthy();
        expect(document.activeElement).toBe(combobox);

        await user.click(button);
        act(() => {
          jest.runAllTimers();
        });

        expect(queryByRole('listbox')).toBeNull();
      });

      it('doesn\'t focus first item if there are items loaded', async function () {
        let {getByRole} = renderComboBox();

        let button = getByRole('button');
        let combobox = getByRole('combobox');
        await user.click(button);
        act(() => {
          jest.runAllTimers();
        });

        expect(onOpenChange).toHaveBeenCalledWith(true, 'manual');

        let listbox = getByRole('listbox');
        await testComboBoxOpen(combobox, button, listbox);
      });

      it('opens for touch', () => {
        let {getByRole, queryByRole} = renderComboBox({});

        let button = getByRole('button');
        let combobox = getByRole('combobox');
        expect(document.activeElement).not.toBe(combobox);

        fireEvent.touchStart(button, {targetTouches: [{identifier: 1}]});
        fireEvent.touchEnd(button, {changedTouches: [{identifier: 1, clientX: 0, clientY: 0}]});
        act(() => {
          jest.runAllTimers();
        });

        expect(document.activeElement).toBe(combobox);
        let listbox = getByRole('listbox');
        expect(listbox).toBeTruthy();
        expect(document.activeElement).toBe(combobox);

        fireEvent.touchStart(button, {targetTouches: [{identifier: 1}]});
        fireEvent.touchEnd(button, {changedTouches: [{identifier: 1, clientX: 0, clientY: 0}]});
        act(() => {
          jest.runAllTimers();
        });

        expect(queryByRole('listbox')).toBeNull();
      });

      it('resets the focused item when re-opening the menu', async function () {
        let {getByRole} = renderComboBox({});

        let button = getByRole('button');
        let combobox = getByRole('combobox');

        act(() => {
          combobox.focus();
        });
        await user.click(button);
        act(() => {
          jest.runAllTimers();
        });

        let listbox = getByRole('listbox');
        let items = within(listbox).getAllByRole('option');
        expect(combobox).not.toHaveAttribute('aria-activedescendant');

        await user.click(items[0]);
        act(() => {
          jest.runAllTimers();
        });

        expect(combobox.value).toBe('One');

        await user.click(button);
        act(() => {
          jest.runAllTimers();
        });

        listbox = getByRole('listbox');
        expect(combobox).not.toHaveAttribute('aria-activedescendant');
      });

      it('shows all items', async function () {
        let {getByRole, queryByRole} = renderComboBox({defaultInputValue: 'gibberish'});

        let button = getByRole('button');
        let combobox = getByRole('combobox');
        expect(queryByRole('listbox')).toBeNull();

        act(() => {
          combobox.focus();
        });
        await user.click(button);
        act(() => {
          jest.runAllTimers();
        });

        expect(onOpenChange).toHaveBeenCalledWith(true, 'manual');

        let listbox = getByRole('listbox');
        await testComboBoxOpen(combobox, button, listbox);
      });
    });

    describe('keyboard input', function () {
      it('opens the menu on down arrow press', async function () {
        let {getByRole, queryByRole} = renderComboBox();

        let button = getByRole('button');
        let combobox = getByRole('combobox');
        act(() => {combobox.focus();});
        expect(queryByRole('listbox')).toBeNull();
        expect(onOpenChange).not.toHaveBeenCalled();

        await user.keyboard('{ArrowDown}');
        act(() => {
          jest.runAllTimers();
        });

        let listbox = getByRole('listbox');
        expect(onOpenChange).toHaveBeenCalledTimes(1);
        expect(onOpenChange).toHaveBeenCalledWith(true, 'manual');
        await testComboBoxOpen(combobox, button, listbox, 0);
      });

      it('opens the menu on up arrow press', async function () {
        let {getByRole, queryByRole} = renderComboBox();

        let button = getByRole('button');
        let combobox = getByRole('combobox');
        act(() => {combobox.focus();});
        expect(queryByRole('listbox')).toBeNull();
        expect(onOpenChange).not.toHaveBeenCalled();

        await user.keyboard('{ArrowUp}');
        act(() => {
          jest.runAllTimers();
        });

        let listbox = getByRole('listbox');
        expect(onOpenChange).toHaveBeenCalledTimes(1);
        expect(onOpenChange).toHaveBeenCalledWith(true, 'manual');
        await testComboBoxOpen(combobox, button, listbox, 2);
      });

      it('opens the menu on user typing', async function () {
        let {getByRole, queryByRole} = renderComboBox();

        let button = getByRole('button');
        let combobox = getByRole('combobox');
        act(() => {combobox.focus();});
        expect(queryByRole('listbox')).toBeNull();
        expect(onOpenChange).not.toHaveBeenCalled();

        await user.keyboard('Two');
        act(() => {
          jest.runAllTimers();
        });

        expect(onOpenChange).toHaveBeenCalledTimes(1);
        expect(onOpenChange).toHaveBeenCalledWith(true, 'input');

        let listbox = getByRole('listbox');
        expect(listbox).toBeVisible();
        expect(button).toHaveAttribute('aria-expanded', 'true');
        expect(button).toHaveAttribute('aria-controls', listbox.id);
        expect(combobox).toHaveAttribute('aria-controls', listbox.id);
        expect(combobox).toHaveAttribute('aria-expanded', 'true');

        let items = within(listbox).getAllByRole('option');
        expect(items).toHaveLength(1);
        expect(items[0]).toHaveTextContent('Two');

        expect(document.activeElement).toBe(combobox);
        expect(combobox).not.toHaveAttribute('aria-activedescendant');
        expect(onSelectionChange).not.toHaveBeenCalled();
      });

      it('doesn\'t select an item on matching input if it is a disabled key', async function () {
        let {getByRole} = renderComboBox({disabledKeys: ['2']});
        let combobox = getByRole('combobox');
        act(() => {combobox.focus();});
        expect(onOpenChange).not.toHaveBeenCalled();

        await user.keyboard('Two');

        act(() => {
          jest.runAllTimers();
        });

        expect(onOpenChange).toHaveBeenCalledTimes(1);
        expect(onOpenChange).toHaveBeenCalledWith(true, 'input');

        let listbox = getByRole('listbox');
        expect(listbox).toBeVisible();

        let items = within(listbox).getAllByRole('option');
        expect(items).toHaveLength(1);
        expect(items[0]).toHaveTextContent('Two');

        expect(document.activeElement).toBe(combobox);
        expect(combobox).not.toHaveAttribute('aria-activedescendant');
        expect(onSelectionChange).not.toHaveBeenCalled();
      });

      it('closes the menu if there are no matching items', async function () {
        let {getByRole, queryByRole} = renderComboBox();

        let button = getByRole('button');
        let combobox = getByRole('combobox');
        expect(onOpenChange).not.toHaveBeenCalled();
        act(() => {combobox.focus();});
        await user.keyboard('One');
        act(() => jest.runAllTimers());

        expect(onOpenChange).toHaveBeenCalledTimes(1);
        expect(onOpenChange).toHaveBeenCalledWith(true, 'input');

        let listbox = getByRole('listbox');
        let items = within(listbox).getAllByRole('option');
        expect(items).toHaveLength(1);

        await user.keyboard('z');
        act(() => jest.runAllTimers());
        expect(queryByRole('listbox')).toBeNull();
        expect(button).toHaveAttribute('aria-expanded', 'false');
        expect(button).not.toHaveAttribute('aria-controls');
        expect(combobox).not.toHaveAttribute('aria-controls');
        expect(combobox).toHaveAttribute('aria-expanded', 'false');
      });

      it('doesn\'t open the menu on user typing if menuTrigger=manual', async function () {
        let {getByRole, queryByRole} = renderComboBox({menuTrigger: 'manual'});

        let combobox = getByRole('combobox');
        // Need to focus and skip click so combobox doesn't open for virtual click
        act(() => combobox.focus());
        await user.keyboard('One');
        act(() => {
          jest.runAllTimers();
        });

        expect(queryByRole('listbox')).toBeNull();
        expect(onOpenChange).not.toHaveBeenCalled();

        let button = getByRole('button');
        await user.click(button);
        act(() => {
          jest.runAllTimers();
        });

        expect(onOpenChange).toHaveBeenCalledTimes(1);
        expect(onOpenChange).toHaveBeenCalledWith(true, 'manual');

        let listbox = getByRole('listbox');
        expect(listbox).toBeTruthy();
      });

      it('doesn\'t open the menu if no items match', async function () {
        let {getByRole, queryByRole} = renderComboBox();

        let combobox = getByRole('combobox');
        act(() => combobox.focus());
        await user.keyboard('X');
        act(() => {
          jest.runAllTimers();
        });

        expect(queryByRole('listbox')).toBeNull();
        expect(onOpenChange).not.toHaveBeenCalled();
      });
    });
  });
  describe('showing menu', function () {
    it('doesn\'t moves to selected key', async function () {
      let {getByRole} = renderComboBox({selectedKey: '2'});

      let button = getByRole('button');
      let combobox = getByRole('combobox');
      await user.click(button);
      act(() => {
        jest.runAllTimers();
      });

      expect(document.activeElement).toBe(combobox);
      expect(combobox).not.toHaveAttribute('aria-activedescendant');
    });

    it('keeps the menu open if the user clears the input field if menuTrigger = focus', async function () {
      let {getByRole} = renderComboBox({menuTrigger: 'focus'});

      let button = getByRole('button');
      let combobox = getByRole('combobox');
      act(() => {combobox.focus();});
      await user.keyboard('Two');
      act(() => {
        jest.runAllTimers();
      });

      let listbox = getByRole('listbox');
      let items = within(listbox).getAllByRole('option');
      expect(items).toHaveLength(1);

      fireEvent.change(combobox, {target: {value: ''}});
      act(() => {
        jest.runAllTimers();
      });

      listbox = getByRole('listbox');
      items = within(listbox).getAllByRole('option');
      expect(listbox).toBeVisible();
      expect(button).toHaveAttribute('aria-expanded', 'true');
      expect(button).toHaveAttribute('aria-controls', listbox.id);
      expect(combobox).toHaveAttribute('aria-controls', listbox.id);
      expect(combobox).toHaveAttribute('aria-expanded', 'true');
      expect(items).toHaveLength(3);
      expect(items[0]).toHaveTextContent('One');
      expect(items[1]).toHaveTextContent('Two');
      expect(items[2]).toHaveTextContent('Three');

      expect(document.activeElement).toBe(combobox);
      expect(combobox).not.toHaveAttribute('aria-activedescendant');
    });

    it('allows the user to navigate the menu via arrow keys', async function () {
      let {getByRole} = renderComboBox();

      let button = getByRole('button');
      let combobox = getByRole('combobox');
      await user.click(button);
      act(() => {
        jest.runAllTimers();
      });

      let listbox = getByRole('listbox');
      let items = within(listbox).getAllByRole('option');

      expect(document.activeElement).toBe(combobox);
      expect(combobox).not.toHaveAttribute('aria-activedescendant');

      await user.keyboard('{ArrowDown}');

      expect(combobox).toHaveAttribute('aria-activedescendant', items[0].id);

      await user.keyboard('{ArrowDown}');

      expect(combobox).toHaveAttribute('aria-activedescendant', items[1].id);

      await user.keyboard('{ArrowUp}');

      expect(combobox).toHaveAttribute('aria-activedescendant', items[0].id);
    });

    it('allows the user to select an item via Enter', async function () {
      let {getByRole, queryByRole} = renderComboBox();

      let button = getByRole('button');
      let combobox = getByRole('combobox');
      expect(combobox.value).toBe('');
      await user.click(button);
      act(() => {
        jest.runAllTimers();
      });

      let listbox = getByRole('listbox');
      let items = within(listbox).getAllByRole('option');

      expect(document.activeElement).toBe(combobox);
      expect(combobox).not.toHaveAttribute('aria-activedescendant');

      await user.keyboard('{ArrowDown}');


      expect(combobox).toHaveAttribute('aria-activedescendant', items[0].id);

      await user.keyboard('{Enter}');
      act(() => {
        jest.runAllTimers();
      });

      expect(queryByRole('listbox')).toBeNull();
      expect(combobox.value).toBe('One');
      expect(onSelectionChange).toHaveBeenCalledWith('1');
      expect(onSelectionChange).toHaveBeenCalledTimes(1);
    });

    it('resets input text if reselecting a selected option with Enter', async function () {
      let {getByRole, queryByRole} = renderComboBox({defaultSelectedKey: '2'});

      let combobox = getByRole('combobox');
      expect(combobox.value).toBe('Two');

      act(() => combobox.focus());
      fireEvent.change(combobox, {target: {value: 'Tw'}});
      act(() => jest.runAllTimers());

      expect(onInputChange).toHaveBeenCalledTimes(1);
      expect(onInputChange).toHaveBeenLastCalledWith('Tw');
      expect(combobox.value).toBe('Tw');
      let listbox = getByRole('listbox');
      let items = within(listbox).getAllByRole('option');
      expect(items.length).toBe(1);
      await user.keyboard('{ArrowDown}');

      expect(combobox).toHaveAttribute('aria-activedescendant', items[0].id);

      await user.keyboard('{Enter}');
      act(() => jest.runAllTimers());

      expect(queryByRole('listbox')).toBeNull();
      expect(combobox.value).toBe('Two');
      expect(onSelectionChange).toHaveBeenCalledTimes(0);
      expect(onInputChange).toHaveBeenCalledTimes(2);
      expect(onInputChange).toHaveBeenLastCalledWith('Two');
    });

    it('resets input text if reselecting a selected option with click', async function () {
      let {getByRole, queryByRole} = renderComboBox({defaultSelectedKey: '2'});

      let combobox = getByRole('combobox');
      expect(combobox.value).toBe('Two');

      act(() => combobox.focus());
      fireEvent.change(combobox, {target: {value: 'Tw'}});
      act(() => jest.runAllTimers());

      expect(onInputChange).toHaveBeenCalledTimes(1);
      expect(onInputChange).toHaveBeenLastCalledWith('Tw');
      expect(combobox.value).toBe('Tw');
      let listbox = getByRole('listbox');
      let items = within(listbox).getAllByRole('option');
      expect(items.length).toBe(1);

      await user.click(items[0]);
      act(() => jest.runAllTimers());

      expect(queryByRole('listbox')).toBeNull();
      expect(combobox.value).toBe('Two');
      // selectionManager.select from useSingleSelectListState always calls onSelectionChange even if the key is the same
      expect(onSelectionChange).toHaveBeenCalledTimes(1);
      expect(onSelectionChange).toHaveBeenLastCalledWith('2');
      expect(onInputChange).toHaveBeenCalledTimes(2);
      expect(onInputChange).toHaveBeenLastCalledWith('Two');
    });

    it('closes menu and resets selected key if allowsCustomValue=true and no item is focused', async function () {
      let {getByRole, queryByRole} = render(<ExampleComboBox allowsCustomValue selectedKey="2" onKeyDown={onKeyDown} />);

      let combobox = getByRole('combobox');
      act(() => combobox.focus());
      act(() => {
        fireEvent.change(combobox, {target: {value: 'On'}});
        jest.runAllTimers();
      });

      let listbox = getByRole('listbox');
      expect(listbox).toBeTruthy();

      expect(document.activeElement).toBe(combobox);
      expect(combobox).not.toHaveAttribute('aria-activedescendant');
      await user.keyboard('{Enter}');
      act(() => {
        jest.runAllTimers();
      });

      expect(queryByRole('listbox')).toBeNull();
      expect(onKeyDown).toHaveBeenCalledTimes(1);
      expect(onSelectionChange).toHaveBeenCalledTimes(1);
      expect(onSelectionChange).toHaveBeenCalledWith(null);
      expect(onOpenChange).toHaveBeenCalledTimes(2);
      expect(onOpenChange).toHaveBeenLastCalledWith(false, undefined);
    });

    it('doesn\'t focus the first key if the previously focused key is filtered out of the list', async function () {
      let {getByRole} = renderComboBox();

      let combobox = getByRole('combobox');
      act(() => {
        combobox.focus();
      });
      await user.keyboard('O');
      act(() => {
        jest.runAllTimers();
      });
      await user.keyboard('{ArrowDown}');
      await user.keyboard('{ArrowDown}');

      let listbox = getByRole('listbox');
      let items = within(listbox).getAllByRole('option');
      expect(items).toHaveLength(2);
      expect(combobox).toHaveAttribute('aria-activedescendant', items[1].id);
      expect(items[1].textContent).toBe('Two');

      await user.keyboard('n');
      act(() => {
        jest.runAllTimers();
      });

      listbox = getByRole('listbox');
      items = within(listbox).getAllByRole('option');
      expect(combobox.value).toBe('On');
      expect(items).toHaveLength(1);
      expect(combobox).not.toHaveAttribute('aria-activedescendant');
      expect(items[0].textContent).toBe('One');
    });

    it('closes menu when pressing Enter on an already selected item', async function () {
      let {getByRole, queryByRole} = renderComboBox({selectedKey: '2'});

      let combobox = getByRole('combobox');
      act(() => combobox.focus());
      await user.keyboard('{ArrowDown}');
      act(() => {
        jest.runAllTimers();
      });

      let listbox = getByRole('listbox');
      expect(listbox).toBeTruthy();

      await user.keyboard('{Enter}');
      act(() => {
        jest.runAllTimers();
      });

      expect(queryByRole('listbox')).toBeNull();
      expect(onSelectionChange).not.toHaveBeenCalled();
    });

    it('should close menu on scroll', async function () {
      let {getByRole} = renderComboBox();

      let button = getByRole('button');
      await user.click(button);
      act(() => {
        jest.runAllTimers();
      });

      let listbox = getByRole('listbox');
      expect(listbox).toBeInTheDocument();
      fireEvent.scroll(document.body);
      act(() => {
        jest.runAllTimers();
      });

      expect(listbox).not.toBeInTheDocument();
    });

    describe.each`
      Name                                   | Component
      ${'uncontrolled items (defaultItems)'} | ${ControlledKeyComboBox}
      ${'uncontrolled items (static items)'} | ${ExampleComboBox}
      ${'controlled items'}                  | ${ControlledItemsComboBox}
    `('$Name ComboBox', ({Name, Component}) => {
      it('displays all items when opened via trigger button', async function () {
        let {getByRole} = render(<Component defaultInputValue="Tw" />);
        let button = getByRole('button');
        await user.click(button);
        act(() => {
          jest.runAllTimers();
        });

        let listbox = getByRole('listbox');
        let items = within(listbox).getAllByRole('option');
        if (Name.includes('uncontrolled')) {
          expect(items).toHaveLength(3);
        } else {
          expect(items).toHaveLength(1);
        }
      });

      it('displays all items when opened via arrow keys', async function () {
        let {getByRole, queryByRole} = render(<Component defaultInputValue="Tw" />);
        let button = getByRole('button');

        await user.tab();
        await user.keyboard('{ArrowDown}');
        act(() => {
          jest.runAllTimers();
        });

        let listbox = getByRole('listbox');
        let items = within(listbox).getAllByRole('option');
        if (Name.includes('uncontrolled')) {
          expect(items).toHaveLength(3);
        } else {
          expect(items).toHaveLength(1);
        }

        await user.click(button);
        act(() => {
          jest.runAllTimers();
        });

        expect(queryByRole('listbox')).toBeNull();
        await user.keyboard('{ArrowUp}');
        act(() => {
          jest.runAllTimers();
        });

        listbox = getByRole('listbox');
        items = within(listbox).getAllByRole('option');
        if (Name.includes('uncontrolled')) {
          expect(items).toHaveLength(3);
        } else {
          expect(items).toHaveLength(1);
        }
      });

      it('displays all items when opened via menuTrigger=focus', function () {
        let {getByRole} = render(<Component defaultInputValue="Tw" menuTrigger="focus" />);
        let combobox = getByRole('combobox');

        act(() => {
          combobox.focus();
        });
        act(() => {
          jest.runAllTimers();
        });

        let listbox = getByRole('listbox');
        let items = within(listbox).getAllByRole('option');
        if (Name.includes('uncontrolled')) {
          expect(items).toHaveLength(3);
        } else {
          expect(items).toHaveLength(1);
        }
      });

      it('displays filtered list when input value is changed', async function () {
        let {getByRole, queryByRole} = render(<Component defaultInputValue="Tw" />);
        let combobox = getByRole('combobox');
        let button = getByRole('button');
        act(() => {
          combobox.focus();
        });
        await user.click(button);
        act(() => {
          jest.runAllTimers();
        });

        let listbox = getByRole('listbox');
        let items = within(listbox).getAllByRole('option');
        if (Name.includes('uncontrolled')) {
          expect(items).toHaveLength(3);
        } else {
          expect(items).toHaveLength(1);
        }

        await user.keyboard('o');
        act(() => {
          jest.runAllTimers();
        });

        items = within(listbox).getAllByRole('option');
        expect(items).toHaveLength(1);

        // Arrow keys will only navigate through menu if open, won't show full list
        // Not sure why, test blows up for controlled items combobox when trying to fire arrow down here
        if (Name.includes('uncontrolled')) {
          await user.keyboard('{ArrowDown}');
          act(() => {
            jest.runAllTimers();
          });
        }

        items = within(listbox).getAllByRole('option');
        expect(items).toHaveLength(1);

        await user.keyboard('blah');
        act(() => {
          jest.runAllTimers();
        });

        expect(queryByRole('listbox')).toBeNull();
        combobox = getByRole('combobox');
        // Not sure why, test blows up for controlled items combobox when trying to fire arrow down here
        if (Name.includes('uncontrolled')) {
          await user.keyboard('{ArrowDown}');
          act(() => {
            jest.runAllTimers();
          });
        }

        if (Name.includes('uncontrolled')) {
          listbox = getByRole('listbox');
          items = within(listbox).getAllByRole('option');
          expect(items).toHaveLength(3);
        }
      });

      // separate test since controlled items case above blows up
      it('controlled items combobox doesn\'t display all items when menu is opened', async function () {
        let {getByRole, queryByRole} = render(<ControlledItemsComboBox defaultInputValue="Two" />);
        let combobox = getByRole('combobox');
        let button = getByRole('button');

        act(() => {
          combobox.focus();
        });
        await user.click(button);
        act(() => {
          jest.runAllTimers();
        });

        let listbox = getByRole('listbox');
        let items = within(listbox).getAllByRole('option');
        expect(items).toHaveLength(1);

        await user.keyboard('{ArrowDown}');
        act(() => {
          jest.runAllTimers();
        });

        items = within(listbox).getAllByRole('option');
        expect(items).toHaveLength(1);

        await user.keyboard('blah');
        act(() => {
          jest.runAllTimers();
        });

        expect(queryByRole('listbox')).toBeNull();
      });
    });

    it('works with SSR', async () => {
      let {getByRole} = render(<SSRProvider><ExampleComboBox selectedKey="2" /></SSRProvider>);

      let button = getByRole('button');
      await user.click(button);
      act(() => jest.runAllTimers());

      let listbox = getByRole('listbox');
      let items = within(listbox).getAllByRole('option');
      expect(items).toHaveLength(3);
    });
  });

  describe('typing in the textfield', function () {
    it('can be uncontrolled', async function () {
      let {getByRole} = render(
        <Provider theme={theme}>
          <ComboBox label="Test" onOpenChange={onOpenChange}>
            <Item key="1">Bulbasaur</Item>
            <Item key="2">Squirtle</Item>
            <Item key="3">Charmander</Item>
          </ComboBox>
        </Provider>
      );

      let combobox = getByRole('combobox');
      act(() => {
        combobox.focus();
      });
      await user.keyboard('bul');

      expect(onOpenChange).toHaveBeenCalled();
    });

    it('can be controlled', async function () {
      let {getByRole} = renderComboBox({inputValue: 'blah'});

      let combobox = getByRole('combobox');
      act(() => {
        combobox.focus();
      });
      expect(combobox.value).toBe('blah');
      await user.keyboard('a');

      expect(combobox.value).toBe('blah');
      expect(onInputChange).toBeCalledTimes(1);
      expect(onInputChange).toHaveBeenCalledWith('blaha');
    });

    it('can select by mouse', async function () {
      let onSelectionChange = jest.fn();
      let {getByRole} = render(
        <Provider theme={theme}>
          <ComboBox label="Test" onOpenChange={onOpenChange} onSelectionChange={onSelectionChange}>
            <Item key="1">Cheer</Item>
            <Item key="2">Cheerio</Item>
            <Item key="3">Cheeriest</Item>
          </ComboBox>
        </Provider>
      );

      let combobox = getByRole('combobox');
      act(() => {
        combobox.focus();
      });
      await user.keyboard('Che');

      act(() => {
        jest.runAllTimers();
      });

      expect(onOpenChange).toHaveBeenCalled();

      let listbox = getByRole('listbox');
      let items = within(listbox).getAllByRole('option');
      await user.click(items[1]);
      act(() => {
        jest.runAllTimers();
      });
      expect(onSelectionChange).toHaveBeenCalledWith('2');
      expect(onSelectionChange).toHaveBeenCalledTimes(1);
    });

    it('filters combobox items using contains strategy', async function () {
      let {getByRole} = renderComboBox();

      let combobox = getByRole('combobox');

      act(() => {
        combobox.focus();
      });
      await user.keyboard('o');

      act(() => {
        jest.runAllTimers();
      });

      let listbox = getByRole('listbox');
      expect(listbox).toBeVisible();
      expect(combobox).toHaveAttribute('aria-controls', listbox.id);

      let items = within(listbox).getAllByRole('option');
      expect(items).toHaveLength(2);
      expect(items[0]).toHaveTextContent('One');
      expect(items[1]).toHaveTextContent('Two');
    });

    it('should not match any items if input is just a space', async function () {
      let {getByRole, queryByRole} = renderComboBox();

      let combobox = getByRole('combobox');
      act(() => {
        combobox.focus();
      });
      await user.keyboard(' ');

      act(() => {
        jest.runAllTimers();
      });

      expect(queryByRole('listbox')).toBeNull();
    });

    it('doesn\'t focus the first item in combobox menu if you completely clear your textfield and menuTrigger = focus', async function () {
      let {getByRole} = renderComboBox({menuTrigger: 'focus'});

      let combobox = getByRole('combobox');
      act(() => {
        combobox.focus();
      });
      await user.keyboard('o');
      act(() => {
        jest.runAllTimers();
      });

      let listbox = getByRole('listbox');
      expect(listbox).toBeVisible();

      let items = within(listbox).getAllByRole('option');
      expect(combobox).not.toHaveAttribute('aria-activedescendant');

      await user.clear(combobox);
      act(() => {
        jest.runAllTimers();
      });

      listbox = getByRole('listbox');
      items = within(listbox).getAllByRole('option');
      expect(listbox).toBeVisible();
      expect(items).toHaveLength(3);
      expect(combobox).not.toHaveAttribute('aria-activedescendant');
    });

    it('doesn\'t closes the menu if you completely clear your textfield and menuTrigger != focus', async function () {
      let {getByRole} = renderComboBox();

      let combobox = getByRole('combobox');
      act(() => {
        combobox.focus();
      });
      await user.keyboard('o');

      act(() => {
        jest.runAllTimers();
      });

      let listbox = getByRole('listbox');
      expect(listbox).toBeVisible();

      fireEvent.change(combobox, {target: {value: ''}});
      act(() => {
        jest.runAllTimers();
      });

      listbox = getByRole('listbox');
      expect(listbox).toBeVisible();
    });

    it('clears prior item focus when input no longer matches existing value if allowsCustomValue is true', function () {
      let {getByRole} = renderComboBox({allowsCustomValue: true});
      let combobox = getByRole('combobox');
      // Change input value to something matching a combobox value
      act(() => combobox.focus());
      fireEvent.change(combobox, {target: {value: 'Two'}});
      act(() => jest.runAllTimers());

      let listbox = getByRole('listbox');
      let items = within(listbox).getAllByRole('option');
      expect(listbox).toBeVisible();
      expect(items).toHaveLength(1);
      expect(combobox).not.toHaveAttribute('aria-activedescendant');
      expect(items[0].textContent).toBe('Two');

      // Change input text to something that doesn't match any combobox items but still shows the menu
      act(() => combobox.focus());
      fireEvent.change(combobox, {target: {value: 'Tw'}});
      act(() => jest.runAllTimers());

      // check that no item is focused in the menu
      listbox = getByRole('listbox');
      items = within(listbox).getAllByRole('option');
      expect(listbox).toBeVisible();
      expect(items).toHaveLength(1);
      expect(combobox).not.toHaveAttribute('aria-activedescendant');
      expect(items[0].textContent).toBe('Two');
    });

    it('should close the menu when no items match', async function () {
      let {getByRole, queryByRole} = renderComboBox();

      let combobox = getByRole('combobox');
      act(() => {
        combobox.focus();
      });
      await user.keyboard('O');

      act(() => {
        jest.runAllTimers();
      });

      expect(getByRole('listbox')).toBeVisible();
      expect(onOpenChange).toHaveBeenCalledTimes(1);
      expect(onOpenChange).toHaveBeenCalledWith(true, 'input');

      await user.keyboard('x');

      act(() => {
        combobox.focus();
      });
      fireEvent.change(combobox, {target: {value: 'x'}});
      act(() => {
        jest.runAllTimers();
      });

      expect(queryByRole('listbox')).toBeNull();
      expect(onOpenChange).toHaveBeenCalledTimes(2);
      expect(onOpenChange).toHaveBeenLastCalledWith(false, undefined);
    });

    it('should clear the focused item when typing', async function () {
      let {getByRole} = renderComboBox();

      let combobox = getByRole('combobox');
      act(() => {
        combobox.focus();
      });
      await user.keyboard('w');

      act(() => {
        jest.runAllTimers();
      });

      let listbox = getByRole('listbox');
      let items = within(listbox).getAllByRole('option');
      expect(items).toHaveLength(1);
      expect(combobox).not.toHaveAttribute('aria-activedescendant');

      await user.keyboard('{ArrowDown}');

      expect(combobox).toHaveAttribute('aria-activedescendant', items[0].id);

      await user.keyboard('o');

      items = within(listbox).getAllByRole('option');
      expect(items).toHaveLength(1);
      expect(combobox).not.toHaveAttribute('aria-activedescendant');
    });
  });

  describe('blur', function () {
    it('closes and commits selection on tab', async function () {
      let {queryByRole, getAllByRole} = render(
        <Provider theme={theme}>
          <ComboBox label="Test" onOpenChange={onOpenChange} onInputChange={onInputChange} onSelectionChange={onSelectionChange}>
            <Item key="1">Bulbasaur</Item>
            <Item key="2">Squirtle</Item>
            <Item key="3">Charmander</Item>
          </ComboBox>
          <Button variant="secondary">Focus move</Button>
        </Provider>
      );

      let button = getAllByRole('button')[0];
      let secondaryButton = getAllByRole('button')[1];
      await user.click(button);
      act(() => {
        jest.runAllTimers();
      });
      await user.keyboard('{ArrowDown}');
      // something about the implementation of await user.tab() fails to trigger an extra render like on web
      // on the browser, it triggers a resetInput, the old implementation of userEvent.tab though looked like this and matched
      // what we saw in the browser. I suspect it's because of when focus is called + the act around the focus forcing a render flush
      // note, the new user.tab works in React 18, this is a 16/17 fix
      // TODO: determine if we can address this
      act(() => {
        fireEvent.keyDown(document.activeElement, {key: 'Tab'});
        act(() => {
          secondaryButton.focus();
        });
        fireEvent.keyUp(document.activeElement, {key: 'Tab'});
      });

      act(() => {
        jest.runAllTimers();
      });

      expect(document.activeElement).toBe(secondaryButton);
      expect(onOpenChange).toHaveBeenLastCalledWith(false, undefined);
      expect(onSelectionChange).toHaveBeenCalledWith('1');
      expect(onSelectionChange).toHaveBeenCalledTimes(1);
      expect(onInputChange).toHaveBeenCalledWith('Bulbasaur');
      expect(queryByRole('listbox')).toBeFalsy();
    });

    it('closes and commits selection on blur (clicking to blur)', async function () {
      let {queryByRole, getAllByRole, getByRole} = render(
        <Provider theme={theme}>
          <ComboBox label="Test" onOpenChange={onOpenChange} onInputChange={onInputChange} onSelectionChange={onSelectionChange} defaultSelectedKey="2">
            <Item key="1">Bulbasaur</Item>
            <Item key="2">Squirtle</Item>
            <Item key="3">Charmander</Item>
          </ComboBox>
          <Button variant="secondary">Focus move</Button>
        </Provider>
      );

      let button = getAllByRole('button')[0];
      let combobox = getByRole('combobox');
      await user.click(button);
      act(() => {
        jest.runAllTimers();
      });

      let listbox = getByRole('listbox');
      expect(listbox).toBeVisible();

      fireEvent.change(combobox, {target: {value: 'Bulba'}});
      act(() => {
        jest.runAllTimers();
      });
      act(() => {
        combobox.blur();
      });
      act(() => {
        jest.runAllTimers();
      });

      // ComboBox value should reset to the selected key value and menu should be closed
      expect(onOpenChange).toHaveBeenLastCalledWith(false, undefined);
      expect(onInputChange).toHaveBeenLastCalledWith('Squirtle');
      expect(combobox.value).toBe('Squirtle');
      expect(onSelectionChange).toHaveBeenCalledTimes(0);
      expect(queryByRole('listbox')).toBeFalsy();
    });

    it('closes and commits custom value', async function () {
      let {getByRole, queryByRole} = render(
        <Provider theme={theme}>
          <ComboBox label="Test" allowsCustomValue selectedKey="2" onOpenChange={onOpenChange} onSelectionChange={onSelectionChange}>
            <Item key="1">Bulbasaur</Item>
            <Item key="2">Squirtle</Item>
            <Item key="3">Charmander</Item>
          </ComboBox>
        </Provider>
      );

      let combobox = getByRole('combobox');
      expect(onSelectionChange).not.toHaveBeenCalled();
      await user.click(combobox);
      act(() => {
        jest.runAllTimers();
      });

      fireEvent.change(combobox, {target: {value: 'Bulba'}});
      act(() => {
        jest.runAllTimers();
      });
      expect(onOpenChange).toHaveBeenLastCalledWith(true, 'input');

      act(() => {
        combobox.blur();
      });
      act(() => {
        jest.runAllTimers();
      });

      expect(onOpenChange).toHaveBeenLastCalledWith(false, undefined);
      expect(onSelectionChange).toHaveBeenCalledTimes(1);
      expect(onSelectionChange).toHaveBeenCalledWith(null);

      expect(queryByRole('listbox')).toBeNull();
    });

    it('retains selected key on blur if input value matches', async function () {
      let {getByRole} = render(
        <Provider theme={theme}>
          <ComboBox label="Test" allowsCustomValue selectedKey="2" onOpenChange={onOpenChange} onSelectionChange={onSelectionChange}>
            <Item key="1">Bulbasaur</Item>
            <Item key="2">Squirtle</Item>
            <Item key="3">Charmander</Item>
          </ComboBox>
        </Provider>
      );

      let combobox = getByRole('combobox');
      expect(onSelectionChange).not.toHaveBeenCalled();

      await user.click(combobox);
      act(() => {
        jest.runAllTimers();
      });

      expect(document.activeElement).toBe(combobox);

      act(() => {
        combobox.blur();
      });
      act(() => {
        jest.runAllTimers();
      });

      expect(onSelectionChange).not.toHaveBeenCalled();
    });

    it('retains selected key on tab', async function () {
      let {getByRole} = renderComboBox({allowsCustomValue: true, selectedKey: '2'});

      let combobox = getByRole('combobox');
      await user.click(combobox);
      act(() => {
        jest.runAllTimers();
      });

      await user.tab();
      act(() => {
        jest.runAllTimers();
      });

      expect(onSelectionChange).not.toHaveBeenCalled();
    });

    it('retains selected key on enter', async function () {
      let {getByRole} = renderComboBox({allowsCustomValue: true, selectedKey: '2'});

      let combobox = getByRole('combobox');
      await user.click(combobox);
      act(() => {
        jest.runAllTimers();
      });

      await user.keyboard('{Enter}');
      act(() => {
        jest.runAllTimers();
      });

      expect(onSelectionChange).not.toHaveBeenCalled();
    });

    it('clears the input field if value doesn\'t match a combobox option and no item is focused (menuTrigger=manual case)', async function () {
      let {getByRole, queryByRole, getAllByRole} = render(
        <Provider theme={theme}>
          <ComboBox label="Test" menuTrigger="manual" onOpenChange={onOpenChange} onSelectionChange={onSelectionChange} onInputChange={onInputChange}>
            <Item key="1">Bulbasaur</Item>
            <Item key="2">Squirtle</Item>
            <Item key="3">Charmander</Item>
          </ComboBox>
          <Button variant="secondary">Focus move</Button>
        </Provider>
      );

      let combobox = getByRole('combobox');
      let secondaryButton = getAllByRole('button')[1];

      // Need to focus and skip click so combobox doesn't open for virtual click
      act(() => combobox.focus());
      await user.keyboard('Charm');
      act(() => {
        jest.runAllTimers();
      });

      expect(queryByRole('listbox')).toBeNull();
      expect(combobox.value).toBe('Charm');

      await user.tab();
      act(() => {
        jest.runAllTimers();
      });

      expect(document.activeElement).toBe(secondaryButton);
      expect(onSelectionChange).not.toHaveBeenCalled();
      expect(onInputChange).toHaveBeenCalledWith('');
      expect(combobox.value).toBe('');
    });

    it('clears the input field if value matches a disabled combobox option', async function () {
      let {getByRole, getAllByRole} = render(
        <Provider theme={theme}>
          <ComboBox label="Test" disabledKeys={['3']} onOpenChange={onOpenChange} onSelectionChange={onSelectionChange} onInputChange={onInputChange}>
            <Item key="1">Bulbasaur</Item>
            <Item key="2">Squirtle</Item>
            <Item key="3">Charmander</Item>
          </ComboBox>
          <Button variant="secondary">Focus move</Button>
        </Provider>
      );

      let combobox = getByRole('combobox');
      let secondaryButton = getAllByRole('button')[1];

      act(() => {combobox.focus();});
      await user.keyboard('Charmander');

      act(() => {
        jest.runAllTimers();
      });

      expect(combobox.value).toBe('Charmander');

      await user.tab();
      act(() => {
        jest.runAllTimers();
      });

      expect(document.activeElement).toBe(secondaryButton);
      expect(onSelectionChange).not.toHaveBeenCalled();
      expect(onInputChange).toHaveBeenCalledWith('');
      expect(combobox.value).toBe('');
    });

    it('input field doesn\'t lose focus when user mouse downs on a menu item', async function () {
      let {getByRole} = renderComboBox({});
      let combobox = getByRole('combobox');
      let button = getByRole('button');

      act(() => {
        combobox.focus();
      });
      await user.click(button);
      act(() => {
        jest.runAllTimers();
      });

      expect(document.activeElement).toBe(combobox);
      expect(onOpenChange).toHaveBeenLastCalledWith(true, 'manual');
      let listbox = getByRole('listbox');
      expect(listbox).toBeVisible();
      let items = within(listbox).getAllByRole('option');

      fireEvent.mouseDown(items[0]);
      act(() => {
        jest.runAllTimers();
      });

      expect(onInputChange).not.toHaveBeenCalled();
      expect(onSelectionChange).not.toHaveBeenCalled();
      expect(onOpenChange).toHaveBeenLastCalledWith(true, 'manual');
      expect(combobox.value).toBe('');
      expect(document.activeElement).toBe(combobox);
      expect(listbox).toBeVisible();

      fireEvent.mouseUp(items[0]);
      act(() => {
        jest.runAllTimers();
      });

      expect(combobox.value).toBe('One');
      expect(onInputChange).toHaveBeenCalledTimes(1);
      expect(onInputChange).toHaveBeenCalledWith('One');
      expect(onSelectionChange).toHaveBeenCalledTimes(1);
      expect(onSelectionChange).toHaveBeenCalledWith('1');
      expect(document.activeElement).toBe(combobox);
      expect(onBlur).not.toBeCalled();
    });

    it('tab and shift tab move focus away from the combobox and select the focused item', async function () {
      let {getByRole, queryByRole, getAllByRole} = render(
        <Provider theme={theme}>
          <Button variant="secondary">Shift tab move</Button>
          <ComboBox label="Test" onSelectionChange={onSelectionChange} onInputChange={onInputChange}>
            <Item key="1">Bulbasaur</Item>
            <Item key="2">Squirtle</Item>
            <Item key="3">Charmander</Item>
          </ComboBox>
          <Button variant="secondary">Tab move</Button>
        </Provider>
      );

      let combobox = getByRole('combobox');
      let shiftTabButton = getAllByRole('button')[0];
      let comboboxButton = getAllByRole('button')[1];
      let tabButton = getAllByRole('button')[2];
      expect(onSelectionChange).not.toHaveBeenCalled();
      expect(onInputChange).not.toHaveBeenCalled();
      expect(combobox.value).toBe('');

      act(() => {
        combobox.focus();
      });
      await user.click(comboboxButton);
      act(() => {
        jest.runAllTimers();
      });

      expect(document.activeElement).toBe(combobox);
      let listbox = getByRole('listbox');
      expect(listbox).toBeVisible();

      await user.keyboard('{ArrowDown}');
      act(() => {
        jest.runAllTimers();
      });

      let items = within(listbox).getAllByRole('option');
      expect(combobox).toHaveAttribute('aria-activedescendant', items[0].id);
      expect(items[0]).toHaveTextContent('Bulbasaur');

      // something about the implementation of await user.tab() fails to trigger an extra render like on web
      // on the browser, it triggers a resetInput, the old implementation of userEvent.tab though looked like this and matched
      // what we saw in the browser. I suspect it's because of when focus is called + the act around the focus forcing a render flush
      // note, the new user.tab works in React 18, this is a 16/17 fix
      // TODO: determine if we can address this
      act(() => {
        fireEvent.keyDown(document.activeElement, {key: 'Tab'});
        act(() => {
          tabButton.focus();
        });
        fireEvent.keyUp(document.activeElement, {key: 'Tab'});
      });
      act(() => {
        jest.runAllTimers();
      });

      expect(queryByRole('listbox')).toBeNull();
      expect(onInputChange).toHaveBeenLastCalledWith('Bulbasaur');
      expect(onSelectionChange).toHaveBeenLastCalledWith('1');
      expect(combobox.value).toBe('Bulbasaur');
      expect(document.activeElement).toBe(tabButton);

      act(() => {
        combobox.focus();
      });
      fireEvent.change(combobox, {target: {value: 'B'}});
      act(() => {
        jest.runAllTimers();
      });

      expect(onInputChange).toHaveBeenLastCalledWith('B');
      expect(combobox.value).toBe('B');
      expect(document.activeElement).toBe(combobox);

      await user.keyboard('{ArrowDown}');
      act(() => {
        jest.runAllTimers();
      });

      listbox = getByRole('listbox');
      expect(listbox).toBeVisible();
      items = within(listbox).getAllByRole('option');
      expect(combobox).toHaveAttribute('aria-activedescendant', items[0].id);
      expect(items[0]).toHaveTextContent('Bulbasaur');

      await user.tab({shift: true});
      act(() => {
        jest.runAllTimers();
      });

      expect(onInputChange).toHaveBeenLastCalledWith('Bulbasaur');
      expect(onSelectionChange).toHaveBeenLastCalledWith('1');
      expect(combobox.value).toBe('Bulbasaur');
      expect(queryByRole('listbox')).toBeNull();
      expect(document.activeElement).toBe(shiftTabButton);
    });

    it('doesn\'t select the focused item on blur', async function () {
      let {getByRole, queryByRole} = render(
        <Provider theme={theme}>
          <ComboBox label="Test" onSelectionChange={onSelectionChange} onInputChange={onInputChange}>
            <Item key="1">Bulbasaur</Item>
            <Item key="2">Squirtle</Item>
            <Item key="3">Charmander</Item>
          </ComboBox>
        </Provider>
      );

      let combobox = getByRole('combobox');
      let comboboxButton = getByRole('button');
      expect(onSelectionChange).not.toHaveBeenCalled();
      expect(onInputChange).not.toHaveBeenCalled();
      expect(combobox.value).toBe('');

      act(() => {
        combobox.focus();
      });
      await user.click(comboboxButton);
      act(() => {
        jest.runAllTimers();
      });
      await user.keyboard('{ArrowDown}');

      expect(document.activeElement).toBe(combobox);
      let listbox = getByRole('listbox');
      expect(listbox).toBeVisible();
      let items = within(listbox).getAllByRole('option');
      expect(combobox).toHaveAttribute('aria-activedescendant', items[0].id);
      expect(items[0]).toHaveTextContent('Bulbasaur');

      act(() => {
        combobox.blur();
      });
      act(() => {
        jest.runAllTimers();
      });

      expect(queryByRole('listbox')).toBeNull();
      expect(onInputChange).not.toHaveBeenCalled();
      expect(onSelectionChange).not.toHaveBeenCalled();
      expect(combobox.value).toBe('');
    });

    it('propagates blur event outside of the component', async function () {
      let {getByRole} = render(
        <Provider theme={theme}>
          <div onBlur={outerBlur}>
            <ComboBox label="Test" autoFocus onBlur={onBlur}>
              <Item key="1">Bulbasaur</Item>
              <Item key="2">Squirtle</Item>
              <Item key="3">Charmander</Item>
            </ComboBox>
            <Button variant="primary">Second focus</Button>
          </div>
        </Provider>
      );

      let combobox = getByRole('combobox');
      expect(document.activeElement).toBe(combobox);

      expect(onBlur).toHaveBeenCalledTimes(0);
      expect(outerBlur).toHaveBeenCalledTimes(0);

      await user.tab();

      expect(onBlur).toHaveBeenCalledTimes(1);
      expect(outerBlur).toHaveBeenCalledTimes(1);
    });
  });

  describe('clears selection', function () {
    it('if user deletes all text in input (uncontrolled)', async function () {
      let {getByRole} = renderComboBox();

      let combobox = getByRole('combobox');
      let button = getByRole('button');

      act(() => {
        combobox.focus();
      });
      await user.keyboard('o');

      act(() => {
        jest.runAllTimers();
      });
      await user.keyboard('{ArrowDown}');

      let listbox = getByRole('listbox');
      expect(listbox).toBeVisible();
      let items = within(listbox).getAllByRole('option');
      expect(combobox).toHaveAttribute('aria-activedescendant', items[0].id);

      await user.keyboard('{Enter}');
      act(() => {
        jest.runAllTimers();
      });
      await user.click(button);
      act(() => {
        jest.runAllTimers();
      });

      listbox = getByRole('listbox');
      expect(onSelectionChange).toHaveBeenCalledTimes(1);
      expect(onSelectionChange).toHaveBeenCalledWith('1');
      items = within(listbox).getAllByRole('option');
      expect(items[0]).toHaveTextContent('One');
      expect(items[0]).toHaveAttribute('aria-selected', 'true');

      fireEvent.change(combobox, {target: {value: ''}});
      act(() => {
        jest.runAllTimers();
      });

      expect(onSelectionChange).toHaveBeenCalledTimes(2);
      expect(onSelectionChange).toHaveBeenCalledWith(null);
      listbox = getByRole('listbox');
      items = within(listbox).getAllByRole('option');
      expect(items[0]).toHaveTextContent('One');
      expect(items[0]).not.toHaveAttribute('aria-selected', 'true');
    });

    it('when inputValue is controlled', async function () {
      let {getByRole, rerender} = render(<ExampleComboBox inputValue="Two" defaultSelectedKey="2" />);

      let combobox = getByRole('combobox');
      let button = getByRole('button');

      await user.click(button);
      act(() => {
        jest.runAllTimers();
      });

      expect(combobox).toHaveAttribute('value', 'Two');

      let listbox = getByRole('listbox');
      expect(listbox).toBeVisible();
      let items = within(listbox).getAllByRole('option');
      expect(items[1]).toHaveTextContent('Two');
      expect(items[1]).toHaveAttribute('aria-selected', 'true');

      fireEvent.change(combobox, {target: {value: ''}});
      act(() => {
        jest.runAllTimers();
      });

      expect(onInputChange).toHaveBeenCalledTimes(1);
      expect(onInputChange).toHaveBeenCalledWith('');
      expect(onSelectionChange).not.toHaveBeenCalled();
      expect(combobox).toHaveAttribute('value', 'Two');

      rerender(<ExampleComboBox inputValue="" />);

      expect(combobox).toHaveAttribute('value', '');
      expect(onSelectionChange).toHaveBeenCalledTimes(1);
      expect(onSelectionChange).toHaveBeenCalledWith(null);
      listbox = getByRole('listbox');
      items = within(listbox).getAllByRole('option');
      expect(items[0]).toHaveTextContent('One');
      expect(items[0]).not.toHaveAttribute('aria-selected', 'true');
    });

    it('doesn\'t happen if user deletes all text in input (controlled)', async function () {
      let {getByRole} = renderComboBox({selectedKey: '2'});

      let combobox = getByRole('combobox');
      act(() => {
        combobox.focus();
      });
      await user.keyboard('{ArrowDown}');
      act(() => {
        jest.runAllTimers();
      });

      let listbox = getByRole('listbox');
      expect(listbox).toBeVisible();
      let items = within(listbox).getAllByRole('option');
      expect(items[1]).toHaveTextContent('Two');
      expect(items[1]).toHaveAttribute('aria-selected', 'true');

      fireEvent.change(combobox, {target: {value: ''}});
      act(() => {
        jest.runAllTimers();
      });

      expect(onSelectionChange).toHaveBeenCalledTimes(1);
      expect(onSelectionChange).toHaveBeenCalledWith(null);

      listbox = getByRole('listbox');
      expect(listbox).toBeVisible();
      items = within(listbox).getAllByRole('option');
      expect(items[1]).toHaveTextContent('Two');
      expect(items[1]).toHaveAttribute('aria-selected', 'true');
    });

    it('does not fire onSelectionChange if both inputValue and selectedKey are controlled', function () {
      let {getByRole, rerender} = render(<ExampleComboBox inputValue="Two" selectedKey="2" />);

      let combobox = getByRole('combobox');
      fireEvent.change(combobox, {target: {value: ''}});
      act(() => {
        jest.runAllTimers();
      });

      expect(onInputChange).toHaveBeenCalledTimes(1);
      expect(onInputChange).toHaveBeenCalledWith('');
      expect(onSelectionChange).not.toHaveBeenCalled();

      // Re-render to trigger update.
      rerender(<ExampleComboBox inputValue="" selectedKey={null} />);

      // onInputChange should not have been called again based on the selectedKey prop change.
      expect(onInputChange).toHaveBeenCalledTimes(1);
      expect(onSelectionChange).not.toHaveBeenCalled();
    });
  });

  describe('async', function () {
    let clientHeightSpy;
    let scrollHeightSpy;
    beforeEach(() => {
      // clientHeight is needed for ScrollView's updateSize()
      clientHeightSpy = jest.spyOn(window.HTMLElement.prototype, 'clientHeight', 'get').mockImplementationOnce(() => 0).mockImplementation(function () {
        if (this.getAttribute('role') === 'listbox') {
          return 100;
        }

        return 40;
      });
      // scrollHeight is for useVirutalizerItem to mock its getSize()
      scrollHeightSpy = jest.spyOn(window.HTMLElement.prototype, 'scrollHeight', 'get').mockImplementation(() => 32);
    });
    afterEach(() => {
      clientHeightSpy.mockRestore();
      scrollHeightSpy.mockRestore();
      // This returns this to the value used by all the other tests
      jest.spyOn(window.HTMLElement.prototype, 'clientHeight', 'get').mockImplementation(() => 1000);
    });
    it('onLoadMore is called on initial open', async () => {
      let {getByRole} = render(
        <Provider theme={theme}>
          <AsyncComboBox />
        </Provider>
      );

      let button = getByRole('button');
      let combobox = getByRole('combobox');

      expect(load).toHaveBeenCalledTimes(1);
      expect(onOpenChange).toHaveBeenCalledTimes(0);
      expect(onLoadMore).toHaveBeenCalledTimes(0);

      // open menu
      await user.click(button);
      // use async act to resolve initial load
      await act(async () => {
        // advance to open state from Transition
        jest.advanceTimersToNextTimer();
      });
      let listbox = getByRole('listbox');
      expect(listbox).toBeVisible();
      // update size, virtualizer raf kicks in
      act(() => {jest.advanceTimersToNextTimer();});
      // onLoadMore queued by previous timer, run it now
      act(() => {jest.advanceTimersToNextTimer();});

      expect(onOpenChange).toHaveBeenCalledTimes(1);
      expect(onOpenChange).toHaveBeenCalledWith(true, 'manual');
      expect(onLoadMore).toHaveBeenCalledTimes(1);
      expect(load).toHaveBeenCalledTimes(1);

      // close menu
      act(() => {combobox.blur();});
      // raf from virtualizer relayout
      act(() => {jest.advanceTimersToNextTimer();});
      // previous act wraps up onExiting
      // raf
      act(() => {jest.advanceTimersToNextTimer();});
      // raf
      act(() => {jest.advanceTimersToNextTimer();});
      // exited
      act(() => {jest.advanceTimersToNextTimer();});

      expect(listbox).not.toBeInTheDocument();
    });

    it('onLoadMore is not called on when previously opened', async () => {
      let {getByRole} = render(
        <Provider theme={theme}>
          <AsyncComboBox />
        </Provider>
      );

      let button = getByRole('button');
      let combobox = getByRole('combobox');
      expect(load).toHaveBeenCalledTimes(1);
      expect(onOpenChange).toHaveBeenCalledTimes(0);
      expect(onLoadMore).toHaveBeenCalledTimes(0);

      // open menu
      await user.click(button);
      // use async act to resolve initial load
      await act(async () => {
        // advance to open state from Transition
        jest.advanceTimersToNextTimer();
      });
      let listbox = getByRole('listbox');
      expect(listbox).toBeVisible();
      // update size, virtualizer raf kicks in
      act(() => {jest.advanceTimersToNextTimer();});
      // onLoadMore queued by previous timer, run it now
      act(() => {jest.advanceTimersToNextTimer();});

      expect(onOpenChange).toHaveBeenCalledTimes(1);
      expect(onOpenChange).toHaveBeenCalledWith(true, 'manual');
      expect(onLoadMore).toHaveBeenCalledTimes(1);

      // close menu
      act(() => {combobox.blur();});
      // raf from virtualizer relayout
      act(() => {jest.advanceTimersToNextTimer();});
      // previous act wraps up onExiting
      // raf
      act(() => {jest.advanceTimersToNextTimer();});
      // raf
      act(() => {jest.advanceTimersToNextTimer();});
      // exited
      act(() => {jest.advanceTimersToNextTimer();});

      expect(listbox).not.toBeInTheDocument();

      expect(onOpenChange).toHaveBeenCalledTimes(2);
      expect(onOpenChange).toHaveBeenLastCalledWith(false, undefined);
      expect(onLoadMore).toHaveBeenCalledTimes(1);

      clientHeightSpy.mockRestore();
      clientHeightSpy = jest.spyOn(window.HTMLElement.prototype, 'clientHeight', 'get').mockImplementationOnce(() => 0).mockImplementation(() => 40);
      // reopen menu
      await user.click(button);
      await act(async () => {
        // advance to open state from Transition
        jest.advanceTimersToNextTimer();
      });
      listbox = getByRole('listbox');
      expect(listbox).toBeVisible();
      jest.spyOn(listbox, 'clientHeight', 'get').mockImplementation(() => 100);
      // update size, virtualizer raf kicks in
      act(() => {jest.advanceTimersToNextTimer();});
      // onLoadMore queued by previous timer, run it now
      act(() => {jest.advanceTimersToNextTimer();});

      expect(onOpenChange).toHaveBeenCalledTimes(3);
      expect(onOpenChange).toHaveBeenLastCalledWith(true, 'manual');
      expect(onLoadMore).toHaveBeenCalledTimes(1);
      expect(load).toHaveBeenCalledTimes(1);

      // close menu
      act(() => {combobox.blur();});
    });
  });

  describe('controlled combobox', function () {
    describe('controlled by both selectedKey and inputValue', function () {
      it('does not update state', async function () {
        let {getByRole} = renderComboBox({selectedKey: '2', inputValue: 'T'});
        let combobox = getByRole('combobox');
        let button = getByRole('button');

        await user.click(button);
        act(() => {
          jest.runAllTimers();
        });

        expect(combobox.value).toBe('T');

        await user.keyboard('w');

        act(() => {
          jest.runAllTimers();
        });

        expect(combobox.value).toBe('T');
        expect(onInputChange).toHaveBeenCalledTimes(1);
        expect(onInputChange).toHaveBeenCalledWith('Tw');
        expect(onSelectionChange).not.toHaveBeenCalled();

        let listbox = getByRole('listbox');
        expect(listbox).toBeVisible();
        let items = within(listbox).getAllByRole('option');
        expect(items).toHaveLength(3);
        expect(items[1]).toHaveTextContent('Two');
        expect(items[1]).toHaveAttribute('aria-selected', 'true');

        await user.click(items[2]);
        act(() => {
          jest.runAllTimers();
        });

        expect(combobox.value).toBe('T');
        expect(onSelectionChange).toHaveBeenCalledTimes(1);
        expect(onSelectionChange).toHaveBeenLastCalledWith('3');

        // onInputChange is NOT called here in case the user decides not to update the selectedKey.
        // User should manually update inputValue themselves if they'd like it to change.
        expect(onInputChange).toHaveBeenCalledTimes(1);

        expect(listbox).toBeVisible();
        items = within(listbox).getAllByRole('option');
        expect(items).toHaveLength(3);
        expect(items[1]).toHaveAttribute('aria-selected', 'true');
      });

      it('updates when selectedKey and inputValue change', function () {
        let {getByRole, rerender} = render(<ExampleComboBox selectedKey="2" inputValue="Two" />);
        let combobox = getByRole('combobox');
        expect(combobox.value).toBe('Two');

        rerender(<ExampleComboBox selectedKey="1" inputValue="One" />);
        expect(combobox.value).toBe('One');

        rerender(<ExampleComboBox selectedKey={null} inputValue="" />);
        expect(combobox.value).toBe('');
      });

      it('does not update inputValue when only selectedKey changes', function () {
        let {getByRole, rerender} = render(<ExampleComboBox selectedKey="2" inputValue="Two" />);
        let combobox = getByRole('combobox');
        expect(combobox.value).toBe('Two');

        rerender(<ExampleComboBox selectedKey="1" inputValue="Two" />);
        expect(combobox.value).toBe('Two');

        rerender(<ExampleComboBox selectedKey={null} inputValue="Two" />);
        expect(combobox.value).toBe('Two');
      });

      it('closes when selecting an item', async function () {
        let {getByRole, queryByRole, rerender} = render(<ExampleComboBox selectedKey="2" inputValue="T" />);
        let combobox = getByRole('combobox');
        let button = getByRole('button');
        expect(combobox.value).toBe('T');

        act(() => {
          combobox.focus();
        });
        await user.click(button);
        act(() => {
          jest.runAllTimers();
        });

        let listbox = getByRole('listbox');
        expect(listbox).toBeVisible();
        let items = within(listbox).getAllByRole('option');
        expect(items).toHaveLength(3);

        await user.click(items[2]);
        act(() => {
          rerender(<ExampleComboBox selectedKey="3" inputValue="Three" />);
        });

        act(() => {
          jest.runAllTimers();
        });

        expect(combobox.value).toBe('Three');
        expect(queryByRole('listbox')).toBeNull();
      });

      it('calls onOpenChange when clicking on a selected item if selectedKey is controlled but open state isn\'t ', async function () {
        let {getByRole, queryByRole} = render(<ExampleComboBox selectedKey="2" />);
        let combobox = getByRole('combobox');
        let button = getByRole('button');

        act(() => {
          combobox.focus();
        });
        await user.click(button);
        act(() => {
          jest.runAllTimers();
        });

        let listbox = getByRole('listbox');
        expect(listbox).toBeVisible();
        let items = within(listbox).getAllByRole('option');
        expect(items).toHaveLength(3);
        expect(onOpenChange).toHaveBeenCalledTimes(1);
        expect(onOpenChange).toHaveBeenLastCalledWith(true, 'manual');

        await user.click(items[1]);
        act(() => {
          jest.runAllTimers();
        });

        expect(queryByRole('listbox')).toBeNull();
        expect(onOpenChange).toHaveBeenCalledTimes(2);
        expect(onOpenChange).toHaveBeenLastCalledWith(false, undefined);
      });
    });

    describe('controlled by selectedKey', function () {
      it('updates inputValue state but not selectedKey', async function () {
        let {getByRole} = renderComboBox({selectedKey: '2'});
        let combobox = getByRole('combobox');
        let button = getByRole('button');

        await user.click(button);
        act(() => {
          jest.runAllTimers();
        });

        expect(combobox.value).toBe('Two');

        let listbox = getByRole('listbox');
        expect(listbox).toBeVisible();
        let items = within(listbox).getAllByRole('option');
        expect(items).toHaveLength(3);
        expect(items[1]).toHaveTextContent('Two');
        expect(items[1]).toHaveAttribute('aria-selected', 'true');

        fireEvent.change(combobox, {target: {value: 'Th'}});
        act(() => {
          jest.runAllTimers();
        });

        expect(combobox.value).toBe('Th');
        expect(onInputChange).toHaveBeenLastCalledWith('Th');
        expect(onSelectionChange).not.toHaveBeenCalled();

        items = within(listbox).getAllByRole('option');
        expect(items).toHaveLength(1);
        expect(items[0]).toHaveTextContent('Three');
        expect(items[0]).toHaveAttribute('aria-selected', 'false');

        await user.click(items[0]);
        act(() => {
          jest.runAllTimers();
        });

        // Does not update inputValue unless selectedKey prop changes
        expect(combobox.value).toBe('Th');
        expect(onSelectionChange).toHaveBeenCalledTimes(1);
        expect(onSelectionChange).toHaveBeenCalledWith('3');
      });

      it('updates the input field when selectedKey prop changes', function () {
        let {getByRole, rerender} = render(<ExampleComboBox selectedKey="2" />);
        let combobox = getByRole('combobox');
        expect(combobox.value).toBe('Two');

        rerender(<ExampleComboBox selectedKey="1" />);
        expect(combobox.value).toBe('One');
        expect(onInputChange).toHaveBeenLastCalledWith('One');

        rerender(<ExampleComboBox selectedKey={null} />);
        expect(combobox.value).toBe('');
        expect(onInputChange).toHaveBeenLastCalledWith('');
      });
    });

    describe('controlled by inputValue', function () {
      it('updates selectedKey but not inputValue', async function () {
        let {getByRole} = renderComboBox({defaultSelectedKey: '3', inputValue: 'T'});
        let combobox = getByRole('combobox');
        let button = getByRole('button');

        await user.click(button);
        act(() => {
          jest.runAllTimers();
        });

        expect(combobox.value).toBe('T');

        let listbox = getByRole('listbox');
        expect(listbox).toBeVisible();
        let items = within(listbox).getAllByRole('option');
        expect(items).toHaveLength(3);
        expect(items[0]).toHaveTextContent('One');
        expect(items[1]).toHaveTextContent('Two');
        expect(items[2]).toHaveTextContent('Three');
        expect(items[2]).toHaveAttribute('aria-selected', 'true');

        await user.keyboard('w');

        act(() => {
          jest.runAllTimers();
        });

        expect(combobox.value).toBe('T');
        expect(onInputChange).toHaveBeenLastCalledWith('Tw');
        expect(onSelectionChange).not.toHaveBeenCalled();

        await user.click(items[1]);
        act(() => {
          jest.runAllTimers();
        });

        expect(combobox.value).toBe('T');
        expect(onInputChange).toHaveBeenLastCalledWith('Two');
        expect(onSelectionChange).toHaveBeenCalledTimes(1);
        expect(onSelectionChange).toHaveBeenCalledWith('2');

        items = within(listbox).getAllByRole('option');
        expect(items[0]).toHaveTextContent('Two');
        expect(items[0]).toHaveAttribute('aria-selected', 'true');
      });

      it('updates the input field when inputValue prop changes', function () {
        let {getByRole, rerender} = render(<ExampleComboBox inputValue="T" />);
        let combobox = getByRole('combobox');
        expect(combobox.value).toBe('T');

        rerender(<ExampleComboBox inputValue="Tw" />);
        expect(combobox.value).toBe('Tw');
      });
    });

    describe('custom filter', function () {
      it('does not apply default filtering if controlled items are provided', async () => {
        let customFilterItems = [
          {name: 'The first item', id: '1'},
          {name: 'The second item', id: '2'},
          {name: 'The third item', id: '3'}
        ];

        let {getByRole} = render(
          <Provider theme={theme}>
            <ComboBox items={customFilterItems} label="Combobox">
              {(item) => <Item>{item.name}</Item>}
            </ComboBox>
          </Provider>
        );

        act(() => {
          jest.runAllTimers();
        });

        let combobox = getByRole('combobox');
        let button = getByRole('button');

        await user.click(button);
        act(() => {
          jest.runAllTimers();
        });

        expect(combobox.value).toBe('');

        let listbox = getByRole('listbox');
        expect(listbox).toBeVisible();
        let items = within(listbox).getAllByRole('option');
        expect(items).toHaveLength(3);

        await user.keyboard('second');
        act(() => {
          jest.runAllTimers();
        });

        expect(combobox.value).toBe('second');
        items = within(listbox).getAllByRole('option');
        expect(items).toHaveLength(3);
      });

      it('updates items with custom filter onInputChange', async () => {
        let customFilterItems = [
          {name: 'The first item', id: '1'},
          {name: 'The second item', id: '2'},
          {name: 'The third item', id: '3'}
        ];

        let CustomFilterComboBox = () => {
          let [list, setList] = React.useState(customFilterItems);
          let onInputChange = (value) => {
            setList(customFilterItems.filter(item => item.name.includes(value)));
          };

          return (
            <ComboBox items={list} label="Combobox" onInputChange={onInputChange}>
              {(item) => <Item>{item.name}</Item>}
            </ComboBox>
          );
        };
        let {getByRole} = render(
          <Provider theme={theme}>
            <CustomFilterComboBox />
          </Provider>
        );

        let combobox = getByRole('combobox');
        act(() => {combobox.focus();});
        await user.keyboard('second');
        act(() => {
          jest.runAllTimers();
        });

        let listbox = getByRole('listbox');
        let items = within(listbox).getAllByRole('option');
        expect(items).toHaveLength(1);
      });
    });

    describe.each`
      Name                           | Component
      ${'controlled value'}          | ${ControlledValueComboBox}
      ${'controlled key'}            | ${ControlledKeyComboBox}
      ${'controlled value and key'}  | ${ControlledValueKeyComboBox}
    `('$Name ComboBox', ({Name, Component}) => {
      describe('blur and commit flows', function () {
        it('should reset the input text and close the menu on committing a previously selected option', async () => {
          let {getByRole, queryByRole} = render(<Component />);
          let combobox = getByRole('combobox');
          let button = getByRole('button');
          await user.click(button);
          act(() => {
            jest.runAllTimers();
          });

          let listbox = getByRole('listbox');
          expect(listbox).toBeVisible();
          let items = within(listbox).getAllByRole('option');
          expect(items.length).toBe(3);

          await user.click(items[0]);
          act(() => {
            jest.runAllTimers();
          });

          expect(combobox.value).toBe('One');
          expect(queryByRole('listbox')).toBeNull();

          fireEvent.change(combobox, {target: {value: 'On'}});
          act(() => {
            jest.runAllTimers();
          });

          expect(combobox.value).toBe('On');
          listbox = getByRole('listbox');
          expect(listbox).toBeVisible();
          items = within(listbox).getAllByRole('option');
          expect(items[0]).toHaveTextContent('One');
          expect(items[0]).toHaveAttribute('aria-selected', 'true');

          await user.keyboard('{ArrowDown}');
          await user.keyboard('{Enter}');
          act(() => {
            jest.runAllTimers();
          });

          expect(queryByRole('listbox')).toBeNull();
          expect(combobox.value).toBe('One');

          if (!Name.includes('value') && !Name.includes('all')) {
            // Check that onInputChange is firing appropriately for the comboboxes w/o user defined onInputChange handlers
            expect(onInputChange).toBeCalledTimes(3);
            expect(onInputChange).toHaveBeenLastCalledWith('One');
          }

          if (Name === 'controlled value and open') {
            // Checking special case, spy is chained with the onSelectionChangeHandler
            expect(onSelectionChange).toBeCalledTimes(2);
            expect(onSelectionChange).toHaveBeenLastCalledWith('1');
          }

          if (!Name.includes('open') && !Name.includes('all')) {
            // Check that onOpenChange is firing appropriately for the comboboxes w/o user defined onOpenChange handlers
            expect(onOpenChange).toBeCalledTimes(4);
            expect(onOpenChange).toHaveBeenLastCalledWith(false, undefined);
          }

          await user.click(button);
          act(() => {
            jest.runAllTimers();
          });

          listbox = getByRole('listbox');
          expect(listbox).toBeVisible();
          items = within(listbox).getAllByRole('option');
          expect(items[0]).toHaveTextContent('One');
          expect(items[0]).toHaveAttribute('aria-selected', 'true');
        });

        it('should update the input field with the selected item and close the menu on commit', async () => {
          let {getByRole, queryByRole} = render(<Component />);
          let combobox = getByRole('combobox');
          act(() => {combobox.focus();});
          await user.keyboard('On');
          act(() => jest.runAllTimers());

          let listbox = getByRole('listbox');
          expect(listbox).toBeVisible();
          let items = within(listbox).getAllByRole('option');
          expect(items.length).toBe(1);

          await user.keyboard('{ArrowDown}');
          await user.keyboard('{Enter}');
          act(() => {
            jest.runAllTimers();
          });

          expect(combobox.value).toBe('One');
          expect(queryByRole('listbox')).toBeNull();

          if (!Name.includes('value') && !Name.includes('all')) {
            // Check that onInputChange is firing appropriately for the comboboxes w/o user defined onInputChange handlers
            expect(onInputChange).toBeCalledTimes(3);
            expect(onInputChange).toHaveBeenLastCalledWith('One');
          }

          if (Name === 'controlled value and open') {
            // Checking special case, spy is chained with the onSelectionChangeHandler
            expect(onSelectionChange).toBeCalledTimes(1);
            expect(onSelectionChange).toHaveBeenLastCalledWith('1');
          }

          if (!Name.includes('open') && !Name.includes('all')) {
            // Check that onOpenChange is firing appropriately for the comboboxes w/o user defined onOpenChange handlers
            expect(onOpenChange).toBeCalledTimes(2);
            expect(onOpenChange).toHaveBeenLastCalledWith(false, undefined);
          }

          let button = getByRole('button');
          await user.click(button);
          act(() => {
            jest.runAllTimers();
          });

          listbox = getByRole('listbox');
          expect(listbox).toBeVisible();
          items = within(listbox).getAllByRole('option');
          expect(items[0]).toHaveTextContent('One');
          expect(items[0]).toHaveAttribute('aria-selected', 'true');
        });

        it('should reset the input value and close the menu on blur', async () => {
          let {getByRole, queryByRole} = render(<Component />);
          let combobox = getByRole('combobox');
          act(() => {
            combobox.focus();
          });
          await user.keyboard('On');
          act(() => jest.runAllTimers());

          let listbox = getByRole('listbox');
          expect(listbox).toBeVisible();
          let items = within(listbox).getAllByRole('option');

          await user.click(items[0]);
          act(() => {
            jest.runAllTimers();
          });

          expect(combobox.value).toBe('One');
          expect(queryByRole('listbox')).toBeNull();

          fireEvent.change(combobox, {target: {value: 'On'}});
          act(() => {
            jest.runAllTimers();
          });

          listbox = getByRole('listbox');
          expect(listbox).toBeVisible();

          await user.tab();
          act(() => {
            jest.runAllTimers();
          });

          expect(queryByRole('listbox')).toBeNull();
          expect(combobox.value).toBe('One');

          if (!Name.includes('value') && !Name.includes('all')) {
            // Check that onInputChange is firing appropriately for the comboboxes w/o user defined onInputChange handlers
            expect(onInputChange).toBeCalledTimes(5);
            expect(onInputChange).toHaveBeenLastCalledWith('One');
          }

          if (Name === 'controlled value and open') {
            // Checking special case, spy is chained with the onSelectionChangeHandler
            expect(onSelectionChange).toBeCalledTimes(2);
            expect(onSelectionChange).toHaveBeenLastCalledWith('1');
          }

          if (!Name.includes('open') && !Name.includes('all')) {
            // Check that onOpenChange is firing appropriately for the comboboxes w/o user defined onOpenChange handlers
            expect(onOpenChange).toBeCalledTimes(4);
            expect(onOpenChange).toHaveBeenLastCalledWith(false, undefined);
          }
        });

        it('should not open the menu on blur when an invalid input is entered', async () => {
          let {getByRole, queryByRole} = render(<Component />);
          let combobox = getByRole('combobox');
          act(() => {combobox.focus();});
          await user.keyboard('On');
          act(() => jest.runAllTimers());

          let listbox = getByRole('listbox');
          expect(listbox).toBeVisible();

          await user.clear(combobox);
          act(() => {
            jest.runAllTimers();
          });

          await user.keyboard('z');
          act(() => jest.runAllTimers());
          expect(queryByRole('listbox')).toBeNull();
          expect(combobox.value).toBe('z');

          await user.tab();
          act(() => {
            jest.runAllTimers();
          });

          expect(queryByRole('listbox')).toBeNull();
          expect(combobox.value).toBe('');

          if (!Name.includes('value') && !Name.includes('all')) {
            // Check that onInputChange is firing appropriately for the comboboxes w/o user defined onInputChange handlers
            expect(onInputChange).toBeCalledTimes(5);
            expect(onInputChange).toHaveBeenLastCalledWith('');
          }

          if (Name === 'controlled value and open') {
            // Checking special case, spy is chained with the onSelectionChangeHandler
            expect(onSelectionChange).toBeCalledTimes(1);
            expect(onSelectionChange).toHaveBeenLastCalledWith(null);
          }

          if (!Name.includes('open') && !Name.includes('all')) {
              // Check that onOpenChange is firing appropriately for the comboboxes w/o user defined onOpenChange handlers
            expect(onOpenChange).toBeCalledTimes(2);
            expect(onOpenChange).toHaveBeenLastCalledWith(false, undefined);
          }
        });
      });

      describe('controlled items', function () {
        it('should update the input value when items update and selectedKey textValue does\'t match', async function () {
          let {getByRole, queryByRole, rerender} = render(<Component items={initialFilterItems} />);
          let combobox = getByRole('combobox');

          act(() => {
            combobox.focus();
          });
          act(() => {
            jest.runAllTimers();
          });
          await user.keyboard('Aar');
          act(() => jest.runAllTimers());

          let listbox = getByRole('listbox');
          expect(listbox).toBeVisible();
          let items = within(listbox).getAllByRole('option');

          await user.click(items[0]);
          act(() => {
            jest.runAllTimers();
          });

          expect(combobox.value).toBe('Aardvark');

          if ((!Name.includes('key') && !Name.includes('all')) || Name === 'controlled value and open') {
            expect(onSelectionChange).toBeCalledTimes(1);
            expect(onSelectionChange).toHaveBeenLastCalledWith('1');
          }
          expect(queryByRole('listbox')).toBeNull();

          act(() => {
            combobox.blur();
          });
          act(() => {
            jest.runAllTimers();
          });
          expect(document.activeElement).not.toBe(combobox);

          if (Name === 'controlled value and open') {
            // Checking special case, spy is chained with the onSelectionChangeHandler
            // onSelectionChange is called on blur due to commitSelection (so that input value resets)
            expect(onSelectionChange).toBeCalledTimes(2);
            expect(onSelectionChange).toHaveBeenLastCalledWith('1');
          }

          let newItems = [
            {name: 'New Text', id: '1'},
            {name: 'Item 2', id: '2'},
            {name: 'Item 3', id: '3'}
          ];

          rerender(<Component items={newItems} />);

          if (Name.includes('value') || Name.includes('all')) {
            expect(combobox.value).toBe('Aardvark');
          } else {
            expect(combobox.value).toBe('New Text');
          }

          expect(queryByRole('listbox')).toBeNull();

          if (!Name.includes('value') && !Name.includes('all')) {
            expect(onInputChange).toBeCalledTimes(5);
            expect(onInputChange).toHaveBeenLastCalledWith('New Text');
          }
        });

        it('doesn\'t update the input value when items update but the combobox is focused', async function () {
          let {getByRole, queryByRole, rerender} = render(<Component items={initialFilterItems} />);
          let combobox = getByRole('combobox');

          act(() => {
            combobox.focus();
          });
          act(() => {
            jest.runAllTimers();
          });
          await user.keyboard('Aar');
          act(() => jest.runAllTimers());

          let listbox = getByRole('listbox');
          expect(listbox).toBeVisible();
          let items = within(listbox).getAllByRole('option');

          await user.click(items[0]);
          act(() => {
            jest.runAllTimers();
          });

          expect(combobox.value).toBe('Aardvark');

          if ((!Name.includes('key') && !Name.includes('all')) || Name === 'controlled value and open') {
            expect(onSelectionChange).toBeCalledTimes(1);
            expect(onSelectionChange).toHaveBeenLastCalledWith('1');
          }
          expect(queryByRole('listbox')).toBeNull();

          let newItems = [
            {name: 'New Text', id: '1'},
            {name: 'Item 2', id: '2'},
            {name: 'Item 3', id: '3'}
          ];

          rerender(<Component items={newItems} />);

          expect(combobox.value).toBe('Aardvark');
          expect(queryByRole('listbox')).toBeNull();
        });
      });
    });

    it('updates the list of items when items update', async function () {
      let {getByRole, rerender} = render(<ControlledValueComboBox items={initialFilterItems} />);
      let button = getByRole('button');

      await user.click(button);
      act(() => {
        jest.runAllTimers();
      });

      let listbox = getByRole('listbox');
      expect(listbox).toBeVisible();
      let items = within(listbox).getAllByRole('option');
      expect(items.length).toBe(3);

      expect(items[0].textContent).toBe('Aardvark');
      expect(items[1].textContent).toBe('Kangaroo');
      expect(items[2].textContent).toBe('Snake');

      let newItems = [
        {name: 'New Text', id: '1'},
        {name: 'Item 2', id: '2'},
        {name: 'Item 3', id: '3'}
      ];

      rerender(<ControlledValueComboBox items={newItems} />);

      expect(listbox).toBeVisible();
      items = within(listbox).getAllByRole('option');
      expect(items.length).toBe(3);

      expect(items[0].textContent).toBe('New Text');
      expect(items[1].textContent).toBe('Item 2');
      expect(items[2].textContent).toBe('Item 3');
    });

    it('updates the list of items when items update (items provided by map)', async function () {
      function ComboBoxWithMap(props) {
        let defaultItems = initialFilterItems;
        let {
          listItems = defaultItems
        } = props;
        return (
          <Provider theme={theme}>
            <ComboBox label="Combobox" {...props}>
              {listItems.map((item) => (
                <Item key={item.id}>
                  {item.name}
                </Item>
              ))}
            </ComboBox>
          </Provider>
        );
      }

      let {getByRole, rerender} = render(<ComboBoxWithMap />);
      let combobox = getByRole('combobox');
      let button = getByRole('button');

      await user.click(button);
      act(() => {
        jest.runAllTimers();
      });

      let listbox = getByRole('listbox');
      expect(listbox).toBeVisible();
      let items = within(listbox).getAllByRole('option');
      expect(items.length).toBe(3);

      expect(items[0].textContent).toBe('Aardvark');
      expect(items[1].textContent).toBe('Kangaroo');
      expect(items[2].textContent).toBe('Snake');

      await user.click(items[0]);
      act(() => {
        jest.runAllTimers();
      });

      expect(combobox.value).toBe('Aardvark');

      act(() => combobox.blur());
      act(() => jest.runAllTimers());
      expect(document.activeElement).not.toBe(combobox);

      let newItems = [
        {name: 'New Text', id: '1'},
        {name: 'Item 2', id: '2'},
        {name: 'Item 3', id: '3'}
      ];

      rerender(<ComboBoxWithMap listItems={newItems} />);
      expect(combobox.value).toBe('New Text');

      act(() => combobox.focus());
      fireEvent.change(combobox, {target: {value: ''}});
      act(() => jest.runAllTimers());

      listbox = getByRole('listbox');
      expect(listbox).toBeVisible();
      items = within(listbox).getAllByRole('option');
      expect(items.length).toBe(3);

      expect(items[0].textContent).toBe('New Text');
      expect(items[1].textContent).toBe('Item 2');
      expect(items[2].textContent).toBe('Item 3');
    });
  });

  describe('uncontrolled combobox', function () {
    it('should update both input value and selected item freely', async function () {
      let {getByRole, queryByRole} = renderComboBox();
      let combobox = getByRole('combobox');
      let button = getByRole('button');
      expect(combobox.value).toBe('');

      act(() => {
        combobox.focus();
      });
      await user.click(button);
      act(() => {
        jest.runAllTimers();
      });

      let listbox = getByRole('listbox');
      expect(listbox).toBeVisible();
      let items = within(listbox).getAllByRole('option');
      expect(items).toHaveLength(3);
      await user.keyboard('Two');

      act(() => {
        jest.runAllTimers();
      });

      expect(combobox.value).toBe('Two');
      expect(onInputChange).toHaveBeenCalledTimes(3);
      expect(onInputChange).toHaveBeenCalledWith('Two');
      expect(onSelectionChange).not.toHaveBeenCalled();

      fireEvent.change(combobox, {target: {value: ''}});
      act(() => {
        jest.runAllTimers();
      });

      expect(combobox.value).toBe('');
      expect(onInputChange).toHaveBeenCalledTimes(4);
      expect(onInputChange).toHaveBeenCalledWith('');
      expect(onSelectionChange).not.toHaveBeenCalled();

      listbox = getByRole('listbox');
      expect(listbox).toBeVisible();
      items = within(listbox).getAllByRole('option');
      expect(items[1]).toHaveTextContent('Two');
      expect(items[1]).not.toHaveAttribute('aria-selected', 'true');

      await user.click(items[0]);
      act(() => {
        jest.runAllTimers();
      });

      expect(combobox.value).toBe('One');
      expect(queryByRole('listbox')).toBeNull();
      expect(onInputChange).toHaveBeenCalledTimes(5);
      expect(onInputChange).toHaveBeenCalledWith('One');
      expect(onSelectionChange).toHaveBeenCalledTimes(1);
      expect(onSelectionChange).toHaveBeenCalledWith('1');

      await user.click(button);
      act(() => {
        jest.runAllTimers();
      });

      listbox = getByRole('listbox');
      expect(listbox).toBeVisible();
      items = within(listbox).getAllByRole('option');
      expect(items[0]).toHaveTextContent('One');
      expect(items[0]).toHaveAttribute('aria-selected', 'true');

      // Reset selection
      fireEvent.change(combobox, {target: {value: ''}});
      act(() => {
        jest.runAllTimers();
      });

      expect(combobox.value).toBe('');
      expect(onInputChange).toHaveBeenCalledTimes(6);
      expect(onInputChange).toHaveBeenCalledWith('');
      expect(onSelectionChange).toHaveBeenCalledTimes(2);
      expect(onSelectionChange).toHaveBeenCalledWith(null);
    });

    it('supports defaultSelectedKey and defaultInputValue (matching)', async function () {
      let {getByRole} = renderComboBox({defaultSelectedKey: '2', defaultInputValue: 'Two'});
      let combobox = getByRole('combobox');
      let button = getByRole('button');
      expect(combobox.value).toBe('Two');

      act(() => {
        combobox.focus();
      });
      await user.click(button);
      act(() => {
        jest.runAllTimers();
      });

      let listbox = getByRole('listbox');
      expect(listbox).toBeVisible();
      let items = within(listbox).getAllByRole('option');
      expect(items).toHaveLength(3);
      expect(items[1]).toHaveTextContent('Two');
      expect(items[1]).toHaveAttribute('aria-selected', 'true');
    });

    it('should keep defaultInputValue if it doesn\'t match defaultSelectedKey', async function () {
      let {getByRole} = renderComboBox({defaultSelectedKey: '2', defaultInputValue: 'One'});
      let combobox = getByRole('combobox');
      expect(combobox.value).toBe('One');

      act(() => combobox.focus());
      fireEvent.change(combobox, {target: {value: ''}});
      act(() => jest.runAllTimers());

      let listbox = getByRole('listbox');
      expect(listbox).toBeVisible();
      let items = within(listbox).getAllByRole('option');
      expect(items).toHaveLength(3);

      await user.click(items[2]);
      act(() => jest.runAllTimers());

      expect(combobox.value).toBe('Three');
    });

    it('defaultInputValue should not set selected item', async function () {
      let {getByRole} = renderComboBox({defaultInputValue: 'Two'});
      let combobox = getByRole('combobox');
      let button = getByRole('button');
      expect(combobox.value).toBe('Two');

      act(() => {
        combobox.focus();
      });
      await user.click(button);
      act(() => {
        jest.runAllTimers();
      });

      let listbox = getByRole('listbox');
      expect(listbox).toBeVisible();
      let items = within(listbox).getAllByRole('option');
      expect(items).toHaveLength(3);
      expect(items[1]).toHaveTextContent('Two');
      expect(items[1]).toHaveAttribute('aria-selected', 'false');
    });

    it('defaultSelectedKey should set input value', async function () {
      let {getByRole} = renderComboBox({defaultSelectedKey: '2'});
      let combobox = getByRole('combobox');
      let button = getByRole('button');
      expect(combobox.value).toBe('Two');

      act(() => {
        combobox.focus();
      });
      await user.click(button);
      act(() => {
        jest.runAllTimers();
      });

      let listbox = getByRole('listbox');
      expect(listbox).toBeVisible();
      let items = within(listbox).getAllByRole('option');
      expect(items).toHaveLength(3);
      expect(items[1]).toHaveTextContent('Two');
      expect(items[1]).toHaveAttribute('aria-selected', 'true');
    });

    it('should close the menu if user clicks on a already selected item', async function () {
      let {getByRole, queryByRole} = renderComboBox({defaultSelectedKey: '2'});
      let combobox = getByRole('combobox');
      let button = getByRole('button');
      expect(combobox.value).toBe('Two');

      act(() => {
        combobox.focus();
      });
      await user.click(button);
      act(() => {
        jest.runAllTimers();
      });

      let listbox = getByRole('listbox');
      expect(listbox).toBeVisible();
      let items = within(listbox).getAllByRole('option');
      expect(items).toHaveLength(3);
      expect(onOpenChange).toHaveBeenCalledTimes(1);

      await user.click(items[1]);
      act(() => {
        jest.runAllTimers();
      });

      expect(queryByRole('listbox')).toBeNull();
      expect(onOpenChange).toHaveBeenCalledTimes(2);
      expect(onOpenChange).toHaveBeenLastCalledWith(false, undefined);

    });
  });

  describe('combobox with sections', function () {
    it('supports rendering sections', async function () {
      let {getByRole, queryByRole, getByText} = renderSectionComboBox();

      let combobox = getByRole('combobox');
      let button = getByRole('button');
      act(() => {
        combobox.focus();
      });
      await user.keyboard('{ArrowDown}');
      act(() => {
        jest.runAllTimers();
      });

      let listbox = getByRole('listbox');
      expect(listbox).toBeVisible();

      let items = within(listbox).getAllByRole('option');
      let groups = within(listbox).getAllByRole('group');
      expect(items).toHaveLength(6);
      expect(groups).toHaveLength(2);
      expect(groups[0]).toHaveAttribute('aria-labelledby', getByText('Section One').id);
      expect(getByText('Section One')).toHaveAttribute('role', 'presentation');
      expect(groups[1]).toHaveAttribute('aria-labelledby', getByText('Section Two').id);
      expect(getByText('Section Two')).toHaveAttribute('role', 'presentation');
      expect(document.activeElement).toBe(combobox);
      expect(combobox).toHaveAttribute('aria-activedescendant', items[0].id);

      expect(items[0]).toHaveAttribute('aria-labelledby', within(items[0]).getByText('One').id);
      expect(groups[0]).toContainElement(items[0]);
      expect(items[1]).toHaveAttribute('aria-labelledby', within(items[1]).getByText('Two').id);
      expect(groups[0]).toContainElement(items[1]);
      expect(items[2]).toHaveAttribute('aria-labelledby', within(items[2]).getByText('Three').id);
      expect(groups[0]).toContainElement(items[2]);
      expect(items[3]).toHaveAttribute('aria-labelledby', within(items[3]).getByText('Four').id);
      expect(groups[1]).toContainElement(items[3]);
      expect(items[4]).toHaveAttribute('aria-labelledby', within(items[4]).getByText('Five').id);
      expect(groups[1]).toContainElement(items[4]);
      expect(items[5]).toHaveAttribute('aria-labelledby', within(items[5]).getByText('Six').id);
      expect(groups[1]).toContainElement(items[5]);

      await user.keyboard('{ArrowDown}');
      act(() => {
        jest.runAllTimers();
      });
      await user.keyboard('{ArrowDown}');
      act(() => {
        jest.runAllTimers();
      });
      await user.keyboard('{ArrowDown}');
      act(() => {
        jest.runAllTimers();
      });

      expect(combobox).toHaveAttribute('aria-activedescendant', items[3].id);

      await user.keyboard('{Enter}');
      act(() => {
        jest.runAllTimers();
      });

      expect(combobox.value).toBe('Four');
      expect(queryByRole('listbox')).toBeNull();
      expect(onInputChange).toHaveBeenCalledTimes(1);
      expect(onInputChange).toHaveBeenCalledWith('Four');
      expect(onSelectionChange).toHaveBeenCalledTimes(1);
      expect(onSelectionChange).toHaveBeenCalledWith('4');

      await user.click(button);
      act(() => {
        jest.runAllTimers();
      });

      listbox = getByRole('listbox');
      expect(listbox).toBeVisible();

      items = within(listbox).getAllByRole('option');
      groups = within(listbox).getAllByRole('group');
      expect(items).toHaveLength(6);
      expect(groups).toHaveLength(2);
      expect(items[3]).toHaveTextContent('Four');
      expect(items[3]).toHaveAttribute('aria-selected', 'true');
      expect(groups[1]).toContainElement(items[3]);
      expect(groups[1]).toHaveAttribute('aria-labelledby', getByText('Section Two').id);
    });

    it('sections are not valid selectable values', async function () {
      let {getByRole} = renderSectionComboBox({selectedKey: 'section 1'});

      let combobox = getByRole('combobox');
      let button = getByRole('button');
      expect(combobox.value).toBe('');

      await user.click(button);
      act(() => {
        jest.runAllTimers();
      });

      let listbox = getByRole('listbox');
      expect(listbox).toBeVisible();

      let groups = within(listbox).getAllByRole('group');
      expect(groups[0]).not.toHaveAttribute('aria-selected');

      expect(within(listbox).queryAllByRole('img')).toEqual([]);
    });
  });

  describe('reset input value', function () {
    describe.each`
      Name                                       | Component                               | action
      ${'uncontrolled combobox (Enter)'}         | ${<ControlledValueKeyComboBox />}       | ${
        async () => {
          await user.keyboard('{Enter}');
        }
      }
      ${'controlled combobox (Enter)'}           | ${<ExampleComboBox />}                   | ${
        async () => {
          await user.keyboard('{Enter}');
        }
      }
      ${'allows custom value combobox (Enter)'}  | ${<ExampleComboBox allowsCustomValue />} | ${
        async () => {
          await user.keyboard('{Enter}');
        }
      }
      ${'uncontrolled combobox (Escape)'}        | ${<ControlledValueKeyComboBox />}        | ${
        async () => {
          await user.keyboard('{Escape}');
        }
      }
      ${'controlled combobox (Escape)'}          | ${<ExampleComboBox />}                   | ${
        async () => {
          await user.keyboard('{Escape}');
        }
      }
      ${'allows custom value combobox (Escape)'} | ${<ExampleComboBox allowsCustomValue />} | ${
        async () => {
          await user.keyboard('{Escape}');
        }
      }
    `('$Name', ({Name, Component, action}) => {
      it('should reset the input value and close the menu when pressing escape', async function () {
        let {getByRole, queryByRole} = render(Component);
        let button = getByRole('button');
        let combobox = getByRole('combobox');
        act(() => {combobox.focus();});
        await user.keyboard('One');
        act(() => jest.runAllTimers());

        let listbox = getByRole('listbox');
        expect(listbox).toBeVisible();
        expect(combobox).toHaveAttribute('value', 'One');

        await action(combobox);
        act(() => {
          jest.runAllTimers();
        });

        expect(queryByRole('listbox')).toBeNull();

        // If allowCustomValue then the value shouldn't be reset (for Escape, only if there isn't a selected key)
        if (Name.includes('allows custom value')) {
          expect(combobox).toHaveAttribute('value', 'One');

          // Reset to starting point
          fireEvent.change(combobox, {target: {value: ''}});
          act(() => {
            jest.runAllTimers();
          });

          await user.click(button);
          act(() => {
            jest.runAllTimers();
          });
        } else {
          expect(combobox).toHaveAttribute('value', '');
        }

        await user.click(button);
        act(() => {
          jest.runAllTimers();
        });

        listbox = getByRole('listbox');
        let items = within(listbox).getAllByRole('option');
        await user.click(items[1]);
        act(() => {
          jest.runAllTimers();
        });

        expect(combobox).toHaveAttribute('value', 'Two');

        fireEvent.change(combobox, {target: {value: 'T'}});
        act(() => {
          jest.runAllTimers();
        });

        listbox = getByRole('listbox');
        expect(listbox).toBeVisible();
        expect(combobox).toHaveAttribute('value', 'T');
        expect(combobox).not.toHaveAttribute('aria-activedescendant');

        await action(combobox);
        act(() => {
          jest.runAllTimers();
        });

        expect(queryByRole('listbox')).toBeNull();
        if (Name.includes('allows custom value') && Name.includes('Enter')) {
          expect(combobox).toHaveAttribute('value', 'T');
        } else {
          expect(combobox).toHaveAttribute('value', 'Two');
        }
      });
    });
  });

  it('should have aria-invalid when validationState="invalid"', function () {
    let {getByRole} = renderComboBox({validationState: 'invalid'});
    let combobox = getByRole('combobox');
    expect(combobox).toHaveAttribute('aria-invalid', 'true');
  });

  describe('loadingState', function () {
    it('combobox should not render a loading circle if menu is not open', function () {
      let {getByRole, queryByRole, rerender} = render(<ExampleComboBox loadingState="loading" />);
      act(() => {jest.advanceTimersByTime(500);});
      // First time load will show progress bar so user can know that items are being fetched
      expect(getByRole('progressbar')).toBeTruthy();

      rerender(<ExampleComboBox loadingState="filtering" />);

      expect(queryByRole('progressbar')).toBeNull();
    });

    it('combobox should render a loading circle if menu is not open but menuTrigger is "manual"', function () {
      let {getByRole, queryByRole, rerender} = render(<ExampleComboBox loadingState="loading" menuTrigger="manual" />);
      let combobox = getByRole('combobox');
      expect(queryByRole('progressbar')).toBeNull();

      act(() => {jest.advanceTimersByTime(500);});
      expect(() => within(combobox).getByRole('progressbar')).toBeTruthy();

      rerender(<ExampleComboBox loadingState="filtering" menuTrigger="manual" />);
      expect(() => within(combobox).getByRole('progressbar')).toBeTruthy();

      rerender(<ExampleComboBox loadingState="filtering" />);
      expect(queryByRole('progressbar')).toBeNull();
    });

    it('combobox should not render a loading circle until a delay of 500ms passes (loadingState: loading)', async function () {
      let {getByRole, queryByRole} = renderComboBox({loadingState: 'loading'});
      let combobox = getByRole('combobox');

      act(() => {jest.advanceTimersByTime(250);});
      expect(queryByRole('progressbar')).toBeNull();

      act(() => {jest.advanceTimersByTime(250);});
      expect(() => within(combobox).getByRole('progressbar')).toBeTruthy();

      let button = getByRole('button');

      await user.click(button);
      act(() => {
        jest.runAllTimers();
      });
      expect(() => within(combobox).getByRole('progressbar')).toBeTruthy();
    });

    it('combobox should not render a loading circle until a delay of 500ms passes and the menu is open (loadingState: filtering)', async function () {
      let {getByRole, queryByRole} = renderComboBox({loadingState: 'filtering'});
      let combobox = getByRole('combobox');

      act(() => {jest.advanceTimersByTime(500);});
      expect(queryByRole('progressbar')).toBeNull();

      let button = getByRole('button');

      await user.click(button);
      act(() => {
        jest.runAllTimers();
      });
      expect(() => within(combobox).getByRole('progressbar')).toBeTruthy();
    });

    it('combobox should hide the loading circle when loadingState changes to a non-loading state', async function () {
      let {getByRole, queryByRole, rerender} = render(<ExampleComboBox loadingState="filtering" />);
      let combobox = getByRole('combobox');
      let button = getByRole('button');
      expect(queryByRole('progressbar')).toBeNull();

      await user.click(button);
      act(() => {
        jest.runAllTimers();
      });
      act(() => {jest.advanceTimersByTime(500);});
      expect(() => within(combobox).getByRole('progressbar')).toBeTruthy();

      rerender(<ExampleComboBox loadingState="idle" />);
      let listbox = getByRole('listbox');
      expect(listbox).toBeVisible();
      expect(queryByRole('progressbar')).toBeNull();
    });

    it('combobox should hide the loading circle when if the menu closes', async function () {
      let {getByRole, queryByRole} = render(<ExampleComboBox loadingState="filtering" />);
      let combobox = getByRole('combobox');
      let button = getByRole('button');
      expect(queryByRole('progressbar')).toBeNull();

      await user.click(button);
      act(() => {
        jest.runAllTimers();
      });
      act(() => {jest.advanceTimersByTime(500);});
      let listbox = getByRole('listbox');
      expect(listbox).toBeVisible();
      expect(() => within(combobox).getByRole('progressbar')).toBeTruthy();

      await user.click(button);
      act(() => {
        jest.runAllTimers();
      });
      expect(queryByRole('progressbar')).toBeNull();
      expect(queryByRole('listbox')).toBeNull();
    });

    it('combobox cancels the 500ms progress circle delay timer if the loading finishes first', function () {
      let {queryByRole, rerender} = render(<ExampleComboBox loadingState="loading" menuTrigger="manual" />);
      expect(queryByRole('progressbar')).toBeNull();
      act(() => {jest.advanceTimersByTime(250);});
      expect(queryByRole('progressbar')).toBeNull();

      rerender(<ExampleComboBox loadingState="idle" />);
      act(() => {jest.advanceTimersByTime(250);});
      expect(queryByRole('progressbar')).toBeNull();
    });

    it('combobox should not reset the 500ms progress circle delay timer when loadingState changes from loading to filtering', function () {
      let {getByRole, queryByRole, rerender} = render(<ExampleComboBox loadingState="loading" menuTrigger="manual" />);
      let combobox = getByRole('combobox');

      act(() => {jest.advanceTimersByTime(250);});
      expect(queryByRole('progressbar')).toBeNull();

      rerender(<ExampleComboBox loadingState="filtering" menuTrigger="manual" />);
      expect(queryByRole('progressbar')).toBeNull();
      act(() => {jest.advanceTimersByTime(250);});
      expect(() => within(combobox).getByRole('progressbar')).toBeTruthy();
    });

    it('combobox should reset the 500ms progress circle delay timer when input text changes', async function () {
      let {getByRole, queryByRole} = render(<ExampleComboBox loadingState="loading" menuTrigger="manual" />);
      let combobox = getByRole('combobox');

      act(() => {jest.advanceTimersByTime(250);});
      expect(queryByRole('progressbar')).toBeNull();
      act(() => {combobox.focus();});
      await user.keyboard('O');
      act(() => {jest.advanceTimersByTime(250);});
      expect(queryByRole('progressbar')).toBeNull();

      act(() => {jest.advanceTimersByTime(250);});
      expect(() => within(combobox).getByRole('progressbar')).toBeTruthy();
    });

    it.each`
      LoadingState   | ValidationState
      ${'loading'}   | ${null}
      ${'filtering'} | ${null}
      ${'loading'}   | ${'invalid'}
      ${'filtering'} | ${'invalid'}
    `('should render the loading swirl in the input field when loadingState="$LoadingState" and validationState="$ValidationState"', async ({LoadingState, ValidationState}) => {
      let {getByRole} = renderComboBox({loadingState: LoadingState, validationState: ValidationState});
      let combobox = getByRole('combobox');
      let button = getByRole('button');
      act(() => {jest.advanceTimersByTime(500);});

      if (ValidationState) {
        expect(combobox).toHaveAttribute('aria-invalid', 'true');
      }

      // validation icon should not be present
      expect(within(combobox).queryByRole('img', {hidden: true})).toBeNull();

      await user.click(button);
      act(() => {
        jest.runAllTimers();
      });

      let progressSpinner = getByRole('progressbar', {hidden: true});
      expect(progressSpinner).toBeTruthy();
      expect(progressSpinner).toHaveAttribute('aria-label', 'Loading...');

      let listbox = getByRole('listbox');
      expect(listbox).toBeVisible();
      expect(within(listbox).queryByRole('progressbar')).toBeNull();
    });

    it('should render the loading swirl in the listbox when loadingState="loadingMore"', async function () {
      let {getByRole, queryByRole} = renderComboBox({loadingState: 'loadingMore'});
      let button = getByRole('button');

      expect(queryByRole('progressbar')).toBeNull();

      await user.click(button);
      act(() => {
        jest.runAllTimers();
      });

      let listbox = getByRole('listbox');
      expect(listbox).toBeVisible();

      let progressSpinner = within(listbox).getByRole('progressbar');
      expect(progressSpinner).toBeTruthy();
      expect(progressSpinner).toHaveAttribute('aria-label', 'Loading more…');
    });

    it('should render "Loading..." placeholder in menu when loadingState="loading" and no items present', async function () {
      let {getByRole} = render(
        <Provider theme={theme}>
          <ComboBox label="Combobox" items={[]} inputValue="blah" loadingState="loading">
            {(item) => <Item>{item.name}</Item>}
          </ComboBox>
        </Provider>
      );

      let button = getByRole('button');

      await user.click(button);
      act(() => {
        jest.runAllTimers();
      });

      let listbox = getByRole('listbox');
      expect(listbox).toBeVisible();

      let items = within(listbox).getAllByRole('option');
      expect(items.length).toBe(1);

      let placeholderText = within(items[0]).getByText('Loading...');
      expect(placeholderText).toBeVisible();
    });
  });

  describe('mobile combobox', function () {
    beforeEach(() => {
      simulateMobile();
    });

    afterEach(() => {
      act(() => jest.runAllTimers());
      jest.clearAllMocks();
    });

    async function testComboBoxTrayOpen(input, tray, listbox, focusedItemIndex) {
      expect(tray).toBeVisible();

      let dialog = within(tray).getByRole('dialog');
      expect(input).toHaveAttribute('aria-labelledby');
      expect(dialog).toHaveAttribute('aria-labelledby', input.getAttribute('aria-labelledby'));

      expect(input).toHaveAttribute('role', 'searchbox');
      expect(input).not.toHaveAttribute('aria-expanded');
      expect(input).toHaveAttribute('aria-controls', listbox.id);
      expect(input).toHaveAttribute('aria-haspopup', 'listbox');

      let items = within(listbox).getAllByRole('option');
      expect(items).toHaveLength(3);
      expect(items[0]).toHaveTextContent('One');
      expect(items[1]).toHaveTextContent('Two');
      expect(items[2]).toHaveTextContent('Three');

      expect(document.activeElement).toBe(input);

      if (typeof focusedItemIndex === 'undefined') {
        expect(input).not.toHaveAttribute('aria-activedescendant');

        await user.keyboard('{ArrowDown}');
        act(() => {
          jest.runAllTimers();
        });

        expect(input).toHaveAttribute('aria-activedescendant', items[0].id);
      } else {
        expect(input).toHaveAttribute('aria-activedescendant', items[focusedItemIndex].id);
      }
    }

    it('should render a button to open the tray', function () {
      let {getByRole, getByText} = renderComboBox({});
      let button = getByRole('button');

      expect(button).toHaveAttribute('aria-haspopup', 'dialog');
      expect(button).toHaveAttribute('aria-expanded', 'false');
      expect(button).toHaveAttribute('aria-labelledby', `${getByText('Test').id} ${button.getElementsByTagName('span')[0].id}`);
    });

    it('button should be labelled by external label', function () {
      let {getByRole, getByText} = renderComboBox({selectedKey: '2', label: null, 'aria-labelledby': 'label-id'});
      let button = getByRole('button');

      expect(button).toHaveAttribute('aria-labelledby', `label-id ${getByText('Two').id}`);
    });

    it('button should be labelled by aria-label', function () {
      let {getByRole, getByText} = renderComboBox({selectedKey: '2', label: null, 'aria-label': 'Label'});
      let button = getByRole('button');

      expect(button).toHaveAttribute('aria-label', 'Label');
      expect(button).toHaveAttribute('aria-labelledby', `${button.id} ${getByText('Two').id}`);
    });

    it('button should be labelled by external label and builtin label', function () {
      let {getByRole, getByText} = renderComboBox({selectedKey: '2', 'aria-labelledby': 'label-id'});
      let button = getByRole('button');

      expect(button).toHaveAttribute('aria-labelledby', `${getByText('Test').id} label-id ${getByText('Two').id}`);
    });

    it('readonly combobox should not open on press', async function () {
      let {getByRole, getByTestId} = renderComboBox({isReadOnly: true});
      let button = getByRole('button');

      await user.click(button);
      act(() => {
        jest.runAllTimers();
      });

      expect(button).toHaveAttribute('aria-expanded', 'false');
      expect(() => getByTestId('tray')).toThrow();
    });

    it('opening the tray autofocuses the tray input', async function () {
      let {getByRole, getByTestId} = renderComboBox();
      let button = getByRole('button');

      await user.click(button);
      act(() => {
        jest.runAllTimers();
      });

      expect(button).toHaveAttribute('aria-expanded', 'true');

      let tray = getByTestId('tray');
      expect(tray).toBeVisible();
      let listbox = getByRole('listbox');

      let trayInput = within(tray).getByRole('searchbox');
      await testComboBoxTrayOpen(trayInput, tray, listbox);
    });

    it('closing the tray autofocuses the button', async function () {
      let {getByRole, getByTestId, queryByTestId} = renderComboBox();
      let button = getByRole('button');

      await user.click(button);
      act(() => {
        jest.runAllTimers();
      });

      let tray = getByTestId('tray');
      expect(tray).toBeVisible();

      await user.keyboard('{Escape}');
      act(() => {
        jest.runAllTimers();
      });

      expect(queryByTestId('tray')).toBeNull();
      expect(document.activeElement).toBe(button);
    });

    it('height of the tray remains fixed even if the number of items changes', async function () {
      let {getByRole, getByTestId} = renderComboBox();
      let button = getByRole('button');

      await user.click(button);
      act(() => {
        jest.runAllTimers();
      });

      let tray = getByTestId('tray');
      expect(tray).toBeVisible();

      let items = within(tray).getAllByRole('option');
      expect(items.length).toBe(3);

      let trayInput = within(tray).getByRole('searchbox');
      // Save the height style for comparison later
      let style = tray.getAttribute('style');
      act(() => {trayInput.focus();});
      await user.keyboard('One');

      act(() => {
        jest.runAllTimers();
      });

      items = within(tray).getAllByRole('option');
      expect(items.length).toBe(1);
      tray = getByTestId('tray');
      expect(tray.getAttribute('style')).toBe(style);
    });

    it('up/down arrows still traverse the items in the tray', async function () {
      let {getByRole, getByTestId} = renderComboBox();

      let button = getByRole('button');
      await user.click(button);
      act(() => {
        jest.runAllTimers();
      });

      let tray = getByTestId('tray');
      expect(tray).toBeVisible();

      let input = within(tray).getByRole('searchbox');
      expect(document.activeElement).toBe(input);

      await user.keyboard('{ArrowDown}');
      act(() => {
        jest.runAllTimers();
      });

      let listbox = getByRole('listbox');
      await testComboBoxTrayOpen(input, tray, listbox, 0);

      await user.keyboard('{ArrowDown}');
      act(() => {
        jest.runAllTimers();
      });

      let items = within(tray).getAllByRole('option');

      expect(input).toHaveAttribute('aria-activedescendant', items[1].id);

      await user.keyboard('{ArrowUp}');
      act(() => {
        jest.runAllTimers();
      });

      expect(input).toHaveAttribute('aria-activedescendant', items[0].id);
    });

    it('user can filter the menu options by typing in the tray input', async function () {
      let {getByRole, getByTestId} = renderComboBox();
      let button = getByRole('button');

      await user.click(button);
      act(() => {
        jest.runAllTimers();
      });

      let tray = getByTestId('tray');
      expect(tray).toBeVisible();
      let listbox = getByRole('listbox');
      let trayInput = within(tray).getByRole('searchbox');

      await testComboBoxTrayOpen(trayInput, tray, listbox);
      act(() => {trayInput.focus();});
      await user.keyboard('r');

      act(() => {
        jest.runAllTimers();
      });

      let items = within(tray).getAllByRole('option');
      expect(items.length).toBe(1);
      expect(items[0].textContent).toBe('Three');

      fireEvent.change(trayInput, {target: {value: ''}});
      act(() => {
        jest.runAllTimers();
      });

      items = within(tray).getAllByRole('option');
      expect(items.length).toBe(3);
      expect(items[0].textContent).toBe('One');
      expect(items[1].textContent).toBe('Two');
      expect(items[2].textContent).toBe('Three');
    });

    it('tray input can be cleared using a clear button', async function () {
      let {getByRole, getByTestId} = renderComboBox();
      let button = getByRole('button');

      await user.click(button);
      act(() => {
        jest.runAllTimers();
      });

      let tray = getByTestId('tray');
      expect(tray).toBeVisible();
      let listbox = getByRole('listbox');
      let trayInput = within(tray).getByRole('searchbox');

      expect(() => within(tray).getByLabelText('Clear')).toThrow();

      await testComboBoxTrayOpen(trayInput, tray, listbox);
      act(() => {trayInput.focus();});
      await user.keyboard('r');

      act(() => {
        jest.runAllTimers();
      });

      expect(document.activeElement).toBe(trayInput);
      expect(trayInput.value).toBe('r');

      let clearButton = within(tray).getByLabelText('Clear');
      expect(clearButton.tagName).toBe('DIV');
      expect(clearButton).not.toHaveAttribute('tabIndex');
      await user.click(clearButton);

      act(() => {
        jest.runAllTimers();
      });

      expect(document.activeElement).toBe(trayInput);
      expect(trayInput.value).toBe('');
    });

    it('"No results" placeholder is shown if user types something that doesnt match any of the available options', async function () {
      let {getByRole, getByTestId} = renderComboBox();
      let button = getByRole('button');

      await user.click(button);
      act(() => {
        jest.runAllTimers();
      });

      let tray = getByTestId('tray');
      expect(tray).toBeVisible();
      let listbox = getByRole('listbox');

      let trayInput = within(tray).getByRole('searchbox');
      await testComboBoxTrayOpen(trayInput, tray, listbox);
      act(() => {trayInput.focus();});
      await user.keyboard('blah');

      act(() => {
        jest.runAllTimers();
      });

      // check that tray is still visible and placeholder text exists
      expect(tray).toBeVisible();
      let items = within(tray).getAllByRole('option');
      expect(items.length).toBe(1);

      let placeholderText = within(items[0]).getByText('No results');
      expect(placeholderText).toBeVisible();


      fireEvent.change(trayInput, {target: {value: ''}});
      act(() => {
        jest.runAllTimers();
      });

      items = within(tray).getAllByRole('option');
      expect(items.length).toBe(3);
      expect(() => within(tray).getByText('No results')).toThrow();
    });

    it('user can select options by pressing them', async function () {
      let {getByRole, getByText, getByTestId} = renderComboBox();
      let button = getByRole('button');

      await user.click(button);
      act(() => {
        jest.runAllTimers();
      });

      expect(onOpenChange).toHaveBeenCalledWith(true, 'manual');
      expect(onOpenChange).toHaveBeenCalledTimes(1);

      let tray = getByTestId('tray');
      expect(tray).toBeVisible();
      let listbox = getByRole('listbox');
      let trayInput = within(tray).getByRole('searchbox');
      await testComboBoxTrayOpen(trayInput, tray, listbox);

      let items = within(tray).getAllByRole('option');

      await user.click(items[1]);
      act(() => {
        jest.runAllTimers();
      });

      expect(onInputChange).toHaveBeenCalledWith('Two');
      expect(onInputChange).toHaveBeenCalledTimes(1);
      expect(onSelectionChange).toHaveBeenCalledWith('2');
      expect(onSelectionChange).toHaveBeenCalledTimes(1);
      expect(onOpenChange).toHaveBeenCalledWith(false, undefined);
      expect(onOpenChange).toHaveBeenCalledTimes(2);
      expect(() => getByTestId('tray')).toThrow();
      expect(button).toHaveAttribute('aria-labelledby', `${getByText('Test').id} ${getByText('Two').id}`);

      await user.click(button);
      act(() => {
        jest.runAllTimers();
      });

      tray = getByTestId('tray');
      expect(tray).toBeVisible();
      trayInput = within(tray).getByRole('searchbox');
      items = within(tray).getAllByRole('option');
      expect(items.length).toBe(3);
      expect(items[1].textContent).toBe('Two');
      expect(trayInput).not.toHaveAttribute('aria-activedescendant');
      expect(trayInput.value).toBe('Two');
      expect(items[1]).toHaveAttribute('aria-selected', 'true');
    });

    it('user can select options by focusing them and hitting enter', async function () {
      let {getByRole, getByText, getByTestId} = renderComboBox();
      let button = getByRole('button');

      await user.click(button);
      await act(async () => {
        jest.runAllTimers();
      });

      let tray = getByTestId('tray');
      expect(tray).toBeVisible();
      let listbox = getByRole('listbox');

      let trayInput = within(tray).getByRole('searchbox');

      await user.keyboard('{ArrowUp}');
      act(() => {
        jest.runAllTimers();
      });

      expect(onOpenChange).toHaveBeenCalledWith(true, 'manual');
      expect(onOpenChange).toHaveBeenCalledTimes(1);

      await testComboBoxTrayOpen(trayInput, tray, listbox, 2);

      await user.keyboard('{Enter}');
      act(() => {
        jest.runAllTimers();
      });

      expect(onInputChange).toHaveBeenCalledWith('Three');
      expect(onInputChange).toHaveBeenCalledTimes(1);
      expect(onSelectionChange).toHaveBeenCalledWith('3');
      expect(onSelectionChange).toHaveBeenCalledTimes(1);
      expect(onOpenChange).toHaveBeenCalledWith(false, undefined);
      expect(onOpenChange).toHaveBeenCalledTimes(2);
      expect(() => getByTestId('tray')).toThrow();
      expect(button).toHaveAttribute('aria-labelledby', `${getByText('Test').id} ${getByText('Three').id}`);

      await user.click(button);
      act(() => {
        jest.runAllTimers();
      });

      tray = getByTestId('tray');
      expect(tray).toBeVisible();
      trayInput = within(tray).getByRole('searchbox');
      let items = within(tray).getAllByRole('option');
      expect(items.length).toBe(3);
      expect(items[2].textContent).toBe('Three');
      expect(trayInput).not.toHaveAttribute('aria-activedescendant');
      expect(trayInput.value).toBe('Three');
      expect(items[2]).toHaveAttribute('aria-selected', 'true');
    });

    it('input is blurred when the user scrolls the listbox with touch', async function () {
      let {getByRole, getByTestId} = renderComboBox();
      let button = getByRole('button');

      await user.click(button);
      act(() => {
        jest.runAllTimers();
      });

      let tray = getByTestId('tray');
      expect(tray).toBeVisible();
      let listbox = getByRole('listbox');

      let trayInput = within(tray).getByRole('searchbox');

      act(() => {
        trayInput.focus();
      });
      act(() => {
        jest.runAllTimers();
      });

      expect(document.activeElement).toBe(trayInput);

      fireEvent.touchStart(listbox);
      fireEvent.scroll(listbox);
      act(() => {
        jest.runAllTimers();
      });

      expect(document.activeElement).not.toBe(trayInput);
    });

    it('value of the button mirrors the tray input', async function () {
      let {getByRole, getByText, getByTestId} = renderComboBox({allowsCustomValue: true});
      let button = getByRole('button');

      await user.click(button);
      act(() => {
        jest.runAllTimers();
      });

      expect(onOpenChange).toHaveBeenCalledWith(true, 'manual');
      expect(onOpenChange).toHaveBeenCalledTimes(1);

      let tray = getByTestId('tray');
      expect(tray).toBeVisible();
      let trayInput = within(tray).getByRole('searchbox');
      expect(document.activeElement).toBe(trayInput);
      act(() => {trayInput.focus();});
      await user.keyboard('Bleh');
      act(() => {
        jest.runAllTimers();
      });

      expect(trayInput.value).toBe('Bleh');
      expect(onInputChange).toHaveBeenCalledWith('Bleh');
      expect(onInputChange).toHaveBeenCalledTimes(4);

      await user.keyboard('{Escape}');
      act(() => {
        jest.runAllTimers();
      });
      // run restore focus rAF
      act(() => jest.runAllTimers());

      expect(onOpenChange).toHaveBeenCalledWith(false, undefined);
      expect(onOpenChange).toHaveBeenCalledTimes(2);
      expect(() => getByTestId('tray')).toThrow();
      expect(document.activeElement).toBe(button);
      expect(button).toHaveAttribute('aria-labelledby', `${getByText('Test').id} ${getByText('Bleh').id}`);
    });

    it('label of the tray input should match label of button', async function () {
      let {getByRole, getByTestId, getByText} = renderComboBox({selectedKey: '2'});
      let button = getByRole('button');
      let label = getByText(defaultProps.label);

      expect(button).toHaveAttribute('aria-labelledby', `${label.id} ${getByText('Two').id}`);

      await user.click(button);
      act(() => {
        jest.runAllTimers();
      });

      let tray = getByTestId('tray');
      expect(tray).toBeVisible();
      let trayInput = within(tray).getByRole('searchbox');
      let trayInputLabel = within(tray).getByText(defaultProps.label);
      expect(trayInput).toHaveAttribute('aria-labelledby', trayInputLabel.id);
    });

    it('tray input should recieve the same aria-labelledby as the button if an external label is provided', async function () {
      let {getByRole, getByTestId, getByText} = render(
        <Provider theme={theme}>
          <label id="test-label" htmlFor="test-id">Combobox</label>
          <ComboBox id="test-id" aria-labelledby="test-label" selectedKey="one">
            <Item key="one">Item One</Item>
          </ComboBox>
        </Provider>
      );

      let button = getByRole('button');
      let label = getByText('Combobox');

      expect(button).toHaveAttribute('aria-labelledby', `${label.id} ${getByText('Item One').id}`);

      await user.click(button);
      act(() => {
        jest.runAllTimers();
      });

      let tray = getByTestId('tray');
      expect(tray).toBeVisible();
      let listbox = getByRole('listbox');
      expect(listbox).toHaveAttribute('aria-label', 'Suggestions');
      expect(listbox).toHaveAttribute('aria-labelledby', `${listbox.id} ${label.id}`);
      let trayInput = within(tray).getByRole('searchbox');
      expect(trayInput).toHaveAttribute('aria-labelledby', label.id);
    });

    it('user can open the tray even if there aren\'t any items to show', async function () {
      let {getByRole, getByTestId} = render(
        <Provider theme={theme}>
          <ComboBox label="Combobox" items={[]} inputValue="blah">
            {(item) => <Item>{item.name}</Item>}
          </ComboBox>
        </Provider>
      );
      let button = getByRole('button');

      await user.click(button);
      act(() => {
        jest.runAllTimers();
      });

      let tray = getByTestId('tray');
      expect(tray).toBeVisible();

      let items = within(tray).getAllByRole('option');
      expect(items.length).toBe(1);

      let placeholderText = within(items[0]).getByText('No results');
      expect(placeholderText).toBeVisible();
    });

    it('combobox tray remains open on blur', async function () {
      let {getByRole, getByTestId} = renderComboBox({defaultInputValue: 'Blah'});
      let button = getByRole('button');

      await user.click(button);
      act(() => {
        jest.runAllTimers();
      });

      let tray = getByTestId('tray');
      expect(tray).toBeVisible();
      let trayInput = within(tray).getByRole('searchbox');
      expect(trayInput.value).toBe('Blah');

      act(() => {
        trayInput.blur();
      });
      act(() => {
        jest.runAllTimers();
      });

      tray = getByTestId('tray');
      expect(tray).toBeVisible();
      expect(trayInput.value).toBe('Blah'); // does not reset on blur
    });

    it('combobox tray can be closed using the dismiss buttons', async function () {
      let {getByRole, getByTestId} = renderComboBox();
      let button = getByRole('button');

      await user.click(button);
      act(() => {
        jest.runAllTimers();
      });

      let tray = getByTestId('tray');
      expect(tray).toBeVisible();
      let dismissButtons = within(tray).getAllByRole('button');
      expect(dismissButtons.length).toBe(2);
      expect(dismissButtons[0]).toHaveAttribute('aria-label', 'Dismiss');
      expect(dismissButtons[1]).toHaveAttribute('aria-label', 'Dismiss');

      await user.click(dismissButtons[0]);
      act(() => {
        jest.runAllTimers();
      });

      expect(() => getByTestId('tray')).toThrow();
    });

    it('combobox tray doesn\'t close when tray input is virtually clicked', async function () {
      let {getByRole, getByTestId} = renderComboBox();
      let button = getByRole('button');

      await user.click(button);
      act(() => {
        jest.runAllTimers();
      });

      let tray = getByTestId('tray');
      expect(tray).toBeVisible();
      let trayInput = within(tray).getByRole('searchbox');

      jest.spyOn(trayInput, 'getBoundingClientRect').mockImplementation(() => ({
        left: 100,
        top: 100,
        width: 100,
        height: 50
      }));

      // virtual click on the exact center
      fireEvent.touchEnd(trayInput, {
        changedTouches: [{
          clientX: 150,
          clientY: 125
        }]
      });
      act(() => {
        jest.runAllTimers();
      });

      expect(() => getByTestId('tray')).not.toThrow();
    });

    it('should focus the button when clicking on the label', async function () {
      let {getByRole, getByText} = renderComboBox();
      let label = getByText('Test');
      let button = getByRole('button');

      await user.click(label);
      act(() => {
        jest.runAllTimers();
      });

      expect(document.activeElement).toBe(button);
    });

    it('should include invalid in label when validationState="invalid"', function () {
      let {getByRole, getByText, getByLabelText} = renderComboBox({validationState: 'invalid', selectedKey: '2'});
      let button = getByRole('button');
      expect(button).toHaveAttribute('aria-labelledby', `${getByText('Test').id} ${getByText('Two').id} ${getByLabelText('(invalid)').id}`);
    });

    it.each`
      Method
      ${'clicking outside tray'}
      ${'dismiss button'}
      ${'escape key'}
    `('combobox value resets on tray close ($Method)', async ({Method}) => {
       // If there is a selected key and allowCustomValue is false, closing the tray should reset the input value
      let tree = render(<ExampleComboBox defaultSelectedKey="2" />);
      let button = tree.getByRole('button');
      await user.click(button);
      act(() => {
        jest.runAllTimers();
      });

      let performInteractions = async (render) => {
        let tray = render.getByTestId('tray');
        expect(tray).toBeVisible();
        let trayInput = within(tray).getByRole('searchbox');
        expect(trayInput.value).toBe('Two');
        act(() => {trayInput.focus();});
        await user.keyboard('r');
        let dismissButtons = within(tray).getAllByRole('button');
        switch (Method) {
          case 'clicking outside tray':
            await user.click(document.body);
            break;
          case 'dismiss button':
            // TODO: not entirely sure why using user.click here breaks the test... It seems to cause the selectedKey
            // to not update in time in useComboboxState...
            // await user.click(dismissButtons[0]);
            fireEvent.click(dismissButtons[0]);
            break;
          case 'escape key':
            await user.keyboard('{Escape}');
            break;
        }
        act(() => {
          jest.runAllTimers();
        });
      };

      await performInteractions(tree);
      expect(() => tree.getByTestId('tray')).toThrow();
      expect(button).toHaveAttribute('aria-labelledby', `${tree.getByText('Test').id} ${tree.getByText('Two').id}`);
      tree.unmount();

      // If there is a selected key and allowCustomValue is true, closing the tray via dismiss button or clicking outside the tray should clear the selected key and
      // update the input value to the custom value. If the user closes the tray via escape key, then the input value should be reset and the selected key isn't cleared
      tree = render(<ExampleComboBox defaultSelectedKey="2" allowsCustomValue />);
      button = tree.getByRole('button');
      await user.click(button);
      act(() => {
        jest.runAllTimers();
      });

      await performInteractions(tree);
      expect(() => tree.getByTestId('tray')).toThrow();
      if (Method === 'escape key') {
        expect(button).toHaveAttribute('aria-labelledby', `${tree.getByText('Test').id} ${tree.getByText('Two').id}`);
      } else {
        expect(button).toHaveAttribute('aria-labelledby', `${tree.getByText('Test').id} ${tree.getByText('Twor').id}`);
      }
      tree.unmount();

      // If there is a pre-existing custom value, closing the tray should update the custom value if any changes were made in the tray input
      tree = render(<ExampleComboBox defaultInputValue="Two" allowsCustomValue />);
      button = tree.getByRole('button');
      await user.click(button);
      act(() => {
        jest.runAllTimers();
      });

      await performInteractions(tree);
      expect(() => tree.getByTestId('tray')).toThrow();
      expect(button).toHaveAttribute('aria-labelledby', `${tree.getByText('Test').id} ${tree.getByText('Twor').id}`);
    });

    it('menutrigger=focus doesn\'t reopen the tray on close', async function () {
      let {getByRole, getByTestId} = renderComboBox({menuTrigger: 'focus'});
      let button = getByRole('button');

      act(() => {
        button.focus();
      });
      act(() => {
        jest.runAllTimers();
      });

      // menutrigger = focus is inapplicable for mobile ComboBox
      expect(() => getByTestId('tray')).toThrow();

      await user.click(button);
      act(() => {
        jest.runAllTimers();
      });

      let tray = getByTestId('tray');
      expect(tray).toBeVisible();
      let trayInput = within(tray).getByRole('searchbox');

      act(() => {
        trayInput.blur();
      });
      await user.click(document.body);
      act(() => {
        jest.runAllTimers();
      });

      expect(() => getByTestId('tray')).toThrow();
    });

    it('combobox button is focused when autoFocus is true', function () {
      let {getByRole} = renderComboBox({autoFocus: true});
      let button = getByRole('button');
      expect(document.activeElement).toBe(button);
    });

    it('combobox tray doesn\'t open when controlled input value is updated', async function () {
      let {getByRole, rerender, getByTestId} = render(<ExampleComboBox inputValue="One" />);
      let button = getByRole('button');

      act(() => {
        button.focus();
      });
      await user.click(button);
      act(() => {
        jest.runAllTimers();
      });

      let tray = getByTestId('tray');
      expect(tray).toBeVisible();
      let trayInput = within(tray).getByRole('searchbox');

      act(() => {
        trayInput.blur();
      });
      await user.click(document.body);
      act(() => {
        jest.runAllTimers();
      });

      expect(() => getByTestId('tray')).toThrow();

      act(() => {
        button.blur();
      });
      act(() => {
        jest.runAllTimers();
      });

      rerender(<ExampleComboBox inputValue="Two" />);
      act(() => {
        jest.runAllTimers();
      });

      expect(() => getByTestId('tray')).toThrow();
    });

    it('shows all items when opening the tray', async function () {
      let {getByTestId, getByRole} = renderComboBox({defaultInputValue: 'gibberish'});
      let button = getByRole('button');

      act(() => {
        button.focus();
      });
      await user.click(button);
      act(() => {
        jest.runAllTimers();
      });

      expect(onOpenChange).toHaveBeenCalledWith(true, 'manual');

      let tray = getByTestId('tray');
      expect(tray).toBeVisible();
      let listbox = getByRole('listbox');
      let trayInput = within(tray).getByRole('searchbox');

      await testComboBoxTrayOpen(trayInput, tray, listbox);

      let items = within(tray).getAllByRole('option');
      expect(items.length).toBe(3);
    });

    describe('refs', function () {
      it('attaches a ref to the label wrapper', function () {
        let ref = React.createRef();
        let {getByText} = renderComboBox({ref});

        expect(ref.current.UNSAFE_getDOMNode()).toBe(getByText('Test').parentElement);
      });

      it('attaches a ref to the wrapper if no label', function () {
        let ref = React.createRef();
        let {getByRole} = renderComboBox({ref, label: null, 'aria-label': 'test'});

        expect(ref.current.UNSAFE_getDOMNode()).toBe(getByRole('button').parentElement);
      });

      it('calling focus() on the ref focuses the button', function () {
        let ref = React.createRef();
        let {getByRole} = renderComboBox({ref});

        act(() => {ref.current.focus();});
        expect(document.activeElement).toBe(getByRole('button'));
      });
    });

    describe('isLoading', function () {
      it('tray input should render a loading circle after a delay of 500ms if loadingState="filtering"', async function () {
        let {getByRole, queryByRole, getByTestId, rerender} = render(<ExampleComboBox loadingState="loading" />);
        let button = getByRole('button');
        act(() => {jest.advanceTimersByTime(500);});
        expect(queryByRole('progressbar')).toBeNull();

        await user.click(button);
        act(() => {
          jest.runAllTimers();
        });

        let tray = getByTestId('tray');
        expect(tray).toBeVisible();
        let listbox = getByRole('listbox');
        expect(within(listbox).getByRole('progressbar')).toBeTruthy();
        expect(within(tray).getAllByRole('progressbar').length).toBe(1);

        rerender(<ExampleComboBox loadingState="filtering" />);
        act(() => {jest.advanceTimersByTime(500);});

        expect(within(tray).getByRole('progressbar')).toBeTruthy();
        expect(within(listbox).queryByRole('progressbar')).toBeNull();
      });

      it('tray input should hide the loading circle if loadingState is no longer "filtering"', async function () {
        let {getByRole, queryByRole, getByTestId, rerender} = render(<ExampleComboBox loadingState="filtering" />);
        let button = getByRole('button');
        act(() => {jest.advanceTimersByTime(500);});
        expect(queryByRole('progressbar')).toBeNull();

        await user.click(button);
        act(() => {
          jest.runAllTimers();
        });

        let tray = getByTestId('tray');
        expect(tray).toBeVisible();
        let listbox = getByRole('listbox');
        expect(within(tray).getByRole('progressbar')).toBeTruthy();
        expect(within(listbox).queryByRole('progressbar')).toBeNull();

        rerender(<ExampleComboBox loadingState="idle" />);
        expect(within(tray).queryByRole('progressbar')).toBeNull();
      });

      it('tray input loading circle timer should reset on input value change', async function () {
        let {getByRole, getByTestId, rerender} = render(<ExampleComboBox />);
        let button = getByRole('button');

        await user.click(button);
        act(() => {
          jest.runAllTimers();
        });

        rerender(<ExampleComboBox loadingState="filtering" />);
        let tray = getByTestId('tray');
        expect(tray).toBeVisible();
        expect(within(tray).queryByRole('progressbar')).toBeNull();
        act(() => {jest.advanceTimersByTime(250);});

        let trayInput = within(tray).getByRole('searchbox');
        act(() => {trayInput.focus();});
        await user.keyboard('One');
        act(() => {jest.advanceTimersByTime(250);});
        expect(within(tray).queryByRole('progressbar')).toBeNull();

        act(() => {jest.advanceTimersByTime(250);});
        expect(within(tray).getByRole('progressbar')).toBeTruthy();
      });

      it.each`
      LoadingState   | ValidationState
      ${'loading'}   | ${null}
      ${'filtering'} | ${null}
      ${'loading'}   | ${'invalid'}
      ${'filtering'} | ${'invalid'}
      `('should render the loading swirl in the tray input field when loadingState="$LoadingState" and validationState="$ValidationState"', async ({LoadingState, ValidationState}) => {
        let {getByRole, getByTestId} = renderComboBox({loadingState: LoadingState, validationState: ValidationState, defaultInputValue: 'O'});
        let button = getByRole('button');
        act(() => {jest.advanceTimersByTime(500);});

        await user.click(button);
        act(() => {
          jest.runAllTimers();
        });

        let tray = getByTestId('tray');
        expect(tray).toBeVisible();

        let trayProgressSpinner = within(tray).getByRole('progressbar');
        expect(trayProgressSpinner).toBeTruthy();

        if (LoadingState === 'loading') {
          expect(trayProgressSpinner).toHaveAttribute('aria-label', 'Loading more…');
        } else {
          expect(trayProgressSpinner).toHaveAttribute('aria-label', 'Loading...');
        }

        let clearButton = within(tray).getByLabelText('Clear');
        expect(clearButton).toBeTruthy();

        let listbox = getByRole('listbox');

        if (LoadingState === 'loading') {
          expect(within(listbox).getByRole('progressbar')).toBeTruthy();
        } else {
          expect(within(listbox).queryByRole('progressbar')).toBeNull();
        }

        if (ValidationState) {
          let trayInput = within(tray).getByRole('searchbox');
          expect(trayInput).toHaveAttribute('aria-invalid', 'true');
        }

        if (ValidationState && LoadingState === 'loading') {
          // validation icon should be present along with the clear button
          expect(within(tray).getAllByRole('img', {hidden: true})).toHaveLength(2);
        } else {
          // validation icon should not be present, only img is the clear button
          expect(within(tray).getAllByRole('img', {hidden: true})).toHaveLength(1);
        }
      });

      it('should render the loading swirl in the listbox when loadingState="loadingMore"', async function () {
        let {getByRole, queryByRole, getByTestId} = renderComboBox({loadingState: 'loadingMore', validationState: 'invalid'});
        let button = getByRole('button');

        expect(queryByRole('progressbar')).toBeNull();

        await user.click(button);
        act(() => {
          jest.runAllTimers();
        });

        let tray = getByTestId('tray');
        expect(tray).toBeVisible();

        let allProgressSpinners = within(tray).getAllByRole('progressbar');
        expect(allProgressSpinners.length).toBe(1);

        let icons = within(tray).getAllByRole('img', {hidden: true});
        expect(icons.length).toBe(2);

        let clearButton = within(tray).getByLabelText('Clear');
        expect(clearButton).toBeTruthy();

        expect(within(clearButton).getByRole('img', {hidden: true})).toBe(icons[1]);

        let trayInput = within(tray).getByRole('searchbox');
        expect(trayInput).toHaveAttribute('aria-invalid', 'true');

        let listbox = getByRole('listbox');
        let progressSpinner = within(listbox).getByRole('progressbar');
        expect(progressSpinner).toBeTruthy();
        expect(progressSpinner).toHaveAttribute('aria-label', 'Loading more…');
      });
    });

    describe('mobile async loading', function () {
      it('async combobox works with useAsyncList', async () => {
        let {getByRole, queryByRole, getByTestId} = render(
          <Provider theme={theme}>
            <AsyncComboBox />
          </Provider>
        );

        let button = getByRole('button');
        await waitFor(() => expect(load).toHaveBeenCalledTimes(1));
        expect(load).toHaveBeenLastCalledWith(
          expect.objectContaining({
            'filterText': ''
          })
        );

        await user.click(button);
        await act(async () => {
          jest.runAllTimers();
        });

        expect(queryByRole('progressbar')).toBeNull();

        let tray = getByTestId('tray');
        expect(tray).toBeVisible();
        expect(within(tray).queryByRole('progressbar')).toBeNull();

        let listbox = getByRole('listbox');
        expect(within(listbox).queryByRole('progressbar')).toBeNull();
        let items = within(listbox).getAllByRole('option');
        expect(items).toHaveLength(3);
        expect(items[0]).toHaveTextContent('Aardvark');
        expect(items[1]).toHaveTextContent('Kangaroo');
        expect(items[2]).toHaveTextContent('Snake');

        let trayInput = within(tray).getByRole('searchbox');

        await act(async () => {
          trayInput.focus();
        });
        fireEvent.change(trayInput, {target: {value: 'aard'}});
        act(() => {
          jest.advanceTimersByTime(500);
        });

        let trayInputProgress = within(tray).getByRole('progressbar', {hidden: true});
        expect(trayInputProgress).toBeTruthy();
        expect(within(listbox).queryByRole('progressbar')).toBeNull();

        await act(async () => {
          jest.runAllTimers();
        });

        await waitFor(() => expect(load).toHaveBeenCalledTimes(2));
        expect(load).toHaveBeenLastCalledWith(
          expect.objectContaining({
            'filterText': 'aard'
          })
        );
        expect(within(tray).queryByRole('progressbar')).toBeNull();

        items = within(listbox).getAllByRole('option');
        expect(items).toHaveLength(1);
        expect(items[0]).toHaveTextContent('Aardvark');
      });
    });
  });

  describe('accessibility', function () {
    beforeAll(function () {
      simulateDesktop();
    });

    afterAll(function () {
      jest.clearAllMocks();
    });
    // NVDA workaround so that letters are read out when user presses left/right arrow to navigate through what they typed
    it('clears aria-activedescendant when user presses left/right arrow (NVDA fix)', async function () {
      let {getByRole} = renderComboBox();

      let combobox = getByRole('combobox');
      act(() => {
        combobox.focus();
      });
      await user.keyboard('One');
      act(() => {
        jest.runAllTimers();
      });
      let listbox = getByRole('listbox');
      expect(listbox).toBeVisible();
      expect(combobox).toHaveAttribute('aria-controls', listbox.id);

      await user.keyboard('{ArrowDown}');
      act(() => {
        jest.runAllTimers();
      });

      let items = within(listbox).getAllByRole('option');
      expect(items).toHaveLength(1);
      expect(items[0]).toHaveTextContent('One');
      expect(combobox).toHaveAttribute('aria-activedescendant', items[0].id);

      await user.keyboard('{ArrowLeft}');
      act(() => {
        jest.runAllTimers();
      });

      expect(combobox).not.toHaveAttribute('aria-activedescendant');

      await user.keyboard('{ArrowDown}');
      act(() => {
        jest.runAllTimers();
      });

      expect(combobox).toHaveAttribute('aria-activedescendant', items[0].id);

      await user.keyboard('{ArrowRight}');
      act(() => {
        jest.runAllTimers();
      });

      expect(combobox).not.toHaveAttribute('aria-activedescendant');
    });

    describe('announcements', function () {
      // Live announcer is (mostly) only used on apple devices for VoiceOver.
      // Mock navigator.platform so we take that codepath.
      let platformMock;
      beforeEach(() => {
        platformMock = jest.spyOn(navigator, 'platform', 'get').mockImplementation(() => 'MacIntel');
      });

      afterEach(() => {
        platformMock.mockRestore();
      });

      describe('keyboard navigating', function () {
        it('should announce items when navigating with the arrow keys', async function () {
          renderComboBox();
          await user.tab();
          await user.keyboard('{ArrowDown}');
          act(() => {
            jest.runAllTimers();
          });

          expect(announce).toHaveBeenLastCalledWith('One');

          await user.keyboard('{ArrowDown}');
          act(() => {
            jest.runAllTimers();
          });

          expect(announce).toHaveBeenLastCalledWith('Two');
        });

        it('should announce when navigating to the selected item', async function () {
          let {getByRole} = renderComboBox({selectedKey: '2'});
          let combobox = getByRole('combobox');
          act(() => {
            combobox.focus();
          });
          await user.keyboard('{ArrowDown}');
          act(() => {
            jest.runAllTimers();
          });

          expect(announce).toHaveBeenLastCalledWith('Two, selected');
        });

        it('should announce when navigating into a section with multiple items', async function () {
          let {getByRole} = renderSectionComboBox();
          let combobox = getByRole('combobox');
          act(() => {
            combobox.focus();
          });

          await user.keyboard('{ArrowDown}');
          act(() => {
            jest.runAllTimers();
          });

          expect(announce).toHaveBeenLastCalledWith('Entered group Section One, with 3 options. One');

          await user.keyboard('{ArrowDown}');
          act(() => {
            jest.runAllTimers();
          });

          expect(announce).toHaveBeenLastCalledWith('Two');
        });

        it('should announce when navigating into a section with a single item', async function () {
          let {getByRole} = renderSectionComboBox({defaultInputValue: 'Tw'});
          let combobox = getByRole('combobox');

          act(() => {
            combobox.focus();
          });
          await user.keyboard('o');
          act(() => {
            jest.runAllTimers();
          });
          await user.keyboard('{ArrowDown}');
          act(() => {
            jest.runAllTimers();
          });

          expect(announce).toHaveBeenLastCalledWith('Entered group Section One, with 1 option. Two');
        });

        it('should announce when navigating into a section with a selected item', async function () {
          let {getByRole} = renderSectionComboBox({selectedKey: '2'});
          let combobox = getByRole('combobox');

          act(() => {
            combobox.focus();
          });
          await user.keyboard('o');
          act(() => {
            jest.runAllTimers();
          });
          fireEvent.change(combobox, {target: {value: 'Two'}});
          act(() => {
            jest.runAllTimers();
          });
          await user.keyboard('{ArrowDown}');
          act(() => {
            jest.runAllTimers();
          });

          expect(announce).toHaveBeenLastCalledWith('Entered group Section One, with 1 option. Two, selected');
        });
      });

      describe('filtering', function () {
        it('should announce the number of options available when filtering', async function () {
          let {getByRole} = renderComboBox();
          let combobox = getByRole('combobox');

          act(() => {
            combobox.focus();
          });
          await user.keyboard('o');
          act(() => {
            jest.runAllTimers();
          });

          expect(announce).toHaveBeenLastCalledWith('2 options available.');

          act(() => {
            combobox.focus();
          });
          await user.keyboard('n');
          act(() => {
            jest.runAllTimers();
          });

          expect(announce).toHaveBeenLastCalledWith('1 option available.');
        });

        it('should announce the number of options available when opening the menu', async function () {
          let {getByRole} = renderComboBox();
          let button = getByRole('button');

          await user.click(button);
          act(() => {
            jest.runAllTimers();
          });

          expect(announce).toHaveBeenCalledWith('3 options available.');
        });
      });

      describe('selection', function () {
        it('should announce when a selection occurs', async function () {
          let {getByRole} = renderComboBox();
          let combobox = getByRole('combobox');

          act(() => {
            combobox.focus();
          });
          await user.keyboard('{ArrowDown}');
          act(() => {
            jest.runAllTimers();
          });

          expect(announce).toHaveBeenLastCalledWith('One');

          await user.keyboard('{Enter}');
          act(() => {
            jest.runAllTimers();
          });

          expect(announce).toHaveBeenLastCalledWith('One, selected');
        });
      });
    });

    describe('hiding surrounding content', function () {
      it('should hide elements outside the combobox with aria-hidden', async function () {
        let {getByRole, queryAllByRole, getAllByRole} = render(
          <>
            <input type="checkbox" />
            <ExampleComboBox />
            <input type="checkbox" />
          </>
        );

        let outside = getAllByRole('checkbox');
        let combobox = getByRole('combobox');
        let button = getByRole('button');

        expect(outside).toHaveLength(2);

        act(() => {
          combobox.focus();
        });
        await user.keyboard('{ArrowDown}');
        act(() => {
          jest.runAllTimers();
        });

        let listbox = getByRole('listbox');
        expect(listbox).toBeVisible();
        expect(button).toHaveAttribute('aria-hidden', 'true');
        expect(outside[0]).toHaveAttribute('aria-hidden', 'true');
        expect(outside[1]).toHaveAttribute('aria-hidden', 'true');

        expect(queryAllByRole('checkbox')).toEqual([]);
        expect(getByRole('combobox')).toBeVisible();
      });

      it('should not traverse into a hidden container', async function () {
        let {getByRole, queryAllByRole, getAllByRole} = render(
          <>
            <div>
              <input type="checkbox" />
            </div>
            <ExampleComboBox />
            <input type="checkbox" />
          </>
        );

        let outside = getAllByRole('checkbox');
        let combobox = getByRole('combobox');
        let button = getByRole('button');

        expect(outside).toHaveLength(2);

        act(() => {
          combobox.focus();
        });
        await user.keyboard('{ArrowDown}');
        act(() => {
          jest.runAllTimers();
        });

        let listbox = getByRole('listbox');
        expect(listbox).toBeVisible();
        expect(button).toHaveAttribute('aria-hidden', 'true');
        expect(outside[0].parentElement).toHaveAttribute('aria-hidden', 'true');
        expect(outside[0]).not.toHaveAttribute('aria-hidden', 'true');
        expect(outside[1]).toHaveAttribute('aria-hidden', 'true');

        expect(queryAllByRole('checkbox')).toEqual([]);
        expect(getByRole('combobox')).toBeVisible();
      });

      it('should not hide the live announcer element', async function () {
        let platformMock = jest.spyOn(navigator, 'platform', 'get').mockImplementation(() => 'MacIntel');
        let {getByRole} = render(<ExampleComboBox />);

        // Use the real live announcer implementation just for this one test
        let {announce: realAnnounce} = jest.requireActual('@react-aria/live-announcer');
        announce.mockImplementationOnce(realAnnounce);

        let combobox = getByRole('combobox');

        act(() => {
          combobox.focus();
        });
        await user.keyboard('{ArrowDown}');
        act(() => {
          jest.runAllTimers();
        });

        let listbox = getByRole('listbox');
        expect(listbox).toBeVisible();
        expect(screen.getAllByRole('log')).toHaveLength(2);
        platformMock.mockRestore();
      });

      it('should handle when a new element is added outside while open', async function () {
        let Test = (props) => (
          <div>
            {props.show && <input type="checkbox" />}
            <ExampleComboBox />
            {props.show && <input type="checkbox" />}
          </div>
        );

        let {getByRole, getAllByRole, queryAllByRole, rerender} = render(<Test />);

        let combobox = getByRole('combobox');
        let button = getByRole('button');

        act(() => {
          combobox.focus();
        });
        await user.keyboard('{ArrowDown}');
        act(() => {
          jest.runAllTimers();
        });

        let listbox = getByRole('listbox');
        expect(listbox).toBeVisible();
        expect(button).toHaveAttribute('aria-hidden', 'true');

        rerender(<Test show />);

        await waitFor(() => expect(queryAllByRole('checkbox')).toEqual([]));
        expect(getByRole('combobox')).toBeVisible();
        expect(getByRole('listbox')).toBeVisible();

        let outside = getAllByRole('checkbox', {hidden: true});
        expect(outside[0]).toHaveAttribute('aria-hidden', 'true');
        expect(outside[1]).toHaveAttribute('aria-hidden', 'true');
      });

      it('should handle when a new element is added to an already hidden container', async function () {
        let Test = (props) => (
          <div>
            <div data-testid="test">
              {props.show && <input type="checkbox" />}
            </div>
            <ExampleComboBox />
            {props.show && <input type="checkbox" />}
          </div>
        );

        let {getByRole, getAllByRole, queryAllByRole, getByTestId, rerender} = render(<Test />);

        let combobox = getByRole('combobox');
        let button = getByRole('button');
        let outer = getByTestId('test');

        act(() => {
          combobox.focus();
        });
        await user.keyboard('{ArrowDown}');
        act(() => {
          jest.runAllTimers();
        });

        let listbox = getByRole('listbox');

        expect(listbox).toBeVisible();
        expect(button).toHaveAttribute('aria-hidden', 'true');
        expect(outer).toHaveAttribute('aria-hidden', 'true');

        rerender(<Test show />);

        await waitFor(() => expect(queryAllByRole('checkbox')).toEqual([]));
        expect(getByRole('combobox')).toBeVisible();
        expect(getByRole('listbox')).toBeVisible();

        let outside = getAllByRole('checkbox', {hidden: true});
        expect(outer).toHaveAttribute('aria-hidden', 'true');
        expect(outside[0]).not.toHaveAttribute('aria-hidden');
        expect(outside[1]).toHaveAttribute('aria-hidden', 'true');
      });

      it('should handle when a new element is added inside the listbox', async function () {
        let Test = (props) => (
          <div>
            <input type="checkbox" />
            <Provider theme={theme}>
              <ComboBox label="Combobox" {...props}>
                {item => <Item>{item.name}</Item>}
              </ComboBox>
            </Provider>
            <input type="checkbox" />
          </div>
        );

        let {getByRole, queryAllByRole, rerender} = render(
          <Test items={[{id: 1, name: 'One'}]} />
        );

        let combobox = getByRole('combobox');

        act(() => {
          combobox.focus();
        });
        await user.keyboard('{ArrowDown}');
        act(() => {
          jest.runAllTimers();
        });

        let listbox = getByRole('listbox');
        let options = within(listbox).getAllByRole('option');
        expect(options).toHaveLength(1);
        expect(queryAllByRole('checkbox')).toEqual([]);

        rerender(<Test items={[{id: 1, name: 'One'}, {id: 2, name: 'Two'}]} />);

        // Wait for mutation observer tick
        await Promise.resolve();

        options = within(listbox).getAllByRole('option');
        expect(options).toHaveLength(2);

        expect(queryAllByRole('checkbox')).toEqual([]);
        expect(getByRole('combobox')).toBeVisible();
        expect(getByRole('listbox')).toBeVisible();
      });
    });
  });

  describe('forms', () => {
    describe('desktop', () => {
      beforeAll(function () {
        simulateDesktop();
      });

      afterAll(function () {
        jest.clearAllMocks();
      });

      it('should support form reset', async () => {
        let {getByRole, getByTestId} = render(
          <form>
            <ExampleComboBox name="test" />
            <input type="reset" data-testid="reset" />
          </form>
        );

        let combobox = getByRole('combobox');
        expect(combobox).toHaveAttribute('name', 'test');
        await user.tab();
        await user.keyboard('[ArrowRight]Tw');

        act(() => {
          jest.runAllTimers();
        });

        let listbox = getByRole('listbox');
        let items = within(listbox).getAllByRole('option');
        await user.click(items[0]);
        act(() => {
          jest.runAllTimers();
        });

        expect(combobox).toHaveValue('Two');

        let button = getByTestId('reset');
        await user.click(button);
        expect(combobox).toHaveValue('');
      });

      it('should support formValue', () => {
        let {getByRole, rerender} = render(<ExampleComboBox name="test" selectedKey="2" />);
        let input = getByRole('combobox');
        expect(input).toHaveAttribute('name', 'test');
        expect(input).toHaveValue('Two');
        expect(document.querySelector('input[type=hidden]')).toBeNull();

        rerender(<ExampleComboBox name="test" formValue="key" selectedKey="2" />);
        expect(input).not.toHaveAttribute('name');

        let hiddenInput = document.querySelector('input[type=hidden]');
        expect(hiddenInput).toHaveAttribute('name', 'test');
        expect(hiddenInput).toHaveValue('2');
      });

      describe('validation', () => {
        describe('validationBehavior=native', () => {
          it('supports isRequired', async () => {
            let {getByTestId, getByRole} = render(
              <Provider theme={theme}>
                <Form data-testid="form">
                  <ExampleComboBox data-testid="input" isRequired validationBehavior="native"  />
                </Form>
              </Provider>
            );

            let input = getByTestId('input');
            expect(input).toHaveAttribute('required');
            expect(input).not.toHaveAttribute('aria-required');
            expect(input).not.toHaveAttribute('aria-describedby');
            expect(input.validity.valid).toBe(false);

            act(() => {getByTestId('form').checkValidity();});

            expect(document.activeElement).toBe(input);
            expect(input).toHaveAttribute('aria-describedby');
            expect(document.getElementById(input.getAttribute('aria-describedby'))).toHaveTextContent('Constraints not satisfied');

            await user.keyboard('[ArrowRight]Tw');

            act(() => {
              jest.runAllTimers();
            });

            let listbox = getByRole('listbox');
            let items = within(listbox).getAllByRole('option');
            await user.click(items[0]);
            act(() => {
              jest.runAllTimers();
            });

            expect(input).toHaveAttribute('aria-describedby');

            await user.tab();
            expect(input).not.toHaveAttribute('aria-describedby');
          });

          it('supports validate function', async () => {
            let {getByTestId, getByRole} = render(
              <Provider theme={theme}>
                <Form data-testid="form">
                  <ExampleComboBox data-testid="input" defaultSelectedKey="2" validationBehavior="native" validate={v => v.selectedKey === '2' ? 'Invalid value' : null} />
                </Form>
              </Provider>
            );

            let input = getByTestId('input');
            expect(input).not.toHaveAttribute('aria-describedby');
            expect(input.validity.valid).toBe(false);

            act(() => {getByTestId('form').checkValidity();});

            expect(document.activeElement).toBe(input);
            expect(input).toHaveAttribute('aria-describedby');
            expect(document.getElementById(input.getAttribute('aria-describedby'))).toHaveTextContent('Invalid value');

            await user.click(getByRole('button'));
            act(() => {
              jest.runAllTimers();
            });

            let listbox = getByRole('listbox');
            let items = within(listbox).getAllByRole('option');
            await user.click(items[0]);
            act(() => {
              jest.runAllTimers();
            });

            expect(input).toHaveAttribute('aria-describedby');

            await user.tab();

            expect(input).not.toHaveAttribute('aria-describedby');
            expect(input.validity.valid).toBe(true);
          });

          it('supports server validation', async () => {
            function Test() {
              let [serverErrors, setServerErrors] = React.useState({});
              let onSubmit = e => {
                e.preventDefault();
                setServerErrors({
                  value: 'Invalid value.'
                });
              };

              return (
                <Provider theme={theme}>
                  <Form onSubmit={onSubmit} validationErrors={serverErrors}>
                    <ExampleComboBox data-testid="input" name="value" validationBehavior="native" />
                    <Button type="submit" data-testid="submit">Submit</Button>
                  </Form>
                </Provider>
              );
            }

            let {getByTestId, getByRole} = render(<Test />);

            let input = getByTestId('input');
            expect(input).not.toHaveAttribute('aria-describedby');

            await user.click(getByTestId('submit'));

            expect(input).toHaveAttribute('aria-describedby');
            expect(document.getElementById(input.getAttribute('aria-describedby'))).toHaveTextContent('Invalid value.');
            expect(input.validity.valid).toBe(false);

            await user.tab({shift: true});
            await user.keyboard('[ArrowRight]Tw');

            act(() => {
              jest.runAllTimers();
            });

            let listbox = getByRole('listbox');
            let items = within(listbox).getAllByRole('option');
            await user.click(items[0]);
            act(() => {
              jest.runAllTimers();
            });

            expect(input).toHaveAttribute('aria-describedby');
            await user.tab();

            expect(input).not.toHaveAttribute('aria-describedby');
            expect(input.validity.valid).toBe(true);
          });

          it('supports customizing native error messages', async () => {
            let {getByTestId} = render(
              <Provider theme={theme}>
                <Form data-testid="form">
                  <ExampleComboBox data-testid="input" isRequired validationBehavior="native" errorMessage={e => e.validationDetails.valueMissing ? 'Please enter a value' : null} />
                </Form>
              </Provider>
            );

            let input = getByTestId('input');
            expect(input).not.toHaveAttribute('aria-describedby');

            act(() => {getByTestId('form').checkValidity();});
            expect(input).toHaveAttribute('aria-describedby');
            expect(document.getElementById(input.getAttribute('aria-describedby'))).toHaveTextContent('Please enter a value');
          });

          it('only commits on blur if the value changed', async () => {
            let {getByTestId} = render(
              <Provider theme={theme}>
                <Form data-testid="form">
                  <ExampleComboBox data-testid="input" isRequired validationBehavior="native"  />
                </Form>
              </Provider>
            );

            let input = getByTestId('input');
            expect(input).toHaveAttribute('required');
            expect(input).not.toHaveAttribute('aria-required');
            expect(input).not.toHaveAttribute('aria-describedby');
            expect(input.validity.valid).toBe(false);

            await user.tab();
            await user.tab({shift: true});
            expect(input).not.toHaveAttribute('aria-describedby');

            act(() => {getByTestId('form').checkValidity();});

            expect(input).toHaveAttribute('aria-describedby');
            expect(document.getElementById(input.getAttribute('aria-describedby'))).toHaveTextContent('Constraints not satisfied');
          });
        });

        describe('validationBehavior=aria', () => {
          it('supports validate function', async () => {
            let {getByTestId, getByRole} = render(
              <Provider theme={theme}>
                <Form data-testid="form">
                  <ExampleComboBox data-testid="input" defaultSelectedKey="2" validate={v => v.selectedKey === '2' ? 'Invalid value' : null} />
                </Form>
              </Provider>
            );

            let input = getByTestId('input');
            expect(input).toHaveAttribute('aria-describedby');
            expect(input).toHaveAttribute('aria-invalid', 'true');
            expect(document.getElementById(input.getAttribute('aria-describedby'))).toHaveTextContent('Invalid value');
            expect(input.validity.valid).toBe(true);

            await user.click(getByRole('button'));
            act(() => {
              jest.runAllTimers();
            });

            let listbox = getByRole('listbox');
            let items = within(listbox).getAllByRole('option');
            await user.click(items[0]);
            act(() => {
              jest.runAllTimers();
            });

            expect(input).not.toHaveAttribute('aria-describedby');
            expect(input).not.toHaveAttribute('aria-invalid');
          });

          it('supports server validation', async () => {
            let {getByTestId, getByRole} = render(
              <Provider theme={theme}>
                <Form validationErrors={{value: 'Invalid value'}}>
                  <ExampleComboBox data-testid="input" name="value" />
                </Form>
              </Provider>
            );

            let input = getByTestId('input');
            expect(input).toHaveAttribute('aria-describedby');
            expect(input).toHaveAttribute('aria-invalid', 'true');
            expect(document.getElementById(input.getAttribute('aria-describedby'))).toHaveTextContent('Invalid value');

            await user.tab();
            await user.keyboard('[ArrowRight]Tw');

            act(() => {
              jest.runAllTimers();
            });

            let listbox = getByRole('listbox');
            let items = within(listbox).getAllByRole('option');
            await user.click(items[0]);
            act(() => {
              jest.runAllTimers();
            });

            await user.tab();
            expect(input).not.toHaveAttribute('aria-describedby');
            expect(input).not.toHaveAttribute('aria-invalid');
          });
        });
      });
    });

    describe('mobile', () => {
      beforeEach(() => {
        simulateMobile();
      });

      afterEach(() => {
        act(() => jest.runAllTimers());
        jest.clearAllMocks();
      });

      it('should support form reset', async () => {
        let {getByRole, getAllByRole, getByTestId} = render(
          <form>
            <ExampleComboBox name="test" />
            <input type="reset" data-testid="reset" />
          </form>
        );

        let button = getAllByRole('button')[0];

        await user.click(button);
        act(() => {
          jest.runAllTimers();
        });

        let tray = getByTestId('tray');
        expect(tray).toBeVisible();
        let combobox = getByRole('searchbox');
        expect(combobox).not.toHaveAttribute('name');
        let listbox = getByRole('listbox');

        let items = within(listbox).getAllByRole('option');
        await user.click(items[0]);
        act(() => {
          jest.runAllTimers();
        });

        let input = document.querySelector('input[name=test]');
        expect(input).toHaveValue('One');

        let reset = getByTestId('reset');
        await user.click(reset);
        expect(input).toHaveValue('');
      });

      it('should support formValue', () => {
        let {rerender} = render(<ExampleComboBox name="test" selectedKey="2" />);
        let input = document.querySelector('input[name=test]');
        expect(input).toHaveAttribute('type', 'hidden');
        expect(input).toHaveAttribute('name', 'test');
        expect(input).toHaveValue('Two');

        rerender(<ExampleComboBox name="test" formValue="key" selectedKey="2" />);
        expect(input).toHaveValue('2');
      });

      describe('validation', () => {
        describe('validationBehavior=native', () => {
          it('supports isRequired', async () => {
            let {getByTestId, getByRole, getAllByRole} = render(
              <Provider theme={theme}>
                <Form data-testid="form">
                  <ExampleComboBox name="test" isRequired validationBehavior="native"  />
                </Form>
              </Provider>
            );

            let input = document.querySelector('input[name=test]');
            expect(input).toHaveAttribute('required');
            expect(input).not.toHaveAttribute('aria-required');
            expect(input.validity.valid).toBe(false);

            let button = getAllByRole('button')[0];
            expect(button).not.toHaveAttribute('aria-describedby');

            act(() => {getByTestId('form').checkValidity();});

            expect(button).toHaveAttribute('aria-describedby');
            expect(document.getElementById(button.getAttribute('aria-describedby'))).toHaveTextContent('Constraints not satisfied');

            await user.click(button);
            act(() => {
              jest.runAllTimers();
            });

            let listbox = getByRole('listbox');
            let items = within(listbox).getAllByRole('option');
            await user.click(items[0]);
            act(() => {
              jest.runAllTimers();
            });

            expect(input).not.toHaveAttribute('aria-describedby');
          });

          it('supports validate function', async () => {
            let {getByTestId, getByRole, getAllByRole} = render(
              <Provider theme={theme}>
                <Form data-testid="form">
                  <ExampleComboBox name="test" defaultSelectedKey="2" validationBehavior="native" validate={v => v.selectedKey === '2' ? 'Invalid value' : null} />
                </Form>
              </Provider>
            );

            let input = document.querySelector('input[name=test]');
            expect(input.validity.valid).toBe(false);

            let button = getAllByRole('button')[0];
            expect(button).not.toHaveAttribute('aria-describedby');

            act(() => {getByTestId('form').checkValidity();});

            expect(button).toHaveAttribute('aria-describedby');
            expect(document.getElementById(button.getAttribute('aria-describedby'))).toHaveTextContent('Invalid value');

            await user.click(button);
            act(() => {
              jest.runAllTimers();
            });

            let listbox = getByRole('listbox');
            let items = within(listbox).getAllByRole('option');
            await user.click(items[0]);
            act(() => {
              jest.runAllTimers();
            });

            expect(input).not.toHaveAttribute('aria-describedby');
            expect(input.validity.valid).toBe(true);
          });

          it('supports server validation', async () => {
            function Test() {
              let [serverErrors, setServerErrors] = React.useState({});
              let onSubmit = e => {
                e.preventDefault();
                setServerErrors({
                  value: 'Invalid value.'
                });
              };

              return (
                <Provider theme={theme}>
                  <Form onSubmit={onSubmit} validationErrors={serverErrors}>
                    <ExampleComboBox name="value" validationBehavior="native" />
                    <Button type="submit" data-testid="submit">Submit</Button>
                  </Form>
                </Provider>
              );
            }

            let {getByTestId, getByRole, getAllByRole} = render(<Test />);

            let input = document.querySelector('input[name=value]');
            let button = getAllByRole('button')[0];
            expect(button).not.toHaveAttribute('aria-describedby');

            await user.click(getByTestId('submit'));

            expect(button).toHaveAttribute('aria-describedby');
            expect(document.getElementById(button.getAttribute('aria-describedby'))).toHaveTextContent('Invalid value.');
            expect(input.validity.valid).toBe(false);

            await user.click(button);
            act(() => {
              jest.runAllTimers();
            });

            let listbox = getByRole('listbox');
            let items = within(listbox).getAllByRole('option');
            await user.click(items[0]);
            act(() => {
              jest.runAllTimers();
            });

            expect(input).not.toHaveAttribute('aria-describedby');
            expect(input.validity.valid).toBe(true);
          });

          it('supports customizing native error messages', async () => {
            let {getByTestId, getAllByRole} = render(
              <Provider theme={theme}>
                <Form data-testid="form">
                  <ExampleComboBox name="test" isRequired validationBehavior="native" errorMessage={e => e.validationDetails.valueMissing ? 'Please enter a value' : null} />
                </Form>
              </Provider>
            );

            let button = getAllByRole('button')[0];
            expect(button).not.toHaveAttribute('aria-describedby');

            act(() => {getByTestId('form').checkValidity();});
            expect(button).toHaveAttribute('aria-describedby');
            expect(document.getElementById(button.getAttribute('aria-describedby'))).toHaveTextContent('Please enter a value');
          });
        });

        describe('validationBehavior=aria', () => {
          it('supports validate function', async () => {
            let {getAllByRole, getByRole} = render(
              <Provider theme={theme}>
                <Form data-testid="form">
                  <ExampleComboBox name="test" defaultSelectedKey="2" validate={v => v.selectedKey === '2' ? 'Invalid value' : null} />
                </Form>
              </Provider>
            );

            let input = document.querySelector('input[name=test]');
            expect(input.validity.valid).toBe(true);

            let button = getAllByRole('button')[0];
            expect(button).toHaveAttribute('aria-describedby');
            expect(document.getElementById(button.getAttribute('aria-describedby'))).toHaveTextContent('Invalid value');

            await user.click(button);
            act(() => {
              jest.runAllTimers();
            });

            let listbox = getByRole('listbox');
            let items = within(listbox).getAllByRole('option');
            await user.click(items[0]);
            act(() => {
              jest.runAllTimers();
            });

            expect(input).not.toHaveAttribute('aria-describedby');
            expect(input.validity.valid).toBe(true);
          });

          it('supports server validation', async () => {
            let {getByRole, getAllByRole} = render(
              <Provider theme={theme}>
                <Form validationErrors={{value: 'Invalid value'}}>
                  <ExampleComboBox name="value" />
                </Form>
              </Provider>
            );

            let input = document.querySelector('input[name=value]');
            let button = getAllByRole('button')[0];
            expect(button).toHaveAttribute('aria-describedby');
            expect(document.getElementById(button.getAttribute('aria-describedby'))).toHaveTextContent('Invalid value');

            await user.click(button);
            act(() => {
              jest.runAllTimers();
            });

            let listbox = getByRole('listbox');
            let items = within(listbox).getAllByRole('option');
            await user.click(items[0]);
            act(() => {
              jest.runAllTimers();
            });

            expect(input).not.toHaveAttribute('aria-describedby');
            expect(input.validity.valid).toBe(true);
          });
        });
      });
    });
  });

  describe('links', () => {
    beforeAll(function () {
      simulateDesktop();
    });

    afterAll(function () {
      jest.clearAllMocks();
    });

    it.each(['mouse', 'keyboard'])('supports links on items with %s', async (type) => {
      let tree = render(
        <Provider theme={theme}>
          <ComboBox label="ComboBox with links">
            <Item href="https://google.com">One</Item>
            <Item href="https://adobe.com">Two</Item>
          </ComboBox>
        </Provider>
      );

      let combobox = tree.getByRole('combobox');
      let button = tree.getByRole('button');
      await user.click(button);
      act(() => {
        jest.runAllTimers();
      });

      let listbox = tree.getByRole('listbox');
      let items = within(listbox).getAllByRole('option');
      expect(items).toHaveLength(2);
      expect(items[0].tagName).toBe('A');
      expect(items[0]).toHaveAttribute('href', 'https://google.com');
      expect(items[1].tagName).toBe('A');
      expect(items[1]).toHaveAttribute('href', 'https://adobe.com');

      let onClick = jest.fn().mockImplementation(e => e.preventDefault());
      window.addEventListener('click', onClick);
      if (type === 'mouse') {
        await user.click(items[0]);
        expect(onClick.mock.calls[0][0].target).toBeInstanceOf(HTMLAnchorElement);
        expect(onClick.mock.calls[0][0].target.href).toBe('https://google.com/');
      } else {
        await user.keyboard('{Enter}');
      }
      act(() => {
        jest.runAllTimers();
      });

      expect(combobox).toHaveValue('');
      expect(listbox).not.toBeInTheDocument();
      window.removeEventListener('click', onClick);
    });

    it('supports RouterProvider', async () => {
      let navigate = jest.fn();
      let useHref = href => href.startsWith('http') ? href : '/base' + href;
      let tree = render(
        <Provider theme={theme} router={{navigate, useHref}}>
          <ComboBox label="ComboBox with links">
            <Item href="/one" routerOptions={{foo: 'bar'}}>One</Item>
            <Item href="https://adobe.com">Two</Item>
          </ComboBox>
        </Provider>
      );

      let combobox = tree.getByRole('combobox');
      let button = tree.getByRole('button');
      await user.click(button);
      act(() => {
        jest.runAllTimers();
      });

      let listbox = tree.getByRole('listbox');
      let items = within(listbox).getAllByRole('option');
<<<<<<< HEAD
      await user.click(items[0]);
=======
      expect(items[0]).toHaveAttribute('href', '/base/one');
      triggerPress(items[0]);
>>>>>>> 5d7bbd57

      act(() => {
        jest.runAllTimers();
      });

      expect(navigate).toHaveBeenCalledWith('/one', {foo: 'bar'});
      expect(combobox).toHaveValue('');
      expect(listbox).not.toBeInTheDocument();

      navigate.mockReset();

      await user.click(button);
      act(() => {
        jest.runAllTimers();
      });

      listbox = tree.getByRole('listbox');
      items = within(listbox).getAllByRole('option');
      let onClick = jest.fn().mockImplementation(e => e.preventDefault());
      window.addEventListener('click', onClick);
      await user.click(items[1]);

      act(() => {
        jest.runAllTimers();
      });

      // Not called for external links.
      expect(navigate).not.toHaveBeenCalled();
      expect(combobox).toHaveValue('');
      expect(listbox).not.toBeInTheDocument();
      window.removeEventListener('click', onClick);
    });
  });
});<|MERGE_RESOLUTION|>--- conflicted
+++ resolved
@@ -5887,12 +5887,8 @@
 
       let listbox = tree.getByRole('listbox');
       let items = within(listbox).getAllByRole('option');
-<<<<<<< HEAD
+      expect(items[0]).toHaveAttribute('href', '/base/one');
       await user.click(items[0]);
-=======
-      expect(items[0]).toHaveAttribute('href', '/base/one');
-      triggerPress(items[0]);
->>>>>>> 5d7bbd57
 
       act(() => {
         jest.runAllTimers();
