/*
 * Copyright 2020 Adobe. All rights reserved.
 * This file is licensed to you under the Apache License, Version 2.0 (the "License");
 * you may not use this file except in compliance with the License. You may obtain a copy
 * of the License at http://www.apache.org/licenses/LICENSE-2.0
 *
 * Unless required by applicable law or agreed to in writing, software distributed under
 * the License is distributed on an "AS IS" BASIS, WITHOUT WARRANTIES OR REPRESENTATIONS
 * OF ANY KIND, either express or implied. See the License for the specific language
 * governing permissions and limitations under the License.
 */

jest.mock('@react-aria/live-announcer');
import {act, fireEvent, render, screen, waitFor, within} from '@testing-library/react';
import {announce} from '@react-aria/live-announcer';
import {Button} from '@react-spectrum/button';
import {ComboBox, Item, Section} from '../';
import {Provider} from '@react-spectrum/provider';
import React from 'react';
import scaleMedium from '@adobe/spectrum-css-temp/vars/spectrum-medium-unique.css';
import themeLight from '@adobe/spectrum-css-temp/vars/spectrum-light-unique.css';
import {triggerPress} from '@react-spectrum/test-utils';
import {typeText} from '@react-spectrum/test-utils';
import {useAsyncList} from '@react-stately/data';
import {useFilter} from '@react-aria/i18n';
import {useListData} from '@react-stately/data';
import userEvent from '@testing-library/user-event';

let theme = {
  light: themeLight,
  medium: scaleMedium
};

let onSelectionChange = jest.fn();
let onOpenChange = jest.fn();
let onInputChange = jest.fn();
let outerBlur = jest.fn();
let onFocus = jest.fn();
let onBlur = jest.fn();

let defaultProps = {
  label: 'Test',
  placeholder: 'Select a topic...',
  onSelectionChange,
  onOpenChange,
  onInputChange,
  onFocus,
  onBlur
};

const ExampleComboBox = React.forwardRef((props = {}, ref) => (
  <Provider theme={theme}>
    <ComboBox {...defaultProps} {...props} ref={ref}>
      <Item key="1">One</Item>
      <Item key="2">Two</Item>
      <Item key="3">Three</Item>
    </ComboBox>
  </Provider>
  ));

function renderComboBox(props = {}) {
  return render(<ExampleComboBox {...props} />);
}

function renderSectionComboBox(props = {}) {
  return render(
    <Provider theme={theme}>
      <ComboBox {...defaultProps} {...props}>
        <Section title="Section One" key="section 1">
          <Item key="1">One</Item>
          <Item key="2">Two</Item>
          <Item key="3">Three</Item>
        </Section>
        <Section title="Section Two" key="section 2">
          <Item key="4">Four</Item>
          <Item key="5">Five</Item>
          <Item key="6">Six</Item>
        </Section>
      </ComboBox>
    </Provider>
  );
}

let items = [
  {name: 'One', id: '1'},
  {name: 'Two', id: '2'},
  {name: 'Three', id: '3'}
];

function ControlledValueComboBox(props) {
  let [inputValue, setInputValue] = React.useState('');

  return (
    <Provider theme={theme}>
      <ComboBox {...defaultProps} label="Combobox" defaultItems={items} inputValue={inputValue} onInputChange={setInputValue} {...props}>
        {(item) => <Item>{item.name}</Item>}
      </ComboBox>
    </Provider>
  );
}

function ControlledKeyComboBox(props) {
  let [selectedKey, setSelectedKey] = React.useState(null);

  return (
    <Provider theme={theme}>
      <ComboBox {...defaultProps} label="Combobox" defaultItems={items} selectedKey={selectedKey} onSelectionChange={setSelectedKey} {...props}>
        {(item) => <Item>{item.name}</Item>}
      </ComboBox>
    </Provider>
  );
}

function ControlledValueKeyComboBox(props) {
  let itemList = props.items || items;
  let [fieldState, setFieldState] = React.useState({
    inputValue: '',
    selectedKey: null
  });

  let onInputChangeHandler = (value) => {
    setFieldState(prevState => ({
      inputValue: value,
      selectedKey: value === '' ? null : prevState.selectedKey
    }));
  };

  let onSelectionChangeHandler = (key) => {
    setFieldState({
      inputValue: itemList.find(item => item.id === key)?.name ?? '',
      selectedKey: key
    });
  };

  return (
    <Provider theme={theme}>
      <ComboBox {...defaultProps} label="Combobox" defaultItems={itemList} inputValue={fieldState.inputValue} onInputChange={onInputChangeHandler} selectedKey={fieldState.selectedKey} onSelectionChange={onSelectionChangeHandler} {...props}>
        {(item) => <Item>{item.name}</Item>}
      </ComboBox>
    </Provider>
  );
}

function ControlledItemsComboBox(props) {
  let {contains} = useFilter({sensitivity: 'base'});
  let list = useListData({
    initialItems: items,
    initialFilterText: props.defaultInputValue,
    filter(item, text) {
      return contains(item.name, text);
    }
  });

  return (
    <Provider theme={theme}>
      <ComboBox {...defaultProps} {...props} label="Combobox" items={list.items} inputValue={list.filterText} onInputChange={list.setFilterText}>
        {(item) => <Item>{item.name}</Item>}
      </ComboBox>
    </Provider>
  );
}

let initialFilterItems = [
  {name: 'Aardvark', id: '1'},
  {name: 'Kangaroo', id: '2'},
  {name: 'Snake', id: '3'}
];

let secondCallFilterItems = [
  {name: 'Aardvark', id: '1'}
];

function getFilterItems() {
  return Promise.resolve({
    items: initialFilterItems
  });
}

function mockSecondCall() {
  return new Promise(resolve => setTimeout(() => resolve({items: secondCallFilterItems}), 1500));
}

let load;
let AsyncComboBox = () => {
  let list = useAsyncList({
    load: load
  });

  return (
    <ComboBox
      items={list.items}
      label="Combobox"
      inputValue={list.filterText}
      onInputChange={list.setFilterText}
      loadingState={list.loadingState}
      onLoadMore={list.loadMore}>
      {(item) => <Item>{item.name}</Item>}
    </ComboBox>
  );
};

function testComboBoxOpen(combobox, button, listbox, focusedItemIndex) {
  let buttonId = button.id;
  let comboboxLabelledBy = combobox.getAttribute('aria-labelledby');

  expect(listbox).toBeVisible();
  expect(listbox).toHaveAttribute('aria-label', 'Suggestions');
  expect(listbox).toHaveAttribute('aria-labelledby', `${comboboxLabelledBy} ${listbox.id}`);
  expect(button).toHaveAttribute('aria-expanded', 'true');
  expect(button).toHaveAttribute('aria-controls', listbox.id);
  expect(button).toHaveAttribute('aria-label', 'Show suggestions');
  expect(button).toHaveAttribute('aria-labelledby', `${comboboxLabelledBy} ${buttonId}`);
  expect(combobox).toHaveAttribute('aria-controls', listbox.id);
  expect(combobox).toHaveAttribute('aria-expanded', 'true');

  let items = within(listbox).getAllByRole('option');
  expect(items).toHaveLength(3);
  expect(items[0]).toHaveTextContent('One');
  expect(items[1]).toHaveTextContent('Two');
  expect(items[2]).toHaveTextContent('Three');

  expect(listbox).not.toHaveAttribute('tabIndex');
  for (let item of items) {
    expect(item).not.toHaveAttribute('tabIndex');
  }

  expect(document.activeElement).toBe(combobox);

  if (typeof focusedItemIndex === 'undefined') {
    expect(combobox).not.toHaveAttribute('aria-activedescendant');

    act(() => {
      fireEvent.keyDown(combobox, {key: 'ArrowDown', code: 40, charCode: 40});
      fireEvent.keyUp(combobox, {key: 'ArrowDown', code: 40, charCode: 40});
      jest.runAllTimers();
    });

    expect(combobox).toHaveAttribute('aria-activedescendant', items[0].id);
  } else {
    expect(combobox).toHaveAttribute('aria-activedescendant', items[focusedItemIndex].id);
  }
}

describe('ComboBox', function () {
  beforeAll(function () {
    jest.spyOn(window.HTMLElement.prototype, 'clientWidth', 'get').mockImplementation(() => 1000);
    jest.spyOn(window.HTMLElement.prototype, 'clientHeight', 'get').mockImplementation(() => 1000);
    window.HTMLElement.prototype.scrollIntoView = jest.fn();
    jest.spyOn(window.screen, 'width', 'get').mockImplementation(() => 1024);
    jest.spyOn(window, 'requestAnimationFrame').mockImplementation(cb => setTimeout(cb, 0));
    jest.useFakeTimers();
  });

  beforeEach(() => {
    load = jest
      .fn()
      .mockImplementationOnce(getFilterItems)
      .mockImplementationOnce(mockSecondCall)
      .mockImplementationOnce(mockSecondCall);
  });

  afterEach(() => {
    jest.clearAllMocks();
    act(() => jest.runAllTimers());
  });

  afterAll(function () {
    jest.restoreAllMocks();
  });

  it('renders correctly', function () {
    let {getAllByText, getByRole} = renderComboBox();

    let combobox = getByRole('combobox');
    expect(combobox).toHaveAttribute('placeholder', 'Select a topic...');
    expect(combobox).toHaveAttribute('autoCorrect', 'off');
    expect(combobox).toHaveAttribute('spellCheck', 'false');
    expect(combobox).toHaveAttribute('autoComplete', 'off');

    let button = getByRole('button');
    expect(button).toHaveAttribute('aria-haspopup', 'listbox'); // i think we really want 'listbox'?

    let label = getAllByText('Test')[0];
    expect(label).toBeVisible();
  });

  it('can be disabled', function () {
    let {getByRole} = renderComboBox({isDisabled: true});

    let combobox = getByRole('combobox');
    typeText(combobox, 'One');
    act(() => {
      jest.runAllTimers();
    });

    expect(() => getByRole('listbox')).toThrow();
    expect(onOpenChange).not.toHaveBeenCalled();
    expect(onFocus).not.toHaveBeenCalled();

    act(() => {
      fireEvent.keyDown(combobox, {key: 'ArrowDown', code: 40, charCode: 40});
      fireEvent.keyUp(combobox, {key: 'ArrowDown', code: 40, charCode: 40});
      jest.runAllTimers();
    });

    expect(() => getByRole('listbox')).toThrow();
    expect(onOpenChange).not.toHaveBeenCalled();

    let button = getByRole('button');
    act(() => {
      triggerPress(button);
      jest.runAllTimers();
    });

    expect(() => getByRole('listbox')).toThrow();
    expect(onOpenChange).not.toHaveBeenCalled();
    expect(onInputChange).not.toHaveBeenCalled();
  });

  it('can be readonly', function () {
    let {getByRole} = renderComboBox({isReadOnly: true, defaultInputValue: 'Blargh'});

    let combobox = getByRole('combobox');
    typeText(combobox, 'One');
    act(() => {
      jest.runAllTimers();
    });

    expect(() => getByRole('listbox')).toThrow();
    expect(combobox.value).toBe('Blargh');
    expect(onOpenChange).not.toHaveBeenCalled();
    expect(onFocus).toHaveBeenCalled();

    act(() => {
      fireEvent.keyDown(combobox, {key: 'ArrowDown', code: 40, charCode: 40});
      fireEvent.keyUp(combobox, {key: 'ArrowDown', code: 40, charCode: 40});
      jest.runAllTimers();
    });

    expect(() => getByRole('listbox')).toThrow();
    expect(onOpenChange).not.toHaveBeenCalled();

    let button = getByRole('button');
    act(() => {
      triggerPress(button);
      jest.runAllTimers();
    });

    expect(() => getByRole('listbox')).toThrow();
    expect(onOpenChange).not.toHaveBeenCalled();
    expect(onInputChange).not.toHaveBeenCalled();
  });

  it('features default behavior of completionMode suggest and menuTrigger input', function () {
    let {getByRole} = renderComboBox();

    let combobox = getByRole('combobox');
    expect(combobox).not.toHaveAttribute('aria-controls');
    expect(combobox).not.toHaveAttribute('aria-activedescendant');
    expect(combobox).toHaveAttribute('aria-autocomplete', 'list');

    typeText(combobox, 'On');
    act(() => {
      jest.runAllTimers();
    });

    let listbox = getByRole('listbox');

    let items = within(listbox).getAllByRole('option');
    expect(items).toHaveLength(1);

    expect(combobox.value).toBe('On');
    expect(items[0]).toHaveTextContent('One');
    expect(combobox).toHaveAttribute('aria-controls', listbox.id);
    expect(combobox).not.toHaveAttribute('aria-activedescendant');

    act(() => {
      fireEvent.keyDown(combobox, {key: 'ArrowDown', code: 40, charCode: 40});
      fireEvent.keyUp(combobox, {key: 'ArrowDown', code: 40, charCode: 40});
      jest.runAllTimers();
    });

    expect(combobox).toHaveAttribute('aria-activedescendant', items[0].id);
  });

  describe('refs', function () {
    it('attaches a ref to the label wrapper', function () {
      let ref = React.createRef();
      let {getByText} = renderComboBox({ref});

      expect(ref.current.UNSAFE_getDOMNode()).toBe(getByText('Test').parentElement);
    });

    it('attaches a ref to the combobox wrapper if no label', function () {
      let ref = React.createRef();
      let {getByRole} = renderComboBox({ref, label: null, 'aria-label': 'test'});

      expect(ref.current.UNSAFE_getDOMNode()).toBe(getByRole('combobox').parentElement.parentElement);
    });

    it('calling focus() on the ref focuses the input field', function () {
      let ref = React.createRef();
      let {getByRole} = renderComboBox({ref});

      act(() => {ref.current.focus();});
      expect(document.activeElement).toBe(getByRole('combobox'));
    });
  });

  describe('opening', function () {
    describe('menuTrigger = focus', function () {
      it('opens menu when combobox is focused', function () {
        let {getByRole} = renderComboBox({menuTrigger: 'focus'});

        let button = getByRole('button');
        let combobox = getByRole('combobox');
        act(() => {
          combobox.focus();
          jest.runAllTimers();
        });

        let listbox = getByRole('listbox');
        expect(onOpenChange).toBeCalledTimes(1);
        expect(onOpenChange).toHaveBeenCalledWith(true, 'focus');
        testComboBoxOpen(combobox, button, listbox);
      });

      it('opens menu when combobox is focused by clicking button', function () {
        let {getByRole} = renderComboBox({menuTrigger: 'focus'});

        let button = getByRole('button');
        let combobox = getByRole('combobox');
        act(() => {
          triggerPress(button);
          jest.runAllTimers();
        });

        let listbox = getByRole('listbox');
        expect(onOpenChange).toBeCalledTimes(1);
        expect(onOpenChange).toHaveBeenCalledWith(true, 'focus');
        testComboBoxOpen(combobox, button, listbox);
      });
    });

    describe('button click', function () {
      it('keeps focus within the textfield after opening the menu', function () {
        let {getByRole} = renderComboBox();

        let button = getByRole('button');
        let combobox = getByRole('combobox');
        expect(() => getByRole('listbox')).toThrow();

        act(() => {
          combobox.focus();
          triggerPress(button);
          jest.runAllTimers();
        });

        let listbox = getByRole('listbox');
        expect(listbox).toBeTruthy();
        expect(document.activeElement).toBe(combobox);

        act(() => {
          triggerPress(button);
          jest.runAllTimers();
        });

        expect(() => getByRole('listbox')).toThrow();
      });

      it('doesn\'t focus first item if there are items loaded', function () {
        let {getByRole} = renderComboBox();

        let button = getByRole('button');
        let combobox = getByRole('combobox');
        act(() => {
          triggerPress(button);
          jest.runAllTimers();
        });

        expect(onOpenChange).toHaveBeenCalledWith(true, 'manual');

        let listbox = getByRole('listbox');
        testComboBoxOpen(combobox, button, listbox);
      });

      it('opens for touch', () => {
        let {getByRole} = renderComboBox({});

        let button = getByRole('button');
        let combobox = getByRole('combobox');
        expect(document.activeElement).not.toBe(combobox);

        act(() => {
          fireEvent.touchStart(button, {targetTouches: [{identifier: 1}]});
          fireEvent.touchEnd(button, {changedTouches: [{identifier: 1, clientX: 0, clientY: 0}]});
          jest.runAllTimers();
        });

        expect(document.activeElement).toBe(combobox);
        let listbox = getByRole('listbox');
        expect(listbox).toBeTruthy();
        expect(document.activeElement).toBe(combobox);

        act(() => {
          fireEvent.touchStart(button, {targetTouches: [{identifier: 1}]});
          fireEvent.touchEnd(button, {changedTouches: [{identifier: 1, clientX: 0, clientY: 0}]});
          jest.runAllTimers();
        });

        expect(() => getByRole('listbox')).toThrow();
      });

      it('resets the focused item when re-opening the menu', function () {
        let {getByRole} = renderComboBox({});

        let button = getByRole('button');
        let combobox = getByRole('combobox');

        act(() => {
          combobox.focus();
          triggerPress(button);
          jest.runAllTimers();
        });

        let listbox = getByRole('listbox');
        let items = within(listbox).getAllByRole('option');
        expect(combobox).not.toHaveAttribute('aria-activedescendant');

        act(() => {
          userEvent.click(items[0]);
          jest.runAllTimers();
        });

        expect(combobox.value).toBe('One');

        act(() => {
          triggerPress(button);
          jest.runAllTimers();
        });

        listbox = getByRole('listbox');
        expect(combobox).not.toHaveAttribute('aria-activedescendant');
      });

      it('shows all items', function () {
        let {getByRole} = renderComboBox({defaultInputValue: 'gibberish'});

        let button = getByRole('button');
        let combobox = getByRole('combobox');
        expect(() => getByRole('listbox')).toThrow();

        act(() => {
          combobox.focus();
          triggerPress(button);
          jest.runAllTimers();
        });

        expect(onOpenChange).toHaveBeenCalledWith(true, 'manual');

        let listbox = getByRole('listbox');
        testComboBoxOpen(combobox, button, listbox);
      });
    });

    describe('keyboard input', function () {
      it('opens the menu on down arrow press', function () {
        let {getByRole} = renderComboBox();

        let button = getByRole('button');
        let combobox = getByRole('combobox');
        act(() => {combobox.focus();});
        expect(() => getByRole('listbox')).toThrow();
        expect(onOpenChange).not.toHaveBeenCalled();

        act(() => {
          fireEvent.keyDown(combobox, {key: 'ArrowDown', code: 40, charCode: 40});
          fireEvent.keyUp(combobox, {key: 'ArrowDown', code: 40, charCode: 40});
          jest.runAllTimers();
        });

        let listbox = getByRole('listbox');
        expect(onOpenChange).toHaveBeenCalledTimes(1);
        expect(onOpenChange).toHaveBeenCalledWith(true, 'manual');
        testComboBoxOpen(combobox, button, listbox, 0);
      });

      it('opens the menu on up arrow press', function () {
        let {getByRole} = renderComboBox();

        let button = getByRole('button');
        let combobox = getByRole('combobox');
        act(() => {combobox.focus();});
        expect(() => getByRole('listbox')).toThrow();
        expect(onOpenChange).not.toHaveBeenCalled();

        act(() => {
          fireEvent.keyDown(combobox, {key: 'ArrowUp', code: 38, charCode: 38});
          fireEvent.keyUp(combobox, {key: 'ArrowUp', code: 38, charCode: 38});
          jest.runAllTimers();
        });

        let listbox = getByRole('listbox');
        expect(onOpenChange).toHaveBeenCalledTimes(1);
        expect(onOpenChange).toHaveBeenCalledWith(true, 'manual');
        testComboBoxOpen(combobox, button, listbox, 2);
      });

      it('opens the menu on user typing', function () {
        let {getByRole} = renderComboBox();

        let button = getByRole('button');
        let combobox = getByRole('combobox');
        act(() => {combobox.focus();});
        expect(() => getByRole('listbox')).toThrow();
        expect(onOpenChange).not.toHaveBeenCalled();

        typeText(combobox, 'Two');
        act(() => {
          jest.runAllTimers();
        });

        expect(onOpenChange).toHaveBeenCalledTimes(1);
        expect(onOpenChange).toHaveBeenCalledWith(true, 'input');

        let listbox = getByRole('listbox');
        expect(listbox).toBeVisible();
        expect(button).toHaveAttribute('aria-expanded', 'true');
        expect(button).toHaveAttribute('aria-controls', listbox.id);
        expect(combobox).toHaveAttribute('aria-controls', listbox.id);
        expect(combobox).toHaveAttribute('aria-expanded', 'true');

        let items = within(listbox).getAllByRole('option');
        expect(items).toHaveLength(1);
        expect(items[0]).toHaveTextContent('Two');

        expect(document.activeElement).toBe(combobox);
        expect(combobox).not.toHaveAttribute('aria-activedescendant');
        expect(onSelectionChange).not.toHaveBeenCalled();
      });

      it('doesn\'t select an item on matching input if it is a disabled key', function () {
        let {getByRole} = renderComboBox({disabledKeys: ['2']});
        let combobox = getByRole('combobox');
        act(() => {combobox.focus();});
        expect(onOpenChange).not.toHaveBeenCalled();
        typeText(combobox, 'Two');

        act(() => {
          jest.runAllTimers();
        });

        expect(onOpenChange).toHaveBeenCalledTimes(1);
        expect(onOpenChange).toHaveBeenCalledWith(true, 'input');

        let listbox = getByRole('listbox');
        expect(listbox).toBeVisible();

        let items = within(listbox).getAllByRole('option');
        expect(items).toHaveLength(1);
        expect(items[0]).toHaveTextContent('Two');

        expect(document.activeElement).toBe(combobox);
        expect(combobox).not.toHaveAttribute('aria-activedescendant');
        expect(onSelectionChange).not.toHaveBeenCalled();
      });

      it('closes the menu if there are no matching items', function () {
        let {getByRole} = renderComboBox();

        let button = getByRole('button');
        let combobox = getByRole('combobox');
        expect(onOpenChange).not.toHaveBeenCalled();
        act(() => {combobox.focus();});
        typeText(combobox, 'One');
        act(() => jest.runAllTimers());

        expect(onOpenChange).toHaveBeenCalledTimes(1);
        expect(onOpenChange).toHaveBeenCalledWith(true, 'input');

        let listbox = getByRole('listbox');
        let items = within(listbox).getAllByRole('option');
        expect(items).toHaveLength(1);

        typeText(combobox, 'z');
        act(() => jest.runAllTimers());
        expect(() => getByRole('listbox')).toThrow();
        expect(button).toHaveAttribute('aria-expanded', 'false');
        expect(button).not.toHaveAttribute('aria-controls');
        expect(combobox).not.toHaveAttribute('aria-controls');
        expect(combobox).toHaveAttribute('aria-expanded', 'false');
      });

      it('doesn\'t open the menu on user typing if menuTrigger=manual', function () {
        let {getByRole} = renderComboBox({menuTrigger: 'manual'});

        let combobox = getByRole('combobox');
        // Need to focus and skip click so combobox doesn't open for virtual click
        act(() => combobox.focus());
        typeText(combobox, 'One', {skipClick: true});
        act(() => {
          jest.runAllTimers();
        });

        expect(() => getByRole('listbox')).toThrow();
        expect(onOpenChange).not.toHaveBeenCalled();

        let button = getByRole('button');
        act(() => {
          triggerPress(button);
          jest.runAllTimers();
        });

        expect(onOpenChange).toHaveBeenCalledTimes(1);
        expect(onOpenChange).toHaveBeenCalledWith(true, 'manual');

        let listbox = getByRole('listbox');
        expect(listbox).toBeTruthy();
      });

      it('doesn\'t open the menu if no items match', function () {
        let {getByRole} = renderComboBox();

        let combobox = getByRole('combobox');
        act(() => combobox.focus());
        typeText(combobox, 'X', {skipClick: true});
        act(() => {
          jest.runAllTimers();
        });

        expect(() => getByRole('listbox')).toThrow();
        expect(onOpenChange).not.toHaveBeenCalled();
      });
    });
  });
  describe('showing menu', function () {
    it('doesn\'t moves to selected key', function () {
      let {getByRole} = renderComboBox({selectedKey: '2'});

      let button = getByRole('button');
      let combobox = getByRole('combobox');
      act(() => {
        triggerPress(button);
        jest.runAllTimers();
      });

      expect(document.activeElement).toBe(combobox);
      expect(combobox).not.toHaveAttribute('aria-activedescendant');
    });

    it('keeps the menu open if the user clears the input field if menuTrigger = focus', function () {
      let {getByRole} = renderComboBox({menuTrigger: 'focus'});

      let button = getByRole('button');
      let combobox = getByRole('combobox');
      typeText(combobox, 'Two');
      act(() => {
        jest.runAllTimers();
      });

      let listbox = getByRole('listbox');
      let items = within(listbox).getAllByRole('option');
      expect(items).toHaveLength(1);

      act(() => {
        fireEvent.change(combobox, {target: {value: ''}});
        jest.runAllTimers();
      });

      listbox = getByRole('listbox');
      items = within(listbox).getAllByRole('option');
      expect(listbox).toBeVisible();
      expect(button).toHaveAttribute('aria-expanded', 'true');
      expect(button).toHaveAttribute('aria-controls', listbox.id);
      expect(combobox).toHaveAttribute('aria-controls', listbox.id);
      expect(combobox).toHaveAttribute('aria-expanded', 'true');
      expect(items).toHaveLength(3);
      expect(items[0]).toHaveTextContent('One');
      expect(items[1]).toHaveTextContent('Two');
      expect(items[2]).toHaveTextContent('Three');

      expect(document.activeElement).toBe(combobox);
      expect(combobox).not.toHaveAttribute('aria-activedescendant');
    });

    it('allows the user to navigate the menu via arrow keys', function () {
      let {getByRole} = renderComboBox();

      let button = getByRole('button');
      let combobox = getByRole('combobox');
      act(() => {
        triggerPress(button);
        jest.runAllTimers();
      });

      let listbox = getByRole('listbox');
      let items = within(listbox).getAllByRole('option');

      expect(document.activeElement).toBe(combobox);
      expect(combobox).not.toHaveAttribute('aria-activedescendant');

      act(() => {
        fireEvent.keyDown(combobox, {key: 'ArrowDown', code: 40, charCode: 40});
        fireEvent.keyUp(combobox, {key: 'ArrowDown', code: 40, charCode: 40});
      });

      expect(combobox).toHaveAttribute('aria-activedescendant', items[0].id);

      act(() => {
        fireEvent.keyDown(combobox, {key: 'ArrowDown', code: 40, charCode: 40});
        fireEvent.keyUp(combobox, {key: 'ArrowDown', code: 40, charCode: 40});
      });

      expect(combobox).toHaveAttribute('aria-activedescendant', items[1].id);

      act(() => {
        fireEvent.keyDown(combobox, {key: 'ArrowUp', code: 38, charCode: 38});
        fireEvent.keyUp(combobox, {key: 'ArrowUp', code: 38, charCode: 38});
      });

      expect(combobox).toHaveAttribute('aria-activedescendant', items[0].id);
    });

    it('allows the user to select an item via Enter', function () {
      let {getByRole} = renderComboBox();

      let button = getByRole('button');
      let combobox = getByRole('combobox');
      expect(combobox.value).toBe('');
      act(() => {
        triggerPress(button);
        jest.runAllTimers();
      });

      let listbox = getByRole('listbox');
      let items = within(listbox).getAllByRole('option');

      expect(document.activeElement).toBe(combobox);
      expect(combobox).not.toHaveAttribute('aria-activedescendant');

      act(() => {
        fireEvent.keyDown(combobox, {key: 'ArrowDown', code: 40, charCode: 40});
        fireEvent.keyUp(combobox, {key: 'ArrowDown', code: 40, charCode: 40});
      });

      expect(combobox).toHaveAttribute('aria-activedescendant', items[0].id);

      act(() => {
        fireEvent.keyDown(combobox, {key: 'Enter', code: 13, charCode: 13});
        fireEvent.keyUp(combobox, {key: 'Enter', code: 13, charCode: 13});
        jest.runAllTimers();
      });

      expect(() => getByRole('listbox')).toThrow();
      expect(combobox.value).toBe('One');
      expect(onSelectionChange).toHaveBeenCalledWith('1');
      expect(onSelectionChange).toHaveBeenCalledTimes(1);
    });

    it('resets input text if reselecting a selected option with Enter', function () {
      let {getByRole} = renderComboBox({defaultSelectedKey: '2'});

      let combobox = getByRole('combobox');
      expect(combobox.value).toBe('Two');
      expect(onInputChange).toHaveBeenCalledTimes(1);
      expect(onInputChange).toHaveBeenLastCalledWith('Two');

      act(() => {
        combobox.focus();
        fireEvent.change(combobox, {target: {value: 'Tw'}});
        jest.runAllTimers();
      });

      expect(onInputChange).toHaveBeenCalledTimes(2);
      expect(onInputChange).toHaveBeenLastCalledWith('Tw');
      expect(combobox.value).toBe('Tw');
      let listbox = getByRole('listbox');
      let items = within(listbox).getAllByRole('option');
      expect(items.length).toBe(1);

      act(() => {
        fireEvent.keyDown(combobox, {key: 'ArrowDown', code: 40, charCode: 40});
        fireEvent.keyUp(combobox, {key: 'ArrowDown', code: 40, charCode: 40});
      });

      expect(combobox).toHaveAttribute('aria-activedescendant', items[0].id);

      act(() => {
        fireEvent.keyDown(combobox, {key: 'Enter', code: 13, charCode: 13});
        fireEvent.keyUp(combobox, {key: 'Enter', code: 13, charCode: 13});
        jest.runAllTimers();
      });

      expect(() => getByRole('listbox')).toThrow();
      expect(combobox.value).toBe('Two');
      expect(onSelectionChange).toHaveBeenCalledTimes(0);
      expect(onInputChange).toHaveBeenCalledTimes(3);
      expect(onInputChange).toHaveBeenLastCalledWith('Two');
    });

    it('resets input text if reselecting a selected option with click', function () {
      let {getByRole} = renderComboBox({defaultSelectedKey: '2'});

      let combobox = getByRole('combobox');
      expect(combobox.value).toBe('Two');
      expect(onInputChange).toHaveBeenCalledTimes(1);
      expect(onInputChange).toHaveBeenLastCalledWith('Two');

      act(() => {
        combobox.focus();
        fireEvent.change(combobox, {target: {value: 'Tw'}});
        jest.runAllTimers();
      });

      expect(onInputChange).toHaveBeenCalledTimes(2);
      expect(onInputChange).toHaveBeenLastCalledWith('Tw');
      expect(combobox.value).toBe('Tw');
      let listbox = getByRole('listbox');
      let items = within(listbox).getAllByRole('option');
      expect(items.length).toBe(1);

      act(() => {
        triggerPress(items[0]);
        jest.runAllTimers();
      });

      expect(() => getByRole('listbox')).toThrow();
      expect(combobox.value).toBe('Two');
      // selectionManager.select from useSingleSelectListState always calls onSelectionChange even if the key is the same
      expect(onSelectionChange).toHaveBeenCalledTimes(1);
      expect(onSelectionChange).toHaveBeenLastCalledWith('2');
      expect(onInputChange).toHaveBeenCalledTimes(3);
      expect(onInputChange).toHaveBeenLastCalledWith('Two');
    });

    it('closes menu and resets selected key if allowsCustomValue=true and no item is focused', function () {
      let {getByRole} = render(<ExampleComboBox allowsCustomValue selectedKey="2" />);

      let combobox = getByRole('combobox');
      act(() => combobox.focus());
      act(() => {
        fireEvent.change(combobox, {target: {value: 'On'}});
        jest.runAllTimers();
      });

      let listbox = getByRole('listbox');
      expect(listbox).toBeTruthy();

      expect(document.activeElement).toBe(combobox);
      expect(combobox).not.toHaveAttribute('aria-activedescendant');

      act(() => {
        fireEvent.keyDown(combobox, {key: 'Enter', code: 13, charCode: 13});
        fireEvent.keyUp(combobox, {key: 'Enter', code: 13, charCode: 13});
        jest.runAllTimers();
      });

      expect(() => getByRole('listbox')).toThrow();
      expect(onSelectionChange).toHaveBeenCalledTimes(1);
      expect(onSelectionChange).toHaveBeenCalledWith(null);
      expect(onOpenChange).toHaveBeenCalledTimes(2);
      expect(onOpenChange).toHaveBeenLastCalledWith(false, undefined);
    });

    it('doesn\'t focus the first key if the previously focused key is filtered out of the list', function () {
      let {getByRole} = renderComboBox();

      let combobox = getByRole('combobox');
      typeText(combobox, 'O');
      act(() => {
        jest.runAllTimers();
        fireEvent.keyDown(combobox, {key: 'ArrowDown', code: 40, charCode: 40});
        fireEvent.keyUp(combobox, {key: 'ArrowDown', code: 40, charCode: 40});
        fireEvent.keyDown(combobox, {key: 'ArrowDown', code: 40, charCode: 40});
        fireEvent.keyUp(combobox, {key: 'ArrowDown', code: 40, charCode: 40});
      });

      let listbox = getByRole('listbox');
      let items = within(listbox).getAllByRole('option');
      expect(items).toHaveLength(2);
      expect(combobox).toHaveAttribute('aria-activedescendant', items[1].id);
      expect(items[1].textContent).toBe('Two');

      typeText(combobox, 'n');
      act(() => {
        jest.runAllTimers();
      });

      listbox = getByRole('listbox');
      items = within(listbox).getAllByRole('option');
      expect(combobox.value).toBe('On');
      expect(items).toHaveLength(1);
      expect(combobox).not.toHaveAttribute('aria-activedescendant');
      expect(items[0].textContent).toBe('One');
    });

    it('closes menu when pressing Enter on an already selected item', function () {
      let {getByRole} = renderComboBox({selectedKey: '2'});

      let combobox = getByRole('combobox');
      act(() => combobox.focus());
      act(() => {
        fireEvent.keyDown(combobox, {key: 'ArrowDown', code: 40, charCode: 40});
        fireEvent.keyUp(combobox, {key: 'ArrowDown', code: 40, charCode: 40});
        jest.runAllTimers();
      });

      let listbox = getByRole('listbox');
      expect(listbox).toBeTruthy();

      act(() => {
        fireEvent.keyDown(combobox, {key: 'Enter', code: 13, charCode: 13});
        fireEvent.keyUp(combobox, {key: 'Enter', code: 13, charCode: 13});
        jest.runAllTimers();
      });

      expect(() => getByRole('listbox')).toThrow();
      expect(onSelectionChange).not.toHaveBeenCalled();
    });

    describe.each`
      Name                                   | Component
      ${'uncontrolled items (defaultItems)'} | ${ControlledKeyComboBox}
      ${'uncontrolled items (static items)'} | ${ExampleComboBox}
      ${'controlled items'}                  | ${ControlledItemsComboBox}
    `('$Name ComboBox', ({Name, Component}) => {
      it('displays all items when opened via trigger button', function () {
        let {getByRole} = render(<Component defaultInputValue="Tw" />);
        let button = getByRole('button');
        act(() => {
          triggerPress(button);
          jest.runAllTimers();
        });

        let listbox = getByRole('listbox');
        let items = within(listbox).getAllByRole('option');
        if (Name.includes('uncontrolled')) {
          expect(items).toHaveLength(3);
        } else {
          expect(items).toHaveLength(1);
        }
      });

      it('displays all items when opened via arrow keys', function () {
        let {getByRole} = render(<Component defaultInputValue="Tw" />);
        let combobox = getByRole('combobox');
        let button = getByRole('button');

        act(() => {
          fireEvent.keyDown(combobox, {key: 'ArrowDown', code: 40, charCode: 40});
          fireEvent.keyUp(combobox, {key: 'ArrowDown', code: 40, charCode: 40});
          jest.runAllTimers();
        });

        let listbox = getByRole('listbox');
        let items = within(listbox).getAllByRole('option');
        if (Name.includes('uncontrolled')) {
          expect(items).toHaveLength(3);
        } else {
          expect(items).toHaveLength(1);
        }

        act(() => {
          triggerPress(button);
          jest.runAllTimers();
        });

        expect(() => getByRole('listbox')).toThrow();
        act(() => {
          fireEvent.keyDown(combobox, {key: 'ArrowUp', code: 38, charCode: 38});
          fireEvent.keyUp(combobox, {key: 'ArrowDown', code: 38, charCode: 38});
          jest.runAllTimers();
        });

        listbox = getByRole('listbox');
        items = within(listbox).getAllByRole('option');
        if (Name.includes('uncontrolled')) {
          expect(items).toHaveLength(3);
        } else {
          expect(items).toHaveLength(1);
        }
      });

      it('displays all items when opened via menuTrigger=focus', function () {
        let {getByRole} = render(<Component defaultInputValue="Tw" menuTrigger="focus" />);
        let combobox = getByRole('combobox');

        act(() => {
          combobox.focus();
          jest.runAllTimers();
        });

        let listbox = getByRole('listbox');
        let items = within(listbox).getAllByRole('option');
        if (Name.includes('uncontrolled')) {
          expect(items).toHaveLength(3);
        } else {
          expect(items).toHaveLength(1);
        }
      });

      it('displays filtered list when input value is changed', function () {
        let {getByRole} = render(<Component defaultInputValue="Tw" />);
        let combobox = getByRole('combobox');
        let button = getByRole('button');
        act(() => {
          combobox.focus();
          triggerPress(button);
          jest.runAllTimers();
        });

        let listbox = getByRole('listbox');
        let items = within(listbox).getAllByRole('option');
        if (Name.includes('uncontrolled')) {
          expect(items).toHaveLength(3);
        } else {
          expect(items).toHaveLength(1);
        }

        act(() => {
          typeText(combobox, 'o');
          jest.runAllTimers();
        });

        items = within(listbox).getAllByRole('option');
        expect(items).toHaveLength(1);

        // Arrow keys will only navigate through menu if open, won't show full list
        act(() => {
          // Not sure why, test blows up for controlled items combobox when trying to fire arrow down here
          if (Name.includes('uncontrolled')) {
            fireEvent.keyDown(combobox, {key: 'ArrowDown', code: 40, charCode: 40});
            fireEvent.keyUp(combobox, {key: 'ArrowDown', code: 40, charCode: 40});
            jest.runAllTimers();
          }
        });

        items = within(listbox).getAllByRole('option');
        expect(items).toHaveLength(1);

        act(() => {
          typeText(combobox, 'blah');
          jest.runAllTimers();
        });

        expect(() => getByRole('listbox')).toThrow();
        combobox = getByRole('combobox');
        act(() => {
          // Not sure why, test blows up for controlled items combobox when trying to fire arrow down here
          if (Name.includes('uncontrolled')) {
            fireEvent.keyDown(combobox, {key: 'ArrowDown', code: 40, charCode: 40});
            fireEvent.keyUp(combobox, {key: 'ArrowDown', code: 40, charCode: 40});
            jest.runAllTimers();
          }
        });

        if (Name.includes('uncontrolled')) {
          listbox = getByRole('listbox');
          items = within(listbox).getAllByRole('option');
          expect(items).toHaveLength(3);
        }
      });

      // separate test since controlled items case above blows up
      it('controlled items combobox doesn\'t display all items when menu is opened', function () {
        let {getByRole} = render(<ControlledItemsComboBox defaultInputValue="Two" />);
        let combobox = getByRole('combobox');
        let button = getByRole('button');

        act(() => {
          combobox.focus();
          triggerPress(button);
          jest.runAllTimers();
        });

        let listbox = getByRole('listbox');
        let items = within(listbox).getAllByRole('option');
        expect(items).toHaveLength(1);

        act(() => {
          fireEvent.keyDown(combobox, {key: 'ArrowDown', code: 40, charCode: 40});
          fireEvent.keyUp(combobox, {key: 'ArrowDown', code: 40, charCode: 40});
          jest.runAllTimers();
        });

        items = within(listbox).getAllByRole('option');
        expect(items).toHaveLength(1);

        act(() => {
          typeText(combobox, 'blah');
          jest.runAllTimers();
        });

        expect(() => getByRole('listbox')).toThrow();
      });
    });
  });

  describe('typing in the textfield', function () {
    it('can be uncontrolled', function () {
      let {getByRole} = render(
        <Provider theme={theme}>
          <ComboBox label="Test" onOpenChange={onOpenChange}>
            <Item key="1">Bulbasaur</Item>
            <Item key="2">Squirtle</Item>
            <Item key="3">Charmander</Item>
          </ComboBox>
        </Provider>
      );

      let combobox = getByRole('combobox');
      typeText(combobox, 'Bul');

      expect(onOpenChange).toHaveBeenCalled();
    });

    it('can be controlled', function () {
      let {getByRole} = renderComboBox({inputValue: 'blah'});

      let combobox = getByRole('combobox');
      expect(combobox.value).toBe('blah');
      typeText(combobox, 'a');

      expect(combobox.value).toBe('blah');
      expect(onInputChange).toBeCalledTimes(1);
      expect(onInputChange).toHaveBeenCalledWith('blaha');
    });

    it('can select by mouse', function () {
      let onSelectionChange = jest.fn();
      let {getByRole} = render(
        <Provider theme={theme}>
          <ComboBox label="Test" onOpenChange={onOpenChange} onSelectionChange={onSelectionChange}>
            <Item key="1">Cheer</Item>
            <Item key="2">Cheerio</Item>
            <Item key="3">Cheeriest</Item>
          </ComboBox>
        </Provider>
      );

      let combobox = getByRole('combobox');
      typeText(combobox, 'Che');

      act(() => {
        jest.runAllTimers();
      });

      expect(onOpenChange).toHaveBeenCalled();

      let listbox = getByRole('listbox');
      let items = within(listbox).getAllByRole('option');
      act(() => {
        triggerPress(items[1]);
        jest.runAllTimers();
      });
      expect(onSelectionChange).toHaveBeenCalledWith('2');
      expect(onSelectionChange).toHaveBeenCalledTimes(1);
    });

    it('filters combobox items using contains strategy', function () {
      let {getByRole} = renderComboBox();

      let combobox = getByRole('combobox');
      typeText(combobox, 'o');

      act(() => {
        jest.runAllTimers();
      });

      let listbox = getByRole('listbox');
      expect(listbox).toBeVisible();
      expect(combobox).toHaveAttribute('aria-controls', listbox.id);

      let items = within(listbox).getAllByRole('option');
      expect(items).toHaveLength(2);
      expect(items[0]).toHaveTextContent('One');
      expect(items[1]).toHaveTextContent('Two');
    });

    it('should not match any items if input is just a space', function () {
      let {getByRole} = renderComboBox();

      let combobox = getByRole('combobox');
      typeText(combobox, ' ');

      act(() => {
        jest.runAllTimers();
      });

      expect(() => getByRole('listbox')).toThrow();
    });

    it('doesn\'t focus the first item in combobox menu if you completely clear your textfield and menuTrigger = focus', function () {
      let {getByRole} = renderComboBox({menuTrigger: 'focus'});

      let combobox = getByRole('combobox');
      typeText(combobox, 'o');
      act(() => {
        jest.runAllTimers();
      });

      let listbox = getByRole('listbox');
      expect(listbox).toBeVisible();

      let items = within(listbox).getAllByRole('option');
      expect(combobox).not.toHaveAttribute('aria-activedescendant');

      act(() => {
        userEvent.clear(combobox);
        jest.runAllTimers();
      });

      listbox = getByRole('listbox');
      items = within(listbox).getAllByRole('option');
      expect(listbox).toBeVisible();
      expect(items).toHaveLength(3);
      expect(combobox).not.toHaveAttribute('aria-activedescendant');
    });

    it('doesn\'t closes the menu if you completely clear your textfield and menuTrigger != focus', function () {
      let {getByRole} = renderComboBox();

      let combobox = getByRole('combobox');
      typeText(combobox, 'o');

      act(() => {
        jest.runAllTimers();
      });

      let listbox = getByRole('listbox');
      expect(listbox).toBeVisible();

      act(() => {
        fireEvent.change(combobox, {target: {value: ''}});
        jest.runAllTimers();
      });

      listbox = getByRole('listbox');
      expect(listbox).toBeVisible();
    });

    it('clears prior item focus when input no longer matches existing value if allowsCustomValue is true', function () {
      let {getByRole} = renderComboBox({allowsCustomValue: true});
      let combobox = getByRole('combobox');
      // Change input value to something matching a combobox value
      act(() => {
        combobox.focus();
        fireEvent.change(combobox, {target: {value: 'Two'}});
        jest.runAllTimers();
      });

      let listbox = getByRole('listbox');
      let items = within(listbox).getAllByRole('option');
      expect(listbox).toBeVisible();
      expect(items).toHaveLength(1);
      expect(combobox).not.toHaveAttribute('aria-activedescendant');
      expect(items[0].textContent).toBe('Two');

      // Change input text to something that doesn't match any combobox items but still shows the menu
      act(() => {
        combobox.focus();
        fireEvent.change(combobox, {target: {value: 'Tw'}});
        jest.runAllTimers();
      });

      // check that no item is focused in the menu
      listbox = getByRole('listbox');
      items = within(listbox).getAllByRole('option');
      expect(listbox).toBeVisible();
      expect(items).toHaveLength(1);
      expect(combobox).not.toHaveAttribute('aria-activedescendant');
      expect(items[0].textContent).toBe('Two');
    });

    it('should close the menu when no items match', function () {
      let {getByRole} = renderComboBox();

      let combobox = getByRole('combobox');
      typeText(combobox, 'O');

      act(() => {
        jest.runAllTimers();
      });

      expect(getByRole('listbox')).toBeVisible();
      expect(onOpenChange).toHaveBeenCalledTimes(1);
      expect(onOpenChange).toHaveBeenCalledWith(true, 'input');

      typeText(combobox, 'x');

      act(() => {
        combobox.focus();
        fireEvent.change(combobox, {target: {value: 'x'}});
        jest.runAllTimers();
      });

      expect(() => getByRole('listbox')).toThrow();
      expect(onOpenChange).toHaveBeenCalledTimes(2);
      expect(onOpenChange).toHaveBeenLastCalledWith(false, undefined);
    });

    it('should clear the focused item when typing', function () {
      let {getByRole} = renderComboBox();

      let combobox = getByRole('combobox');
      typeText(combobox, 'w');

      act(() => {
        jest.runAllTimers();
      });

      let listbox = getByRole('listbox');
      let items = within(listbox).getAllByRole('option');
      expect(items).toHaveLength(1);
      expect(combobox).not.toHaveAttribute('aria-activedescendant');

      act(() => {
        fireEvent.keyDown(combobox, {key: 'ArrowDown'});
        fireEvent.keyUp(combobox, {key: 'ArrowDown'});
      });

      expect(combobox).toHaveAttribute('aria-activedescendant', items[0].id);

      typeText(combobox, 'o');

      items = within(listbox).getAllByRole('option');
      expect(items).toHaveLength(1);
      expect(combobox).not.toHaveAttribute('aria-activedescendant');
    });
  });

  describe('blur', function () {
    it('closes and commits selection on tab', function () {
      let {queryByRole, getAllByRole, getByRole} = render(
        <Provider theme={theme}>
          <ComboBox label="Test" onOpenChange={onOpenChange} onInputChange={onInputChange} onSelectionChange={onSelectionChange}>
            <Item key="1">Bulbasaur</Item>
            <Item key="2">Squirtle</Item>
            <Item key="3">Charmander</Item>
          </ComboBox>
          <Button variant="secondary">Focus move</Button>
        </Provider>
      );

      let button = getAllByRole('button')[0];
      let secondaryButton = getAllByRole('button')[1];
      let combobox = getByRole('combobox');
      act(() => {
        userEvent.click(button);
        jest.runAllTimers();
      });
      act(() => {
        fireEvent.keyDown(combobox, {key: 'ArrowDown', code: 40, charCode: 40});
        fireEvent.keyUp(combobox, {key: 'ArrowDown', code: 40, charCode: 40});
      });
      act(() => {
        userEvent.tab();
        jest.runAllTimers();
      });

      expect(document.activeElement).toBe(secondaryButton);
      expect(onOpenChange).toHaveBeenLastCalledWith(false, undefined);
      expect(onSelectionChange).toHaveBeenCalledWith('1');
      expect(onSelectionChange).toHaveBeenCalledTimes(1);
      expect(onInputChange).toHaveBeenCalledWith('Bulbasaur');
      expect(queryByRole('listbox')).toBeFalsy();
    });

    it('closes and commits selection on blur (clicking to blur)', function () {
      let {queryByRole, getAllByRole, getByRole} = render(
        <Provider theme={theme}>
          <ComboBox label="Test" onOpenChange={onOpenChange} onInputChange={onInputChange} onSelectionChange={onSelectionChange} defaultSelectedKey="2">
            <Item key="1">Bulbasaur</Item>
            <Item key="2">Squirtle</Item>
            <Item key="3">Charmander</Item>
          </ComboBox>
          <Button variant="secondary">Focus move</Button>
        </Provider>
      );

      let button = getAllByRole('button')[0];
      let combobox = getByRole('combobox');
      act(() => {
        userEvent.click(button);
        jest.runAllTimers();
      });

      let listbox = getByRole('listbox');
      expect(listbox).toBeVisible();

      act(() => {
        fireEvent.change(combobox, {target: {value: 'Bulba'}});
        jest.runAllTimers();
        combobox.blur();
        jest.runAllTimers();
      });

      // ComboBox value should reset to the selected key value and menu should be closed
      expect(onOpenChange).toHaveBeenLastCalledWith(false, undefined);
      expect(onInputChange).toHaveBeenLastCalledWith('Squirtle');
      expect(combobox.value).toBe('Squirtle');
      expect(onSelectionChange).toHaveBeenCalledTimes(0);
      expect(queryByRole('listbox')).toBeFalsy();
    });

    it('closes and commits custom value', function () {
      let {getByRole} = render(
        <Provider theme={theme}>
          <ComboBox label="Test" allowsCustomValue selectedKey="2" onOpenChange={onOpenChange} onSelectionChange={onSelectionChange}>
            <Item key="1">Bulbasaur</Item>
            <Item key="2">Squirtle</Item>
            <Item key="3">Charmander</Item>
          </ComboBox>
        </Provider>
      );

      let combobox = getByRole('combobox');
      expect(onSelectionChange).not.toHaveBeenCalled();
      act(() => {
        userEvent.click(combobox);
        jest.runAllTimers();
      });
      act(() => {
        fireEvent.change(combobox, {target: {value: 'Bulba'}});
        jest.runAllTimers();
        combobox.blur();
        jest.runAllTimers();
      });

      expect(onOpenChange).toHaveBeenLastCalledWith(false, undefined);
      expect(onSelectionChange).toHaveBeenCalledTimes(1);
      expect(onSelectionChange).toHaveBeenCalledWith(null);

      expect(() => getByRole('listbox')).toThrow();
    });

    it('retains selected key on blur if input value matches', function () {
      let {getByRole} = render(
        <Provider theme={theme}>
          <ComboBox label="Test" allowsCustomValue selectedKey="2" onOpenChange={onOpenChange} onSelectionChange={onSelectionChange}>
            <Item key="1">Bulbasaur</Item>
            <Item key="2">Squirtle</Item>
            <Item key="3">Charmander</Item>
          </ComboBox>
        </Provider>
      );

      let combobox = getByRole('combobox');
      expect(onSelectionChange).not.toHaveBeenCalled();

      act(() => {
        userEvent.click(combobox);
        jest.runAllTimers();
      });

      expect(document.activeElement).toBe(combobox);

      act(() => {
        combobox.blur();
        jest.runAllTimers();
      });

      expect(onSelectionChange).not.toHaveBeenCalled();
    });

    it('clears the input field if value doesn\'t match a combobox option and no item is focused (menuTrigger=manual case)', function () {
      let {getByRole, getAllByRole} = render(
        <Provider theme={theme}>
          <ComboBox label="Test" menuTrigger="manual" onOpenChange={onOpenChange} onSelectionChange={onSelectionChange} onInputChange={onInputChange}>
            <Item key="1">Bulbasaur</Item>
            <Item key="2">Squirtle</Item>
            <Item key="3">Charmander</Item>
          </ComboBox>
          <Button variant="secondary">Focus move</Button>
        </Provider>
      );

      let combobox = getByRole('combobox');
      let secondaryButton = getAllByRole('button')[1];

      // Need to focus and skip click so combobox doesn't open for virtual click
      act(() => combobox.focus());
      typeText(combobox, 'Charm', {skipClick: true});
      act(() => {
        jest.runAllTimers();
      });

      expect(() => getByRole('listbox')).toThrow();
      expect(combobox.value).toBe('Charm');

      act(() => {
        userEvent.tab();
        jest.runAllTimers();
      });

      expect(document.activeElement).toBe(secondaryButton);
      expect(onSelectionChange).not.toHaveBeenCalled();
      expect(onInputChange).toHaveBeenCalledWith('');
      expect(combobox.value).toBe('');
    });

    it('clears the input field if value matches a disabled combobox option', function () {
      let {getByRole, getAllByRole} = render(
        <Provider theme={theme}>
          <ComboBox label="Test" disabledKeys={['3']} onOpenChange={onOpenChange} onSelectionChange={onSelectionChange} onInputChange={onInputChange}>
            <Item key="1">Bulbasaur</Item>
            <Item key="2">Squirtle</Item>
            <Item key="3">Charmander</Item>
          </ComboBox>
          <Button variant="secondary">Focus move</Button>
        </Provider>
      );

      let combobox = getByRole('combobox');
      let secondaryButton = getAllByRole('button')[1];

      typeText(combobox, 'Charmander');

      act(() => {
        jest.runAllTimers();
      });

      expect(combobox.value).toBe('Charmander');

      act(() => {
        userEvent.tab();
        jest.runAllTimers();
      });

      expect(document.activeElement).toBe(secondaryButton);
      expect(onSelectionChange).not.toHaveBeenCalled();
      expect(onInputChange).toHaveBeenCalledWith('');
      expect(combobox.value).toBe('');
    });

    it('input field doesn\'t lose focus when user mouse downs on a menu item', function () {
      let {getByRole} = renderComboBox({});
      let combobox = getByRole('combobox');
      let button = getByRole('button');

      act(() => {
        combobox.focus();
        triggerPress(button);
        jest.runAllTimers();
      });

      expect(document.activeElement).toBe(combobox);
      expect(onOpenChange).toHaveBeenLastCalledWith(true, 'manual');
      let listbox = getByRole('listbox');
      expect(listbox).toBeVisible();
      let items = within(listbox).getAllByRole('option');

      act(() => {
        fireEvent.mouseDown(items[0]);
        jest.runAllTimers();
      });

      expect(onInputChange).not.toHaveBeenCalled();
      expect(onSelectionChange).not.toHaveBeenCalled();
      expect(onOpenChange).toHaveBeenLastCalledWith(true, 'manual');
      expect(combobox.value).toBe('');
      expect(document.activeElement).toBe(combobox);
      expect(listbox).toBeVisible();

      act(() => {
        fireEvent.mouseUp(items[0]);
        jest.runAllTimers();
      });

      expect(combobox.value).toBe('One');
      expect(onInputChange).toHaveBeenCalledTimes(1);
      expect(onInputChange).toHaveBeenCalledWith('One');
      expect(onSelectionChange).toHaveBeenCalledTimes(1);
      expect(onSelectionChange).toHaveBeenCalledWith('1');
      expect(document.activeElement).toBe(combobox);
      expect(onBlur).not.toBeCalled();
    });

    it('tab and shift tab move focus away from the combobox and select the focused item', function () {
      let {getByRole, getAllByRole} = render(
        <Provider theme={theme}>
          <Button variant="secondary">Shift tab move</Button>
          <ComboBox label="Test" onSelectionChange={onSelectionChange} onInputChange={onInputChange}>
            <Item key="1">Bulbasaur</Item>
            <Item key="2">Squirtle</Item>
            <Item key="3">Charmander</Item>
          </ComboBox>
          <Button variant="secondary">Tab move</Button>
        </Provider>
      );

      let combobox = getByRole('combobox');
      let shiftTabButton = getAllByRole('button')[0];
      let comboboxButton = getAllByRole('button')[1];
      let tabButton = getAllByRole('button')[2];
      expect(onSelectionChange).not.toHaveBeenCalled();
      expect(onInputChange).not.toHaveBeenCalled();
      expect(combobox.value).toBe('');

      act(() => {
        combobox.focus();
        triggerPress(comboboxButton);
        jest.runAllTimers();
      });

      expect(document.activeElement).toBe(combobox);
      let listbox = getByRole('listbox');
      expect(listbox).toBeVisible();

      act(() => {
        fireEvent.keyDown(combobox, {key: 'ArrowDown', code: 40, charCode: 40});
        fireEvent.keyUp(combobox, {key: 'ArrowDown', code: 40, charCode: 40});
        jest.runAllTimers();
      });

      let items = within(listbox).getAllByRole('option');
      expect(combobox).toHaveAttribute('aria-activedescendant', items[0].id);
      expect(items[0]).toHaveTextContent('Bulbasaur');

      act(() => {
        userEvent.tab();
        jest.runAllTimers();
      });

      expect(() => getByRole('listbox')).toThrow();
      expect(onInputChange).toHaveBeenLastCalledWith('Bulbasaur');
      expect(onSelectionChange).toHaveBeenLastCalledWith('1');
      expect(combobox.value).toBe('Bulbasaur');
      expect(document.activeElement).toBe(tabButton);

      act(() => {
        combobox.focus();
        fireEvent.change(combobox, {target: {value: 'B'}});
        jest.runAllTimers();
      });

      expect(onInputChange).toHaveBeenLastCalledWith('B');
      expect(combobox.value).toBe('B');
      expect(document.activeElement).toBe(combobox);

      act(() => {
        fireEvent.keyDown(combobox, {key: 'ArrowDown', code: 40, charCode: 40});
        fireEvent.keyUp(combobox, {key: 'ArrowDown', code: 40, charCode: 40});
        jest.runAllTimers();
      });

      listbox = getByRole('listbox');
      expect(listbox).toBeVisible();
      items = within(listbox).getAllByRole('option');
      expect(combobox).toHaveAttribute('aria-activedescendant', items[0].id);
      expect(items[0]).toHaveTextContent('Bulbasaur');

      act(() => {
        userEvent.tab({shift: true});
        jest.runAllTimers();
      });

      expect(onInputChange).toHaveBeenLastCalledWith('Bulbasaur');
      expect(onSelectionChange).toHaveBeenLastCalledWith('1');
      expect(combobox.value).toBe('Bulbasaur');
      expect(() => getByRole('listbox')).toThrow();
      expect(document.activeElement).toBe(shiftTabButton);
    });

    it('doesn\'t select the focused item on blur', function () {
      let {getByRole} = render(
        <Provider theme={theme}>
          <ComboBox label="Test" onSelectionChange={onSelectionChange} onInputChange={onInputChange}>
            <Item key="1">Bulbasaur</Item>
            <Item key="2">Squirtle</Item>
            <Item key="3">Charmander</Item>
          </ComboBox>
        </Provider>
      );

      let combobox = getByRole('combobox');
      let comboboxButton = getByRole('button');
      expect(onSelectionChange).not.toHaveBeenCalled();
      expect(onInputChange).not.toHaveBeenCalled();
      expect(combobox.value).toBe('');

      act(() => {
        combobox.focus();
        userEvent.click(comboboxButton);
        jest.runAllTimers();
        fireEvent.keyDown(combobox, {key: 'ArrowDown', code: 40, charCode: 40});
        fireEvent.keyUp(combobox, {key: 'ArrowDown', code: 40, charCode: 40});
      });

      expect(document.activeElement).toBe(combobox);
      let listbox = getByRole('listbox');
      expect(listbox).toBeVisible();
      let items = within(listbox).getAllByRole('option');
      expect(combobox).toHaveAttribute('aria-activedescendant', items[0].id);
      expect(items[0]).toHaveTextContent('Bulbasaur');

      act(() => {
        combobox.blur();
        jest.runAllTimers();
      });

      expect(() => getByRole('listbox')).toThrow();
      expect(onInputChange).not.toHaveBeenCalled();
      expect(onSelectionChange).not.toHaveBeenCalled();
      expect(combobox.value).toBe('');
    });

    it('propagates blur event outside of the component', function () {
      let {getByRole} = render(
        <Provider theme={theme}>
          <div onBlur={outerBlur}>
            <ComboBox label="Test" autoFocus onBlur={onBlur}>
              <Item key="1">Bulbasaur</Item>
              <Item key="2">Squirtle</Item>
              <Item key="3">Charmander</Item>
            </ComboBox>
            <Button variant="primary">Second focus</Button>
          </div>
        </Provider>
      );

      let combobox = getByRole('combobox');
      expect(document.activeElement).toBe(combobox);

      expect(onBlur).toHaveBeenCalledTimes(0);
      expect(outerBlur).toHaveBeenCalledTimes(0);

      act(() => {
        userEvent.tab();
      });

      expect(onBlur).toHaveBeenCalledTimes(1);
      expect(outerBlur).toHaveBeenCalledTimes(1);
    });
  });

  describe('clears selection', function () {
    it('if user deletes all text in input (uncontrolled)', function () {
      let {getByRole} = renderComboBox();

      let combobox = getByRole('combobox');
      let button = getByRole('button');
      typeText(combobox, 'o');

      act(() => {
        jest.runAllTimers();
        fireEvent.keyDown(combobox, {key: 'ArrowDown', code: 40, charCode: 40});
        fireEvent.keyUp(combobox, {key: 'ArrowDown', code: 40, charCode: 40});
      });

      let listbox = getByRole('listbox');
      expect(listbox).toBeVisible();
      let items = within(listbox).getAllByRole('option');
      expect(combobox).toHaveAttribute('aria-activedescendant', items[0].id);

      act(() => {
        fireEvent.keyDown(combobox, {key: 'Enter', code: 13, charCode: 13});
        fireEvent.keyUp(combobox, {key: 'Enter', code: 13, charCode: 13});
        jest.runAllTimers();
        triggerPress(button);
        jest.runAllTimers();
      });

      listbox = getByRole('listbox');
      expect(onSelectionChange).toHaveBeenCalledTimes(1);
      expect(onSelectionChange).toHaveBeenCalledWith('1');
      items = within(listbox).getAllByRole('option');
      expect(items[0]).toHaveTextContent('One');
      expect(items[0]).toHaveAttribute('aria-selected', 'true');

      act(() => {
        fireEvent.change(combobox, {target: {value: ''}});
        jest.runAllTimers();
      });

      expect(onSelectionChange).toHaveBeenCalledTimes(2);
      expect(onSelectionChange).toHaveBeenCalledWith(null);
      listbox = getByRole('listbox');
      items = within(listbox).getAllByRole('option');
      expect(items[0]).toHaveTextContent('One');
      expect(items[0]).not.toHaveAttribute('aria-selected', 'true');
    });

    it('when inputValue is controlled', function () {
      let {getByRole, rerender} = render(<ExampleComboBox inputValue="Two" defaultSelectedKey="2" />);

      let combobox = getByRole('combobox');
      let button = getByRole('button');

      act(() => {
        triggerPress(button);
        jest.runAllTimers();
      });

      expect(combobox).toHaveAttribute('value', 'Two');

      let listbox = getByRole('listbox');
      expect(listbox).toBeVisible();
      let items = within(listbox).getAllByRole('option');
      expect(items[1]).toHaveTextContent('Two');
      expect(items[1]).toHaveAttribute('aria-selected', 'true');

      act(() => {
        fireEvent.change(combobox, {target: {value: ''}});
        jest.runAllTimers();
      });

      expect(onInputChange).toHaveBeenCalledTimes(1);
      expect(onInputChange).toHaveBeenCalledWith('');
      expect(onSelectionChange).not.toHaveBeenCalled();
      expect(combobox).toHaveAttribute('value', 'Two');

      rerender(<ExampleComboBox inputValue="" />);

      expect(combobox).toHaveAttribute('value', '');
      expect(onSelectionChange).toHaveBeenCalledTimes(1);
      expect(onSelectionChange).toHaveBeenCalledWith(null);
      listbox = getByRole('listbox');
      items = within(listbox).getAllByRole('option');
      expect(items[0]).toHaveTextContent('One');
      expect(items[0]).not.toHaveAttribute('aria-selected', 'true');
    });

    it('doesn\'t happen if user deletes all text in input (controlled)', function () {
      let {getByRole} = renderComboBox({selectedKey: '2'});

      let combobox = getByRole('combobox');
      act(() => {
        combobox.focus();
        fireEvent.keyDown(combobox, {key: 'ArrowDown', code: 40, charCode: 40});
        fireEvent.keyUp(combobox, {key: 'ArrowDown', code: 40, charCode: 40});
        jest.runAllTimers();
      });

      let listbox = getByRole('listbox');
      expect(listbox).toBeVisible();
      let items = within(listbox).getAllByRole('option');
      expect(items[1]).toHaveTextContent('Two');
      expect(items[1]).toHaveAttribute('aria-selected', 'true');

      act(() => {
        fireEvent.change(combobox, {target: {value: ''}});
        jest.runAllTimers();
      });

      expect(onSelectionChange).toHaveBeenCalledTimes(1);
      expect(onSelectionChange).toHaveBeenCalledWith(null);

      listbox = getByRole('listbox');
      expect(listbox).toBeVisible();
      items = within(listbox).getAllByRole('option');
      expect(items[1]).toHaveTextContent('Two');
      expect(items[1]).toHaveAttribute('aria-selected', 'true');
    });

    it('does not fire onSelectionChange if both inputValue and selectedKey are controlled', function () {
      let {getByRole, rerender} = render(<ExampleComboBox inputValue="Two" selectedKey="2" />);

      let combobox = getByRole('combobox');
      act(() => {
        fireEvent.change(combobox, {target: {value: ''}});
        jest.runAllTimers();
      });

      expect(onInputChange).toHaveBeenCalledTimes(1);
      expect(onInputChange).toHaveBeenCalledWith('');
      expect(onSelectionChange).not.toHaveBeenCalled();

      // Re-render to trigger update.
      rerender(<ExampleComboBox inputValue="" selectedKey={null} />);

      // onInputChange should not have been called again based on the selectedKey prop change.
      expect(onInputChange).toHaveBeenCalledTimes(1);
      expect(onSelectionChange).not.toHaveBeenCalled();
    });
  });

  describe('controlled combobox', function () {
    describe('controlled by both selectedKey and inputValue', function () {
      it('does not update state', function () {
        let {getByRole} = renderComboBox({selectedKey: '2', inputValue: 'T'});
        let combobox = getByRole('combobox');
        let button = getByRole('button');

        act(() => {
          triggerPress(button);
          jest.runAllTimers();
        });

        expect(combobox.value).toBe('T');
        typeText(combobox, 'w');

        act(() => {
          jest.runAllTimers();
        });

        expect(combobox.value).toBe('T');
        expect(onInputChange).toHaveBeenCalledTimes(1);
        expect(onInputChange).toHaveBeenCalledWith('Tw');
        expect(onSelectionChange).not.toHaveBeenCalled();

        let listbox = getByRole('listbox');
        expect(listbox).toBeVisible();
        let items = within(listbox).getAllByRole('option');
        expect(items).toHaveLength(3);
        expect(items[1]).toHaveTextContent('Two');
        expect(items[1]).toHaveAttribute('aria-selected', 'true');

        act(() => {
          userEvent.click(items[2]);
          jest.runAllTimers();
        });

        expect(combobox.value).toBe('T');
        expect(onSelectionChange).toHaveBeenCalledTimes(1);
        expect(onSelectionChange).toHaveBeenLastCalledWith('3');

        // onInputChange is NOT called here in case the user decides not to update the selectedKey.
        // User should manually update inputValue themselves if they'd like it to change.
        expect(onInputChange).toHaveBeenCalledTimes(1);

        expect(listbox).toBeVisible();
        items = within(listbox).getAllByRole('option');
        expect(items).toHaveLength(3);
        expect(items[1]).toHaveAttribute('aria-selected', 'true');
      });

      it('updates when selectedKey and inputValue change', function () {
        let {getByRole, rerender} = render(<ExampleComboBox selectedKey="2" inputValue="Two" />);
        let combobox = getByRole('combobox');
        expect(combobox.value).toBe('Two');

        rerender(<ExampleComboBox selectedKey="1" inputValue="One" />);
        expect(combobox.value).toBe('One');

        rerender(<ExampleComboBox selectedKey={null} inputValue="" />);
        expect(combobox.value).toBe('');
      });

      it('does not update inputValue when only selectedKey changes', function () {
        let {getByRole, rerender} = render(<ExampleComboBox selectedKey="2" inputValue="Two" />);
        let combobox = getByRole('combobox');
        expect(combobox.value).toBe('Two');

        rerender(<ExampleComboBox selectedKey="1" inputValue="Two" />);
        expect(combobox.value).toBe('Two');

        rerender(<ExampleComboBox selectedKey={null} inputValue="Two" />);
        expect(combobox.value).toBe('Two');
      });

      it('closes when selecting an item', function () {
        let {getByRole, rerender} = render(<ExampleComboBox selectedKey="2" inputValue="T" />);
        let combobox = getByRole('combobox');
        let button = getByRole('button');
        expect(combobox.value).toBe('T');

        act(() => {
          combobox.focus();
          triggerPress(button);
          jest.runAllTimers();
        });

        let listbox = getByRole('listbox');
        expect(listbox).toBeVisible();
        let items = within(listbox).getAllByRole('option');
        expect(items).toHaveLength(3);

        act(() => {
          userEvent.click(items[2]);
          rerender(<ExampleComboBox selectedKey="3" inputValue="Three" />);
        });

        act(() => {
          jest.runAllTimers();
        });

        expect(combobox.value).toBe('Three');
        expect(() => getByRole('listbox')).toThrow();
      });

      it('calls onOpenChange when clicking on a selected item if selectedKey is controlled but open state isn\'t ', function () {
        let {getByRole} = render(<ExampleComboBox selectedKey="2" />);
        let combobox = getByRole('combobox');
        let button = getByRole('button');

        act(() => {
          combobox.focus();
          triggerPress(button);
          jest.runAllTimers();
        });

        let listbox = getByRole('listbox');
        expect(listbox).toBeVisible();
        let items = within(listbox).getAllByRole('option');
        expect(items).toHaveLength(3);
        expect(onOpenChange).toHaveBeenCalledTimes(1);
        expect(onOpenChange).toHaveBeenLastCalledWith(true, 'manual');

        act(() => {
          userEvent.click(items[1]);
          jest.runAllTimers();
        });

        expect(() => getByRole('listbox')).toThrow();
        expect(onOpenChange).toHaveBeenCalledTimes(2);
        expect(onOpenChange).toHaveBeenLastCalledWith(false, undefined);
      });
    });

    describe('controlled by selectedKey', function () {
      it('updates inputValue state but not selectedKey', function () {
        let {getByRole} = renderComboBox({selectedKey: '2'});
        let combobox = getByRole('combobox');
        let button = getByRole('button');

        act(() => {
          triggerPress(button);
          jest.runAllTimers();
        });

        expect(combobox.value).toBe('Two');
        expect(onInputChange).toHaveBeenLastCalledWith('Two');

        let listbox = getByRole('listbox');
        expect(listbox).toBeVisible();
        let items = within(listbox).getAllByRole('option');
        expect(items).toHaveLength(3);
        expect(items[1]).toHaveTextContent('Two');
        expect(items[1]).toHaveAttribute('aria-selected', 'true');

        act(() => {
          fireEvent.change(combobox, {target: {value: 'Th'}});
          jest.runAllTimers();
        });

        expect(combobox.value).toBe('Th');
        expect(onInputChange).toHaveBeenLastCalledWith('Th');
        expect(onSelectionChange).not.toHaveBeenCalled();

        items = within(listbox).getAllByRole('option');
        expect(items).toHaveLength(1);
        expect(items[0]).toHaveTextContent('Three');
        expect(items[0]).toHaveAttribute('aria-selected', 'false');

        act(() => {
          userEvent.click(items[0]);
          jest.runAllTimers();
        });

        // Does not update inputValue unless selectedKey prop changes
        expect(combobox.value).toBe('Th');
        expect(onSelectionChange).toHaveBeenCalledTimes(1);
        expect(onSelectionChange).toHaveBeenCalledWith('3');
      });

      it('updates the input field when selectedKey prop changes', function () {
        let {getByRole, rerender} = render(<ExampleComboBox selectedKey="2" />);
        let combobox = getByRole('combobox');
        expect(combobox.value).toBe('Two');
        expect(onInputChange).toHaveBeenLastCalledWith('Two');

        rerender(<ExampleComboBox selectedKey="1" />);
        expect(combobox.value).toBe('One');
        expect(onInputChange).toHaveBeenLastCalledWith('One');

        rerender(<ExampleComboBox selectedKey={null} />);
        expect(combobox.value).toBe('');
        expect(onInputChange).toHaveBeenLastCalledWith('');
      });
    });

    describe('controlled by inputValue', function () {
      it('updates selectedKey but not inputValue', function () {
        let {getByRole} = renderComboBox({defaultSelectedKey: '3', inputValue: 'T'});
        let combobox = getByRole('combobox');
        let button = getByRole('button');

        act(() => {
          triggerPress(button);
          jest.runAllTimers();
        });

        expect(combobox.value).toBe('T');

        let listbox = getByRole('listbox');
        expect(listbox).toBeVisible();
        let items = within(listbox).getAllByRole('option');
        expect(items).toHaveLength(3);
        expect(items[0]).toHaveTextContent('One');
        expect(items[1]).toHaveTextContent('Two');
        expect(items[2]).toHaveTextContent('Three');
        expect(items[2]).toHaveAttribute('aria-selected', 'true');

        typeText(combobox, 'w');

        act(() => {
          jest.runAllTimers();
        });

        expect(combobox.value).toBe('T');
        expect(onInputChange).toHaveBeenLastCalledWith('Tw');
        expect(onSelectionChange).not.toHaveBeenCalled();

        act(() => {
          userEvent.click(items[1]);
          jest.runAllTimers();
        });

        expect(combobox.value).toBe('T');
        expect(onInputChange).toHaveBeenLastCalledWith('Two');
        expect(onSelectionChange).toHaveBeenCalledTimes(1);
        expect(onSelectionChange).toHaveBeenCalledWith('2');

        items = within(listbox).getAllByRole('option');
        expect(items[0]).toHaveTextContent('Two');
        expect(items[0]).toHaveAttribute('aria-selected', 'true');
      });

      it('updates the input field when inputValue prop changes', function () {
        let {getByRole, rerender} = render(<ExampleComboBox inputValue="T" />);
        let combobox = getByRole('combobox');
        expect(combobox.value).toBe('T');

        rerender(<ExampleComboBox inputValue="Tw" />);
        expect(combobox.value).toBe('Tw');
      });
    });

    describe('custom filter', function () {
      it('does not apply default filtering if controlled items are provided', () => {
        let customFilterItems = [
          {name: 'The first item', id: '1'},
          {name: 'The second item', id: '2'},
          {name: 'The third item', id: '3'}
        ];

        let {getByRole} = render(
          <Provider theme={theme}>
            <ComboBox items={customFilterItems} label="Combobox">
              {(item) => <Item>{item.name}</Item>}
            </ComboBox>
          </Provider>
        );

        act(() => {
          jest.runAllTimers();
        });

        let combobox = getByRole('combobox');
        let button = getByRole('button');

        act(() => {
          triggerPress(button);
          jest.runAllTimers();
        });

        expect(combobox.value).toBe('');

        let listbox = getByRole('listbox');
        expect(listbox).toBeVisible();
        let items = within(listbox).getAllByRole('option');
        expect(items).toHaveLength(3);

        typeText(combobox, 'second');
        act(() => {
          jest.runAllTimers();
        });

        expect(combobox.value).toBe('second');
        items = within(listbox).getAllByRole('option');
        expect(items).toHaveLength(3);
      });

      it('updates items with custom filter onInputChange', () => {
        let customFilterItems = [
          {name: 'The first item', id: '1'},
          {name: 'The second item', id: '2'},
          {name: 'The third item', id: '3'}
        ];

        let CustomFilterComboBox = () => {
          let [list, setList] = React.useState(customFilterItems);
          let onInputChange = (value) => {
            setList(customFilterItems.filter(item => item.name.includes(value)));
          };

          return (
            <ComboBox items={list} label="Combobox" onInputChange={onInputChange}>
              {(item) => <Item>{item.name}</Item>}
            </ComboBox>
          );
        };
        let {getByRole} = render(
          <Provider theme={theme}>
            <CustomFilterComboBox />
          </Provider>
        );

        let combobox = getByRole('combobox');
        typeText(combobox, 'second');
        act(() => {
          jest.runAllTimers();
        });

        let listbox = getByRole('listbox');
        let items = within(listbox).getAllByRole('option');
        expect(items).toHaveLength(1);
      });
    });

    describe.each`
      Name                           | Component
      ${'controlled value'}          | ${ControlledValueComboBox}
      ${'controlled key'}            | ${ControlledKeyComboBox}
      ${'controlled value and key'}  | ${ControlledValueKeyComboBox}
    `('$Name ComboBox', ({Name, Component}) => {
      describe('blur and commit flows', function () {
        it('should reset the input text and close the menu on committing a previously selected option', () => {
          let {getByRole} = render(<Component />);
          let combobox = getByRole('combobox');
          let button = getByRole('button');
          act(() => {
            triggerPress(button);
            jest.runAllTimers();
          });

          let listbox = getByRole('listbox');
          expect(listbox).toBeVisible();
          let items = within(listbox).getAllByRole('option');
          expect(items.length).toBe(3);

          act(() => {
            triggerPress(items[0]);
            jest.runAllTimers();
          });

          expect(combobox.value).toBe('One');
          expect(() => getByRole('listbox')).toThrow();

          act(() => {
            fireEvent.change(combobox, {target: {value: 'On'}});
            jest.runAllTimers();
          });

          expect(combobox.value).toBe('On');
          listbox = getByRole('listbox');
          expect(listbox).toBeVisible();
          items = within(listbox).getAllByRole('option');
          expect(items[0]).toHaveTextContent('One');
          expect(items[0]).toHaveAttribute('aria-selected', 'true');

          act(() => {
            fireEvent.keyDown(combobox, {key: 'ArrowDown', code: 40, charCode: 40});
            fireEvent.keyUp(combobox, {key: 'ArrowDown', code: 40, charCode: 40});
            fireEvent.keyDown(combobox, {key: 'Enter', code: 13, charCode: 13});
            fireEvent.keyUp(combobox, {key: 'Enter', code: 13, charCode: 13});
            jest.runAllTimers();
          });

          expect(() => getByRole('listbox')).toThrow();
          expect(combobox.value).toBe('One');

          if (!Name.includes('value') && !Name.includes('all')) {
            // Check that onInputChange is firing appropriately for the comboboxes w/o user defined onInputChange handlers
            expect(onInputChange).toBeCalledTimes(3);
            expect(onInputChange).toHaveBeenLastCalledWith('One');
          }

          if (Name === 'controlled value and open') {
            // Checking special case, spy is chained with the onSelectionChangeHandler
            expect(onSelectionChange).toBeCalledTimes(2);
            expect(onSelectionChange).toHaveBeenLastCalledWith('1');
          }

          if (!Name.includes('open') && !Name.includes('all')) {
            // Check that onOpenChange is firing appropriately for the comboboxes w/o user defined onOpenChange handlers
            expect(onOpenChange).toBeCalledTimes(4);
            expect(onOpenChange).toHaveBeenLastCalledWith(false, undefined);
          }

          act(() => {
            triggerPress(button);
            jest.runAllTimers();
          });

          listbox = getByRole('listbox');
          expect(listbox).toBeVisible();
          items = within(listbox).getAllByRole('option');
          expect(items[0]).toHaveTextContent('One');
          expect(items[0]).toHaveAttribute('aria-selected', 'true');
        });

        it('should update the input field with the selected item and close the menu on commit', () => {
          let {getByRole} = render(<Component />);
          let combobox = getByRole('combobox');
          typeText(combobox, 'On');
          act(() => jest.runAllTimers());

          let listbox = getByRole('listbox');
          expect(listbox).toBeVisible();
          let items = within(listbox).getAllByRole('option');
          expect(items.length).toBe(1);

          act(() => {
            fireEvent.keyDown(combobox, {key: 'ArrowDown', code: 40, charCode: 40});
            fireEvent.keyUp(combobox, {key: 'ArrowDown', code: 40, charCode: 40});
            fireEvent.keyDown(combobox, {key: 'Enter', code: 13, charCode: 13});
            fireEvent.keyUp(combobox, {key: 'Enter', code: 13, charCode: 13});
            jest.runAllTimers();
          });

          expect(combobox.value).toBe('One');
          expect(() => getByRole('listbox')).toThrow();

          if (!Name.includes('value') && !Name.includes('all')) {
            // Check that onInputChange is firing appropriately for the comboboxes w/o user defined onInputChange handlers
            expect(onInputChange).toBeCalledTimes(3);
            expect(onInputChange).toHaveBeenLastCalledWith('One');
          }

          if (Name === 'controlled value and open') {
            // Checking special case, spy is chained with the onSelectionChangeHandler
            expect(onSelectionChange).toBeCalledTimes(1);
            expect(onSelectionChange).toHaveBeenLastCalledWith('1');
          }

          if (!Name.includes('open') && !Name.includes('all')) {
            // Check that onOpenChange is firing appropriately for the comboboxes w/o user defined onOpenChange handlers
            expect(onOpenChange).toBeCalledTimes(2);
            expect(onOpenChange).toHaveBeenLastCalledWith(false, undefined);
          }

          let button = getByRole('button');
          act(() => {
            triggerPress(button);
            jest.runAllTimers();
          });

          listbox = getByRole('listbox');
          expect(listbox).toBeVisible();
          items = within(listbox).getAllByRole('option');
          expect(items[0]).toHaveTextContent('One');
          expect(items[0]).toHaveAttribute('aria-selected', 'true');
        });

        it('should reset the input value and close the menu on blur', () => {
          let {getByRole} = render(<Component />);
          let combobox = getByRole('combobox');
          typeText(combobox, 'On');
          act(() => jest.runAllTimers());

          let listbox = getByRole('listbox');
          expect(listbox).toBeVisible();
          let items = within(listbox).getAllByRole('option');

          act(() => {
            triggerPress(items[0]);
            jest.runAllTimers();
          });

          expect(combobox.value).toBe('One');
          expect(() => getByRole('listbox')).toThrow();

          act(() => {
            fireEvent.change(combobox, {target: {value: 'On'}});
            jest.runAllTimers();
          });

          listbox = getByRole('listbox');
          expect(listbox).toBeVisible();

          act(() => {
            userEvent.tab();
            jest.runAllTimers();
          });

          expect(() => getByRole('listbox')).toThrow();
          expect(combobox.value).toBe('One');

          if (!Name.includes('value') && !Name.includes('all')) {
            // Check that onInputChange is firing appropriately for the comboboxes w/o user defined onInputChange handlers
            expect(onInputChange).toBeCalledTimes(5);
            expect(onInputChange).toHaveBeenLastCalledWith('One');
          }

          if (Name === 'controlled value and open') {
            // Checking special case, spy is chained with the onSelectionChangeHandler
            expect(onSelectionChange).toBeCalledTimes(2);
            expect(onSelectionChange).toHaveBeenLastCalledWith('1');
          }

          if (!Name.includes('open') && !Name.includes('all')) {
            // Check that onOpenChange is firing appropriately for the comboboxes w/o user defined onOpenChange handlers
            expect(onOpenChange).toBeCalledTimes(4);
            expect(onOpenChange).toHaveBeenLastCalledWith(false, undefined);
          }
        });

        it('should not open the menu on blur when an invalid input is entered', () => {
          let {getByRole} = render(<Component />);
          let combobox = getByRole('combobox');
          typeText(combobox, 'On');
          act(() => jest.runAllTimers());

          let listbox = getByRole('listbox');
          expect(listbox).toBeVisible();

          act(() => {
            fireEvent.change(combobox, {target: {value: ''}});
            jest.runAllTimers();
          });

          typeText(combobox, 'z');
          act(() => jest.runAllTimers());
          expect(() => getByRole('listbox')).toThrow();
          expect(combobox.value).toBe('z');

          act(() => {
            userEvent.tab();
            jest.runAllTimers();
          });

          expect(() => getByRole('listbox')).toThrow();
          expect(combobox.value).toBe('');

          if (!Name.includes('value') && !Name.includes('all')) {
            // Check that onInputChange is firing appropriately for the comboboxes w/o user defined onInputChange handlers
            expect(onInputChange).toBeCalledTimes(5);
            expect(onInputChange).toHaveBeenLastCalledWith('');
          }

          if (Name === 'controlled value and open') {
            // Checking special case, spy is chained with the onSelectionChangeHandler
            expect(onSelectionChange).toBeCalledTimes(1);
            expect(onSelectionChange).toHaveBeenLastCalledWith(null);
          }

          if (!Name.includes('open') && !Name.includes('all')) {
              // Check that onOpenChange is firing appropriately for the comboboxes w/o user defined onOpenChange handlers
            expect(onOpenChange).toBeCalledTimes(2);
            expect(onOpenChange).toHaveBeenLastCalledWith(false, undefined);
          }
        });
      });

      describe('controlled items', function () {
        it('should update the input value when items update and selectedKey textValue does\'t match', function () {
          let {getByRole, rerender} = render(<Component items={initialFilterItems} />);
          let combobox = getByRole('combobox');

          act(() => {
            combobox.focus();
            jest.runAllTimers();
          });
          typeText(combobox, 'Aar');
          act(() => jest.runAllTimers());

          let listbox = getByRole('listbox');
          expect(listbox).toBeVisible();
          let items = within(listbox).getAllByRole('option');

          act(() => {
            triggerPress(items[0]);
            jest.runAllTimers();
          });

          expect(combobox.value).toBe('Aardvark');

          if ((!Name.includes('key') && !Name.includes('all')) || Name === 'controlled value and open') {
            expect(onSelectionChange).toBeCalledTimes(1);
            expect(onSelectionChange).toHaveBeenLastCalledWith('1');
          }
          expect(() => getByRole('listbox')).toThrow();

          act(() => {
            combobox.blur();
            jest.runAllTimers();
          });
          expect(document.activeElement).not.toBe(combobox);

          if (Name === 'controlled value and open') {
            // Checking special case, spy is chained with the onSelectionChangeHandler
            // onSelectionChange is called on blur due to commitSelection (so that input value resets)
            expect(onSelectionChange).toBeCalledTimes(2);
            expect(onSelectionChange).toHaveBeenLastCalledWith('1');
          }

          let newItems = [
            {name: 'New Text', id: '1'},
            {name: 'Item 2', id: '2'},
            {name: 'Item 3', id: '3'}
          ];

          rerender(<Component items={newItems} />);

          if (Name.includes('value') || Name.includes('all')) {
            expect(combobox.value).toBe('Aardvark');
          } else {
            expect(combobox.value).toBe('New Text');
          }

          expect(() => getByRole('listbox')).toThrow();

          if (!Name.includes('value') && !Name.includes('all')) {
            expect(onInputChange).toBeCalledTimes(5);
            expect(onInputChange).toHaveBeenLastCalledWith('New Text');
          }
        });

        it('doesn\'t update the input value when items update but the combobox is focused', function () {
          let {getByRole, rerender} = render(<Component items={initialFilterItems} />);
          let combobox = getByRole('combobox');

          act(() => {
            combobox.focus();
            jest.runAllTimers();
          });
          typeText(combobox, 'Aar');
          act(() => jest.runAllTimers());

          let listbox = getByRole('listbox');
          expect(listbox).toBeVisible();
          let items = within(listbox).getAllByRole('option');

          act(() => {
            triggerPress(items[0]);
            jest.runAllTimers();
          });

          expect(combobox.value).toBe('Aardvark');

          if ((!Name.includes('key') && !Name.includes('all')) || Name === 'controlled value and open') {
            expect(onSelectionChange).toBeCalledTimes(1);
            expect(onSelectionChange).toHaveBeenLastCalledWith('1');
          }
          expect(() => getByRole('listbox')).toThrow();

          let newItems = [
            {name: 'New Text', id: '1'},
            {name: 'Item 2', id: '2'},
            {name: 'Item 3', id: '3'}
          ];

          rerender(<Component items={newItems} />);

          expect(combobox.value).toBe('Aardvark');
          expect(() => getByRole('listbox')).toThrow();
        });
      });
    });

    it('updates the list of items when items update', function () {
      let {getByRole, rerender} = render(<ControlledValueComboBox items={initialFilterItems} />);
      let button = getByRole('button');

      act(() => {
        triggerPress(button);
        jest.runAllTimers();
      });

      let listbox = getByRole('listbox');
      expect(listbox).toBeVisible();
      let items = within(listbox).getAllByRole('option');
      expect(items.length).toBe(3);

      expect(items[0].textContent).toBe('Aardvark');
      expect(items[1].textContent).toBe('Kangaroo');
      expect(items[2].textContent).toBe('Snake');

      let newItems = [
        {name: 'New Text', id: '1'},
        {name: 'Item 2', id: '2'},
        {name: 'Item 3', id: '3'}
      ];

      rerender(<ControlledValueComboBox items={newItems} />);

      expect(listbox).toBeVisible();
      items = within(listbox).getAllByRole('option');
      expect(items.length).toBe(3);

      expect(items[0].textContent).toBe('New Text');
      expect(items[1].textContent).toBe('Item 2');
      expect(items[2].textContent).toBe('Item 3');
    });

    it('updates the list of items when items update (items provided by map)', function () {
      function ComboBoxWithMap(props) {
        let defaultItems = initialFilterItems;
        let {
          listItems = defaultItems
        } = props;
        return (
          <Provider theme={theme}>
            <ComboBox label="Combobox" {...props}>
              {listItems.map((item) => (
                <Item key={item.id}>
                  {item.name}
                </Item>
              ))}
            </ComboBox>
          </Provider>
        );
      }

      let {getByRole, rerender} = render(<ComboBoxWithMap />);
      let combobox = getByRole('combobox');
      let button = getByRole('button');

      act(() => {
        triggerPress(button);
        jest.runAllTimers();
      });

      let listbox = getByRole('listbox');
      expect(listbox).toBeVisible();
      let items = within(listbox).getAllByRole('option');
      expect(items.length).toBe(3);

      expect(items[0].textContent).toBe('Aardvark');
      expect(items[1].textContent).toBe('Kangaroo');
      expect(items[2].textContent).toBe('Snake');

      act(() => {
        triggerPress(items[0]);
        jest.runAllTimers();
      });

      expect(combobox.value).toBe('Aardvark');

      act(() => {
        combobox.blur();
        jest.runAllTimers();
      });
      expect(document.activeElement).not.toBe(combobox);

      let newItems = [
        {name: 'New Text', id: '1'},
        {name: 'Item 2', id: '2'},
        {name: 'Item 3', id: '3'}
      ];

      rerender(<ComboBoxWithMap listItems={newItems} />);
      expect(combobox.value).toBe('New Text');

      act(() => {
        combobox.focus();
        fireEvent.change(combobox, {target: {value: ''}});
        jest.runAllTimers();
      });

      listbox = getByRole('listbox');
      expect(listbox).toBeVisible();
      items = within(listbox).getAllByRole('option');
      expect(items.length).toBe(3);

      expect(items[0].textContent).toBe('New Text');
      expect(items[1].textContent).toBe('Item 2');
      expect(items[2].textContent).toBe('Item 3');
    });
  });

  describe('uncontrolled combobox', function () {
    it('should update both input value and selected item freely', function () {
      let {getByRole} = renderComboBox();
      let combobox = getByRole('combobox');
      let button = getByRole('button');
      expect(combobox.value).toBe('');

      act(() => {
        combobox.focus();
        triggerPress(button);
        jest.runAllTimers();
      });

      let listbox = getByRole('listbox');
      expect(listbox).toBeVisible();
      let items = within(listbox).getAllByRole('option');
      expect(items).toHaveLength(3);
      typeText(combobox, 'Two');

      act(() => {
        jest.runAllTimers();
      });

      expect(combobox.value).toBe('Two');
      expect(onInputChange).toHaveBeenCalledTimes(3);
      expect(onInputChange).toHaveBeenCalledWith('Two');
      expect(onSelectionChange).not.toHaveBeenCalled();

      act(() => {
        fireEvent.change(combobox, {target: {value: ''}});
        jest.runAllTimers();
      });

      expect(combobox.value).toBe('');
      expect(onInputChange).toHaveBeenCalledTimes(4);
      expect(onInputChange).toHaveBeenCalledWith('');
      expect(onSelectionChange).not.toHaveBeenCalled();

      listbox = getByRole('listbox');
      expect(listbox).toBeVisible();
      items = within(listbox).getAllByRole('option');
      expect(items[1]).toHaveTextContent('Two');
      expect(items[1]).not.toHaveAttribute('aria-selected', 'true');

      act(() => {
        triggerPress(items[0]);
        jest.runAllTimers();
      });

      expect(combobox.value).toBe('One');
      expect(() => getByRole('listbox')).toThrow();
      expect(onInputChange).toHaveBeenCalledTimes(5);
      expect(onInputChange).toHaveBeenCalledWith('One');
      expect(onSelectionChange).toHaveBeenCalledTimes(1);
      expect(onSelectionChange).toHaveBeenCalledWith('1');

      act(() => {
        triggerPress(button);
        jest.runAllTimers();
      });

      listbox = getByRole('listbox');
      expect(listbox).toBeVisible();
      items = within(listbox).getAllByRole('option');
      expect(items[0]).toHaveTextContent('One');
      expect(items[0]).toHaveAttribute('aria-selected', 'true');

      // Reset selection
      act(() => {
        fireEvent.change(combobox, {target: {value: ''}});
        jest.runAllTimers();
      });

      expect(combobox.value).toBe('');
      expect(onInputChange).toHaveBeenCalledTimes(6);
      expect(onInputChange).toHaveBeenCalledWith('');
      expect(onSelectionChange).toHaveBeenCalledTimes(2);
      expect(onSelectionChange).toHaveBeenCalledWith(null);
    });

    it('supports defaultSelectedKey and defaultInputValue (matching)', function () {
      let {getByRole} = renderComboBox({defaultSelectedKey: '2', defaultInputValue: 'Two'});
      let combobox = getByRole('combobox');
      let button = getByRole('button');
      expect(combobox.value).toBe('Two');

      act(() => {
        combobox.focus();
        triggerPress(button);
        jest.runAllTimers();
      });

      let listbox = getByRole('listbox');
      expect(listbox).toBeVisible();
      let items = within(listbox).getAllByRole('option');
      expect(items).toHaveLength(3);
      expect(items[1]).toHaveTextContent('Two');
      expect(items[1]).toHaveAttribute('aria-selected', 'true');
    });

    it('should keep defaultInputValue if it doesn\'t match defaultSelectedKey', function () {
      let {getByRole} = renderComboBox({defaultSelectedKey: '2', defaultInputValue: 'One'});
      let combobox = getByRole('combobox');
      expect(combobox.value).toBe('One');

      act(() => {
        combobox.focus();
        fireEvent.change(combobox, {target: {value: ''}});
        jest.runAllTimers();
      });

      let listbox = getByRole('listbox');
      expect(listbox).toBeVisible();
      let items = within(listbox).getAllByRole('option');
      expect(items).toHaveLength(3);

      act(() => {
        triggerPress(items[2]);
        jest.runAllTimers();
      });

      expect(combobox.value).toBe('Three');
    });

    it('defaultInputValue should not set selected item', function () {
      let {getByRole} = renderComboBox({defaultInputValue: 'Two'});
      let combobox = getByRole('combobox');
      let button = getByRole('button');
      expect(combobox.value).toBe('Two');

      act(() => {
        combobox.focus();
        triggerPress(button);
        jest.runAllTimers();
      });

      let listbox = getByRole('listbox');
      expect(listbox).toBeVisible();
      let items = within(listbox).getAllByRole('option');
      expect(items).toHaveLength(3);
      expect(items[1]).toHaveTextContent('Two');
      expect(items[1]).toHaveAttribute('aria-selected', 'false');
    });

    it('defaultSelectedKey should set input value', function () {
      let {getByRole} = renderComboBox({defaultSelectedKey: '2'});
      let combobox = getByRole('combobox');
      let button = getByRole('button');
      expect(combobox.value).toBe('Two');

      act(() => {
        combobox.focus();
        triggerPress(button);
        jest.runAllTimers();
      });

      let listbox = getByRole('listbox');
      expect(listbox).toBeVisible();
      let items = within(listbox).getAllByRole('option');
      expect(items).toHaveLength(3);
      expect(items[1]).toHaveTextContent('Two');
      expect(items[1]).toHaveAttribute('aria-selected', 'true');
    });

    it('should close the menu if user clicks on a already selected item', function () {
      let {getByRole} = renderComboBox({defaultSelectedKey: '2'});
      let combobox = getByRole('combobox');
      let button = getByRole('button');
      expect(combobox.value).toBe('Two');

      act(() => {
        combobox.focus();
        triggerPress(button);
        jest.runAllTimers();
      });

      let listbox = getByRole('listbox');
      expect(listbox).toBeVisible();
      let items = within(listbox).getAllByRole('option');
      expect(items).toHaveLength(3);
      expect(onOpenChange).toHaveBeenCalledTimes(1);

      act(() => {
        triggerPress(items[1]);
        jest.runAllTimers();
      });

      expect(() => getByRole('listbox')).toThrow();
      expect(onOpenChange).toHaveBeenCalledTimes(2);
      expect(onOpenChange).toHaveBeenLastCalledWith(false, undefined);

    });
  });

  describe('combobox with sections', function () {
    it('supports rendering sections', function () {
      let {getByRole, getByText} = renderSectionComboBox();

      let combobox = getByRole('combobox');
      let button = getByRole('button');
      act(() => {
        combobox.focus();
        fireEvent.keyDown(combobox, {key: 'ArrowDown', code: 40, charCode: 40});
        fireEvent.keyUp(combobox, {key: 'ArrowDown', code: 40, charCode: 40});
        jest.runAllTimers();
      });

      let listbox = getByRole('listbox');
      expect(listbox).toBeVisible();

      let items = within(listbox).getAllByRole('option');
      let groups = within(listbox).getAllByRole('group');
      expect(items).toHaveLength(6);
      expect(groups).toHaveLength(2);
      expect(groups[0]).toHaveAttribute('aria-labelledby', getByText('Section One').id);
      expect(getByText('Section One')).toHaveAttribute('aria-hidden', 'true');
      expect(groups[1]).toHaveAttribute('aria-labelledby', getByText('Section Two').id);
      expect(getByText('Section Two')).toHaveAttribute('aria-hidden', 'true');
      expect(document.activeElement).toBe(combobox);
      expect(combobox).toHaveAttribute('aria-activedescendant', items[0].id);

      expect(items[0]).toHaveAttribute('aria-labelledby', within(items[0]).getByText('One').id);
      expect(groups[0]).toContainElement(items[0]);
      expect(items[1]).toHaveAttribute('aria-labelledby', within(items[1]).getByText('Two').id);
      expect(groups[0]).toContainElement(items[1]);
      expect(items[2]).toHaveAttribute('aria-labelledby', within(items[2]).getByText('Three').id);
      expect(groups[0]).toContainElement(items[2]);
      expect(items[3]).toHaveAttribute('aria-labelledby', within(items[3]).getByText('Four').id);
      expect(groups[1]).toContainElement(items[3]);
      expect(items[4]).toHaveAttribute('aria-labelledby', within(items[4]).getByText('Five').id);
      expect(groups[1]).toContainElement(items[4]);
      expect(items[5]).toHaveAttribute('aria-labelledby', within(items[5]).getByText('Six').id);
      expect(groups[1]).toContainElement(items[5]);

      act(() => {
        fireEvent.keyDown(combobox, {key: 'ArrowDown', code: 40, charCode: 40});
        fireEvent.keyUp(combobox, {key: 'ArrowDown', code: 40, charCode: 40});
        jest.runAllTimers();
        fireEvent.keyDown(combobox, {key: 'ArrowDown', code: 40, charCode: 40});
        fireEvent.keyUp(combobox, {key: 'ArrowDown', code: 40, charCode: 40});
        jest.runAllTimers();
        fireEvent.keyDown(combobox, {key: 'ArrowDown', code: 40, charCode: 40});
        fireEvent.keyUp(combobox, {key: 'ArrowDown', code: 40, charCode: 40});
        jest.runAllTimers();
      });

      expect(combobox).toHaveAttribute('aria-activedescendant', items[3].id);

      act(() => {
        fireEvent.keyDown(combobox, {key: 'Enter', code: 13, charCode: 13});
        fireEvent.keyUp(combobox, {key: 'Enter', code: 13, charCode: 13});
        jest.runAllTimers();
      });

      expect(combobox.value).toBe('Four');
      expect(() => getByRole('listbox')).toThrow();
      expect(onInputChange).toHaveBeenCalledTimes(1);
      expect(onInputChange).toHaveBeenCalledWith('Four');
      expect(onSelectionChange).toHaveBeenCalledTimes(1);
      expect(onSelectionChange).toHaveBeenCalledWith('4');

      act(() => {
        triggerPress(button);
        jest.runAllTimers();
      });

      listbox = getByRole('listbox');
      expect(listbox).toBeVisible();

      items = within(listbox).getAllByRole('option');
      groups = within(listbox).getAllByRole('group');
      expect(items).toHaveLength(6);
      expect(groups).toHaveLength(2);
      expect(items[3]).toHaveTextContent('Four');
      expect(items[3]).toHaveAttribute('aria-selected', 'true');
      expect(groups[1]).toContainElement(items[3]);
      expect(groups[1]).toHaveAttribute('aria-labelledby', getByText('Section Two').id);
    });

    it('sections are not valid selectable values', function () {
      let {getByRole} = renderSectionComboBox({selectedKey: 'section 1'});

      let combobox = getByRole('combobox');
      let button = getByRole('button');
      expect(combobox.value).toBe('');

      act(() => {
        triggerPress(button);
        jest.runAllTimers();
      });

      let listbox = getByRole('listbox');
      expect(listbox).toBeVisible();

      let groups = within(listbox).getAllByRole('group');
      expect(groups[0]).not.toHaveAttribute('aria-selected');

      expect(() => within(listbox).getAllByRole('img')).toThrow();
    });
  });

  describe('reset input value', function () {
    describe.each`
      Name                                       | Component                               | action
      ${'uncontrolled combobox (Enter)'}         | ${<ControlledValueKeyComboBox />}       | ${
        (combobox) => {
          fireEvent.keyDown(combobox, {key: 'Enter', code: 13, charCode: 13});
          fireEvent.keyUp(combobox, {key: 'Enter', code: 13, charCode: 13});
        }
      }
      ${'controlled combobox (Enter)'}           | ${<ExampleComboBox />}                   | ${
        (combobox) => {
          fireEvent.keyDown(combobox, {key: 'Enter', code: 13, charCode: 13});
          fireEvent.keyUp(combobox, {key: 'Enter', code: 13, charCode: 13});
        }
      }
      ${'allows custom value combobox (Enter)'}  | ${<ExampleComboBox allowsCustomValue />} | ${
        (combobox) => {
          fireEvent.keyDown(combobox, {key: 'Enter', code: 13, charCode: 13});
          fireEvent.keyUp(combobox, {key: 'Enter', code: 13, charCode: 13});
        }
      }
      ${'uncontrolled combobox (Escape)'}        | ${<ControlledValueKeyComboBox />}        | ${
        (combobox) => {
          fireEvent.keyDown(combobox, {key: 'Escape', code: 27, charCode: 27});
          fireEvent.keyUp(combobox, {key: 'Escape', code: 27, charCode: 27});
        }
      }
      ${'controlled combobox (Escape)'}          | ${<ExampleComboBox />}                   | ${
        (combobox) => {
          fireEvent.keyDown(combobox, {key: 'Escape', code: 27, charCode: 27});
          fireEvent.keyUp(combobox, {key: 'Escape', code: 27, charCode: 27});
        }
      }
      ${'allows custom value combobox (Escape)'} | ${<ExampleComboBox allowsCustomValue />} | ${
        (combobox) => {
          fireEvent.keyDown(combobox, {key: 'Escape', code: 27, charCode: 27});
          fireEvent.keyUp(combobox, {key: 'Escape', code: 27, charCode: 27});
        }
      }
    `('$Name', ({Name, Component, action}) => {
      it('should reset the input value and close the menu when pressing escape', function () {
        let {getByRole, queryByRole} = render(Component);
        let button = getByRole('button');
        let combobox = getByRole('combobox');

        typeText(combobox, 'One');
        act(() => jest.runAllTimers());

        let listbox = getByRole('listbox');
        expect(listbox).toBeVisible();
        expect(combobox).toHaveAttribute('value', 'One');

        act(() => {
          action(combobox);
          jest.runAllTimers();
        });

        expect(() => queryByRole('listbox')).toBeNull;

        // If allowCustomValue then the value shouldn't be reset (for Escape, only if there isn't a selected key)
        if (Name.includes('allows custom value')) {
          expect(combobox).toHaveAttribute('value', 'One');

          // Reset to starting point
          act(() => {
            fireEvent.change(combobox, {target: {value: ''}});
            jest.runAllTimers();
          });

          act(() => {
            triggerPress(button);
            jest.runAllTimers();
          });
        } else {
          expect(combobox).toHaveAttribute('value', '');
        }

        act(() => {
          triggerPress(button);
          jest.runAllTimers();
        });

        listbox = getByRole('listbox');
        let items = within(listbox).getAllByRole('option');
        act(() => {
          triggerPress(items[1]);
          jest.runAllTimers();
        });

        expect(combobox).toHaveAttribute('value', 'Two');

        act(() => {
          fireEvent.change(combobox, {target: {value: 'T'}});
          jest.runAllTimers();
        });

        listbox = getByRole('listbox');
        expect(listbox).toBeVisible();
        expect(combobox).toHaveAttribute('value', 'T');
        expect(combobox).not.toHaveAttribute('aria-activedescendant');

        act(() => {
          action(combobox);
          jest.runAllTimers();
        });

        expect(() => queryByRole('listbox')).toBeNull;
        if (Name.includes('allows custom value') && Name.includes('Enter')) {
          expect(combobox).toHaveAttribute('value', 'T');
        } else {
          expect(combobox).toHaveAttribute('value', 'Two');
        }
      });
    });
  });

  it('should have aria-invalid when validationState="invalid"', function () {
    let {getByRole} = renderComboBox({validationState: 'invalid'});
    let combobox = getByRole('combobox');
    expect(combobox).toHaveAttribute('aria-invalid', 'true');
  });

  describe('loadingState', function () {
    it('combobox should not render a loading circle if menu is not open', function () {
      let {getByRole, rerender} = render(<ExampleComboBox loadingState="loading" />);
      act(() => {jest.advanceTimersByTime(500);});
      // First time load will show progress bar so user can know that items are being fetched
      expect(getByRole('progressbar')).toBeTruthy();

      rerender(<ExampleComboBox loadingState="filtering" />);

      expect(() => getByRole('progressbar')).toThrow();
    });

    it('combobox should render a loading circle if menu is not open but menuTrigger is "manual"', function () {
      let {getByRole, rerender} = render(<ExampleComboBox loadingState="loading" menuTrigger="manual" />);
      let combobox = getByRole('combobox');
      expect(() => getByRole('progressbar')).toThrow();

      act(() => {jest.advanceTimersByTime(500);});
      expect(() => within(combobox).getByRole('progressbar')).toBeTruthy();

      rerender(<ExampleComboBox loadingState="filtering" menuTrigger="manual" />);
      expect(() => within(combobox).getByRole('progressbar')).toBeTruthy();

      rerender(<ExampleComboBox loadingState="filtering" />);
      expect(() => getByRole('progressbar')).toThrow();
    });

    it('combobox should not render a loading circle until a delay of 500ms passes (loadingState: loading)', function () {
      let {getByRole} = renderComboBox({loadingState: 'loading'});
      let combobox = getByRole('combobox');

      act(() => {jest.advanceTimersByTime(250);});
      expect(() => getByRole('progressbar')).toThrow();

      act(() => {jest.advanceTimersByTime(250);});
      expect(() => within(combobox).getByRole('progressbar')).toBeTruthy();

      let button = getByRole('button');

      act(() => {
        triggerPress(button);
        jest.runAllTimers();
      });
      expect(() => within(combobox).getByRole('progressbar')).toBeTruthy();
    });

    it('combobox should not render a loading circle until a delay of 500ms passes and the menu is open (loadingState: filtering)', function () {
      let {getByRole} = renderComboBox({loadingState: 'filtering'});
      let combobox = getByRole('combobox');

      act(() => {jest.advanceTimersByTime(500);});
      expect(() => getByRole('progressbar')).toThrow();

      let button = getByRole('button');

      act(() => {
        triggerPress(button);
        jest.runAllTimers();
      });
      expect(() => within(combobox).getByRole('progressbar')).toBeTruthy();
    });

    it('combobox should hide the loading circle when loadingState changes to a non-loading state', function () {
      let {getByRole, rerender} = render(<ExampleComboBox loadingState="filtering" />);
      let combobox = getByRole('combobox');
      let button = getByRole('button');
      expect(() => getByRole('progressbar')).toThrow();

      act(() => {
        triggerPress(button);
        jest.runAllTimers();
      });
      act(() => {jest.advanceTimersByTime(500);});
      expect(() => within(combobox).getByRole('progressbar')).toBeTruthy();

      rerender(<ExampleComboBox loadingState="idle" />);
      let listbox = getByRole('listbox');
      expect(listbox).toBeVisible();
      expect(() => getByRole('progressbar')).toThrow();
    });

    it('combobox should hide the loading circle when if the menu closes', function () {
      let {getByRole} = render(<ExampleComboBox loadingState="filtering" />);
      let combobox = getByRole('combobox');
      let button = getByRole('button');
      expect(() => getByRole('progressbar')).toThrow();

      act(() => {
        triggerPress(button);
        jest.runAllTimers();
      });
      act(() => {jest.advanceTimersByTime(500);});
      let listbox = getByRole('listbox');
      expect(listbox).toBeVisible();
      expect(() => within(combobox).getByRole('progressbar')).toBeTruthy();

      act(() => {
        triggerPress(button);
        jest.runAllTimers();
      });
      expect(() => getByRole('progressbar')).toThrow();
      expect(() => getByRole('listbox')).toThrow();
    });

    it('combobox cancels the 500ms progress circle delay timer if the loading finishes first', function () {
      let {getByRole, rerender} = render(<ExampleComboBox loadingState="loading" menuTrigger="manual" />);
      expect(() => getByRole('progressbar')).toThrow();
      act(() => {jest.advanceTimersByTime(250);});
      expect(() => getByRole('progressbar')).toThrow();

      rerender(<ExampleComboBox loadingState="idle" />);
      act(() => {jest.advanceTimersByTime(250);});
      expect(() => getByRole('progressbar')).toThrow();
    });

    it('combobox should not reset the 500ms progress circle delay timer when loadingState changes from loading to filtering', function () {
      let {getByRole, rerender} = render(<ExampleComboBox loadingState="loading" menuTrigger="manual" />);
      let combobox = getByRole('combobox');

      act(() => {jest.advanceTimersByTime(250);});
      expect(() => getByRole('progressbar')).toThrow();

      rerender(<ExampleComboBox loadingState="filtering" menuTrigger="manual" />);
      expect(() => getByRole('progressbar')).toThrow();
      act(() => {jest.advanceTimersByTime(250);});
      expect(() => within(combobox).getByRole('progressbar')).toBeTruthy();
    });

    it('combobox should reset the 500ms progress circle delay timer when input text changes', function () {
      let {getByRole} = render(<ExampleComboBox loadingState="loading" menuTrigger="manual" />);
      let combobox = getByRole('combobox');

      act(() => {jest.advanceTimersByTime(250);});
      expect(() => getByRole('progressbar')).toThrow();

      typeText(combobox, 'O');
      act(() => {jest.advanceTimersByTime(250);});
      expect(() => getByRole('progressbar')).toThrow();

      act(() => {jest.advanceTimersByTime(250);});
      expect(() => within(combobox).getByRole('progressbar')).toBeTruthy();
    });

    it.each`
      LoadingState   | ValidationState
      ${'loading'}   | ${null}
      ${'filtering'} | ${null}
      ${'loading'}   | ${'invalid'}
      ${'filtering'} | ${'invalid'}
    `('should render the loading swirl in the input field when loadingState="$LoadingState" and validationState="$ValidationState"', ({LoadingState, ValidationState}) => {
      let {getByRole} = renderComboBox({loadingState: LoadingState, validationState: ValidationState});
      let combobox = getByRole('combobox');
      let button = getByRole('button');
      act(() => {jest.advanceTimersByTime(500);});

      if (ValidationState) {
        expect(combobox).toHaveAttribute('aria-invalid', 'true');
      }

      // validation icon should not be present
      expect(within(combobox).queryByRole('img', {hidden: true})).toBeNull();

      act(() => {
        triggerPress(button);
        jest.runAllTimers();
      });

      let progressSpinner = getByRole('progressbar', {hidden: true});
      expect(progressSpinner).toBeTruthy();
      expect(progressSpinner).toHaveAttribute('aria-label', 'Loading...');

      let listbox = getByRole('listbox');
      expect(listbox).toBeVisible();
      expect(within(listbox).queryByRole('progressbar')).toBeNull();
    });

    it('should render the loading swirl in the listbox when loadingState="loadingMore"', function () {
      let {getByRole} = renderComboBox({loadingState: 'loadingMore'});
      let button = getByRole('button');

      expect(() => getByRole('progressbar')).toThrow();

      act(() => {
        triggerPress(button);
        jest.runAllTimers();
      });

      let listbox = getByRole('listbox');
      expect(listbox).toBeVisible();

      let progressSpinner = within(listbox).getByRole('progressbar');
      expect(progressSpinner).toBeTruthy();
      expect(progressSpinner).toHaveAttribute('aria-label', 'Loading more…');
    });
  });

  describe('mobile combobox', function () {
    beforeEach(() => {
      jest.spyOn(window.screen, 'width', 'get').mockImplementation(() => 600);
    });

    afterEach(() => {
      jest.runAllTimers();
      jest.clearAllMocks();
    });

    function testComboBoxTrayOpen(input, tray, listbox, focusedItemIndex) {
      expect(tray).toBeVisible();

      let dialog = within(tray).getByRole('dialog');
      expect(input).toHaveAttribute('aria-labelledby');
      expect(dialog).toHaveAttribute('aria-labelledby', input.getAttribute('aria-labelledby'));

      expect(input).toHaveAttribute('role', 'searchbox');
      expect(input).toHaveAttribute('aria-expanded', 'true');
      expect(input).toHaveAttribute('aria-controls', listbox.id);
      expect(input).toHaveAttribute('aria-haspopup', 'listbox');

      let items = within(listbox).getAllByRole('option');
      expect(items).toHaveLength(3);
      expect(items[0]).toHaveTextContent('One');
      expect(items[1]).toHaveTextContent('Two');
      expect(items[2]).toHaveTextContent('Three');

      expect(document.activeElement).toBe(input);

      if (typeof focusedItemIndex === 'undefined') {
        expect(input).not.toHaveAttribute('aria-activedescendant');

        act(() => {
          fireEvent.keyDown(input, {key: 'ArrowDown', code: 40, charCode: 40});
          fireEvent.keyUp(input, {key: 'ArrowDown', code: 40, charCode: 40});
          jest.runAllTimers();
        });

        expect(input).toHaveAttribute('aria-activedescendant', items[0].id);
      } else {
        expect(input).toHaveAttribute('aria-activedescendant', items[focusedItemIndex].id);
      }
    }

    it('should render a button to open the tray', function () {
      let {getByRole, getByText} = renderComboBox({});
      let button = getByRole('button');

      expect(button).toHaveAttribute('aria-haspopup', 'dialog');
      expect(button).toHaveAttribute('aria-expanded', 'false');
      expect(button).toHaveAttribute('aria-labelledby', `${getByText('Test').id} ${getByText(defaultProps.placeholder).id}`);
    });

    it('button should be labelled by external label', function () {
      let {getByRole, getByText} = renderComboBox({selectedKey: '2', label: null, 'aria-labelledby': 'label-id'});
      let button = getByRole('button');

      expect(button).toHaveAttribute('aria-labelledby', `label-id ${getByText('Two').id}`);
    });

    it('button should be labelled by aria-label', function () {
      let {getByRole, getByText} = renderComboBox({selectedKey: '2', label: null, 'aria-label': 'Label'});
      let button = getByRole('button');

      expect(button).toHaveAttribute('aria-label', 'Label');
      expect(button).toHaveAttribute('aria-labelledby', `${button.id} ${getByText('Two').id}`);
    });

    it('button should be labelled by external label and builtin label', function () {
      let {getByRole, getByText} = renderComboBox({selectedKey: '2', 'aria-labelledby': 'label-id'});
      let button = getByRole('button');

      expect(button).toHaveAttribute('aria-labelledby', `label-id ${getByText('Test').id} ${getByText('Two').id}`);
    });

    it('readonly combobox should not open on press', function () {
      let {getByRole, getByTestId} = renderComboBox({isReadOnly: true});
      let button = getByRole('button');

      act(() => {
        triggerPress(button);
        jest.runAllTimers();
      });

      expect(button).toHaveAttribute('aria-expanded', 'false');
      expect(() => getByTestId('tray')).toThrow();
    });

    it('opening the tray autofocuses the tray input', function () {
      let {getByRole, getByTestId} = renderComboBox();
      let button = getByRole('button');

      act(() => {
        triggerPress(button);
        jest.runAllTimers();
      });

      expect(button).toHaveAttribute('aria-expanded', 'true');

      let tray = getByTestId('tray');
      expect(tray).toBeVisible();
      let listbox = getByRole('listbox');

      let trayInput = within(tray).getByRole('searchbox');
      testComboBoxTrayOpen(trayInput, tray, listbox);
    });

    it('closing the tray autofocuses the button', function () {
      let {getByRole, getByTestId} = renderComboBox();
      let button = getByRole('button');

      act(() => {
        triggerPress(button);
        jest.runAllTimers();
      });

      let tray = getByTestId('tray');
      expect(tray).toBeVisible();

      let input = within(tray).getByRole('searchbox');

      act(() => {
        fireEvent.keyDown(input, {key: 'Escape', code: 27, charCode: 27});
        fireEvent.keyUp(input, {key: 'Escape', code: 27, charCode: 27});
        jest.runAllTimers();
      });

      expect(() => getByTestId('tray')).toThrow();
      expect(document.activeElement).toBe(button);
    });

    it('height of the tray remains fixed even if the number of items changes', function () {
      let {getByRole, getByTestId} = renderComboBox();
      let button = getByRole('button');

      act(() => {
        triggerPress(button);
        jest.runAllTimers();
      });

      let tray = getByTestId('tray');
      expect(tray).toBeVisible();

      let items = within(tray).getAllByRole('option');
      expect(items.length).toBe(3);

      let trayInput = within(tray).getByRole('searchbox');
      // Save the height style for comparison later
      let style = tray.getAttribute('style');
      typeText(trayInput, 'One');

      act(() => {
        jest.runAllTimers();
      });

      items = within(tray).getAllByRole('option');
      expect(items.length).toBe(1);
      tray = getByTestId('tray');
      expect(tray.getAttribute('style')).toBe(style);
    });

    it('up/down arrows still traverse the items in the tray', function () {
      let {getByRole, getByTestId} = renderComboBox();

      let button = getByRole('button');
      act(() => {
        triggerPress(button);
        jest.runAllTimers();
      });

      let tray = getByTestId('tray');
      expect(tray).toBeVisible();

      let input = within(tray).getByRole('searchbox');
      expect(document.activeElement).toBe(input);

      act(() => {
        fireEvent.keyDown(input, {key: 'ArrowDown', code: 40, charCode: 40});
        fireEvent.keyUp(input, {key: 'ArrowDown', code: 40, charCode: 40});
        jest.runAllTimers();
      });

      let listbox = getByRole('listbox');
      testComboBoxTrayOpen(input, tray, listbox, 0);

      act(() => {
        fireEvent.keyDown(input, {key: 'ArrowDown', code: 40, charCode: 40});
        fireEvent.keyUp(input, {key: 'ArrowDown', code: 40, charCode: 40});
        jest.runAllTimers();
      });

      let items = within(tray).getAllByRole('option');

      expect(input).toHaveAttribute('aria-activedescendant', items[1].id);

      act(() => {
        fireEvent.keyDown(input, {key: 'ArrowUp', code: 38, charCode: 38});
        fireEvent.keyUp(input, {key: 'ArrowUp', code: 38, charCode: 38});
        jest.runAllTimers();
      });

      expect(input).toHaveAttribute('aria-activedescendant', items[0].id);
    });

    it('user can filter the menu options by typing in the tray input', function () {
      let {getByRole, getByTestId} = renderComboBox();
      let button = getByRole('button');

      act(() => {
        triggerPress(button);
        jest.runAllTimers();
      });

      let tray = getByTestId('tray');
      expect(tray).toBeVisible();
      let listbox = getByRole('listbox');
      let trayInput = within(tray).getByRole('searchbox');

      testComboBoxTrayOpen(trayInput, tray, listbox);
      typeText(trayInput, 'r');

      act(() => {
        jest.runAllTimers();
      });

      let items = within(tray).getAllByRole('option');
      expect(items.length).toBe(1);
      expect(items[0].textContent).toBe('Three');

      act(() => {
        fireEvent.change(trayInput, {target: {value: ''}});
        jest.runAllTimers();
      });

      items = within(tray).getAllByRole('option');
      expect(items.length).toBe(3);
      expect(items[0].textContent).toBe('One');
      expect(items[1].textContent).toBe('Two');
      expect(items[2].textContent).toBe('Three');
    });

    it('tray input can be cleared using a clear button', function () {
      let {getByRole, getByTestId} = renderComboBox();
      let button = getByRole('button');

      act(() => {
        triggerPress(button);
        jest.runAllTimers();
      });

      let tray = getByTestId('tray');
      expect(tray).toBeVisible();
      let listbox = getByRole('listbox');
      let trayInput = within(tray).getByRole('searchbox');

      expect(() => within(tray).getByLabelText('Clear')).toThrow();

      testComboBoxTrayOpen(trayInput, tray, listbox);
      typeText(trayInput, 'r');

      act(() => {
        jest.runAllTimers();
      });

      expect(document.activeElement).toBe(trayInput);
      expect(trayInput.value).toBe('r');

      let clearButton = within(tray).getByLabelText('Clear');
      expect(clearButton.tagName).toBe('DIV');
      expect(clearButton).not.toHaveAttribute('tabIndex');
      act(() => {
        triggerPress(clearButton);
      });

      expect(document.activeElement).toBe(trayInput);
      expect(trayInput.value).toBe('');
    });

    it('"No results" placeholder is shown if user types something that doesnt match any of the available options', function () {
      let {getByRole, getByTestId} = renderComboBox();
      let button = getByRole('button');

      act(() => {
        triggerPress(button);
        jest.runAllTimers();
      });

      let tray = getByTestId('tray');
      expect(tray).toBeVisible();
      let listbox = getByRole('listbox');

      let trayInput = within(tray).getByRole('searchbox');
      testComboBoxTrayOpen(trayInput, tray, listbox);
      typeText(trayInput, 'blah');

      act(() => {
        jest.runAllTimers();
      });

      // check that tray is still visible and placeholder text exists
      expect(tray).toBeVisible();
      let items = within(tray).getAllByRole('option');
      expect(items.length).toBe(1);

      let placeholderText = within(items[0]).getByText('No results');
      expect(placeholderText).toBeVisible();


      act(() => {
        fireEvent.change(trayInput, {target: {value: ''}});
        jest.runAllTimers();
      });

      items = within(tray).getAllByRole('option');
      expect(items.length).toBe(3);
      expect(() => within(tray).getByText('No results')).toThrow();
    });

    it('user can select options by pressing them', function () {
      let {getByRole, getByText, getByTestId} = renderComboBox();
      let button = getByRole('button');

      act(() => {
        triggerPress(button);
        jest.runAllTimers();
      });

      expect(onOpenChange).toHaveBeenCalledWith(true, 'manual');
      expect(onOpenChange).toHaveBeenCalledTimes(1);

      let tray = getByTestId('tray');
      expect(tray).toBeVisible();
      let listbox = getByRole('listbox');
      let trayInput = within(tray).getByRole('searchbox');
      testComboBoxTrayOpen(trayInput, tray, listbox);

      let items = within(tray).getAllByRole('option');

      act(() => {
        triggerPress(items[1]);
        jest.runAllTimers();
      });

      expect(onInputChange).toHaveBeenCalledWith('Two');
      expect(onInputChange).toHaveBeenCalledTimes(1);
      expect(onSelectionChange).toHaveBeenCalledWith('2');
      expect(onSelectionChange).toHaveBeenCalledTimes(1);
      expect(onOpenChange).toHaveBeenCalledWith(false, undefined);
      expect(onOpenChange).toHaveBeenCalledTimes(2);
      expect(() => getByTestId('tray')).toThrow();
      expect(button).toHaveAttribute('aria-labelledby', `${getByText('Test').id} ${getByText('Two').id}`);

      act(() => {
        triggerPress(button);
        jest.runAllTimers();
      });

      tray = getByTestId('tray');
      expect(tray).toBeVisible();
      trayInput = within(tray).getByRole('searchbox');
      items = within(tray).getAllByRole('option');
      expect(items.length).toBe(3);
      expect(items[1].textContent).toBe('Two');
      expect(trayInput).not.toHaveAttribute('aria-activedescendant');
      expect(trayInput.value).toBe('Two');
      expect(items[1]).toHaveAttribute('aria-selected', 'true');
    });

    it('user can select options by focusing them and hitting enter', function () {
      let {getByRole, getByText, getByTestId} = renderComboBox();
      let button = getByRole('button');

      act(() => {
        triggerPress(button);
        jest.runAllTimers();
      });

      let tray = getByTestId('tray');
      expect(tray).toBeVisible();
      let listbox = getByRole('listbox');

      let trayInput = within(tray).getByRole('searchbox');

      act(() => {
        fireEvent.keyDown(trayInput, {key: 'ArrowUp', code: 38, charCode: 38});
        fireEvent.keyUp(trayInput, {key: 'ArrowUp', code: 38, charCode: 38});
        jest.runAllTimers();
      });

      expect(onOpenChange).toHaveBeenCalledWith(true, 'manual');
      expect(onOpenChange).toHaveBeenCalledTimes(1);

      testComboBoxTrayOpen(trayInput, tray, listbox, 2);

      act(() => {
        fireEvent.keyDown(trayInput, {key: 'Enter', code: 13, charCode: 13});
        fireEvent.keyUp(trayInput, {key: 'Enter', code: 13, charCode: 13});
        jest.runAllTimers();
      });

      expect(onInputChange).toHaveBeenCalledWith('Three');
      expect(onInputChange).toHaveBeenCalledTimes(1);
      expect(onSelectionChange).toHaveBeenCalledWith('3');
      expect(onSelectionChange).toHaveBeenCalledTimes(1);
      expect(onOpenChange).toHaveBeenCalledWith(false, undefined);
      expect(onOpenChange).toHaveBeenCalledTimes(2);
      expect(() => getByTestId('tray')).toThrow();
      expect(button).toHaveAttribute('aria-labelledby', `${getByText('Test').id} ${getByText('Three').id}`);

      act(() => {
        triggerPress(button);
        jest.runAllTimers();
      });

      tray = getByTestId('tray');
      expect(tray).toBeVisible();
      trayInput = within(tray).getByRole('searchbox');
      let items = within(tray).getAllByRole('option');
      expect(items.length).toBe(3);
      expect(items[2].textContent).toBe('Three');
      expect(trayInput).not.toHaveAttribute('aria-activedescendant');
      expect(trayInput.value).toBe('Three');
      expect(items[2]).toHaveAttribute('aria-selected', 'true');
    });

    it('input is blurred when the user scrolls the listbox with touch', function () {
      let {getByRole, getByTestId} = renderComboBox();
      let button = getByRole('button');

      act(() => {
        triggerPress(button);
        jest.runAllTimers();
      });

      let tray = getByTestId('tray');
      expect(tray).toBeVisible();
      let listbox = getByRole('listbox');

      let trayInput = within(tray).getByRole('searchbox');

      act(() => {
        trayInput.focus();
        jest.runAllTimers();
      });

      expect(document.activeElement).toBe(trayInput);

      act(() => {
        fireEvent.touchStart(listbox);
        fireEvent.scroll(listbox);
        jest.runAllTimers();
      });

      expect(document.activeElement).not.toBe(trayInput);
    });

    it('value of the button mirrors the tray input', function () {
      let {getByRole, getByText, getByTestId} = renderComboBox({allowsCustomValue: true});
      let button = getByRole('button');

      act(() => {
        triggerPress(button);
        jest.runAllTimers();
      });

      expect(onOpenChange).toHaveBeenCalledWith(true, 'manual');
      expect(onOpenChange).toHaveBeenCalledTimes(1);

      let tray = getByTestId('tray');
      expect(tray).toBeVisible();
      let trayInput = within(tray).getByRole('searchbox');
      expect(document.activeElement).toBe(trayInput);

      typeText(trayInput, 'Bleh');
      act(() => {
        jest.runAllTimers();
      });

      expect(trayInput.value).toBe('Bleh');
      expect(onInputChange).toHaveBeenCalledWith('Bleh');
      expect(onInputChange).toHaveBeenCalledTimes(4);

      act(() => {
        fireEvent.keyDown(trayInput, {key: 'Escape', code: 27, charCode: 27});
        fireEvent.keyUp(trayInput, {key: 'Escape', code: 27, charCode: 27});
        jest.runAllTimers();
      });

      expect(onOpenChange).toHaveBeenCalledWith(false, undefined);
      expect(onOpenChange).toHaveBeenCalledTimes(2);
      expect(() => getByTestId('tray')).toThrow();
      expect(document.activeElement).toBe(button);
      expect(button).toHaveAttribute('aria-labelledby', `${getByText('Test').id} ${getByText('Bleh').id}`);
    });

    it('label of the tray input should match label of button', function () {
      let {getByRole, getByTestId, getByText} = renderComboBox({selectedKey: '2'});
      let button = getByRole('button');
      let label = getByText(defaultProps.label);

      expect(button).toHaveAttribute('aria-labelledby', `${label.id} ${getByText('Two').id}`);

      act(() => {
        triggerPress(button);
        jest.runAllTimers();
      });

      let tray = getByTestId('tray');
      expect(tray).toBeVisible();
      let trayInput = within(tray).getByRole('searchbox');
      let trayInputLabel = within(tray).getByText(defaultProps.label);
      expect(trayInput).toHaveAttribute('aria-labelledby', trayInputLabel.id);
    });

    it('tray input should recieve the same aria-labelledby as the button if an external label is provided', function () {
      let {getByRole, getByTestId, getByText} = render(
        <Provider theme={theme}>
          <label id="test-label" htmlFor="test-id">Combobox</label>
          <ComboBox id="test-id" aria-labelledby="test-label" selectedKey="one">
            <Item key="one">Item One</Item>
          </ComboBox>
        </Provider>
      );

      let button = getByRole('button');
      let label = getByText('Combobox');

      expect(button).toHaveAttribute('aria-labelledby', `${label.id} ${getByText('Item One').id}`);

      act(() => {
        triggerPress(button);
        jest.runAllTimers();
      });

      let tray = getByTestId('tray');
      expect(tray).toBeVisible();
      let listbox = getByRole('listbox');
      expect(listbox).toHaveAttribute('aria-label', 'Suggestions');
      expect(listbox).toHaveAttribute('aria-labelledby', `${label.id} ${listbox.id}`);
      let trayInput = within(tray).getByRole('searchbox');
      expect(trayInput).toHaveAttribute('aria-labelledby', label.id);
    });

    it('user can open the tray even if there aren\'t any items to show', function () {
      let {getByRole, getByTestId} = render(
        <Provider theme={theme}>
          <ComboBox label="Combobox" items={[]} inputValue="blah">
            {(item) => <Item>{item.name}</Item>}
          </ComboBox>
        </Provider>
      );
      let button = getByRole('button');

      act(() => {
        triggerPress(button);
        jest.runAllTimers();
      });

      let tray = getByTestId('tray');
      expect(tray).toBeVisible();

      let items = within(tray).getAllByRole('option');
      expect(items.length).toBe(1);

      let placeholderText = within(items[0]).getByText('No results');
      expect(placeholderText).toBeVisible();
    });

    it('combobox tray remains open on blur', function () {
      let {getByRole, getByTestId} = renderComboBox({defaultInputValue: 'Blah'});
      let button = getByRole('button');

      act(() => {
        triggerPress(button);
        jest.runAllTimers();
      });

      let tray = getByTestId('tray');
      expect(tray).toBeVisible();
      let trayInput = within(tray).getByRole('searchbox');
      expect(trayInput.value).toBe('Blah');

      act(() => {
        trayInput.blur();
        jest.runAllTimers();
      });

      tray = getByTestId('tray');
      expect(tray).toBeVisible();
      expect(trayInput.value).toBe('Blah'); // does not reset on blur
    });

    it('combobox tray can be closed using the dismiss buttons', function () {
      let {getByRole, getByTestId} = renderComboBox();
      let button = getByRole('button');

      act(() => {
        triggerPress(button);
        jest.runAllTimers();
      });

      let tray = getByTestId('tray');
      expect(tray).toBeVisible();
      let dismissButtons = within(tray).getAllByRole('button');
      expect(dismissButtons.length).toBe(2);
      expect(dismissButtons[0]).toHaveAttribute('aria-label', 'Dismiss');
      expect(dismissButtons[1]).toHaveAttribute('aria-label', 'Dismiss');

      act(() => {
        triggerPress(dismissButtons[0]);
        jest.runAllTimers();
      });

      expect(() => getByTestId('tray')).toThrow();
    });

    it('combobox tray doesn\'t close when tray input is virtually clicked', function () {
      let {getByRole, getByTestId} = renderComboBox();
      let button = getByRole('button');

      act(() => {
        triggerPress(button);
        jest.runAllTimers();
      });

      let tray = getByTestId('tray');
      expect(tray).toBeVisible();
      let trayInput = within(tray).getByRole('searchbox');

      jest.spyOn(trayInput, 'getBoundingClientRect').mockImplementation(() => ({
        left: 100,
        top: 100,
        width: 100,
        height: 50
      }));

      // virtual click on the exact center
      act(() => {
        fireEvent.touchEnd(trayInput, {
          changedTouches: [{
            clientX: 150,
            clientY: 125
          }]
        });

        jest.runAllTimers();
      });

      expect(() => getByTestId('tray')).not.toThrow();
    });

    it('should focus the button when clicking on the label', function () {
      let {getByRole, getByText} = renderComboBox();
      let label = getByText('Test');
      let button = getByRole('button');

      act(() => {
        userEvent.click(label);
        jest.runAllTimers();
      });

      expect(document.activeElement).toBe(button);
    });

    it('should include invalid in label when validationState="invalid"', function () {
      let {getByRole, getByText, getByLabelText} = renderComboBox({validationState: 'invalid', selectedKey: '2'});
      let button = getByRole('button');
      expect(button).toHaveAttribute('aria-labelledby', `${getByText('Test').id} ${getByText('Two').id} ${getByLabelText('(invalid)').id}`);
    });

    it.each`
      Method
      ${'clicking outside tray'}
      ${'dismiss button'}
      ${'escape key'}
    `('combobox value resets on tray close ($Method)', ({Method}) => {
       // If there is a selected key and allowCustomValue is false, closing the tray should reset the input value
      let tree = render(<ExampleComboBox defaultSelectedKey="2" />);
      let button = tree.getByRole('button');
      act(() => {
        triggerPress(button);
        jest.runAllTimers();
      });

      let performInteractions = (render) => {
        let tray = render.getByTestId('tray');
        expect(tray).toBeVisible();
        let trayInput = within(tray).getByRole('searchbox');
        expect(trayInput.value).toBe('Two');
        typeText(trayInput, 'r');
        let dismissButtons = within(tray).getAllByRole('button');
        act(() => {
          switch (Method) {
            case 'clicking outside tray':
              triggerPress(document.body);
              break;
            case 'dismiss button':
              triggerPress(dismissButtons[0]);
              break;
            case 'escape key':
              fireEvent.keyDown(trayInput, {key: 'Escape', code: 27, charCode: 27});
              fireEvent.keyUp(trayInput, {key: 'Escape', code: 27, charCode: 27});
              break;
          }
          jest.runAllTimers();
        });
      };

      performInteractions(tree);
      expect(() => tree.getByTestId('tray')).toThrow();
      expect(button).toHaveAttribute('aria-labelledby', `${tree.getByText('Test').id} ${tree.getByText('Two').id}`);
      tree.unmount();

      // If there is a selected key and allowCustomValue is true, closing the tray via dismiss button or clicking outside the tray should clear the selected key and
      // update the input value to the custom value. If the user closes the tray via escape key, then the input value should be reset and the selected key isn't cleared
      tree = render(<ExampleComboBox defaultSelectedKey="2" allowsCustomValue />);
      button = tree.getByRole('button');
      act(() => {
        triggerPress(button);
        jest.runAllTimers();
      });

      performInteractions(tree);
      expect(() => tree.getByTestId('tray')).toThrow();
      if (Method === 'escape key') {
        expect(button).toHaveAttribute('aria-labelledby', `${tree.getByText('Test').id} ${tree.getByText('Two').id}`);
      } else {
        expect(button).toHaveAttribute('aria-labelledby', `${tree.getByText('Test').id} ${tree.getByText('Twor').id}`);
      }
      tree.unmount();

      // If there is a pre-existing custom value, closing the tray should update the custom value if any changes were made in the tray input
      tree = render(<ExampleComboBox defaultInputValue="Two" allowsCustomValue />);
      button = tree.getByRole('button');
      act(() => {
        triggerPress(button);
        jest.runAllTimers();
      });

      performInteractions(tree);
      expect(() => tree.getByTestId('tray')).toThrow();
      expect(button).toHaveAttribute('aria-labelledby', `${tree.getByText('Test').id} ${tree.getByText('Twor').id}`);
    });

    it('menutrigger=focus doesn\'t reopen the tray on close', function () {
      let {getByRole, getByTestId} = renderComboBox({menuTrigger: 'focus'});
      let button = getByRole('button');

      act(() => {
        button.focus();
        jest.runAllTimers();
      });

      // menutrigger = focus is inapplicable for mobile ComboBox
      expect(() => getByTestId('tray')).toThrow();

      act(() => {
        triggerPress(button);
        jest.runAllTimers();
      });

      let tray = getByTestId('tray');
      expect(tray).toBeVisible();
      let trayInput = within(tray).getByRole('searchbox');

      act(() => {
        trayInput.blur();
        triggerPress(document.body);
        jest.runAllTimers();
      });

      expect(() => getByTestId('tray')).toThrow();
    });

    it('combobox button is focused when autoFocus is true', function () {
      let {getByRole} = renderComboBox({autoFocus: true});
      let button = getByRole('button');
      expect(document.activeElement).toBe(button);
    });

    it('combobox tray doesn\'t open when controlled input value is updated', function () {
      let {getByRole, rerender, getByTestId} = render(<ExampleComboBox inputValue="One" />);
      let button = getByRole('button');

      act(() => {
        button.focus();
        triggerPress(button);
        jest.runAllTimers();
      });

      let tray = getByTestId('tray');
      expect(tray).toBeVisible();
      let trayInput = within(tray).getByRole('searchbox');

      act(() => {
        trayInput.blur();
        triggerPress(document.body);
        jest.runAllTimers();
      });

      expect(() => getByTestId('tray')).toThrow();

      act(() => {
        button.blur();
        jest.runAllTimers();
      });

      rerender(<ExampleComboBox inputValue="Two" />);
      act(() => {
        jest.runAllTimers();
      });

      expect(() => getByTestId('tray')).toThrow();
    });

<<<<<<< HEAD
=======
    it('shows all items when opening the tray', function () {
      let {getByTestId, getByRole} = renderComboBox({defaultInputValue: 'gibberish'});
      let button = getByRole('button');

      act(() => {
        button.focus();
        triggerPress(button);
        jest.runAllTimers();
      });

      expect(onOpenChange).toHaveBeenCalledWith(true, 'manual');

      let tray = getByTestId('tray');
      expect(tray).toBeVisible();
      let listbox = getByRole('listbox');
      let trayInput = within(tray).getByRole('searchbox');

      testComboBoxTrayOpen(trayInput, tray, listbox);

      let items = within(tray).getAllByRole('option');
      expect(items.length).toBe(3);
    });

>>>>>>> 4b75cbe8
    describe('refs', function () {
      it('attaches a ref to the label wrapper', function () {
        let ref = React.createRef();
        let {getByText} = renderComboBox({ref});

        expect(ref.current.UNSAFE_getDOMNode()).toBe(getByText('Test').parentElement);
      });

      it('attaches a ref to the button if no label', function () {
        let ref = React.createRef();
        let {getByRole} = renderComboBox({ref, label: null, 'aria-label': 'test'});

        expect(ref.current.UNSAFE_getDOMNode()).toBe(getByRole('button'));
      });

      it('calling focus() on the ref focuses the button', function () {
        let ref = React.createRef();
        let {getByRole} = renderComboBox({ref});

        act(() => {ref.current.focus();});
        expect(document.activeElement).toBe(getByRole('button'));
      });
    });

    describe('isLoading', function () {
      it('tray input should render a loading circle after a delay of 500ms if loadingState="filtering"', function () {
        let {getByRole, getByTestId, rerender} = render(<ExampleComboBox loadingState="loading" />);
        let button = getByRole('button');
        act(() => {jest.advanceTimersByTime(500);});
        expect(() => getByRole('progressbar')).toThrow();

        act(() => {
          triggerPress(button);
          jest.runAllTimers();
        });

        let tray = getByTestId('tray');
        expect(tray).toBeVisible();
        let listbox = getByRole('listbox');
        expect(within(listbox).getByRole('progressbar')).toBeTruthy();
        expect(within(tray).getAllByRole('progressbar').length).toBe(1);

        rerender(<ExampleComboBox loadingState="filtering" />);
        act(() => {jest.advanceTimersByTime(500);});

        expect(within(tray).getByRole('progressbar')).toBeTruthy();
        expect(within(listbox).queryByRole('progressbar')).toBeNull();
      });

      it('tray input should hide the loading circle if loadingState is no longer "filtering"', function () {
        let {getByRole, getByTestId, rerender} = render(<ExampleComboBox loadingState="filtering" />);
        let button = getByRole('button');
        act(() => {jest.advanceTimersByTime(500);});
        expect(() => getByRole('progressbar')).toThrow();

        act(() => {
          triggerPress(button);
          jest.runAllTimers();
        });

        let tray = getByTestId('tray');
        expect(tray).toBeVisible();
        let listbox = getByRole('listbox');
        expect(within(tray).getByRole('progressbar')).toBeTruthy();
        expect(within(listbox).queryByRole('progressbar')).toBeNull();

        rerender(<ExampleComboBox loadingState="idle" />);
        expect(within(tray).queryByRole('progressbar')).toBeNull();
      });

      it('tray input loading circle timer should reset on input value change', function () {
        let {getByRole, getByTestId, rerender} = render(<ExampleComboBox />);
        let button = getByRole('button');

        act(() => {
          triggerPress(button);
          jest.runAllTimers();
        });

        rerender(<ExampleComboBox loadingState="filtering" />);
        let tray = getByTestId('tray');
        expect(tray).toBeVisible();
        expect(within(tray).queryByRole('progressbar')).toBeNull();
        act(() => {jest.advanceTimersByTime(250);});

        let trayInput = within(tray).getByRole('searchbox');
        typeText(trayInput, 'One');
        act(() => {jest.advanceTimersByTime(250);});
        expect(within(tray).queryByRole('progressbar')).toBeNull();

        act(() => {jest.advanceTimersByTime(250);});
        expect(within(tray).getByRole('progressbar')).toBeTruthy();
      });

      it.each`
      LoadingState   | ValidationState
      ${'loading'}   | ${null}
      ${'filtering'} | ${null}
      ${'loading'}   | ${'invalid'}
      ${'filtering'} | ${'invalid'}
      `('should render the loading swirl in the tray input field when loadingState="$LoadingState" and validationState="$ValidationState"', ({LoadingState, ValidationState}) => {
        let {getByRole, getByTestId} = renderComboBox({loadingState: LoadingState, validationState: ValidationState, defaultInputValue: 'O'});
        let button = getByRole('button');
        act(() => {jest.advanceTimersByTime(500);});

        act(() => {
          triggerPress(button);
          jest.runAllTimers();
        });

        let tray = getByTestId('tray');
        expect(tray).toBeVisible();

        let trayProgressSpinner = within(tray).getByRole('progressbar');
        expect(trayProgressSpinner).toBeTruthy();

        if (LoadingState === 'loading') {
          expect(trayProgressSpinner).toHaveAttribute('aria-label', 'Loading more…');
        } else {
          expect(trayProgressSpinner).toHaveAttribute('aria-label', 'Loading...');
        }

        let clearButton = within(tray).getByLabelText('Clear');
        expect(clearButton).toBeTruthy();

        let listbox = getByRole('listbox');

        if (LoadingState === 'loading') {
          expect(within(listbox).getByRole('progressbar')).toBeTruthy();
        } else {
          expect(within(listbox).queryByRole('progressbar')).toBeNull();
        }

        if (ValidationState) {
          let trayInput = within(tray).getByRole('searchbox');
          expect(trayInput).toHaveAttribute('aria-invalid', 'true');
        }

        if (ValidationState && LoadingState === 'loading') {
          // validation icon should be present along with the clear button
          expect(within(tray).getAllByRole('img', {hidden: true})).toHaveLength(2);
        } else {
          // validation icon should not be present, only img is the clear button
          expect(within(tray).getAllByRole('img', {hidden: true})).toHaveLength(1);
        }
      });

      it('should render the loading swirl in the listbox when loadingState="loadingMore"', function () {
        let {getByRole, getByTestId} = renderComboBox({loadingState: 'loadingMore', validationState: 'invalid'});
        let button = getByRole('button');

        expect(() => getByRole('progressbar')).toThrow();

        act(() => {
          triggerPress(button);
          jest.runAllTimers();
        });

        let tray = getByTestId('tray');
        expect(tray).toBeVisible();

        let allProgressSpinners = within(tray).getAllByRole('progressbar');
        expect(allProgressSpinners.length).toBe(1);

        let icons = within(tray).getAllByRole('img', {hidden: true});
        expect(icons.length).toBe(2);

        let clearButton = within(tray).getByLabelText('Clear');
        expect(clearButton).toBeTruthy();

        expect(within(clearButton).getByRole('img', {hidden: true})).toBe(icons[1]);

        let trayInput = within(tray).getByRole('searchbox');
        expect(trayInput).toHaveAttribute('aria-invalid', 'true');

        let listbox = getByRole('listbox');
        let progressSpinner = within(listbox).getByRole('progressbar');
        expect(progressSpinner).toBeTruthy();
        expect(progressSpinner).toHaveAttribute('aria-label', 'Loading more…');
      });
    });

    describe('mobile async loading', function () {
      it('async combobox works with useAsyncList', async () => {
        let {getByRole, getByTestId} = render(
          <Provider theme={theme}>
            <AsyncComboBox />
          </Provider>
        );

        let button = getByRole('button');
        await waitFor(() => expect(load).toHaveBeenCalledTimes(1));
        expect(load).toHaveBeenLastCalledWith(
          expect.objectContaining({
            'filterText': ''
          })
        );

        await act(async () => {
          triggerPress(button);
          jest.runAllTimers();
        });

        expect(() => getByRole('progressbar')).toThrow();

        let tray = getByTestId('tray');
        expect(tray).toBeVisible();
        expect(within(tray).queryByRole('progressbar')).toBeNull();

        let listbox = getByRole('listbox');
        expect(within(listbox).queryByRole('progressbar')).toBeNull;
        let items = within(listbox).getAllByRole('option');
        expect(items).toHaveLength(3);
        expect(items[0]).toHaveTextContent('Aardvark');
        expect(items[1]).toHaveTextContent('Kangaroo');
        expect(items[2]).toHaveTextContent('Snake');

        let trayInput = within(tray).getByRole('searchbox');

        await act(async () => {
          trayInput.focus();
          fireEvent.change(trayInput, {target: {value: 'aard'}});
          jest.advanceTimersByTime(500);
          let trayInputProgress = within(tray).getByRole('progressbar', {hidden: true});
          expect(trayInputProgress).toBeTruthy();
          expect(within(listbox).queryByRole('progressbar')).toBeNull;
          jest.runAllTimers();
        });

        await waitFor(() => expect(load).toHaveBeenCalledTimes(2));
        expect(load).toHaveBeenLastCalledWith(
          expect.objectContaining({
            'filterText': 'aard'
          })
        );
        expect(within(tray).queryByRole('progressbar')).toBeNull();

        items = within(listbox).getAllByRole('option');
        expect(items).toHaveLength(1);
        expect(items[0]).toHaveTextContent('Aardvark');
      });
    });
  });

  describe('accessibility', function () {
    beforeAll(function () {
      jest.spyOn(window.screen, 'width', 'get').mockImplementation(() => 1024);
    });

    afterAll(function () {
      jest.restoreAllMocks();
    });
    // NVDA workaround so that letters are read out when user presses left/right arrow to navigate through what they typed
    it('clears aria-activedescendant when user presses left/right arrow (NVDA fix)', function () {
      let {getByRole} = renderComboBox();

      let combobox = getByRole('combobox');
      typeText(combobox, 'One');
      act(() => {
        jest.runAllTimers();
      });
      let listbox = getByRole('listbox');
      expect(listbox).toBeVisible();
      expect(combobox).toHaveAttribute('aria-controls', listbox.id);

      act(() => {
        fireEvent.keyDown(combobox, {key: 'ArrowDown', code: 40, charCode: 40});
        fireEvent.keyUp(combobox, {key: 'ArrowDown', code: 40, charCode: 40});
        jest.runAllTimers();
      });

      let items = within(listbox).getAllByRole('option');
      expect(items).toHaveLength(1);
      expect(items[0]).toHaveTextContent('One');
      expect(combobox).toHaveAttribute('aria-activedescendant', items[0].id);

      act(() => {
        fireEvent.keyDown(combobox, {key: 'ArrowLeft', code: 37, charCode: 37});
        fireEvent.keyUp(combobox, {key: 'ArrowLeft', code: 37, charCode: 37});
        jest.runAllTimers();
      });

      expect(combobox).not.toHaveAttribute('aria-activedescendant');

      act(() => {
        fireEvent.keyDown(combobox, {key: 'ArrowDown', code: 40, charCode: 40});
        fireEvent.keyUp(combobox, {key: 'ArrowDown', code: 40, charCode: 40});
        jest.runAllTimers();
      });

      expect(combobox).toHaveAttribute('aria-activedescendant', items[0].id);

      act(() => {
        fireEvent.keyDown(combobox, {key: 'ArrowRight', code: 39, charCode: 39});
        fireEvent.keyUp(combobox, {key: 'ArrowRight', code: 39, charCode: 39});
        jest.runAllTimers();
      });

      expect(combobox).not.toHaveAttribute('aria-activedescendant');
    });

    describe('announcements', function () {
      // Live announcer is (mostly) only used on apple devices for VoiceOver.
      // Mock navigator.platform so we take that codepath.
      let platformMock;
      beforeEach(() => {
        platformMock = jest.spyOn(navigator, 'platform', 'get').mockImplementation(() => 'MacIntel');
      });

      afterEach(() => {
        platformMock.mockRestore();
      });

      describe('keyboard navigating', function () {
        it('should announce items when navigating with the arrow keys', function () {
          let {getByRole} = renderComboBox();
          let combobox = getByRole('combobox');

          act(() => {
            fireEvent.keyDown(combobox, {key: 'ArrowDown'});
            fireEvent.keyUp(combobox, {key: 'ArrowDown'});
            jest.runAllTimers();
          });

          expect(announce).toHaveBeenLastCalledWith('One');

          act(() => {
            fireEvent.keyDown(combobox, {key: 'ArrowDown'});
            fireEvent.keyUp(combobox, {key: 'ArrowDown'});
            jest.runAllTimers();
          });

          expect(announce).toHaveBeenLastCalledWith('Two');
        });

        it('should announce when navigating to the selected item', function () {
          let {getByRole} = renderComboBox({selectedKey: '2'});
          let combobox = getByRole('combobox');

          act(() => {
            fireEvent.keyDown(combobox, {key: 'ArrowDown', code: 40, charCode: 40});
            fireEvent.keyUp(combobox, {key: 'ArrowDown', code: 40, charCode: 40});
            jest.runAllTimers();
          });

          expect(announce).toHaveBeenLastCalledWith('Two, selected');
        });

        it('should announce when navigating into a section with multiple items', function () {
          let {getByRole} = renderSectionComboBox();
          let combobox = getByRole('combobox');

          act(() => {
            fireEvent.keyDown(combobox, {key: 'ArrowDown'});
            fireEvent.keyUp(combobox, {key: 'ArrowDown'});
            jest.runAllTimers();
          });

          expect(announce).toHaveBeenLastCalledWith('Entered group Section One, with 3 options. One');

          act(() => {
            fireEvent.keyDown(combobox, {key: 'ArrowDown'});
            fireEvent.keyUp(combobox, {key: 'ArrowDown'});
            jest.runAllTimers();
          });

          expect(announce).toHaveBeenLastCalledWith('Two');
        });

        it('should announce when navigating into a section with a single item', function () {
          let {getByRole} = renderSectionComboBox({defaultInputValue: 'Tw'});
          let combobox = getByRole('combobox');

          act(() => {
            typeText(combobox, 'o');
            jest.runAllTimers();
            fireEvent.keyDown(combobox, {key: 'ArrowDown'});
            fireEvent.keyUp(combobox, {key: 'ArrowDown'});
            jest.runAllTimers();
          });

          expect(announce).toHaveBeenLastCalledWith('Entered group Section One, with 1 option. Two');
        });

        it('should announce when navigating into a section with a selected item', function () {
          let {getByRole} = renderSectionComboBox({selectedKey: '2'});
          let combobox = getByRole('combobox');

          act(() => {
            typeText(combobox, 'o');
            jest.runAllTimers();
            fireEvent.change(combobox, {target: {value: 'Two'}});
            jest.runAllTimers();
            fireEvent.keyDown(combobox, {key: 'ArrowDown'});
            fireEvent.keyUp(combobox, {key: 'ArrowDown'});
            jest.runAllTimers();
          });

          expect(announce).toHaveBeenLastCalledWith('Entered group Section One, with 1 option. Two, selected');
        });
      });

      describe('filtering', function () {
        it('should announce the number of options available when filtering', function () {
          let {getByRole} = renderComboBox();
          let combobox = getByRole('combobox');

          typeText(combobox, 'o');
          act(() => {
            jest.runAllTimers();
          });

          expect(announce).toHaveBeenLastCalledWith('2 options available.');

          typeText(combobox, 'n');
          act(() => {
            jest.runAllTimers();
          });

          expect(announce).toHaveBeenLastCalledWith('1 option available.');
        });

        it('should announce the number of options available when opening the menu', function () {
          let {getByRole} = renderComboBox();
          let button = getByRole('button');

          act(() => {
            triggerPress(button);
            jest.runAllTimers();
          });

          expect(announce).toHaveBeenCalledWith('3 options available.');
        });
      });

      describe('selection', function () {
        it('should announce when a selection occurs', function () {
          let {getByRole} = renderComboBox();
          let combobox = getByRole('combobox');

          act(() => {
            combobox.focus();
            fireEvent.keyDown(combobox, {key: 'ArrowDown'});
            fireEvent.keyUp(combobox, {key: 'ArrowDown'});
            jest.runAllTimers();
          });

          expect(announce).toHaveBeenLastCalledWith('One');

          act(() => {
            fireEvent.keyDown(combobox, {key: 'Enter'});
            fireEvent.keyUp(combobox, {key: 'Enter'});
            jest.runAllTimers();
          });

          expect(announce).toHaveBeenLastCalledWith('One, selected');
        });
      });
    });

    describe('hiding surrounding content', function () {
      it('should hide elements outside the combobox with aria-hidden', function () {
        let {getByRole, getAllByRole} = render(
          <>
            <input type="checkbox" />
            <ExampleComboBox />
            <input type="checkbox" />
          </>
        );

        let outside = getAllByRole('checkbox');
        let combobox = getByRole('combobox');
        let button = getByRole('button');

        expect(outside).toHaveLength(2);

        act(() => {
          combobox.focus();
          fireEvent.keyDown(combobox, {key: 'ArrowDown'});
          fireEvent.keyUp(combobox, {key: 'ArrowDown'});
          jest.runAllTimers();
        });

        let listbox = getByRole('listbox');
        expect(listbox).toBeVisible();
        expect(button).toHaveAttribute('aria-hidden', 'true');
        expect(outside[0]).toHaveAttribute('aria-hidden', 'true');
        expect(outside[1]).toHaveAttribute('aria-hidden', 'true');

        expect(() => getAllByRole('checkbox')).toThrow();
        expect(getByRole('combobox')).toBeVisible();
      });

      it('should not traverse into a hidden container', function () {
        let {getByRole, getAllByRole} = render(
          <>
            <div>
              <input type="checkbox" />
            </div>
            <ExampleComboBox />
            <input type="checkbox" />
          </>
        );

        let outside = getAllByRole('checkbox');
        let combobox = getByRole('combobox');
        let button = getByRole('button');

        expect(outside).toHaveLength(2);

        act(() => {
          combobox.focus();
          fireEvent.keyDown(combobox, {key: 'ArrowDown'});
          fireEvent.keyUp(combobox, {key: 'ArrowDown'});
          jest.runAllTimers();
        });

        let listbox = getByRole('listbox');
        expect(listbox).toBeVisible();
        expect(button).toHaveAttribute('aria-hidden', 'true');
        expect(outside[0].parentElement).toHaveAttribute('aria-hidden', 'true');
        expect(outside[0]).not.toHaveAttribute('aria-hidden', 'true');
        expect(outside[1]).toHaveAttribute('aria-hidden', 'true');

        expect(() => getAllByRole('checkbox')).toThrow();
        expect(getByRole('combobox')).toBeVisible();
      });

      it('should not hide the live announcer element', function () {
        let platformMock = jest.spyOn(navigator, 'platform', 'get').mockImplementation(() => 'MacIntel');
        let {getByRole} = render(<ExampleComboBox />);

        // Use the real live announcer implementation just for this one test
        let {announce: realAnnounce} = jest.requireActual('@react-aria/live-announcer');
        announce.mockImplementationOnce(realAnnounce);

        let combobox = getByRole('combobox');

        act(() => {
          combobox.focus();
          fireEvent.keyDown(combobox, {key: 'ArrowDown'});
          fireEvent.keyUp(combobox, {key: 'ArrowDown'});
          jest.runAllTimers();
        });

        let listbox = getByRole('listbox');
        expect(listbox).toBeVisible();
        expect(screen.getAllByRole('log')).toHaveLength(2);
        platformMock.mockRestore();
      });

      it('should handle when a new element is added outside while open', async function () {
        let Test = (props) => (
          <div>
            {props.show && <input type="checkbox" />}
            <ExampleComboBox />
            {props.show && <input type="checkbox" />}
          </div>
        );

        let {getByRole, getAllByRole, rerender} = render(<Test />);

        let combobox = getByRole('combobox');
        let button = getByRole('button');

        act(() => {
          combobox.focus();
          fireEvent.keyDown(combobox, {key: 'ArrowDown'});
          fireEvent.keyUp(combobox, {key: 'ArrowDown'});
          jest.runAllTimers();
        });

        let listbox = getByRole('listbox');
        expect(listbox).toBeVisible();
        expect(button).toHaveAttribute('aria-hidden', 'true');

        rerender(<Test show />);

        await waitFor(() => expect(() => getAllByRole('checkbox')).toThrow());
        expect(getByRole('combobox')).toBeVisible();
        expect(getByRole('listbox')).toBeVisible();

        let outside = getAllByRole('checkbox', {hidden: true});
        expect(outside[0]).toHaveAttribute('aria-hidden', 'true');
        expect(outside[1]).toHaveAttribute('aria-hidden', 'true');
      });

      it('should handle when a new element is added to an already hidden container', async function () {
        let Test = (props) => (
          <div>
            <div data-testid="test">
              {props.show && <input type="checkbox" />}
            </div>
            <ExampleComboBox />
            {props.show && <input type="checkbox" />}
          </div>
        );

        let {getByRole, getAllByRole, getByTestId, rerender} = render(<Test />);

        let combobox = getByRole('combobox');
        let button = getByRole('button');
        let outer = getByTestId('test');

        act(() => {
          combobox.focus();
          fireEvent.keyDown(combobox, {key: 'ArrowDown'});
          fireEvent.keyUp(combobox, {key: 'ArrowDown'});
          jest.runAllTimers();
        });

        let listbox = getByRole('listbox');
        expect(listbox).toBeVisible();
        expect(button).toHaveAttribute('aria-hidden', 'true');
        expect(outer).toHaveAttribute('aria-hidden', 'true');

        rerender(<Test show />);

        await waitFor(() => expect(() => getAllByRole('checkbox')).toThrow());
        expect(getByRole('combobox')).toBeVisible();
        expect(getByRole('listbox')).toBeVisible();

        let outside = getAllByRole('checkbox', {hidden: true});
        expect(outer).toHaveAttribute('aria-hidden', 'true');
        expect(outside[0]).not.toHaveAttribute('aria-hidden');
        expect(outside[1]).toHaveAttribute('aria-hidden', 'true');
      });

      it('should handle when a new element is added inside the listbox', async function () {
        let Test = (props) => (
          <div>
            <input type="checkbox" />
            <Provider theme={theme}>
              <ComboBox label="Combobox" {...props}>
                {item => <Item>{item.name}</Item>}
              </ComboBox>
            </Provider>
            <input type="checkbox" />
          </div>
        );

        let {getByRole, getAllByRole, rerender} = render(
          <Test items={[{id: 1, name: 'One'}]} />
        );

        let combobox = getByRole('combobox');

        act(() => {
          combobox.focus();
          fireEvent.keyDown(combobox, {key: 'ArrowDown'});
          fireEvent.keyUp(combobox, {key: 'ArrowDown'});
          jest.runAllTimers();
        });

        let listbox = getByRole('listbox');
        let options = within(listbox).getAllByRole('option');
        expect(options).toHaveLength(1);
        expect(() => getAllByRole('checkbox')).toThrow();

        rerender(<Test items={[{id: 1, name: 'One'}, {id: 2, name: 'Two'}]} />);

        // Wait for mutation observer tick
        await Promise.resolve();

        options = within(listbox).getAllByRole('option');
        expect(options).toHaveLength(2);

        expect(() => getAllByRole('checkbox')).toThrow();
        expect(getByRole('combobox')).toBeVisible();
        expect(getByRole('listbox')).toBeVisible();
      });
    });
  });
});<|MERGE_RESOLUTION|>--- conflicted
+++ resolved
@@ -4196,8 +4196,6 @@
       expect(() => getByTestId('tray')).toThrow();
     });
 
-<<<<<<< HEAD
-=======
     it('shows all items when opening the tray', function () {
       let {getByTestId, getByRole} = renderComboBox({defaultInputValue: 'gibberish'});
       let button = getByRole('button');
@@ -4221,7 +4219,6 @@
       expect(items.length).toBe(3);
     });
 
->>>>>>> 4b75cbe8
     describe('refs', function () {
       it('attaches a ref to the label wrapper', function () {
         let ref = React.createRef();
