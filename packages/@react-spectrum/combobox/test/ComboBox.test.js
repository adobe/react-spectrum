/*
 * Copyright 2020 Adobe. All rights reserved.
 * This file is licensed to you under the Apache License, Version 2.0 (the "License");
 * you may not use this file except in compliance with the License. You may obtain a copy
 * of the License at http://www.apache.org/licenses/LICENSE-2.0
 *
 * Unless required by applicable law or agreed to in writing, software distributed under
 * the License is distributed on an "AS IS" BASIS, WITHOUT WARRANTIES OR REPRESENTATIONS
 * OF ANY KIND, either express or implied. See the License for the specific language
 * governing permissions and limitations under the License.
 */

jest.mock('@react-aria/live-announcer');
import {act, fireEvent, render, screen, triggerPress, typeText, waitFor, within} from '@react-spectrum/test-utils';
import {announce} from '@react-aria/live-announcer';
import {Button} from '@react-spectrum/button';
import {chain} from '@react-aria/utils';
import {ComboBox, Item, Section} from '../';
import {Provider} from '@react-spectrum/provider';
import React from 'react';
import scaleMedium from '@adobe/spectrum-css-temp/vars/spectrum-medium-unique.css';
import themeLight from '@adobe/spectrum-css-temp/vars/spectrum-light-unique.css';
import {useAsyncList} from '@react-stately/data';
import {useFilter} from '@react-aria/i18n';
import {useListData} from '@react-stately/data';
import userEvent from '@testing-library/user-event';

let theme = {
  light: themeLight,
  medium: scaleMedium
};

let onSelectionChange = jest.fn();
let onOpenChange = jest.fn();
let onInputChange = jest.fn();
let outerBlur = jest.fn();
let onFocus = jest.fn();
let onBlur = jest.fn();
let onLoadMore = jest.fn();
let onKeyDown = jest.fn();

let defaultProps = {
  label: 'Test',
  onSelectionChange,
  onOpenChange,
  onInputChange,
  onFocus,
  onBlur
};

const ExampleComboBox = React.forwardRef((props = {}, ref) => (
  <Provider theme={theme}>
    <ComboBox {...defaultProps} {...props} ref={ref}>
      <Item key="1">One</Item>
      <Item key="2">Two</Item>
      <Item key="3">Three</Item>
    </ComboBox>
  </Provider>
  ));

function renderComboBox(props = {}) {
  return render(<ExampleComboBox {...props} />);
}

function renderSectionComboBox(props = {}) {
  return render(
    <Provider theme={theme}>
      <ComboBox {...defaultProps} {...props}>
        <Section title="Section One" key="section 1">
          <Item key="1">One</Item>
          <Item key="2">Two</Item>
          <Item key="3">Three</Item>
        </Section>
        <Section title="Section Two" key="section 2">
          <Item key="4">Four</Item>
          <Item key="5">Five</Item>
          <Item key="6">Six</Item>
        </Section>
      </ComboBox>
    </Provider>
  );
}

let items = [
  {name: 'One', id: '1'},
  {name: 'Two', id: '2'},
  {name: 'Three', id: '3'}
];

function ControlledValueComboBox(props) {
  let [inputValue, setInputValue] = React.useState('');

  return (
    <Provider theme={theme}>
      <ComboBox {...defaultProps} label="Combobox" defaultItems={items} inputValue={inputValue} onInputChange={setInputValue} {...props}>
        {(item) => <Item>{item.name}</Item>}
      </ComboBox>
    </Provider>
  );
}

function ControlledKeyComboBox(props) {
  let [selectedKey, setSelectedKey] = React.useState(null);

  return (
    <Provider theme={theme}>
      <ComboBox {...defaultProps} label="Combobox" defaultItems={items} selectedKey={selectedKey} onSelectionChange={setSelectedKey} {...props}>
        {(item) => <Item>{item.name}</Item>}
      </ComboBox>
    </Provider>
  );
}

function ControlledValueKeyComboBox(props) {
  let itemList = props.items || items;
  let [fieldState, setFieldState] = React.useState({
    inputValue: '',
    selectedKey: null
  });

  let onInputChangeHandler = (value) => {
    setFieldState(prevState => ({
      inputValue: value,
      selectedKey: value === '' ? null : prevState.selectedKey
    }));
  };

  let onSelectionChangeHandler = (key) => {
    setFieldState({
      inputValue: itemList.find(item => item.id === key)?.name ?? '',
      selectedKey: key
    });
  };

  return (
    <Provider theme={theme}>
      <ComboBox {...defaultProps} label="Combobox" defaultItems={itemList} inputValue={fieldState.inputValue} onInputChange={onInputChangeHandler} selectedKey={fieldState.selectedKey} onSelectionChange={onSelectionChangeHandler} {...props}>
        {(item) => <Item>{item.name}</Item>}
      </ComboBox>
    </Provider>
  );
}

function ControlledItemsComboBox(props) {
  let {contains} = useFilter({sensitivity: 'base'});
  let list = useListData({
    initialItems: items,
    initialFilterText: props.defaultInputValue,
    filter(item, text) {
      return contains(item.name, text);
    }
  });

  return (
    <Provider theme={theme}>
      <ComboBox {...defaultProps} {...props} label="Combobox" items={list.items} inputValue={list.filterText} onInputChange={list.setFilterText}>
        {(item) => <Item>{item.name}</Item>}
      </ComboBox>
    </Provider>
  );
}

let initialFilterItems = [
  {name: 'Aardvark', id: '1'},
  {name: 'Kangaroo', id: '2'},
  {name: 'Snake', id: '3'}
];

let secondCallFilterItems = [
  {name: 'Aardvark', id: '1'}
];

function getFilterItems() {
  return Promise.resolve({
    items: initialFilterItems
  });
}

function mockSecondCall() {
  return new Promise(resolve => setTimeout(() => resolve({items: secondCallFilterItems}), 1500));
}

let load;
let AsyncComboBox = () => {
  let list = useAsyncList({
    load: load
  });

  return (
    <ComboBox
      items={list.items}
      label="Combobox"
      inputValue={list.filterText}
      onInputChange={list.setFilterText}
      loadingState={list.loadingState}
      onLoadMore={chain(list.loadMore, onLoadMore)}
      onOpenChange={onOpenChange}>
      {(item) => <Item>{item.name}</Item>}
    </ComboBox>
  );
};

function testComboBoxOpen(combobox, button, listbox, focusedItemIndex) {
  let buttonId = button.id;
  let comboboxLabelledBy = combobox.getAttribute('aria-labelledby');

  expect(listbox).toBeVisible();
  expect(listbox).toHaveAttribute('aria-label', 'Suggestions');
  expect(listbox).toHaveAttribute('aria-labelledby', `${comboboxLabelledBy} ${listbox.id}`);
  expect(button).toHaveAttribute('aria-expanded', 'true');
  expect(button).toHaveAttribute('aria-controls', listbox.id);
  expect(button).toHaveAttribute('aria-label', 'Show suggestions');
  expect(button).toHaveAttribute('aria-labelledby', `${comboboxLabelledBy} ${buttonId}`);
  expect(combobox).toHaveAttribute('aria-controls', listbox.id);
  expect(combobox).toHaveAttribute('aria-expanded', 'true');

  let items = within(listbox).getAllByRole('option');
  expect(items).toHaveLength(3);
  expect(items[0]).toHaveTextContent('One');
  expect(items[1]).toHaveTextContent('Two');
  expect(items[2]).toHaveTextContent('Three');

  expect(listbox).not.toHaveAttribute('tabIndex');
  for (let item of items) {
    expect(item).not.toHaveAttribute('tabIndex');
  }

  expect(document.activeElement).toBe(combobox);

  if (typeof focusedItemIndex === 'undefined') {
    expect(combobox).not.toHaveAttribute('aria-activedescendant');

    act(() => {
      fireEvent.keyDown(combobox, {key: 'ArrowDown', code: 40, charCode: 40});
      fireEvent.keyUp(combobox, {key: 'ArrowDown', code: 40, charCode: 40});
      jest.runAllTimers();
    });

    expect(combobox).toHaveAttribute('aria-activedescendant', items[0].id);
  } else {
    expect(combobox).toHaveAttribute('aria-activedescendant', items[focusedItemIndex].id);
  }
}

describe('ComboBox', function () {
  beforeAll(function () {
    jest.spyOn(window.HTMLElement.prototype, 'clientWidth', 'get').mockImplementation(() => 1000);
    jest.spyOn(window.HTMLElement.prototype, 'clientHeight', 'get').mockImplementation(() => 1000);
    window.HTMLElement.prototype.scrollIntoView = jest.fn();
    jest.spyOn(window.screen, 'width', 'get').mockImplementation(() => 1024);
    jest.useFakeTimers();
  });

  beforeEach(() => {
    load = jest
      .fn()
      .mockImplementationOnce(getFilterItems)
      .mockImplementationOnce(mockSecondCall)
      .mockImplementationOnce(mockSecondCall);
  });

  afterEach(() => {
    jest.clearAllMocks();
    act(() => jest.runAllTimers());
  });

  afterAll(function () {
    jest.restoreAllMocks();
  });

  it('renders correctly', function () {
    let {getAllByText, getByRole} = renderComboBox();

    let combobox = getByRole('combobox');
    expect(combobox).toHaveAttribute('autoCorrect', 'off');
    expect(combobox).toHaveAttribute('spellCheck', 'false');
    expect(combobox).toHaveAttribute('autoComplete', 'off');

    let button = getByRole('button');
    expect(button).toHaveAttribute('aria-haspopup', 'listbox'); // i think we really want 'listbox'?

    let label = getAllByText('Test')[0];
    expect(label).toBeVisible();
  });

  it('renders with placeholder text and shows warning', function () {
    let spyWarn = jest.spyOn(console, 'warn').mockImplementation(() => {});
    let {getByPlaceholderText, getByRole} = renderComboBox({placeholder: 'Test placeholder'});

    let searchAutocomplete = getByRole('combobox');

    expect(getByPlaceholderText('Test placeholder')).toBeTruthy();
    expect(searchAutocomplete.placeholder).toBe('Test placeholder');
    expect(spyWarn).toHaveBeenCalledWith('Placeholders are deprecated due to accessibility issues. Please use help text instead. See the docs for details: https://react-spectrum.adobe.com/react-spectrum/ComboBox.html#help-text');
  });

  it('propagates the name attribute', function () {
    let {getByRole} = renderComboBox({name: 'test name'});

    let combobox = getByRole('combobox');
    expect(combobox).toHaveAttribute('name', 'test name');
  });

  it('can be disabled', function () {
    let {getByRole, queryByRole} = renderComboBox({isDisabled: true});

    let combobox = getByRole('combobox');
    typeText(combobox, 'One');
    act(() => {
      jest.runAllTimers();
    });

    expect(queryByRole('listbox')).toBeNull();
    expect(onOpenChange).not.toHaveBeenCalled();
    expect(onFocus).not.toHaveBeenCalled();

    act(() => {
      fireEvent.keyDown(combobox, {key: 'ArrowDown', code: 40, charCode: 40});
      fireEvent.keyUp(combobox, {key: 'ArrowDown', code: 40, charCode: 40});
      jest.runAllTimers();
    });

    expect(queryByRole('listbox')).toBeNull();
    expect(onOpenChange).not.toHaveBeenCalled();

    let button = getByRole('button');
    act(() => {
      triggerPress(button);
      jest.runAllTimers();
    });

    expect(queryByRole('listbox')).toBeNull();
    expect(onOpenChange).not.toHaveBeenCalled();
    expect(onInputChange).not.toHaveBeenCalled();
  });

  it('can be readonly', function () {
    let {getByRole, queryByRole} = renderComboBox({isReadOnly: true, defaultInputValue: 'Blargh'});

    let combobox = getByRole('combobox');
    typeText(combobox, 'One');
    act(() => {
      jest.runAllTimers();
    });

    expect(queryByRole('listbox')).toBeNull();
    expect(combobox.value).toBe('Blargh');
    expect(onOpenChange).not.toHaveBeenCalled();
    expect(onFocus).toHaveBeenCalled();

    fireEvent.keyDown(combobox, {key: 'ArrowDown', code: 40, charCode: 40});
    fireEvent.keyUp(combobox, {key: 'ArrowDown', code: 40, charCode: 40});
    act(() => {
      jest.runAllTimers();
    });

    expect(queryByRole('listbox')).toBeNull();
    expect(onOpenChange).not.toHaveBeenCalled();

    let button = getByRole('button');
    act(() => {
      triggerPress(button);
      jest.runAllTimers();
    });

    expect(queryByRole('listbox')).toBeNull();
    expect(onOpenChange).not.toHaveBeenCalled();
    expect(onInputChange).not.toHaveBeenCalled();
  });

  it('features default behavior of completionMode suggest and menuTrigger input', function () {
    let {getByRole} = renderComboBox();

    let combobox = getByRole('combobox');
    expect(combobox).not.toHaveAttribute('aria-controls');
    expect(combobox).not.toHaveAttribute('aria-activedescendant');
    expect(combobox).toHaveAttribute('aria-autocomplete', 'list');

    typeText(combobox, 'On');
    act(() => {
      jest.runAllTimers();
    });

    let listbox = getByRole('listbox');

    let items = within(listbox).getAllByRole('option');
    expect(items).toHaveLength(1);

    expect(combobox.value).toBe('On');
    expect(items[0]).toHaveTextContent('One');
    expect(combobox).toHaveAttribute('aria-controls', listbox.id);
    expect(combobox).not.toHaveAttribute('aria-activedescendant');

    fireEvent.keyDown(combobox, {key: 'ArrowDown', code: 40, charCode: 40});
    fireEvent.keyUp(combobox, {key: 'ArrowDown', code: 40, charCode: 40});
    act(() => {
      jest.runAllTimers();
    });

    expect(combobox).toHaveAttribute('aria-activedescendant', items[0].id);
  });

  describe('refs', function () {
    it('attaches a ref to the label wrapper', function () {
      let ref = React.createRef();
      let {getByText} = renderComboBox({ref});

      expect(ref.current.UNSAFE_getDOMNode()).toBe(getByText('Test').parentElement);
    });

    it('attaches a ref to the combobox wrapper if no label', function () {
      let ref = React.createRef();
      let {getByRole} = renderComboBox({ref, label: null, 'aria-label': 'test'});

      expect(ref.current.UNSAFE_getDOMNode()).toBe(getByRole('combobox').parentElement.parentElement);
    });

    it('calling focus() on the ref focuses the input field', function () {
      let ref = React.createRef();
      let {getByRole} = renderComboBox({ref});

      act(() => {ref.current.focus();});
      expect(document.activeElement).toBe(getByRole('combobox'));
    });
  });

  describe('opening', function () {
    describe('menuTrigger = focus', function () {
      it('opens menu when combobox is focused', function () {
        let {getByRole} = renderComboBox({menuTrigger: 'focus'});

        let button = getByRole('button');
        let combobox = getByRole('combobox');
        act(() => {
          combobox.focus();
        });
        act(() => {
          jest.runAllTimers();
        });

        let listbox = getByRole('listbox');
        expect(onOpenChange).toBeCalledTimes(1);
        expect(onOpenChange).toHaveBeenCalledWith(true, 'focus');
        testComboBoxOpen(combobox, button, listbox);
      });

      it('opens menu when combobox is focused by clicking button', function () {
        let {getByRole} = renderComboBox({menuTrigger: 'focus'});

        let button = getByRole('button');
        let combobox = getByRole('combobox');
        triggerPress(button);
        act(() => {
          jest.runAllTimers();
        });

        let listbox = getByRole('listbox');
        expect(onOpenChange).toBeCalledTimes(1);
        expect(onOpenChange).toHaveBeenCalledWith(true, 'focus');
        testComboBoxOpen(combobox, button, listbox);
      });
    });

    describe('button click', function () {
      it('keeps focus within the textfield after opening the menu', function () {
        let {getByRole, queryByRole} = renderComboBox();

        let button = getByRole('button');
        let combobox = getByRole('combobox');
        expect(queryByRole('listbox')).toBeNull();

        act(() => {
          combobox.focus();
        });
        triggerPress(button);
        act(() => {
          jest.runAllTimers();
        });

        let listbox = getByRole('listbox');
        expect(listbox).toBeTruthy();
        expect(document.activeElement).toBe(combobox);

        triggerPress(button);
        act(() => {
          jest.runAllTimers();
        });

        expect(queryByRole('listbox')).toBeNull();
      });

      it('doesn\'t focus first item if there are items loaded', function () {
        let {getByRole} = renderComboBox();

        let button = getByRole('button');
        let combobox = getByRole('combobox');
        triggerPress(button);
        act(() => {
          jest.runAllTimers();
        });

        expect(onOpenChange).toHaveBeenCalledWith(true, 'manual');

        let listbox = getByRole('listbox');
        testComboBoxOpen(combobox, button, listbox);
      });

      it('opens for touch', () => {
        let {getByRole, queryByRole} = renderComboBox({});

        let button = getByRole('button');
        let combobox = getByRole('combobox');
        expect(document.activeElement).not.toBe(combobox);

        fireEvent.touchStart(button, {targetTouches: [{identifier: 1}]});
        fireEvent.touchEnd(button, {changedTouches: [{identifier: 1, clientX: 0, clientY: 0}]});
        act(() => {
          jest.runAllTimers();
        });

        expect(document.activeElement).toBe(combobox);
        let listbox = getByRole('listbox');
        expect(listbox).toBeTruthy();
        expect(document.activeElement).toBe(combobox);

        fireEvent.touchStart(button, {targetTouches: [{identifier: 1}]});
        fireEvent.touchEnd(button, {changedTouches: [{identifier: 1, clientX: 0, clientY: 0}]});
        act(() => {
          jest.runAllTimers();
        });

        expect(queryByRole('listbox')).toBeNull();
      });

      it('resets the focused item when re-opening the menu', function () {
        let {getByRole} = renderComboBox({});

        let button = getByRole('button');
        let combobox = getByRole('combobox');

        act(() => {
          combobox.focus();
        });
        triggerPress(button);
        act(() => {
          jest.runAllTimers();
        });

        let listbox = getByRole('listbox');
        let items = within(listbox).getAllByRole('option');
        expect(combobox).not.toHaveAttribute('aria-activedescendant');

        userEvent.click(items[0]);
        act(() => {
          jest.runAllTimers();
        });

        expect(combobox.value).toBe('One');

        triggerPress(button);
        act(() => {
          jest.runAllTimers();
        });

        listbox = getByRole('listbox');
        expect(combobox).not.toHaveAttribute('aria-activedescendant');
      });

      it('shows all items', function () {
        let {getByRole, queryByRole} = renderComboBox({defaultInputValue: 'gibberish'});

        let button = getByRole('button');
        let combobox = getByRole('combobox');
        expect(queryByRole('listbox')).toBeNull();

        act(() => {
          combobox.focus();
        });
        triggerPress(button);
        act(() => {
          jest.runAllTimers();
        });

        expect(onOpenChange).toHaveBeenCalledWith(true, 'manual');

        let listbox = getByRole('listbox');
        testComboBoxOpen(combobox, button, listbox);
      });
    });

    describe('keyboard input', function () {
      it('opens the menu on down arrow press', function () {
        let {getByRole, queryByRole} = renderComboBox();

        let button = getByRole('button');
        let combobox = getByRole('combobox');
        act(() => {combobox.focus();});
        expect(queryByRole('listbox')).toBeNull();
        expect(onOpenChange).not.toHaveBeenCalled();

        fireEvent.keyDown(combobox, {key: 'ArrowDown', code: 40, charCode: 40});
        fireEvent.keyUp(combobox, {key: 'ArrowDown', code: 40, charCode: 40});
        act(() => {
          jest.runAllTimers();
        });

        let listbox = getByRole('listbox');
        expect(onOpenChange).toHaveBeenCalledTimes(1);
        expect(onOpenChange).toHaveBeenCalledWith(true, 'manual');
        testComboBoxOpen(combobox, button, listbox, 0);
      });

      it('opens the menu on up arrow press', function () {
        let {getByRole, queryByRole} = renderComboBox();

        let button = getByRole('button');
        let combobox = getByRole('combobox');
        act(() => {combobox.focus();});
        expect(queryByRole('listbox')).toBeNull();
        expect(onOpenChange).not.toHaveBeenCalled();

        fireEvent.keyDown(combobox, {key: 'ArrowUp', code: 38, charCode: 38});
        fireEvent.keyUp(combobox, {key: 'ArrowUp', code: 38, charCode: 38});
        act(() => {
          jest.runAllTimers();
        });

        let listbox = getByRole('listbox');
        expect(onOpenChange).toHaveBeenCalledTimes(1);
        expect(onOpenChange).toHaveBeenCalledWith(true, 'manual');
        testComboBoxOpen(combobox, button, listbox, 2);
      });

      it('opens the menu on user typing', function () {
        let {getByRole, queryByRole} = renderComboBox();

        let button = getByRole('button');
        let combobox = getByRole('combobox');
        act(() => {combobox.focus();});
        expect(queryByRole('listbox')).toBeNull();
        expect(onOpenChange).not.toHaveBeenCalled();

        typeText(combobox, 'Two');
        act(() => {
          jest.runAllTimers();
        });

        expect(onOpenChange).toHaveBeenCalledTimes(1);
        expect(onOpenChange).toHaveBeenCalledWith(true, 'input');

        let listbox = getByRole('listbox');
        expect(listbox).toBeVisible();
        expect(button).toHaveAttribute('aria-expanded', 'true');
        expect(button).toHaveAttribute('aria-controls', listbox.id);
        expect(combobox).toHaveAttribute('aria-controls', listbox.id);
        expect(combobox).toHaveAttribute('aria-expanded', 'true');

        let items = within(listbox).getAllByRole('option');
        expect(items).toHaveLength(1);
        expect(items[0]).toHaveTextContent('Two');

        expect(document.activeElement).toBe(combobox);
        expect(combobox).not.toHaveAttribute('aria-activedescendant');
        expect(onSelectionChange).not.toHaveBeenCalled();
      });

      it('doesn\'t select an item on matching input if it is a disabled key', function () {
        let {getByRole} = renderComboBox({disabledKeys: ['2']});
        let combobox = getByRole('combobox');
        act(() => {combobox.focus();});
        expect(onOpenChange).not.toHaveBeenCalled();
        typeText(combobox, 'Two');

        act(() => {
          jest.runAllTimers();
        });

        expect(onOpenChange).toHaveBeenCalledTimes(1);
        expect(onOpenChange).toHaveBeenCalledWith(true, 'input');

        let listbox = getByRole('listbox');
        expect(listbox).toBeVisible();

        let items = within(listbox).getAllByRole('option');
        expect(items).toHaveLength(1);
        expect(items[0]).toHaveTextContent('Two');

        expect(document.activeElement).toBe(combobox);
        expect(combobox).not.toHaveAttribute('aria-activedescendant');
        expect(onSelectionChange).not.toHaveBeenCalled();
      });

      it('closes the menu if there are no matching items', function () {
        let {getByRole, queryByRole} = renderComboBox();

        let button = getByRole('button');
        let combobox = getByRole('combobox');
        expect(onOpenChange).not.toHaveBeenCalled();
        act(() => {combobox.focus();});
        typeText(combobox, 'One');
        act(() => jest.runAllTimers());

        expect(onOpenChange).toHaveBeenCalledTimes(1);
        expect(onOpenChange).toHaveBeenCalledWith(true, 'input');

        let listbox = getByRole('listbox');
        let items = within(listbox).getAllByRole('option');
        expect(items).toHaveLength(1);

        typeText(combobox, 'z');
        act(() => jest.runAllTimers());
        expect(queryByRole('listbox')).toBeNull();
        expect(button).toHaveAttribute('aria-expanded', 'false');
        expect(button).not.toHaveAttribute('aria-controls');
        expect(combobox).not.toHaveAttribute('aria-controls');
        expect(combobox).toHaveAttribute('aria-expanded', 'false');
      });

      it('doesn\'t open the menu on user typing if menuTrigger=manual', function () {
        let {getByRole, queryByRole} = renderComboBox({menuTrigger: 'manual'});

        let combobox = getByRole('combobox');
        // Need to focus and skip click so combobox doesn't open for virtual click
        act(() => combobox.focus());
        typeText(combobox, 'One', {skipClick: true});
        act(() => {
          jest.runAllTimers();
        });

        expect(queryByRole('listbox')).toBeNull();
        expect(onOpenChange).not.toHaveBeenCalled();

        let button = getByRole('button');
        act(() => {
          triggerPress(button);
          jest.runAllTimers();
        });

        expect(onOpenChange).toHaveBeenCalledTimes(1);
        expect(onOpenChange).toHaveBeenCalledWith(true, 'manual');

        let listbox = getByRole('listbox');
        expect(listbox).toBeTruthy();
      });

      it('doesn\'t open the menu if no items match', function () {
        let {getByRole, queryByRole} = renderComboBox();

        let combobox = getByRole('combobox');
        act(() => combobox.focus());
        typeText(combobox, 'X', {skipClick: true});
        act(() => {
          jest.runAllTimers();
        });

        expect(queryByRole('listbox')).toBeNull();
        expect(onOpenChange).not.toHaveBeenCalled();
      });
    });
  });
  describe('showing menu', function () {
    it('doesn\'t moves to selected key', function () {
      let {getByRole} = renderComboBox({selectedKey: '2'});

      let button = getByRole('button');
      let combobox = getByRole('combobox');
      act(() => {
        triggerPress(button);
        jest.runAllTimers();
      });

      expect(document.activeElement).toBe(combobox);
      expect(combobox).not.toHaveAttribute('aria-activedescendant');
    });

    it('keeps the menu open if the user clears the input field if menuTrigger = focus', function () {
      let {getByRole} = renderComboBox({menuTrigger: 'focus'});

      let button = getByRole('button');
      let combobox = getByRole('combobox');
      typeText(combobox, 'Two');
      act(() => {
        jest.runAllTimers();
      });

      let listbox = getByRole('listbox');
      let items = within(listbox).getAllByRole('option');
      expect(items).toHaveLength(1);

      act(() => {
        fireEvent.change(combobox, {target: {value: ''}});
        jest.runAllTimers();
      });

      listbox = getByRole('listbox');
      items = within(listbox).getAllByRole('option');
      expect(listbox).toBeVisible();
      expect(button).toHaveAttribute('aria-expanded', 'true');
      expect(button).toHaveAttribute('aria-controls', listbox.id);
      expect(combobox).toHaveAttribute('aria-controls', listbox.id);
      expect(combobox).toHaveAttribute('aria-expanded', 'true');
      expect(items).toHaveLength(3);
      expect(items[0]).toHaveTextContent('One');
      expect(items[1]).toHaveTextContent('Two');
      expect(items[2]).toHaveTextContent('Three');

      expect(document.activeElement).toBe(combobox);
      expect(combobox).not.toHaveAttribute('aria-activedescendant');
    });

    it('allows the user to navigate the menu via arrow keys', function () {
      let {getByRole} = renderComboBox();

      let button = getByRole('button');
      let combobox = getByRole('combobox');
      triggerPress(button);
      act(() => {
        jest.runAllTimers();
      });

      let listbox = getByRole('listbox');
      let items = within(listbox).getAllByRole('option');

      expect(document.activeElement).toBe(combobox);
      expect(combobox).not.toHaveAttribute('aria-activedescendant');

      fireEvent.keyDown(combobox, {key: 'ArrowDown', code: 40, charCode: 40});
      fireEvent.keyUp(combobox, {key: 'ArrowDown', code: 40, charCode: 40});

      expect(combobox).toHaveAttribute('aria-activedescendant', items[0].id);

      fireEvent.keyDown(combobox, {key: 'ArrowDown', code: 40, charCode: 40});
      fireEvent.keyUp(combobox, {key: 'ArrowDown', code: 40, charCode: 40});

      expect(combobox).toHaveAttribute('aria-activedescendant', items[1].id);

      fireEvent.keyDown(combobox, {key: 'ArrowUp', code: 38, charCode: 38});
      fireEvent.keyUp(combobox, {key: 'ArrowUp', code: 38, charCode: 38});

      expect(combobox).toHaveAttribute('aria-activedescendant', items[0].id);
    });

    it('allows the user to select an item via Enter', function () {
      let {getByRole, queryByRole} = renderComboBox();

      let button = getByRole('button');
      let combobox = getByRole('combobox');
      expect(combobox.value).toBe('');
      triggerPress(button);
      act(() => {
        jest.runAllTimers();
      });

      let listbox = getByRole('listbox');
      let items = within(listbox).getAllByRole('option');

      expect(document.activeElement).toBe(combobox);
      expect(combobox).not.toHaveAttribute('aria-activedescendant');

      fireEvent.keyDown(combobox, {key: 'ArrowDown', code: 40, charCode: 40});
      fireEvent.keyUp(combobox, {key: 'ArrowDown', code: 40, charCode: 40});


      expect(combobox).toHaveAttribute('aria-activedescendant', items[0].id);

      fireEvent.keyDown(combobox, {key: 'Enter', code: 13, charCode: 13});
      fireEvent.keyUp(combobox, {key: 'Enter', code: 13, charCode: 13});
      act(() => {
        jest.runAllTimers();
      });

      expect(queryByRole('listbox')).toBeNull();
      expect(combobox.value).toBe('One');
      expect(onSelectionChange).toHaveBeenCalledWith('1');
      expect(onSelectionChange).toHaveBeenCalledTimes(1);
    });

    it('resets input text if reselecting a selected option with Enter', function () {
      let {getByRole, queryByRole} = renderComboBox({defaultSelectedKey: '2'});

      let combobox = getByRole('combobox');
      expect(combobox.value).toBe('Two');
      expect(onInputChange).toHaveBeenCalledTimes(1);
      expect(onInputChange).toHaveBeenLastCalledWith('Two');

      act(() => combobox.focus());
      fireEvent.change(combobox, {target: {value: 'Tw'}});
      act(() => jest.runAllTimers());

      expect(onInputChange).toHaveBeenCalledTimes(2);
      expect(onInputChange).toHaveBeenLastCalledWith('Tw');
      expect(combobox.value).toBe('Tw');
      let listbox = getByRole('listbox');
      let items = within(listbox).getAllByRole('option');
      expect(items.length).toBe(1);

      act(() => {
        fireEvent.keyDown(combobox, {key: 'ArrowDown', code: 40, charCode: 40});
        fireEvent.keyUp(combobox, {key: 'ArrowDown', code: 40, charCode: 40});
      });

      expect(combobox).toHaveAttribute('aria-activedescendant', items[0].id);

      fireEvent.keyDown(combobox, {key: 'Enter', code: 13, charCode: 13});
      fireEvent.keyUp(combobox, {key: 'Enter', code: 13, charCode: 13});
      act(() => jest.runAllTimers());

      expect(queryByRole('listbox')).toBeNull();
      expect(combobox.value).toBe('Two');
      expect(onSelectionChange).toHaveBeenCalledTimes(0);
      expect(onInputChange).toHaveBeenCalledTimes(3);
      expect(onInputChange).toHaveBeenLastCalledWith('Two');
    });

    it('resets input text if reselecting a selected option with click', function () {
      let {getByRole, queryByRole} = renderComboBox({defaultSelectedKey: '2'});

      let combobox = getByRole('combobox');
      expect(combobox.value).toBe('Two');
      expect(onInputChange).toHaveBeenCalledTimes(1);
      expect(onInputChange).toHaveBeenLastCalledWith('Two');

      act(() => combobox.focus());
      fireEvent.change(combobox, {target: {value: 'Tw'}});
      act(() => jest.runAllTimers());

      expect(onInputChange).toHaveBeenCalledTimes(2);
      expect(onInputChange).toHaveBeenLastCalledWith('Tw');
      expect(combobox.value).toBe('Tw');
      let listbox = getByRole('listbox');
      let items = within(listbox).getAllByRole('option');
      expect(items.length).toBe(1);

      triggerPress(items[0]);
      act(() => jest.runAllTimers());

      expect(queryByRole('listbox')).toBeNull();
      expect(combobox.value).toBe('Two');
      // selectionManager.select from useSingleSelectListState always calls onSelectionChange even if the key is the same
      expect(onSelectionChange).toHaveBeenCalledTimes(1);
      expect(onSelectionChange).toHaveBeenLastCalledWith('2');
      expect(onInputChange).toHaveBeenCalledTimes(3);
      expect(onInputChange).toHaveBeenLastCalledWith('Two');
    });

    it('closes menu and resets selected key if allowsCustomValue=true and no item is focused', function () {
      let {getByRole, queryByRole} = render(<ExampleComboBox allowsCustomValue selectedKey="2" onKeyDown={onKeyDown} />);

      let combobox = getByRole('combobox');
      act(() => combobox.focus());
      act(() => {
        fireEvent.change(combobox, {target: {value: 'On'}});
        jest.runAllTimers();
      });

      let listbox = getByRole('listbox');
      expect(listbox).toBeTruthy();

      expect(document.activeElement).toBe(combobox);
      expect(combobox).not.toHaveAttribute('aria-activedescendant');

      act(() => {
        fireEvent.keyDown(combobox, {key: 'Enter', code: 13, charCode: 13});
        fireEvent.keyUp(combobox, {key: 'Enter', code: 13, charCode: 13});
        jest.runAllTimers();
      });

      expect(queryByRole('listbox')).toBeNull();
      expect(onKeyDown).toHaveBeenCalledTimes(1);
      expect(onSelectionChange).toHaveBeenCalledTimes(1);
      expect(onSelectionChange).toHaveBeenCalledWith(null);
      expect(onOpenChange).toHaveBeenCalledTimes(2);
      expect(onOpenChange).toHaveBeenLastCalledWith(false, undefined);
    });

    it('doesn\'t focus the first key if the previously focused key is filtered out of the list', function () {
      let {getByRole} = renderComboBox();

      let combobox = getByRole('combobox');
      typeText(combobox, 'O');
      act(() => {
        jest.runAllTimers();
        fireEvent.keyDown(combobox, {key: 'ArrowDown', code: 40, charCode: 40});
        fireEvent.keyUp(combobox, {key: 'ArrowDown', code: 40, charCode: 40});
        fireEvent.keyDown(combobox, {key: 'ArrowDown', code: 40, charCode: 40});
        fireEvent.keyUp(combobox, {key: 'ArrowDown', code: 40, charCode: 40});
      });

      let listbox = getByRole('listbox');
      let items = within(listbox).getAllByRole('option');
      expect(items).toHaveLength(2);
      expect(combobox).toHaveAttribute('aria-activedescendant', items[1].id);
      expect(items[1].textContent).toBe('Two');

      typeText(combobox, 'n');
      act(() => {
        jest.runAllTimers();
      });

      listbox = getByRole('listbox');
      items = within(listbox).getAllByRole('option');
      expect(combobox.value).toBe('On');
      expect(items).toHaveLength(1);
      expect(combobox).not.toHaveAttribute('aria-activedescendant');
      expect(items[0].textContent).toBe('One');
    });

    it('closes menu when pressing Enter on an already selected item', function () {
      let {getByRole, queryByRole} = renderComboBox({selectedKey: '2'});

      let combobox = getByRole('combobox');
      act(() => combobox.focus());
      act(() => {
        fireEvent.keyDown(combobox, {key: 'ArrowDown', code: 40, charCode: 40});
        fireEvent.keyUp(combobox, {key: 'ArrowDown', code: 40, charCode: 40});
        jest.runAllTimers();
      });

      let listbox = getByRole('listbox');
      expect(listbox).toBeTruthy();

      act(() => {
        fireEvent.keyDown(combobox, {key: 'Enter', code: 13, charCode: 13});
        fireEvent.keyUp(combobox, {key: 'Enter', code: 13, charCode: 13});
        jest.runAllTimers();
      });

      expect(queryByRole('listbox')).toBeNull();
      expect(onSelectionChange).not.toHaveBeenCalled();
    });

    describe.each`
      Name                                   | Component
      ${'uncontrolled items (defaultItems)'} | ${ControlledKeyComboBox}
      ${'uncontrolled items (static items)'} | ${ExampleComboBox}
      ${'controlled items'}                  | ${ControlledItemsComboBox}
    `('$Name ComboBox', ({Name, Component}) => {
      it('displays all items when opened via trigger button', function () {
        let {getByRole} = render(<Component defaultInputValue="Tw" />);
        let button = getByRole('button');
        triggerPress(button);
        act(() => {
          jest.runAllTimers();
        });

        let listbox = getByRole('listbox');
        let items = within(listbox).getAllByRole('option');
        if (Name.includes('uncontrolled')) {
          expect(items).toHaveLength(3);
        } else {
          expect(items).toHaveLength(1);
        }
      });

      it('displays all items when opened via arrow keys', function () {
        let {getByRole, queryByRole} = render(<Component defaultInputValue="Tw" />);
        let combobox = getByRole('combobox');
        let button = getByRole('button');

        fireEvent.keyDown(combobox, {key: 'ArrowDown', code: 40, charCode: 40});
        fireEvent.keyUp(combobox, {key: 'ArrowDown', code: 40, charCode: 40});
        act(() => {
          jest.runAllTimers();
        });

        let listbox = getByRole('listbox');
        let items = within(listbox).getAllByRole('option');
        if (Name.includes('uncontrolled')) {
          expect(items).toHaveLength(3);
        } else {
          expect(items).toHaveLength(1);
        }

        triggerPress(button);
        act(() => {
          jest.runAllTimers();
        });

        expect(queryByRole('listbox')).toBeNull();
        fireEvent.keyDown(combobox, {key: 'ArrowUp', code: 38, charCode: 38});
        fireEvent.keyUp(combobox, {key: 'ArrowDown', code: 38, charCode: 38});
        act(() => {
          jest.runAllTimers();
        });

        listbox = getByRole('listbox');
        items = within(listbox).getAllByRole('option');
        if (Name.includes('uncontrolled')) {
          expect(items).toHaveLength(3);
        } else {
          expect(items).toHaveLength(1);
        }
      });

      it('displays all items when opened via menuTrigger=focus', function () {
        let {getByRole} = render(<Component defaultInputValue="Tw" menuTrigger="focus" />);
        let combobox = getByRole('combobox');

        act(() => {
          combobox.focus();
        });
        act(() => {
          jest.runAllTimers();
        });

        let listbox = getByRole('listbox');
        let items = within(listbox).getAllByRole('option');
        if (Name.includes('uncontrolled')) {
          expect(items).toHaveLength(3);
        } else {
          expect(items).toHaveLength(1);
        }
      });

      it('displays filtered list when input value is changed', function () {
        let {getByRole, queryByRole} = render(<Component defaultInputValue="Tw" />);
        let combobox = getByRole('combobox');
        let button = getByRole('button');
        act(() => {
          combobox.focus();
        });
        triggerPress(button);
        act(() => {
          jest.runAllTimers();
        });

        let listbox = getByRole('listbox');
        let items = within(listbox).getAllByRole('option');
        if (Name.includes('uncontrolled')) {
          expect(items).toHaveLength(3);
        } else {
          expect(items).toHaveLength(1);
        }

        typeText(combobox, 'o');
        act(() => {
          jest.runAllTimers();
        });

        items = within(listbox).getAllByRole('option');
        expect(items).toHaveLength(1);

        // Arrow keys will only navigate through menu if open, won't show full list
        // Not sure why, test blows up for controlled items combobox when trying to fire arrow down here
        if (Name.includes('uncontrolled')) {
          fireEvent.keyDown(combobox, {key: 'ArrowDown', code: 40, charCode: 40});
          fireEvent.keyUp(combobox, {key: 'ArrowDown', code: 40, charCode: 40});
          act(() => {
            jest.runAllTimers();
          });
        }

        items = within(listbox).getAllByRole('option');
        expect(items).toHaveLength(1);

        typeText(combobox, 'blah');
        act(() => {
          jest.runAllTimers();
        });

        expect(queryByRole('listbox')).toBeNull();
        combobox = getByRole('combobox');
        // Not sure why, test blows up for controlled items combobox when trying to fire arrow down here
        if (Name.includes('uncontrolled')) {
          fireEvent.keyDown(combobox, {key: 'ArrowDown', code: 40, charCode: 40});
          fireEvent.keyUp(combobox, {key: 'ArrowDown', code: 40, charCode: 40});
          act(() => {
            jest.runAllTimers();
          });
        }

        if (Name.includes('uncontrolled')) {
          listbox = getByRole('listbox');
          items = within(listbox).getAllByRole('option');
          expect(items).toHaveLength(3);
        }
      });

      // separate test since controlled items case above blows up
      it('controlled items combobox doesn\'t display all items when menu is opened', function () {
        let {getByRole, queryByRole} = render(<ControlledItemsComboBox defaultInputValue="Two" />);
        let combobox = getByRole('combobox');
        let button = getByRole('button');

        act(() => {
          combobox.focus();
        });
        triggerPress(button);
        act(() => {
          jest.runAllTimers();
        });

        let listbox = getByRole('listbox');
        let items = within(listbox).getAllByRole('option');
        expect(items).toHaveLength(1);

        fireEvent.keyDown(combobox, {key: 'ArrowDown', code: 40, charCode: 40});
        fireEvent.keyUp(combobox, {key: 'ArrowDown', code: 40, charCode: 40});
        act(() => {
          jest.runAllTimers();
        });

        items = within(listbox).getAllByRole('option');
        expect(items).toHaveLength(1);

        typeText(combobox, 'blah');
        act(() => {
          jest.runAllTimers();
        });

        expect(queryByRole('listbox')).toBeNull();
      });
    });
  });

  describe('typing in the textfield', function () {
    it('can be uncontrolled', function () {
      let {getByRole} = render(
        <Provider theme={theme}>
          <ComboBox label="Test" onOpenChange={onOpenChange}>
            <Item key="1">Bulbasaur</Item>
            <Item key="2">Squirtle</Item>
            <Item key="3">Charmander</Item>
          </ComboBox>
        </Provider>
      );

      let combobox = getByRole('combobox');
      typeText(combobox, 'Bul');

      expect(onOpenChange).toHaveBeenCalled();
    });

    it('can be controlled', function () {
      let {getByRole} = renderComboBox({inputValue: 'blah'});

      let combobox = getByRole('combobox');
      expect(combobox.value).toBe('blah');
      typeText(combobox, 'a');

      expect(combobox.value).toBe('blah');
      expect(onInputChange).toBeCalledTimes(1);
      expect(onInputChange).toHaveBeenCalledWith('blaha');
    });

    it('can select by mouse', function () {
      let onSelectionChange = jest.fn();
      let {getByRole} = render(
        <Provider theme={theme}>
          <ComboBox label="Test" onOpenChange={onOpenChange} onSelectionChange={onSelectionChange}>
            <Item key="1">Cheer</Item>
            <Item key="2">Cheerio</Item>
            <Item key="3">Cheeriest</Item>
          </ComboBox>
        </Provider>
      );

      let combobox = getByRole('combobox');
      typeText(combobox, 'Che');

      act(() => {
        jest.runAllTimers();
      });

      expect(onOpenChange).toHaveBeenCalled();

      let listbox = getByRole('listbox');
      let items = within(listbox).getAllByRole('option');
      act(() => {
        triggerPress(items[1]);
        jest.runAllTimers();
      });
      expect(onSelectionChange).toHaveBeenCalledWith('2');
      expect(onSelectionChange).toHaveBeenCalledTimes(1);
    });

    it('filters combobox items using contains strategy', function () {
      let {getByRole} = renderComboBox();

      let combobox = getByRole('combobox');
      typeText(combobox, 'o');

      act(() => {
        jest.runAllTimers();
      });

      let listbox = getByRole('listbox');
      expect(listbox).toBeVisible();
      expect(combobox).toHaveAttribute('aria-controls', listbox.id);

      let items = within(listbox).getAllByRole('option');
      expect(items).toHaveLength(2);
      expect(items[0]).toHaveTextContent('One');
      expect(items[1]).toHaveTextContent('Two');
    });

    it('should not match any items if input is just a space', function () {
      let {getByRole, queryByRole} = renderComboBox();

      let combobox = getByRole('combobox');
      typeText(combobox, ' ');

      act(() => {
        jest.runAllTimers();
      });

      expect(queryByRole('listbox')).toBeNull();
    });

    it('doesn\'t focus the first item in combobox menu if you completely clear your textfield and menuTrigger = focus', function () {
      let {getByRole} = renderComboBox({menuTrigger: 'focus'});

      let combobox = getByRole('combobox');
      typeText(combobox, 'o');
      act(() => {
        jest.runAllTimers();
      });

      let listbox = getByRole('listbox');
      expect(listbox).toBeVisible();

      let items = within(listbox).getAllByRole('option');
      expect(combobox).not.toHaveAttribute('aria-activedescendant');

      act(() => {
        userEvent.clear(combobox);
        jest.runAllTimers();
      });

      listbox = getByRole('listbox');
      items = within(listbox).getAllByRole('option');
      expect(listbox).toBeVisible();
      expect(items).toHaveLength(3);
      expect(combobox).not.toHaveAttribute('aria-activedescendant');
    });

    it('doesn\'t closes the menu if you completely clear your textfield and menuTrigger != focus', function () {
      let {getByRole} = renderComboBox();

      let combobox = getByRole('combobox');
      typeText(combobox, 'o');

      act(() => {
        jest.runAllTimers();
      });

      let listbox = getByRole('listbox');
      expect(listbox).toBeVisible();

      act(() => {
        fireEvent.change(combobox, {target: {value: ''}});
        jest.runAllTimers();
      });

      listbox = getByRole('listbox');
      expect(listbox).toBeVisible();
    });

    it('clears prior item focus when input no longer matches existing value if allowsCustomValue is true', function () {
      let {getByRole} = renderComboBox({allowsCustomValue: true});
      let combobox = getByRole('combobox');
      // Change input value to something matching a combobox value
      act(() => combobox.focus());
      fireEvent.change(combobox, {target: {value: 'Two'}});
      act(() => jest.runAllTimers());

      let listbox = getByRole('listbox');
      let items = within(listbox).getAllByRole('option');
      expect(listbox).toBeVisible();
      expect(items).toHaveLength(1);
      expect(combobox).not.toHaveAttribute('aria-activedescendant');
      expect(items[0].textContent).toBe('Two');

      // Change input text to something that doesn't match any combobox items but still shows the menu
      act(() => combobox.focus());
      fireEvent.change(combobox, {target: {value: 'Tw'}});
      act(() => jest.runAllTimers());

      // check that no item is focused in the menu
      listbox = getByRole('listbox');
      items = within(listbox).getAllByRole('option');
      expect(listbox).toBeVisible();
      expect(items).toHaveLength(1);
      expect(combobox).not.toHaveAttribute('aria-activedescendant');
      expect(items[0].textContent).toBe('Two');
    });

    it('should close the menu when no items match', function () {
      let {getByRole, queryByRole} = renderComboBox();

      let combobox = getByRole('combobox');
      typeText(combobox, 'O');

      act(() => {
        jest.runAllTimers();
      });

      expect(getByRole('listbox')).toBeVisible();
      expect(onOpenChange).toHaveBeenCalledTimes(1);
      expect(onOpenChange).toHaveBeenCalledWith(true, 'input');

      typeText(combobox, 'x');

      act(() => {
        combobox.focus();
        fireEvent.change(combobox, {target: {value: 'x'}});
        jest.runAllTimers();
      });

      expect(queryByRole('listbox')).toBeNull();
      expect(onOpenChange).toHaveBeenCalledTimes(2);
      expect(onOpenChange).toHaveBeenLastCalledWith(false, undefined);
    });

    it('should clear the focused item when typing', function () {
      let {getByRole} = renderComboBox();

      let combobox = getByRole('combobox');
      typeText(combobox, 'w');

      act(() => {
        jest.runAllTimers();
      });

      let listbox = getByRole('listbox');
      let items = within(listbox).getAllByRole('option');
      expect(items).toHaveLength(1);
      expect(combobox).not.toHaveAttribute('aria-activedescendant');

      act(() => {
        fireEvent.keyDown(combobox, {key: 'ArrowDown'});
        fireEvent.keyUp(combobox, {key: 'ArrowDown'});
      });

      expect(combobox).toHaveAttribute('aria-activedescendant', items[0].id);

      typeText(combobox, 'o');

      items = within(listbox).getAllByRole('option');
      expect(items).toHaveLength(1);
      expect(combobox).not.toHaveAttribute('aria-activedescendant');
    });
  });

  describe('blur', function () {
    it('closes and commits selection on tab', function () {
      let {queryByRole, getAllByRole, getByRole} = render(
        <Provider theme={theme}>
          <ComboBox label="Test" onOpenChange={onOpenChange} onInputChange={onInputChange} onSelectionChange={onSelectionChange}>
            <Item key="1">Bulbasaur</Item>
            <Item key="2">Squirtle</Item>
            <Item key="3">Charmander</Item>
          </ComboBox>
          <Button variant="secondary">Focus move</Button>
        </Provider>
      );

      let button = getAllByRole('button')[0];
      let secondaryButton = getAllByRole('button')[1];
      let combobox = getByRole('combobox');
      act(() => {
        userEvent.click(button);
        jest.runAllTimers();
      });
      act(() => {
        fireEvent.keyDown(combobox, {key: 'ArrowDown', code: 40, charCode: 40});
        fireEvent.keyUp(combobox, {key: 'ArrowDown', code: 40, charCode: 40});
      });
      act(() => {
        userEvent.tab();
        jest.runAllTimers();
      });

      expect(document.activeElement).toBe(secondaryButton);
      expect(onOpenChange).toHaveBeenLastCalledWith(false, undefined);
      expect(onSelectionChange).toHaveBeenCalledWith('1');
      expect(onSelectionChange).toHaveBeenCalledTimes(1);
      expect(onInputChange).toHaveBeenCalledWith('Bulbasaur');
      expect(queryByRole('listbox')).toBeFalsy();
    });

    it('closes and commits selection on blur (clicking to blur)', function () {
      let {queryByRole, getAllByRole, getByRole} = render(
        <Provider theme={theme}>
          <ComboBox label="Test" onOpenChange={onOpenChange} onInputChange={onInputChange} onSelectionChange={onSelectionChange} defaultSelectedKey="2">
            <Item key="1">Bulbasaur</Item>
            <Item key="2">Squirtle</Item>
            <Item key="3">Charmander</Item>
          </ComboBox>
          <Button variant="secondary">Focus move</Button>
        </Provider>
      );

      let button = getAllByRole('button')[0];
      let combobox = getByRole('combobox');
      act(() => {
        userEvent.click(button);
        jest.runAllTimers();
      });

      let listbox = getByRole('listbox');
      expect(listbox).toBeVisible();

      act(() => {
        fireEvent.change(combobox, {target: {value: 'Bulba'}});
        jest.runAllTimers();
        combobox.blur();
        jest.runAllTimers();
      });

      // ComboBox value should reset to the selected key value and menu should be closed
      expect(onOpenChange).toHaveBeenLastCalledWith(false, undefined);
      expect(onInputChange).toHaveBeenLastCalledWith('Squirtle');
      expect(combobox.value).toBe('Squirtle');
      expect(onSelectionChange).toHaveBeenCalledTimes(0);
      expect(queryByRole('listbox')).toBeFalsy();
    });

    it('closes and commits custom value', function () {
      let {getByRole, queryByRole} = render(
        <Provider theme={theme}>
          <ComboBox label="Test" allowsCustomValue selectedKey="2" onOpenChange={onOpenChange} onSelectionChange={onSelectionChange}>
            <Item key="1">Bulbasaur</Item>
            <Item key="2">Squirtle</Item>
            <Item key="3">Charmander</Item>
          </ComboBox>
        </Provider>
      );

      let combobox = getByRole('combobox');
      expect(onSelectionChange).not.toHaveBeenCalled();
      act(() => {
        userEvent.click(combobox);
        jest.runAllTimers();
      });
      act(() => {
        fireEvent.change(combobox, {target: {value: 'Bulba'}});
        jest.runAllTimers();
        combobox.blur();
        jest.runAllTimers();
      });

      expect(onOpenChange).toHaveBeenLastCalledWith(false, undefined);
      expect(onSelectionChange).toHaveBeenCalledTimes(1);
      expect(onSelectionChange).toHaveBeenCalledWith(null);

      expect(queryByRole('listbox')).toBeNull();
    });

    it('retains selected key on blur if input value matches', function () {
      let {getByRole} = render(
        <Provider theme={theme}>
          <ComboBox label="Test" allowsCustomValue selectedKey="2" onOpenChange={onOpenChange} onSelectionChange={onSelectionChange}>
            <Item key="1">Bulbasaur</Item>
            <Item key="2">Squirtle</Item>
            <Item key="3">Charmander</Item>
          </ComboBox>
        </Provider>
      );

      let combobox = getByRole('combobox');
      expect(onSelectionChange).not.toHaveBeenCalled();

      act(() => {
        userEvent.click(combobox);
        jest.runAllTimers();
      });

      expect(document.activeElement).toBe(combobox);

      act(() => {
        combobox.blur();
        jest.runAllTimers();
      });

      expect(onSelectionChange).not.toHaveBeenCalled();
    });

    it('clears the input field if value doesn\'t match a combobox option and no item is focused (menuTrigger=manual case)', function () {
      let {getByRole, queryByRole, getAllByRole} = render(
        <Provider theme={theme}>
          <ComboBox label="Test" menuTrigger="manual" onOpenChange={onOpenChange} onSelectionChange={onSelectionChange} onInputChange={onInputChange}>
            <Item key="1">Bulbasaur</Item>
            <Item key="2">Squirtle</Item>
            <Item key="3">Charmander</Item>
          </ComboBox>
          <Button variant="secondary">Focus move</Button>
        </Provider>
      );

      let combobox = getByRole('combobox');
      let secondaryButton = getAllByRole('button')[1];

      // Need to focus and skip click so combobox doesn't open for virtual click
      act(() => combobox.focus());
      typeText(combobox, 'Charm', {skipClick: true});
      act(() => {
        jest.runAllTimers();
      });

      expect(queryByRole('listbox')).toBeNull();
      expect(combobox.value).toBe('Charm');

      act(() => {
        userEvent.tab();
        jest.runAllTimers();
      });

      expect(document.activeElement).toBe(secondaryButton);
      expect(onSelectionChange).not.toHaveBeenCalled();
      expect(onInputChange).toHaveBeenCalledWith('');
      expect(combobox.value).toBe('');
    });

    it('clears the input field if value matches a disabled combobox option', function () {
      let {getByRole, getAllByRole} = render(
        <Provider theme={theme}>
          <ComboBox label="Test" disabledKeys={['3']} onOpenChange={onOpenChange} onSelectionChange={onSelectionChange} onInputChange={onInputChange}>
            <Item key="1">Bulbasaur</Item>
            <Item key="2">Squirtle</Item>
            <Item key="3">Charmander</Item>
          </ComboBox>
          <Button variant="secondary">Focus move</Button>
        </Provider>
      );

      let combobox = getByRole('combobox');
      let secondaryButton = getAllByRole('button')[1];

      typeText(combobox, 'Charmander');

      act(() => {
        jest.runAllTimers();
      });

      expect(combobox.value).toBe('Charmander');

      act(() => {
        userEvent.tab();
        jest.runAllTimers();
      });

      expect(document.activeElement).toBe(secondaryButton);
      expect(onSelectionChange).not.toHaveBeenCalled();
      expect(onInputChange).toHaveBeenCalledWith('');
      expect(combobox.value).toBe('');
    });

    it('input field doesn\'t lose focus when user mouse downs on a menu item', function () {
      let {getByRole} = renderComboBox({});
      let combobox = getByRole('combobox');
      let button = getByRole('button');

      act(() => {
        combobox.focus();
      });
      triggerPress(button);
      act(() => {
        jest.runAllTimers();
      });

      expect(document.activeElement).toBe(combobox);
      expect(onOpenChange).toHaveBeenLastCalledWith(true, 'manual');
      let listbox = getByRole('listbox');
      expect(listbox).toBeVisible();
      let items = within(listbox).getAllByRole('option');

      fireEvent.mouseDown(items[0]);
      act(() => {
        jest.runAllTimers();
      });

      expect(onInputChange).not.toHaveBeenCalled();
      expect(onSelectionChange).not.toHaveBeenCalled();
      expect(onOpenChange).toHaveBeenLastCalledWith(true, 'manual');
      expect(combobox.value).toBe('');
      expect(document.activeElement).toBe(combobox);
      expect(listbox).toBeVisible();

      fireEvent.mouseUp(items[0]);
      act(() => {
        jest.runAllTimers();
      });

      expect(combobox.value).toBe('One');
      expect(onInputChange).toHaveBeenCalledTimes(1);
      expect(onInputChange).toHaveBeenCalledWith('One');
      expect(onSelectionChange).toHaveBeenCalledTimes(1);
      expect(onSelectionChange).toHaveBeenCalledWith('1');
      expect(document.activeElement).toBe(combobox);
      expect(onBlur).not.toBeCalled();
    });

    it('tab and shift tab move focus away from the combobox and select the focused item', function () {
      let {getByRole, queryByRole, getAllByRole} = render(
        <Provider theme={theme}>
          <Button variant="secondary">Shift tab move</Button>
          <ComboBox label="Test" onSelectionChange={onSelectionChange} onInputChange={onInputChange}>
            <Item key="1">Bulbasaur</Item>
            <Item key="2">Squirtle</Item>
            <Item key="3">Charmander</Item>
          </ComboBox>
          <Button variant="secondary">Tab move</Button>
        </Provider>
      );

      let combobox = getByRole('combobox');
      let shiftTabButton = getAllByRole('button')[0];
      let comboboxButton = getAllByRole('button')[1];
      let tabButton = getAllByRole('button')[2];
      expect(onSelectionChange).not.toHaveBeenCalled();
      expect(onInputChange).not.toHaveBeenCalled();
      expect(combobox.value).toBe('');

      act(() => {
        combobox.focus();
      });
      triggerPress(comboboxButton);
      act(() => {
        jest.runAllTimers();
      });

      expect(document.activeElement).toBe(combobox);
      let listbox = getByRole('listbox');
      expect(listbox).toBeVisible();

      fireEvent.keyDown(combobox, {key: 'ArrowDown', code: 40, charCode: 40});
      fireEvent.keyUp(combobox, {key: 'ArrowDown', code: 40, charCode: 40});
      act(() => {
        jest.runAllTimers();
      });

      let items = within(listbox).getAllByRole('option');
      expect(combobox).toHaveAttribute('aria-activedescendant', items[0].id);
      expect(items[0]).toHaveTextContent('Bulbasaur');

      userEvent.tab();
      act(() => {
        jest.runAllTimers();
      });

      expect(queryByRole('listbox')).toBeNull();
      expect(onInputChange).toHaveBeenLastCalledWith('Bulbasaur');
      expect(onSelectionChange).toHaveBeenLastCalledWith('1');
      expect(combobox.value).toBe('Bulbasaur');
      expect(document.activeElement).toBe(tabButton);

      act(() => {
        combobox.focus();
      });
      fireEvent.change(combobox, {target: {value: 'B'}});
      act(() => {
        jest.runAllTimers();
      });

      expect(onInputChange).toHaveBeenLastCalledWith('B');
      expect(combobox.value).toBe('B');
      expect(document.activeElement).toBe(combobox);

      fireEvent.keyDown(combobox, {key: 'ArrowDown', code: 40, charCode: 40});
      fireEvent.keyUp(combobox, {key: 'ArrowDown', code: 40, charCode: 40});
      act(() => {
        jest.runAllTimers();
      });

      listbox = getByRole('listbox');
      expect(listbox).toBeVisible();
      items = within(listbox).getAllByRole('option');
      expect(combobox).toHaveAttribute('aria-activedescendant', items[0].id);
      expect(items[0]).toHaveTextContent('Bulbasaur');

      userEvent.tab({shift: true});
      act(() => {
        jest.runAllTimers();
      });

      expect(onInputChange).toHaveBeenLastCalledWith('Bulbasaur');
      expect(onSelectionChange).toHaveBeenLastCalledWith('1');
      expect(combobox.value).toBe('Bulbasaur');
      expect(queryByRole('listbox')).toBeNull();
      expect(document.activeElement).toBe(shiftTabButton);
    });

    it('doesn\'t select the focused item on blur', function () {
      let {getByRole, queryByRole} = render(
        <Provider theme={theme}>
          <ComboBox label="Test" onSelectionChange={onSelectionChange} onInputChange={onInputChange}>
            <Item key="1">Bulbasaur</Item>
            <Item key="2">Squirtle</Item>
            <Item key="3">Charmander</Item>
          </ComboBox>
        </Provider>
      );

      let combobox = getByRole('combobox');
      let comboboxButton = getByRole('button');
      expect(onSelectionChange).not.toHaveBeenCalled();
      expect(onInputChange).not.toHaveBeenCalled();
      expect(combobox.value).toBe('');

      act(() => {
        combobox.focus();
      });
      userEvent.click(comboboxButton);
      act(() => {
        jest.runAllTimers();
      });
      fireEvent.keyDown(combobox, {key: 'ArrowDown', code: 40, charCode: 40});
      fireEvent.keyUp(combobox, {key: 'ArrowDown', code: 40, charCode: 40});

      expect(document.activeElement).toBe(combobox);
      let listbox = getByRole('listbox');
      expect(listbox).toBeVisible();
      let items = within(listbox).getAllByRole('option');
      expect(combobox).toHaveAttribute('aria-activedescendant', items[0].id);
      expect(items[0]).toHaveTextContent('Bulbasaur');

      act(() => {
        combobox.blur();
      });
      act(() => {
        jest.runAllTimers();
      });

      expect(queryByRole('listbox')).toBeNull();
      expect(onInputChange).not.toHaveBeenCalled();
      expect(onSelectionChange).not.toHaveBeenCalled();
      expect(combobox.value).toBe('');
    });

    it('propagates blur event outside of the component', function () {
      let {getByRole} = render(
        <Provider theme={theme}>
          <div onBlur={outerBlur}>
            <ComboBox label="Test" autoFocus onBlur={onBlur}>
              <Item key="1">Bulbasaur</Item>
              <Item key="2">Squirtle</Item>
              <Item key="3">Charmander</Item>
            </ComboBox>
            <Button variant="primary">Second focus</Button>
          </div>
        </Provider>
      );

      let combobox = getByRole('combobox');
      expect(document.activeElement).toBe(combobox);

      expect(onBlur).toHaveBeenCalledTimes(0);
      expect(outerBlur).toHaveBeenCalledTimes(0);

      act(() => {
        userEvent.tab();
      });

      expect(onBlur).toHaveBeenCalledTimes(1);
      expect(outerBlur).toHaveBeenCalledTimes(1);
    });
  });

  describe('clears selection', function () {
    it('if user deletes all text in input (uncontrolled)', function () {
      let {getByRole} = renderComboBox();

      let combobox = getByRole('combobox');
      let button = getByRole('button');
      typeText(combobox, 'o');

      act(() => {
        jest.runAllTimers();
        fireEvent.keyDown(combobox, {key: 'ArrowDown', code: 40, charCode: 40});
        fireEvent.keyUp(combobox, {key: 'ArrowDown', code: 40, charCode: 40});
      });

      let listbox = getByRole('listbox');
      expect(listbox).toBeVisible();
      let items = within(listbox).getAllByRole('option');
      expect(combobox).toHaveAttribute('aria-activedescendant', items[0].id);

      act(() => {
        fireEvent.keyDown(combobox, {key: 'Enter', code: 13, charCode: 13});
        fireEvent.keyUp(combobox, {key: 'Enter', code: 13, charCode: 13});
        jest.runAllTimers();
        triggerPress(button);
        jest.runAllTimers();
      });

      listbox = getByRole('listbox');
      expect(onSelectionChange).toHaveBeenCalledTimes(1);
      expect(onSelectionChange).toHaveBeenCalledWith('1');
      items = within(listbox).getAllByRole('option');
      expect(items[0]).toHaveTextContent('One');
      expect(items[0]).toHaveAttribute('aria-selected', 'true');

      act(() => {
        fireEvent.change(combobox, {target: {value: ''}});
        jest.runAllTimers();
      });

      expect(onSelectionChange).toHaveBeenCalledTimes(2);
      expect(onSelectionChange).toHaveBeenCalledWith(null);
      listbox = getByRole('listbox');
      items = within(listbox).getAllByRole('option');
      expect(items[0]).toHaveTextContent('One');
      expect(items[0]).not.toHaveAttribute('aria-selected', 'true');
    });

    it('when inputValue is controlled', function () {
      let {getByRole, rerender} = render(<ExampleComboBox inputValue="Two" defaultSelectedKey="2" />);

      let combobox = getByRole('combobox');
      let button = getByRole('button');

      triggerPress(button);
      act(() => {
        jest.runAllTimers();
      });

      expect(combobox).toHaveAttribute('value', 'Two');

      let listbox = getByRole('listbox');
      expect(listbox).toBeVisible();
      let items = within(listbox).getAllByRole('option');
      expect(items[1]).toHaveTextContent('Two');
      expect(items[1]).toHaveAttribute('aria-selected', 'true');

      fireEvent.change(combobox, {target: {value: ''}});
      act(() => {
        jest.runAllTimers();
      });

      expect(onInputChange).toHaveBeenCalledTimes(1);
      expect(onInputChange).toHaveBeenCalledWith('');
      expect(onSelectionChange).not.toHaveBeenCalled();
      expect(combobox).toHaveAttribute('value', 'Two');

      rerender(<ExampleComboBox inputValue="" />);

      expect(combobox).toHaveAttribute('value', '');
      expect(onSelectionChange).toHaveBeenCalledTimes(1);
      expect(onSelectionChange).toHaveBeenCalledWith(null);
      listbox = getByRole('listbox');
      items = within(listbox).getAllByRole('option');
      expect(items[0]).toHaveTextContent('One');
      expect(items[0]).not.toHaveAttribute('aria-selected', 'true');
    });

    it('doesn\'t happen if user deletes all text in input (controlled)', function () {
      let {getByRole} = renderComboBox({selectedKey: '2'});

      let combobox = getByRole('combobox');
      act(() => {
        combobox.focus();
      });
      fireEvent.keyDown(combobox, {key: 'ArrowDown', code: 40, charCode: 40});
      fireEvent.keyUp(combobox, {key: 'ArrowDown', code: 40, charCode: 40});
      act(() => {
        jest.runAllTimers();
      });

      let listbox = getByRole('listbox');
      expect(listbox).toBeVisible();
      let items = within(listbox).getAllByRole('option');
      expect(items[1]).toHaveTextContent('Two');
      expect(items[1]).toHaveAttribute('aria-selected', 'true');

      fireEvent.change(combobox, {target: {value: ''}});
      act(() => {
        jest.runAllTimers();
      });

      expect(onSelectionChange).toHaveBeenCalledTimes(1);
      expect(onSelectionChange).toHaveBeenCalledWith(null);

      listbox = getByRole('listbox');
      expect(listbox).toBeVisible();
      items = within(listbox).getAllByRole('option');
      expect(items[1]).toHaveTextContent('Two');
      expect(items[1]).toHaveAttribute('aria-selected', 'true');
    });

    it('does not fire onSelectionChange if both inputValue and selectedKey are controlled', function () {
      let {getByRole, rerender} = render(<ExampleComboBox inputValue="Two" selectedKey="2" />);

      let combobox = getByRole('combobox');
      act(() => {
        fireEvent.change(combobox, {target: {value: ''}});
        jest.runAllTimers();
      });

      expect(onInputChange).toHaveBeenCalledTimes(1);
      expect(onInputChange).toHaveBeenCalledWith('');
      expect(onSelectionChange).not.toHaveBeenCalled();

      // Re-render to trigger update.
      rerender(<ExampleComboBox inputValue="" selectedKey={null} />);

      // onInputChange should not have been called again based on the selectedKey prop change.
      expect(onInputChange).toHaveBeenCalledTimes(1);
      expect(onSelectionChange).not.toHaveBeenCalled();
    });
  });

  describe('async', function () {
    let clientHeightSpy;
    let scrollHeightSpy;
    beforeEach(() => {
      // clientHeight is needed for ScrollView's updateSize()
      clientHeightSpy = jest.spyOn(window.HTMLElement.prototype, 'clientHeight', 'get').mockImplementationOnce(() => 0).mockImplementation(() => 40);
      // scrollHeight is for useVirutalizerItem to mock its getSize()
      scrollHeightSpy = jest.spyOn(window.HTMLElement.prototype, 'scrollHeight', 'get').mockImplementation(() => 32);
    });
    afterEach(() => {
      clientHeightSpy.mockRestore();
      scrollHeightSpy.mockRestore();
      // This returns this to the value used by all the other tests
      jest.spyOn(window.HTMLElement.prototype, 'clientHeight', 'get').mockImplementation(() => 1000);
    });
    it('onLoadMore is called on initial open', async () => {
      let {getByRole} = render(
        <Provider theme={theme}>
          <AsyncComboBox />
        </Provider>
      );

      let button = getByRole('button');
      let combobox = getByRole('combobox');

      expect(load).toHaveBeenCalledTimes(1);
      expect(onOpenChange).toHaveBeenCalledTimes(0);
      expect(onLoadMore).toHaveBeenCalledTimes(0);

      // open menu
<<<<<<< HEAD
      await act(async () => {
        triggerPress(button);
=======
      triggerPress(button);
      // use async act to resolve initial load
      await act(async () => {
>>>>>>> 853c60c2
        // advance to open state from Transition
        jest.advanceTimersToNextTimer();
      });
      let listbox = getByRole('listbox');
      expect(listbox).toBeVisible();
      jest.spyOn(listbox, 'clientHeight', 'get').mockImplementation(() => 100);
      // update size, virtualizer raf kicks in
      act(() => {jest.advanceTimersToNextTimer();});
      // onLoadMore queued by previous timer, run it now
      act(() => {jest.advanceTimersToNextTimer();});

      expect(onOpenChange).toHaveBeenCalledTimes(1);
      expect(onOpenChange).toHaveBeenCalledWith(true, 'manual');
      expect(onLoadMore).toHaveBeenCalledTimes(1);
      expect(load).toHaveBeenCalledTimes(1);
<<<<<<< HEAD
=======

      // close menu
      act(() => {combobox.blur();});
      // raf from virtualizer relayout
      act(() => {jest.advanceTimersToNextTimer();});
      // previous act wraps up onExiting
      // raf
      act(() => {jest.advanceTimersToNextTimer();});
      // raf
      act(() => {jest.advanceTimersToNextTimer();});
      // exited
      act(() => {jest.advanceTimersToNextTimer();});

      expect(listbox).not.toBeInTheDocument();
>>>>>>> 853c60c2
    });

    it('onLoadMore is not called on when previously opened', async () => {
      let {getByRole} = render(
        <Provider theme={theme}>
          <AsyncComboBox />
        </Provider>
      );

      let button = getByRole('button');
      let combobox = getByRole('combobox');
      expect(load).toHaveBeenCalledTimes(1);
      expect(onOpenChange).toHaveBeenCalledTimes(0);
      expect(onLoadMore).toHaveBeenCalledTimes(0);

      // this call and the one below are more correct for how the code should
      // behave, the initial call would have a height of zero and after that a measureable height
      clientHeightSpy.mockRestore();
      clientHeightSpy = jest.spyOn(window.HTMLElement.prototype, 'clientHeight', 'get').mockImplementationOnce(() => 0).mockImplementation(() => 40);
      // open menu
      triggerPress(button);
      // use async act to resolve initial load
      await act(async () => {
<<<<<<< HEAD
        triggerPress(button);
=======
>>>>>>> 853c60c2
        // advance to open state from Transition
        jest.advanceTimersToNextTimer();
      });
      let listbox = getByRole('listbox');
      expect(listbox).toBeVisible();
      jest.spyOn(listbox, 'clientHeight', 'get').mockImplementation(() => 100);
      // update size, virtualizer raf kicks in
      act(() => {jest.advanceTimersToNextTimer();});
      // onLoadMore queued by previous timer, run it now
      act(() => {jest.advanceTimersToNextTimer();});

      expect(onOpenChange).toHaveBeenCalledTimes(1);
      expect(onOpenChange).toHaveBeenCalledWith(true, 'manual');
      expect(onLoadMore).toHaveBeenCalledTimes(1);

      // close menu
      act(() => {combobox.blur();});
      // raf from virtualizer relayout
      act(() => {jest.advanceTimersToNextTimer();});
      // previous act wraps up onExiting
      // raf
      act(() => {jest.advanceTimersToNextTimer();});
      // raf
      act(() => {jest.advanceTimersToNextTimer();});
      // exited
      act(() => {jest.advanceTimersToNextTimer();});

      expect(listbox).not.toBeInTheDocument();

      expect(onOpenChange).toHaveBeenCalledTimes(2);
      expect(onOpenChange).toHaveBeenLastCalledWith(false, undefined);
      expect(onLoadMore).toHaveBeenCalledTimes(1);

      clientHeightSpy.mockRestore();
      clientHeightSpy = jest.spyOn(window.HTMLElement.prototype, 'clientHeight', 'get').mockImplementationOnce(() => 0).mockImplementation(() => 40);
      // reopen menu
      triggerPress(button);
      await act(async () => {
<<<<<<< HEAD
        triggerPress(button);
=======
>>>>>>> 853c60c2
        // advance to open state from Transition
        jest.advanceTimersToNextTimer();
      });
      listbox = getByRole('listbox');
      expect(listbox).toBeVisible();
      jest.spyOn(listbox, 'clientHeight', 'get').mockImplementation(() => 100);
      // update size, virtualizer raf kicks in
      act(() => {jest.advanceTimersToNextTimer();});
      // onLoadMore queued by previous timer, run it now
      act(() => {jest.advanceTimersToNextTimer();});

      expect(onOpenChange).toHaveBeenCalledTimes(3);
      expect(onOpenChange).toHaveBeenLastCalledWith(true, 'manual');
      // Please test this in storybook.
      // In virtualizer.tsx the onVisibleRectChange() causes this to be called twice
      // because the browser limits the popover height via calculatePosition(),
      // while the test doesn't, causing virtualizer to try to load more
      expect(onLoadMore).toHaveBeenCalledTimes(2);
      expect(load).toHaveBeenCalledTimes(1);
<<<<<<< HEAD
=======

      // close menu
      act(() => {combobox.blur();});
>>>>>>> 853c60c2
    });
  });

  describe('controlled combobox', function () {
    describe('controlled by both selectedKey and inputValue', function () {
      it('does not update state', function () {
        let {getByRole} = renderComboBox({selectedKey: '2', inputValue: 'T'});
        let combobox = getByRole('combobox');
        let button = getByRole('button');

        act(() => {
          triggerPress(button);
          jest.runAllTimers();
        });

        expect(combobox.value).toBe('T');
        typeText(combobox, 'w');

        act(() => {
          jest.runAllTimers();
        });

        expect(combobox.value).toBe('T');
        expect(onInputChange).toHaveBeenCalledTimes(1);
        expect(onInputChange).toHaveBeenCalledWith('Tw');
        expect(onSelectionChange).not.toHaveBeenCalled();

        let listbox = getByRole('listbox');
        expect(listbox).toBeVisible();
        let items = within(listbox).getAllByRole('option');
        expect(items).toHaveLength(3);
        expect(items[1]).toHaveTextContent('Two');
        expect(items[1]).toHaveAttribute('aria-selected', 'true');

        act(() => {
          userEvent.click(items[2]);
          jest.runAllTimers();
        });

        expect(combobox.value).toBe('T');
        expect(onSelectionChange).toHaveBeenCalledTimes(1);
        expect(onSelectionChange).toHaveBeenLastCalledWith('3');

        // onInputChange is NOT called here in case the user decides not to update the selectedKey.
        // User should manually update inputValue themselves if they'd like it to change.
        expect(onInputChange).toHaveBeenCalledTimes(1);

        expect(listbox).toBeVisible();
        items = within(listbox).getAllByRole('option');
        expect(items).toHaveLength(3);
        expect(items[1]).toHaveAttribute('aria-selected', 'true');
      });

      it('updates when selectedKey and inputValue change', function () {
        let {getByRole, rerender} = render(<ExampleComboBox selectedKey="2" inputValue="Two" />);
        let combobox = getByRole('combobox');
        expect(combobox.value).toBe('Two');

        rerender(<ExampleComboBox selectedKey="1" inputValue="One" />);
        expect(combobox.value).toBe('One');

        rerender(<ExampleComboBox selectedKey={null} inputValue="" />);
        expect(combobox.value).toBe('');
      });

      it('does not update inputValue when only selectedKey changes', function () {
        let {getByRole, rerender} = render(<ExampleComboBox selectedKey="2" inputValue="Two" />);
        let combobox = getByRole('combobox');
        expect(combobox.value).toBe('Two');

        rerender(<ExampleComboBox selectedKey="1" inputValue="Two" />);
        expect(combobox.value).toBe('Two');

        rerender(<ExampleComboBox selectedKey={null} inputValue="Two" />);
        expect(combobox.value).toBe('Two');
      });

      it('closes when selecting an item', function () {
        let {getByRole, queryByRole, rerender} = render(<ExampleComboBox selectedKey="2" inputValue="T" />);
        let combobox = getByRole('combobox');
        let button = getByRole('button');
        expect(combobox.value).toBe('T');

        act(() => {
          combobox.focus();
        });
        triggerPress(button);
        act(() => {
          jest.runAllTimers();
        });

        let listbox = getByRole('listbox');
        expect(listbox).toBeVisible();
        let items = within(listbox).getAllByRole('option');
        expect(items).toHaveLength(3);

        userEvent.click(items[2]);
        act(() => {
          rerender(<ExampleComboBox selectedKey="3" inputValue="Three" />);
        });

        act(() => {
          jest.runAllTimers();
        });

        expect(combobox.value).toBe('Three');
        expect(queryByRole('listbox')).toBeNull();
      });

      it('calls onOpenChange when clicking on a selected item if selectedKey is controlled but open state isn\'t ', function () {
        let {getByRole, queryByRole} = render(<ExampleComboBox selectedKey="2" />);
        let combobox = getByRole('combobox');
        let button = getByRole('button');

        act(() => {
          combobox.focus();
        });
        triggerPress(button);
        act(() => {
          jest.runAllTimers();
        });

        let listbox = getByRole('listbox');
        expect(listbox).toBeVisible();
        let items = within(listbox).getAllByRole('option');
        expect(items).toHaveLength(3);
        expect(onOpenChange).toHaveBeenCalledTimes(1);
        expect(onOpenChange).toHaveBeenLastCalledWith(true, 'manual');

        userEvent.click(items[1]);
        act(() => {
          jest.runAllTimers();
        });

        expect(queryByRole('listbox')).toBeNull();
        expect(onOpenChange).toHaveBeenCalledTimes(2);
        expect(onOpenChange).toHaveBeenLastCalledWith(false, undefined);
      });
    });

    describe('controlled by selectedKey', function () {
      it('updates inputValue state but not selectedKey', function () {
        let {getByRole} = renderComboBox({selectedKey: '2'});
        let combobox = getByRole('combobox');
        let button = getByRole('button');

        triggerPress(button);
        act(() => {
          jest.runAllTimers();
        });

        expect(combobox.value).toBe('Two');
        expect(onInputChange).toHaveBeenLastCalledWith('Two');

        let listbox = getByRole('listbox');
        expect(listbox).toBeVisible();
        let items = within(listbox).getAllByRole('option');
        expect(items).toHaveLength(3);
        expect(items[1]).toHaveTextContent('Two');
        expect(items[1]).toHaveAttribute('aria-selected', 'true');

        fireEvent.change(combobox, {target: {value: 'Th'}});
        act(() => {
          jest.runAllTimers();
        });

        expect(combobox.value).toBe('Th');
        expect(onInputChange).toHaveBeenLastCalledWith('Th');
        expect(onSelectionChange).not.toHaveBeenCalled();

        items = within(listbox).getAllByRole('option');
        expect(items).toHaveLength(1);
        expect(items[0]).toHaveTextContent('Three');
        expect(items[0]).toHaveAttribute('aria-selected', 'false');

        userEvent.click(items[0]);
        act(() => {
          jest.runAllTimers();
        });

        // Does not update inputValue unless selectedKey prop changes
        expect(combobox.value).toBe('Th');
        expect(onSelectionChange).toHaveBeenCalledTimes(1);
        expect(onSelectionChange).toHaveBeenCalledWith('3');
      });

      it('updates the input field when selectedKey prop changes', function () {
        let {getByRole, rerender} = render(<ExampleComboBox selectedKey="2" />);
        let combobox = getByRole('combobox');
        expect(combobox.value).toBe('Two');
        expect(onInputChange).toHaveBeenLastCalledWith('Two');

        rerender(<ExampleComboBox selectedKey="1" />);
        expect(combobox.value).toBe('One');
        expect(onInputChange).toHaveBeenLastCalledWith('One');

        rerender(<ExampleComboBox selectedKey={null} />);
        expect(combobox.value).toBe('');
        expect(onInputChange).toHaveBeenLastCalledWith('');
      });
    });

    describe('controlled by inputValue', function () {
      it('updates selectedKey but not inputValue', function () {
        let {getByRole} = renderComboBox({defaultSelectedKey: '3', inputValue: 'T'});
        let combobox = getByRole('combobox');
        let button = getByRole('button');

        triggerPress(button);
        act(() => {
          jest.runAllTimers();
        });

        expect(combobox.value).toBe('T');

        let listbox = getByRole('listbox');
        expect(listbox).toBeVisible();
        let items = within(listbox).getAllByRole('option');
        expect(items).toHaveLength(3);
        expect(items[0]).toHaveTextContent('One');
        expect(items[1]).toHaveTextContent('Two');
        expect(items[2]).toHaveTextContent('Three');
        expect(items[2]).toHaveAttribute('aria-selected', 'true');

        typeText(combobox, 'w');

        act(() => {
          jest.runAllTimers();
        });

        expect(combobox.value).toBe('T');
        expect(onInputChange).toHaveBeenLastCalledWith('Tw');
        expect(onSelectionChange).not.toHaveBeenCalled();

        userEvent.click(items[1]);
        act(() => {
          jest.runAllTimers();
        });

        expect(combobox.value).toBe('T');
        expect(onInputChange).toHaveBeenLastCalledWith('Two');
        expect(onSelectionChange).toHaveBeenCalledTimes(1);
        expect(onSelectionChange).toHaveBeenCalledWith('2');

        items = within(listbox).getAllByRole('option');
        expect(items[0]).toHaveTextContent('Two');
        expect(items[0]).toHaveAttribute('aria-selected', 'true');
      });

      it('updates the input field when inputValue prop changes', function () {
        let {getByRole, rerender} = render(<ExampleComboBox inputValue="T" />);
        let combobox = getByRole('combobox');
        expect(combobox.value).toBe('T');

        rerender(<ExampleComboBox inputValue="Tw" />);
        expect(combobox.value).toBe('Tw');
      });
    });

    describe('custom filter', function () {
      it('does not apply default filtering if controlled items are provided', () => {
        let customFilterItems = [
          {name: 'The first item', id: '1'},
          {name: 'The second item', id: '2'},
          {name: 'The third item', id: '3'}
        ];

        let {getByRole} = render(
          <Provider theme={theme}>
            <ComboBox items={customFilterItems} label="Combobox">
              {(item) => <Item>{item.name}</Item>}
            </ComboBox>
          </Provider>
        );

        act(() => {
          jest.runAllTimers();
        });

        let combobox = getByRole('combobox');
        let button = getByRole('button');

        triggerPress(button);
        act(() => {
          jest.runAllTimers();
        });

        expect(combobox.value).toBe('');

        let listbox = getByRole('listbox');
        expect(listbox).toBeVisible();
        let items = within(listbox).getAllByRole('option');
        expect(items).toHaveLength(3);

        typeText(combobox, 'second');
        act(() => {
          jest.runAllTimers();
        });

        expect(combobox.value).toBe('second');
        items = within(listbox).getAllByRole('option');
        expect(items).toHaveLength(3);
      });

      it('updates items with custom filter onInputChange', () => {
        let customFilterItems = [
          {name: 'The first item', id: '1'},
          {name: 'The second item', id: '2'},
          {name: 'The third item', id: '3'}
        ];

        let CustomFilterComboBox = () => {
          let [list, setList] = React.useState(customFilterItems);
          let onInputChange = (value) => {
            setList(customFilterItems.filter(item => item.name.includes(value)));
          };

          return (
            <ComboBox items={list} label="Combobox" onInputChange={onInputChange}>
              {(item) => <Item>{item.name}</Item>}
            </ComboBox>
          );
        };
        let {getByRole} = render(
          <Provider theme={theme}>
            <CustomFilterComboBox />
          </Provider>
        );

        let combobox = getByRole('combobox');
        typeText(combobox, 'second');
        act(() => {
          jest.runAllTimers();
        });

        let listbox = getByRole('listbox');
        let items = within(listbox).getAllByRole('option');
        expect(items).toHaveLength(1);
      });
    });

    describe.each`
      Name                           | Component
      ${'controlled value'}          | ${ControlledValueComboBox}
      ${'controlled key'}            | ${ControlledKeyComboBox}
      ${'controlled value and key'}  | ${ControlledValueKeyComboBox}
    `('$Name ComboBox', ({Name, Component}) => {
      describe('blur and commit flows', function () {
        it('should reset the input text and close the menu on committing a previously selected option', () => {
          let {getByRole, queryByRole} = render(<Component />);
          let combobox = getByRole('combobox');
          let button = getByRole('button');
          triggerPress(button);
          act(() => {
            jest.runAllTimers();
          });

          let listbox = getByRole('listbox');
          expect(listbox).toBeVisible();
          let items = within(listbox).getAllByRole('option');
          expect(items.length).toBe(3);

          triggerPress(items[0]);
          act(() => {
            jest.runAllTimers();
          });

          expect(combobox.value).toBe('One');
          expect(queryByRole('listbox')).toBeNull();

          fireEvent.change(combobox, {target: {value: 'On'}});
          act(() => {
            jest.runAllTimers();
          });

          expect(combobox.value).toBe('On');
          listbox = getByRole('listbox');
          expect(listbox).toBeVisible();
          items = within(listbox).getAllByRole('option');
          expect(items[0]).toHaveTextContent('One');
          expect(items[0]).toHaveAttribute('aria-selected', 'true');

          fireEvent.keyDown(combobox, {key: 'ArrowDown', code: 40, charCode: 40});
          fireEvent.keyUp(combobox, {key: 'ArrowDown', code: 40, charCode: 40});
          fireEvent.keyDown(combobox, {key: 'Enter', code: 13, charCode: 13});
          fireEvent.keyUp(combobox, {key: 'Enter', code: 13, charCode: 13});
          act(() => {
            jest.runAllTimers();
          });

          expect(queryByRole('listbox')).toBeNull();
          expect(combobox.value).toBe('One');

          if (!Name.includes('value') && !Name.includes('all')) {
            // Check that onInputChange is firing appropriately for the comboboxes w/o user defined onInputChange handlers
            expect(onInputChange).toBeCalledTimes(3);
            expect(onInputChange).toHaveBeenLastCalledWith('One');
          }

          if (Name === 'controlled value and open') {
            // Checking special case, spy is chained with the onSelectionChangeHandler
            expect(onSelectionChange).toBeCalledTimes(2);
            expect(onSelectionChange).toHaveBeenLastCalledWith('1');
          }

          if (!Name.includes('open') && !Name.includes('all')) {
            // Check that onOpenChange is firing appropriately for the comboboxes w/o user defined onOpenChange handlers
            expect(onOpenChange).toBeCalledTimes(4);
            expect(onOpenChange).toHaveBeenLastCalledWith(false, undefined);
          }

          triggerPress(button);
          act(() => {
            jest.runAllTimers();
          });

          listbox = getByRole('listbox');
          expect(listbox).toBeVisible();
          items = within(listbox).getAllByRole('option');
          expect(items[0]).toHaveTextContent('One');
          expect(items[0]).toHaveAttribute('aria-selected', 'true');
        });

        it('should update the input field with the selected item and close the menu on commit', () => {
          let {getByRole, queryByRole} = render(<Component />);
          let combobox = getByRole('combobox');
          typeText(combobox, 'On');
          act(() => jest.runAllTimers());

          let listbox = getByRole('listbox');
          expect(listbox).toBeVisible();
          let items = within(listbox).getAllByRole('option');
          expect(items.length).toBe(1);

          fireEvent.keyDown(combobox, {key: 'ArrowDown', code: 40, charCode: 40});
          fireEvent.keyUp(combobox, {key: 'ArrowDown', code: 40, charCode: 40});
          fireEvent.keyDown(combobox, {key: 'Enter', code: 13, charCode: 13});
          fireEvent.keyUp(combobox, {key: 'Enter', code: 13, charCode: 13});
          act(() => {
            jest.runAllTimers();
          });

          expect(combobox.value).toBe('One');
          expect(queryByRole('listbox')).toBeNull();

          if (!Name.includes('value') && !Name.includes('all')) {
            // Check that onInputChange is firing appropriately for the comboboxes w/o user defined onInputChange handlers
            expect(onInputChange).toBeCalledTimes(3);
            expect(onInputChange).toHaveBeenLastCalledWith('One');
          }

          if (Name === 'controlled value and open') {
            // Checking special case, spy is chained with the onSelectionChangeHandler
            expect(onSelectionChange).toBeCalledTimes(1);
            expect(onSelectionChange).toHaveBeenLastCalledWith('1');
          }

          if (!Name.includes('open') && !Name.includes('all')) {
            // Check that onOpenChange is firing appropriately for the comboboxes w/o user defined onOpenChange handlers
            expect(onOpenChange).toBeCalledTimes(2);
            expect(onOpenChange).toHaveBeenLastCalledWith(false, undefined);
          }

          let button = getByRole('button');
          triggerPress(button);
          act(() => {
            jest.runAllTimers();
          });

          listbox = getByRole('listbox');
          expect(listbox).toBeVisible();
          items = within(listbox).getAllByRole('option');
          expect(items[0]).toHaveTextContent('One');
          expect(items[0]).toHaveAttribute('aria-selected', 'true');
        });

        it('should reset the input value and close the menu on blur', () => {
          let {getByRole, queryByRole} = render(<Component />);
          let combobox = getByRole('combobox');
          typeText(combobox, 'On');
          act(() => jest.runAllTimers());

          let listbox = getByRole('listbox');
          expect(listbox).toBeVisible();
          let items = within(listbox).getAllByRole('option');

          triggerPress(items[0]);
          act(() => {
            jest.runAllTimers();
          });

          expect(combobox.value).toBe('One');
          expect(queryByRole('listbox')).toBeNull();

          fireEvent.change(combobox, {target: {value: 'On'}});
          act(() => {
            jest.runAllTimers();
          });

          listbox = getByRole('listbox');
          expect(listbox).toBeVisible();

          userEvent.tab();
          act(() => {
            jest.runAllTimers();
          });

          expect(queryByRole('listbox')).toBeNull();
          expect(combobox.value).toBe('One');

          if (!Name.includes('value') && !Name.includes('all')) {
            // Check that onInputChange is firing appropriately for the comboboxes w/o user defined onInputChange handlers
            expect(onInputChange).toBeCalledTimes(5);
            expect(onInputChange).toHaveBeenLastCalledWith('One');
          }

          if (Name === 'controlled value and open') {
            // Checking special case, spy is chained with the onSelectionChangeHandler
            expect(onSelectionChange).toBeCalledTimes(2);
            expect(onSelectionChange).toHaveBeenLastCalledWith('1');
          }

          if (!Name.includes('open') && !Name.includes('all')) {
            // Check that onOpenChange is firing appropriately for the comboboxes w/o user defined onOpenChange handlers
            expect(onOpenChange).toBeCalledTimes(4);
            expect(onOpenChange).toHaveBeenLastCalledWith(false, undefined);
          }
        });

        it('should not open the menu on blur when an invalid input is entered', () => {
          let {getByRole, queryByRole} = render(<Component />);
          let combobox = getByRole('combobox');
          typeText(combobox, 'On');
          act(() => jest.runAllTimers());

          let listbox = getByRole('listbox');
          expect(listbox).toBeVisible();

          fireEvent.change(combobox, {target: {value: ''}});
          act(() => {
            jest.runAllTimers();
          });

          typeText(combobox, 'z');
          act(() => jest.runAllTimers());
          expect(queryByRole('listbox')).toBeNull();
          expect(combobox.value).toBe('z');

          userEvent.tab();
          act(() => {
            jest.runAllTimers();
          });

          expect(queryByRole('listbox')).toBeNull();
          expect(combobox.value).toBe('');

          if (!Name.includes('value') && !Name.includes('all')) {
            // Check that onInputChange is firing appropriately for the comboboxes w/o user defined onInputChange handlers
            expect(onInputChange).toBeCalledTimes(5);
            expect(onInputChange).toHaveBeenLastCalledWith('');
          }

          if (Name === 'controlled value and open') {
            // Checking special case, spy is chained with the onSelectionChangeHandler
            expect(onSelectionChange).toBeCalledTimes(1);
            expect(onSelectionChange).toHaveBeenLastCalledWith(null);
          }

          if (!Name.includes('open') && !Name.includes('all')) {
              // Check that onOpenChange is firing appropriately for the comboboxes w/o user defined onOpenChange handlers
            expect(onOpenChange).toBeCalledTimes(2);
            expect(onOpenChange).toHaveBeenLastCalledWith(false, undefined);
          }
        });
      });

      describe('controlled items', function () {
        it('should update the input value when items update and selectedKey textValue does\'t match', function () {
          let {getByRole, queryByRole, rerender} = render(<Component items={initialFilterItems} />);
          let combobox = getByRole('combobox');

          act(() => {
            combobox.focus();
          });
          act(() => {
            jest.runAllTimers();
          });
          typeText(combobox, 'Aar');
          act(() => jest.runAllTimers());

          let listbox = getByRole('listbox');
          expect(listbox).toBeVisible();
          let items = within(listbox).getAllByRole('option');

          triggerPress(items[0]);
          act(() => {
            jest.runAllTimers();
          });

          expect(combobox.value).toBe('Aardvark');

          if ((!Name.includes('key') && !Name.includes('all')) || Name === 'controlled value and open') {
            expect(onSelectionChange).toBeCalledTimes(1);
            expect(onSelectionChange).toHaveBeenLastCalledWith('1');
          }
          expect(queryByRole('listbox')).toBeNull();

          act(() => {
            combobox.blur();
          });
          act(() => {
            jest.runAllTimers();
          });
          expect(document.activeElement).not.toBe(combobox);

          if (Name === 'controlled value and open') {
            // Checking special case, spy is chained with the onSelectionChangeHandler
            // onSelectionChange is called on blur due to commitSelection (so that input value resets)
            expect(onSelectionChange).toBeCalledTimes(2);
            expect(onSelectionChange).toHaveBeenLastCalledWith('1');
          }

          let newItems = [
            {name: 'New Text', id: '1'},
            {name: 'Item 2', id: '2'},
            {name: 'Item 3', id: '3'}
          ];

          rerender(<Component items={newItems} />);

          if (Name.includes('value') || Name.includes('all')) {
            expect(combobox.value).toBe('Aardvark');
          } else {
            expect(combobox.value).toBe('New Text');
          }

          expect(queryByRole('listbox')).toBeNull();

          if (!Name.includes('value') && !Name.includes('all')) {
            expect(onInputChange).toBeCalledTimes(5);
            expect(onInputChange).toHaveBeenLastCalledWith('New Text');
          }
        });

        it('doesn\'t update the input value when items update but the combobox is focused', function () {
          let {getByRole, queryByRole, rerender} = render(<Component items={initialFilterItems} />);
          let combobox = getByRole('combobox');

          act(() => {
            combobox.focus();
          });
          act(() => {
            jest.runAllTimers();
          });
          typeText(combobox, 'Aar');
          act(() => jest.runAllTimers());

          let listbox = getByRole('listbox');
          expect(listbox).toBeVisible();
          let items = within(listbox).getAllByRole('option');

          triggerPress(items[0]);
          act(() => {
            jest.runAllTimers();
          });

          expect(combobox.value).toBe('Aardvark');

          if ((!Name.includes('key') && !Name.includes('all')) || Name === 'controlled value and open') {
            expect(onSelectionChange).toBeCalledTimes(1);
            expect(onSelectionChange).toHaveBeenLastCalledWith('1');
          }
          expect(queryByRole('listbox')).toBeNull();

          let newItems = [
            {name: 'New Text', id: '1'},
            {name: 'Item 2', id: '2'},
            {name: 'Item 3', id: '3'}
          ];

          rerender(<Component items={newItems} />);

          expect(combobox.value).toBe('Aardvark');
          expect(queryByRole('listbox')).toBeNull();
        });
      });
    });

    it('updates the list of items when items update', function () {
      let {getByRole, rerender} = render(<ControlledValueComboBox items={initialFilterItems} />);
      let button = getByRole('button');

      triggerPress(button);
      act(() => {
        jest.runAllTimers();
      });

      let listbox = getByRole('listbox');
      expect(listbox).toBeVisible();
      let items = within(listbox).getAllByRole('option');
      expect(items.length).toBe(3);

      expect(items[0].textContent).toBe('Aardvark');
      expect(items[1].textContent).toBe('Kangaroo');
      expect(items[2].textContent).toBe('Snake');

      let newItems = [
        {name: 'New Text', id: '1'},
        {name: 'Item 2', id: '2'},
        {name: 'Item 3', id: '3'}
      ];

      rerender(<ControlledValueComboBox items={newItems} />);

      expect(listbox).toBeVisible();
      items = within(listbox).getAllByRole('option');
      expect(items.length).toBe(3);

      expect(items[0].textContent).toBe('New Text');
      expect(items[1].textContent).toBe('Item 2');
      expect(items[2].textContent).toBe('Item 3');
    });

    it('updates the list of items when items update (items provided by map)', function () {
      function ComboBoxWithMap(props) {
        let defaultItems = initialFilterItems;
        let {
          listItems = defaultItems
        } = props;
        return (
          <Provider theme={theme}>
            <ComboBox label="Combobox" {...props}>
              {listItems.map((item) => (
                <Item key={item.id}>
                  {item.name}
                </Item>
              ))}
            </ComboBox>
          </Provider>
        );
      }

      let {getByRole, rerender} = render(<ComboBoxWithMap />);
      let combobox = getByRole('combobox');
      let button = getByRole('button');

      triggerPress(button);
      act(() => {
        jest.runAllTimers();
      });

      let listbox = getByRole('listbox');
      expect(listbox).toBeVisible();
      let items = within(listbox).getAllByRole('option');
      expect(items.length).toBe(3);

      expect(items[0].textContent).toBe('Aardvark');
      expect(items[1].textContent).toBe('Kangaroo');
      expect(items[2].textContent).toBe('Snake');

      triggerPress(items[0]);
      act(() => {
        jest.runAllTimers();
      });

      expect(combobox.value).toBe('Aardvark');

      act(() => combobox.blur());
      act(() => jest.runAllTimers());
      expect(document.activeElement).not.toBe(combobox);

      let newItems = [
        {name: 'New Text', id: '1'},
        {name: 'Item 2', id: '2'},
        {name: 'Item 3', id: '3'}
      ];

      rerender(<ComboBoxWithMap listItems={newItems} />);
      expect(combobox.value).toBe('New Text');

      act(() => combobox.focus());
      fireEvent.change(combobox, {target: {value: ''}});
      act(() => jest.runAllTimers());

      listbox = getByRole('listbox');
      expect(listbox).toBeVisible();
      items = within(listbox).getAllByRole('option');
      expect(items.length).toBe(3);

      expect(items[0].textContent).toBe('New Text');
      expect(items[1].textContent).toBe('Item 2');
      expect(items[2].textContent).toBe('Item 3');
    });
  });

  describe('uncontrolled combobox', function () {
    it('should update both input value and selected item freely', function () {
      let {getByRole, queryByRole} = renderComboBox();
      let combobox = getByRole('combobox');
      let button = getByRole('button');
      expect(combobox.value).toBe('');

      act(() => {
        combobox.focus();
        triggerPress(button);
      });
      act(() => {
        jest.runAllTimers();
      });

      let listbox = getByRole('listbox');
      expect(listbox).toBeVisible();
      let items = within(listbox).getAllByRole('option');
      expect(items).toHaveLength(3);
      typeText(combobox, 'Two');

      act(() => {
        jest.runAllTimers();
      });

      expect(combobox.value).toBe('Two');
      expect(onInputChange).toHaveBeenCalledTimes(3);
      expect(onInputChange).toHaveBeenCalledWith('Two');
      expect(onSelectionChange).not.toHaveBeenCalled();

      fireEvent.change(combobox, {target: {value: ''}});
      act(() => {
        jest.runAllTimers();
      });

      expect(combobox.value).toBe('');
      expect(onInputChange).toHaveBeenCalledTimes(4);
      expect(onInputChange).toHaveBeenCalledWith('');
      expect(onSelectionChange).not.toHaveBeenCalled();

      listbox = getByRole('listbox');
      expect(listbox).toBeVisible();
      items = within(listbox).getAllByRole('option');
      expect(items[1]).toHaveTextContent('Two');
      expect(items[1]).not.toHaveAttribute('aria-selected', 'true');

      triggerPress(items[0]);
      act(() => {
        jest.runAllTimers();
      });

      expect(combobox.value).toBe('One');
      expect(queryByRole('listbox')).toBeNull();
      expect(onInputChange).toHaveBeenCalledTimes(5);
      expect(onInputChange).toHaveBeenCalledWith('One');
      expect(onSelectionChange).toHaveBeenCalledTimes(1);
      expect(onSelectionChange).toHaveBeenCalledWith('1');

      triggerPress(button);
      act(() => {
        jest.runAllTimers();
      });

      listbox = getByRole('listbox');
      expect(listbox).toBeVisible();
      items = within(listbox).getAllByRole('option');
      expect(items[0]).toHaveTextContent('One');
      expect(items[0]).toHaveAttribute('aria-selected', 'true');

      // Reset selection
      act(() => {
        fireEvent.change(combobox, {target: {value: ''}});
        jest.runAllTimers();
      });

      expect(combobox.value).toBe('');
      expect(onInputChange).toHaveBeenCalledTimes(6);
      expect(onInputChange).toHaveBeenCalledWith('');
      expect(onSelectionChange).toHaveBeenCalledTimes(2);
      expect(onSelectionChange).toHaveBeenCalledWith(null);
    });

    it('supports defaultSelectedKey and defaultInputValue (matching)', function () {
      let {getByRole} = renderComboBox({defaultSelectedKey: '2', defaultInputValue: 'Two'});
      let combobox = getByRole('combobox');
      let button = getByRole('button');
      expect(combobox.value).toBe('Two');

      act(() => {
        combobox.focus();
        triggerPress(button);
      });
      act(() => {
        jest.runAllTimers();
      });

      let listbox = getByRole('listbox');
      expect(listbox).toBeVisible();
      let items = within(listbox).getAllByRole('option');
      expect(items).toHaveLength(3);
      expect(items[1]).toHaveTextContent('Two');
      expect(items[1]).toHaveAttribute('aria-selected', 'true');
    });

    it('should keep defaultInputValue if it doesn\'t match defaultSelectedKey', function () {
      let {getByRole} = renderComboBox({defaultSelectedKey: '2', defaultInputValue: 'One'});
      let combobox = getByRole('combobox');
      expect(combobox.value).toBe('One');

      act(() => combobox.focus());
      fireEvent.change(combobox, {target: {value: ''}});
      act(() => jest.runAllTimers());

      let listbox = getByRole('listbox');
      expect(listbox).toBeVisible();
      let items = within(listbox).getAllByRole('option');
      expect(items).toHaveLength(3);

      triggerPress(items[2]);
      act(() => jest.runAllTimers());

      expect(combobox.value).toBe('Three');
    });

    it('defaultInputValue should not set selected item', function () {
      let {getByRole} = renderComboBox({defaultInputValue: 'Two'});
      let combobox = getByRole('combobox');
      let button = getByRole('button');
      expect(combobox.value).toBe('Two');

      act(() => {
        combobox.focus();
        triggerPress(button);
      });
      act(() => {
        jest.runAllTimers();
      });

      let listbox = getByRole('listbox');
      expect(listbox).toBeVisible();
      let items = within(listbox).getAllByRole('option');
      expect(items).toHaveLength(3);
      expect(items[1]).toHaveTextContent('Two');
      expect(items[1]).toHaveAttribute('aria-selected', 'false');
    });

    it('defaultSelectedKey should set input value', function () {
      let {getByRole} = renderComboBox({defaultSelectedKey: '2'});
      let combobox = getByRole('combobox');
      let button = getByRole('button');
      expect(combobox.value).toBe('Two');

      act(() => {
        combobox.focus();
        triggerPress(button);
      });
      act(() => {
        jest.runAllTimers();
      });

      let listbox = getByRole('listbox');
      expect(listbox).toBeVisible();
      let items = within(listbox).getAllByRole('option');
      expect(items).toHaveLength(3);
      expect(items[1]).toHaveTextContent('Two');
      expect(items[1]).toHaveAttribute('aria-selected', 'true');
    });

    it('should close the menu if user clicks on a already selected item', function () {
      let {getByRole, queryByRole} = renderComboBox({defaultSelectedKey: '2'});
      let combobox = getByRole('combobox');
      let button = getByRole('button');
      expect(combobox.value).toBe('Two');

      act(() => {
        combobox.focus();
      });
      triggerPress(button);
      act(() => {
        jest.runAllTimers();
      });

      let listbox = getByRole('listbox');
      expect(listbox).toBeVisible();
      let items = within(listbox).getAllByRole('option');
      expect(items).toHaveLength(3);
      expect(onOpenChange).toHaveBeenCalledTimes(1);

      triggerPress(items[1]);
      act(() => {
        jest.runAllTimers();
      });

      expect(queryByRole('listbox')).toBeNull();
      expect(onOpenChange).toHaveBeenCalledTimes(2);
      expect(onOpenChange).toHaveBeenLastCalledWith(false, undefined);

    });
  });

  describe('combobox with sections', function () {
    it('supports rendering sections', function () {
      let {getByRole, queryByRole, getByText} = renderSectionComboBox();

      let combobox = getByRole('combobox');
      let button = getByRole('button');
      act(() => {
        combobox.focus();
      });
      fireEvent.keyDown(combobox, {key: 'ArrowDown', code: 40, charCode: 40});
      fireEvent.keyUp(combobox, {key: 'ArrowDown', code: 40, charCode: 40});
      act(() => {
        jest.runAllTimers();
      });

      let listbox = getByRole('listbox');
      expect(listbox).toBeVisible();

      let items = within(listbox).getAllByRole('option');
      let groups = within(listbox).getAllByRole('group');
      expect(items).toHaveLength(6);
      expect(groups).toHaveLength(2);
      expect(groups[0]).toHaveAttribute('aria-labelledby', getByText('Section One').id);
      expect(getByText('Section One')).toHaveAttribute('aria-hidden', 'true');
      expect(groups[1]).toHaveAttribute('aria-labelledby', getByText('Section Two').id);
      expect(getByText('Section Two')).toHaveAttribute('aria-hidden', 'true');
      expect(document.activeElement).toBe(combobox);
      expect(combobox).toHaveAttribute('aria-activedescendant', items[0].id);

      expect(items[0]).toHaveAttribute('aria-labelledby', within(items[0]).getByText('One').id);
      expect(groups[0]).toContainElement(items[0]);
      expect(items[1]).toHaveAttribute('aria-labelledby', within(items[1]).getByText('Two').id);
      expect(groups[0]).toContainElement(items[1]);
      expect(items[2]).toHaveAttribute('aria-labelledby', within(items[2]).getByText('Three').id);
      expect(groups[0]).toContainElement(items[2]);
      expect(items[3]).toHaveAttribute('aria-labelledby', within(items[3]).getByText('Four').id);
      expect(groups[1]).toContainElement(items[3]);
      expect(items[4]).toHaveAttribute('aria-labelledby', within(items[4]).getByText('Five').id);
      expect(groups[1]).toContainElement(items[4]);
      expect(items[5]).toHaveAttribute('aria-labelledby', within(items[5]).getByText('Six').id);
      expect(groups[1]).toContainElement(items[5]);

      fireEvent.keyDown(combobox, {key: 'ArrowDown', code: 40, charCode: 40});
      fireEvent.keyUp(combobox, {key: 'ArrowDown', code: 40, charCode: 40});
      act(() => {
        jest.runAllTimers();
      });
      fireEvent.keyDown(combobox, {key: 'ArrowDown', code: 40, charCode: 40});
      fireEvent.keyUp(combobox, {key: 'ArrowDown', code: 40, charCode: 40});
      act(() => {
        jest.runAllTimers();
      });
      fireEvent.keyDown(combobox, {key: 'ArrowDown', code: 40, charCode: 40});
      fireEvent.keyUp(combobox, {key: 'ArrowDown', code: 40, charCode: 40});
      act(() => {
        jest.runAllTimers();
      });

      expect(combobox).toHaveAttribute('aria-activedescendant', items[3].id);

      fireEvent.keyDown(combobox, {key: 'Enter', code: 13, charCode: 13});
      fireEvent.keyUp(combobox, {key: 'Enter', code: 13, charCode: 13});
      act(() => {
        jest.runAllTimers();
      });

      expect(combobox.value).toBe('Four');
      expect(queryByRole('listbox')).toBeNull();
      expect(onInputChange).toHaveBeenCalledTimes(1);
      expect(onInputChange).toHaveBeenCalledWith('Four');
      expect(onSelectionChange).toHaveBeenCalledTimes(1);
      expect(onSelectionChange).toHaveBeenCalledWith('4');

      triggerPress(button);
      act(() => {
        jest.runAllTimers();
      });

      listbox = getByRole('listbox');
      expect(listbox).toBeVisible();

      items = within(listbox).getAllByRole('option');
      groups = within(listbox).getAllByRole('group');
      expect(items).toHaveLength(6);
      expect(groups).toHaveLength(2);
      expect(items[3]).toHaveTextContent('Four');
      expect(items[3]).toHaveAttribute('aria-selected', 'true');
      expect(groups[1]).toContainElement(items[3]);
      expect(groups[1]).toHaveAttribute('aria-labelledby', getByText('Section Two').id);
    });

    it('sections are not valid selectable values', function () {
      let {getByRole} = renderSectionComboBox({selectedKey: 'section 1'});

      let combobox = getByRole('combobox');
      let button = getByRole('button');
      expect(combobox.value).toBe('');

      triggerPress(button);
      act(() => {
        jest.runAllTimers();
      });

      let listbox = getByRole('listbox');
      expect(listbox).toBeVisible();

      let groups = within(listbox).getAllByRole('group');
      expect(groups[0]).not.toHaveAttribute('aria-selected');

      expect(within(listbox).queryAllByRole('img')).toEqual([]);
    });
  });

  describe('reset input value', function () {
    describe.each`
      Name                                       | Component                               | action
      ${'uncontrolled combobox (Enter)'}         | ${<ControlledValueKeyComboBox />}       | ${
        (combobox) => {
          fireEvent.keyDown(combobox, {key: 'Enter', code: 13, charCode: 13});
          fireEvent.keyUp(combobox, {key: 'Enter', code: 13, charCode: 13});
        }
      }
      ${'controlled combobox (Enter)'}           | ${<ExampleComboBox />}                   | ${
        (combobox) => {
          fireEvent.keyDown(combobox, {key: 'Enter', code: 13, charCode: 13});
          fireEvent.keyUp(combobox, {key: 'Enter', code: 13, charCode: 13});
        }
      }
      ${'allows custom value combobox (Enter)'}  | ${<ExampleComboBox allowsCustomValue />} | ${
        (combobox) => {
          fireEvent.keyDown(combobox, {key: 'Enter', code: 13, charCode: 13});
          fireEvent.keyUp(combobox, {key: 'Enter', code: 13, charCode: 13});
        }
      }
      ${'uncontrolled combobox (Escape)'}        | ${<ControlledValueKeyComboBox />}        | ${
        (combobox) => {
          fireEvent.keyDown(combobox, {key: 'Escape', code: 27, charCode: 27});
          fireEvent.keyUp(combobox, {key: 'Escape', code: 27, charCode: 27});
        }
      }
      ${'controlled combobox (Escape)'}          | ${<ExampleComboBox />}                   | ${
        (combobox) => {
          fireEvent.keyDown(combobox, {key: 'Escape', code: 27, charCode: 27});
          fireEvent.keyUp(combobox, {key: 'Escape', code: 27, charCode: 27});
        }
      }
      ${'allows custom value combobox (Escape)'} | ${<ExampleComboBox allowsCustomValue />} | ${
        (combobox) => {
          fireEvent.keyDown(combobox, {key: 'Escape', code: 27, charCode: 27});
          fireEvent.keyUp(combobox, {key: 'Escape', code: 27, charCode: 27});
        }
      }
    `('$Name', ({Name, Component, action}) => {
      it('should reset the input value and close the menu when pressing escape', function () {
        let {getByRole, queryByRole} = render(Component);
        let button = getByRole('button');
        let combobox = getByRole('combobox');

        typeText(combobox, 'One');
        act(() => jest.runAllTimers());

        let listbox = getByRole('listbox');
        expect(listbox).toBeVisible();
        expect(combobox).toHaveAttribute('value', 'One');

        act(() => {
          action(combobox);
        });
        act(() => {
          jest.runAllTimers();
        });

        expect(queryByRole('listbox')).toBeNull();

        // If allowCustomValue then the value shouldn't be reset (for Escape, only if there isn't a selected key)
        if (Name.includes('allows custom value')) {
          expect(combobox).toHaveAttribute('value', 'One');

          // Reset to starting point
          fireEvent.change(combobox, {target: {value: ''}});
          act(() => {
            jest.runAllTimers();
          });

          triggerPress(button);
          act(() => {
            jest.runAllTimers();
          });
        } else {
          expect(combobox).toHaveAttribute('value', '');
        }

        triggerPress(button);
        act(() => {
          jest.runAllTimers();
        });

        listbox = getByRole('listbox');
        let items = within(listbox).getAllByRole('option');
        triggerPress(items[1]);
        act(() => {
          jest.runAllTimers();
        });

        expect(combobox).toHaveAttribute('value', 'Two');

        fireEvent.change(combobox, {target: {value: 'T'}});
        act(() => {
          jest.runAllTimers();
        });

        listbox = getByRole('listbox');
        expect(listbox).toBeVisible();
        expect(combobox).toHaveAttribute('value', 'T');
        expect(combobox).not.toHaveAttribute('aria-activedescendant');

        action(combobox);
        act(() => {
          jest.runAllTimers();
        });

        expect(queryByRole('listbox')).toBeNull();
        if (Name.includes('allows custom value') && Name.includes('Enter')) {
          expect(combobox).toHaveAttribute('value', 'T');
        } else {
          expect(combobox).toHaveAttribute('value', 'Two');
        }
      });
    });
  });

  it('should have aria-invalid when validationState="invalid"', function () {
    let {getByRole} = renderComboBox({validationState: 'invalid'});
    let combobox = getByRole('combobox');
    expect(combobox).toHaveAttribute('aria-invalid', 'true');
  });

  describe('loadingState', function () {
    it('combobox should not render a loading circle if menu is not open', function () {
      let {getByRole, queryByRole, rerender} = render(<ExampleComboBox loadingState="loading" />);
      act(() => {jest.advanceTimersByTime(500);});
      // First time load will show progress bar so user can know that items are being fetched
      expect(getByRole('progressbar')).toBeTruthy();

      rerender(<ExampleComboBox loadingState="filtering" />);

      expect(queryByRole('progressbar')).toBeNull();
    });

    it('combobox should render a loading circle if menu is not open but menuTrigger is "manual"', function () {
      let {getByRole, queryByRole, rerender} = render(<ExampleComboBox loadingState="loading" menuTrigger="manual" />);
      let combobox = getByRole('combobox');
      expect(queryByRole('progressbar')).toBeNull();

      act(() => {jest.advanceTimersByTime(500);});
      expect(() => within(combobox).getByRole('progressbar')).toBeTruthy();

      rerender(<ExampleComboBox loadingState="filtering" menuTrigger="manual" />);
      expect(() => within(combobox).getByRole('progressbar')).toBeTruthy();

      rerender(<ExampleComboBox loadingState="filtering" />);
      expect(queryByRole('progressbar')).toBeNull();
    });

    it('combobox should not render a loading circle until a delay of 500ms passes (loadingState: loading)', function () {
      let {getByRole, queryByRole} = renderComboBox({loadingState: 'loading'});
      let combobox = getByRole('combobox');

      act(() => {jest.advanceTimersByTime(250);});
      expect(queryByRole('progressbar')).toBeNull();

      act(() => {jest.advanceTimersByTime(250);});
      expect(() => within(combobox).getByRole('progressbar')).toBeTruthy();

      let button = getByRole('button');

      act(() => {
        triggerPress(button);
        jest.runAllTimers();
      });
      expect(() => within(combobox).getByRole('progressbar')).toBeTruthy();
    });

    it('combobox should not render a loading circle until a delay of 500ms passes and the menu is open (loadingState: filtering)', function () {
      let {getByRole, queryByRole} = renderComboBox({loadingState: 'filtering'});
      let combobox = getByRole('combobox');

      act(() => {jest.advanceTimersByTime(500);});
      expect(queryByRole('progressbar')).toBeNull();

      let button = getByRole('button');

      act(() => {
        triggerPress(button);
        jest.runAllTimers();
      });
      expect(() => within(combobox).getByRole('progressbar')).toBeTruthy();
    });

    it('combobox should hide the loading circle when loadingState changes to a non-loading state', function () {
      let {getByRole, queryByRole, rerender} = render(<ExampleComboBox loadingState="filtering" />);
      let combobox = getByRole('combobox');
      let button = getByRole('button');
      expect(queryByRole('progressbar')).toBeNull();

      act(() => {
        triggerPress(button);
        jest.runAllTimers();
      });
      act(() => {jest.advanceTimersByTime(500);});
      expect(() => within(combobox).getByRole('progressbar')).toBeTruthy();

      rerender(<ExampleComboBox loadingState="idle" />);
      let listbox = getByRole('listbox');
      expect(listbox).toBeVisible();
      expect(queryByRole('progressbar')).toBeNull();
    });

    it('combobox should hide the loading circle when if the menu closes', function () {
      let {getByRole, queryByRole} = render(<ExampleComboBox loadingState="filtering" />);
      let combobox = getByRole('combobox');
      let button = getByRole('button');
      expect(queryByRole('progressbar')).toBeNull();

      triggerPress(button);
      act(() => {
        jest.runAllTimers();
      });
      act(() => {jest.advanceTimersByTime(500);});
      let listbox = getByRole('listbox');
      expect(listbox).toBeVisible();
      expect(() => within(combobox).getByRole('progressbar')).toBeTruthy();

      triggerPress(button);
      act(() => {
        jest.runAllTimers();
      });
      expect(queryByRole('progressbar')).toBeNull();
      expect(queryByRole('listbox')).toBeNull();
    });

    it('combobox cancels the 500ms progress circle delay timer if the loading finishes first', function () {
      let {queryByRole, rerender} = render(<ExampleComboBox loadingState="loading" menuTrigger="manual" />);
      expect(queryByRole('progressbar')).toBeNull();
      act(() => {jest.advanceTimersByTime(250);});
      expect(queryByRole('progressbar')).toBeNull();

      rerender(<ExampleComboBox loadingState="idle" />);
      act(() => {jest.advanceTimersByTime(250);});
      expect(queryByRole('progressbar')).toBeNull();
    });

    it('combobox should not reset the 500ms progress circle delay timer when loadingState changes from loading to filtering', function () {
      let {getByRole, queryByRole, rerender} = render(<ExampleComboBox loadingState="loading" menuTrigger="manual" />);
      let combobox = getByRole('combobox');

      act(() => {jest.advanceTimersByTime(250);});
      expect(queryByRole('progressbar')).toBeNull();

      rerender(<ExampleComboBox loadingState="filtering" menuTrigger="manual" />);
      expect(queryByRole('progressbar')).toBeNull();
      act(() => {jest.advanceTimersByTime(250);});
      expect(() => within(combobox).getByRole('progressbar')).toBeTruthy();
    });

    it('combobox should reset the 500ms progress circle delay timer when input text changes', function () {
      let {getByRole, queryByRole} = render(<ExampleComboBox loadingState="loading" menuTrigger="manual" />);
      let combobox = getByRole('combobox');

      act(() => {jest.advanceTimersByTime(250);});
      expect(queryByRole('progressbar')).toBeNull();

      typeText(combobox, 'O');
      act(() => {jest.advanceTimersByTime(250);});
      expect(queryByRole('progressbar')).toBeNull();

      act(() => {jest.advanceTimersByTime(250);});
      expect(() => within(combobox).getByRole('progressbar')).toBeTruthy();
    });

    it.each`
      LoadingState   | ValidationState
      ${'loading'}   | ${null}
      ${'filtering'} | ${null}
      ${'loading'}   | ${'invalid'}
      ${'filtering'} | ${'invalid'}
    `('should render the loading swirl in the input field when loadingState="$LoadingState" and validationState="$ValidationState"', ({LoadingState, ValidationState}) => {
      let {getByRole} = renderComboBox({loadingState: LoadingState, validationState: ValidationState});
      let combobox = getByRole('combobox');
      let button = getByRole('button');
      act(() => {jest.advanceTimersByTime(500);});

      if (ValidationState) {
        expect(combobox).toHaveAttribute('aria-invalid', 'true');
      }

      // validation icon should not be present
      expect(within(combobox).queryByRole('img', {hidden: true})).toBeNull();

      triggerPress(button);
      act(() => {
        jest.runAllTimers();
      });

      let progressSpinner = getByRole('progressbar', {hidden: true});
      expect(progressSpinner).toBeTruthy();
      expect(progressSpinner).toHaveAttribute('aria-label', 'Loading...');

      let listbox = getByRole('listbox');
      expect(listbox).toBeVisible();
      expect(within(listbox).queryByRole('progressbar')).toBeNull();
    });

    it('should render the loading swirl in the listbox when loadingState="loadingMore"', function () {
      let {getByRole, queryByRole} = renderComboBox({loadingState: 'loadingMore'});
      let button = getByRole('button');

      expect(queryByRole('progressbar')).toBeNull();

      triggerPress(button);
      act(() => {
        jest.runAllTimers();
      });

      let listbox = getByRole('listbox');
      expect(listbox).toBeVisible();

      let progressSpinner = within(listbox).getByRole('progressbar');
      expect(progressSpinner).toBeTruthy();
      expect(progressSpinner).toHaveAttribute('aria-label', 'Loading more…');
    });

    it('should render "Loading..." placeholder in menu when loadingState="loading" and no items present', function () {
      let {getByRole} = render(
        <Provider theme={theme}>
          <ComboBox label="Combobox" items={[]} inputValue="blah" loadingState="loading">
            {(item) => <Item>{item.name}</Item>}
          </ComboBox>
        </Provider>
      );

      let button = getByRole('button');

      triggerPress(button);
      act(() => {
        jest.runAllTimers();
      });

      let listbox = getByRole('listbox');
      expect(listbox).toBeVisible();

      let items = within(listbox).getAllByRole('option');
      expect(items.length).toBe(1);

      let placeholderText = within(items[0]).getByText('Loading...');
      expect(placeholderText).toBeVisible();
    });
  });

  describe('mobile combobox', function () {
    beforeEach(() => {
      jest.spyOn(window.screen, 'width', 'get').mockImplementation(() => 600);
    });

    afterEach(() => {
      act(() => jest.runAllTimers());
      jest.clearAllMocks();
    });

    function testComboBoxTrayOpen(input, tray, listbox, focusedItemIndex) {
      expect(tray).toBeVisible();

      let dialog = within(tray).getByRole('dialog');
      expect(input).toHaveAttribute('aria-labelledby');
      expect(dialog).toHaveAttribute('aria-labelledby', input.getAttribute('aria-labelledby'));

      expect(input).toHaveAttribute('role', 'searchbox');
      expect(input).toHaveAttribute('aria-expanded', 'true');
      expect(input).toHaveAttribute('aria-controls', listbox.id);
      expect(input).toHaveAttribute('aria-haspopup', 'listbox');

      let items = within(listbox).getAllByRole('option');
      expect(items).toHaveLength(3);
      expect(items[0]).toHaveTextContent('One');
      expect(items[1]).toHaveTextContent('Two');
      expect(items[2]).toHaveTextContent('Three');

      expect(document.activeElement).toBe(input);

      if (typeof focusedItemIndex === 'undefined') {
        expect(input).not.toHaveAttribute('aria-activedescendant');

        act(() => {
          fireEvent.keyDown(input, {key: 'ArrowDown', code: 40, charCode: 40});
          fireEvent.keyUp(input, {key: 'ArrowDown', code: 40, charCode: 40});
          jest.runAllTimers();
        });

        expect(input).toHaveAttribute('aria-activedescendant', items[0].id);
      } else {
        expect(input).toHaveAttribute('aria-activedescendant', items[focusedItemIndex].id);
      }
    }

    it('should render a button to open the tray', function () {
      let {getByRole, getByText} = renderComboBox({});
      let button = getByRole('button');

      expect(button).toHaveAttribute('aria-haspopup', 'dialog');
      expect(button).toHaveAttribute('aria-expanded', 'false');
      expect(button).toHaveAttribute('aria-labelledby', `${getByText('Test').id} ${button.getElementsByTagName('span')[0].id}`);
    });

    it('button should be labelled by external label', function () {
      let {getByRole, getByText} = renderComboBox({selectedKey: '2', label: null, 'aria-labelledby': 'label-id'});
      let button = getByRole('button');

      expect(button).toHaveAttribute('aria-labelledby', `label-id ${getByText('Two').id}`);
    });

    it('button should be labelled by aria-label', function () {
      let {getByRole, getByText} = renderComboBox({selectedKey: '2', label: null, 'aria-label': 'Label'});
      let button = getByRole('button');

      expect(button).toHaveAttribute('aria-label', 'Label');
      expect(button).toHaveAttribute('aria-labelledby', `${button.id} ${getByText('Two').id}`);
    });

    it('button should be labelled by external label and builtin label', function () {
      let {getByRole, getByText} = renderComboBox({selectedKey: '2', 'aria-labelledby': 'label-id'});
      let button = getByRole('button');

      expect(button).toHaveAttribute('aria-labelledby', `label-id ${getByText('Test').id} ${getByText('Two').id}`);
    });

    it('readonly combobox should not open on press', function () {
      let {getByRole, getByTestId} = renderComboBox({isReadOnly: true});
      let button = getByRole('button');

      act(() => {
        triggerPress(button);
        jest.runAllTimers();
      });

      expect(button).toHaveAttribute('aria-expanded', 'false');
      expect(() => getByTestId('tray')).toThrow();
    });

    it('opening the tray autofocuses the tray input', function () {
      let {getByRole, getByTestId} = renderComboBox();
      let button = getByRole('button');

      triggerPress(button);
      act(() => {
        jest.runAllTimers();
      });

      expect(button).toHaveAttribute('aria-expanded', 'true');

      let tray = getByTestId('tray');
      expect(tray).toBeVisible();
      let listbox = getByRole('listbox');

      let trayInput = within(tray).getByRole('searchbox');
      testComboBoxTrayOpen(trayInput, tray, listbox);
    });

    it('closing the tray autofocuses the button', function () {
      let {getByRole, getByTestId} = renderComboBox();
      let button = getByRole('button');

      act(() => {
        triggerPress(button);
        jest.runAllTimers();
      });

      let tray = getByTestId('tray');
      expect(tray).toBeVisible();

      let input = within(tray).getByRole('searchbox');

      fireEvent.keyDown(input, {key: 'Escape', code: 27, charCode: 27});
      fireEvent.keyUp(input, {key: 'Escape', code: 27, charCode: 27});
      act(() => {
        jest.runAllTimers();
      });

      expect(() => getByTestId('tray')).toThrow();
      expect(document.activeElement).toBe(button);
    });

    it('height of the tray remains fixed even if the number of items changes', function () {
      let {getByRole, getByTestId} = renderComboBox();
      let button = getByRole('button');

      triggerPress(button);
      act(() => {
        jest.runAllTimers();
      });

      let tray = getByTestId('tray');
      expect(tray).toBeVisible();

      let items = within(tray).getAllByRole('option');
      expect(items.length).toBe(3);

      let trayInput = within(tray).getByRole('searchbox');
      // Save the height style for comparison later
      let style = tray.getAttribute('style');
      typeText(trayInput, 'One');

      act(() => {
        jest.runAllTimers();
      });

      items = within(tray).getAllByRole('option');
      expect(items.length).toBe(1);
      tray = getByTestId('tray');
      expect(tray.getAttribute('style')).toBe(style);
    });

    it('up/down arrows still traverse the items in the tray', function () {
      let {getByRole, getByTestId} = renderComboBox();

      let button = getByRole('button');
      act(() => {
        triggerPress(button);
        jest.runAllTimers();
      });

      let tray = getByTestId('tray');
      expect(tray).toBeVisible();

      let input = within(tray).getByRole('searchbox');
      expect(document.activeElement).toBe(input);

      act(() => {
        fireEvent.keyDown(input, {key: 'ArrowDown', code: 40, charCode: 40});
        fireEvent.keyUp(input, {key: 'ArrowDown', code: 40, charCode: 40});
        jest.runAllTimers();
      });

      let listbox = getByRole('listbox');
      testComboBoxTrayOpen(input, tray, listbox, 0);

      act(() => {
        fireEvent.keyDown(input, {key: 'ArrowDown', code: 40, charCode: 40});
        fireEvent.keyUp(input, {key: 'ArrowDown', code: 40, charCode: 40});
        jest.runAllTimers();
      });

      let items = within(tray).getAllByRole('option');

      expect(input).toHaveAttribute('aria-activedescendant', items[1].id);

      act(() => {
        fireEvent.keyDown(input, {key: 'ArrowUp', code: 38, charCode: 38});
        fireEvent.keyUp(input, {key: 'ArrowUp', code: 38, charCode: 38});
        jest.runAllTimers();
      });

      expect(input).toHaveAttribute('aria-activedescendant', items[0].id);
    });

    it('user can filter the menu options by typing in the tray input', function () {
      let {getByRole, getByTestId} = renderComboBox();
      let button = getByRole('button');

      triggerPress(button);
      act(() => {
        jest.runAllTimers();
      });

      let tray = getByTestId('tray');
      expect(tray).toBeVisible();
      let listbox = getByRole('listbox');
      let trayInput = within(tray).getByRole('searchbox');

      testComboBoxTrayOpen(trayInput, tray, listbox);
      typeText(trayInput, 'r');

      act(() => {
        jest.runAllTimers();
      });

      let items = within(tray).getAllByRole('option');
      expect(items.length).toBe(1);
      expect(items[0].textContent).toBe('Three');

      act(() => {
        fireEvent.change(trayInput, {target: {value: ''}});
        jest.runAllTimers();
      });

      items = within(tray).getAllByRole('option');
      expect(items.length).toBe(3);
      expect(items[0].textContent).toBe('One');
      expect(items[1].textContent).toBe('Two');
      expect(items[2].textContent).toBe('Three');
    });

    it('tray input can be cleared using a clear button', function () {
      let {getByRole, getByTestId} = renderComboBox();
      let button = getByRole('button');

      triggerPress(button);
      act(() => {
        jest.runAllTimers();
      });

      let tray = getByTestId('tray');
      expect(tray).toBeVisible();
      let listbox = getByRole('listbox');
      let trayInput = within(tray).getByRole('searchbox');

      expect(() => within(tray).getByLabelText('Clear')).toThrow();

      testComboBoxTrayOpen(trayInput, tray, listbox);
      typeText(trayInput, 'r');

      act(() => {
        jest.runAllTimers();
      });

      expect(document.activeElement).toBe(trayInput);
      expect(trayInput.value).toBe('r');

      let clearButton = within(tray).getByLabelText('Clear');
      expect(clearButton.tagName).toBe('DIV');
      expect(clearButton).not.toHaveAttribute('tabIndex');
      act(() => {
        triggerPress(clearButton);
      });

      act(() => {
        jest.runAllTimers();
      });

      expect(document.activeElement).toBe(trayInput);
      expect(trayInput.value).toBe('');
    });

    it('"No results" placeholder is shown if user types something that doesnt match any of the available options', function () {
      let {getByRole, getByTestId} = renderComboBox();
      let button = getByRole('button');

      triggerPress(button);
      act(() => {
        jest.runAllTimers();
      });

      let tray = getByTestId('tray');
      expect(tray).toBeVisible();
      let listbox = getByRole('listbox');

      let trayInput = within(tray).getByRole('searchbox');
      testComboBoxTrayOpen(trayInput, tray, listbox);
      typeText(trayInput, 'blah');

      act(() => {
        jest.runAllTimers();
      });

      // check that tray is still visible and placeholder text exists
      expect(tray).toBeVisible();
      let items = within(tray).getAllByRole('option');
      expect(items.length).toBe(1);

      let placeholderText = within(items[0]).getByText('No results');
      expect(placeholderText).toBeVisible();


      act(() => {
        fireEvent.change(trayInput, {target: {value: ''}});
        jest.runAllTimers();
      });

      items = within(tray).getAllByRole('option');
      expect(items.length).toBe(3);
      expect(() => within(tray).getByText('No results')).toThrow();
    });

    it('user can select options by pressing them', function () {
      let {getByRole, getByText, getByTestId} = renderComboBox();
      let button = getByRole('button');

      triggerPress(button);
      act(() => {
        jest.runAllTimers();
      });

      expect(onOpenChange).toHaveBeenCalledWith(true, 'manual');
      expect(onOpenChange).toHaveBeenCalledTimes(1);

      let tray = getByTestId('tray');
      expect(tray).toBeVisible();
      let listbox = getByRole('listbox');
      let trayInput = within(tray).getByRole('searchbox');
      testComboBoxTrayOpen(trayInput, tray, listbox);

      let items = within(tray).getAllByRole('option');

      triggerPress(items[1]);
      act(() => {
        jest.runAllTimers();
      });

      expect(onInputChange).toHaveBeenCalledWith('Two');
      expect(onInputChange).toHaveBeenCalledTimes(1);
      expect(onSelectionChange).toHaveBeenCalledWith('2');
      expect(onSelectionChange).toHaveBeenCalledTimes(1);
      expect(onOpenChange).toHaveBeenCalledWith(false, undefined);
      expect(onOpenChange).toHaveBeenCalledTimes(2);
      expect(() => getByTestId('tray')).toThrow();
      expect(button).toHaveAttribute('aria-labelledby', `${getByText('Test').id} ${getByText('Two').id}`);

      triggerPress(button);
      act(() => {
        jest.runAllTimers();
      });

      tray = getByTestId('tray');
      expect(tray).toBeVisible();
      trayInput = within(tray).getByRole('searchbox');
      items = within(tray).getAllByRole('option');
      expect(items.length).toBe(3);
      expect(items[1].textContent).toBe('Two');
      expect(trayInput).not.toHaveAttribute('aria-activedescendant');
      expect(trayInput.value).toBe('Two');
      expect(items[1]).toHaveAttribute('aria-selected', 'true');
    });

    it('user can select options by focusing them and hitting enter', function () {
      let {getByRole, getByText, getByTestId} = renderComboBox();
      let button = getByRole('button');

      act(() => {
        triggerPress(button);
        jest.runAllTimers();
      });

      let tray = getByTestId('tray');
      expect(tray).toBeVisible();
      let listbox = getByRole('listbox');

      let trayInput = within(tray).getByRole('searchbox');

      act(() => {
        fireEvent.keyDown(trayInput, {key: 'ArrowUp', code: 38, charCode: 38});
        fireEvent.keyUp(trayInput, {key: 'ArrowUp', code: 38, charCode: 38});
        jest.runAllTimers();
      });

      expect(onOpenChange).toHaveBeenCalledWith(true, 'manual');
      expect(onOpenChange).toHaveBeenCalledTimes(1);

      testComboBoxTrayOpen(trayInput, tray, listbox, 2);

      fireEvent.keyDown(trayInput, {key: 'Enter', code: 13, charCode: 13});
      fireEvent.keyUp(trayInput, {key: 'Enter', code: 13, charCode: 13});
      act(() => {
        jest.runAllTimers();
      });

      expect(onInputChange).toHaveBeenCalledWith('Three');
      expect(onInputChange).toHaveBeenCalledTimes(1);
      expect(onSelectionChange).toHaveBeenCalledWith('3');
      expect(onSelectionChange).toHaveBeenCalledTimes(1);
      expect(onOpenChange).toHaveBeenCalledWith(false, undefined);
      expect(onOpenChange).toHaveBeenCalledTimes(2);
      expect(() => getByTestId('tray')).toThrow();
      expect(button).toHaveAttribute('aria-labelledby', `${getByText('Test').id} ${getByText('Three').id}`);

      triggerPress(button);
      act(() => {
        jest.runAllTimers();
      });

      tray = getByTestId('tray');
      expect(tray).toBeVisible();
      trayInput = within(tray).getByRole('searchbox');
      let items = within(tray).getAllByRole('option');
      expect(items.length).toBe(3);
      expect(items[2].textContent).toBe('Three');
      expect(trayInput).not.toHaveAttribute('aria-activedescendant');
      expect(trayInput.value).toBe('Three');
      expect(items[2]).toHaveAttribute('aria-selected', 'true');
    });

    it('input is blurred when the user scrolls the listbox with touch', function () {
      let {getByRole, getByTestId} = renderComboBox();
      let button = getByRole('button');

      act(() => {
        triggerPress(button);
        jest.runAllTimers();
      });

      let tray = getByTestId('tray');
      expect(tray).toBeVisible();
      let listbox = getByRole('listbox');

      let trayInput = within(tray).getByRole('searchbox');

      act(() => {
        trayInput.focus();
        jest.runAllTimers();
      });

      expect(document.activeElement).toBe(trayInput);

      act(() => {
        fireEvent.touchStart(listbox);
        fireEvent.scroll(listbox);
        jest.runAllTimers();
      });

      expect(document.activeElement).not.toBe(trayInput);
    });

    it('value of the button mirrors the tray input', function () {
      let {getByRole, getByText, getByTestId} = renderComboBox({allowsCustomValue: true});
      let button = getByRole('button');

      triggerPress(button);
      act(() => {
        jest.runAllTimers();
      });

      expect(onOpenChange).toHaveBeenCalledWith(true, 'manual');
      expect(onOpenChange).toHaveBeenCalledTimes(1);

      let tray = getByTestId('tray');
      expect(tray).toBeVisible();
      let trayInput = within(tray).getByRole('searchbox');
      expect(document.activeElement).toBe(trayInput);

      typeText(trayInput, 'Bleh');
      act(() => {
        jest.runAllTimers();
      });

      expect(trayInput.value).toBe('Bleh');
      expect(onInputChange).toHaveBeenCalledWith('Bleh');
      expect(onInputChange).toHaveBeenCalledTimes(4);

      fireEvent.keyDown(trayInput, {key: 'Escape', code: 27, charCode: 27});
      fireEvent.keyUp(trayInput, {key: 'Escape', code: 27, charCode: 27});
      act(() => {
        jest.runAllTimers();
      });
      // run restore focus rAF
      act(() => jest.runAllTimers());

      expect(onOpenChange).toHaveBeenCalledWith(false, undefined);
      expect(onOpenChange).toHaveBeenCalledTimes(2);
      expect(() => getByTestId('tray')).toThrow();
      expect(document.activeElement).toBe(button);
      expect(button).toHaveAttribute('aria-labelledby', `${getByText('Test').id} ${getByText('Bleh').id}`);
    });

    it('label of the tray input should match label of button', function () {
      let {getByRole, getByTestId, getByText} = renderComboBox({selectedKey: '2'});
      let button = getByRole('button');
      let label = getByText(defaultProps.label);

      expect(button).toHaveAttribute('aria-labelledby', `${label.id} ${getByText('Two').id}`);

      act(() => {
        triggerPress(button);
        jest.runAllTimers();
      });

      let tray = getByTestId('tray');
      expect(tray).toBeVisible();
      let trayInput = within(tray).getByRole('searchbox');
      let trayInputLabel = within(tray).getByText(defaultProps.label);
      expect(trayInput).toHaveAttribute('aria-labelledby', trayInputLabel.id);
    });

    it('tray input should recieve the same aria-labelledby as the button if an external label is provided', function () {
      let {getByRole, getByTestId, getByText} = render(
        <Provider theme={theme}>
          <label id="test-label" htmlFor="test-id">Combobox</label>
          <ComboBox id="test-id" aria-labelledby="test-label" selectedKey="one">
            <Item key="one">Item One</Item>
          </ComboBox>
        </Provider>
      );

      let button = getByRole('button');
      let label = getByText('Combobox');

      expect(button).toHaveAttribute('aria-labelledby', `${label.id} ${getByText('Item One').id}`);

      triggerPress(button);
      act(() => {
        jest.runAllTimers();
      });

      let tray = getByTestId('tray');
      expect(tray).toBeVisible();
      let listbox = getByRole('listbox');
      expect(listbox).toHaveAttribute('aria-label', 'Suggestions');
      expect(listbox).toHaveAttribute('aria-labelledby', `${label.id} ${listbox.id}`);
      let trayInput = within(tray).getByRole('searchbox');
      expect(trayInput).toHaveAttribute('aria-labelledby', label.id);
    });

    it('user can open the tray even if there aren\'t any items to show', function () {
      let {getByRole, getByTestId} = render(
        <Provider theme={theme}>
          <ComboBox label="Combobox" items={[]} inputValue="blah">
            {(item) => <Item>{item.name}</Item>}
          </ComboBox>
        </Provider>
      );
      let button = getByRole('button');

      triggerPress(button);
      act(() => {
        jest.runAllTimers();
      });

      let tray = getByTestId('tray');
      expect(tray).toBeVisible();

      let items = within(tray).getAllByRole('option');
      expect(items.length).toBe(1);

      let placeholderText = within(items[0]).getByText('No results');
      expect(placeholderText).toBeVisible();
    });

    it('combobox tray remains open on blur', function () {
      let {getByRole, getByTestId} = renderComboBox({defaultInputValue: 'Blah'});
      let button = getByRole('button');

      triggerPress(button);
      act(() => {
        jest.runAllTimers();
      });

      let tray = getByTestId('tray');
      expect(tray).toBeVisible();
      let trayInput = within(tray).getByRole('searchbox');
      expect(trayInput.value).toBe('Blah');

      act(() => {
        trayInput.blur();
      });
      act(() => {
        jest.runAllTimers();
      });

      tray = getByTestId('tray');
      expect(tray).toBeVisible();
      expect(trayInput.value).toBe('Blah'); // does not reset on blur
    });

    it('combobox tray can be closed using the dismiss buttons', function () {
      let {getByRole, getByTestId} = renderComboBox();
      let button = getByRole('button');

      triggerPress(button);
      act(() => {
        jest.runAllTimers();
      });

      let tray = getByTestId('tray');
      expect(tray).toBeVisible();
      let dismissButtons = within(tray).getAllByRole('button');
      expect(dismissButtons.length).toBe(2);
      expect(dismissButtons[0]).toHaveAttribute('aria-label', 'Dismiss');
      expect(dismissButtons[1]).toHaveAttribute('aria-label', 'Dismiss');

      triggerPress(dismissButtons[0]);
      act(() => {
        jest.runAllTimers();
      });

      expect(() => getByTestId('tray')).toThrow();
    });

    it('combobox tray doesn\'t close when tray input is virtually clicked', function () {
      let {getByRole, getByTestId} = renderComboBox();
      let button = getByRole('button');

      act(() => {
        triggerPress(button);
        jest.runAllTimers();
      });

      let tray = getByTestId('tray');
      expect(tray).toBeVisible();
      let trayInput = within(tray).getByRole('searchbox');

      jest.spyOn(trayInput, 'getBoundingClientRect').mockImplementation(() => ({
        left: 100,
        top: 100,
        width: 100,
        height: 50
      }));

      // virtual click on the exact center
      act(() => {
        fireEvent.touchEnd(trayInput, {
          changedTouches: [{
            clientX: 150,
            clientY: 125
          }]
        });

        jest.runAllTimers();
      });

      expect(() => getByTestId('tray')).not.toThrow();
    });

    it('should focus the button when clicking on the label', function () {
      let {getByRole, getByText} = renderComboBox();
      let label = getByText('Test');
      let button = getByRole('button');

      act(() => {
        userEvent.click(label);
        jest.runAllTimers();
      });

      expect(document.activeElement).toBe(button);
    });

    it('should include invalid in label when validationState="invalid"', function () {
      let {getByRole, getByText, getByLabelText} = renderComboBox({validationState: 'invalid', selectedKey: '2'});
      let button = getByRole('button');
      expect(button).toHaveAttribute('aria-labelledby', `${getByText('Test').id} ${getByText('Two').id} ${getByLabelText('(invalid)').id}`);
    });

    it.each`
      Method
      ${'clicking outside tray'}
      ${'dismiss button'}
      ${'escape key'}
    `('combobox value resets on tray close ($Method)', ({Method}) => {
       // If there is a selected key and allowCustomValue is false, closing the tray should reset the input value
      let tree = render(<ExampleComboBox defaultSelectedKey="2" />);
      let button = tree.getByRole('button');
      act(() => {
        triggerPress(button);
        jest.runAllTimers();
      });

      let performInteractions = (render) => {
        let tray = render.getByTestId('tray');
        expect(tray).toBeVisible();
        let trayInput = within(tray).getByRole('searchbox');
        expect(trayInput.value).toBe('Two');
        typeText(trayInput, 'r');
        let dismissButtons = within(tray).getAllByRole('button');
        act(() => {
          switch (Method) {
            case 'clicking outside tray':
              triggerPress(document.body);
              break;
            case 'dismiss button':
              triggerPress(dismissButtons[0]);
              break;
            case 'escape key':
              fireEvent.keyDown(trayInput, {key: 'Escape', code: 27, charCode: 27});
              fireEvent.keyUp(trayInput, {key: 'Escape', code: 27, charCode: 27});
              break;
          }
          jest.runAllTimers();
        });
      };

      performInteractions(tree);
      expect(() => tree.getByTestId('tray')).toThrow();
      expect(button).toHaveAttribute('aria-labelledby', `${tree.getByText('Test').id} ${tree.getByText('Two').id}`);
      tree.unmount();

      // If there is a selected key and allowCustomValue is true, closing the tray via dismiss button or clicking outside the tray should clear the selected key and
      // update the input value to the custom value. If the user closes the tray via escape key, then the input value should be reset and the selected key isn't cleared
      tree = render(<ExampleComboBox defaultSelectedKey="2" allowsCustomValue />);
      button = tree.getByRole('button');
      act(() => {
        triggerPress(button);
        jest.runAllTimers();
      });

      performInteractions(tree);
      expect(() => tree.getByTestId('tray')).toThrow();
      if (Method === 'escape key') {
        expect(button).toHaveAttribute('aria-labelledby', `${tree.getByText('Test').id} ${tree.getByText('Two').id}`);
      } else {
        expect(button).toHaveAttribute('aria-labelledby', `${tree.getByText('Test').id} ${tree.getByText('Twor').id}`);
      }
      tree.unmount();

      // If there is a pre-existing custom value, closing the tray should update the custom value if any changes were made in the tray input
      tree = render(<ExampleComboBox defaultInputValue="Two" allowsCustomValue />);
      button = tree.getByRole('button');
      act(() => {
        triggerPress(button);
        jest.runAllTimers();
      });

      performInteractions(tree);
      expect(() => tree.getByTestId('tray')).toThrow();
      expect(button).toHaveAttribute('aria-labelledby', `${tree.getByText('Test').id} ${tree.getByText('Twor').id}`);
    });

    it('menutrigger=focus doesn\'t reopen the tray on close', function () {
      let {getByRole, getByTestId} = renderComboBox({menuTrigger: 'focus'});
      let button = getByRole('button');

      act(() => {
        button.focus();
        jest.runAllTimers();
      });

      // menutrigger = focus is inapplicable for mobile ComboBox
      expect(() => getByTestId('tray')).toThrow();

      triggerPress(button);
      act(() => {
        jest.runAllTimers();
      });

      let tray = getByTestId('tray');
      expect(tray).toBeVisible();
      let trayInput = within(tray).getByRole('searchbox');

      act(() => {
        trayInput.blur();
      });
      triggerPress(document.body);
      act(() => {
        jest.runAllTimers();
      });

      expect(() => getByTestId('tray')).toThrow();
    });

    it('combobox button is focused when autoFocus is true', function () {
      let {getByRole} = renderComboBox({autoFocus: true});
      let button = getByRole('button');
      expect(document.activeElement).toBe(button);
    });

    it('combobox tray doesn\'t open when controlled input value is updated', function () {
      let {getByRole, rerender, getByTestId} = render(<ExampleComboBox inputValue="One" />);
      let button = getByRole('button');

      act(() => {
        button.focus();
      });
      triggerPress(button);
      act(() => {
        jest.runAllTimers();
      });

      let tray = getByTestId('tray');
      expect(tray).toBeVisible();
      let trayInput = within(tray).getByRole('searchbox');

      act(() => {
        trayInput.blur();
      });
      triggerPress(document.body);
      act(() => {
        jest.runAllTimers();
      });

      expect(() => getByTestId('tray')).toThrow();

      act(() => {
        button.blur();
      });
      act(() => {
        jest.runAllTimers();
      });

      rerender(<ExampleComboBox inputValue="Two" />);
      act(() => {
        jest.runAllTimers();
      });

      expect(() => getByTestId('tray')).toThrow();
    });

    it('shows all items when opening the tray', function () {
      let {getByTestId, getByRole} = renderComboBox({defaultInputValue: 'gibberish'});
      let button = getByRole('button');

      act(() => {
        button.focus();
      });
      triggerPress(button);
      act(() => {
        jest.runAllTimers();
      });

      expect(onOpenChange).toHaveBeenCalledWith(true, 'manual');

      let tray = getByTestId('tray');
      expect(tray).toBeVisible();
      let listbox = getByRole('listbox');
      let trayInput = within(tray).getByRole('searchbox');

      testComboBoxTrayOpen(trayInput, tray, listbox);

      let items = within(tray).getAllByRole('option');
      expect(items.length).toBe(3);
    });

    describe('refs', function () {
      it('attaches a ref to the label wrapper', function () {
        let ref = React.createRef();
        let {getByText} = renderComboBox({ref});

        expect(ref.current.UNSAFE_getDOMNode()).toBe(getByText('Test').parentElement);
      });

      it('attaches a ref to the button if no label', function () {
        let ref = React.createRef();
        let {getByRole} = renderComboBox({ref, label: null, 'aria-label': 'test'});

        expect(ref.current.UNSAFE_getDOMNode()).toBe(getByRole('button'));
      });

      it('calling focus() on the ref focuses the button', function () {
        let ref = React.createRef();
        let {getByRole} = renderComboBox({ref});

        act(() => {ref.current.focus();});
        expect(document.activeElement).toBe(getByRole('button'));
      });
    });

    describe('isLoading', function () {
      it('tray input should render a loading circle after a delay of 500ms if loadingState="filtering"', function () {
        let {getByRole, queryByRole, getByTestId, rerender} = render(<ExampleComboBox loadingState="loading" />);
        let button = getByRole('button');
        act(() => {jest.advanceTimersByTime(500);});
        expect(queryByRole('progressbar')).toBeNull();

        triggerPress(button);
        act(() => {
          jest.runAllTimers();
        });

        let tray = getByTestId('tray');
        expect(tray).toBeVisible();
        let listbox = getByRole('listbox');
        expect(within(listbox).getByRole('progressbar')).toBeTruthy();
        expect(within(tray).getAllByRole('progressbar').length).toBe(1);

        rerender(<ExampleComboBox loadingState="filtering" />);
        act(() => {jest.advanceTimersByTime(500);});

        expect(within(tray).getByRole('progressbar')).toBeTruthy();
        expect(within(listbox).queryByRole('progressbar')).toBeNull();
      });

      it('tray input should hide the loading circle if loadingState is no longer "filtering"', function () {
        let {getByRole, queryByRole, getByTestId, rerender} = render(<ExampleComboBox loadingState="filtering" />);
        let button = getByRole('button');
        act(() => {jest.advanceTimersByTime(500);});
        expect(queryByRole('progressbar')).toBeNull();

        triggerPress(button);
        act(() => {
          jest.runAllTimers();
        });

        let tray = getByTestId('tray');
        expect(tray).toBeVisible();
        let listbox = getByRole('listbox');
        expect(within(tray).getByRole('progressbar')).toBeTruthy();
        expect(within(listbox).queryByRole('progressbar')).toBeNull();

        rerender(<ExampleComboBox loadingState="idle" />);
        expect(within(tray).queryByRole('progressbar')).toBeNull();
      });

      it('tray input loading circle timer should reset on input value change', function () {
        let {getByRole, getByTestId, rerender} = render(<ExampleComboBox />);
        let button = getByRole('button');

        triggerPress(button);
        act(() => {
          jest.runAllTimers();
        });

        rerender(<ExampleComboBox loadingState="filtering" />);
        let tray = getByTestId('tray');
        expect(tray).toBeVisible();
        expect(within(tray).queryByRole('progressbar')).toBeNull();
        act(() => {jest.advanceTimersByTime(250);});

        let trayInput = within(tray).getByRole('searchbox');
        typeText(trayInput, 'One');
        act(() => {jest.advanceTimersByTime(250);});
        expect(within(tray).queryByRole('progressbar')).toBeNull();

        act(() => {jest.advanceTimersByTime(250);});
        expect(within(tray).getByRole('progressbar')).toBeTruthy();
      });

      it.each`
      LoadingState   | ValidationState
      ${'loading'}   | ${null}
      ${'filtering'} | ${null}
      ${'loading'}   | ${'invalid'}
      ${'filtering'} | ${'invalid'}
      `('should render the loading swirl in the tray input field when loadingState="$LoadingState" and validationState="$ValidationState"', ({LoadingState, ValidationState}) => {
        let {getByRole, getByTestId} = renderComboBox({loadingState: LoadingState, validationState: ValidationState, defaultInputValue: 'O'});
        let button = getByRole('button');
        act(() => {jest.advanceTimersByTime(500);});

        triggerPress(button);
        act(() => {
          jest.runAllTimers();
        });

        let tray = getByTestId('tray');
        expect(tray).toBeVisible();

        let trayProgressSpinner = within(tray).getByRole('progressbar');
        expect(trayProgressSpinner).toBeTruthy();

        if (LoadingState === 'loading') {
          expect(trayProgressSpinner).toHaveAttribute('aria-label', 'Loading more…');
        } else {
          expect(trayProgressSpinner).toHaveAttribute('aria-label', 'Loading...');
        }

        let clearButton = within(tray).getByLabelText('Clear');
        expect(clearButton).toBeTruthy();

        let listbox = getByRole('listbox');

        if (LoadingState === 'loading') {
          expect(within(listbox).getByRole('progressbar')).toBeTruthy();
        } else {
          expect(within(listbox).queryByRole('progressbar')).toBeNull();
        }

        if (ValidationState) {
          let trayInput = within(tray).getByRole('searchbox');
          expect(trayInput).toHaveAttribute('aria-invalid', 'true');
        }

        if (ValidationState && LoadingState === 'loading') {
          // validation icon should be present along with the clear button
          expect(within(tray).getAllByRole('img', {hidden: true})).toHaveLength(2);
        } else {
          // validation icon should not be present, only img is the clear button
          expect(within(tray).getAllByRole('img', {hidden: true})).toHaveLength(1);
        }
      });

      it('should render the loading swirl in the listbox when loadingState="loadingMore"', function () {
        let {getByRole, queryByRole, getByTestId} = renderComboBox({loadingState: 'loadingMore', validationState: 'invalid'});
        let button = getByRole('button');

        expect(queryByRole('progressbar')).toBeNull();

        triggerPress(button);
        act(() => {
          jest.runAllTimers();
        });

        let tray = getByTestId('tray');
        expect(tray).toBeVisible();

        let allProgressSpinners = within(tray).getAllByRole('progressbar');
        expect(allProgressSpinners.length).toBe(1);

        let icons = within(tray).getAllByRole('img', {hidden: true});
        expect(icons.length).toBe(2);

        let clearButton = within(tray).getByLabelText('Clear');
        expect(clearButton).toBeTruthy();

        expect(within(clearButton).getByRole('img', {hidden: true})).toBe(icons[1]);

        let trayInput = within(tray).getByRole('searchbox');
        expect(trayInput).toHaveAttribute('aria-invalid', 'true');

        let listbox = getByRole('listbox');
        let progressSpinner = within(listbox).getByRole('progressbar');
        expect(progressSpinner).toBeTruthy();
        expect(progressSpinner).toHaveAttribute('aria-label', 'Loading more…');
      });
    });

    describe('mobile async loading', function () {
      it('async combobox works with useAsyncList', async () => {
        let {getByRole, queryByRole, getByTestId} = render(
          <Provider theme={theme}>
            <AsyncComboBox />
          </Provider>
        );

        let button = getByRole('button');
        await waitFor(() => expect(load).toHaveBeenCalledTimes(1));
        expect(load).toHaveBeenLastCalledWith(
          expect.objectContaining({
            'filterText': ''
          })
        );

        triggerPress(button);
        await act(async () => {
          jest.runAllTimers();
        });

        expect(queryByRole('progressbar')).toBeNull();

        let tray = getByTestId('tray');
        expect(tray).toBeVisible();
        expect(within(tray).queryByRole('progressbar')).toBeNull();

        let listbox = getByRole('listbox');
        expect(within(listbox).queryByRole('progressbar')).toBeNull();
        let items = within(listbox).getAllByRole('option');
        expect(items).toHaveLength(3);
        expect(items[0]).toHaveTextContent('Aardvark');
        expect(items[1]).toHaveTextContent('Kangaroo');
        expect(items[2]).toHaveTextContent('Snake');

        let trayInput = within(tray).getByRole('searchbox');

        await act(async () => {
          trayInput.focus();
        });
        fireEvent.change(trayInput, {target: {value: 'aard'}});
        act(() => {
          jest.advanceTimersByTime(500);
        });

        let trayInputProgress = within(tray).getByRole('progressbar', {hidden: true});
        expect(trayInputProgress).toBeTruthy();
        expect(within(listbox).queryByRole('progressbar')).toBeNull();

        await act(async () => {
          jest.runAllTimers();
        });

        await waitFor(() => expect(load).toHaveBeenCalledTimes(2));
        expect(load).toHaveBeenLastCalledWith(
          expect.objectContaining({
            'filterText': 'aard'
          })
        );
        expect(within(tray).queryByRole('progressbar')).toBeNull();

        items = within(listbox).getAllByRole('option');
        expect(items).toHaveLength(1);
        expect(items[0]).toHaveTextContent('Aardvark');
      });
    });
  });

  describe('accessibility', function () {
    beforeAll(function () {
      jest.spyOn(window.screen, 'width', 'get').mockImplementation(() => 1024);
    });

    afterAll(function () {
      jest.restoreAllMocks();
    });
    // NVDA workaround so that letters are read out when user presses left/right arrow to navigate through what they typed
    it('clears aria-activedescendant when user presses left/right arrow (NVDA fix)', function () {
      let {getByRole} = renderComboBox();

      let combobox = getByRole('combobox');
      typeText(combobox, 'One');
      act(() => {
        jest.runAllTimers();
      });
      let listbox = getByRole('listbox');
      expect(listbox).toBeVisible();
      expect(combobox).toHaveAttribute('aria-controls', listbox.id);

      act(() => {
        fireEvent.keyDown(combobox, {key: 'ArrowDown', code: 40, charCode: 40});
        fireEvent.keyUp(combobox, {key: 'ArrowDown', code: 40, charCode: 40});
        jest.runAllTimers();
      });

      let items = within(listbox).getAllByRole('option');
      expect(items).toHaveLength(1);
      expect(items[0]).toHaveTextContent('One');
      expect(combobox).toHaveAttribute('aria-activedescendant', items[0].id);

      act(() => {
        fireEvent.keyDown(combobox, {key: 'ArrowLeft', code: 37, charCode: 37});
        fireEvent.keyUp(combobox, {key: 'ArrowLeft', code: 37, charCode: 37});
        jest.runAllTimers();
      });

      expect(combobox).not.toHaveAttribute('aria-activedescendant');

      act(() => {
        fireEvent.keyDown(combobox, {key: 'ArrowDown', code: 40, charCode: 40});
        fireEvent.keyUp(combobox, {key: 'ArrowDown', code: 40, charCode: 40});
        jest.runAllTimers();
      });

      expect(combobox).toHaveAttribute('aria-activedescendant', items[0].id);

      act(() => {
        fireEvent.keyDown(combobox, {key: 'ArrowRight', code: 39, charCode: 39});
        fireEvent.keyUp(combobox, {key: 'ArrowRight', code: 39, charCode: 39});
        jest.runAllTimers();
      });

      expect(combobox).not.toHaveAttribute('aria-activedescendant');
    });

    describe('announcements', function () {
      // Live announcer is (mostly) only used on apple devices for VoiceOver.
      // Mock navigator.platform so we take that codepath.
      let platformMock;
      beforeEach(() => {
        platformMock = jest.spyOn(navigator, 'platform', 'get').mockImplementation(() => 'MacIntel');
      });

      afterEach(() => {
        platformMock.mockRestore();
      });

      describe('keyboard navigating', function () {
        it('should announce items when navigating with the arrow keys', function () {
          let {getByRole} = renderComboBox();
          let combobox = getByRole('combobox');

          fireEvent.keyDown(combobox, {key: 'ArrowDown'});
          fireEvent.keyUp(combobox, {key: 'ArrowDown'});
          act(() => {
            jest.runAllTimers();
          });

          expect(announce).toHaveBeenLastCalledWith('One');

          fireEvent.keyDown(combobox, {key: 'ArrowDown'});
          fireEvent.keyUp(combobox, {key: 'ArrowDown'});
          act(() => {
            jest.runAllTimers();
          });

          expect(announce).toHaveBeenLastCalledWith('Two');
        });

        it('should announce when navigating to the selected item', function () {
          let {getByRole} = renderComboBox({selectedKey: '2'});
          let combobox = getByRole('combobox');

          fireEvent.keyDown(combobox, {key: 'ArrowDown', code: 40, charCode: 40});
          fireEvent.keyUp(combobox, {key: 'ArrowDown', code: 40, charCode: 40});
          act(() => {
            jest.runAllTimers();
          });

          expect(announce).toHaveBeenLastCalledWith('Two, selected');
        });

        it('should announce when navigating into a section with multiple items', function () {
          let {getByRole} = renderSectionComboBox();
          let combobox = getByRole('combobox');

          fireEvent.keyDown(combobox, {key: 'ArrowDown'});
          fireEvent.keyUp(combobox, {key: 'ArrowDown'});
          act(() => {
            jest.runAllTimers();
          });

          expect(announce).toHaveBeenLastCalledWith('Entered group Section One, with 3 options. One');

          fireEvent.keyDown(combobox, {key: 'ArrowDown'});
          fireEvent.keyUp(combobox, {key: 'ArrowDown'});
          act(() => {
            jest.runAllTimers();
          });

          expect(announce).toHaveBeenLastCalledWith('Two');
        });

        it('should announce when navigating into a section with a single item', function () {
          let {getByRole} = renderSectionComboBox({defaultInputValue: 'Tw'});
          let combobox = getByRole('combobox');

          typeText(combobox, 'o');
          act(() => {
            jest.runAllTimers();
          });
          fireEvent.keyDown(combobox, {key: 'ArrowDown'});
          fireEvent.keyUp(combobox, {key: 'ArrowDown'});
          act(() => {
            jest.runAllTimers();
          });

          expect(announce).toHaveBeenLastCalledWith('Entered group Section One, with 1 option. Two');
        });

        it('should announce when navigating into a section with a selected item', function () {
          let {getByRole} = renderSectionComboBox({selectedKey: '2'});
          let combobox = getByRole('combobox');

          act(() => {
            typeText(combobox, 'o');
          });
          act(() => {
            jest.runAllTimers();
          });
          fireEvent.change(combobox, {target: {value: 'Two'}});
          act(() => {
            jest.runAllTimers();
          });
          fireEvent.keyDown(combobox, {key: 'ArrowDown'});
          fireEvent.keyUp(combobox, {key: 'ArrowDown'});
          act(() => {
            jest.runAllTimers();
          });

          expect(announce).toHaveBeenLastCalledWith('Entered group Section One, with 1 option. Two, selected');
        });
      });

      describe('filtering', function () {
        it('should announce the number of options available when filtering', function () {
          let {getByRole} = renderComboBox();
          let combobox = getByRole('combobox');

          typeText(combobox, 'o');
          act(() => {
            jest.runAllTimers();
          });

          expect(announce).toHaveBeenLastCalledWith('2 options available.');

          typeText(combobox, 'n');
          act(() => {
            jest.runAllTimers();
          });

          expect(announce).toHaveBeenLastCalledWith('1 option available.');
        });

        it('should announce the number of options available when opening the menu', function () {
          let {getByRole} = renderComboBox();
          let button = getByRole('button');

          act(() => {
            triggerPress(button);
            jest.runAllTimers();
          });

          expect(announce).toHaveBeenCalledWith('3 options available.');
        });
      });

      describe('selection', function () {
        it('should announce when a selection occurs', function () {
          let {getByRole} = renderComboBox();
          let combobox = getByRole('combobox');

          act(() => {
            combobox.focus();
            fireEvent.keyDown(combobox, {key: 'ArrowDown'});
            fireEvent.keyUp(combobox, {key: 'ArrowDown'});
            jest.runAllTimers();
          });

          expect(announce).toHaveBeenLastCalledWith('One');

          act(() => {
            fireEvent.keyDown(combobox, {key: 'Enter'});
            fireEvent.keyUp(combobox, {key: 'Enter'});
            jest.runAllTimers();
          });

          expect(announce).toHaveBeenLastCalledWith('One, selected');
        });
      });
    });

    describe('hiding surrounding content', function () {
      it('should hide elements outside the combobox with aria-hidden', function () {
        let {getByRole, queryAllByRole, getAllByRole} = render(
          <>
            <input type="checkbox" />
            <ExampleComboBox />
            <input type="checkbox" />
          </>
        );

        let outside = getAllByRole('checkbox');
        let combobox = getByRole('combobox');
        let button = getByRole('button');

        expect(outside).toHaveLength(2);

        act(() => {
          combobox.focus();
          fireEvent.keyDown(combobox, {key: 'ArrowDown'});
          fireEvent.keyUp(combobox, {key: 'ArrowDown'});
          jest.runAllTimers();
        });

        let listbox = getByRole('listbox');
        expect(listbox).toBeVisible();
        expect(button).toHaveAttribute('aria-hidden', 'true');
        expect(outside[0]).toHaveAttribute('aria-hidden', 'true');
        expect(outside[1]).toHaveAttribute('aria-hidden', 'true');

        expect(queryAllByRole('checkbox')).toEqual([]);
        expect(getByRole('combobox')).toBeVisible();
      });

      it('should not traverse into a hidden container', function () {
        let {getByRole, queryAllByRole, getAllByRole} = render(
          <>
            <div>
              <input type="checkbox" />
            </div>
            <ExampleComboBox />
            <input type="checkbox" />
          </>
        );

        let outside = getAllByRole('checkbox');
        let combobox = getByRole('combobox');
        let button = getByRole('button');

        expect(outside).toHaveLength(2);

        act(() => {
          combobox.focus();
          fireEvent.keyDown(combobox, {key: 'ArrowDown'});
          fireEvent.keyUp(combobox, {key: 'ArrowDown'});
          jest.runAllTimers();
        });

        let listbox = getByRole('listbox');
        expect(listbox).toBeVisible();
        expect(button).toHaveAttribute('aria-hidden', 'true');
        expect(outside[0].parentElement).toHaveAttribute('aria-hidden', 'true');
        expect(outside[0]).not.toHaveAttribute('aria-hidden', 'true');
        expect(outside[1]).toHaveAttribute('aria-hidden', 'true');

        expect(queryAllByRole('checkbox')).toEqual([]);
        expect(getByRole('combobox')).toBeVisible();
      });

      it('should not hide the live announcer element', function () {
        let platformMock = jest.spyOn(navigator, 'platform', 'get').mockImplementation(() => 'MacIntel');
        let {getByRole} = render(<ExampleComboBox />);

        // Use the real live announcer implementation just for this one test
        let {announce: realAnnounce} = jest.requireActual('@react-aria/live-announcer');
        announce.mockImplementationOnce(realAnnounce);

        let combobox = getByRole('combobox');

        act(() => {
          combobox.focus();
          fireEvent.keyDown(combobox, {key: 'ArrowDown'});
          fireEvent.keyUp(combobox, {key: 'ArrowDown'});
          jest.runAllTimers();
        });

        let listbox = getByRole('listbox');
        expect(listbox).toBeVisible();
        expect(screen.getAllByRole('log')).toHaveLength(2);
        platformMock.mockRestore();
      });

      it('should handle when a new element is added outside while open', async function () {
        let Test = (props) => (
          <div>
            {props.show && <input type="checkbox" />}
            <ExampleComboBox />
            {props.show && <input type="checkbox" />}
          </div>
        );

        let {getByRole, getAllByRole, queryAllByRole, rerender} = render(<Test />);

        let combobox = getByRole('combobox');
        let button = getByRole('button');

        act(() => {
          combobox.focus();
          fireEvent.keyDown(combobox, {key: 'ArrowDown'});
          fireEvent.keyUp(combobox, {key: 'ArrowDown'});
          jest.runAllTimers();
        });

        let listbox = getByRole('listbox');
        expect(listbox).toBeVisible();
        expect(button).toHaveAttribute('aria-hidden', 'true');

        rerender(<Test show />);

        await waitFor(() => expect(queryAllByRole('checkbox')).toEqual([]));
        expect(getByRole('combobox')).toBeVisible();
        expect(getByRole('listbox')).toBeVisible();

        let outside = getAllByRole('checkbox', {hidden: true});
        expect(outside[0]).toHaveAttribute('aria-hidden', 'true');
        expect(outside[1]).toHaveAttribute('aria-hidden', 'true');
      });

      it('should handle when a new element is added to an already hidden container', async function () {
        let Test = (props) => (
          <div>
            <div data-testid="test">
              {props.show && <input type="checkbox" />}
            </div>
            <ExampleComboBox />
            {props.show && <input type="checkbox" />}
          </div>
        );

        let {getByRole, getAllByRole, queryAllByRole, getByTestId, rerender} = render(<Test />);

        let combobox = getByRole('combobox');
        let button = getByRole('button');
        let outer = getByTestId('test');

        act(() => {
          combobox.focus();
          fireEvent.keyDown(combobox, {key: 'ArrowDown'});
          fireEvent.keyUp(combobox, {key: 'ArrowDown'});
          jest.runAllTimers();
        });

        let listbox = getByRole('listbox');

        expect(listbox).toBeVisible();
        expect(button).toHaveAttribute('aria-hidden', 'true');
        expect(outer).toHaveAttribute('aria-hidden', 'true');

        rerender(<Test show />);

        await waitFor(() => expect(queryAllByRole('checkbox')).toEqual([]));
        expect(getByRole('combobox')).toBeVisible();
        expect(getByRole('listbox')).toBeVisible();

        let outside = getAllByRole('checkbox', {hidden: true});
        expect(outer).toHaveAttribute('aria-hidden', 'true');
        expect(outside[0]).not.toHaveAttribute('aria-hidden');
        expect(outside[1]).toHaveAttribute('aria-hidden', 'true');
      });

      it('should handle when a new element is added inside the listbox', async function () {
        let Test = (props) => (
          <div>
            <input type="checkbox" />
            <Provider theme={theme}>
              <ComboBox label="Combobox" {...props}>
                {item => <Item>{item.name}</Item>}
              </ComboBox>
            </Provider>
            <input type="checkbox" />
          </div>
        );

        let {getByRole, queryAllByRole, rerender} = render(
          <Test items={[{id: 1, name: 'One'}]} />
        );

        let combobox = getByRole('combobox');

        act(() => {
          combobox.focus();
        });
        fireEvent.keyDown(combobox, {key: 'ArrowDown'});
        fireEvent.keyUp(combobox, {key: 'ArrowDown'});
        act(() => {
          jest.runAllTimers();
        });

        let listbox = getByRole('listbox');
        let options = within(listbox).getAllByRole('option');
        expect(options).toHaveLength(1);
        expect(queryAllByRole('checkbox')).toEqual([]);

        rerender(<Test items={[{id: 1, name: 'One'}, {id: 2, name: 'Two'}]} />);

        // Wait for mutation observer tick
        await Promise.resolve();

        options = within(listbox).getAllByRole('option');
        expect(options).toHaveLength(2);

        expect(queryAllByRole('checkbox')).toEqual([]);
        expect(getByRole('combobox')).toBeVisible();
        expect(getByRole('listbox')).toBeVisible();
      });
    });
  });
});<|MERGE_RESOLUTION|>--- conflicted
+++ resolved
@@ -2030,14 +2030,9 @@
       expect(onLoadMore).toHaveBeenCalledTimes(0);
 
       // open menu
-<<<<<<< HEAD
-      await act(async () => {
-        triggerPress(button);
-=======
       triggerPress(button);
       // use async act to resolve initial load
       await act(async () => {
->>>>>>> 853c60c2
         // advance to open state from Transition
         jest.advanceTimersToNextTimer();
       });
@@ -2053,8 +2048,6 @@
       expect(onOpenChange).toHaveBeenCalledWith(true, 'manual');
       expect(onLoadMore).toHaveBeenCalledTimes(1);
       expect(load).toHaveBeenCalledTimes(1);
-<<<<<<< HEAD
-=======
 
       // close menu
       act(() => {combobox.blur();});
@@ -2069,7 +2062,6 @@
       act(() => {jest.advanceTimersToNextTimer();});
 
       expect(listbox).not.toBeInTheDocument();
->>>>>>> 853c60c2
     });
 
     it('onLoadMore is not called on when previously opened', async () => {
@@ -2093,10 +2085,6 @@
       triggerPress(button);
       // use async act to resolve initial load
       await act(async () => {
-<<<<<<< HEAD
-        triggerPress(button);
-=======
->>>>>>> 853c60c2
         // advance to open state from Transition
         jest.advanceTimersToNextTimer();
       });
@@ -2135,10 +2123,6 @@
       // reopen menu
       triggerPress(button);
       await act(async () => {
-<<<<<<< HEAD
-        triggerPress(button);
-=======
->>>>>>> 853c60c2
         // advance to open state from Transition
         jest.advanceTimersToNextTimer();
       });
@@ -2158,12 +2142,9 @@
       // while the test doesn't, causing virtualizer to try to load more
       expect(onLoadMore).toHaveBeenCalledTimes(2);
       expect(load).toHaveBeenCalledTimes(1);
-<<<<<<< HEAD
-=======
 
       // close menu
       act(() => {combobox.blur();});
->>>>>>> 853c60c2
     });
   });
 
