--- conflicted
+++ resolved
@@ -1642,32 +1642,29 @@
       expect(onSelectionChange).not.toHaveBeenCalled();
     });
 
-<<<<<<< HEAD
-    it('clears the input field if value doesn\'t match a combobox option and no item is focused (menuTrigger=manual case)', async function () {
-=======
-    it('retains selected key on tab', function () {
+    it('retains selected key on tab', async function () {
       let {getByRole} = renderComboBox({allowsCustomValue: true, selectedKey: '2'});
 
       let combobox = getByRole('combobox');
-      act(() => {
-        userEvent.click(combobox);
-        jest.runAllTimers();
-      });
-
-      act(() => {
-        userEvent.tab();
+      await user.click(combobox);
+      act(() => {
+        jest.runAllTimers();
+      });
+
+      await user.tab();
+      act(() => {
         jest.runAllTimers();
       });
 
       expect(onSelectionChange).not.toHaveBeenCalled();
     });
 
-    it('retains selected key on enter', function () {
+    it('retains selected key on enter', async function () {
       let {getByRole} = renderComboBox({allowsCustomValue: true, selectedKey: '2'});
 
       let combobox = getByRole('combobox');
-      act(() => {
-        userEvent.click(combobox);
+      await user.click(combobox);
+      act(() => {
         jest.runAllTimers();
       });
 
@@ -1680,8 +1677,7 @@
       expect(onSelectionChange).not.toHaveBeenCalled();
     });
 
-    it('clears the input field if value doesn\'t match a combobox option and no item is focused (menuTrigger=manual case)', function () {
->>>>>>> 09a258f0
+    it('clears the input field if value doesn\'t match a combobox option and no item is focused (menuTrigger=manual case)', async function () {
       let {getByRole, queryByRole, getAllByRole} = render(
         <Provider theme={theme}>
           <ComboBox label="Test" menuTrigger="manual" onOpenChange={onOpenChange} onSelectionChange={onSelectionChange} onInputChange={onInputChange}>
@@ -5304,7 +5300,7 @@
         jest.clearAllMocks();
       });
 
-      it('should support form reset', () => {
+      it('should support form reset', async () => {
         let {getByRole, getByTestId} = render(
           <form>
             <ExampleComboBox name="test" />
@@ -5314,7 +5310,8 @@
 
         let combobox = getByRole('combobox');
         expect(combobox).toHaveAttribute('name', 'test');
-        typeText(combobox, 'Tw');
+        await user.tab();
+        await user.keyboard('[ArrowRight]Tw');
 
         act(() => {
           jest.runAllTimers();
@@ -5322,15 +5319,15 @@
 
         let listbox = getByRole('listbox');
         let items = within(listbox).getAllByRole('option');
-        act(() => {
-          triggerPress(items[0]);
+        await user.click(items[0]);
+        act(() => {
           jest.runAllTimers();
         });
 
         expect(combobox).toHaveValue('Two');
 
         let button = getByTestId('reset');
-        act(() => userEvent.click(button));
+        await user.click(button);
         expect(combobox).toHaveValue('');
       });
 
@@ -5360,7 +5357,7 @@
         jest.clearAllMocks();
       });
 
-      it('should support form reset', () => {
+      it('should support form reset', async () => {
         let {getByRole, getAllByRole, getByTestId} = render(
           <form>
             <ExampleComboBox name="test" />
@@ -5370,7 +5367,7 @@
 
         let button = getAllByRole('button')[0];
 
-        triggerPress(button);
+        await user.click(button);
         act(() => {
           jest.runAllTimers();
         });
@@ -5382,8 +5379,8 @@
         let listbox = getByRole('listbox');
 
         let items = within(listbox).getAllByRole('option');
-        act(() => {
-          triggerPress(items[0]);
+        await user.click(items[0]);
+        act(() => {
           jest.runAllTimers();
         });
 
@@ -5391,7 +5388,7 @@
         expect(input).toHaveValue('One');
 
         let reset = getByTestId('reset');
-        act(() => userEvent.click(reset));
+        await user.click(reset);
         expect(input).toHaveValue('');
       });
 
