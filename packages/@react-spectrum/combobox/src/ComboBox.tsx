--- conflicted
+++ resolved
@@ -25,12 +25,9 @@
 import {Field} from '@react-spectrum/label';
 import {FieldButton} from '@react-spectrum/button';
 import {FocusRing} from '@react-aria/focus';
-<<<<<<< HEAD
-import labelStyles from '@adobe/spectrum-css-temp/components/fieldlabel/vars.css';
-=======
 // @ts-ignore
 import intlMessages from '../intl/*.json';
->>>>>>> 4815ed89
+import labelStyles from '@adobe/spectrum-css-temp/components/fieldlabel/vars.css';
 import {ListBoxBase, useListBoxLayout} from '@react-spectrum/listbox';
 import {MobileComboBox} from './MobileComboBox';
 import {Placement} from '@react-types/overlays';
@@ -72,14 +69,11 @@
     menuTrigger = 'input',
     shouldFlip = true,
     direction = 'bottom',
-<<<<<<< HEAD
     UNSAFE_className,
     label,
-    isQuiet
-=======
+    isQuiet,
     loadingState,
     onLoadMore
->>>>>>> 4815ed89
   } = props;
 
   let formatMessage = useMessageFormatter(intlMessages);
@@ -167,7 +161,6 @@
       <Field {...props} labelProps={labelProps} labelClassName={labelClassName} ref={domRef}>
         <ComboBoxInput
           {...props}
-<<<<<<< HEAD
           UNSAFE_className={
             classNames(
               styles,
@@ -178,9 +171,7 @@
             )
           }
           inputClassName={inputClassName}
-=======
           loadingState={loadingState}
->>>>>>> 4815ed89
           inputProps={inputProps}
           inputRef={inputRef}
           triggerProps={buttonProps}
@@ -203,11 +194,6 @@
           focusOnPointerEnter
           layout={layout}
           state={state}
-<<<<<<< HEAD
-          shouldUseVirtualFocus />
-=======
-          // Set max height: inherit so Tray scrolling works
-          UNSAFE_style={{maxHeight: 'inherit'}}
           shouldUseVirtualFocus
           isLoading={loadingState === 'loadingMore'}
           onLoadMore={onLoadMore}
@@ -216,7 +202,6 @@
               {formatMessage('noResults')}
             </span>
           )} />
->>>>>>> 4815ed89
         <DismissButton onDismiss={() => state.close()} />
       </Popover>
     </>
@@ -244,13 +229,9 @@
     triggerRef,
     autoFocus,
     style,
-<<<<<<< HEAD
     UNSAFE_className,
-    inputClassName
-=======
-    className,
+    inputClassName,
     loadingState
->>>>>>> 4815ed89
   } = props;
   let {hoverProps, isHovered} = useHover({});
   let formatMessage = useMessageFormatter(intlMessages);
