--- conflicted
+++ resolved
@@ -84,7 +84,6 @@
     }
   };
 
-<<<<<<< HEAD
   let labelClassName;
   let inputClassName;
   if (props.label && props.isQuiet) {
@@ -98,7 +97,7 @@
       'spectrum-Field-fieldInput--quiet'
     );
   }
-=======
+
   let loadingCircle = (
     <ProgressCircle
       aria-label={formatMessage('loading')}
@@ -113,7 +112,6 @@
         )
       )} />
   );
->>>>>>> 4815ed89
 
   return (
     <>
@@ -132,12 +130,9 @@
           isPlaceholder={!state.inputValue}
           validationState={validationState}
           onPress={() => state.open()}
-<<<<<<< HEAD
-          inputClassName={inputClassName}>
-=======
+          inputClassName={inputClassName}
           isLoading={loadingState === 'loading' || loadingState === 'filtering'}
           loadingIndicator={loadingState != null && loadingCircle}>
->>>>>>> 4815ed89
           {state.inputValue || props.placeholder || ''}
         </ComboBoxButton>
       </Field>
@@ -159,12 +154,9 @@
   children?: ReactNode,
   style?: React.CSSProperties,
   className?: string,
-<<<<<<< HEAD
-  inputClassName?: string
-=======
+  inputClassName?: string,
   isLoading?: boolean,
   loadingIndicator?: ReactElement
->>>>>>> 4815ed89
 }
 
 const ComboBoxButton = React.forwardRef(function ComboBoxButton(props: ComboBoxButtonProps, ref: RefObject<HTMLElement>) {
@@ -176,12 +168,9 @@
     children,
     style,
     className,
-<<<<<<< HEAD
-    inputClassName
-=======
+    inputClassName,
     isLoading,
     loadingIndicator
->>>>>>> 4815ed89
   } = props;
   let formatMessage = useMessageFormatter(intlMessages);
   let valueId = useId();
