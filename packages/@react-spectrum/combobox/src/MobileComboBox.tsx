--- conflicted
+++ resolved
@@ -29,13 +29,8 @@
 import intlMessages from '../intl/*.json';
 import labelStyles from '@adobe/spectrum-css-temp/components/fieldlabel/vars.css';
 import {ListBoxBase, useListBoxLayout} from '@react-spectrum/listbox';
-<<<<<<< HEAD
-import React, {HTMLAttributes, ReactNode, RefObject, useCallback, useRef} from 'react';
-=======
-import {mergeProps, useId} from '@react-aria/utils';
 import {ProgressCircle} from '@react-spectrum/progress';
 import React, {HTMLAttributes, ReactElement, ReactNode, RefObject, useCallback, useRef} from 'react';
->>>>>>> 4815ed89
 import searchStyles from '@adobe/spectrum-css-temp/components/search/vars.css';
 import {setInteractionModality, useHover} from '@react-aria/interactions';
 import {SpectrumComboBoxProps} from '@react-types/combobox';
@@ -60,11 +55,8 @@
     isQuiet,
     isDisabled,
     validationState,
-<<<<<<< HEAD
-    isReadOnly
-=======
+    isReadOnly,
     loadingState
->>>>>>> 4815ed89
   } = props;
 
   let formatMessage = useMessageFormatter(intlMessages);
@@ -123,13 +115,9 @@
           isDisabled={isDisabled}
           isPlaceholder={!state.inputValue}
           validationState={validationState}
-<<<<<<< HEAD
-          onPress={() => !isReadOnly && state.open()}>
-=======
-          onPress={() => state.open()}
+          onPress={() => !isReadOnly && state.open()}
           isLoading={loadingState === 'loading' || loadingState === 'filtering'}
           loadingIndicator={loadingState != null && loadingCircle}>
->>>>>>> 4815ed89
           {state.inputValue || props.placeholder || ''}
         </ComboBoxButton>
       </Field>
@@ -487,15 +475,10 @@
             )
           }
           ref={listBoxRef}
-<<<<<<< HEAD
-          onScroll={onScroll} />
-        <DismissButton onDismiss={chain(state.commit, state.close)} />
-=======
           onScroll={onScroll}
           onLoadMore={onLoadMore}
           isLoading={loadingState === 'loading' || loadingState === 'loadingMore'} />
-        <DismissButton onDismiss={() => state.commit()} />
->>>>>>> 4815ed89
+        <DismissButton onDismiss={chain(state.commit, state.close)} />
       </div>
     </FocusScope>
   );
