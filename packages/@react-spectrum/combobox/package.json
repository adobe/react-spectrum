{
  "name": "@react-spectrum/combobox",
  "version": "3.0.0-alpha.0",
  "description": "Spectrum UI components in React",
  "license": "Apache-2.0",
  "main": "dist/main.js",
  "module": "dist/module.js",
  "types": "dist/types.d.ts",
  "source": "src/index.ts",
  "files": [
    "dist",
    "src"
  ],
  "sideEffects": [
    "*.css"
  ],
  "targets": {
    "main": {
      "includeNodeModules": [
        "@adobe/spectrum-css-temp"
      ]
    },
    "module": {
      "includeNodeModules": [
        "@adobe/spectrum-css-temp"
      ]
    }
  },
  "repository": {
    "type": "git",
    "url": "https://github.com/adobe/react-spectrum"
  },
  "dependencies": {
    "@babel/runtime": "^7.6.2",
    "@react-aria/button": "^3.3.0",
<<<<<<< HEAD
    "@react-aria/combobox": "^3.0.0-alpha.0",
=======
    "@react-aria/combobox": "3.0.0-alpha.0",
>>>>>>> bd1afa1d
    "@react-aria/dialog": "^3.1.2",
    "@react-aria/focus": "^3.1.0",
    "@react-aria/i18n": "^3.2.0",
    "@react-aria/interactions": "^3.3.2",
    "@react-aria/label": "^3.1.1",
    "@react-aria/overlays": "^3.6.0",
    "@react-aria/utils": "^3.4.1",
    "@react-spectrum/button": "^3.3.0",
    "@react-spectrum/label": "^3.3.0",
    "@react-spectrum/listbox": "^3.4.0",
    "@react-spectrum/overlays": "^3.4.0",
    "@react-spectrum/progress": "^3.1.1",
    "@react-spectrum/textfield": "^3.1.4",
    "@react-spectrum/utils": "^3.5.0",
    "@react-stately/collections": "^3.3.0",
    "@react-stately/combobox": "^3.0.0-alpha.0",
    "@react-types/button": "^3.3.0",
    "@react-types/combobox": "^3.0.0-alpha.0",
    "@react-types/overlays": "^3.4.0",
    "@react-types/shared": "^3.1.0",
    "@react-types/textfield": "^3.2.2",
    "@spectrum-icons/ui": "^3.1.0"
  },
  "devDependencies": {
    "@adobe/spectrum-css-temp": "3.0.0-alpha.1"
  },
  "peerDependencies": {
    "react": "^16.8.0 || ^17.0.0-rc.1",
    "@react-spectrum/provider": "^3.0.0-rc.1"
  },
  "publishConfig": {
    "access": "public"
  }
}<|MERGE_RESOLUTION|>--- conflicted
+++ resolved
@@ -33,11 +33,7 @@
   "dependencies": {
     "@babel/runtime": "^7.6.2",
     "@react-aria/button": "^3.3.0",
-<<<<<<< HEAD
-    "@react-aria/combobox": "^3.0.0-alpha.0",
-=======
     "@react-aria/combobox": "3.0.0-alpha.0",
->>>>>>> bd1afa1d
     "@react-aria/dialog": "^3.1.2",
     "@react-aria/focus": "^3.1.0",
     "@react-aria/i18n": "^3.2.0",
