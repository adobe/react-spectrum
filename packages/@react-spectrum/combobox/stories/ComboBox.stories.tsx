/*
 * Copyright 2020 Adobe. All rights reserved.
 * This file is licensed to you under the Apache License, Version 2.0 (the "License");
 * you may not use this file except in compliance with the License. You may obtain a copy
 * of the License at http://www.apache.org/licenses/LICENSE-2.0
 *
 * Unless required by applicable law or agreed to in writing, software distributed under
 * the License is distributed on an "AS IS" BASIS, WITHOUT WARRANTIES OR REPRESENTATIONS
 * OF ANY KIND, either express or implied. See the License for the specific language
 * governing permissions and limitations under the License.
 */

import {action} from '@storybook/addon-actions';
import {ActionButton, Button} from '@react-spectrum/button';
import Add from '@spectrum-icons/workflow/Add';
import Alert from '@spectrum-icons/workflow/Alert';
import Bell from '@spectrum-icons/workflow/Bell';
import {ButtonGroup} from '@react-spectrum/buttongroup';
import {chain} from '@react-aria/utils';
import {ComboBox, Item, Section} from '../';
import {Content} from '@react-spectrum/view';
import Copy from '@spectrum-icons/workflow/Copy';
import {Dialog, DialogTrigger} from '@react-spectrum/dialog';
import Draw from '@spectrum-icons/workflow/Draw';
import {Flex} from '@react-spectrum/layout';
import {Link} from '@react-spectrum/link';
import {mergeProps} from '@react-aria/utils';
import React, {useRef, useState} from 'react';
import {storiesOf} from '@storybook/react';
import {Text} from '@react-spectrum/text';
import {TextField} from '@react-spectrum/textfield';
import {useAsyncList} from '@react-stately/data';
import {useFilter} from '@react-aria/i18n';
import {useListData, useTreeData} from '@react-stately/data';

let items = [
  {name: 'Aardvark', id: '1'},
  {name: 'Kangaroo', id: '2'},
  {name: 'Snake', id: '3'}
];

let withSection = [
  {name: 'Animals', id: 's1', children: [
    {name: 'Aardvark', id: '1'},
    {name: 'Kangaroo', id: '2'},
    {name: 'Snake', id: '3'}
  ]},
  {name: 'People', id: 's2', children: [
    {name: 'Danni', id: '4'},
    {name: 'Devon', id: '5'},
    {name: 'Ross', id: '6'}
  ]}
];

let lotsOfSections: any[] = [];
for (let i = 0; i < 50; i++) {
  let children = [];
  for (let j = 0; j < 50; j++) {
    children.push({name: `Section ${i}, Item ${j}`});
  }

  lotsOfSections.push({name: 'Section ' + i, children});
}

let actions = {
  onOpenChange: action('onOpenChange'),
  onInputChange: action('onInputChange'),
  onSelectionChange: action('onSelectionChange'),
  onBlur: action('onBlur'),
  onFocus: action('onFocus')
};

storiesOf('ComboBox', module)
  .add(
    'static items',
    () => render({})
  )
  .add(
    'dynamic items',
    () => (
      <ComboBox defaultItems={items} label="Combobox" {...actions}>
        {(item) => <Item>{item.name}</Item>}
      </ComboBox>
    )
  )
  .add(
    'no items',
    () => (
      <ComboBox defaultItems={[]} label="Combobox" {...actions}>
        {(item: any) => <Item>{item.name}</Item>}
      </ComboBox>
    )
  )
  .add(
    'with mapped items (defaultItem and items undef)',
    () => (
      <ComboBoxWithMap defaultSelectedKey="two" />
    )
  )
  .add(
    'with sections',
    () => (
      <ComboBox defaultItems={withSection} label="Combobox" {...actions}>
        {(item) => (
          <Section key={item.name} items={item.children} title={item.name}>
            {(item) => <Item key={item.name}>{item.name}</Item>}
          </Section>
        )}
      </ComboBox>
    )
  )
  .add(
    'with many sections',
    () => (
      <ComboBox defaultItems={lotsOfSections} label="Combobox" {...actions}>
        {(item) => (
          <Section key={item.name} items={item.children} title={item.name}>
            {(item: any) => <Item key={item.name}>{item.name}</Item>}
          </Section>
        )}
      </ComboBox>
    )
  )
  .add(
    'complex items',
    () => (
      <ComboBox label="Select action">
        <Item textValue="Add to queue">
          <Add />
          <Text>Add to queue</Text>
          <Text slot="description">Add to current watch queue.</Text>
        </Item>
        <Item textValue="Add review">
          <Draw />
          <Text>Add review</Text>
          <Text slot="description">Post a review for the episode.</Text>
        </Item>
        <Item textValue="Subscribe to series">
          <Bell />
          <Text>Subscribe to series</Text>
          <Text slot="description">
            Add series to your subscription list and be notified when a new episode
            airs.
          </Text>
        </Item>
        <Item textValue="Report">
          <Alert />
          <Text>Report</Text>
          <Text slot="description">Report an issue/violation.</Text>
        </Item>
      </ComboBox>
    )
  )
  .add(
    'user provided id and label',
    () => (
      <Flex direction="column" width="size-3000">
        <label id="test-label" htmlFor="test-id">Combobox</label>
        <ComboBox id="test-id" aria-labelledby="test-label" {...actions}>
          <Item key="one">Item One</Item>
          <Item key="two" textValue="Item Two">
            <Copy size="S" />
            <Text>Item Two</Text>
          </Item>
          <Item key="three">Item Three</Item>
        </ComboBox>
      </Flex>
    )
  )
  .add(
    'menuTrigger: focus',
    () => render({menuTrigger: 'focus'})
  )
  .add(
    'menuTrigger: manual',
    () => (
      <Flex direction="column">
        <TextField label="Email" />
        <ComboBox label="Combobox" menuTrigger="manual" {...actions}>
          <Item key="one">Item One</Item>
          <Item key="two" textValue="Item Two">
            <Copy size="S" />
            <Text>Item Two</Text>
          </Item>
          <Item key="three">Item Three</Item>
        </ComboBox>
        <TextField label="Name" />
      </Flex>
    )
  )
  .add(
    'disabled keys',
    () => (
      <ComboBox defaultItems={withSection} label="Combobox" disabledKeys={['Snake', 'Ross']} {...actions}>
        {(item) => (
          <Section key={item.name} items={item.children} title={item.name}>
            {(item) => <Item key={item.name}>{item.name}</Item>}
          </Section>
        )}
      </ComboBox>
    )
  )
  .add(
    'isQuiet',
    () => render({isQuiet: true})
  )
  .add(
    'isDisabled',
    () => render({isDisabled: true})
  )
  .add(
    'isReadOnly',
    () => render({isReadOnly: true, defaultSelectedKey: 'two'})
  )
  .add(
    'labelPosition: top, labelAlign: end',
    () => render({labelAlign: 'end'})
  )
  .add(
    'labelPosition: side',
    () => render({labelPosition: 'side'})
  )
  .add(
    'no visible label',
    () => (
      <ComboBox defaultItems={items} aria-label="ComboBox" {...actions}>
        {(item: any) => <Item>{item.name}</Item>}
      </ComboBox>
    )
  )
  .add(
    'no visible label, isQuiet',
    () => (
      <ComboBox defaultItems={items} aria-label="ComboBox" isQuiet {...actions}>
        {(item: any) => <Item>{item.name}</Item>}
      </ComboBox>
    )
  )
  .add(
    'with descrption, labelAlign: end',
    () => render({description: 'Please select your spirit animal.', labelAlign: 'end'})
  )
  .add(
    'with error message, labelPosition: side',
    () => render({errorMessage: 'You did not select a valid spirit animal.', validationState: 'invalid', labelPosition: 'side'})
  )
  .add(
    'isRequired',
    () => render({isRequired: true})
  )
  .add(
    'isRequired, necessityIndicator: label',
    () => render({isRequired: true, necessityIndicator: 'label'})
  )
  .add(
    'validationState: invalid',
    () => render({validationState: 'invalid', defaultSelectedKey: 'two'})
  )
  .add(
    'validationState: valid',
    () => render({validationState: 'valid', defaultSelectedKey: 'two'})
  )
  .add(
    'validationState: invalid, isQuiet',
    () => render({validationState: 'invalid', isQuiet: true, defaultSelectedKey: 'two'})
  )
  .add(
    'validationState: valid, isQuiet',
    () => render({validationState: 'valid', isQuiet: true, defaultSelectedKey: 'two'})
  )
  .add(
    'autoFocus: true',
    () => render({autoFocus: true})
  )
  .add(
    'direction: top',
    () => render({direction: 'top'})
  )
  .add(
    'allowsCustomValue: true',
    () => (
      <CustomValueComboBox allowsCustomValue selectedKey="2" disabledKeys={['3', '6']} />
    )
  )
  .add(
    'customWidth',
    () => (
      <Flex direction="column">
        <ComboBox label="Combobox" {...actions} width="size-500">
          <Item key="one">Item One</Item>
          <Item key="two" textValue="Item Two">
            <Copy size="S" />
            <Text>Item Two</Text>
          </Item>
          <Item key="three">Item Three</Item>
        </ComboBox>
        <ComboBox label="Combobox" {...actions} isQuiet width="size-3000">
          <Item key="one">Item One</Item>
          <Item key="two" textValue="Item Two">
            <Copy size="S" />
            <Text>Item Two</Text>
          </Item>
          <Item key="three">Item Three</Item>
        </ComboBox>
        <ComboBox label="Combobox" {...actions} width="size-6000">
          <Item key="one">Item One</Item>
          <Item key="two" textValue="Item Two">
            <Copy size="S" />
            <Text>Item Two</Text>
          </Item>
          <Item key="three">Item Three</Item>
        </ComboBox>
      </Flex>
    )
  )
  .add(
    'no visible label, customWidth',
    () => (
      <Flex gap="size-300" direction="column" >
        <ComboBox {...actions} aria-label="ComboBox" width="size-500">
          <Item key="one">Item One</Item>
          <Item key="two" textValue="Item Two">
            <Copy size="S" />
            <Text>Item Two</Text>
          </Item>
          <Item key="three">Item Three</Item>
        </ComboBox>
        <ComboBox {...actions} aria-label="ComboBox" isQuiet width="size-3000">
          <Item key="one">Item One</Item>
          <Item key="two" textValue="Item Two">
            <Copy size="S" />
            <Text>Item Two</Text>
          </Item>
          <Item key="three">Item Three</Item>
        </ComboBox>
        <ComboBox {...actions} aria-label="ComboBox" width="size-6000">
          <Item key="one">Item One</Item>
          <Item key="two" textValue="Item Two">
            <Copy size="S" />
            <Text>Item Two</Text>
          </Item>
          <Item key="three">Item Three</Item>
        </ComboBox>
      </Flex>
    )
  )
  .add(
    'resize',
    () => <ResizeCombobox />
  )
  .add(
    'in small div',
    () => (
      <Flex width="size-500">
        <ComboBox aria-label="ComboBox" {...actions} >
          <Item key="one">Item One</Item>
          <Item key="two" textValue="Item Two">
            <Copy size="S" />
            <Text>Item Two</Text>
          </Item>
          <Item key="three">Item Three</Item>
        </ComboBox>
      </Flex>
    )
  )
  .add(
    'inputValue (controlled)',
    () => (
      <ControlledValueComboBox inputValue="Snake" disabledKeys={['2', '6']} />
    )
  )
  .add(
    'defaultInputValue (uncontrolled)',
    () => render({defaultInputValue: 'Item Three', disabledKeys: ['two']})
  )
  .add(
    'selectedKey (controlled)',
    () => (
      <ControlledKeyComboBox selectedKey="4" disabledKeys={['2', '6']} />
    )
  )
  .add(
    'defaultSelectedKey (uncontrolled)',
    () => render({defaultSelectedKey: 'two', disabledKeys: ['one']})
  )
  .add(
    'inputValue and selectedKey (controlled)',
    () => (
      <AllControlledComboBox selectedKey="2" inputValue="Kangaroo" disabledKeys={['2', '6']} />
    )
  )
  .add(
    'inputValue and selectedKey, allowsCustomValue (controlled)',
    () => (
      <AllControlledComboBox selectedKey="2" inputValue="Kangaroo" disabledKeys={['2', '6']} allowsCustomValue />
    )
  )
  .add(
    'defaultInputValue and defaultSelectedKey (uncontrolled)',
    () => render({defaultInputValue: 'Item Two', defaultSelectedKey: 'two', disabledKeys: ['two']})
  )
  .add(
    'inputValue and defaultSelectedKey (controlled by inputvalue)',
    () => (
      <ControlledValueComboBox inputValue="K" defaultSelectedKey="2" disabledKeys={['2', '6']} />
    )
  )
  .add(
    'defaultInputValue and selectedKey (controlled by selectedKey)',
    () => (
      <ControlledKeyComboBox defaultInputValue="Blah" selectedKey="2" disabledKeys={['2', '6']} />
    )
  )
  .add(
    'custom filter',
    () => (
      <CustomFilterComboBox />
    )
  )
  .add(
    'loadingState',
    () => <LoadingExamples />
  )
  .add(
    'loadingState = "loading", validationState: invalid',
    () => <LoadingExamples validationState="invalid" />
  )
  .add(
    'loadingState = "loading", isQuiet',
    () => <LoadingExamples isQuiet />
  )
  .add(
    'loadingState = "loading", isQuiet, validationState: invalid',
    () => <LoadingExamples isQuiet validationState="invalid" />
  )
  .add(
    'filtering with useListData',
    () => (
      <ListDataExample />
    )
  )
  .add(
    'server side filtering with useAsyncList',
    () => (
      <AsyncLoadingExample />
    )
  )
  .add(
    'server side filtering with useAsyncList (controlled key)',
    () => (
      <AsyncLoadingExampleControlledKey />
    )
  )
  .add(
    'server side filtering with controlled key and inputValue reset if not focused',
    () => (
      <AsyncLoadingExampleControlledKeyWithReset />
    )
  )
  .add(
    '2 comboboxes',
    () => (
      <Flex gap="size-100">
        <ComboBox defaultItems={items} label="Combobox1">
          {(item) => <Item>{item.name}</Item>}
        </ComboBox>
        <ComboBox defaultItems={items} label="Combobox2">
          {(item) => <Item>{item.name}</Item>}
        </ComboBox>
      </Flex>
    )
  )
  .add(
<<<<<<< HEAD
    'within a dialog',
    () => <ComboBoxWithinDialog />
  )
  .add(
    'within a dialog, allowsCustomValue: true',
    () => <ComboBoxWithinDialog allowsCustomValue />
=======
    'WHCM test',
    () => (
      <Flex direction="column" gap="size-200">
        <Flex gap="size-200">Shows the different states from <Link><a href="https://spectrum.adobe.com/static/Windows-High-Contrast-Kits/Combobox-WindowsHighContrast.xd">spectrum</a></Link></Flex>
        {renderRow({placeholder: 'Type here...'})}
        {renderRow()}
        {renderRow({labelPosition: 'side'})}
        {renderRow({isQuiet: true, placeholder: 'Type here...'})}
        {renderRow({isQuiet: true})}
        {renderRow({isRequired: true})}
        {renderRow({isRequired: true, isQuiet: true})}
        {renderRow({validationState: 'invalid'})}
        {renderRow({validationState: 'invalid', isQuiet: true})}
      </Flex>
    )
>>>>>>> 2a6c48eb
  );


function LoadingExamples(props) {
  return (
    <Flex gap="size-300" direction="column" >
      <ComboBox {...props} label="Combobox (loading)" loadingState="loading" defaultItems={items} >
        {(item: any) => <Item>{item.name}</Item>}
      </ComboBox>
      <ComboBox {...props} label="Combobox (filtering)" loadingState="filtering" defaultItems={items}>
        {(item: any) => <Item>{item.name}</Item>}
      </ComboBox>
      <ComboBox {...props} label="Combobox (loading + menuTrigger manual)" loadingState="loading" menuTrigger="manual" defaultItems={items} >
        {(item: any) => <Item>{item.name}</Item>}
      </ComboBox>
      <ComboBox {...props} label="Combobox (loading more)" loadingState="loadingMore" defaultItems={items}>
        {(item: any) => <Item>{item.name}</Item>}
      </ComboBox>
    </Flex>
  );
}

function ListDataExample() {
  let {contains} = useFilter({sensitivity: 'base'});
  let list = useListData({
    initialItems: items,
    initialFilterText: 'Snake',
    filter(item, text) {
      return contains(item.name, text);
    }
  });

  let [showAll, setShowAll] = useState(false);

  return (
    <Flex gap="size-300" direction="column" >
      <ComboBox
        onOpenChange={(open, reason) => {
          if (reason === 'manual' && open) {
            setShowAll(true);
          }
        }}
        label="ComboBox (show all on open)"
        items={showAll ? items : list.items}
        inputValue={list.filterText}
        onInputChange={(value) => {
          setShowAll(false);
          list.setFilterText(value);
        }}>
        {item => <Item>{item.name}</Item>}
      </ComboBox>
      <ComboBox
        label="ComboBox (default controlled items behavior)"
        items={list.items}
        inputValue={list.filterText}
        onInputChange={list.setFilterText}>
        {item => <Item>{item.name}</Item>}
      </ComboBox>
    </Flex>
  );
}

function AsyncLoadingExample() {
  interface StarWarsChar {
    name: string,
    url: string
  }

  let list = useAsyncList<StarWarsChar>({
    async load({signal, cursor, filterText}) {
      if (cursor) {
        cursor = cursor.replace(/^http:\/\//i, 'https://');
      }

      // Slow down load so progress circle can appear
      await new Promise(resolve => setTimeout(resolve, 1500));
      let res = await fetch(cursor || `https://swapi.py4e.com/api/people/?search=${filterText}`, {signal});
      let json = await res.json();

      return {
        items: json.results,
        cursor: json.next
      };
    }
  });

  return (
    <ComboBox
      label="Star Wars Character Lookup"
      items={list.items}
      inputValue={list.filterText}
      onInputChange={list.setFilterText}
      loadingState={list.loadingState}
      onLoadMore={chain(action('onLoadMore'), list.loadMore)}
      onOpenChange={action('onOpenChange')}>
      {item => <Item key={item.name}>{item.name}</Item>}
    </ComboBox>
  );
}

function AsyncLoadingExampleControlledKey() {
  interface StarWarsChar {
    name: string,
    url: string
  }

  let list = useAsyncList<StarWarsChar>({
    async load({signal, cursor, filterText}) {
      if (cursor) {
        cursor = cursor.replace(/^http:\/\//i, 'https://');
      }

      // Slow down load so progress circle can appear
      await new Promise(resolve => setTimeout(resolve, 1500));

      let res = await fetch(cursor || `https://swapi.py4e.com/api/people/?search=${filterText}`, {signal});
      let json = await res.json();

      return {
        items: json.results,
        cursor: json.next
      };
    },
    initialSelectedKeys: ['Luke Skywalker'],
    getKey: (item) => item.name
  });

  let onSelectionChange = (key) => {
    let itemText = list.getItem(key)?.name;
    list.setSelectedKeys(new Set([key]));
    list.setFilterText(itemText);
  };

  let onInputChange = (value) => {
    if (value === '') {
      list.setSelectedKeys(new Set([null]));
    }
    list.setFilterText(value);
  };

  let selectedKey = (list.selectedKeys as Set<React.Key>).values().next().value;
  return (
    <ComboBox
      label="Star Wars Character Lookup"
      selectedKey={selectedKey}
      onSelectionChange={onSelectionChange}
      items={list.items}
      inputValue={list.filterText}
      onInputChange={onInputChange}
      loadingState={list.loadingState}
      onLoadMore={list.loadMore}
      onOpenChange={action('onOpenChange')}>
      {item => <Item key={item.name}>{item.name}</Item>}
    </ComboBox>
  );
}

function AsyncLoadingExampleControlledKeyWithReset() {
  interface StarWarsChar {
    name: string,
    url: string
  }
  let isFocused = useRef(false);
  let list = useAsyncList<StarWarsChar>({
    async load({signal, cursor, filterText, selectedKeys}) {
      if (cursor) {
        cursor = cursor.replace(/^http:\/\//i, 'https://');
      }

      // Slow down load so progress circle can appear
      await new Promise(resolve => setTimeout(resolve, 1500));

      let res = await fetch(cursor || `https://swapi.py4e.com/api/people/?search=${filterText}`, {signal});
      let json = await res.json();

      let selectedText;
      let selectedKey = (selectedKeys as Set<React.Key>).values().next().value;

      // If selectedKey exists and combobox is performing intial load, update the input value with the selected key text
      if (!isFocused.current && selectedKey) {
        let selectedItemName = json.results.find(item => item.name === selectedKey)?.name;
        if (selectedItemName != null && selectedItemName !== filterText) {
          selectedText = selectedItemName;
        }
      }
      return {
        items: json.results,
        cursor: json.next,
        filterText: selectedText ?? filterText
      };
    },
    initialSelectedKeys: ['Luke Skywalker'],
    getKey: (item) => item.name
  });

  let onSelectionChange = (key) => {
    let itemText = list.getItem(key)?.name;
    list.setSelectedKeys(new Set([key]));
    list.setFilterText(itemText);
  };

  let onInputChange = (value) => {
    if (value === '') {
      list.setSelectedKeys(new Set([null]));
    }
    list.setFilterText(value);
  };

  let selectedKey = (list.selectedKeys as Set<React.Key>).values().next().value;
  return (
    <ComboBox
      onFocusChange={(focus) => isFocused.current = focus}
      label="Star Wars Character Lookup"
      selectedKey={selectedKey}
      onSelectionChange={onSelectionChange}
      items={list.items}
      inputValue={list.filterText}
      onInputChange={onInputChange}
      loadingState={list.loadingState}
      onLoadMore={list.loadMore}
      onOpenChange={action('onOpenChange')}>
      {item => <Item key={item.name}>{item.name}</Item>}
    </ComboBox>
  );
}

let customFilterItems = [
  {name: 'The first item', id: '1'},
  {name: 'The second item', id: '2'},
  {name: 'The third item', id: '3'}
];

let CustomFilterComboBox = (props) => {
  let {startsWith} = useFilter({sensitivity: 'base'});
  let [filterValue, setFilterValue] = React.useState('');
  let filteredItems = React.useMemo(() => customFilterItems.filter(item => startsWith(item.name, filterValue)), [props.items, filterValue, startsWith]);

  return (
    <ComboBox
      {...mergeProps(props, actions)}
      label="Combobox"
      items={filteredItems}
      inputValue={filterValue}
      onInputChange={setFilterValue}>
      {(item: any) => <Item>{item.name}</Item>}
    </ComboBox>
  );
};

function AllControlledComboBox(props) {
  let [fieldState, setFieldState] = React.useState({
    selectedKey: props.selectedKey,
    inputValue: props.inputValue
  });

  let list = useTreeData({
    initialItems: withSection
  });

  let onSelectionChange = (key: React.Key) => {
    setFieldState(prevState => ({
      inputValue: list.getItem(key)?.value.name ?? (props.allowsCustomValue ? prevState.inputValue : ''),
      selectedKey: key
    }));
  };

  let onInputChange = (value: string) => {
    setFieldState(prevState => ({
      inputValue: value,
      selectedKey: value === '' ? null : prevState.selectedKey
    }));
  };

  let setSnake = () => {
    setFieldState({inputValue: 'Snake', selectedKey: '3'});
  };

  let setRoss = () => {
    setFieldState({inputValue: 'Ross', selectedKey: '6'});
  };

  let clearAll = () => {
    setFieldState({inputValue: '', selectedKey: null});
  };

  return (
    <div>
      <div>Current selectedKey: {fieldState.selectedKey}</div>
      <div>Current input value: {fieldState.inputValue}</div>
      <ButtonGroup marginEnd="30px">
        <Button variant="secondary" onPress={setSnake}>
          <Text>Snake</Text>
        </Button>
        <Button variant="secondary" onPress={setRoss}>
          <Text>Ross</Text>
        </Button>
        <Button variant="secondary" onPress={clearAll}>
          <Text>Clear key</Text>
        </Button>
      </ButtonGroup>
      <ComboBox allowsCustomValue={props.allowsCustomValue} disabledKeys={props.disabledKeys} selectedKey={fieldState.selectedKey} inputValue={fieldState.inputValue} defaultItems={list.items} label="Combobox" onOpenChange={action('onOpenChange')} onInputChange={onInputChange} onSelectionChange={onSelectionChange} onBlur={action('onBlur')} onFocus={action('onFocus')}>
        {item => (
          <Section items={item.children} title={item.value.name}>
            {item => <Item>{item.value.name}</Item>}
          </Section>
        )}
      </ComboBox>
    </div>
  );
}

let ControlledKeyComboBox = (props) => {
  let [selectedKey, setSelectedKey] = React.useState(props.selectedKey);

  let onSelectionChange = (key) => {
    setSelectedKey(key);
  };

  let setSnake = () => {
    setSelectedKey('3');
  };

  let setRoss = () => {
    setSelectedKey('6');
  };

  return (
    <div>
      <div>Current selectedKey: {selectedKey}</div>
      <ButtonGroup marginEnd="30px">
        <Button variant="secondary" onPress={setSnake}>
          <Text>Snake</Text>
        </Button>
        <Button variant="secondary" onPress={setRoss}>
          <Text>Ross</Text>
        </Button>
        <Button variant="secondary" onPress={() => setSelectedKey(null)}>
          <Text>Clear key</Text>
        </Button>
      </ButtonGroup>
      <ComboBox {...mergeProps(props, actions)} selectedKey={selectedKey} defaultItems={withSection} label="Combobox" onSelectionChange={onSelectionChange}>
        {(item: any) => (
          <Section items={item.children} title={item.name}>
            {(item: any) => <Item>{item.name}</Item>}
          </Section>
        )}
      </ComboBox>
    </div>
  );
};

let ControlledValueComboBox = (props) => {
  let [value, setValue] = React.useState(props.inputValue);

  let onValueChange = (value) => {
    setValue(value);
  };

  return (
    <div>
      <div>Current input value: {value}</div>
      <ButtonGroup marginEnd="30px" UNSAFE_style={{verticalAlign: 'bottom'}}>
        <Button variant="secondary" onPress={() => setValue('Blah')}>
          <Text>Blah</Text>
        </Button>
        <Button variant="secondary" onPress={() => setValue('Kangaroo')}>
          <Text>Kangaroo</Text>
        </Button>
        <Button variant="secondary" onPress={() => setValue('')}>
          <Text>Clear field</Text>
        </Button>
      </ButtonGroup>
      <ComboBox {...mergeProps(props, actions)} inputValue={value} defaultItems={withSection} label="Combobox" onInputChange={onValueChange}>
        {(item: any) => (
          <Section items={item.children} title={item.name}>
            {(item: any) => <Item>{item.name}</Item>}
          </Section>
        )}
      </ComboBox>
    </div>
  );
};

let CustomValueComboBox = (props) => {
  let [selectedKey, setSelectedKey] = React.useState(props.selectedKey);

  let onSelectionChange = (key) => {
    setSelectedKey(key);
  };

  actions['onKeyDown'] = action('onKeyDown');

  return (
    <div>
      <div>Selected Key: {selectedKey}</div>
      <ComboBox {...mergeProps(props, actions)} selectedKey={selectedKey} defaultItems={withSection} label="Combobox" onSelectionChange={onSelectionChange} marginTop={20}>
        {(item: any) => (
          <Section items={item.children} title={item.name}>
            {(item: any) => <Item>{item.name}</Item>}
          </Section>
        )}
      </ComboBox>
    </div>
  );
};

function ResizeCombobox() {
  let [size, setSize] = useState(true);

  return (
    <Flex direction="column" gap="size-200" alignItems="start">
      <div style={{width: size ? '200px' : '300px'}}>
        <ComboBox label="Combobox" {...actions} width="100%">
          <Item key="one">Item One</Item>
          <Item key="two" textValue="Item Two">
            <Copy size="S" />
            <Text>Item Two</Text>
          </Item>
          <Item key="three">Item Three</Item>
        </ComboBox>
      </div>
      <ActionButton onPress={() => setSize(prev => !prev)}>Toggle size</ActionButton>
    </Flex>
  );
}

function render(props = {}) {
  return (
    <ComboBox label="Combobox" {...mergeProps(props, actions)}>
      <Item key="one">Item One</Item>
      <Item key="two" textValue="Item Two">
        <Copy size="S" />
        <Text>Item Two</Text>
      </Item>
      <Item key="three">Item Three</Item>
    </ComboBox>
  );
}

function renderRow(props = {}) {
  return (
    <Flex gap="size-200">
      <ComboBox label="Label" {...mergeProps(props, actions)}>
        <Item key="one">Option 1</Item>
        <Item key="two" textValue="Item Two">
          <Copy size="S" />
          <Text>Option 2</Text>
        </Item>
        <Item key="three">Option 3</Item>
      </ComboBox>
      <ComboBox isDisabled label="Label" {...mergeProps(props, actions)}>
        <Item key="one">Option 1</Item>
        <Item key="two" textValue="Item Two">
          <Copy size="S" />
          <Text>Option 2</Text>
        </Item>
        <Item key="three">Option 3</Item>
      </ComboBox>
    </Flex>  
  );
}

function ComboBoxWithMap(props) {
  let [items, setItems] = React.useState([
    {name: 'The first item', id: 'one'},
    {name: 'The second item', id: 'two'},
    {name: 'The third item', id: 'three'}
  ]);

  let onClick = () => {
    setItems([
      {name: 'The first item new text', id: 'one'},
      {name: 'The second item new text', id: 'two'},
      {name: 'The third item new text', id: 'three'}
    ]);
  };

  return (
    <Flex direction="column">
      <button onClick={onClick}>Press to change items</button>
      <ComboBox label="Combobox" {...mergeProps(props, actions)}>
        {items.map((item) => (
          <Item key={item.id}>
            {item.name}
          </Item>
        ))}
      </ComboBox>
    </Flex>
  );
}

function ComboBoxWithinDialog(props) {
  let {allowsCustomValue} = props;
  let items = [
    {name: 'Animals', id: 's1', children: [
      {name: 'Aardvark', id: '1'},
      {name: 'Kangaroo', id: '2'},
      {name: 'Snake', id: '3'}
    ]},
    {name: 'People', id: 's2', children: [
      {name: 'Danni', id: '4'},
      {name: 'Devon', id: '5'},
      {name: 'Ross', id: '6'}
    ]}
  ];
  let [selectedKey, setSelectedKey] = useState(null);
  return (
    <DialogTrigger>
      <ActionButton>Show ComboBox</ActionButton>
      {(close) => (
        <Dialog>
          <Content>
            <ComboBox
              label="Combo Box"
              defaultItems={items}
              placeholder="choose wisely"
              width="size-3000"
              allowsCustomValue={allowsCustomValue}
              selectedKey={selectedKey}
              onSelectionChange={setSelectedKey}
              onKeyDown={
                e => {
                  if (
                    e.key === 'Escape' &&
                    (
                      selectedKey !== null ||
                      (e.target as HTMLInputElement).value === '' ||
                      allowsCustomValue
                    )
                  ) {
                    e.continuePropagation();
                  }
                }
              }>
              {(item) => (
                <Section key={item.name} items={item.children} title={item.name}>
                  {(item) => <Item key={item.name}>{item.name}</Item>}
                </Section>
              )}
            </ComboBox>
          </Content>
          <ButtonGroup>
            <Button onPress={close} variant="secondary">
              Cancel
            </Button>
          </ButtonGroup>
        </Dialog>
      )}
    </DialogTrigger>
  );
}<|MERGE_RESOLUTION|>--- conflicted
+++ resolved
@@ -471,14 +471,14 @@
     )
   )
   .add(
-<<<<<<< HEAD
     'within a dialog',
     () => <ComboBoxWithinDialog />
   )
   .add(
     'within a dialog, allowsCustomValue: true',
     () => <ComboBoxWithinDialog allowsCustomValue />
-=======
+  )
+  .add(
     'WHCM test',
     () => (
       <Flex direction="column" gap="size-200">
@@ -494,7 +494,6 @@
         {renderRow({validationState: 'invalid', isQuiet: true})}
       </Flex>
     )
->>>>>>> 2a6c48eb
   );
 
 
