--- conflicted
+++ resolved
@@ -12,10 +12,7 @@
 
 /// <reference types="css-module-types" />
 
-<<<<<<< HEAD
 export * from './triggerPress';
 export * from './triggerLongPress';
-=======
 export * from './events';
->>>>>>> b8e7a96e
 export * from './testSSR';