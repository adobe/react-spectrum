--- conflicted
+++ resolved
@@ -24,11 +24,7 @@
     "url": "https://github.com/adobe/react-spectrum"
   },
   "dependencies": {
-<<<<<<< HEAD
     "@react-aria/test-utils": "workspace:^",
-=======
-    "@react-aria/test-utils": "1.0.0-alpha.1",
->>>>>>> 1cacbf1d
     "@swc/helpers": "^0.5.0"
   },
   "peerDependencies": {
