--- conflicted
+++ resolved
@@ -29,25 +29,13 @@
     "url": "https://github.com/adobe-private/react-spectrum-v3"
   },
   "dependencies": {
-<<<<<<< HEAD
-    "@babel/runtime": "^7.6.2",
-    "@react-spectrum/layout": "3.0.0-rc.0",
-    "@react-spectrum/theme-default": "3.0.0-rc.3"
-=======
     "@babel/runtime": "^7.6.2"
->>>>>>> 31a872c8
   },
   "peerDependencies": {
     "@testing-library/react": "^8.0.1",
     "react": "^16.8.0"
   },
   "devDependencies": {
-<<<<<<< HEAD
-    "@react-spectrum/layout": "^3.0.0-rc.0",
-    "@react-spectrum/provider": "^3.0.0-rc.1",
-    "@react-spectrum/theme-default": "^3.0.0-rc.3",
-=======
->>>>>>> 31a872c8
     "@adobe/spectrum-css-temp": "^3.0.0-alpha.1"
   },
   "publishConfig": {
