{
  "name": "@react-spectrum/well",
  "version": "3.0.0-alpha.2",
  "description": "Spectrum UI components in React",
  "main": "dist/main.js",
  "module": "dist/module.js",
  "types": "dist/types.d.ts",
  "source": "src/index.ts",
  "files": [
    "dist"
  ],
  "sideEffects": false,
  "targets": {
    "main": {
      "includeNodeModules": [
        "@adobe/spectrum-css-temp"
      ]
    },
    "module": {
      "includeNodeModules": [
        "@adobe/spectrum-css-temp"
      ]
    }
  },
  "repository": {
    "type": "git",
    "url": "https://github.com/adobe/react-spectrum"
  },
  "dependencies": {
    "@babel/runtime": "^7.6.2",
<<<<<<< HEAD
    "@react-spectrum/utils": "^3.0.0-alpha.1",
    "@react-types/well": "^3.0.0-alpha.1"
=======
    "@react-spectrum/utils": "^3.0.0-alpha.2",
    "@react-spectrum/view": "^3.0.0-alpha.2"
>>>>>>> a2907587
  },
  "devDependencies": {
    "@adobe/spectrum-css-temp": "^3.0.0-alpha.2"
  },
  "peerDependencies": {
    "react": "^16.8.0"
  },
  "publishConfig": {
    "access": "public"
  }
}<|MERGE_RESOLUTION|>--- conflicted
+++ resolved
@@ -28,13 +28,8 @@
   },
   "dependencies": {
     "@babel/runtime": "^7.6.2",
-<<<<<<< HEAD
-    "@react-spectrum/utils": "^3.0.0-alpha.1",
-    "@react-types/well": "^3.0.0-alpha.1"
-=======
     "@react-spectrum/utils": "^3.0.0-alpha.2",
-    "@react-spectrum/view": "^3.0.0-alpha.2"
->>>>>>> a2907587
+    "@react-types/well": "^3.0.0-alpha.2"
   },
   "devDependencies": {
     "@adobe/spectrum-css-temp": "^3.0.0-alpha.2"
