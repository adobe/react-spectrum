{
  "name": "@react-spectrum/text",
  "version": "3.5.5",
  "description": "Spectrum UI components in React",
  "license": "Apache-2.0",
  "main": "dist/main.js",
  "module": "dist/module.js",
  "exports": {
    "types": "./dist/types.d.ts",
    "import": "./dist/import.mjs",
    "require": "./dist/main.js"
  },
  "types": "dist/types.d.ts",
  "source": "src/index.ts",
  "files": [
    "dist",
    "src"
  ],
  "sideEffects": [
    "*.css"
  ],
  "targets": {
    "main": {
      "includeNodeModules": [
        "@adobe/spectrum-css-temp"
      ]
    },
    "module": {
      "includeNodeModules": [
        "@adobe/spectrum-css-temp"
      ]
    }
  },
  "repository": {
    "type": "git",
    "url": "https://github.com/adobe/react-spectrum"
  },
  "dependencies": {
<<<<<<< HEAD
    "@react-aria/utils": "workspace:^",
    "@react-spectrum/utils": "workspace:^",
    "@react-types/shared": "workspace:^",
    "@react-types/text": "workspace:^",
    "@swc/helpers": "^0.5.0",
    "react-aria-components": "workspace:^"
=======
    "@react-aria/utils": "^3.24.1",
    "@react-spectrum/utils": "^3.11.7",
    "@react-types/shared": "^3.23.1",
    "@react-types/text": "^3.3.9",
    "@swc/helpers": "^0.5.0",
    "react-aria-components": "^1.2.1"
>>>>>>> 1cacbf1d
  },
  "devDependencies": {
    "@adobe/spectrum-css-temp": "3.0.0-alpha.1"
  },
  "peerDependencies": {
    "@react-spectrum/provider": "^3.0.0",
    "react": "^16.8.0 || ^17.0.0-rc.1 || ^18.0.0"
  },
  "publishConfig": {
    "access": "public"
  }
}<|MERGE_RESOLUTION|>--- conflicted
+++ resolved
@@ -36,21 +36,12 @@
     "url": "https://github.com/adobe/react-spectrum"
   },
   "dependencies": {
-<<<<<<< HEAD
     "@react-aria/utils": "workspace:^",
     "@react-spectrum/utils": "workspace:^",
     "@react-types/shared": "workspace:^",
     "@react-types/text": "workspace:^",
     "@swc/helpers": "^0.5.0",
     "react-aria-components": "workspace:^"
-=======
-    "@react-aria/utils": "^3.24.1",
-    "@react-spectrum/utils": "^3.11.7",
-    "@react-types/shared": "^3.23.1",
-    "@react-types/text": "^3.3.9",
-    "@swc/helpers": "^0.5.0",
-    "react-aria-components": "^1.2.1"
->>>>>>> 1cacbf1d
   },
   "devDependencies": {
     "@adobe/spectrum-css-temp": "3.0.0-alpha.1"
