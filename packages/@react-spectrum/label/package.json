--- conflicted
+++ resolved
@@ -40,18 +40,8 @@
     "url": "https://github.com/adobe/react-spectrum"
   },
   "dependencies": {
-<<<<<<< HEAD
-    "@react-aria/i18n": "^3.12.9",
-    "@react-aria/live-announcer": "^3.4.3",
-    "@react-aria/utils": "^3.29.0",
-    "@react-spectrum/form": "^3.7.15",
-    "@react-spectrum/layout": "^3.6.15",
-    "@react-spectrum/utils": "^3.12.5",
-    "@react-types/label": "^3.9.11",
-    "@react-types/shared": "^3.29.1",
-    "@spectrum-icons/ui": "^3.6.16",
-=======
     "@react-aria/i18n": "^3.12.11",
+    "@react-aria/live-announcer": "^3.4.4",
     "@react-aria/utils": "^3.30.0",
     "@react-spectrum/form": "^3.7.17",
     "@react-spectrum/layout": "^3.6.17",
@@ -59,8 +49,7 @@
     "@react-types/label": "^3.9.13",
     "@react-types/shared": "^3.31.0",
     "@spectrum-icons/ui": "^3.6.18",
->>>>>>> 36284408
-    "@swc/helpers": "^0.5.0"
+    "@swc/helpers": "^0.5.17"
   },
   "devDependencies": {
     "@adobe/spectrum-css-temp": "3.0.0-alpha.1"
