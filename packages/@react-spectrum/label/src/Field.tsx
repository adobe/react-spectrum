--- conflicted
+++ resolved
@@ -11,20 +11,12 @@
  */
 
 import {mergeProps, mergeRefs} from '@react-aria/utils';
-<<<<<<< HEAD
 import {OuterField} from './OuterField';
-import React, {RefObject, useRef} from 'react';
+import React, {ForwardedRef, ReactElement, RefObject, useCallback, useRef} from 'react';
 import {ReadOnlyField} from './ReadOnlyField';
 import {SpectrumFieldProps} from '@react-types/label';
 import {useFormProps} from '@react-spectrum/form';
 import {useStyleProps} from '@react-spectrum/utils';
-=======
-import React, {ForwardedRef, ReactElement, RefObject, useCallback} from 'react';
-import {ReadOnlyField} from './ReadOnlyField';
-import {SpectrumFieldProps} from '@react-types/label';
-import {useFormProps} from '@react-spectrum/form';
-import {useLocalizedStringFormatter} from '@react-aria/i18n';
->>>>>>> c5427ecd
 
 function Field(props: SpectrumFieldProps, ref: RefObject<HTMLElement>) {
   props = useFormProps(props);
@@ -36,36 +28,19 @@
     children,
     readOnlyText,
     isReadOnly,
-<<<<<<< HEAD
     inputRef,
-=======
-    inputProps,
-    inputRef,
-    // Not every component that uses <Field> supports help text.
-    descriptionProps = {},
-    errorMessageProps = {},
-    elementType,
-    wrapperClassName,
->>>>>>> c5427ecd
 
     ...otherProps
   } = props;
   let {styleProps} = useStyleProps(otherProps);
-<<<<<<< HEAD
   let hasHelpText = !!description || (errorMessage && validationState === 'invalid');
   let displayReadOnly = isReadOnly && (!!readOnlyText || readOnlyText === '');
+  let mergedRefs = useMergeRefs((children as ReactElement & {ref: RefObject<HTMLElement>}).ref, ref);
   let defaultInputRef = useRef<HTMLTextAreaElement>(null);
   inputRef = inputRef || defaultInputRef;
-=======
-  let hasHelpText = !!description || errorMessage && validationState === 'invalid';
-  let stringFormatter = useLocalizedStringFormatter(intlMessages);
-  let displayReadOnly = isReadOnly && (readOnlyText || readOnlyText === '');
-  let mergedRefs = useMergeRefs((children as ReactElement & {ref: RefObject<HTMLElement>}).ref, ref);
->>>>>>> c5427ecd
 
   if (displayReadOnly) {
 
-<<<<<<< HEAD
     children = (
       <ReadOnlyField
         {...props} 
@@ -73,26 +48,6 @@
         styleProps={styleProps}
         inputRef={inputRef as RefObject<HTMLTextAreaElement>} 
         ref={ref as RefObject<HTMLDivElement>} />
-=======
-    if (displayReadOnly) {
-      if (readOnlyText === '') {
-        readOnlyText = stringFormatter.format('(None)');
-      }
-      children = (
-        <ReadOnlyField
-          {...props}
-          readOnlyText={readOnlyText}
-          inputProps={inputProps}
-          ref={inputRef as RefObject<HTMLTextAreaElement>} />
-      );
-    }
-
-    let renderChildren = () => (
-      <Flex direction="column" UNSAFE_className={classNames(labelStyles, 'spectrum-Field-wrapper')}>
-        {children}
-        {hasHelpText && !displayReadOnly && renderHelpText()}
-      </Flex>
->>>>>>> c5427ecd
     );
   }
 
