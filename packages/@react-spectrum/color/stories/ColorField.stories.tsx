/*
 * Copyright 2020 Adobe. All rights reserved.
 * This file is licensed to you under the Apache License, Version 2.0 (the "License");
 * you may not use this file except in compliance with the License. You may obtain a copy
 * of the License at http://www.apache.org/licenses/LICENSE-2.0
 *
 * Unless required by applicable law or agreed to in writing, software distributed under
 * the License is distributed on an "AS IS" BASIS, WITHOUT WARRANTIES OR REPRESENTATIONS
 * OF ANY KIND, either express or implied. See the License for the specific language
 * governing permissions and limitations under the License.
 */

import {action} from '@storybook/addon-actions';
import {Color, SpectrumColorFieldProps} from '@react-types/color';
import {ColorField} from '../';
import {Flex} from '@react-spectrum/layout';
import {parseColor} from '@react-stately/color';
import React, {useState} from 'react';
import {storiesOf} from '@storybook/react';
import {useId} from '@react-aria/utils';
import {View} from '@react-spectrum/view';
import {VisuallyHidden} from '@react-aria/visually-hidden';

const parameters = {
  args: {
    allowsAlpha: false
  },
  argTypes: {
    allowsAlpha: {
      control: {type: 'boolean'}
    }
  }
};

storiesOf('ColorField', module)
  .addParameters(parameters)
  .add(
    'Default',
    (args) => render(args)
  )
  .add(
    'has default value',
    (args) => render({...args, defaultValue: '#abcdef'})
  )
  .add(
    'value',
    (args) => render({
      ...args,
      value: '#FF00AA',
      onChange: action('change')
    })
  )
  .add(
    'isQuiet',
    (args) => render({...args, isQuiet: true})
  )
  .add(
    'isReadOnly',
    (args) => render({...args, isReadOnly: true, defaultValue: '#abcdef'})
  )
  .add(
    'isDisabled',
    (args) => render({...args, isDisabled: true, defaultValue: '#abcdef'})
  )
  .add(
    'validationState valid',
    (args) => render({...args, validationState: 'valid'})
  )
  .add(
    'validationState invalid',
    (args) => render({...args, validationState: 'invalid'})
  )
  .add(
    'required, label, optional',
    (args) => (
      <Flex direction="column" gap="size-100">
        {render({...args, isRequired: 'true'})}
        {render({...args, isRequired: 'true', necessityIndicator: 'label'})}
        {render({...args, necessityIndicator: 'label'})}
      </Flex>
    )
  )
  .add(
    'controlled value',
    (args) => (
      <ControlledColorField
<<<<<<< HEAD
        {...args}
        value="#FF00AA"
=======
        value={parseColor('#FF00AA')}
>>>>>>> b81cc199
        onChange={action('change')} />
    )
  )
  .add(
    'autofocus',
    (args) => render({...args, autoFocus: true})
  )
  .add(
    'label side',
    (args) => render({...args, labelPosition: 'side'})
  )
  .add(
    'no visible label',
    (args) => renderNoLabel({...args, isRequired: true, 'aria-label': 'Primary Color'})
  )
  .add(
    'aria-labelledby',
    (args) => (
      <>
        <label htmlFor="colorfield" id="label">Primary Color</label>
        {renderNoLabel({...args, isRequired: true, id: 'colorfield', 'aria-labelledby': 'label'})}
      </>
    )
  )
  .add(
    'custom width',
    (args) => render({...args, width: 'size-3000'})
  )
  .add(
    'custom width no visible label',
    (args) => renderNoLabel({...args, width: 'size-3000', isRequired: true, 'aria-label': 'Primary Color'})
  )
  .add(
    'custom width, labelPosition=side',
    (args) => render({...args, width: 'size-3000', labelPosition: 'side'})
  )
  .add(
    'custom width, 10px for min-width',
    (args) => (
      <Flex direction="column" gap="size-100">
        {render({...args, width: '10px'})}
        <div style={{width: '10px'}}>
          {render(args)}
        </div>
      </Flex>
    )
  );

function ControlledColorField(props: SpectrumColorFieldProps) {
  let [color, setColor] = useState<string | Color | null | undefined>(props.value);
  let onChange = (color: Color | null) => {
    setColor(color);
    if (props.onChange) { props.onChange(color); }
  };
  let style = color ? {backgroundColor: color.toString('rgb')} : {};
  let id = useId();
  return (
    <Flex direction="row" gap="size-100" alignItems="end">
      <ColorField
        id={id}
        label="Primary Color"
        onChange={onChange}
        value={color} />
      <View width="size-400" height="size-400" UNSAFE_style={style}>
        <VisuallyHidden>
          <output htmlFor={id} aria-live="off">
            {color ? color.toString('hex') : ''}
          </output>
        </VisuallyHidden>
      </View>
    </Flex>
  );
}

function render(props: any = {}) {
  return (
    <ColorField
      label="Primary Color"
      onChange={action('change')}
      {...props} />
  );
}

function renderNoLabel(props: any = {}) {
  return (
    <ColorField {...props} onChange={action('onChange')} />
  );
}<|MERGE_RESOLUTION|>--- conflicted
+++ resolved
@@ -84,12 +84,8 @@
     'controlled value',
     (args) => (
       <ControlledColorField
-<<<<<<< HEAD
         {...args}
-        value="#FF00AA"
-=======
         value={parseColor('#FF00AA')}
->>>>>>> b81cc199
         onChange={action('change')} />
     )
   )
