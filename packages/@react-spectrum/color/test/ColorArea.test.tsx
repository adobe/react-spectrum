--- conflicted
+++ resolved
@@ -10,14 +10,10 @@
  * governing permissions and limitations under the License.
  */
 
-import {act, fireEvent, installMouseEvent, installPointerEvent, render} from '@react-spectrum/test-utils';
 import {ColorArea} from '../';
 import {composeStories} from '@storybook/testing-react';
 import {defaultTheme} from '@adobe/react-spectrum';
-<<<<<<< HEAD
 import {fireEvent, installMouseEvent, installPointerEvent, pointerMap, render} from '@react-spectrum/test-utils';
-=======
->>>>>>> 09a258f0
 import {parseColor} from '@react-stately/color';
 import {Provider} from '@react-spectrum/provider';
 import React from 'react';
@@ -648,7 +644,7 @@
       expect(inputs[1]).toHaveValue('255');
     });
 
-    it('supports form reset', () => {
+    it('supports form reset', async () => {
       function Test() {
         let [value, setValue] = React.useState(parseColor('rgb(100, 200, 0)'));
         return (
@@ -670,7 +666,7 @@
       expect(inputs[1]).toHaveValue('20');
 
       let button = getByTestId('reset');
-      act(() => userEvent.click(button));
+      await user.click(button);
       expect(inputs[0]).toHaveValue('100');
       expect(inputs[1]).toHaveValue('200');
     });
