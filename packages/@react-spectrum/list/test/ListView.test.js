--- conflicted
+++ resolved
@@ -1073,15 +1073,10 @@
       // If the dragHandle has a style applied, it is visually hidden
       expect(dragHandle.style).toBeTruthy();
 
-<<<<<<< HEAD
-      let menuButton = within(row).getAllByRole('button')[1];
-      expect(menuButton).toHaveAttribute('aria-expanded', 'false');
-=======
       fireEvent.pointerDown(cellA, {button: 0, pointerId: 1});
       dragHandle = within(cellA).getAllByRole('button')[0];
       expect(dragHandle.style).toBeTruthy();
       fireEvent.pointerUp(cellA, {button: 0, pointerId: 1});
->>>>>>> 3fcbe2a0
 
       fireEvent.pointerEnter(cellA);
       dragHandle = within(cellA).getAllByRole('button')[0];
@@ -1143,7 +1138,7 @@
       expect(row).toHaveAttribute('aria-selected', 'false');
       expect(row).toHaveAttribute('draggable', 'true');
 
-      let menuButton = within(row).getAllByRole('button')[2];
+      let menuButton = within(row).getAllByRole('button')[1];
       expect(menuButton).toHaveAttribute('aria-expanded', 'false');
 
       triggerPress(menuButton);
