/*
 * Copyright 2021 Adobe. All rights reserved.
 * This file is licensed to you under the Apache License, Version 2.0 (the "License");
 * you may not use this file except in compliance with the License. You may obtain a copy
 * of the License at http://www.apache.org/licenses/LICENSE-2.0
 *
 * Unless required by applicable law or agreed to in writing, software distributed under
 * the License is distributed on an "AS IS" BASIS, WITHOUT WARRANTIES OR REPRESENTATIONS
 * OF ANY KIND, either express or implied. See the License for the specific language
 * governing permissions and limitations under the License.
 */

jest.mock('@react-aria/live-announcer');
import {act, fireEvent, render as renderComponent, waitFor, within} from '@testing-library/react';
import {ActionButton} from '@react-spectrum/button';
import {announce} from '@react-aria/live-announcer';
<<<<<<< HEAD
=======
import {CUSTOM_DRAG_TYPE} from '@react-aria/dnd/src/constants';
import {DataTransfer, DataTransferItem, DragEvent} from '@react-aria/dnd/test/mocks';
import {DragBetweenListsRootOnlyExample, DragExample, DragIntoItemExample, ReorderExample} from '../stories/ListView.stories';
import {Droppable} from '@react-aria/dnd/test/examples';
>>>>>>> a0a88da2
import {installPointerEvent, triggerPress} from '@react-spectrum/test-utils';
import {Item, ListView} from '../src';
import {Provider} from '@react-spectrum/provider';
import React from 'react';
import {Text} from '@react-spectrum/text';
import {theme} from '@react-spectrum/theme-default';
import userEvent from '@testing-library/user-event';

function pointerEvent(type, opts) {
  let evt = new Event(type, {bubbles: true, cancelable: true});
  Object.assign(evt, {
    ctrlKey: false,
    metaKey: false,
    shiftKey: false,
    altKey: false,
    button: opts.button || 0,
    width: 1,
    height: 1
  }, opts);
  return evt;
}

describe('ListView', function () {
  let offsetWidth, offsetHeight, scrollHeight;
  let onSelectionChange = jest.fn();
  let onAction = jest.fn();
  let checkSelection = (onSelectionChange, selectedKeys) => {
    expect(onSelectionChange).toHaveBeenCalledTimes(1);
    expect(new Set(onSelectionChange.mock.calls[0][0])).toEqual(new Set(selectedKeys));
  };
  let items = [
    {key: 'foo', label: 'Foo'},
    {key: 'bar', label: 'Bar'},
    {key: 'baz', label: 'Baz'}
  ];

  let manyItems = [];
  for (let i = 1; i <= 100; i++) {
    manyItems.push({id: i, label: 'Foo ' + i});
  }

  beforeAll(function () {
    offsetWidth = jest.spyOn(window.HTMLElement.prototype, 'clientWidth', 'get').mockImplementation(() => 1000);
    offsetHeight = jest.spyOn(window.HTMLElement.prototype, 'clientHeight', 'get').mockImplementation(() => 1000);
    scrollHeight = jest.spyOn(window.HTMLElement.prototype, 'scrollHeight', 'get').mockImplementation(() => 40);
    jest.useFakeTimers();
  });

  afterEach(function () {
    jest.clearAllMocks();
  });

  afterAll(function () {
    offsetWidth.mockReset();
    offsetHeight.mockReset();
    scrollHeight.mockReset();
  });

  let render = (children, locale = 'en-US', scale = 'medium') => {
    let tree = renderComponent(
      <Provider theme={theme} scale={scale} locale={locale}>
        {children}
      </Provider>
    );
    // Allow for Virtualizer layout to update
    act(() => {jest.runAllTimers();});
    return tree;
  };

  let renderList = (props = {}) => {
    let {
      locale,
      scale,
      ...otherProps
    } = props;
    return render(
      <ListView items={items} aria-label="List" {...otherProps}>
        {item => (
          <Item textValue={item.label}>
            {item.label}
          </Item>
        )}
      </ListView>,
      locale,
      scale
    );
  };

  let renderListWithFocusables = (props = {}) => {
    let {
      locale,
      scale,
      ...otherProps
    } = props;
    return render(
      <ListView items={items} aria-label="List" {...otherProps}>
        {item => (
          <Item textValue={item.label}>
            {item.label}
            <ActionButton>button1 {item.label}</ActionButton>
            <ActionButton>button2 {item.label}</ActionButton>
          </Item>
        )}
      </ListView>,
      locale,
      scale
    );
  };

  let getRow = (tree, text) => {
    // Find by text, then go up to the element with the row role.
    let el = tree.getByText(text);
    while (el && !/row/.test(el.getAttribute('role'))) {
      el = el.parentElement;
    }

    return el;
  };

  let moveFocus = (key, opts = {}) => {
    fireEvent.keyDown(document.activeElement, {key, ...opts});
    fireEvent.keyUp(document.activeElement, {key, ...opts});
  };

  it('renders a static listview', function () {
    let {getByRole, getAllByRole} = render(
      <ListView aria-label="List" data-testid="test">
        <Item>Foo</Item>
        <Item>Bar</Item>
        <Item>Baz</Item>
      </ListView>
    );

    let grid = getByRole('grid');
    expect(grid).toBeVisible();
    expect(grid).toHaveAttribute('aria-label', 'List');
    expect(grid).toHaveAttribute('data-testid', 'test');
    expect(grid).toHaveAttribute('aria-rowcount', '3');
    expect(grid).toHaveAttribute('aria-colcount', '1');

    let rows = getAllByRole('row');
    expect(rows).toHaveLength(3);
    expect(rows[0]).toHaveAttribute('aria-rowindex', '1');
    expect(rows[1]).toHaveAttribute('aria-rowindex', '2');
    expect(rows[2]).toHaveAttribute('aria-rowindex', '3');

    let gridCells = within(rows[0]).getAllByRole('gridcell');
    expect(gridCells).toHaveLength(1);
    expect(gridCells[0]).toHaveTextContent('Foo');
    expect(gridCells[0]).toHaveAttribute('aria-colindex', '1');
  });

  it('renders a dynamic listview', function () {
    let items = [
      {key: 'foo', label: 'Foo'},
      {key: 'bar', label: 'Bar'},
      {key: 'baz', label: 'Baz'}
    ];
    let {getByRole, getAllByRole} = render(
      <ListView items={items} aria-label="List">
        {item =>
          <Item textValue={item.key}>{item.label}</Item>
        }
      </ListView>
    );

    let grid = getByRole('grid');
    expect(grid).toBeVisible();
    expect(grid).toHaveAttribute('aria-label', 'List');
    expect(grid).toHaveAttribute('aria-rowcount', '3');
    expect(grid).toHaveAttribute('aria-colcount', '1');

    let rows = getAllByRole('row');
    expect(rows).toHaveLength(3);
    expect(rows[0]).toHaveAttribute('aria-rowindex', '1');
    expect(rows[1]).toHaveAttribute('aria-rowindex', '2');
    expect(rows[2]).toHaveAttribute('aria-rowindex', '3');

    let gridCells = within(rows[0]).getAllByRole('gridcell');
    expect(gridCells).toHaveLength(1);
    expect(gridCells[0]).toHaveTextContent('Foo');
    expect(gridCells[0]).toHaveAttribute('aria-colindex', '1');
  });

  it('renders a falsy ids', function () {
    let items = [
      {id: 0, label: 'Foo'},
      {id: 1, label: 'Bar'}
    ];
    let {getByRole, getAllByRole} = render(
      <ListView items={items} aria-label="List">
        {item =>
          <Item textValue={item.label}>{item.label}</Item>
        }
      </ListView>
    );

    let grid = getByRole('grid');
    expect(grid).toBeVisible();

    let rows = getAllByRole('row');
    expect(rows).toHaveLength(2);

    let gridCells = within(rows[0]).getAllByRole('gridcell');
    expect(gridCells).toHaveLength(1);
    expect(gridCells[0]).toHaveTextContent('Foo');
  });

  it('should retain focus on the pressed child', function () {
    let tree = renderListWithFocusables();
    let button = within(getRow(tree, 'Foo')).getAllByRole('button')[1];
    triggerPress(button);
    expect(document.activeElement).toBe(button);
  });

  it('should focus the row if the cell is pressed', function () {
    let tree = renderList({selectionMode: 'single'});
    let cell = within(getRow(tree, 'Bar')).getByRole('gridcell');
    triggerPress(cell);
    act(() => {
      jest.runAllTimers();
    });
    expect(document.activeElement).toBe(getRow(tree, 'Bar'));
  });

  it('should have an aria-label on the row for the row text content', function () {
    let tree = renderList();
    expect(getRow(tree, 'Foo')).toHaveAttribute('aria-label', 'Foo');
    expect(getRow(tree, 'Bar')).toHaveAttribute('aria-label', 'Bar');
    expect(getRow(tree, 'Baz')).toHaveAttribute('aria-label', 'Baz');
  });

  it('should label the checkboxes with the row label', function () {
    let tree = renderList({selectionMode: 'single'});
    let rows = tree.getAllByRole('row');
    for (let row of rows) {
      let checkbox = within(row).getByRole('checkbox');
      expect(checkbox).toHaveAttribute('aria-labelledby', `${checkbox.id} ${row.id}`);
    }
  });

  it('should disable nested elements when row is disabled', function () {
    let tree = renderListWithFocusables({disabledKeys: ['foo'], selectionMode: 'multiple'});
    let row = getRow(tree, 'Foo');
    expect(row).toHaveAttribute('aria-disabled', 'true');
    expect(row).not.toHaveAttribute('aria-selected');
    expect(within(row).getByRole('checkbox')).toHaveAttribute('disabled');

    let buttons = within(row).getAllByRole('button');
    expect(buttons[0]).toHaveAttribute('disabled');
    expect(buttons[1]).toHaveAttribute('disabled');

    row = getRow(tree, 'Bar');
    expect(row).not.toHaveAttribute('aria-disabled', 'true');
    expect(row).toHaveAttribute('aria-selected', 'false');
    expect(within(row).getByRole('checkbox')).not.toHaveAttribute('disabled');

    buttons = within(row).getAllByRole('button');
    expect(buttons[0]).not.toHaveAttribute('disabled');
    expect(buttons[1]).not.toHaveAttribute('disabled');
  });

  it('should disable nested elements with disabledBehavior="selection"', function () {
    let tree = renderListWithFocusables({disabledKeys: ['foo'], disabledBehavior: 'selection', selectionMode: 'multiple'});
    let row = getRow(tree, 'Foo');
    expect(row).not.toHaveAttribute('aria-disabled');
    expect(row).not.toHaveAttribute('aria-selected');
    expect(within(row).getByRole('checkbox')).toHaveAttribute('disabled');

    let buttons = within(row).getAllByRole('button');
    expect(buttons[0]).not.toHaveAttribute('disabled');
    expect(buttons[1]).not.toHaveAttribute('disabled');
  });

  describe('keyboard focus', function () {
    describe('Type to select', function () {
      it('focuses the correct cell when typing', function () {
        let tree = renderList();
        let target = getRow(tree, 'Baz');
        let grid = tree.getByRole('grid');
        userEvent.tab();
        fireEvent.keyDown(grid, {key: 'B'});
        fireEvent.keyUp(grid, {key: 'Enter'});
        fireEvent.keyDown(grid, {key: 'A'});
        fireEvent.keyUp(grid, {key: 'A'});
        fireEvent.keyDown(grid, {key: 'Z'});
        fireEvent.keyUp(grid, {key: 'Z'});
        expect(document.activeElement).toBe(target);
      });
    });

    describe('ArrowRight', function () {
      it('should not move focus if no focusables present', function () {
        let tree = renderList();
        let start = getRow(tree, 'Foo');
        userEvent.tab();
        moveFocus('ArrowRight');
        expect(document.activeElement).toBe(start);
      });

      describe('with cell focusables', function () {
        it('should move focus to next cell and back to row', function () {
          let tree = renderListWithFocusables();
          let start = getRow(tree, 'Foo');
          let focusables = within(start).getAllByRole('button');
          userEvent.tab();
          moveFocus('ArrowRight');
          expect(document.activeElement).toBe(focusables[0]);
          moveFocus('ArrowRight');
          expect(document.activeElement).toBe(focusables[1]);
          moveFocus('ArrowRight');
          expect(document.activeElement).toBe(start);
        });

        it('should move focus to previous cell in RTL', function () {
          let tree = renderListWithFocusables({locale: 'ar-AE'});
          // Should move from button two to button one
          let start = within(getRow(tree, 'Foo')).getAllByRole('button')[1];
          let end = within(getRow(tree, 'Foo')).getAllByRole('button')[0];
          // Need to press to set a modality, otherwise useSelectableCollection will think this is a tab operation
          triggerPress(start);
          expect(document.activeElement).toHaveTextContent('button2 Foo');
          expect(document.activeElement).toBe(start);
          moveFocus('ArrowRight');
          expect(document.activeElement).toBe(end);
          expect(document.activeElement).toHaveTextContent('button1 Foo');
        });
      });
    });

    describe('ArrowLeft', function () {
      it('should not move focus if no focusables present', function () {
        let tree = renderList();
        let start = getRow(tree, 'Foo');
        userEvent.tab();
        moveFocus('ArrowLeft');
        expect(document.activeElement).toBe(start);
      });

      describe('with cell focusables', function () {
        it('should move focus to previous cell and back to row', function () {
          let tree = renderListWithFocusables();
          let focusables = within(getRow(tree, 'Foo')).getAllByRole('button');
          let start = getRow(tree, 'Foo');
          userEvent.tab();
          moveFocus('ArrowLeft');
          expect(document.activeElement).toBe(focusables[1]);
          moveFocus('ArrowLeft');
          expect(document.activeElement).toBe(focusables[0]);
          moveFocus('ArrowLeft');
          expect(document.activeElement).toBe(start);
        });

        it('should move focus to next cell in RTL', function () {
          let tree = renderListWithFocusables({locale: 'ar-AE'});
          // Should move from button one to button two
          let start = within(getRow(tree, 'Foo')).getAllByRole('button')[0];
          let end = within(getRow(tree, 'Foo')).getAllByRole('button')[1];
          // Need to press to set a modality, otherwise useSelectableCollection will think this is a tab operation
          triggerPress(start);
          expect(document.activeElement).toHaveTextContent('button1 Foo');
          expect(document.activeElement).toBe(start);
          moveFocus('ArrowLeft');
          expect(document.activeElement).toBe(end);
          expect(document.activeElement).toHaveTextContent('button2 Foo');
        });
      });
    });

    describe('ArrowUp', function () {
      it('should not wrap focus', function () {
        let tree = renderListWithFocusables();
        let start = getRow(tree, 'Foo');
        userEvent.tab();
        moveFocus('ArrowUp');
        expect(document.activeElement).toBe(start);
      });

      it('should move focus to above row', function () {
        let tree = renderListWithFocusables({selectionMode: 'single'});
        let start = getRow(tree, 'Bar');
        let end = getRow(tree, 'Foo');
        triggerPress(start);
        moveFocus('ArrowUp');
        expect(document.activeElement).toBe(end);
      });

      it('should skip disabled rows', function () {
        let tree = renderListWithFocusables({disabledKeys: ['bar'], selectionMode: 'single'});
        let start = getRow(tree, 'Baz');
        let end = getRow(tree, 'Foo');
        triggerPress(start);
        moveFocus('ArrowUp');
        expect(document.activeElement).toBe(end);
      });

      it('should allow focus on disabled rows with disabledBehavior="selection"', function () {
        let tree = renderListWithFocusables({disabledKeys: ['foo'], disabledBehavior: 'selection', selectionMode: 'single'});
        let start = getRow(tree, 'Bar');
        let end = getRow(tree, 'Foo');
        triggerPress(start);
        moveFocus('ArrowUp');
        expect(document.activeElement).toBe(end);
      });
    });

    describe('ArrowDown', function () {
      it('should not wrap focus', function () {
        let tree = renderListWithFocusables({selectionMode: 'single'});
        let start = getRow(tree, 'Baz');
        triggerPress(start);
        moveFocus('ArrowDown');
        expect(document.activeElement).toBe(start);
      });

      it('should move focus to below row', function () {
        let tree = renderListWithFocusables({selectionMode: 'single'});
        let start = getRow(tree, 'Foo');
        let end = getRow(tree, 'Bar');
        triggerPress(start);
        moveFocus('ArrowDown');
        expect(document.activeElement).toBe(end);
      });

      it('should skip disabled rows', function () {
        let tree = renderListWithFocusables({disabledKeys: ['bar'], selectionMode: 'single'});
        let start = getRow(tree, 'Foo');
        let end = getRow(tree, 'Baz');
        triggerPress(start);
        moveFocus('ArrowDown');
        expect(document.activeElement).toBe(end);
      });

      it('should allow focus on disabled rows with disabledBehavior="selection"', function () {
        let tree = renderListWithFocusables({disabledKeys: ['bar'], disabledBehavior: 'selection', selectionMode: 'single'});
        let start = getRow(tree, 'Foo');
        let end = getRow(tree, 'Bar');
        triggerPress(start);
        moveFocus('ArrowDown');
        expect(document.activeElement).toBe(end);
      });
    });

    describe('PageUp', function () {
      it('should move focus to a row a page above when focus starts on a row', function () {
        let tree = renderListWithFocusables({items: manyItems, selectionMode: 'single'});
        let start = getRow(tree, 'Foo 25');
        triggerPress(start);
        moveFocus('PageUp');
        expect(document.activeElement).toBe(getRow(tree, 'Foo 1'));
      });

      it('should move focus to a row a page above when focus starts in the row cell', function () {
        let tree = renderListWithFocusables({items: manyItems});
        let focusables = within(getRow(tree, 'Foo 25')).getAllByRole('button');
        let start = focusables[0];
        triggerPress(start);
        expect(document.activeElement).toBe(start);
        moveFocus('PageUp');
        expect(document.activeElement).toBe(getRow(tree, 'Foo 1'));
      });
    });

    describe('PageDown', function () {
      it('should move focus to a row a page below when focus starts on a row', function () {
        let tree = renderListWithFocusables({items: manyItems, selectionMode: 'single'});
        userEvent.tab();
        moveFocus('PageDown');
        expect(document.activeElement).toBe(getRow(tree, 'Foo 25'));
        moveFocus('PageDown');
        expect(document.activeElement).toBe(getRow(tree, 'Foo 49'));
      });

      it('should move focus to a row a page below when focus starts in the row cell', function () {
        let tree = renderListWithFocusables({items: manyItems});
        let focusables = within(getRow(tree, 'Foo 1')).getAllByRole('button');
        let start = focusables[0];
        triggerPress(start);
        expect(document.activeElement).toBe(start);
        moveFocus('PageDown');
        expect(document.activeElement).toBe(getRow(tree, 'Foo 25'));
        moveFocus('PageDown');
        expect(document.activeElement).toBe(getRow(tree, 'Foo 49'));
      });
    });

    describe('Home', function () {
      it('should move focus to the first row when focus starts on a row', function () {
        let tree = renderListWithFocusables({items: manyItems, selectionMode: 'single'});
        let start = getRow(tree, 'Foo 15');
        triggerPress(start);
        moveFocus('Home');
        expect(document.activeElement).toBe(getRow(tree, 'Foo 1'));
      });

      it('should move focus to the first row when focus starts in the row cell', function () {
        let tree = renderListWithFocusables({items: manyItems});
        let focusables = within(getRow(tree, 'Foo 15')).getAllByRole('button');
        let start = focusables[0];
        triggerPress(start);
        expect(document.activeElement).toBe(start);
        moveFocus('Home');
        expect(document.activeElement).toBe(getRow(tree, 'Foo 1'));
      });
    });

    describe('End', function () {
      it('should move focus to the last row when focus starts on a row', function () {
        let tree = renderListWithFocusables({items: manyItems});
        userEvent.tab();
        moveFocus('End');
        expect(document.activeElement).toBe(getRow(tree, 'Foo 100'));
      });

      it('should move focus to the last row when focus starts in the row cell', function () {
        let tree = renderListWithFocusables({items: manyItems});
        let focusables = within(getRow(tree, 'Foo 1')).getAllByRole('button');
        let start = focusables[0];
        triggerPress(start);
        expect(document.activeElement).toBe(start);
        moveFocus('End');
        expect(document.activeElement).toBe(getRow(tree, 'Foo 100'));
      });
    });
  });

  it('should display loading affordance with proper height (isLoading)', function () {
    let {getAllByRole} = render(<ListView aria-label="List" loadingState="loading">{[]}</ListView>);
    let row = getAllByRole('row')[0];
    expect(row.parentNode.style.height).toBe('1000px');
    let progressbar = within(row).getByRole('progressbar');
    expect(progressbar).toBeTruthy();
  });

  it('should display loading affordance with proper height (isLoadingMore)', function () {
    let items = [
      {key: 'foo', label: 'Foo'},
      {key: 'bar', label: 'Bar'},
      {key: 'baz', label: 'Baz'}
    ];
    let {getByRole} = render(
      <ListView items={items} aria-label="List" loadingState="loadingMore">
        {item =>
          <Item textValue={item.key}>{item.label}</Item>
        }
      </ListView>
    );
    let progressbar = getByRole('progressbar');
    expect(progressbar).toBeTruthy();
    expect(progressbar.parentNode.parentNode.parentNode.style.height).toBe('40px');
  });

  it('should render empty state', function () {
    function renderEmptyState() {
      return <div>No results</div>;
    }
    let {getByText} = render(<ListView aria-label="List" renderEmptyState={renderEmptyState} />);
    expect(getByText('No results')).toBeTruthy();
  });

  it('supports custom data attributes', () => {
    let {getByRole} = render(
      <ListView aria-label="List" data-testid="test">
        <Item>Foo</Item>
        <Item>Bar</Item>
      </ListView>
    );
    let grid = getByRole('grid');
    expect(grid).toHaveAttribute('data-testid', 'test');
  });

  it('should use item description text as aria-describedby', function () {
    let {getAllByRole} = render(
      <ListView aria-label="List">
        <Item textValue="Label">
          <Text>Label</Text>
          <Text slot="description">Description</Text>
        </Item>
      </ListView>
    );

    let rows = getAllByRole('row');
    let description = within(rows[0]).getByText('Description');
    expect(rows[0]).toHaveAttribute('aria-labelledby', `${rows[0].id} ${description.id}`);
  });

  describe('selection', function () {
    let items = [
      {key: 'foo', label: 'Foo'},
      {key: 'bar', label: 'Bar'},
      {key: 'baz', label: 'Baz'}
    ];
    let renderSelectionList = (props) => render(
      <ListView items={items} aria-label="List" {...props}>
        {item => (
          <Item key={item.key} textValue={item.label}>
            {item.label}
          </Item>
        )}
      </ListView>
    );

    it('should announce the selected or deselected row', function () {
      let onSelectionChange = jest.fn();
      let tree = renderSelectionList({onSelectionChange, selectionMode: 'single'});

      let row = tree.getAllByRole('row')[1];
      triggerPress(row);
      expect(announce).toHaveBeenLastCalledWith('Bar selected.');
      expect(announce).toHaveBeenCalledTimes(1);

      triggerPress(row);
      expect(announce).toHaveBeenLastCalledWith('Bar not selected.');
      expect(announce).toHaveBeenCalledTimes(2);
    });

    it('should select an item from checkbox', function () {
      let tree = renderSelectionList({onSelectionChange, selectionMode: 'multiple'});

      let row = tree.getAllByRole('row')[1];
      expect(row).toHaveAttribute('aria-selected', 'false');
      act(() => userEvent.click(within(row).getByRole('checkbox')));

      checkSelection(onSelectionChange, ['bar']);
      expect(row).toHaveAttribute('aria-selected', 'true');
      expect(announce).toHaveBeenLastCalledWith('Bar selected.');
      expect(announce).toHaveBeenCalledTimes(1);
    });

    it('should select a row by pressing the Space key on a row', function () {
      let tree = renderSelectionList({onSelectionChange, selectionMode: 'multiple'});

      let row = tree.getAllByRole('row')[0];
      userEvent.tab();
      expect(row).toHaveAttribute('aria-selected', 'false');
      fireEvent.keyDown(row, {key: ' '});
      fireEvent.keyUp(row, {key: ' '});

      checkSelection(onSelectionChange, ['foo']);
      expect(row).toHaveAttribute('aria-selected', 'true');
      expect(announce).toHaveBeenLastCalledWith('Foo selected.');
      expect(announce).toHaveBeenCalledTimes(1);
    });

    it('should select a row by pressing the Enter key on a row', function () {
      let tree = renderSelectionList({onSelectionChange, selectionMode: 'multiple'});

      let row = tree.getAllByRole('row')[0];
      userEvent.tab();
      expect(row).toHaveAttribute('aria-selected', 'false');
      fireEvent.keyDown(row, {key: 'Enter'});
      fireEvent.keyUp(row, {key: 'Enter'});

      checkSelection(onSelectionChange, ['foo']);
      expect(row).toHaveAttribute('aria-selected', 'true');
      expect(announce).toHaveBeenLastCalledWith('Foo selected.');
      expect(announce).toHaveBeenCalledTimes(1);
    });

    it('should only allow one item to be selected in single selection', function () {
      let tree = renderSelectionList({onSelectionChange, selectionMode: 'single'});

      let rows = tree.getAllByRole('row');
      expect(rows[1]).toHaveAttribute('aria-selected', 'false');
      act(() => userEvent.click(within(rows[1]).getByRole('checkbox')));

      checkSelection(onSelectionChange, ['bar']);
      expect(rows[1]).toHaveAttribute('aria-selected', 'true');
      expect(announce).toHaveBeenLastCalledWith('Bar selected.');
      expect(announce).toHaveBeenCalledTimes(1);

      onSelectionChange.mockClear();
      act(() => userEvent.click(within(rows[2]).getByRole('checkbox')));
      checkSelection(onSelectionChange, ['baz']);
      expect(rows[1]).toHaveAttribute('aria-selected', 'false');
      expect(rows[2]).toHaveAttribute('aria-selected', 'true');
    });

    it('should allow multiple items to be selected in multiple selection', function () {
      let tree = renderSelectionList({onSelectionChange, selectionMode: 'multiple'});

      let rows = tree.getAllByRole('row');
      expect(rows[1]).toHaveAttribute('aria-selected', 'false');
      act(() => userEvent.click(within(rows[1]).getByRole('checkbox')));

      checkSelection(onSelectionChange, ['bar']);
      expect(rows[1]).toHaveAttribute('aria-selected', 'true');
      expect(announce).toHaveBeenLastCalledWith('Bar selected.');
      expect(announce).toHaveBeenCalledTimes(1);

      onSelectionChange.mockClear();
      act(() => userEvent.click(within(rows[2]).getByRole('checkbox')));
      checkSelection(onSelectionChange, ['bar', 'baz']);
      expect(rows[1]).toHaveAttribute('aria-selected', 'true');
      expect(rows[2]).toHaveAttribute('aria-selected', 'true');
      expect(announce).toHaveBeenLastCalledWith('Baz selected. 2 items selected.');
      expect(announce).toHaveBeenCalledTimes(2);

      act(() => userEvent.click(within(rows[2]).getByRole('checkbox')));
      expect(announce).toHaveBeenLastCalledWith('Baz not selected. 1 item selected.');
      expect(announce).toHaveBeenCalledTimes(3);
    });

    it('should support range selection', function () {
      let tree = renderSelectionList({onSelectionChange, selectionMode: 'multiple'});

      let rows = tree.getAllByRole('row');
      triggerPress(rows[0]);
      checkSelection(onSelectionChange, ['foo']);
      onSelectionChange.mockClear();
      triggerPress(rows[2], {shiftKey: true});
      checkSelection(onSelectionChange, ['foo', 'bar', 'baz']);
      onSelectionChange.mockClear();
      expect(announce).toHaveBeenLastCalledWith('3 items selected.');
      expect(announce).toHaveBeenCalledTimes(2);

      triggerPress(rows[0], {shiftKey: true});
      checkSelection(onSelectionChange, ['foo']);
      expect(announce).toHaveBeenLastCalledWith('1 item selected.');
      expect(announce).toHaveBeenCalledTimes(3);
    });

    it('should support select all and clear all via keyboard', function () {
      let tree = renderSelectionList({onSelectionChange, selectionMode: 'multiple'});

      let rows = tree.getAllByRole('row');
      triggerPress(rows[0]);
      checkSelection(onSelectionChange, ['foo']);
      onSelectionChange.mockClear();
      expect(announce).toHaveBeenLastCalledWith('Foo selected.');
      expect(announce).toHaveBeenCalledTimes(1);

      fireEvent.keyDown(rows[0], {key: 'a', ctrlKey: true});
      fireEvent.keyUp(rows[0], {key: 'a', ctrlKey: true});
      checkSelection(onSelectionChange, 'all');
      onSelectionChange.mockClear();
      expect(announce).toHaveBeenLastCalledWith('All items selected.');
      expect(announce).toHaveBeenCalledTimes(2);

      fireEvent.keyDown(rows[0], {key: 'Escape'});
      fireEvent.keyUp(rows[0], {key: 'Escape'});
      checkSelection(onSelectionChange, []);
      onSelectionChange.mockClear();
      expect(announce).toHaveBeenLastCalledWith('No items selected.');
      expect(announce).toHaveBeenCalledTimes(3);
    });

    describe('onAction', function () {
      installPointerEvent();
      it('should trigger onAction when clicking items with the mouse', function () {
        let onSelectionChange = jest.fn();
        let onAction = jest.fn();
        let tree = renderSelectionList({onSelectionChange, selectionMode: 'multiple', onAction});

        let rows = tree.getAllByRole('row');
        userEvent.click(rows[1], {pointerType: 'mouse'});
        expect(onSelectionChange).not.toHaveBeenCalled();
        expect(onAction).toHaveBeenCalledTimes(1);
        expect(onAction).toHaveBeenLastCalledWith('bar');

        let checkbox = within(rows[1]).getByRole('checkbox');
        userEvent.click(checkbox);
        expect(onSelectionChange).toHaveBeenCalledTimes(1);
        checkSelection(onSelectionChange, ['bar']);

        onSelectionChange.mockReset();
        userEvent.click(rows[2], {pointerType: 'mouse'});
        expect(onSelectionChange).toHaveBeenCalledTimes(1);
        checkSelection(onSelectionChange, ['bar', 'baz']);
      });

      it('should trigger onAction when clicking items with touch', function () {
        let onSelectionChange = jest.fn();
        let onAction = jest.fn();
        let tree = renderSelectionList({onSelectionChange, selectionMode: 'multiple', onAction});

        let rows = tree.getAllByRole('row');
        userEvent.click(rows[1], {pointerType: 'touch'});
        expect(onSelectionChange).not.toHaveBeenCalled();
        expect(onAction).toHaveBeenCalledTimes(1);
        expect(onAction).toHaveBeenLastCalledWith('bar');

        let checkbox = within(rows[1]).getByRole('checkbox');
        userEvent.click(checkbox);
        expect(onSelectionChange).toHaveBeenCalledTimes(1);
        checkSelection(onSelectionChange, ['bar']);

        onSelectionChange.mockReset();
        userEvent.click(rows[2], {pointerType: 'touch'});
        expect(onSelectionChange).toHaveBeenCalledTimes(1);
        checkSelection(onSelectionChange, ['bar', 'baz']);
      });

      it('should support long press to enter selection mode on touch', function () {
        let onSelectionChange = jest.fn();
        let onAction = jest.fn();
        let tree = renderSelectionList({onSelectionChange, selectionMode: 'multiple', onAction});
        userEvent.click(document.body);

        let rows = tree.getAllByRole('row');
        fireEvent.pointerDown(rows[1], {pointerType: 'touch'});
        expect(onSelectionChange).not.toHaveBeenCalled();
        expect(onAction).not.toHaveBeenCalled();

        act(() => jest.advanceTimersByTime(800));

        checkSelection(onSelectionChange, ['bar']);
        expect(onAction).not.toHaveBeenCalled();

        fireEvent.pointerUp(rows[1], {pointerType: 'touch'});
        onSelectionChange.mockReset();

        userEvent.click(rows[2], {pointerType: 'touch'});
        checkSelection(onSelectionChange, ['bar', 'baz']);

        // Deselect all to exit selection mode
        userEvent.click(rows[2], {pointerType: 'touch'});
        onSelectionChange.mockReset();
        userEvent.click(rows[1], {pointerType: 'touch'});

        act(() => jest.runAllTimers());
        checkSelection(onSelectionChange, []);
        expect(onAction).not.toHaveBeenCalled();
      });

      it('should trigger onAction when pressing Enter', function () {
        let onSelectionChange = jest.fn();
        let onAction = jest.fn();
        let tree = renderSelectionList({onSelectionChange, selectionMode: 'multiple', onAction});
        let rows = tree.getAllByRole('row');

        fireEvent.keyDown(rows[1], {key: 'Enter'});
        fireEvent.keyUp(rows[1], {key: 'Enter'});
        expect(onSelectionChange).not.toHaveBeenCalled();
        expect(onAction).toHaveBeenCalledTimes(1);
        expect(onAction).toHaveBeenLastCalledWith('bar');

        onAction.mockReset();
        fireEvent.keyDown(rows[2], {key: ' '});
        fireEvent.keyUp(rows[2], {key: ' '});
        expect(onSelectionChange).toHaveBeenCalledTimes(1);
        expect(onAction).not.toHaveBeenCalled();
        checkSelection(onSelectionChange, ['baz']);
      });

      it('should not trigger action when deselecting with mouse', function () {
        let onSelectionChange = jest.fn();
        let onAction = jest.fn();
        let tree = renderSelectionList({onSelectionChange, selectionMode: 'multiple', onAction, defaultSelectedKeys: ['foo']});
        let rows = tree.getAllByRole('row');

        userEvent.click(rows[0], {pointerType: 'mouse'});
        expect(onSelectionChange).toHaveBeenCalledTimes(1);
        expect(onAction).not.toHaveBeenCalled();
      });

      it('should not trigger action when deselecting with keyboard', function () {
        let onSelectionChange = jest.fn();
        let onAction = jest.fn();
        let tree = renderSelectionList({onSelectionChange, selectionMode: 'multiple', onAction, defaultSelectedKeys: ['foo']});
        let rows = tree.getAllByRole('row');

        fireEvent.keyDown(rows[0], {key: ' '});
        fireEvent.keyUp(rows[0], {key: ' '});
        expect(onSelectionChange).toHaveBeenCalledTimes(1);
        expect(onAction).not.toHaveBeenCalled();
      });

      it('should not trigger action or selection when pressing Enter while in selection mode', function () {
        let onSelectionChange = jest.fn();
        let onAction = jest.fn();
        onSelectionChange.mockReset();
        let tree = renderSelectionList({onSelectionChange, selectionMode: 'multiple', onAction, defaultSelectedKeys: ['foo']});
        let rows = tree.getAllByRole('row');

        fireEvent.keyDown(rows[0], {key: 'Enter'});
        fireEvent.keyUp(rows[0], {key: 'Enter'});
        expect(onSelectionChange).not.toHaveBeenCalled();
        expect(onAction).not.toHaveBeenCalled();
      });

      it('should not trigger actions when a row is disabled', function () {
        let onAction = jest.fn();
        let tree = renderSelectionList({onAction, disabledKeys: ['foo']});
        let rows = tree.getAllByRole('row');

        userEvent.click(rows[0], {pointerType: 'mouse'});
        expect(onAction).not.toHaveBeenCalled();

        userEvent.click(rows[1], {pointerType: 'mouse'});
        expect(onAction).toHaveBeenCalledTimes(1);
      });

      it('should trigger actions when a disabledBehavior="selection"', function () {
        let onAction = jest.fn();
        let tree = renderSelectionList({onAction, disabledKeys: ['foo'], disabledBehavior: 'selection'});
        let rows = tree.getAllByRole('row');

        userEvent.click(rows[0], {pointerType: 'mouse'});
        expect(onAction).toHaveBeenCalledTimes(1);
      });
    });

    describe('selectionStyle highlight', function () {
      installPointerEvent();
      it('should toggle items in selection highlight with ctrl-click on Mac', function () {
        let uaMock = jest.spyOn(navigator, 'platform', 'get').mockImplementation(() => 'Mac');
        let tree = renderSelectionList({onSelectionChange, selectionMode: 'multiple', selectionStyle: 'highlight'});

        let rows = tree.getAllByRole('row');
        expect(rows[1]).toHaveAttribute('aria-selected', 'false');
        expect(rows[2]).toHaveAttribute('aria-selected', 'false');
        act(() => userEvent.click(getRow(tree, 'Bar'), {pointerType: 'mouse', ctrlKey: true}));

        checkSelection(onSelectionChange, ['bar']);
        expect(rows[1]).toHaveAttribute('aria-selected', 'true');
        expect(announce).toHaveBeenLastCalledWith('Bar selected.');
        expect(announce).toHaveBeenCalledTimes(1);

        onSelectionChange.mockClear();
        act(() => userEvent.click(getRow(tree, 'Baz'), {pointerType: 'mouse', ctrlKey: true}));
        checkSelection(onSelectionChange, ['baz']);
        expect(rows[1]).toHaveAttribute('aria-selected', 'false');
        expect(rows[2]).toHaveAttribute('aria-selected', 'true');
        expect(announce).toHaveBeenLastCalledWith('Baz selected.');
        expect(announce).toHaveBeenCalledTimes(2);

        uaMock.mockRestore();
      });

      it('should allow multiple items to be selected in selection highlight with ctrl-click on Windows', function () {
        let uaMock = jest.spyOn(navigator, 'userAgent', 'get').mockImplementation(() => 'Windows');
        let tree = renderSelectionList({onSelectionChange, selectionMode: 'multiple', selectionStyle: 'highlight'});

        let rows = tree.getAllByRole('row');
        expect(rows[0]).toHaveAttribute('aria-selected', 'false');
        expect(rows[1]).toHaveAttribute('aria-selected', 'false');
        expect(rows[2]).toHaveAttribute('aria-selected', 'false');
        act(() => userEvent.click(getRow(tree, 'Foo'), {pointerType: 'mouse', ctrlKey: true}));

        checkSelection(onSelectionChange, ['foo']);
        expect(rows[0]).toHaveAttribute('aria-selected', 'true');
        expect(announce).toHaveBeenLastCalledWith('Foo selected.');
        expect(announce).toHaveBeenCalledTimes(1);

        onSelectionChange.mockClear();
        act(() => userEvent.click(getRow(tree, 'Baz'), {pointerType: 'mouse', ctrlKey: true}));
        checkSelection(onSelectionChange, ['foo', 'baz']);
        expect(rows[0]).toHaveAttribute('aria-selected', 'true');
        expect(rows[1]).toHaveAttribute('aria-selected', 'false');
        expect(rows[2]).toHaveAttribute('aria-selected', 'true');
        expect(announce).toHaveBeenLastCalledWith('Baz selected. 2 items selected.');
        expect(announce).toHaveBeenCalledTimes(2);

        uaMock.mockRestore();
      });

      it('should toggle items in selection highlight with meta-click on Windows', function () {
        let uaMock = jest.spyOn(navigator, 'userAgent', 'get').mockImplementation(() => 'Windows');
        let tree = renderSelectionList({onSelectionChange, selectionMode: 'multiple', selectionStyle: 'highlight'});

        let rows = tree.getAllByRole('row');
        expect(rows[1]).toHaveAttribute('aria-selected', 'false');
        expect(rows[2]).toHaveAttribute('aria-selected', 'false');
        act(() => userEvent.click(getRow(tree, 'Bar'), {pointerType: 'mouse', metaKey: true}));

        checkSelection(onSelectionChange, ['bar']);
        expect(rows[1]).toHaveAttribute('aria-selected', 'true');
        expect(announce).toHaveBeenLastCalledWith('Bar selected.');
        expect(announce).toHaveBeenCalledTimes(1);

        onSelectionChange.mockClear();
        act(() => userEvent.click(getRow(tree, 'Baz'), {pointerType: 'mouse', metaKey: true}));
        checkSelection(onSelectionChange, ['baz']);
        expect(rows[1]).toHaveAttribute('aria-selected', 'false');
        expect(rows[2]).toHaveAttribute('aria-selected', 'true');
        expect(announce).toHaveBeenLastCalledWith('Baz selected.');
        expect(announce).toHaveBeenCalledTimes(2);

        uaMock.mockRestore();
      });

      it('should support single tap to perform row selection with screen reader if onAction isn\'t provided', function () {
        let tree = renderSelectionList({onSelectionChange, selectionMode: 'multiple', selectionStyle: 'highlight'});

        let rows = tree.getAllByRole('row');
        expect(rows[1]).toHaveAttribute('aria-selected', 'false');

        act(() => userEvent.click(within(rows[1]).getByText('Bar'), {pointerType: 'touch', width: 0, height: 0}));
        checkSelection(onSelectionChange, [
          'bar'
        ]);
        expect(rows[1]).toHaveAttribute('aria-selected', 'true');
        expect(announce).toHaveBeenLastCalledWith('Bar selected.');
        expect(announce).toHaveBeenCalledTimes(1);
        onSelectionChange.mockClear();

        // Android TalkBack double tap test, pointer event sets pointerType and onClick handles the rest
        expect(rows[2]).toHaveAttribute('aria-selected', 'false');
        act(() => {
          let el = within(rows[2]).getByText('Baz');
          fireEvent(el, pointerEvent('pointerdown', {pointerType: 'mouse', pointerId: 1, width: 1, height: 1, pressure: 0, detail: 0}));
          fireEvent(el, pointerEvent('pointerup', {pointerType: 'mouse', pointerId: 1, width: 1, height: 1, pressure: 0, detail: 0}));
          fireEvent.click(el, {pointerType: 'mouse', width: 1, height: 1, detail: 1});
        });
        checkSelection(onSelectionChange, [
          'bar', 'baz'
        ]);
        expect(rows[1]).toHaveAttribute('aria-selected', 'true');
        expect(rows[2]).toHaveAttribute('aria-selected', 'true');
        expect(announce).toHaveBeenLastCalledWith('Baz selected. 2 items selected.');
        expect(announce).toHaveBeenCalledTimes(2);
      });

      it('should support single tap to perform onAction with screen reader', function () {
        let tree = renderSelectionList({onSelectionChange, selectionMode: 'multiple', selectionStyle: 'highlight', onAction});

        let rows = tree.getAllByRole('row');
        act(() => userEvent.click(within(rows[1]).getByText('Bar'), {pointerType: 'touch', width: 0, height: 0}));
        expect(onSelectionChange).not.toHaveBeenCalled();
        expect(onAction).toHaveBeenCalledTimes(1);
        expect(onAction).toHaveBeenCalledWith('bar');

        // Android TalkBack double tap test, pointer event sets pointerType and onClick handles the rest
        act(() => {
          let el = within(rows[2]).getByText('Baz');
          fireEvent(el, pointerEvent('pointerdown', {pointerType: 'mouse', pointerId: 1, width: 1, height: 1, pressure: 0, detail: 0}));
          fireEvent(el, pointerEvent('pointerup', {pointerType: 'mouse', pointerId: 1, width: 1, height: 1, pressure: 0, detail: 0}));
          fireEvent.click(el, {pointerType: 'mouse', width: 1, height: 1, detail: 1});
        });
        expect(onSelectionChange).not.toHaveBeenCalled();
        expect(onAction).toHaveBeenCalledTimes(2);
        expect(onAction).toHaveBeenCalledWith('baz');
        expect(announce).not.toHaveBeenCalled();
      });

      it('should not call onSelectionChange when hitting Space/Enter on the currently selected row', function () {
        let tree = renderSelectionList({onSelectionChange, selectionMode: 'multiple', selectionStyle: 'highlight', onAction});

        let row = tree.getAllByRole('row')[1];
        expect(row).toHaveAttribute('aria-selected', 'false');
        act(() => userEvent.click(getRow(tree, 'Bar'), {pointerType: 'mouse', ctrlKey: true}));

        checkSelection(onSelectionChange, ['bar']);
        expect(row).toHaveAttribute('aria-selected', 'true');
        expect(onAction).toHaveBeenCalledTimes(0);
        expect(announce).toHaveBeenLastCalledWith('Bar selected.');
        expect(announce).toHaveBeenCalledTimes(1);

        fireEvent.keyDown(row, {key: 'Space'});
        fireEvent.keyUp(row, {key: 'Space'});
        expect(onSelectionChange).toHaveBeenCalledTimes(1);
        expect(onAction).toHaveBeenCalledTimes(0);
        expect(announce).toHaveBeenCalledTimes(1);

        fireEvent.keyDown(row, {key: 'Enter'});
        fireEvent.keyUp(row, {key: 'Enter'});
        expect(onSelectionChange).toHaveBeenCalledTimes(1);
        expect(onAction).toHaveBeenCalledTimes(1);
        expect(onAction).toHaveBeenCalledWith('bar');
        expect(announce).toHaveBeenCalledTimes(1);
      });

      it('should perform onAction on single click with selectionMode: none', function () {
        let tree = renderSelectionList({onSelectionChange, selectionMode: 'none', selectionStyle: 'highlight', onAction});

        let rows = tree.getAllByRole('row');
        userEvent.click(rows[0], {pointerType: 'mouse'});
        expect(announce).not.toHaveBeenCalled();
        expect(onSelectionChange).not.toHaveBeenCalled();
        expect(onAction).toHaveBeenCalledTimes(1);
        expect(onAction).toHaveBeenCalledWith('foo');
      });

      it('should move selection when using the arrow keys', function () {
        let tree = renderSelectionList({onSelectionChange, selectionStyle: 'highlight', selectionMode: 'multiple'});

        let rows = tree.getAllByRole('row');
        userEvent.click(rows[0], {pointerType: 'mouse'});
        expect(announce).toHaveBeenLastCalledWith('Foo selected.');
        expect(announce).toHaveBeenCalledTimes(1);
        checkSelection(onSelectionChange, ['foo']);
        onSelectionChange.mockClear();

        fireEvent.keyDown(document.activeElement, {key: 'ArrowDown'});
        fireEvent.keyUp(document.activeElement, {key: 'ArrowDown'});
        expect(announce).toHaveBeenLastCalledWith('Bar selected.');
        expect(announce).toHaveBeenCalledTimes(2);
        checkSelection(onSelectionChange, ['bar']);
        onSelectionChange.mockClear();

        fireEvent.keyDown(document.activeElement, {key: 'ArrowUp'});
        fireEvent.keyUp(document.activeElement, {key: 'ArrowUp'});
        expect(announce).toHaveBeenLastCalledWith('Foo selected.');
        expect(announce).toHaveBeenCalledTimes(3);
        checkSelection(onSelectionChange, ['foo']);
        onSelectionChange.mockClear();

        fireEvent.keyDown(document.activeElement, {key: 'ArrowDown', shiftKey: true});
        fireEvent.keyUp(document.activeElement, {key: 'ArrowDown', shiftKey: true});
        expect(announce).toHaveBeenLastCalledWith('Bar selected. 2 items selected.');
        expect(announce).toHaveBeenCalledTimes(4);
        checkSelection(onSelectionChange, ['foo', 'bar']);
      });

      it('should announce the new row when moving with the keyboard after multi select', function () {
        let tree = renderSelectionList({onSelectionChange, selectionStyle: 'highlight', selectionMode: 'multiple'});

        let rows = tree.getAllByRole('row');
        userEvent.click(rows[0], {pointerType: 'mouse'});
        expect(announce).toHaveBeenLastCalledWith('Foo selected.');
        expect(announce).toHaveBeenCalledTimes(1);
        checkSelection(onSelectionChange, ['foo']);
        onSelectionChange.mockClear();

        fireEvent.keyDown(document.activeElement, {key: 'ArrowDown', shiftKey: true});
        fireEvent.keyUp(document.activeElement, {key: 'ArrowDown', shiftKey: true});
        expect(announce).toHaveBeenLastCalledWith('Bar selected. 2 items selected.');
        expect(announce).toHaveBeenCalledTimes(2);
        checkSelection(onSelectionChange, ['foo', 'bar']);
        onSelectionChange.mockClear();

        fireEvent.keyDown(document.activeElement, {key: 'ArrowDown'});
        fireEvent.keyUp(document.activeElement, {key: 'ArrowDown'});
        expect(announce).toHaveBeenLastCalledWith('Baz selected. 1 item selected.');
        checkSelection(onSelectionChange, ['baz']);
      });

      it('should support non-contiguous selection with the keyboard', function () {
        let tree = renderSelectionList({onSelectionChange, selectionStyle: 'highlight', selectionMode: 'multiple'});

        let rows = tree.getAllByRole('row');
        userEvent.click(rows[0], {pointerType: 'mouse'});
        expect(announce).toHaveBeenLastCalledWith('Foo selected.');
        expect(announce).toHaveBeenCalledTimes(1);
        checkSelection(onSelectionChange, ['foo']);
        onSelectionChange.mockClear();

        fireEvent.keyDown(document.activeElement, {key: 'ArrowDown', ctrlKey: true});
        fireEvent.keyUp(document.activeElement, {key: 'ArrowDown', ctrlKey: true});
        expect(announce).toHaveBeenCalledTimes(1);
        expect(onSelectionChange).not.toHaveBeenCalled();
        expect(document.activeElement).toBe(getRow(tree, 'Bar'));

        fireEvent.keyDown(document.activeElement, {key: 'ArrowDown', ctrlKey: true});
        fireEvent.keyUp(document.activeElement, {key: 'ArrowDown', ctrlKey: true});
        expect(announce).toHaveBeenCalledTimes(1);
        expect(onSelectionChange).not.toHaveBeenCalled();
        expect(document.activeElement).toBe(getRow(tree, 'Baz'));

        fireEvent.keyDown(document.activeElement, {key: ' ', ctrlKey: true});
        fireEvent.keyUp(document.activeElement, {key: ' ', ctrlKey: true});
        expect(announce).toHaveBeenCalledWith('Baz selected. 2 items selected.');
        expect(announce).toHaveBeenCalledTimes(2);
        checkSelection(onSelectionChange, ['foo', 'baz']);
        onSelectionChange.mockClear();

        fireEvent.keyDown(document.activeElement, {key: ' '});
        fireEvent.keyUp(document.activeElement, {key: ' '});
        expect(announce).toHaveBeenCalledWith('Baz selected. 1 item selected.');
        expect(announce).toHaveBeenCalledTimes(3);
        checkSelection(onSelectionChange, ['baz']);
      });

      it('should announce the current selection when moving from all to one item', function () {
        let tree = renderSelectionList({onSelectionChange, selectionStyle: 'highlight', onAction, selectionMode: 'multiple'});

        let rows = tree.getAllByRole('row');
        userEvent.click(rows[0], {pointerType: 'mouse'});
        checkSelection(onSelectionChange, ['foo']);
        onSelectionChange.mockClear();
        expect(announce).toHaveBeenLastCalledWith('Foo selected.');
        expect(announce).toHaveBeenCalledTimes(1);

        fireEvent.keyDown(rows[0], {key: 'a', ctrlKey: true});
        fireEvent.keyUp(rows[0], {key: 'a', ctrlKey: true});
        checkSelection(onSelectionChange, 'all');
        onSelectionChange.mockClear();
        expect(announce).toHaveBeenLastCalledWith('All items selected.');
        expect(announce).toHaveBeenCalledTimes(2);

        fireEvent.keyDown(document.activeElement, {key: 'ArrowDown'});
        fireEvent.keyUp(document.activeElement, {key: 'ArrowDown'});
        expect(announce).toHaveBeenLastCalledWith('Bar selected. 1 item selected.');
        expect(announce).toHaveBeenCalledTimes(3);
        checkSelection(onSelectionChange, ['bar']);
      });
    });

    describe('long press', () => {
      installPointerEvent();
      beforeEach(() => {
        window.ontouchstart = jest.fn();
      });

      afterEach(() => {
        delete window.ontouchstart;
      });

      it('should support long press to enter selection mode on touch', function () {
        window.ontouchstart = jest.fn();
        let tree = renderSelectionList({onSelectionChange, selectionStyle: 'highlight', onAction, selectionMode: 'multiple'});
        let rows = tree.getAllByRole('row');
        userEvent.click(document.body);

        fireEvent.pointerDown(rows[0], {pointerType: 'touch'});
        let description = tree.getByText('Long press to enter selection mode.');
        expect(tree.getByRole('grid')).toHaveAttribute('aria-describedby', expect.stringContaining(description.id));
        expect(announce).not.toHaveBeenCalled();
        expect(onSelectionChange).not.toHaveBeenCalled();
        expect(onAction).not.toHaveBeenCalled();

        act(() => jest.advanceTimersByTime(800));

        expect(announce).toHaveBeenLastCalledWith('Foo selected.');
        expect(announce).toHaveBeenCalledTimes(1);
        checkSelection(onSelectionChange, ['foo']);
        onSelectionChange.mockClear();
        expect(onAction).not.toHaveBeenCalled();
        expect(within(rows[0]).getByRole('checkbox')).toBeTruthy();

        fireEvent.pointerUp(rows[0], {pointerType: 'touch'});

        userEvent.click(rows[1], {pointerType: 'touch'});
        expect(announce).toHaveBeenLastCalledWith('Bar selected. 2 items selected.');
        expect(announce).toHaveBeenCalledTimes(2);
        checkSelection(onSelectionChange, ['foo', 'bar']);
        onSelectionChange.mockClear();

        // Deselect all to exit selection mode
        userEvent.click(rows[0], {pointerType: 'touch'});
        expect(announce).toHaveBeenLastCalledWith('Foo not selected. 1 item selected.');
        expect(announce).toHaveBeenCalledTimes(3);
        checkSelection(onSelectionChange, ['bar']);
        onSelectionChange.mockClear();
        userEvent.click(rows[1], {pointerType: 'touch'});
        expect(announce).toHaveBeenLastCalledWith('Bar not selected.');
        expect(announce).toHaveBeenCalledTimes(4);

        act(() => jest.runAllTimers());
        checkSelection(onSelectionChange, []);
        expect(onAction).not.toHaveBeenCalled();
        expect(within(rows[0]).queryByRole('checkbox')).toBeNull();
      });
    });
  });

  describe('scrolling', function () {
    it('should scroll to a row when it is focused', function () {
      let tree = render(
        <ListView
          width="250px"
          height="60px"
          aria-label="List"
          data-testid="test"
          selectionStyle="highlight"
          selectionMode="multiple"
          onSelectionChange={onSelectionChange}
          items={[...Array(20).keys()].map(k => ({key: k, name: `Item ${k}`}))}>
          {item => <Item>{item.name}</Item>}
        </ListView>
      );
      let grid = tree.getByRole('grid');
      Object.defineProperty(grid, 'clientHeight', {
        get() {
          return 60;
        }
      });
      // fire resize so the new clientHeight is requested
      act(() => {
        fireEvent(window, new Event('resize'));
      });
      userEvent.tab();
      expect(grid.scrollTop).toBe(0);

      let rows = tree.getAllByRole('row');
      let rowWrappers = rows.map(item => item.parentElement);

      expect(rowWrappers[0].style.top).toBe('0px');
      expect(rowWrappers[0].style.height).toBe('40px');
      expect(rowWrappers[1].style.top).toBe('40px');
      expect(rowWrappers[1].style.height).toBe('40px');

      // scroll us down far enough that item 0 isn't in the view
      moveFocus('ArrowDown');
      moveFocus('ArrowDown');
      moveFocus('ArrowDown');
      expect(document.activeElement).toBe(getRow(tree, 'Item 3'));
      expect(grid.scrollTop).toBe(100);

      moveFocus('ArrowUp');
      moveFocus('ArrowUp');
      moveFocus('ArrowUp');
      expect(document.activeElement).toBe(getRow(tree, 'Item 0'));
      expect(grid.scrollTop).toBe(0);
    });
  });
<<<<<<< HEAD
=======

  describe('drag and drop', function () {
    installPointerEvent();

    function DraggableListView(props) {
      let {dragHookOptions, listViewProps} = props;
      return (
        <>
          <Droppable onDrop={onDrop} />
          <DragExample dragHookOptions={{onDragStart, onDragMove, onDragEnd, ...dragHookOptions}} listViewProps={{onSelectionChange, ...listViewProps}} />
        </>
      );
    }
    beforeEach(() => {
      jest.spyOn(HTMLElement.prototype, 'getBoundingClientRect').mockImplementation(() => ({
        left: 0,
        top: 0,
        x: 0,
        y: 0,
        width: 100,
        height: 50
      }));
    });

    afterEach(() => {
      act(() => {jest.runAllTimers();});
      jest.clearAllMocks();
    });

    describe('via mouse', function () {
      it('should show a default drag preview on drag', function () {
        let {getAllByRole, getAllByText} = render(
          <DraggableListView />
        );

        let row = getAllByRole('row')[0];
        let cell = within(row).getByRole('gridcell');
        let cellText = getAllByText(cell.textContent);
        expect(cellText).toHaveLength(1);

        let dataTransfer = new DataTransfer();

        fireEvent.pointerDown(cell, {pointerType: 'mouse', button: 0, pointerId: 1, clientX: 5, clientY: 5});
        // TODO: fireEvent.dragStart(cell, {dataTransfer, clientX: 5, clientY: 5}) doesn't propagate the clientX and Y values,
        // test if upgrading testing library/jsdom fixes issue
        fireEvent(cell, new DragEvent('dragstart', {dataTransfer, clientX: 5, clientY: 5}));
        expect(dataTransfer._dragImage.x).toBe(5);
        expect(dataTransfer._dragImage.y).toBe(5);

        cellText = getAllByText(cell.textContent);
        expect(cellText).toHaveLength(2);
        fireEvent.pointerUp(cell, {button: 0, pointerId: 1, clientX: 5, clientY: 5});
        fireEvent(cell, new DragEvent('dragend', {dataTransfer, clientX: 5, clientY: 5}));

        act(() => {jest.runAllTimers();});
        cellText = getAllByText(cell.textContent);
        expect(cellText).toHaveLength(1);
      });

      it('should allow drag and drop of a single row', async function () {
        let {getAllByRole, getByText} = render(
          <DraggableListView />
        );

        let droppable = getByText('Drop here');
        let row = getAllByRole('row')[0];
        expect(row).toHaveAttribute('draggable', 'true');
        let cell = within(row).getByRole('gridcell');
        expect(cell).toHaveTextContent('Adobe Photoshop');

        let dataTransfer = new DataTransfer();
        fireEvent.pointerDown(cell, {pointerType: 'mouse', button: 0, pointerId: 1, clientX: 0, clientY: 0});
        fireEvent(cell, new DragEvent('dragstart', {dataTransfer, clientX: 0, clientY: 0}));
        expect([...dataTransfer.items]).toEqual([new DataTransferItem('text/plain', 'Adobe Photoshop')]);

        act(() => jest.runAllTimers());

        expect(onDragStart).toHaveBeenCalledTimes(1);
        expect(onDragStart).toHaveBeenCalledWith({
          type: 'dragstart',
          keys: new Set('a'),
          x: 0,
          y: 0
        });

        fireEvent.pointerMove(cell, {pointerType: 'mouse', button: 0, pointerId: 1, clientX: 1, clientY: 1});
        fireEvent(cell, new DragEvent('drag', {dataTransfer, clientX: 1, clientY: 1}));
        expect(onDragMove).toHaveBeenCalledTimes(1);
        expect(onDragMove).toHaveBeenCalledWith({
          type: 'dragmove',
          keys: new Set('a'),
          x: 1,
          y: 1
        });

        fireEvent(droppable, new DragEvent('dragenter', {dataTransfer, clientX: 1, clientY: 1}));
        fireEvent(droppable, new DragEvent('drop', {dataTransfer, clientX: 1, clientY: 1}));
        act(() => jest.runAllTimers());
        expect(onDrop).toHaveBeenCalledTimes(1);
        expect(onDrop).toHaveBeenCalledWith({
          type: 'drop',
          x: 1,
          y: 1,
          dropOperation: 'move',
          items: [
            {
              kind: 'text',
              types: new Set(['text/plain']),
              getText: expect.any(Function)
            }
          ]
        });

        expect(await onDrop.mock.calls[0][0].items[0].getText('text/plain')).toBe('Adobe Photoshop');

        fireEvent.pointerUp(cell, {pointerType: 'mouse', button: 0, pointerId: 1, clientX: 1, clientY: 1});
        fireEvent(cell, new DragEvent('dragend', {dataTransfer, clientX: 1, clientY: 1}));
        expect(onDragEnd).toHaveBeenCalledTimes(1);
        expect(onDragEnd).toHaveBeenCalledWith({
          type: 'dragend',
          keys: new Set('a'),
          x: 1,
          y: 1,
          dropOperation: 'move'
        });
      });

      it('should allow drag and drop of multiple rows', async function () {
        let {getAllByRole, getByText} = render(
          <DraggableListView />
        );

        let droppable = getByText('Drop here');
        let rows = getAllByRole('row');
        act(() => userEvent.click(within(rows[0]).getByRole('checkbox')));
        act(() => userEvent.click(within(rows[1]).getByRole('checkbox')));
        act(() => userEvent.click(within(rows[2]).getByRole('checkbox')));
        act(() => userEvent.click(within(rows[3]).getByRole('checkbox')));

        expect(new Set(onSelectionChange.mock.calls[3][0])).toEqual(new Set(['a', 'b', 'c', 'd']));

        let cellA = within(rows[0]).getByRole('gridcell');
        expect(cellA).toHaveTextContent('Adobe Photoshop');
        expect(rows[0]).toHaveAttribute('draggable', 'true');

        let cellB = within(rows[1]).getByRole('gridcell');
        expect(cellB).toHaveTextContent('Adobe XD');
        expect(rows[1]).toHaveAttribute('draggable', 'true');

        let cellC = within(rows[2]).getByRole('gridcell');
        expect(cellC).toHaveTextContent('Documents');
        expect(rows[2]).toHaveAttribute('draggable', 'true');

        let cellD = within(rows[3]).getByRole('gridcell');
        expect(cellD).toHaveTextContent('Adobe InDesign');
        expect(rows[3]).toHaveAttribute('draggable', 'true');

        let dataTransfer = new DataTransfer();
        fireEvent.pointerDown(cellA, {pointerType: 'mouse', button: 0, pointerId: 1, clientX: 0, clientY: 0});
        fireEvent(cellA, new DragEvent('dragstart', {dataTransfer, clientX: 0, clientY: 0}));
        expect([...dataTransfer.items]).toEqual([
          new DataTransferItem('text/plain', 'Adobe Photoshop\nAdobe XD\nDocuments\nAdobe InDesign'),
          new DataTransferItem(
            CUSTOM_DRAG_TYPE,
            JSON.stringify([{'text/plain': 'Adobe Photoshop'}, {'text/plain': 'Adobe XD'}, {'text/plain': 'Documents'}, {'text/plain': 'Adobe InDesign'}]
          ))
        ]);

        act(() => jest.runAllTimers());

        expect(onDragStart).toHaveBeenCalledTimes(1);
        expect(onDragStart).toHaveBeenCalledWith({
          type: 'dragstart',
          keys: new Set(['a', 'b', 'c', 'd']),
          x: 0,
          y: 0
        });

        fireEvent.pointerMove(cellA, {pointerType: 'mouse', button: 0, pointerId: 1, clientX: 1, clientY: 1});
        fireEvent(cellA, new DragEvent('drag', {dataTransfer, clientX: 1, clientY: 1}));
        expect(onDragMove).toHaveBeenCalledTimes(1);
        expect(onDragMove).toHaveBeenCalledWith({
          type: 'dragmove',
          keys: new Set(['a', 'b', 'c', 'd']),
          x: 1,
          y: 1
        });

        fireEvent(droppable, new DragEvent('dragenter', {dataTransfer, clientX: 1, clientY: 1}));
        fireEvent(droppable, new DragEvent('drop', {dataTransfer, clientX: 1, clientY: 1}));
        act(() => jest.runAllTimers());
        expect(onDrop).toHaveBeenCalledTimes(1);

        expect(await onDrop.mock.calls[0][0].items).toHaveLength(4);
        expect(await onDrop.mock.calls[0][0].items[0].getText('text/plain')).toBe('Adobe Photoshop');
        expect(await onDrop.mock.calls[0][0].items[1].getText('text/plain')).toBe('Adobe XD');
        expect(await onDrop.mock.calls[0][0].items[2].getText('text/plain')).toBe('Documents');
        expect(await onDrop.mock.calls[0][0].items[3].getText('text/plain')).toBe('Adobe InDesign');

        fireEvent.pointerUp(cellA, {pointerType: 'mouse', button: 0, pointerId: 1, clientX: 1, clientY: 1});
        fireEvent(cellA, new DragEvent('dragend', {dataTransfer, clientX: 1, clientY: 1}));
        expect(onDragEnd).toHaveBeenCalledTimes(1);
        expect(onDragEnd).toHaveBeenCalledWith({
          type: 'dragend',
          keys: new Set(['a', 'b', 'c', 'd']),
          x: 1,
          y: 1,
          dropOperation: 'move'
        });
      });

      it('should not allow drag operations on a disabled row', function () {
        let {getAllByRole} = render(
          <DraggableListView listViewProps={{disabledKeys: ['a']}} />
        );

        let row = getAllByRole('row')[0];
        let cell = within(row).getByRole('gridcell');
        expect(cell).toHaveTextContent('Adobe Photoshop');
        expect(row).not.toHaveAttribute('draggable', 'true');

        let dataTransfer = new DataTransfer();
        fireEvent.pointerDown(cell, {pointerType: 'mouse', button: 0, pointerId: 1, clientX: 0, clientY: 0});
        fireEvent(cell, new DragEvent('dragstart', {dataTransfer, clientX: 0, clientY: 0}));
        expect(onDragStart).toHaveBeenCalledTimes(0);
      });

      it('should allow drag operations on a disabled row with disabledBehavior="selection"', function () {
        let {getAllByRole} = render(
          <DraggableListView listViewProps={{disabledKeys: ['a'], disabledBehavior: 'selection'}} />
        );

        let row = getAllByRole('row')[0];
        let cell = within(row).getByRole('gridcell');
        expect(cell).toHaveTextContent('Adobe Photoshop');
        expect(row).toHaveAttribute('draggable', 'true');

        let dataTransfer = new DataTransfer();
        fireEvent.pointerDown(cell, {pointerType: 'mouse', button: 0, pointerId: 1, clientX: 0, clientY: 0});
        fireEvent(cell, new DragEvent('dragstart', {dataTransfer, clientX: 0, clientY: 0}));
        expect([...dataTransfer.items]).toEqual([new DataTransferItem('text/plain', 'Adobe Photoshop')]);
        expect(onDragStart).toHaveBeenCalledTimes(1);
      });

      it('should not allow dragging when not selected when it conflicts with onAction', function () {
        let onAction = jest.fn();
        let {getAllByRole} = render(
          <DraggableListView listViewProps={{onAction}} />
        );

        let rows = getAllByRole('row');
        let cell = within(rows[2]).getByRole('gridcell');
        let dataTransfer = new DataTransfer();
        let event = new DragEvent('dragstart', {dataTransfer, clientX: 5, clientY: 5});

        fireEvent.pointerDown(cell, {pointerType: 'touch', button: 0, pointerId: 1, clientX: 5, clientY: 5});
        fireEvent(cell, event);

        expect(event.defaultPrevented).toBe(true);
        expect(dataTransfer.items._items).toHaveLength(0);
      });
    });

    describe('via keyboard', function () {
      afterEach(() => {
        fireEvent.keyDown(document.body, {key: 'Escape'});
        fireEvent.keyUp(document.body, {key: 'Escape'});
      });

      it('should allow drag and drop of a single row', async function () {
        let {getAllByRole, getByText} = render(
          <DraggableListView />
        );

        let droppable = getByText('Drop here');
        let row = getAllByRole('row')[0];
        let cell = within(row).getByRole('gridcell');
        expect(cell).toHaveTextContent('Adobe Photoshop');
        expect(row).toHaveAttribute('draggable', 'true');

        userEvent.tab();
        let draghandle = within(cell).getAllByRole('button')[0];
        expect(draghandle).toBeTruthy();
        expect(draghandle).toHaveAttribute('draggable', 'true');

        fireEvent.keyDown(draghandle, {key: 'Enter'});
        fireEvent.keyUp(draghandle, {key: 'Enter'});

        expect(onDragStart).toHaveBeenCalledTimes(1);
        expect(onDragStart).toHaveBeenCalledWith({
          type: 'dragstart',
          keys: new Set('a'),
          x: 50,
          y: 25
        });

        act(() => jest.runAllTimers());
        expect(document.activeElement).toBe(droppable);
        fireEvent.keyDown(droppable, {key: 'Enter'});
        fireEvent.keyUp(droppable, {key: 'Enter'});

        expect(onDrop).toHaveBeenCalledTimes(1);
        expect(await onDrop.mock.calls[0][0].items[0].getText('text/plain')).toBe('Adobe Photoshop');

        expect(onDragEnd).toHaveBeenCalledTimes(1);
        expect(onDragEnd).toHaveBeenCalledWith({
          type: 'dragend',
          keys: new Set('a'),
          x: 50,
          y: 25,
          dropOperation: 'move'
        });
      });

      it('should allow drag and drop of multiple rows', async function () {
        let {getAllByRole, getByText} = render(
          <DraggableListView listViewProps={{selectedKeys: ['a', 'b', 'c', 'd']}} />
        );

        let droppable = getByText('Drop here');
        let rows = getAllByRole('row');

        let cellA = within(rows[0]).getByRole('gridcell');
        expect(cellA).toHaveTextContent('Adobe Photoshop');
        expect(rows[0]).toHaveAttribute('draggable', 'true');

        let cellB = within(rows[1]).getByRole('gridcell');
        expect(cellB).toHaveTextContent('Adobe XD');
        expect(rows[1]).toHaveAttribute('draggable', 'true');

        let cellC = within(rows[2]).getByRole('gridcell');
        expect(cellC).toHaveTextContent('Documents');
        expect(rows[2]).toHaveAttribute('draggable', 'true');

        let cellD = within(rows[3]).getByRole('gridcell');
        expect(cellD).toHaveTextContent('Adobe InDesign');
        expect(rows[3]).toHaveAttribute('draggable', 'true');

        userEvent.tab();
        let draghandle = within(cellA).getAllByRole('button')[0];
        expect(draghandle).toBeTruthy();

        fireEvent.keyDown(draghandle, {key: 'Enter'});
        fireEvent.keyUp(draghandle, {key: 'Enter'});

        expect(onDragStart).toHaveBeenCalledTimes(1);
        expect(onDragStart).toHaveBeenCalledWith({
          type: 'dragstart',
          keys: new Set(['a', 'b', 'c', 'd']),
          x: 50,
          y: 25
        });

        act(() => jest.runAllTimers());
        expect(document.activeElement).toBe(droppable);
        fireEvent.keyDown(droppable, {key: 'Enter'});
        fireEvent.keyUp(droppable, {key: 'Enter'});

        expect(onDrop).toHaveBeenCalledTimes(1);

        expect(await onDrop.mock.calls[0][0].items).toHaveLength(4);
        expect(await onDrop.mock.calls[0][0].items[0].getText('text/plain')).toBe('Adobe Photoshop');
        expect(await onDrop.mock.calls[0][0].items[1].getText('text/plain')).toBe('Adobe XD');
        expect(await onDrop.mock.calls[0][0].items[2].getText('text/plain')).toBe('Documents');
        expect(await onDrop.mock.calls[0][0].items[3].getText('text/plain')).toBe('Adobe InDesign');

        expect(onDragEnd).toHaveBeenCalledTimes(1);
        expect(onDragEnd).toHaveBeenCalledWith({
          type: 'dragend',
          keys: new Set(['a', 'b', 'c', 'd']),
          x: 50,
          y: 25,
          dropOperation: 'move'
        });
      });
    });

    it('should make row selection happen on pressUp if list is draggable', function () {
      let {getAllByRole} = render(
        <DraggableListView />
      );

      let rows = getAllByRole('row');
      let draggableRow = rows[0];
      expect(draggableRow).toHaveAttribute('aria-selected', 'false');
      fireEvent.pointerDown(draggableRow, {pointerType: 'mouse'});
      expect(draggableRow).toHaveAttribute('aria-selected', 'false');
      expect(onSelectionChange).toHaveBeenCalledTimes(0);
      fireEvent.pointerUp(draggableRow, {pointerType: 'mouse'});
      expect(draggableRow).toHaveAttribute('aria-selected', 'true');
      checkSelection(onSelectionChange, ['a']);
    });

    it('should toggle selection upon clicking the row checkbox', function () {
      let {getAllByRole} = render(
        <DraggableListView />
      );

      let row = getAllByRole('row')[0];
      expect(row).toHaveAttribute('aria-selected', 'false');
      expect(row).toHaveAttribute('draggable', 'true');
      act(() => userEvent.click(within(row).getByRole('checkbox')));
      expect(row).toHaveAttribute('aria-selected', 'true');
      expect(onDragStart).toHaveBeenCalledTimes(0);
      checkSelection(onSelectionChange, ['a']);
    });

    it('should only display the drag handle on keyboard focus for dragggable items', function () {
      let {getAllByRole} = render(
        <DraggableListView listViewProps={{selectionMode: 'single'}} />
      );

      let rows = getAllByRole('row');
      let cellA = within(rows[0]).getByRole('gridcell');
      userEvent.click(cellA, {pointerType: 'mouse'});
      expect(document.activeElement).toBe(rows[0]);
      let dragHandle = within(cellA).getAllByRole('button')[0];
      // If the dragHandle has a style applied, it is visually hidden
      expect(dragHandle.style).toBeTruthy();
      expect(dragHandle.style.position).toBe('absolute');

      fireEvent.pointerDown(rows[0], {pointerType: 'mouse', button: 0, pointerId: 1});
      dragHandle = within(cellA).getAllByRole('button')[0];
      expect(dragHandle.style).toBeTruthy();
      expect(dragHandle.style.position).toBe('absolute');
      fireEvent.pointerUp(rows[0], {button: 0, pointerId: 1});

      fireEvent.pointerEnter(rows[0], {pointerType: 'mouse'});
      dragHandle = within(cellA).getAllByRole('button')[0];
      expect(dragHandle.style).toBeTruthy();
      expect(dragHandle.style.position).toBe('absolute');

      // If dragHandle doesn't have a position applied, it isn't visually hidden
      fireEvent.keyDown(rows[0], {key: 'Enter'});
      fireEvent.keyUp(rows[0], {key: 'Enter'});
      dragHandle = within(cellA).getAllByRole('button')[0];
      expect(dragHandle.style.position).toBe('');
    });

    it('should not display the drag handle on hover, press, or keyboard focus for disabled/non dragggable items', function () {
      function hasDragHandle(el) {
        let buttons = within(el).getAllByRole('button');
        return buttons[0].getAttribute('draggable');
      }

      let {getAllByRole} = render(
        <DraggableListView listViewProps={{disabledKeys: ['a']}} />
      );

      let rows = getAllByRole('row');
      let cellA = within(rows[0]).getByRole('gridcell');
      let cellB = within(rows[1]).getByRole('gridcell');

      userEvent.tab();
      expect(hasDragHandle(cellA)).toBeFalsy();
      moveFocus('ArrowDown');
      expect(hasDragHandle(cellB)).toBeTruthy();

      fireEvent.pointerDown(cellA, {button: 0, pointerId: 1});
      expect(hasDragHandle(cellA)).toBeFalsy();
      fireEvent.pointerUp(cellA, {button: 0, pointerId: 1});

      fireEvent.pointerDown(cellB, {button: 0, pointerId: 1});
      expect(hasDragHandle(cellB)).toBeTruthy();
      fireEvent.pointerUp(cellB, {button: 0, pointerId: 1});

      fireEvent.pointerEnter(cellA);
      expect(hasDragHandle(cellA)).toBeFalsy();
      fireEvent.pointerEnter(cellB);
      expect(hasDragHandle(cellB)).toBeTruthy();
    });

    it('should display the drag handle on hover, press, or keyboard focus for disabled/non dragggable items with disabledBehavior="selection"', function () {
      function hasDragHandle(el) {
        let buttons = within(el).getAllByRole('button');
        return buttons[0].getAttribute('draggable');
      }

      let {getAllByRole} = render(
        <DraggableListView listViewProps={{disabledKeys: ['a'], disabledBehavior: 'selection'}} />
      );

      let rows = getAllByRole('row');
      let cellA = within(rows[0]).getByRole('gridcell');
      let cellB = within(rows[1]).getByRole('gridcell');

      userEvent.tab();
      expect(hasDragHandle(cellA)).toBeTruthy();
      moveFocus('ArrowDown');
      expect(hasDragHandle(cellB)).toBeTruthy();

      fireEvent.pointerDown(cellA, {button: 0, pointerId: 1});
      expect(hasDragHandle(cellA)).toBeTruthy();
      fireEvent.pointerUp(cellA, {button: 0, pointerId: 1});

      fireEvent.pointerDown(cellB, {button: 0, pointerId: 1});
      expect(hasDragHandle(cellB)).toBeTruthy();
      fireEvent.pointerUp(cellB, {button: 0, pointerId: 1});

      fireEvent.pointerEnter(cellA);
      expect(hasDragHandle(cellA)).toBeTruthy();
      fireEvent.pointerEnter(cellB);
      expect(hasDragHandle(cellB)).toBeTruthy();
    });

    it('should open a menu upon click', function () {
      let {getAllByRole, getByRole} = render(
        <DraggableListView />
      );

      let row = getAllByRole('row')[0];
      expect(row).toHaveAttribute('aria-selected', 'false');
      expect(row).toHaveAttribute('draggable', 'true');

      let menuButton = within(row).getAllByRole('button')[1];
      expect(menuButton).toHaveAttribute('aria-expanded', 'false');

      userEvent.click(menuButton, {pointerType: 'mouse'});
      act(() => {jest.runAllTimers();});

      let menu = getByRole('menu');
      expect(menu).toBeTruthy();
      expect(menuButton).toHaveAttribute('aria-expanded', 'true');
      expect(row).toHaveAttribute('aria-selected', 'false');
      expect(onDragStart).toHaveBeenCalledTimes(0);
      expect(onSelectionChange).toHaveBeenCalledTimes(0);
    });

    it('should only count the selected keys that exist in the collection when dragging and dropping', async function () {
      let {getAllByRole} = render(
        <DragIntoItemExample dragHookOptions={{onDragStart, onDragEnd}} listViewProps={{onSelectionChange, disabledKeys: []}} dropHookOptions={{onDrop}} />
      );

      userEvent.tab();
      let rows = getAllByRole('row');
      expect(rows).toHaveLength(7);
      let droppable = rows[0];
      moveFocus('ArrowDown');
      fireEvent.keyDown(document.activeElement, {key: 'Enter'});
      fireEvent.keyUp(document.activeElement, {key: 'Enter'});
      moveFocus('ArrowDown');
      fireEvent.keyDown(document.activeElement, {key: 'Enter'});
      fireEvent.keyUp(document.activeElement, {key: 'Enter'});
      moveFocus('ArrowDown');
      fireEvent.keyDown(document.activeElement, {key: 'Enter'});
      fireEvent.keyUp(document.activeElement, {key: 'Enter'});

      expect(new Set(onSelectionChange.mock.calls[2][0])).toEqual(new Set(['1', '2', '3']));
      let draghandle = within(rows[3]).getAllByRole('button')[0];
      expect(draghandle).toBeTruthy();
      expect(draghandle).toHaveAttribute('draggable', 'true');

      moveFocus('ArrowRight');
      fireEvent.keyDown(draghandle, {key: 'Enter'});
      fireEvent.keyUp(draghandle, {key: 'Enter'});

      expect(onDragStart).toHaveBeenCalledTimes(1);
      expect(onDragStart).toHaveBeenCalledWith({
        type: 'dragstart',
        keys: new Set(['1', '2', '3']),
        x: 50,
        y: 25
      });

      act(() => jest.runAllTimers());
      expect(document.activeElement).toBe(droppable);
      fireEvent.keyDown(droppable, {key: 'Enter'});
      fireEvent.keyUp(droppable, {key: 'Enter'});
      await act(async () => Promise.resolve());
      act(() => jest.runAllTimers());

      expect(onDrop).toHaveBeenCalledTimes(1);
      expect(await onDrop.mock.calls[0][0].items).toHaveLength(3);
      expect(onDragEnd).toHaveBeenCalledTimes(1);
      expect(onDragEnd).toHaveBeenCalledWith({
        type: 'dragend',
        keys: new Set(['1', '2', '3']),
        x: 50,
        y: 25,
        dropOperation: 'move'
      });
      onSelectionChange.mockClear();
      onDragStart.mockClear();

      rows = getAllByRole('row');
      expect(rows).toHaveLength(4);

      // Select the folder and perform a drag. Drag start shouldn't include the previously selected items
      moveFocus('ArrowDown');
      fireEvent.keyDown(droppable, {key: 'Enter'});
      fireEvent.keyUp(droppable, {key: 'Enter'});
      // Selection change event still has all keys
      expect(new Set(onSelectionChange.mock.calls[0][0])).toEqual(new Set(['1', '2', '3', '0']));

      draghandle = within(rows[0]).getAllByRole('button')[0];
      expect(draghandle).toBeTruthy();
      expect(draghandle).toHaveAttribute('draggable', 'true');
      moveFocus('ArrowRight');
      fireEvent.keyDown(draghandle, {key: 'Enter'});
      fireEvent.keyUp(draghandle, {key: 'Enter'});
      act(() => jest.runAllTimers());

      expect(onDragStart).toHaveBeenCalledTimes(1);
      expect(onDragStart).toHaveBeenCalledWith({
        type: 'dragstart',
        keys: new Set(['0']),
        x: 50,
        y: 25
      });

      fireEvent.keyDown(document.body, {key: 'Escape'});
      fireEvent.keyUp(document.body, {key: 'Escape'});
    });

    it('should automatically focus the newly added dropped item', async function () {
      let {getAllByRole} = render(
        <DragBetweenListsRootOnlyExample dragHookOptions={{onDragStart, onDragEnd}} listViewProps={{onSelectionChange, disabledKeys: []}} dropHookOptions={{onDrop}} />
      );

      let grids = getAllByRole('grid');
      expect(grids).toHaveLength(2);
      let firstListRows = within(grids[0]).getAllByRole('row');
      let draggedCell = within(firstListRows[0]).getByRole('gridcell');
      let secondListRows = within(grids[1]).getAllByRole('row');
      expect(firstListRows).toHaveLength(6);
      expect(secondListRows).toHaveLength(6);

      let dataTransfer = new DataTransfer();
      fireEvent.pointerDown(draggedCell, {pointerType: 'mouse', button: 0, pointerId: 1, clientX: 0, clientY: 0});
      fireEvent(draggedCell, new DragEvent('dragstart', {dataTransfer, clientX: 0, clientY: 0}));

      act(() => jest.runAllTimers());
      expect(onDragStart).toHaveBeenCalledTimes(1);
      fireEvent.pointerMove(draggedCell, {pointerType: 'mouse', button: 0, pointerId: 1, clientX: 1, clientY: 1});
      fireEvent(draggedCell, new DragEvent('drag', {dataTransfer, clientX: 1, clientY: 1}));
      fireEvent(grids[1], new DragEvent('dragover', {dataTransfer, clientX: 1, clientY: 1}));
      fireEvent.pointerUp(draggedCell, {pointerType: 'mouse', button: 0, pointerId: 1, clientX: 1, clientY: 1});
      fireEvent(draggedCell, new DragEvent('dragend', {dataTransfer, clientX: 1, clientY: 1}));
      expect(onDragEnd).toHaveBeenCalledTimes(1);
      fireEvent(grids[1], new DragEvent('drop', {dataTransfer, clientX: 1, clientY: 1}));

      await waitFor(() => expect(within(grids[1]).getAllByRole('row')).toHaveLength(7), {interval: 10});
      expect(onDrop).toHaveBeenCalledTimes(1);

      grids = getAllByRole('grid');
      firstListRows = within(grids[0]).getAllByRole('row');
      secondListRows = within(grids[1]).getAllByRole('row');
      expect(firstListRows).toHaveLength(5);
      expect(secondListRows).toHaveLength(7);

      // The newly added row in the second list should be the active element
      expect(secondListRows[6]).toBe(document.activeElement);
      expect(secondListRows[6]).toHaveTextContent('Item One');

      for (let [index, row] of secondListRows.entries()) {
        if (index !== 6) {
          expect(row).toHaveAttribute('tabIndex', '-1');
        } else {
          expect(row).toHaveAttribute('tabIndex', '0');
        }
      }

      draggedCell = firstListRows[3];
      dataTransfer = new DataTransfer();
      fireEvent.pointerDown(draggedCell, {pointerType: 'mouse', button: 0, pointerId: 1, clientX: 0, clientY: 0});
      fireEvent(draggedCell, new DragEvent('dragstart', {dataTransfer, clientX: 0, clientY: 0}));

      act(() => jest.runAllTimers());
      expect(onDragStart).toHaveBeenCalledTimes(2);
      fireEvent.pointerMove(draggedCell, {pointerType: 'mouse', button: 0, pointerId: 1, clientX: 1, clientY: 1});
      fireEvent(draggedCell, new DragEvent('drag', {dataTransfer, clientX: 1, clientY: 1}));
      fireEvent(grids[1], new DragEvent('dragover', {dataTransfer, clientX: 1, clientY: 2}));
      fireEvent.pointerUp(draggedCell, {pointerType: 'mouse', button: 0, pointerId: 1, clientX: 1, clientY: 1});
      fireEvent(draggedCell, new DragEvent('dragend', {dataTransfer, clientX: 1, clientY: 1}));
      expect(onDragEnd).toHaveBeenCalledTimes(2);
      fireEvent(grids[1], new DragEvent('drop', {dataTransfer, clientX: 1, clientY: 1}));

      await waitFor(() => expect(within(grids[1]).getAllByRole('row')).toHaveLength(8), {interval: 10});
      expect(onDrop).toHaveBeenCalledTimes(2);

      grids = getAllByRole('grid');
      firstListRows = within(grids[0]).getAllByRole('row');
      secondListRows = within(grids[1]).getAllByRole('row');
      expect(firstListRows).toHaveLength(4);
      expect(secondListRows).toHaveLength(8);

      // The 2nd newly added row in the second list should still be the active element
      expect(secondListRows[7]).toBe(document.activeElement);
      expect(secondListRows[7]).toHaveTextContent('Item Five');

      for (let [index, row] of secondListRows.entries()) {
        if (index !== 7) {
          expect(row).toHaveAttribute('tabIndex', '-1');
        } else {
          expect(row).toHaveAttribute('tabIndex', '0');
        }
      }
    });

    describe('accessibility', function () {
      it('drag handle should reflect the correct number of draggable rows', function () {

        let {getAllByRole} = render(
          <DraggableListView listViewProps={{defaultSelectedKeys: ['a', 'b', 'c']}} />
        );

        let rows = getAllByRole('row');
        expect(rows[0]).toHaveAttribute('draggable', 'true');
        let cellA = within(rows[0]).getByRole('gridcell');
        let dragButtonA = within(cellA).getAllByRole('button')[0];
        expect(dragButtonA).toHaveAttribute('aria-label', 'Drag 3 selected items');

        expect(rows[1]).toHaveAttribute('draggable', 'true');
        let cellB = within(rows[1]).getByRole('gridcell');
        let dragButtonB = within(cellB).getAllByRole('button')[0];
        expect(dragButtonB).toHaveAttribute('aria-label', 'Drag 3 selected items');

        expect(rows[2]).toHaveAttribute('draggable');

        expect(rows[3]).toHaveAttribute('draggable', 'true');
        let cellD = within(rows[3]).getByRole('gridcell');
        let dragButtonD = within(cellD).getAllByRole('button')[0];
        expect(dragButtonD).toHaveAttribute('aria-label', 'Drag Adobe InDesign');

        // After selecting row 4, the aria-label should reflect 4 selected items rather than just "Drag Adobe InDesign"
        act(() => userEvent.click(within(rows[3]).getByRole('checkbox')));
        expect(dragButtonA).toHaveAttribute('aria-label', 'Drag 4 selected items');
        expect(dragButtonB).toHaveAttribute('aria-label', 'Drag 4 selected items');
        expect(dragButtonD).toHaveAttribute('aria-label', 'Drag 4 selected items');

        act(() => userEvent.click(within(rows[0]).getByRole('checkbox')));
        expect(dragButtonA).toHaveAttribute('aria-label', 'Drag Adobe Photoshop');
        expect(dragButtonB).toHaveAttribute('aria-label', 'Drag 3 selected items');
        expect(dragButtonD).toHaveAttribute('aria-label', 'Drag 3 selected items');
      });

      it('disabled rows and invalid drop targets should become aria-hidden when keyboard drag session starts', function () {
        let {getAllByRole} = render(
          <ReorderExample listViewProps={{disabledKeys: ['2']}} />
        );

        let rows = getAllByRole('row');
        for (let row of rows) {
          expect(row).not.toHaveAttribute('aria-hidden');
        }

        let row = rows[0];
        let cell = within(row).getByRole('gridcell');
        let draghandle = within(cell).getAllByRole('button')[0];
        expect(row).toHaveAttribute('draggable', 'true');
        fireEvent.keyDown(draghandle, {key: 'Enter'});
        fireEvent.keyUp(draghandle, {key: 'Enter'});

        for (let row of rows) {
          expect(row).toHaveAttribute('aria-hidden', 'true');
        }

        fireEvent.keyDown(document.body, {key: 'Escape'});
        fireEvent.keyUp(document.body, {key: 'Escape'});
      });
    });
  });
>>>>>>> a0a88da2
});<|MERGE_RESOLUTION|>--- conflicted
+++ resolved
@@ -11,16 +11,9 @@
  */
 
 jest.mock('@react-aria/live-announcer');
-import {act, fireEvent, render as renderComponent, waitFor, within} from '@testing-library/react';
+import {act, fireEvent, render as renderComponent, within} from '@testing-library/react';
 import {ActionButton} from '@react-spectrum/button';
 import {announce} from '@react-aria/live-announcer';
-<<<<<<< HEAD
-=======
-import {CUSTOM_DRAG_TYPE} from '@react-aria/dnd/src/constants';
-import {DataTransfer, DataTransferItem, DragEvent} from '@react-aria/dnd/test/mocks';
-import {DragBetweenListsRootOnlyExample, DragExample, DragIntoItemExample, ReorderExample} from '../stories/ListView.stories';
-import {Droppable} from '@react-aria/dnd/test/examples';
->>>>>>> a0a88da2
 import {installPointerEvent, triggerPress} from '@react-spectrum/test-utils';
 import {Item, ListView} from '../src';
 import {Provider} from '@react-spectrum/provider';
@@ -1318,769 +1311,4 @@
       expect(grid.scrollTop).toBe(0);
     });
   });
-<<<<<<< HEAD
-=======
-
-  describe('drag and drop', function () {
-    installPointerEvent();
-
-    function DraggableListView(props) {
-      let {dragHookOptions, listViewProps} = props;
-      return (
-        <>
-          <Droppable onDrop={onDrop} />
-          <DragExample dragHookOptions={{onDragStart, onDragMove, onDragEnd, ...dragHookOptions}} listViewProps={{onSelectionChange, ...listViewProps}} />
-        </>
-      );
-    }
-    beforeEach(() => {
-      jest.spyOn(HTMLElement.prototype, 'getBoundingClientRect').mockImplementation(() => ({
-        left: 0,
-        top: 0,
-        x: 0,
-        y: 0,
-        width: 100,
-        height: 50
-      }));
-    });
-
-    afterEach(() => {
-      act(() => {jest.runAllTimers();});
-      jest.clearAllMocks();
-    });
-
-    describe('via mouse', function () {
-      it('should show a default drag preview on drag', function () {
-        let {getAllByRole, getAllByText} = render(
-          <DraggableListView />
-        );
-
-        let row = getAllByRole('row')[0];
-        let cell = within(row).getByRole('gridcell');
-        let cellText = getAllByText(cell.textContent);
-        expect(cellText).toHaveLength(1);
-
-        let dataTransfer = new DataTransfer();
-
-        fireEvent.pointerDown(cell, {pointerType: 'mouse', button: 0, pointerId: 1, clientX: 5, clientY: 5});
-        // TODO: fireEvent.dragStart(cell, {dataTransfer, clientX: 5, clientY: 5}) doesn't propagate the clientX and Y values,
-        // test if upgrading testing library/jsdom fixes issue
-        fireEvent(cell, new DragEvent('dragstart', {dataTransfer, clientX: 5, clientY: 5}));
-        expect(dataTransfer._dragImage.x).toBe(5);
-        expect(dataTransfer._dragImage.y).toBe(5);
-
-        cellText = getAllByText(cell.textContent);
-        expect(cellText).toHaveLength(2);
-        fireEvent.pointerUp(cell, {button: 0, pointerId: 1, clientX: 5, clientY: 5});
-        fireEvent(cell, new DragEvent('dragend', {dataTransfer, clientX: 5, clientY: 5}));
-
-        act(() => {jest.runAllTimers();});
-        cellText = getAllByText(cell.textContent);
-        expect(cellText).toHaveLength(1);
-      });
-
-      it('should allow drag and drop of a single row', async function () {
-        let {getAllByRole, getByText} = render(
-          <DraggableListView />
-        );
-
-        let droppable = getByText('Drop here');
-        let row = getAllByRole('row')[0];
-        expect(row).toHaveAttribute('draggable', 'true');
-        let cell = within(row).getByRole('gridcell');
-        expect(cell).toHaveTextContent('Adobe Photoshop');
-
-        let dataTransfer = new DataTransfer();
-        fireEvent.pointerDown(cell, {pointerType: 'mouse', button: 0, pointerId: 1, clientX: 0, clientY: 0});
-        fireEvent(cell, new DragEvent('dragstart', {dataTransfer, clientX: 0, clientY: 0}));
-        expect([...dataTransfer.items]).toEqual([new DataTransferItem('text/plain', 'Adobe Photoshop')]);
-
-        act(() => jest.runAllTimers());
-
-        expect(onDragStart).toHaveBeenCalledTimes(1);
-        expect(onDragStart).toHaveBeenCalledWith({
-          type: 'dragstart',
-          keys: new Set('a'),
-          x: 0,
-          y: 0
-        });
-
-        fireEvent.pointerMove(cell, {pointerType: 'mouse', button: 0, pointerId: 1, clientX: 1, clientY: 1});
-        fireEvent(cell, new DragEvent('drag', {dataTransfer, clientX: 1, clientY: 1}));
-        expect(onDragMove).toHaveBeenCalledTimes(1);
-        expect(onDragMove).toHaveBeenCalledWith({
-          type: 'dragmove',
-          keys: new Set('a'),
-          x: 1,
-          y: 1
-        });
-
-        fireEvent(droppable, new DragEvent('dragenter', {dataTransfer, clientX: 1, clientY: 1}));
-        fireEvent(droppable, new DragEvent('drop', {dataTransfer, clientX: 1, clientY: 1}));
-        act(() => jest.runAllTimers());
-        expect(onDrop).toHaveBeenCalledTimes(1);
-        expect(onDrop).toHaveBeenCalledWith({
-          type: 'drop',
-          x: 1,
-          y: 1,
-          dropOperation: 'move',
-          items: [
-            {
-              kind: 'text',
-              types: new Set(['text/plain']),
-              getText: expect.any(Function)
-            }
-          ]
-        });
-
-        expect(await onDrop.mock.calls[0][0].items[0].getText('text/plain')).toBe('Adobe Photoshop');
-
-        fireEvent.pointerUp(cell, {pointerType: 'mouse', button: 0, pointerId: 1, clientX: 1, clientY: 1});
-        fireEvent(cell, new DragEvent('dragend', {dataTransfer, clientX: 1, clientY: 1}));
-        expect(onDragEnd).toHaveBeenCalledTimes(1);
-        expect(onDragEnd).toHaveBeenCalledWith({
-          type: 'dragend',
-          keys: new Set('a'),
-          x: 1,
-          y: 1,
-          dropOperation: 'move'
-        });
-      });
-
-      it('should allow drag and drop of multiple rows', async function () {
-        let {getAllByRole, getByText} = render(
-          <DraggableListView />
-        );
-
-        let droppable = getByText('Drop here');
-        let rows = getAllByRole('row');
-        act(() => userEvent.click(within(rows[0]).getByRole('checkbox')));
-        act(() => userEvent.click(within(rows[1]).getByRole('checkbox')));
-        act(() => userEvent.click(within(rows[2]).getByRole('checkbox')));
-        act(() => userEvent.click(within(rows[3]).getByRole('checkbox')));
-
-        expect(new Set(onSelectionChange.mock.calls[3][0])).toEqual(new Set(['a', 'b', 'c', 'd']));
-
-        let cellA = within(rows[0]).getByRole('gridcell');
-        expect(cellA).toHaveTextContent('Adobe Photoshop');
-        expect(rows[0]).toHaveAttribute('draggable', 'true');
-
-        let cellB = within(rows[1]).getByRole('gridcell');
-        expect(cellB).toHaveTextContent('Adobe XD');
-        expect(rows[1]).toHaveAttribute('draggable', 'true');
-
-        let cellC = within(rows[2]).getByRole('gridcell');
-        expect(cellC).toHaveTextContent('Documents');
-        expect(rows[2]).toHaveAttribute('draggable', 'true');
-
-        let cellD = within(rows[3]).getByRole('gridcell');
-        expect(cellD).toHaveTextContent('Adobe InDesign');
-        expect(rows[3]).toHaveAttribute('draggable', 'true');
-
-        let dataTransfer = new DataTransfer();
-        fireEvent.pointerDown(cellA, {pointerType: 'mouse', button: 0, pointerId: 1, clientX: 0, clientY: 0});
-        fireEvent(cellA, new DragEvent('dragstart', {dataTransfer, clientX: 0, clientY: 0}));
-        expect([...dataTransfer.items]).toEqual([
-          new DataTransferItem('text/plain', 'Adobe Photoshop\nAdobe XD\nDocuments\nAdobe InDesign'),
-          new DataTransferItem(
-            CUSTOM_DRAG_TYPE,
-            JSON.stringify([{'text/plain': 'Adobe Photoshop'}, {'text/plain': 'Adobe XD'}, {'text/plain': 'Documents'}, {'text/plain': 'Adobe InDesign'}]
-          ))
-        ]);
-
-        act(() => jest.runAllTimers());
-
-        expect(onDragStart).toHaveBeenCalledTimes(1);
-        expect(onDragStart).toHaveBeenCalledWith({
-          type: 'dragstart',
-          keys: new Set(['a', 'b', 'c', 'd']),
-          x: 0,
-          y: 0
-        });
-
-        fireEvent.pointerMove(cellA, {pointerType: 'mouse', button: 0, pointerId: 1, clientX: 1, clientY: 1});
-        fireEvent(cellA, new DragEvent('drag', {dataTransfer, clientX: 1, clientY: 1}));
-        expect(onDragMove).toHaveBeenCalledTimes(1);
-        expect(onDragMove).toHaveBeenCalledWith({
-          type: 'dragmove',
-          keys: new Set(['a', 'b', 'c', 'd']),
-          x: 1,
-          y: 1
-        });
-
-        fireEvent(droppable, new DragEvent('dragenter', {dataTransfer, clientX: 1, clientY: 1}));
-        fireEvent(droppable, new DragEvent('drop', {dataTransfer, clientX: 1, clientY: 1}));
-        act(() => jest.runAllTimers());
-        expect(onDrop).toHaveBeenCalledTimes(1);
-
-        expect(await onDrop.mock.calls[0][0].items).toHaveLength(4);
-        expect(await onDrop.mock.calls[0][0].items[0].getText('text/plain')).toBe('Adobe Photoshop');
-        expect(await onDrop.mock.calls[0][0].items[1].getText('text/plain')).toBe('Adobe XD');
-        expect(await onDrop.mock.calls[0][0].items[2].getText('text/plain')).toBe('Documents');
-        expect(await onDrop.mock.calls[0][0].items[3].getText('text/plain')).toBe('Adobe InDesign');
-
-        fireEvent.pointerUp(cellA, {pointerType: 'mouse', button: 0, pointerId: 1, clientX: 1, clientY: 1});
-        fireEvent(cellA, new DragEvent('dragend', {dataTransfer, clientX: 1, clientY: 1}));
-        expect(onDragEnd).toHaveBeenCalledTimes(1);
-        expect(onDragEnd).toHaveBeenCalledWith({
-          type: 'dragend',
-          keys: new Set(['a', 'b', 'c', 'd']),
-          x: 1,
-          y: 1,
-          dropOperation: 'move'
-        });
-      });
-
-      it('should not allow drag operations on a disabled row', function () {
-        let {getAllByRole} = render(
-          <DraggableListView listViewProps={{disabledKeys: ['a']}} />
-        );
-
-        let row = getAllByRole('row')[0];
-        let cell = within(row).getByRole('gridcell');
-        expect(cell).toHaveTextContent('Adobe Photoshop');
-        expect(row).not.toHaveAttribute('draggable', 'true');
-
-        let dataTransfer = new DataTransfer();
-        fireEvent.pointerDown(cell, {pointerType: 'mouse', button: 0, pointerId: 1, clientX: 0, clientY: 0});
-        fireEvent(cell, new DragEvent('dragstart', {dataTransfer, clientX: 0, clientY: 0}));
-        expect(onDragStart).toHaveBeenCalledTimes(0);
-      });
-
-      it('should allow drag operations on a disabled row with disabledBehavior="selection"', function () {
-        let {getAllByRole} = render(
-          <DraggableListView listViewProps={{disabledKeys: ['a'], disabledBehavior: 'selection'}} />
-        );
-
-        let row = getAllByRole('row')[0];
-        let cell = within(row).getByRole('gridcell');
-        expect(cell).toHaveTextContent('Adobe Photoshop');
-        expect(row).toHaveAttribute('draggable', 'true');
-
-        let dataTransfer = new DataTransfer();
-        fireEvent.pointerDown(cell, {pointerType: 'mouse', button: 0, pointerId: 1, clientX: 0, clientY: 0});
-        fireEvent(cell, new DragEvent('dragstart', {dataTransfer, clientX: 0, clientY: 0}));
-        expect([...dataTransfer.items]).toEqual([new DataTransferItem('text/plain', 'Adobe Photoshop')]);
-        expect(onDragStart).toHaveBeenCalledTimes(1);
-      });
-
-      it('should not allow dragging when not selected when it conflicts with onAction', function () {
-        let onAction = jest.fn();
-        let {getAllByRole} = render(
-          <DraggableListView listViewProps={{onAction}} />
-        );
-
-        let rows = getAllByRole('row');
-        let cell = within(rows[2]).getByRole('gridcell');
-        let dataTransfer = new DataTransfer();
-        let event = new DragEvent('dragstart', {dataTransfer, clientX: 5, clientY: 5});
-
-        fireEvent.pointerDown(cell, {pointerType: 'touch', button: 0, pointerId: 1, clientX: 5, clientY: 5});
-        fireEvent(cell, event);
-
-        expect(event.defaultPrevented).toBe(true);
-        expect(dataTransfer.items._items).toHaveLength(0);
-      });
-    });
-
-    describe('via keyboard', function () {
-      afterEach(() => {
-        fireEvent.keyDown(document.body, {key: 'Escape'});
-        fireEvent.keyUp(document.body, {key: 'Escape'});
-      });
-
-      it('should allow drag and drop of a single row', async function () {
-        let {getAllByRole, getByText} = render(
-          <DraggableListView />
-        );
-
-        let droppable = getByText('Drop here');
-        let row = getAllByRole('row')[0];
-        let cell = within(row).getByRole('gridcell');
-        expect(cell).toHaveTextContent('Adobe Photoshop');
-        expect(row).toHaveAttribute('draggable', 'true');
-
-        userEvent.tab();
-        let draghandle = within(cell).getAllByRole('button')[0];
-        expect(draghandle).toBeTruthy();
-        expect(draghandle).toHaveAttribute('draggable', 'true');
-
-        fireEvent.keyDown(draghandle, {key: 'Enter'});
-        fireEvent.keyUp(draghandle, {key: 'Enter'});
-
-        expect(onDragStart).toHaveBeenCalledTimes(1);
-        expect(onDragStart).toHaveBeenCalledWith({
-          type: 'dragstart',
-          keys: new Set('a'),
-          x: 50,
-          y: 25
-        });
-
-        act(() => jest.runAllTimers());
-        expect(document.activeElement).toBe(droppable);
-        fireEvent.keyDown(droppable, {key: 'Enter'});
-        fireEvent.keyUp(droppable, {key: 'Enter'});
-
-        expect(onDrop).toHaveBeenCalledTimes(1);
-        expect(await onDrop.mock.calls[0][0].items[0].getText('text/plain')).toBe('Adobe Photoshop');
-
-        expect(onDragEnd).toHaveBeenCalledTimes(1);
-        expect(onDragEnd).toHaveBeenCalledWith({
-          type: 'dragend',
-          keys: new Set('a'),
-          x: 50,
-          y: 25,
-          dropOperation: 'move'
-        });
-      });
-
-      it('should allow drag and drop of multiple rows', async function () {
-        let {getAllByRole, getByText} = render(
-          <DraggableListView listViewProps={{selectedKeys: ['a', 'b', 'c', 'd']}} />
-        );
-
-        let droppable = getByText('Drop here');
-        let rows = getAllByRole('row');
-
-        let cellA = within(rows[0]).getByRole('gridcell');
-        expect(cellA).toHaveTextContent('Adobe Photoshop');
-        expect(rows[0]).toHaveAttribute('draggable', 'true');
-
-        let cellB = within(rows[1]).getByRole('gridcell');
-        expect(cellB).toHaveTextContent('Adobe XD');
-        expect(rows[1]).toHaveAttribute('draggable', 'true');
-
-        let cellC = within(rows[2]).getByRole('gridcell');
-        expect(cellC).toHaveTextContent('Documents');
-        expect(rows[2]).toHaveAttribute('draggable', 'true');
-
-        let cellD = within(rows[3]).getByRole('gridcell');
-        expect(cellD).toHaveTextContent('Adobe InDesign');
-        expect(rows[3]).toHaveAttribute('draggable', 'true');
-
-        userEvent.tab();
-        let draghandle = within(cellA).getAllByRole('button')[0];
-        expect(draghandle).toBeTruthy();
-
-        fireEvent.keyDown(draghandle, {key: 'Enter'});
-        fireEvent.keyUp(draghandle, {key: 'Enter'});
-
-        expect(onDragStart).toHaveBeenCalledTimes(1);
-        expect(onDragStart).toHaveBeenCalledWith({
-          type: 'dragstart',
-          keys: new Set(['a', 'b', 'c', 'd']),
-          x: 50,
-          y: 25
-        });
-
-        act(() => jest.runAllTimers());
-        expect(document.activeElement).toBe(droppable);
-        fireEvent.keyDown(droppable, {key: 'Enter'});
-        fireEvent.keyUp(droppable, {key: 'Enter'});
-
-        expect(onDrop).toHaveBeenCalledTimes(1);
-
-        expect(await onDrop.mock.calls[0][0].items).toHaveLength(4);
-        expect(await onDrop.mock.calls[0][0].items[0].getText('text/plain')).toBe('Adobe Photoshop');
-        expect(await onDrop.mock.calls[0][0].items[1].getText('text/plain')).toBe('Adobe XD');
-        expect(await onDrop.mock.calls[0][0].items[2].getText('text/plain')).toBe('Documents');
-        expect(await onDrop.mock.calls[0][0].items[3].getText('text/plain')).toBe('Adobe InDesign');
-
-        expect(onDragEnd).toHaveBeenCalledTimes(1);
-        expect(onDragEnd).toHaveBeenCalledWith({
-          type: 'dragend',
-          keys: new Set(['a', 'b', 'c', 'd']),
-          x: 50,
-          y: 25,
-          dropOperation: 'move'
-        });
-      });
-    });
-
-    it('should make row selection happen on pressUp if list is draggable', function () {
-      let {getAllByRole} = render(
-        <DraggableListView />
-      );
-
-      let rows = getAllByRole('row');
-      let draggableRow = rows[0];
-      expect(draggableRow).toHaveAttribute('aria-selected', 'false');
-      fireEvent.pointerDown(draggableRow, {pointerType: 'mouse'});
-      expect(draggableRow).toHaveAttribute('aria-selected', 'false');
-      expect(onSelectionChange).toHaveBeenCalledTimes(0);
-      fireEvent.pointerUp(draggableRow, {pointerType: 'mouse'});
-      expect(draggableRow).toHaveAttribute('aria-selected', 'true');
-      checkSelection(onSelectionChange, ['a']);
-    });
-
-    it('should toggle selection upon clicking the row checkbox', function () {
-      let {getAllByRole} = render(
-        <DraggableListView />
-      );
-
-      let row = getAllByRole('row')[0];
-      expect(row).toHaveAttribute('aria-selected', 'false');
-      expect(row).toHaveAttribute('draggable', 'true');
-      act(() => userEvent.click(within(row).getByRole('checkbox')));
-      expect(row).toHaveAttribute('aria-selected', 'true');
-      expect(onDragStart).toHaveBeenCalledTimes(0);
-      checkSelection(onSelectionChange, ['a']);
-    });
-
-    it('should only display the drag handle on keyboard focus for dragggable items', function () {
-      let {getAllByRole} = render(
-        <DraggableListView listViewProps={{selectionMode: 'single'}} />
-      );
-
-      let rows = getAllByRole('row');
-      let cellA = within(rows[0]).getByRole('gridcell');
-      userEvent.click(cellA, {pointerType: 'mouse'});
-      expect(document.activeElement).toBe(rows[0]);
-      let dragHandle = within(cellA).getAllByRole('button')[0];
-      // If the dragHandle has a style applied, it is visually hidden
-      expect(dragHandle.style).toBeTruthy();
-      expect(dragHandle.style.position).toBe('absolute');
-
-      fireEvent.pointerDown(rows[0], {pointerType: 'mouse', button: 0, pointerId: 1});
-      dragHandle = within(cellA).getAllByRole('button')[0];
-      expect(dragHandle.style).toBeTruthy();
-      expect(dragHandle.style.position).toBe('absolute');
-      fireEvent.pointerUp(rows[0], {button: 0, pointerId: 1});
-
-      fireEvent.pointerEnter(rows[0], {pointerType: 'mouse'});
-      dragHandle = within(cellA).getAllByRole('button')[0];
-      expect(dragHandle.style).toBeTruthy();
-      expect(dragHandle.style.position).toBe('absolute');
-
-      // If dragHandle doesn't have a position applied, it isn't visually hidden
-      fireEvent.keyDown(rows[0], {key: 'Enter'});
-      fireEvent.keyUp(rows[0], {key: 'Enter'});
-      dragHandle = within(cellA).getAllByRole('button')[0];
-      expect(dragHandle.style.position).toBe('');
-    });
-
-    it('should not display the drag handle on hover, press, or keyboard focus for disabled/non dragggable items', function () {
-      function hasDragHandle(el) {
-        let buttons = within(el).getAllByRole('button');
-        return buttons[0].getAttribute('draggable');
-      }
-
-      let {getAllByRole} = render(
-        <DraggableListView listViewProps={{disabledKeys: ['a']}} />
-      );
-
-      let rows = getAllByRole('row');
-      let cellA = within(rows[0]).getByRole('gridcell');
-      let cellB = within(rows[1]).getByRole('gridcell');
-
-      userEvent.tab();
-      expect(hasDragHandle(cellA)).toBeFalsy();
-      moveFocus('ArrowDown');
-      expect(hasDragHandle(cellB)).toBeTruthy();
-
-      fireEvent.pointerDown(cellA, {button: 0, pointerId: 1});
-      expect(hasDragHandle(cellA)).toBeFalsy();
-      fireEvent.pointerUp(cellA, {button: 0, pointerId: 1});
-
-      fireEvent.pointerDown(cellB, {button: 0, pointerId: 1});
-      expect(hasDragHandle(cellB)).toBeTruthy();
-      fireEvent.pointerUp(cellB, {button: 0, pointerId: 1});
-
-      fireEvent.pointerEnter(cellA);
-      expect(hasDragHandle(cellA)).toBeFalsy();
-      fireEvent.pointerEnter(cellB);
-      expect(hasDragHandle(cellB)).toBeTruthy();
-    });
-
-    it('should display the drag handle on hover, press, or keyboard focus for disabled/non dragggable items with disabledBehavior="selection"', function () {
-      function hasDragHandle(el) {
-        let buttons = within(el).getAllByRole('button');
-        return buttons[0].getAttribute('draggable');
-      }
-
-      let {getAllByRole} = render(
-        <DraggableListView listViewProps={{disabledKeys: ['a'], disabledBehavior: 'selection'}} />
-      );
-
-      let rows = getAllByRole('row');
-      let cellA = within(rows[0]).getByRole('gridcell');
-      let cellB = within(rows[1]).getByRole('gridcell');
-
-      userEvent.tab();
-      expect(hasDragHandle(cellA)).toBeTruthy();
-      moveFocus('ArrowDown');
-      expect(hasDragHandle(cellB)).toBeTruthy();
-
-      fireEvent.pointerDown(cellA, {button: 0, pointerId: 1});
-      expect(hasDragHandle(cellA)).toBeTruthy();
-      fireEvent.pointerUp(cellA, {button: 0, pointerId: 1});
-
-      fireEvent.pointerDown(cellB, {button: 0, pointerId: 1});
-      expect(hasDragHandle(cellB)).toBeTruthy();
-      fireEvent.pointerUp(cellB, {button: 0, pointerId: 1});
-
-      fireEvent.pointerEnter(cellA);
-      expect(hasDragHandle(cellA)).toBeTruthy();
-      fireEvent.pointerEnter(cellB);
-      expect(hasDragHandle(cellB)).toBeTruthy();
-    });
-
-    it('should open a menu upon click', function () {
-      let {getAllByRole, getByRole} = render(
-        <DraggableListView />
-      );
-
-      let row = getAllByRole('row')[0];
-      expect(row).toHaveAttribute('aria-selected', 'false');
-      expect(row).toHaveAttribute('draggable', 'true');
-
-      let menuButton = within(row).getAllByRole('button')[1];
-      expect(menuButton).toHaveAttribute('aria-expanded', 'false');
-
-      userEvent.click(menuButton, {pointerType: 'mouse'});
-      act(() => {jest.runAllTimers();});
-
-      let menu = getByRole('menu');
-      expect(menu).toBeTruthy();
-      expect(menuButton).toHaveAttribute('aria-expanded', 'true');
-      expect(row).toHaveAttribute('aria-selected', 'false');
-      expect(onDragStart).toHaveBeenCalledTimes(0);
-      expect(onSelectionChange).toHaveBeenCalledTimes(0);
-    });
-
-    it('should only count the selected keys that exist in the collection when dragging and dropping', async function () {
-      let {getAllByRole} = render(
-        <DragIntoItemExample dragHookOptions={{onDragStart, onDragEnd}} listViewProps={{onSelectionChange, disabledKeys: []}} dropHookOptions={{onDrop}} />
-      );
-
-      userEvent.tab();
-      let rows = getAllByRole('row');
-      expect(rows).toHaveLength(7);
-      let droppable = rows[0];
-      moveFocus('ArrowDown');
-      fireEvent.keyDown(document.activeElement, {key: 'Enter'});
-      fireEvent.keyUp(document.activeElement, {key: 'Enter'});
-      moveFocus('ArrowDown');
-      fireEvent.keyDown(document.activeElement, {key: 'Enter'});
-      fireEvent.keyUp(document.activeElement, {key: 'Enter'});
-      moveFocus('ArrowDown');
-      fireEvent.keyDown(document.activeElement, {key: 'Enter'});
-      fireEvent.keyUp(document.activeElement, {key: 'Enter'});
-
-      expect(new Set(onSelectionChange.mock.calls[2][0])).toEqual(new Set(['1', '2', '3']));
-      let draghandle = within(rows[3]).getAllByRole('button')[0];
-      expect(draghandle).toBeTruthy();
-      expect(draghandle).toHaveAttribute('draggable', 'true');
-
-      moveFocus('ArrowRight');
-      fireEvent.keyDown(draghandle, {key: 'Enter'});
-      fireEvent.keyUp(draghandle, {key: 'Enter'});
-
-      expect(onDragStart).toHaveBeenCalledTimes(1);
-      expect(onDragStart).toHaveBeenCalledWith({
-        type: 'dragstart',
-        keys: new Set(['1', '2', '3']),
-        x: 50,
-        y: 25
-      });
-
-      act(() => jest.runAllTimers());
-      expect(document.activeElement).toBe(droppable);
-      fireEvent.keyDown(droppable, {key: 'Enter'});
-      fireEvent.keyUp(droppable, {key: 'Enter'});
-      await act(async () => Promise.resolve());
-      act(() => jest.runAllTimers());
-
-      expect(onDrop).toHaveBeenCalledTimes(1);
-      expect(await onDrop.mock.calls[0][0].items).toHaveLength(3);
-      expect(onDragEnd).toHaveBeenCalledTimes(1);
-      expect(onDragEnd).toHaveBeenCalledWith({
-        type: 'dragend',
-        keys: new Set(['1', '2', '3']),
-        x: 50,
-        y: 25,
-        dropOperation: 'move'
-      });
-      onSelectionChange.mockClear();
-      onDragStart.mockClear();
-
-      rows = getAllByRole('row');
-      expect(rows).toHaveLength(4);
-
-      // Select the folder and perform a drag. Drag start shouldn't include the previously selected items
-      moveFocus('ArrowDown');
-      fireEvent.keyDown(droppable, {key: 'Enter'});
-      fireEvent.keyUp(droppable, {key: 'Enter'});
-      // Selection change event still has all keys
-      expect(new Set(onSelectionChange.mock.calls[0][0])).toEqual(new Set(['1', '2', '3', '0']));
-
-      draghandle = within(rows[0]).getAllByRole('button')[0];
-      expect(draghandle).toBeTruthy();
-      expect(draghandle).toHaveAttribute('draggable', 'true');
-      moveFocus('ArrowRight');
-      fireEvent.keyDown(draghandle, {key: 'Enter'});
-      fireEvent.keyUp(draghandle, {key: 'Enter'});
-      act(() => jest.runAllTimers());
-
-      expect(onDragStart).toHaveBeenCalledTimes(1);
-      expect(onDragStart).toHaveBeenCalledWith({
-        type: 'dragstart',
-        keys: new Set(['0']),
-        x: 50,
-        y: 25
-      });
-
-      fireEvent.keyDown(document.body, {key: 'Escape'});
-      fireEvent.keyUp(document.body, {key: 'Escape'});
-    });
-
-    it('should automatically focus the newly added dropped item', async function () {
-      let {getAllByRole} = render(
-        <DragBetweenListsRootOnlyExample dragHookOptions={{onDragStart, onDragEnd}} listViewProps={{onSelectionChange, disabledKeys: []}} dropHookOptions={{onDrop}} />
-      );
-
-      let grids = getAllByRole('grid');
-      expect(grids).toHaveLength(2);
-      let firstListRows = within(grids[0]).getAllByRole('row');
-      let draggedCell = within(firstListRows[0]).getByRole('gridcell');
-      let secondListRows = within(grids[1]).getAllByRole('row');
-      expect(firstListRows).toHaveLength(6);
-      expect(secondListRows).toHaveLength(6);
-
-      let dataTransfer = new DataTransfer();
-      fireEvent.pointerDown(draggedCell, {pointerType: 'mouse', button: 0, pointerId: 1, clientX: 0, clientY: 0});
-      fireEvent(draggedCell, new DragEvent('dragstart', {dataTransfer, clientX: 0, clientY: 0}));
-
-      act(() => jest.runAllTimers());
-      expect(onDragStart).toHaveBeenCalledTimes(1);
-      fireEvent.pointerMove(draggedCell, {pointerType: 'mouse', button: 0, pointerId: 1, clientX: 1, clientY: 1});
-      fireEvent(draggedCell, new DragEvent('drag', {dataTransfer, clientX: 1, clientY: 1}));
-      fireEvent(grids[1], new DragEvent('dragover', {dataTransfer, clientX: 1, clientY: 1}));
-      fireEvent.pointerUp(draggedCell, {pointerType: 'mouse', button: 0, pointerId: 1, clientX: 1, clientY: 1});
-      fireEvent(draggedCell, new DragEvent('dragend', {dataTransfer, clientX: 1, clientY: 1}));
-      expect(onDragEnd).toHaveBeenCalledTimes(1);
-      fireEvent(grids[1], new DragEvent('drop', {dataTransfer, clientX: 1, clientY: 1}));
-
-      await waitFor(() => expect(within(grids[1]).getAllByRole('row')).toHaveLength(7), {interval: 10});
-      expect(onDrop).toHaveBeenCalledTimes(1);
-
-      grids = getAllByRole('grid');
-      firstListRows = within(grids[0]).getAllByRole('row');
-      secondListRows = within(grids[1]).getAllByRole('row');
-      expect(firstListRows).toHaveLength(5);
-      expect(secondListRows).toHaveLength(7);
-
-      // The newly added row in the second list should be the active element
-      expect(secondListRows[6]).toBe(document.activeElement);
-      expect(secondListRows[6]).toHaveTextContent('Item One');
-
-      for (let [index, row] of secondListRows.entries()) {
-        if (index !== 6) {
-          expect(row).toHaveAttribute('tabIndex', '-1');
-        } else {
-          expect(row).toHaveAttribute('tabIndex', '0');
-        }
-      }
-
-      draggedCell = firstListRows[3];
-      dataTransfer = new DataTransfer();
-      fireEvent.pointerDown(draggedCell, {pointerType: 'mouse', button: 0, pointerId: 1, clientX: 0, clientY: 0});
-      fireEvent(draggedCell, new DragEvent('dragstart', {dataTransfer, clientX: 0, clientY: 0}));
-
-      act(() => jest.runAllTimers());
-      expect(onDragStart).toHaveBeenCalledTimes(2);
-      fireEvent.pointerMove(draggedCell, {pointerType: 'mouse', button: 0, pointerId: 1, clientX: 1, clientY: 1});
-      fireEvent(draggedCell, new DragEvent('drag', {dataTransfer, clientX: 1, clientY: 1}));
-      fireEvent(grids[1], new DragEvent('dragover', {dataTransfer, clientX: 1, clientY: 2}));
-      fireEvent.pointerUp(draggedCell, {pointerType: 'mouse', button: 0, pointerId: 1, clientX: 1, clientY: 1});
-      fireEvent(draggedCell, new DragEvent('dragend', {dataTransfer, clientX: 1, clientY: 1}));
-      expect(onDragEnd).toHaveBeenCalledTimes(2);
-      fireEvent(grids[1], new DragEvent('drop', {dataTransfer, clientX: 1, clientY: 1}));
-
-      await waitFor(() => expect(within(grids[1]).getAllByRole('row')).toHaveLength(8), {interval: 10});
-      expect(onDrop).toHaveBeenCalledTimes(2);
-
-      grids = getAllByRole('grid');
-      firstListRows = within(grids[0]).getAllByRole('row');
-      secondListRows = within(grids[1]).getAllByRole('row');
-      expect(firstListRows).toHaveLength(4);
-      expect(secondListRows).toHaveLength(8);
-
-      // The 2nd newly added row in the second list should still be the active element
-      expect(secondListRows[7]).toBe(document.activeElement);
-      expect(secondListRows[7]).toHaveTextContent('Item Five');
-
-      for (let [index, row] of secondListRows.entries()) {
-        if (index !== 7) {
-          expect(row).toHaveAttribute('tabIndex', '-1');
-        } else {
-          expect(row).toHaveAttribute('tabIndex', '0');
-        }
-      }
-    });
-
-    describe('accessibility', function () {
-      it('drag handle should reflect the correct number of draggable rows', function () {
-
-        let {getAllByRole} = render(
-          <DraggableListView listViewProps={{defaultSelectedKeys: ['a', 'b', 'c']}} />
-        );
-
-        let rows = getAllByRole('row');
-        expect(rows[0]).toHaveAttribute('draggable', 'true');
-        let cellA = within(rows[0]).getByRole('gridcell');
-        let dragButtonA = within(cellA).getAllByRole('button')[0];
-        expect(dragButtonA).toHaveAttribute('aria-label', 'Drag 3 selected items');
-
-        expect(rows[1]).toHaveAttribute('draggable', 'true');
-        let cellB = within(rows[1]).getByRole('gridcell');
-        let dragButtonB = within(cellB).getAllByRole('button')[0];
-        expect(dragButtonB).toHaveAttribute('aria-label', 'Drag 3 selected items');
-
-        expect(rows[2]).toHaveAttribute('draggable');
-
-        expect(rows[3]).toHaveAttribute('draggable', 'true');
-        let cellD = within(rows[3]).getByRole('gridcell');
-        let dragButtonD = within(cellD).getAllByRole('button')[0];
-        expect(dragButtonD).toHaveAttribute('aria-label', 'Drag Adobe InDesign');
-
-        // After selecting row 4, the aria-label should reflect 4 selected items rather than just "Drag Adobe InDesign"
-        act(() => userEvent.click(within(rows[3]).getByRole('checkbox')));
-        expect(dragButtonA).toHaveAttribute('aria-label', 'Drag 4 selected items');
-        expect(dragButtonB).toHaveAttribute('aria-label', 'Drag 4 selected items');
-        expect(dragButtonD).toHaveAttribute('aria-label', 'Drag 4 selected items');
-
-        act(() => userEvent.click(within(rows[0]).getByRole('checkbox')));
-        expect(dragButtonA).toHaveAttribute('aria-label', 'Drag Adobe Photoshop');
-        expect(dragButtonB).toHaveAttribute('aria-label', 'Drag 3 selected items');
-        expect(dragButtonD).toHaveAttribute('aria-label', 'Drag 3 selected items');
-      });
-
-      it('disabled rows and invalid drop targets should become aria-hidden when keyboard drag session starts', function () {
-        let {getAllByRole} = render(
-          <ReorderExample listViewProps={{disabledKeys: ['2']}} />
-        );
-
-        let rows = getAllByRole('row');
-        for (let row of rows) {
-          expect(row).not.toHaveAttribute('aria-hidden');
-        }
-
-        let row = rows[0];
-        let cell = within(row).getByRole('gridcell');
-        let draghandle = within(cell).getAllByRole('button')[0];
-        expect(row).toHaveAttribute('draggable', 'true');
-        fireEvent.keyDown(draghandle, {key: 'Enter'});
-        fireEvent.keyUp(draghandle, {key: 'Enter'});
-
-        for (let row of rows) {
-          expect(row).toHaveAttribute('aria-hidden', 'true');
-        }
-
-        fireEvent.keyDown(document.body, {key: 'Escape'});
-        fireEvent.keyUp(document.body, {key: 'Escape'});
-      });
-    });
-  });
->>>>>>> a0a88da2
 });