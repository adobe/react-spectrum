/*
 * Copyright 2021 Adobe. All rights reserved.
 * This file is licensed to you under the Apache License, Version 2.0 (the "License");
 * you may not use this file except in compliance with the License. You may obtain a copy
 * of the License at http://www.apache.org/licenses/LICENSE-2.0
 *
 * Unless required by applicable law or agreed to in writing, software distributed under
 * the License is distributed on an "AS IS" BASIS, WITHOUT WARRANTIES OR REPRESENTATIONS
 * OF ANY KIND, either express or implied. See the License for the specific language
 * governing permissions and limitations under the License.
 */
import {act, fireEvent, render as renderComponent, within} from '@testing-library/react';
import {ActionButton} from '@react-spectrum/button';
import {installPointerEvent} from '@react-spectrum/test-utils';
import {Item, ListView} from '../src';
import {Provider} from '@react-spectrum/provider';
import React from 'react';
import {theme} from '@react-spectrum/theme-default';
import userEvent from '@testing-library/user-event';

function pointerEvent(type, opts) {
  let evt = new Event(type, {bubbles: true, cancelable: true});
  Object.assign(evt, {
    ctrlKey: false,
    metaKey: false,
    shiftKey: false,
    altKey: false,
    button: opts.button || 0,
    width: 1,
    height: 1
  }, opts);
  return evt;
}

describe('ListView', function () {
  let offsetWidth, offsetHeight;

  beforeAll(function () {
    offsetWidth = jest.spyOn(window.HTMLElement.prototype, 'clientWidth', 'get').mockImplementation(() => 1000);
    offsetHeight = jest.spyOn(window.HTMLElement.prototype, 'clientHeight', 'get').mockImplementation(() => 1000);
    jest.spyOn(window, 'requestAnimationFrame').mockImplementation(cb => cb());
    jest.useFakeTimers();
  });

  afterAll(function () {
    offsetWidth.mockReset();
    offsetHeight.mockReset();
  });

  let render = (children, locale = 'en-US', scale = 'medium') => renderComponent(
    <Provider theme={theme} scale={scale} locale={locale}>
      {children}
    </Provider>
  );

  let getCell = (tree, text) => {
    // Find by text, then go up to the element with the cell role.
    let el = tree.getByText(text);
    while (el && !/gridcell|rowheader|columnheader/.test(el.getAttribute('role'))) {
      el = el.parentElement;
    }

    return el;
  };

  it('renders a static listview', function () {
    let {getByRole, getAllByRole} = render(
      <ListView aria-label="List" data-testid="test">
        <Item>Foo</Item>
        <Item>Bar</Item>
        <Item>Baz</Item>
      </ListView>
    );

    let grid = getByRole('grid');
    expect(grid).toBeVisible();
    expect(grid).toHaveAttribute('aria-label', 'List');
    expect(grid).toHaveAttribute('data-testid', 'test');
    expect(grid).toHaveAttribute('aria-rowcount', '3');
    expect(grid).toHaveAttribute('aria-colcount', '1');

    let rows = getAllByRole('row');
    expect(rows).toHaveLength(3);

    let gridCells = within(rows[0]).getAllByRole('gridcell');
    expect(gridCells).toHaveLength(1);
    expect(gridCells[0]).toHaveTextContent('Foo');
  });

  it('renders a dynamic table', function () {
    let items = [
      {key: 'foo', label: 'Foo'},
      {key: 'bar', label: 'Bar'},
      {key: 'baz', label: 'Baz'}
    ];
    let {getByRole, getAllByRole} = render(
      <ListView items={items} aria-label="List">
        {item =>
          <Item textValue={item.key}>{item.label}</Item>
        }
      </ListView>
    );

    let grid = getByRole('grid');
    expect(grid).toBeVisible();
    expect(grid).toHaveAttribute('aria-label', 'List');
    expect(grid).toHaveAttribute('aria-rowcount', '3');
    expect(grid).toHaveAttribute('aria-colcount', '1');

    let rows = getAllByRole('row');
    expect(rows).toHaveLength(3);

    let gridCells = within(rows[0]).getAllByRole('gridcell');
    expect(gridCells).toHaveLength(1);
    expect(gridCells[0]).toHaveTextContent('Foo');
  });

  describe('keyboard focus', function () {
    let items = [
      {key: 'foo', label: 'Foo'},
      {key: 'bar', label: 'Bar'},
      {key: 'baz', label: 'Baz'}
    ];
    let renderList = () => render(
      <ListView items={items} aria-label="List">
        {item => (
          <Item textValue={item.key}>
            {item.label}
          </Item>
        )}
      </ListView>
    );

    let renderListWithFocusables = (locale, scale) => render(
      <ListView items={items} aria-label="List">
        {item => (
          <Item textValue={item.key}>
            {item.label}
            <ActionButton>button1 {item.label}</ActionButton>
            <ActionButton>button2 {item.label}</ActionButton>
          </Item>
        )}
      </ListView>,
      locale,
      scale
    );

    let moveFocus = (key, opts = {}) => {fireEvent.keyDown(document.activeElement, {key, ...opts});};

    describe('Type to select', function () {
      it('focuses the correct cell when typing', function () {
        let tree = renderList();
        let target = getCell(tree, 'Baz');
        let grid = tree.getByRole('grid');
        act(() => grid.focus());
        fireEvent.keyDown(grid, {key: 'B'});
        fireEvent.keyUp(grid, {key: 'Enter'});
        fireEvent.keyDown(grid, {key: 'A'});
        fireEvent.keyUp(grid, {key: 'A'});
        fireEvent.keyDown(grid, {key: 'Z'});
        fireEvent.keyUp(grid, {key: 'Z'});
        expect(document.activeElement).toBe(target);
      });
    });

    describe('ArrowRight', function () {
      it('should not move focus if no focusables present', function () {
        let tree = renderList();
        let start = getCell(tree, 'Foo');
        act(() => start.focus());
        moveFocus('ArrowRight');
        expect(document.activeElement).toBe(start);
      });

      describe('with cell focusables', function () {
        it('should move focus to next cell and back to row', function () {
          let tree = renderListWithFocusables();
          let focusables = within(tree.getAllByRole('row')[0]).getAllByRole('button');
          let start = getCell(tree, 'Foo');
          act(() => start.focus());
          moveFocus('ArrowRight');
          expect(document.activeElement).toBe(focusables[0]);
          moveFocus('ArrowRight');
          expect(document.activeElement).toBe(focusables[1]);
          moveFocus('ArrowRight');
          expect(document.activeElement).toBe(start);
        });

        it('should move focus to previous cell in RTL', function () {
          let tree = renderListWithFocusables('ar-AE');
          // Should move from button two to button one
          let start = within(tree.getAllByRole('row')[0]).getAllByRole('button')[1];
          let end = within(tree.getAllByRole('row')[0]).getAllByRole('button')[0];
          act(() => start.focus());
          expect(document.activeElement).toHaveTextContent('button2 Foo');
          moveFocus('ArrowRight');
          expect(document.activeElement).toBe(end);
          expect(document.activeElement).toHaveTextContent('button1 Foo');
        });
      });
    });

    describe('ArrowLeft', function () {
      it('should not move focus if no focusables present', function () {
        let tree = renderList();
        let start = getCell(tree, 'Foo');
        act(() => start.focus());
        moveFocus('ArrowLeft');
        expect(document.activeElement).toBe(start);
      });

      describe('with cell focusables', function () {
        it('should move focus to previous cell and back to row', function () {
          let tree = renderListWithFocusables();
          let focusables = within(tree.getAllByRole('row')[0]).getAllByRole('button');
          let start = getCell(tree, 'Foo');
          // console.log('start', start)
          act(() => start.focus());
          moveFocus('ArrowLeft');
          expect(document.activeElement).toBe(focusables[1]);
          moveFocus('ArrowLeft');
          expect(document.activeElement).toBe(focusables[0]);
          moveFocus('ArrowLeft');
          expect(document.activeElement).toBe(start);
        });

        it('should move focus to next cell in RTL', function () {
          let tree = renderListWithFocusables('ar-AE');
          // Should move from button one to button two
          let start = within(tree.getAllByRole('row')[0]).getAllByRole('button')[0];
          let end = within(tree.getAllByRole('row')[0]).getAllByRole('button')[1];
          act(() => start.focus());
          expect(document.activeElement).toHaveTextContent('button1 Foo');
          moveFocus('ArrowLeft');
          expect(document.activeElement).toBe(end);
          expect(document.activeElement).toHaveTextContent('button2 Foo');
        });
      });
    });

    describe('ArrowUp', function () {
      it('should not change focus from first item', function () {
        let tree = renderListWithFocusables();
        let start = getCell(tree, 'Foo');
        act(() => start.focus());
        moveFocus('ArrowUp');
        expect(document.activeElement).toBe(start);
      });

      it('should move focus to above row', function () {
        let tree = renderListWithFocusables();
        let start = getCell(tree, 'Bar');
        let end = getCell(tree, 'Foo');
        act(() => start.focus());
        moveFocus('ArrowUp');
        expect(document.activeElement).toBe(end);
      });
    });

    describe('ArrowDown', function () {
      it('should not change focus from first item', function () {
        let tree = renderListWithFocusables();
        let start = getCell(tree, 'Baz');
        act(() => start.focus());
        moveFocus('ArrowDown');
        expect(document.activeElement).toBe(start);
      });

      it('should move focus to below row', function () {
        let tree = renderListWithFocusables();
        let start = getCell(tree, 'Foo');
        let end = getCell(tree, 'Bar');
        act(() => start.focus());
        moveFocus('ArrowDown');
        expect(document.activeElement).toBe(end);
      });
    });
  });

  it('should display loading affordance', function () {
    let {getByRole} = render(<ListView aria-label="List" loadingState="loading">{[]}</ListView>);
    expect(getByRole('progressbar')).toBeTruthy();
  });

  it('should render empty state', function () {
    function renderEmptyState() {
      return <div>No results</div>;
    }
    let {getByText} = render(<ListView aria-label="List" renderEmptyState={renderEmptyState} />);
    expect(getByText('No results')).toBeTruthy();
  });

  describe('selection', function () {
    installPointerEvent();
    let checkSelection = (onSelectionChange, selectedKeys) => {
      expect(onSelectionChange).toHaveBeenCalledTimes(1);
      expect(new Set(onSelectionChange.mock.calls[0][0])).toEqual(new Set(selectedKeys));
    };

    let items = [
      {key: 'foo', label: 'Foo'},
      {key: 'bar', label: 'Bar'},
      {key: 'baz', label: 'Baz'}
    ];
    let renderSelectionList = (props) => render(
      <ListView items={items} aria-label="List" {...props}>
        {item => (
          <Item key={item.key} textValue={item.key}>
            {item.label}
          </Item>
        )}
      </ListView>
    );

    describe('selection', function () {
      it('should select an item from checkbox', function () {
        let onSelectionChange = jest.fn();
        let tree = renderSelectionList({onSelectionChange, selectionMode: 'multiple'});

        let row = tree.getAllByRole('row')[1];
        expect(row).toHaveAttribute('aria-selected', 'false');
        act(() => userEvent.click(within(row).getByRole('checkbox')));

        checkSelection(onSelectionChange, ['bar']);
        expect(row).toHaveAttribute('aria-selected', 'true');
      });

      it('should select a row by pressing the Space key on a row', function () {
        let onSelectionChange = jest.fn();
        let tree = renderSelectionList({onSelectionChange, selectionMode: 'multiple'});

        let row = tree.getAllByRole('row')[1];
        expect(row).toHaveAttribute('aria-selected', 'false');
        fireEvent.keyDown(row, {key: ' '});
        fireEvent.keyUp(row, {key: ' '});

        checkSelection(onSelectionChange, ['bar']);
        expect(row).toHaveAttribute('aria-selected', 'true');
      });

      it('should select a row by pressing the Enter key on a row', function () {
        let onSelectionChange = jest.fn();
        let tree = renderSelectionList({onSelectionChange, selectionMode: 'multiple'});

        let row = tree.getAllByRole('row')[1];
        expect(row).toHaveAttribute('aria-selected', 'false');
        fireEvent.keyDown(row, {key: 'Enter'});
        fireEvent.keyUp(row, {key: 'Enter'});

        checkSelection(onSelectionChange, ['bar']);
        expect(row).toHaveAttribute('aria-selected', 'true');
      });

      it('should only allow one item to be selected in single selection', function () {
        let onSelectionChange = jest.fn();
        let tree = renderSelectionList({onSelectionChange, selectionMode: 'single'});

        let rows = tree.getAllByRole('row');
        expect(rows[1]).toHaveAttribute('aria-selected', 'false');
        act(() => userEvent.click(within(rows[1]).getByRole('checkbox')));

        checkSelection(onSelectionChange, ['bar']);
        expect(rows[1]).toHaveAttribute('aria-selected', 'true');

        onSelectionChange.mockClear();
        act(() => userEvent.click(within(rows[2]).getByRole('checkbox')));
        checkSelection(onSelectionChange, ['baz']);
        expect(rows[1]).toHaveAttribute('aria-selected', 'false');
        expect(rows[2]).toHaveAttribute('aria-selected', 'true');
      });

      it('should allow multiple items to be selected in multiple selection', function () {
        let onSelectionChange = jest.fn();
        let tree = renderSelectionList({onSelectionChange, selectionMode: 'multiple'});

        let rows = tree.getAllByRole('row');
        expect(rows[1]).toHaveAttribute('aria-selected', 'false');
        act(() => userEvent.click(within(rows[1]).getByRole('checkbox')));

        checkSelection(onSelectionChange, ['bar']);
        expect(rows[1]).toHaveAttribute('aria-selected', 'true');

        onSelectionChange.mockClear();
        act(() => userEvent.click(within(rows[2]).getByRole('checkbox')));
        checkSelection(onSelectionChange, ['bar', 'baz']);
        expect(rows[1]).toHaveAttribute('aria-selected', 'true');
        expect(rows[2]).toHaveAttribute('aria-selected', 'true');
      });

<<<<<<< HEAD
      it('should toggle items in selection highlight with ctrl-click on Mac', function () {
        let uaMock = jest.spyOn(navigator, 'platform', 'get').mockImplementation(() => 'Mac');
=======
      it('should support single tap to perform row selection with screen reader if onAction isn\'t provided', function () {
>>>>>>> 5578dfba
        let onSelectionChange = jest.fn();
        let tree = renderSelectionList({onSelectionChange, selectionMode: 'multiple', selectionStyle: 'highlight'});

        let rows = tree.getAllByRole('row');
        expect(rows[1]).toHaveAttribute('aria-selected', 'false');
<<<<<<< HEAD
        expect(rows[2]).toHaveAttribute('aria-selected', 'false');
        act(() => userEvent.click(getCell(tree, 'Bar'), {ctrlKey: true}));

        checkSelection(onSelectionChange, ['bar']);
        expect(rows[1]).toHaveAttribute('aria-selected', 'true');

        onSelectionChange.mockClear();
        act(() => userEvent.click(getCell(tree, 'Baz'), {ctrlKey: true}));
        checkSelection(onSelectionChange, ['baz']);
        expect(rows[1]).toHaveAttribute('aria-selected', 'false');
        expect(rows[2]).toHaveAttribute('aria-selected', 'true');

        uaMock.mockRestore();
      });

      it('should allow multiple items to be selected in selection highlight with ctrl-click on Windows', function () {
        let uaMock = jest.spyOn(navigator, 'userAgent', 'get').mockImplementation(() => 'Windows');
        let onSelectionChange = jest.fn();
        let tree = renderSelectionList({onSelectionChange, selectionMode: 'multiple', selectionStyle: 'highlight'});

        let rows = tree.getAllByRole('row');
        expect(rows[0]).toHaveAttribute('aria-selected', 'false');
        expect(rows[1]).toHaveAttribute('aria-selected', 'false');
        expect(rows[2]).toHaveAttribute('aria-selected', 'false');
        act(() => userEvent.click(getCell(tree, 'Foo'), {ctrlKey: true}));

        checkSelection(onSelectionChange, ['foo']);
        expect(rows[0]).toHaveAttribute('aria-selected', 'true');

        onSelectionChange.mockClear();
        act(() => userEvent.click(getCell(tree, 'Baz'), {ctrlKey: true}));
        checkSelection(onSelectionChange, ['foo', 'baz']);
        expect(rows[0]).toHaveAttribute('aria-selected', 'true');
        expect(rows[1]).toHaveAttribute('aria-selected', 'false');
        expect(rows[2]).toHaveAttribute('aria-selected', 'true');

        uaMock.mockRestore();
      });

      it('should toggle items in selection highlight with meta-click on Windows', function () {
        let uaMock = jest.spyOn(navigator, 'userAgent', 'get').mockImplementation(() => 'Windows');
        let onSelectionChange = jest.fn();
        let tree = renderSelectionList({onSelectionChange, selectionMode: 'multiple', selectionStyle: 'highlight'});

        let rows = tree.getAllByRole('row');
        expect(rows[1]).toHaveAttribute('aria-selected', 'false');
        expect(rows[2]).toHaveAttribute('aria-selected', 'false');
        act(() => userEvent.click(getCell(tree, 'Bar'), {metaKey: true}));

        checkSelection(onSelectionChange, ['bar']);
        expect(rows[1]).toHaveAttribute('aria-selected', 'true');

        onSelectionChange.mockClear();
        act(() => userEvent.click(getCell(tree, 'Baz'), {metaKey: true}));
        checkSelection(onSelectionChange, ['baz']);
        expect(rows[1]).toHaveAttribute('aria-selected', 'false');
        expect(rows[2]).toHaveAttribute('aria-selected', 'true');

        uaMock.mockRestore();
      });
=======

        act(() => userEvent.click(within(rows[1]).getByText('Bar'), {pointerType: 'touch', width: 0, height: 0}));
        checkSelection(onSelectionChange, [
          'bar'
        ]);
        expect(rows[1]).toHaveAttribute('aria-selected', 'true');
        onSelectionChange.mockReset();

        // Android TalkBack double tap test, pointer event sets pointerType and onClick handles the rest
        expect(rows[2]).toHaveAttribute('aria-selected', 'false');
        act(() => {
          let el = within(rows[2]).getByText('Baz');
          fireEvent(el, pointerEvent('pointerdown', {pointerId: 1, width: 1, height: 1, pressure: 0, detail: 0}));
          fireEvent(el, pointerEvent('pointerup', {pointerId: 1, width: 1, height: 1, pressure: 0, detail: 0}));
          fireEvent.click(el, {pointerType: 'mouse', width: 1, height: 1, detail: 1});
        });
        checkSelection(onSelectionChange, [
          'bar', 'baz'
        ]);
        expect(rows[1]).toHaveAttribute('aria-selected', 'true');
        expect(rows[2]).toHaveAttribute('aria-selected', 'true');
      });

      it('should support single tap to perform onAction with screen reader', function () {
        let onSelectionChange = jest.fn();
        let onAction = jest.fn();
        let tree = renderSelectionList({onSelectionChange, selectionMode: 'multiple', selectionStyle: 'highlight', onAction});

        let rows = tree.getAllByRole('row');
        act(() => userEvent.click(within(rows[1]).getByText('Bar'), {pointerType: 'touch', width: 0, height: 0}));
        expect(onSelectionChange).not.toHaveBeenCalled();
        expect(onAction).toHaveBeenCalledTimes(1);
        expect(onAction).toHaveBeenCalledWith('bar');

        // Android TalkBack double tap test, pointer event sets pointerType and onClick handles the rest
        act(() => {
          let el = within(rows[2]).getByText('Baz');
          fireEvent(el, pointerEvent('pointerdown', {pointerId: 1, width: 1, height: 1, pressure: 0, detail: 0}));
          fireEvent(el, pointerEvent('pointerup', {pointerId: 1, width: 1, height: 1, pressure: 0, detail: 0}));
          fireEvent.click(el, {pointerType: 'mouse', width: 1, height: 1, detail: 1});
        });
        expect(onSelectionChange).not.toHaveBeenCalled();
        expect(onAction).toHaveBeenCalledTimes(2);
        expect(onAction).toHaveBeenCalledWith('baz');
      });
    });
  });

  describe('scrolling', function () {
    beforeAll(() => {
      jest.spyOn(window.HTMLElement.prototype, 'scrollHeight', 'get')
        .mockImplementation(function () {
          return 40;
        });
    });

    let moveFocus = (key, opts = {}) => {
      fireEvent.keyDown(document.activeElement, {key, ...opts});
      fireEvent.keyUp(document.activeElement, {key, ...opts});
    };

    it('should scroll to a cell when it is focused', function () {
      let onSelectionChange = jest.fn();

      let tree = render(
        <ListView
          width="250px"
          height="60px"
          aria-label="List"
          data-testid="test"
          selectionStyle="highlight"
          selectionMode="multiple"
          onSelectionChange={onSelectionChange}
          items={[...Array(20).keys()].map(k => ({key: k, name: `Item ${k}`}))}>
          {item => <Item>{item.name}</Item>}
        </ListView>
      );
      let grid = tree.getByRole('grid');
      Object.defineProperty(grid, 'clientHeight', {
        get() {
          return 60;
        }
      });
      // fire resize so the new clientHeight is requested
      act(() => {
        fireEvent(window, new Event('resize'));
      });
      userEvent.tab();
      expect(grid.scrollTop).toBe(0);

      let rows = tree.getAllByRole('row');
      let rowWrappers = rows.map(item => item.parentElement);

      expect(rowWrappers[0].style.top).toBe('0px');
      expect(rowWrappers[0].style.height).toBe('40px');
      expect(rowWrappers[1].style.top).toBe('40px');
      expect(rowWrappers[1].style.height).toBe('40px');

      // scroll us down far enough that item 0 isn't in the view
      moveFocus('ArrowDown');
      moveFocus('ArrowDown');
      moveFocus('ArrowDown');
      expect(document.activeElement).toBe(getCell(tree, 'Item 3'));
      expect(grid.scrollTop).toBe(100);

      moveFocus('ArrowUp');
      moveFocus('ArrowUp');
      moveFocus('ArrowUp');
      expect(document.activeElement).toBe(getCell(tree, 'Item 0'));
      expect(grid.scrollTop).toBe(0);
>>>>>>> 5578dfba
    });
  });
});<|MERGE_RESOLUTION|>--- conflicted
+++ resolved
@@ -387,18 +387,13 @@
         expect(rows[2]).toHaveAttribute('aria-selected', 'true');
       });
 
-<<<<<<< HEAD
       it('should toggle items in selection highlight with ctrl-click on Mac', function () {
         let uaMock = jest.spyOn(navigator, 'platform', 'get').mockImplementation(() => 'Mac');
-=======
-      it('should support single tap to perform row selection with screen reader if onAction isn\'t provided', function () {
->>>>>>> 5578dfba
         let onSelectionChange = jest.fn();
         let tree = renderSelectionList({onSelectionChange, selectionMode: 'multiple', selectionStyle: 'highlight'});
 
         let rows = tree.getAllByRole('row');
         expect(rows[1]).toHaveAttribute('aria-selected', 'false');
-<<<<<<< HEAD
         expect(rows[2]).toHaveAttribute('aria-selected', 'false');
         act(() => userEvent.click(getCell(tree, 'Bar'), {ctrlKey: true}));
 
@@ -459,8 +454,14 @@
 
         uaMock.mockRestore();
       });
-=======
-
+
+      it('should support single tap to perform row selection with screen reader if onAction isn\'t provided', function () {
+        let onSelectionChange = jest.fn();
+        let tree = renderSelectionList({onSelectionChange, selectionMode: 'multiple', selectionStyle: 'highlight'});
+
+        let rows = tree.getAllByRole('row');
+        expect(rows[1]).toHaveAttribute('aria-selected', 'false');
+  
         act(() => userEvent.click(within(rows[1]).getByText('Bar'), {pointerType: 'touch', width: 0, height: 0}));
         checkSelection(onSelectionChange, [
           'bar'
@@ -570,7 +571,6 @@
       moveFocus('ArrowUp');
       expect(document.activeElement).toBe(getCell(tree, 'Item 0'));
       expect(grid.scrollTop).toBe(0);
->>>>>>> 5578dfba
     });
   });
 });