/*
 * Copyright 2021 Adobe. All rights reserved.
 * This file is licensed to you under the Apache License, Version 2.0 (the "License");
 * you may not use this file except in compliance with the License. You may obtain a copy
 * of the License at http://www.apache.org/licenses/LICENSE-2.0
 *
 * Unless required by applicable law or agreed to in writing, software distributed under
 * the License is distributed on an "AS IS" BASIS, WITHOUT WARRANTIES OR REPRESENTATIONS
 * OF ANY KIND, either express or implied. See the License for the specific language
 * governing permissions and limitations under the License.
 */


jest.mock('@react-aria/live-announcer');
import {act, fireEvent, installPointerEvent, pointerMap, render as renderComponent, within} from '@react-spectrum/test-utils-internal';
import {ActionButton} from '@react-spectrum/button';
import {announce} from '@react-aria/live-announcer';
import {FocusExample} from '../stories/ListViewActions.stories';
import {Item, ListView} from '../src';
import {Provider} from '@react-spectrum/provider';
import React from 'react';
import {renderEmptyState} from '../stories/ListView.stories';
import {Text} from '@react-spectrum/text';
import {theme} from '@react-spectrum/theme-default';
import userEvent from '@testing-library/user-event';

function pointerEvent(type, opts) {
  let evt = new Event(type, {bubbles: true, cancelable: true});
  Object.assign(evt, {
    ctrlKey: false,
    metaKey: false,
    shiftKey: false,
    altKey: false,
    button: opts.button || 0,
    width: 1,
    height: 1
  }, opts);
  return evt;
}

describe('ListView', function () {
  let offsetWidth, offsetHeight, scrollHeight;
  let onSelectionChange = jest.fn();
  let onAction = jest.fn();
  let user;
  let checkSelection = (onSelectionChange, selectedKeys) => {
    expect(onSelectionChange).toHaveBeenCalledTimes(1);
    expect(new Set(onSelectionChange.mock.calls[0][0])).toEqual(new Set(selectedKeys));
  };
  let items = [
    {key: 'foo', label: 'Foo'},
    {key: 'bar', label: 'Bar'},
    {key: 'baz', label: 'Baz'}
  ];

  let manyItems = [];
  for (let i = 1; i <= 100; i++) {
    manyItems.push({id: i, label: 'Foo ' + i});
  }

  beforeAll(function () {
    user = userEvent.setup({delay: null, pointerMap});
    offsetWidth = jest.spyOn(window.HTMLElement.prototype, 'clientWidth', 'get').mockImplementation(() => 1000);
    offsetHeight = jest.spyOn(window.HTMLElement.prototype, 'clientHeight', 'get').mockImplementation(() => 1000);
    scrollHeight = jest.spyOn(window.HTMLElement.prototype, 'scrollHeight', 'get').mockImplementation(() => 40);
    jest.useFakeTimers();
  });

  afterEach(function () {
    fireEvent.keyDown(document.activeElement, {key: 'Escape'});
    fireEvent.keyUp(document.activeElement, {key: 'Escape'});
    jest.clearAllMocks();
  });

  afterAll(function () {
    offsetWidth.mockReset();
    offsetHeight.mockReset();
    scrollHeight.mockReset();
  });

  let render = (children, locale = 'en-US', scale = 'medium') => {
    let tree = renderComponent(
      <Provider theme={theme} scale={scale} locale={locale}>
        {children}
      </Provider>
    );
    // Allow for Virtualizer layout to update
    act(() => {jest.runAllTimers();});
    return tree;
  };

  let renderList = (props = {}) => {
    let {
      locale,
      scale,
      ...otherProps
    } = props;
    return render(
      <ListView items={items} aria-label="List" {...otherProps}>
        {item => (
          <Item textValue={item.label}>
            {item.label}
          </Item>
        )}
      </ListView>,
      locale,
      scale
    );
  };

  let renderListWithFocusables = (props = {}) => {
    let {
      locale,
      scale,
      ...otherProps
    } = props;
    return render(
      <ListView items={items} aria-label="List" {...otherProps}>
        {item => (
          <Item textValue={item.label}>
            {item.label}
            <ActionButton>button1 {item.label}</ActionButton>
            <ActionButton>button2 {item.label}</ActionButton>
          </Item>
        )}
      </ListView>,
      locale,
      scale
    );
  };

  let getRow = (tree, text) => {
    // Find by text, then go up to the element with the row role.
    let el = tree.getByText(text);
    while (el && !/row/.test(el.getAttribute('role'))) {
      el = el.parentElement;
    }

    return el;
  };

  let moveFocus = (key, opts = {}) => {
    fireEvent.keyDown(document.activeElement, {key, ...opts});
    fireEvent.keyUp(document.activeElement, {key, ...opts});
  };

  let focusRow = (tree, text) => act(() => getRow(tree, text).focus());

  it('renders a static listview', function () {
    let {getByRole, getAllByRole} = render(
      <ListView aria-label="List" data-testid="test">
        <Item>Foo</Item>
        <Item>Bar</Item>
        <Item>Baz</Item>
      </ListView>
    );

    let grid = getByRole('grid');
    expect(grid).toBeVisible();
    expect(grid).toHaveAttribute('aria-label', 'List');
    expect(grid).toHaveAttribute('data-testid', 'test');
    expect(grid).toHaveAttribute('aria-rowcount', '3');
    expect(grid).toHaveAttribute('aria-colcount', '1');

    let rows = getAllByRole('row');
    expect(rows).toHaveLength(3);
    expect(rows[0]).toHaveAttribute('aria-rowindex', '1');
    expect(rows[1]).toHaveAttribute('aria-rowindex', '2');
    expect(rows[2]).toHaveAttribute('aria-rowindex', '3');

    let gridCells = within(rows[0]).getAllByRole('gridcell');
    expect(gridCells).toHaveLength(1);
    expect(gridCells[0]).toHaveTextContent('Foo');
    expect(gridCells[0]).toHaveAttribute('aria-colindex', '1');
  });

  it('renders a dynamic listview', function () {
    let items = [
      {key: 'foo', label: 'Foo'},
      {key: 'bar', label: 'Bar'},
      {key: 'baz', label: 'Baz'}
    ];
    let {getByRole, getAllByRole} = render(
      <ListView items={items} aria-label="List">
        {item =>
          <Item textValue={item.key}>{item.label}</Item>
        }
      </ListView>
    );

    let grid = getByRole('grid');
    expect(grid).toBeVisible();
    expect(grid).toHaveAttribute('aria-label', 'List');
    expect(grid).toHaveAttribute('aria-rowcount', '3');
    expect(grid).toHaveAttribute('aria-colcount', '1');

    let rows = getAllByRole('row');
    expect(rows).toHaveLength(3);
    expect(rows[0]).toHaveAttribute('aria-rowindex', '1');
    expect(rows[1]).toHaveAttribute('aria-rowindex', '2');
    expect(rows[2]).toHaveAttribute('aria-rowindex', '3');

    let gridCells = within(rows[0]).getAllByRole('gridcell');
    expect(gridCells).toHaveLength(1);
    expect(gridCells[0]).toHaveTextContent('Foo');
    expect(gridCells[0]).toHaveAttribute('aria-colindex', '1');
  });

  it('renders a falsy ids', function () {
    let items = [
      {id: 0, label: 'Foo'},
      {id: 1, label: 'Bar'}
    ];
    let {getByRole, getAllByRole} = render(
      <ListView items={items} aria-label="List">
        {item =>
          <Item textValue={item.label}>{item.label}</Item>
        }
      </ListView>
    );

    let grid = getByRole('grid');
    expect(grid).toBeVisible();

    let rows = getAllByRole('row');
    expect(rows).toHaveLength(2);

    let gridCells = within(rows[0]).getAllByRole('gridcell');
    expect(gridCells).toHaveLength(1);
    expect(gridCells[0]).toHaveTextContent('Foo');
  });

  it('should retain focus on the pressed child', async function () {
    let tree = renderListWithFocusables();
    let button = within(getRow(tree, 'Foo')).getAllByRole('button')[1];
    await user.click(button);
    expect(document.activeElement).toBe(button);
  });

  it('should focus the row if the cell is pressed', async function () {
    let tree = renderList({selectionMode: 'single'});
    let cell = within(getRow(tree, 'Bar')).getByRole('gridcell');
    await user.click(cell);
    act(() => {
      jest.runAllTimers();
    });
    expect(document.activeElement).toBe(getRow(tree, 'Bar'));
  });

  it('should have an aria-label on the row for the row text content', function () {
    let tree = renderList();
    expect(getRow(tree, 'Foo')).toHaveAttribute('aria-label', 'Foo');
    expect(getRow(tree, 'Bar')).toHaveAttribute('aria-label', 'Bar');
    expect(getRow(tree, 'Baz')).toHaveAttribute('aria-label', 'Baz');
  });

  it('should label the checkboxes with the row label', function () {
    let tree = renderList({selectionMode: 'single'});
    let rows = tree.getAllByRole('row');
    for (let row of rows) {
      let checkbox = within(row).getByRole('checkbox');
      expect(checkbox).toHaveAttribute('aria-labelledby', `${checkbox.id} ${row.id}`);
    }
  });

  it('should disable nested elements when row is disabled', function () {
    let tree = renderListWithFocusables({disabledKeys: ['foo'], selectionMode: 'multiple'});
    let row = getRow(tree, 'Foo');
    expect(row).toHaveAttribute('aria-disabled', 'true');
    expect(row).not.toHaveAttribute('aria-selected');
    expect(within(row).getByRole('checkbox')).toHaveAttribute('disabled');

    let buttons = within(row).getAllByRole('button');
    expect(buttons[0]).toHaveAttribute('disabled');
    expect(buttons[1]).toHaveAttribute('disabled');

    row = getRow(tree, 'Bar');
    expect(row).not.toHaveAttribute('aria-disabled', 'true');
    expect(row).toHaveAttribute('aria-selected', 'false');
    expect(within(row).getByRole('checkbox')).not.toHaveAttribute('disabled');

    buttons = within(row).getAllByRole('button');
    expect(buttons[0]).not.toHaveAttribute('disabled');
    expect(buttons[1]).not.toHaveAttribute('disabled');
  });

  it('should disable nested elements with disabledBehavior="selection"', function () {
    let tree = renderListWithFocusables({disabledKeys: ['foo'], disabledBehavior: 'selection', selectionMode: 'multiple'});
    let row = getRow(tree, 'Foo');
    expect(row).not.toHaveAttribute('aria-disabled');
    expect(row).not.toHaveAttribute('aria-selected');
    expect(within(row).getByRole('checkbox')).toHaveAttribute('disabled');

    let buttons = within(row).getAllByRole('button');
    expect(buttons[0]).not.toHaveAttribute('disabled');
    expect(buttons[1]).not.toHaveAttribute('disabled');
  });

  describe('keyboard focus', function () {
    describe('Type to select', function () {
      it('focuses the correct cell when typing', async function () {
        let tree = renderList();
        let target = getRow(tree, 'Baz');
        let grid = tree.getByRole('grid');
        await user.tab();
        fireEvent.keyDown(grid, {key: 'B'});
        fireEvent.keyUp(grid, {key: 'Enter'});
        fireEvent.keyDown(grid, {key: 'A'});
        fireEvent.keyUp(grid, {key: 'A'});
        fireEvent.keyDown(grid, {key: 'Z'});
        fireEvent.keyUp(grid, {key: 'Z'});
        expect(document.activeElement).toBe(target);
      });
    });

    describe('ArrowRight', function () {
      it('should not move focus if no focusables present', async function () {
        let tree = renderList();
        let start = getRow(tree, 'Foo');
        await user.tab();
        moveFocus('ArrowRight');
        expect(document.activeElement).toBe(start);
      });

      describe('with cell focusables', function () {
        it('should move focus to next cell and back to row', async function () {
          let tree = renderListWithFocusables();
          let start = getRow(tree, 'Foo');
          let focusables = within(start).getAllByRole('button');
          await user.tab();
          moveFocus('ArrowRight');
          expect(document.activeElement).toBe(focusables[0]);
          moveFocus('ArrowRight');
          expect(document.activeElement).toBe(focusables[1]);
          moveFocus('ArrowRight');
          expect(document.activeElement).toBe(start);
        });

        it('should move focus to previous cell in RTL', async function () {
          let tree = renderListWithFocusables({locale: 'ar-AE'});
          // Should move from button two to button one
          let start = within(getRow(tree, 'Foo')).getAllByRole('button')[1];
          let end = within(getRow(tree, 'Foo')).getAllByRole('button')[0];
          // Need to press to set a modality, otherwise useSelectableCollection will think this is a tab operation
          await user.click(start);
          expect(document.activeElement).toHaveTextContent('button2 Foo');
          expect(document.activeElement).toBe(start);
          moveFocus('ArrowRight');
          expect(document.activeElement).toBe(end);
          expect(document.activeElement).toHaveTextContent('button1 Foo');
        });
      });
    });

    describe('ArrowLeft', function () {
      it('should not move focus if no focusables present', async function () {
        let tree = renderList();
        let start = getRow(tree, 'Foo');
        await user.tab();
        moveFocus('ArrowLeft');
        expect(document.activeElement).toBe(start);
      });

      describe('with cell focusables', function () {
        it('should move focus to previous cell and back to row', async function () {
          let tree = renderListWithFocusables();
          let focusables = within(getRow(tree, 'Foo')).getAllByRole('button');
          let start = getRow(tree, 'Foo');
          await user.tab();
          moveFocus('ArrowLeft');
          expect(document.activeElement).toBe(focusables[1]);
          moveFocus('ArrowLeft');
          expect(document.activeElement).toBe(focusables[0]);
          moveFocus('ArrowLeft');
          expect(document.activeElement).toBe(start);
        });

        it('should move focus to next cell in RTL', async function () {
          let tree = renderListWithFocusables({locale: 'ar-AE'});
          // Should move from button one to button two
          let start = within(getRow(tree, 'Foo')).getAllByRole('button')[0];
          let end = within(getRow(tree, 'Foo')).getAllByRole('button')[1];
          // Need to press to set a modality, otherwise useSelectableCollection will think this is a tab operation
          await user.click(start);
          expect(document.activeElement).toHaveTextContent('button1 Foo');
          expect(document.activeElement).toBe(start);
          moveFocus('ArrowLeft');
          expect(document.activeElement).toBe(end);
          expect(document.activeElement).toHaveTextContent('button2 Foo');
        });
      });
    });

    describe('ArrowUp', function () {
      it('should not wrap focus', async function () {
        let tree = renderListWithFocusables();
        let start = getRow(tree, 'Foo');
        await user.tab();
        moveFocus('ArrowUp');
        expect(document.activeElement).toBe(start);
      });

      it('should move focus to above row', async function () {
        let tree = renderListWithFocusables({selectionMode: 'single'});
        let start = getRow(tree, 'Bar');
        let end = getRow(tree, 'Foo');
        await user.click(start);
        moveFocus('ArrowUp');
        expect(document.activeElement).toBe(end);
      });

      it('should skip disabled rows', async function () {
        let tree = renderListWithFocusables({disabledKeys: ['bar'], selectionMode: 'single'});
        let start = getRow(tree, 'Baz');
        let end = getRow(tree, 'Foo');
        await user.click(start);
        moveFocus('ArrowUp');
        expect(document.activeElement).toBe(end);
      });

      it('should allow focus on disabled rows with disabledBehavior="selection"', async function () {
        let tree = renderListWithFocusables({disabledKeys: ['foo'], disabledBehavior: 'selection', selectionMode: 'single'});
        let start = getRow(tree, 'Bar');
        let end = getRow(tree, 'Foo');
        await user.click(start);
        moveFocus('ArrowUp');
        expect(document.activeElement).toBe(end);
      });
    });

    describe('ArrowDown', function () {
      it('should not wrap focus', async function () {
        let tree = renderListWithFocusables({selectionMode: 'single'});
        let start = getRow(tree, 'Baz');
        await user.click(start);
        moveFocus('ArrowDown');
        expect(document.activeElement).toBe(start);
      });

      it('should move focus to below row', async function () {
        let tree = renderListWithFocusables({selectionMode: 'single'});
        let start = getRow(tree, 'Foo');
        let end = getRow(tree, 'Bar');
        await user.click(start);
        moveFocus('ArrowDown');
        expect(document.activeElement).toBe(end);
      });

      it('should skip disabled rows', async function () {
        let tree = renderListWithFocusables({disabledKeys: ['bar'], selectionMode: 'single'});
        let start = getRow(tree, 'Foo');
        let end = getRow(tree, 'Baz');
        await user.click(start);
        moveFocus('ArrowDown');
        expect(document.activeElement).toBe(end);
      });

      it('should allow focus on disabled rows with disabledBehavior="selection"', async function () {
        let tree = renderListWithFocusables({disabledKeys: ['bar'], disabledBehavior: 'selection', selectionMode: 'single'});
        let start = getRow(tree, 'Foo');
        let end = getRow(tree, 'Bar');
        await user.click(start);
        moveFocus('ArrowDown');
        expect(document.activeElement).toBe(end);
      });
    });

    describe('PageUp', function () {
      it('should move focus to a row a page above when focus starts on a row', async function () {
        let tree = renderListWithFocusables({items: manyItems, selectionMode: 'single'});
        let start = getRow(tree, 'Foo 25');
        await user.click(start);
        moveFocus('PageUp');
        expect(document.activeElement).toBe(getRow(tree, 'Foo 1'));
      });

      it('should move focus to a row a page above when focus starts in the row cell', async function () {
        let tree = renderListWithFocusables({items: manyItems});
        let focusables = within(getRow(tree, 'Foo 25')).getAllByRole('button');
        let start = focusables[0];
        await user.click(start);
        expect(document.activeElement).toBe(start);
        moveFocus('PageUp');
        expect(document.activeElement).toBe(getRow(tree, 'Foo 1'));
      });
    });

    describe('PageDown', function () {
      it('should move focus to a row a page below when focus starts on a row', async function () {
        let tree = renderListWithFocusables({items: manyItems, selectionMode: 'single'});
        await user.tab();
        moveFocus('PageDown');
        expect(document.activeElement).toBe(getRow(tree, 'Foo 25'));
        moveFocus('PageDown');
        expect(document.activeElement).toBe(getRow(tree, 'Foo 49'));
      });

      it('should move focus to a row a page below when focus starts in the row cell', async function () {
        let tree = renderListWithFocusables({items: manyItems});
        let focusables = within(getRow(tree, 'Foo 1')).getAllByRole('button');
        let start = focusables[0];
        await user.click(start);
        expect(document.activeElement).toBe(start);
        moveFocus('PageDown');
        expect(document.activeElement).toBe(getRow(tree, 'Foo 25'));
        moveFocus('PageDown');
        expect(document.activeElement).toBe(getRow(tree, 'Foo 49'));
      });
    });

    describe('Home', function () {
      it('should move focus to the first row when focus starts on a row', async function () {
        let tree = renderListWithFocusables({items: manyItems, selectionMode: 'single'});
        let start = getRow(tree, 'Foo 15');
        await user.click(start);
        moveFocus('Home');
        expect(document.activeElement).toBe(getRow(tree, 'Foo 1'));
      });

      it('should move focus to the first row when focus starts in the row cell', async function () {
        let tree = renderListWithFocusables({items: manyItems});
        let focusables = within(getRow(tree, 'Foo 15')).getAllByRole('button');
        let start = focusables[0];
        await user.click(start);
        expect(document.activeElement).toBe(start);
        moveFocus('Home');
        expect(document.activeElement).toBe(getRow(tree, 'Foo 1'));
      });
    });

    describe('End', function () {
      it('should move focus to the last row when focus starts on a row', async function () {
        let tree = renderListWithFocusables({items: manyItems});
        await user.tab();
        moveFocus('End');
        expect(document.activeElement).toBe(getRow(tree, 'Foo 100'));
      });

      it('should move focus to the last row when focus starts in the row cell', async function () {
        let tree = renderListWithFocusables({items: manyItems});
        let focusables = within(getRow(tree, 'Foo 1')).getAllByRole('button');
        let start = focusables[0];
        await user.click(start);
        expect(document.activeElement).toBe(start);
        moveFocus('End');
        expect(document.activeElement).toBe(getRow(tree, 'Foo 100'));
      });
    });

    it('should move focus to the next item that is not disabled when the focused item is removed', async () => {
      let tree = render(<FocusExample />);
      let rows = tree.getAllByRole('row');
      act(() => rows[3].focus());
      expect(document.activeElement).toBe(rows[3]);
      moveFocus('ArrowRight');
      expect(document.activeElement).toBe(within(rows[3]).getByRole('button'));
      expect(rows[4]).toHaveAttribute('aria-disabled', 'true');
      await user.click(document.activeElement);
      act(() => {
        jest.runAllTimers();
      });
      rows = tree.getAllByRole('row');
      expect(document.activeElement).toBe(rows[4]);
      act(() => rows[rows.length - 1].focus());
      expect(document.activeElement).toBe(rows[rows.length - 1]);
      moveFocus('ArrowRight');
      expect(document.activeElement).toBe(within(rows[rows.length - 1]).getByRole('button'));
      await user.click(document.activeElement);
      act(() => {
        jest.runAllTimers();
      });
      rows = tree.getAllByRole('row');
      expect(document.activeElement).toBe(rows[rows.length - 1]);
      moveFocus('ArrowRight');
      expect(document.activeElement).toBe(within(rows[rows.length - 1]).getByRole('button'));
      await user.click(document.activeElement);
      act(() => {
        jest.runAllTimers();
      });
      rows = tree.getAllByRole('row');
      expect(document.activeElement).toBe(rows[rows.length - 1]);
      moveFocus('ArrowRight');
      expect(document.activeElement).toBe(within(rows[rows.length - 1]).getByRole('button'));
      await user.click(document.activeElement);
      act(() => {
        jest.runAllTimers();
      });
      rows = tree.getAllByRole('row');
      expect(document.activeElement).toBe(rows[rows.length - 1]);
      moveFocus('ArrowRight');
      expect(document.activeElement).toBe(within(rows[rows.length - 1]).getByRole('button'));
      await user.click(document.activeElement);
      act(() => {
        jest.runAllTimers();
      });
      rows = tree.getAllByRole('row');
      expect(document.activeElement).toBe(rows[rows.length - 1]);
      moveFocus('ArrowRight');
      expect(document.activeElement).toBe(within(rows[rows.length - 1]).getByRole('button'));
      await user.click(document.activeElement);
      act(() => {
        jest.runAllTimers();
      });
      rows = tree.getAllByRole('row');
      expect(document.activeElement).toBe(rows[rows.length - 2]);
      expect(rows[rows.length - 1]).toHaveAttribute('aria-disabled', 'true');
    });
  });

  it('should display loading affordance with proper height (isLoading)', function () {
    let {getAllByRole} = render(<ListView aria-label="List" loadingState="loading">{[]}</ListView>);
    let row = getAllByRole('row')[0];
    expect(row.parentNode.style.height).toBe('1000px');
    let progressbar = within(row).getByRole('progressbar');
    expect(progressbar).toBeTruthy();
  });

  it('should allow you to tab to ListView body if loading (no tabbable children)', async function () {
    let {getByRole} = render(<ListView aria-label="List" loadingState="loading">{[]}</ListView>);
    let grid = getByRole('grid');
    await user.tab();
    expect(document.activeElement).toBe(grid);
  });

  it('should display loading affordance with proper height (isLoadingMore)', function () {
    let items = [
      {key: 'foo', label: 'Foo'},
      {key: 'bar', label: 'Bar'},
      {key: 'baz', label: 'Baz'}
    ];
    let {getByRole} = render(
      <ListView items={items} aria-label="List" loadingState="loadingMore">
        {item =>
          <Item textValue={item.key}>{item.label}</Item>
        }
      </ListView>
    );
    let progressbar = getByRole('progressbar');
    expect(progressbar).toBeTruthy();
    expect(progressbar.parentNode.parentNode.parentNode.style.height).toBe('40px');
  });

  it('should render empty state', async function () {
    let {getByText} = render(<ListView aria-label="List" renderEmptyState={renderEmptyState} />);
    await act(() => Promise.resolve()); // wait for MutationObserver in useHasTabbableChild or we get act warnings
    expect(getByText('No results')).toBeTruthy();
  });

  it('should allow you to tab into ListView body if empty with link', async function () {
    let {getByRole} = render(
      <>
        <ActionButton>Toggle</ActionButton>
        <ListView aria-label="List" renderEmptyState={renderEmptyState}>{[]}</ListView>
      </>
    );
    await act(() => Promise.resolve());
    let toggleButton = getByRole('button');
    let link = getByRole('link');

    await user.tab();
    expect(document.activeElement).toBe(toggleButton);
    await user.tab();
    expect(document.activeElement).toBe(link);
  });

  it('supports custom data attributes', () => {
    let {getByRole} = render(
      <ListView aria-label="List" data-testid="test">
        <Item>Foo</Item>
        <Item>Bar</Item>
      </ListView>
    );
    let grid = getByRole('grid');
    expect(grid).toHaveAttribute('data-testid', 'test');
  });

  it('should use item description text as aria-describedby', function () {
    let {getAllByRole} = render(
      <ListView aria-label="List">
        <Item textValue="Label">
          <Text>Label</Text>
          <Text slot="description">Description</Text>
        </Item>
      </ListView>
    );

    let rows = getAllByRole('row');
    let description = within(rows[0]).getByText('Description');
    expect(rows[0]).toHaveAttribute('aria-labelledby', `${rows[0].id} ${description.id}`);
  });

  describe('selection', function () {
    let items = [
      {key: 'foo', label: 'Foo'},
      {key: 'bar', label: 'Bar'},
      {key: 'baz', label: 'Baz'}
    ];
    let renderSelectionList = (props) => render(
      <ListView items={items} aria-label="List" {...props}>
        {item => (
          <Item key={item.key} textValue={item.label}>
            {item.label}
          </Item>
        )}
      </ListView>
    );

    it('should announce the selected or deselected row', async function () {
      let onSelectionChange = jest.fn();
      let tree = renderSelectionList({onSelectionChange, selectionMode: 'single'});

      let row = tree.getAllByRole('row')[1];
      await user.click(row);
      expect(announce).toHaveBeenLastCalledWith('Bar selected.');
      expect(announce).toHaveBeenCalledTimes(1);

      await user.click(row);
      expect(announce).toHaveBeenLastCalledWith('Bar not selected.');
      expect(announce).toHaveBeenCalledTimes(2);
    });

    it('should select an item from checkbox', async function () {
      let tree = renderSelectionList({onSelectionChange, selectionMode: 'multiple'});

      let row = tree.getAllByRole('row')[1];
      expect(row).toHaveAttribute('aria-selected', 'false');
      await user.click(within(row).getByRole('checkbox'));

      checkSelection(onSelectionChange, ['bar']);
      expect(row).toHaveAttribute('aria-selected', 'true');
      expect(announce).toHaveBeenLastCalledWith('Bar selected.');
      expect(announce).toHaveBeenCalledTimes(1);
    });

    it('should select a row by pressing the Space key on a row', async function () {
      let tree = renderSelectionList({onSelectionChange, selectionMode: 'multiple'});

      let row = tree.getAllByRole('row')[0];
      await user.tab();
      expect(row).toHaveAttribute('aria-selected', 'false');
      fireEvent.keyDown(row, {key: ' '});
      fireEvent.keyUp(row, {key: ' '});

      checkSelection(onSelectionChange, ['foo']);
      expect(row).toHaveAttribute('aria-selected', 'true');
      expect(announce).toHaveBeenLastCalledWith('Foo selected.');
      expect(announce).toHaveBeenCalledTimes(1);
    });

    it('should select a row by pressing the Enter key on a row', async function () {
      let tree = renderSelectionList({onSelectionChange, selectionMode: 'multiple'});

      let row = tree.getAllByRole('row')[0];
      await user.tab();
      expect(row).toHaveAttribute('aria-selected', 'false');
      fireEvent.keyDown(row, {key: 'Enter'});
      fireEvent.keyUp(row, {key: 'Enter'});

      checkSelection(onSelectionChange, ['foo']);
      expect(row).toHaveAttribute('aria-selected', 'true');
      expect(announce).toHaveBeenLastCalledWith('Foo selected.');
      expect(announce).toHaveBeenCalledTimes(1);
    });

    it('should only allow one item to be selected in single selection', async function () {
      let tree = renderSelectionList({onSelectionChange, selectionMode: 'single'});

      let rows = tree.getAllByRole('row');
      expect(rows[1]).toHaveAttribute('aria-selected', 'false');
      await user.click(within(rows[1]).getByRole('checkbox'));

      checkSelection(onSelectionChange, ['bar']);
      expect(rows[1]).toHaveAttribute('aria-selected', 'true');
      expect(announce).toHaveBeenLastCalledWith('Bar selected.');
      expect(announce).toHaveBeenCalledTimes(1);

      onSelectionChange.mockClear();
      await user.click(within(rows[2]).getByRole('checkbox'));
      checkSelection(onSelectionChange, ['baz']);
      expect(rows[1]).toHaveAttribute('aria-selected', 'false');
      expect(rows[2]).toHaveAttribute('aria-selected', 'true');
    });

    it('should allow multiple items to be selected in multiple selection', async function () {
      let tree = renderSelectionList({onSelectionChange, selectionMode: 'multiple'});

      let rows = tree.getAllByRole('row');
      expect(rows[1]).toHaveAttribute('aria-selected', 'false');
      await user.click(within(rows[1]).getByRole('checkbox'));

      checkSelection(onSelectionChange, ['bar']);
      expect(rows[1]).toHaveAttribute('aria-selected', 'true');
      expect(announce).toHaveBeenLastCalledWith('Bar selected.');
      expect(announce).toHaveBeenCalledTimes(1);

      onSelectionChange.mockClear();
      await user.click(within(rows[2]).getByRole('checkbox'));
      checkSelection(onSelectionChange, ['bar', 'baz']);
      expect(rows[1]).toHaveAttribute('aria-selected', 'true');
      expect(rows[2]).toHaveAttribute('aria-selected', 'true');
      expect(announce).toHaveBeenLastCalledWith('Baz selected. 2 items selected.');
      expect(announce).toHaveBeenCalledTimes(2);

      await user.click(within(rows[2]).getByRole('checkbox'));
      expect(announce).toHaveBeenLastCalledWith('Baz not selected. 1 item selected.');
      expect(announce).toHaveBeenCalledTimes(3);
    });

    it('should support range selection', async function () {
      let tree = renderSelectionList({onSelectionChange, selectionMode: 'multiple'});

      let rows = tree.getAllByRole('row');
      await user.click(rows[0]);
      checkSelection(onSelectionChange, ['foo']);
      onSelectionChange.mockClear();
      await user.keyboard('{Shift>}');
      await user.click(rows[2]);
      await user.keyboard('{/Shift}');
      checkSelection(onSelectionChange, ['foo', 'bar', 'baz']);
      onSelectionChange.mockClear();
      expect(announce).toHaveBeenLastCalledWith('3 items selected.');
      expect(announce).toHaveBeenCalledTimes(2);

      await user.keyboard('{Shift>}');
      await user.click(rows[0], {shiftKey: true});
      await user.keyboard('{/Shift}');
      checkSelection(onSelectionChange, ['foo']);
      expect(announce).toHaveBeenLastCalledWith('1 item selected.');
      expect(announce).toHaveBeenCalledTimes(3);
    });

    it('should support select all and clear all via keyboard', async function () {
      let tree = renderSelectionList({onSelectionChange, selectionMode: 'multiple'});

      let rows = tree.getAllByRole('row');
      await user.click(rows[0]);
      checkSelection(onSelectionChange, ['foo']);
      onSelectionChange.mockClear();
      expect(announce).toHaveBeenLastCalledWith('Foo selected.');
      expect(announce).toHaveBeenCalledTimes(1);

      fireEvent.keyDown(rows[0], {key: 'a', ctrlKey: true});
      fireEvent.keyUp(rows[0], {key: 'a', ctrlKey: true});
      checkSelection(onSelectionChange, 'all');
      onSelectionChange.mockClear();
      expect(announce).toHaveBeenLastCalledWith('All items selected.');
      expect(announce).toHaveBeenCalledTimes(2);

      fireEvent.keyDown(rows[0], {key: 'Escape'});
      fireEvent.keyUp(rows[0], {key: 'Escape'});
      checkSelection(onSelectionChange, []);
      onSelectionChange.mockClear();
      expect(announce).toHaveBeenLastCalledWith('No items selected.');
      expect(announce).toHaveBeenCalledTimes(3);
    });

    describe('onAction', function () {
      it('should trigger onAction when clicking items with the mouse', async function () {
        let onSelectionChange = jest.fn();
        let onAction = jest.fn();
        let tree = renderSelectionList({onSelectionChange, selectionMode: 'multiple', onAction});

        let rows = tree.getAllByRole('row');
        await user.click(rows[1]);
        expect(onSelectionChange).not.toHaveBeenCalled();
        expect(onAction).toHaveBeenCalledTimes(1);
        expect(onAction).toHaveBeenLastCalledWith('bar');

        let checkbox = within(rows[1]).getByRole('checkbox');
        await user.click(checkbox);
        expect(onSelectionChange).toHaveBeenCalledTimes(1);
        checkSelection(onSelectionChange, ['bar']);

        onSelectionChange.mockReset();
        await user.click(rows[2]);
        expect(onSelectionChange).toHaveBeenCalledTimes(1);
        checkSelection(onSelectionChange, ['bar', 'baz']);
      });

      it('should trigger onAction when clicking items with touch', async function () {
        let onSelectionChange = jest.fn();
        let onAction = jest.fn();
        let tree = renderSelectionList({onSelectionChange, selectionMode: 'multiple', onAction});

        let rows = tree.getAllByRole('row');
        await user.pointer({target: rows[1], keys: '[TouchA]'});
        expect(onSelectionChange).not.toHaveBeenCalled();
        expect(onAction).toHaveBeenCalledTimes(1);
        expect(onAction).toHaveBeenLastCalledWith('bar');

        let checkbox = within(rows[1]).getByRole('checkbox');
        await user.click(checkbox);
        expect(onSelectionChange).toHaveBeenCalledTimes(1);
        checkSelection(onSelectionChange, ['bar']);

        onSelectionChange.mockReset();
        await user.pointer({target: rows[2], keys: '[TouchA]'});
        expect(onSelectionChange).toHaveBeenCalledTimes(1);
        checkSelection(onSelectionChange, ['bar', 'baz']);
      });

      describe('still needs pointer events install', function () {
        installPointerEvent();
        it('should support long press to enter selection mode on touch', async function () {
          let onSelectionChange = jest.fn();
          let onAction = jest.fn();
          let tree = renderSelectionList({onSelectionChange, selectionMode: 'multiple', onAction});
          await user.click(document.body);

          let rows = tree.getAllByRole('row');
          fireEvent.pointerDown(rows[1], {pointerType: 'touch'});
          expect(onSelectionChange).not.toHaveBeenCalled();
          expect(onAction).not.toHaveBeenCalled();

          act(() => jest.advanceTimersByTime(800));

          checkSelection(onSelectionChange, ['bar']);
          expect(onAction).not.toHaveBeenCalled();

          fireEvent.pointerUp(rows[1], {pointerType: 'touch'});
          onSelectionChange.mockReset();

          fireEvent.pointerDown(rows[2], {pointerType: 'touch'});
          fireEvent.pointerUp(rows[2], {pointerType: 'touch'});

          checkSelection(onSelectionChange, ['bar', 'baz']);

          // Deselect all to exit selection mode
          fireEvent.pointerDown(rows[2], {pointerType: 'touch'});
          fireEvent.pointerUp(rows[2], {pointerType: 'touch'});
          onSelectionChange.mockReset();
          fireEvent.pointerDown(rows[1], {pointerType: 'touch'});
          fireEvent.pointerUp(rows[1], {pointerType: 'touch'});

          act(() => jest.runAllTimers());
          checkSelection(onSelectionChange, []);
          expect(onAction).not.toHaveBeenCalled();
        });
      });

      it('should trigger onAction when pressing Enter', function () {
        let onSelectionChange = jest.fn();
        let onAction = jest.fn();
        let tree = renderSelectionList({onSelectionChange, selectionMode: 'multiple', onAction});
        let rows = tree.getAllByRole('row');

        fireEvent.keyDown(rows[1], {key: 'Enter'});
        fireEvent.keyUp(rows[1], {key: 'Enter'});
        expect(onSelectionChange).not.toHaveBeenCalled();
        expect(onAction).toHaveBeenCalledTimes(1);
        expect(onAction).toHaveBeenLastCalledWith('bar');

        onAction.mockReset();
        fireEvent.keyDown(rows[2], {key: ' '});
        fireEvent.keyUp(rows[2], {key: ' '});
        expect(onSelectionChange).toHaveBeenCalledTimes(1);
        expect(onAction).not.toHaveBeenCalled();
        checkSelection(onSelectionChange, ['baz']);
      });

      it('should not trigger action when deselecting with mouse', async function () {
        let onSelectionChange = jest.fn();
        let onAction = jest.fn();
        let tree = renderSelectionList({onSelectionChange, selectionMode: 'multiple', onAction, defaultSelectedKeys: ['foo']});
        let rows = tree.getAllByRole('row');

        await user.click(rows[0]);
        expect(onSelectionChange).toHaveBeenCalledTimes(1);
        expect(onAction).not.toHaveBeenCalled();
      });

      it('should not trigger action when deselecting with keyboard', function () {
        let onSelectionChange = jest.fn();
        let onAction = jest.fn();
        let tree = renderSelectionList({onSelectionChange, selectionMode: 'multiple', onAction, defaultSelectedKeys: ['foo']});
        let rows = tree.getAllByRole('row');

        fireEvent.keyDown(rows[0], {key: ' '});
        fireEvent.keyUp(rows[0], {key: ' '});
        expect(onSelectionChange).toHaveBeenCalledTimes(1);
        expect(onAction).not.toHaveBeenCalled();
      });

      it('should not trigger action or selection when pressing Enter while in selection mode', function () {
        let onSelectionChange = jest.fn();
        let onAction = jest.fn();
        onSelectionChange.mockReset();
        let tree = renderSelectionList({onSelectionChange, selectionMode: 'multiple', onAction, defaultSelectedKeys: ['foo']});
        let rows = tree.getAllByRole('row');

        fireEvent.keyDown(rows[0], {key: 'Enter'});
        fireEvent.keyUp(rows[0], {key: 'Enter'});
        expect(onSelectionChange).not.toHaveBeenCalled();
        expect(onAction).not.toHaveBeenCalled();
      });

      it('should not trigger actions when a row is disabled', async function () {
        let onAction = jest.fn();
        let tree = renderSelectionList({onAction, disabledKeys: ['foo']});
        let rows = tree.getAllByRole('row');

        await user.click(rows[0]);
        expect(onAction).not.toHaveBeenCalled();

        await user.click(rows[1]);
        expect(onAction).toHaveBeenCalledTimes(1);
      });

      it('should trigger actions when a disabledBehavior="selection"', async function () {
        let onAction = jest.fn();
        let tree = renderSelectionList({onAction, disabledKeys: ['foo'], disabledBehavior: 'selection'});
        let rows = tree.getAllByRole('row');

        await user.click(rows[0]);
        expect(onAction).toHaveBeenCalledTimes(1);
      });
    });

    describe('selectionStyle highlight', function () {
      installPointerEvent();
      it('should toggle items in selection highlight with meta-click on Mac', async function () {
        let uaMock = jest.spyOn(navigator, 'platform', 'get').mockImplementation(() => 'Mac');
        let tree = renderSelectionList({onSelectionChange, selectionMode: 'multiple', selectionStyle: 'highlight'});

        let rows = tree.getAllByRole('row');
        expect(rows[1]).toHaveAttribute('aria-selected', 'false');
        expect(rows[2]).toHaveAttribute('aria-selected', 'false');
        await user.keyboard('[MetaLeft>]');
        await user.click(getRow(tree, 'Bar'));
        await user.keyboard('[/MetaLeft]');

        checkSelection(onSelectionChange, ['bar']);
        expect(rows[1]).toHaveAttribute('aria-selected', 'true');
        expect(announce).toHaveBeenLastCalledWith('Bar selected.');
        expect(announce).toHaveBeenCalledTimes(1);

        onSelectionChange.mockClear();
        await user.keyboard('[MetaLeft>]');
        await user.click(getRow(tree, 'Baz'));
        await user.keyboard('[/MetaLeft]');
        checkSelection(onSelectionChange, ['bar', 'baz']);
        expect(rows[1]).toHaveAttribute('aria-selected', 'true');
        expect(rows[2]).toHaveAttribute('aria-selected', 'true');
        expect(announce).toHaveBeenLastCalledWith('Baz selected. 2 items selected.');
        expect(announce).toHaveBeenCalledTimes(2);

        onSelectionChange.mockClear();
        await user.keyboard('[MetaLeft>]');
        await user.click(getRow(tree, 'Bar'));
        await user.keyboard('[/MetaLeft]');
        checkSelection(onSelectionChange, ['baz']);
        expect(rows[1]).toHaveAttribute('aria-selected', 'false');
        expect(rows[2]).toHaveAttribute('aria-selected', 'true');
        expect(announce).toHaveBeenLastCalledWith('Baz selected. 1 item selected.');
        expect(announce).toHaveBeenCalledTimes(3);

        uaMock.mockRestore();
      });

      it('should allow multiple items to be selected in selection highlight with ctrl-click on Windows', async function () {
        let uaMock = jest.spyOn(navigator, 'userAgent', 'get').mockImplementation(() => 'Windows');
        let tree = renderSelectionList({onSelectionChange, selectionMode: 'multiple', selectionStyle: 'highlight'});

        let rows = tree.getAllByRole('row');
        expect(rows[0]).toHaveAttribute('aria-selected', 'false');
        expect(rows[1]).toHaveAttribute('aria-selected', 'false');
        expect(rows[2]).toHaveAttribute('aria-selected', 'false');
        await user.keyboard('[ControlLeft>]');
        await user.click(getRow(tree, 'Foo'));
        await user.keyboard('[/ControlLeft]');

        checkSelection(onSelectionChange, ['foo']);
        expect(rows[0]).toHaveAttribute('aria-selected', 'true');
        expect(announce).toHaveBeenLastCalledWith('Foo selected.');
        expect(announce).toHaveBeenCalledTimes(1);

        onSelectionChange.mockClear();
        await user.keyboard('[ControlLeft>]');
        await user.click(getRow(tree, 'Baz'));
        await user.keyboard('[/ControlLeft]');
        checkSelection(onSelectionChange, ['foo', 'baz']);
        expect(rows[0]).toHaveAttribute('aria-selected', 'true');
        expect(rows[1]).toHaveAttribute('aria-selected', 'false');
        expect(rows[2]).toHaveAttribute('aria-selected', 'true');
        expect(announce).toHaveBeenLastCalledWith('Baz selected. 2 items selected.');
        expect(announce).toHaveBeenCalledTimes(2);

        uaMock.mockRestore();
      });

      it('should toggle items in selection highlight with ctrl-click on Windows', async function () {
        let uaMock = jest.spyOn(navigator, 'userAgent', 'get').mockImplementation(() => 'Windows');
        let tree = renderSelectionList({onSelectionChange, selectionMode: 'multiple', selectionStyle: 'highlight'});

        let rows = tree.getAllByRole('row');
        expect(rows[1]).toHaveAttribute('aria-selected', 'false');
        expect(rows[2]).toHaveAttribute('aria-selected', 'false');
        await user.keyboard('[CtrlLeft>]');
        await user.click(getRow(tree, 'Bar'));
        await user.keyboard('[/CtrlLeft]');

        checkSelection(onSelectionChange, ['bar']);
        expect(rows[1]).toHaveAttribute('aria-selected', 'true');
        expect(announce).toHaveBeenLastCalledWith('Bar selected.');
        expect(announce).toHaveBeenCalledTimes(1);

        onSelectionChange.mockClear();
        await user.keyboard('[CtrlLeft>]');
        await user.click(getRow(tree, 'Baz'));
        await user.keyboard('[/CtrlLeft]');
        checkSelection(onSelectionChange, ['bar', 'baz']);
        expect(rows[1]).toHaveAttribute('aria-selected', 'true');
        expect(rows[2]).toHaveAttribute('aria-selected', 'true');
        expect(announce).toHaveBeenLastCalledWith('Baz selected. 2 items selected.');
        expect(announce).toHaveBeenCalledTimes(2);

        onSelectionChange.mockClear();
        await user.keyboard('[CtrlLeft>]');
        await user.click(getRow(tree, 'Bar'));
        await user.keyboard('[/CtrlLeft]');
        checkSelection(onSelectionChange, ['baz']);
        expect(rows[1]).toHaveAttribute('aria-selected', 'false');
        expect(rows[2]).toHaveAttribute('aria-selected', 'true');
        expect(announce).toHaveBeenLastCalledWith('Baz selected. 1 item selected.');
        expect(announce).toHaveBeenCalledTimes(3);

        uaMock.mockRestore();
      });

      it('should support single tap to perform row selection with screen reader if onAction isn\'t provided', async function () {
        let tree = renderSelectionList({onSelectionChange, selectionMode: 'multiple', selectionStyle: 'highlight'});

        let rows = tree.getAllByRole('row');
        expect(rows[1]).toHaveAttribute('aria-selected', 'false');

        await user.click(within(rows[1]).getByText('Bar'), {pointerType: 'touch', width: 0, height: 0});
        checkSelection(onSelectionChange, [
          'bar'
        ]);
        expect(rows[1]).toHaveAttribute('aria-selected', 'true');
        expect(announce).toHaveBeenLastCalledWith('Bar selected.');
        expect(announce).toHaveBeenCalledTimes(1);
        onSelectionChange.mockClear();

        // Android TalkBack double tap test, pointer event sets pointerType and onClick handles the rest
        expect(rows[2]).toHaveAttribute('aria-selected', 'false');
        act(() => {
          let el = within(rows[2]).getByText('Baz');
          fireEvent(el, pointerEvent('pointerdown', {pointerType: 'mouse', pointerId: 1, width: 1, height: 1, pressure: 0, detail: 0}));
          fireEvent(el, pointerEvent('pointerup', {pointerType: 'mouse', pointerId: 1, width: 1, height: 1, pressure: 0, detail: 0}));
          fireEvent.click(el, {pointerType: 'mouse', width: 1, height: 1, detail: 1});
        });
        checkSelection(onSelectionChange, [
          'bar', 'baz'
        ]);
        expect(rows[1]).toHaveAttribute('aria-selected', 'true');
        expect(rows[2]).toHaveAttribute('aria-selected', 'true');
        expect(announce).toHaveBeenLastCalledWith('Baz selected. 2 items selected.');
        expect(announce).toHaveBeenCalledTimes(2);
      });

      it('should support single tap to perform onAction with screen reader', async function () {
        let tree = renderSelectionList({onSelectionChange, selectionMode: 'multiple', selectionStyle: 'highlight', onAction});

        let rows = tree.getAllByRole('row');
        let cell = within(rows[1]).getByText('Bar');
        fireEvent(cell, pointerEvent('pointerdown', {width: 0, height: 0, pointerType: 'touch'}));
        fireEvent(cell, pointerEvent('mousedown', {}));
        fireEvent(cell, pointerEvent('pointerup', {width: 0, height: 0, pointerType: 'touch'}));
        fireEvent(cell, pointerEvent('mouseup', {}));
        fireEvent(cell, pointerEvent('click', {}));
        expect(onSelectionChange).not.toHaveBeenCalled();
        expect(onAction).toHaveBeenCalledTimes(1);
        expect(onAction).toHaveBeenCalledWith('bar');

        // Android TalkBack double tap test, pointer event sets pointerType and onClick handles the rest
        act(() => {
          let el = within(rows[2]).getByText('Baz');
          fireEvent(el, pointerEvent('pointerdown', {pointerType: 'mouse', pointerId: 1, width: 1, height: 1, pressure: 0, detail: 0}));
          fireEvent(el, pointerEvent('pointerup', {pointerType: 'mouse', pointerId: 1, width: 1, height: 1, pressure: 0, detail: 0}));
          fireEvent.click(el, {pointerType: 'mouse', width: 1, height: 1, detail: 1});
        });
        expect(onSelectionChange).not.toHaveBeenCalled();
        expect(onAction).toHaveBeenCalledTimes(2);
        expect(onAction).toHaveBeenCalledWith('baz');
        expect(announce).not.toHaveBeenCalled();
      });

      it('should not call onSelectionChange when hitting Space/Enter on the currently selected row', async function () {
        let tree = renderSelectionList({onSelectionChange, selectionMode: 'multiple', selectionStyle: 'highlight', onAction});

        let row = tree.getAllByRole('row')[1];
        expect(row).toHaveAttribute('aria-selected', 'false');
        await user.keyboard('[ControlLeft>]');
        fireEvent.pointerDown(getRow(tree, 'Bar'), {pointerType: 'mouse', ctrlKey: true});
        fireEvent.pointerUp(getRow(tree, 'Bar'), {pointerType: 'mouse', ctrlKey: true});
        fireEvent.click(getRow(tree, 'Bar'), {ctrlKey: true});
        await user.keyboard('[/ControlLeft]');

        checkSelection(onSelectionChange, ['bar']);
        expect(row).toHaveAttribute('aria-selected', 'true');
        expect(onAction).toHaveBeenCalledTimes(0);
        expect(announce).toHaveBeenLastCalledWith('Bar selected.');
        expect(announce).toHaveBeenCalledTimes(1);

        await user.keyboard('{Space}');
        expect(onSelectionChange).toHaveBeenCalledTimes(1);
        expect(onAction).toHaveBeenCalledTimes(0);
        expect(announce).toHaveBeenCalledTimes(1);

        await user.keyboard('{Enter}');
        expect(onSelectionChange).toHaveBeenCalledTimes(1);
        expect(onAction).toHaveBeenCalledTimes(1);
        expect(onAction).toHaveBeenCalledWith('bar');
        expect(announce).toHaveBeenCalledTimes(1);
      });

      it('should perform onAction on single click with selectionMode: none', async function () {
        let tree = renderSelectionList({onSelectionChange, selectionMode: 'none', selectionStyle: 'highlight', onAction});

        let rows = tree.getAllByRole('row');
        await user.click(rows[0]);
        expect(announce).not.toHaveBeenCalled();
        expect(onSelectionChange).not.toHaveBeenCalled();
        expect(onAction).toHaveBeenCalledTimes(1);
        expect(onAction).toHaveBeenCalledWith('foo');
      });

      it('should move selection when using the arrow keys', async function () {
        let tree = renderSelectionList({onSelectionChange, selectionStyle: 'highlight', selectionMode: 'multiple'});

        let rows = tree.getAllByRole('row');
        await user.click(rows[0]);
        expect(announce).toHaveBeenLastCalledWith('Foo selected.');
        expect(announce).toHaveBeenCalledTimes(1);
        checkSelection(onSelectionChange, ['foo']);
        onSelectionChange.mockClear();

        fireEvent.keyDown(document.activeElement, {key: 'ArrowDown'});
        fireEvent.keyUp(document.activeElement, {key: 'ArrowDown'});
        expect(announce).toHaveBeenLastCalledWith('Bar selected.');
        expect(announce).toHaveBeenCalledTimes(2);
        checkSelection(onSelectionChange, ['bar']);
        onSelectionChange.mockClear();

        fireEvent.keyDown(document.activeElement, {key: 'ArrowUp'});
        fireEvent.keyUp(document.activeElement, {key: 'ArrowUp'});
        expect(announce).toHaveBeenLastCalledWith('Foo selected.');
        expect(announce).toHaveBeenCalledTimes(3);
        checkSelection(onSelectionChange, ['foo']);
        onSelectionChange.mockClear();

        fireEvent.keyDown(document.activeElement, {key: 'ArrowDown', shiftKey: true});
        fireEvent.keyUp(document.activeElement, {key: 'ArrowDown', shiftKey: true});
        expect(announce).toHaveBeenLastCalledWith('Bar selected. 2 items selected.');
        expect(announce).toHaveBeenCalledTimes(4);
        checkSelection(onSelectionChange, ['foo', 'bar']);
      });

      it('should announce the new row when moving with the keyboard after multi select', async function () {
        let tree = renderSelectionList({onSelectionChange, selectionStyle: 'highlight', selectionMode: 'multiple'});

        let rows = tree.getAllByRole('row');
        await user.click(rows[0]);
        expect(announce).toHaveBeenLastCalledWith('Foo selected.');
        expect(announce).toHaveBeenCalledTimes(1);
        checkSelection(onSelectionChange, ['foo']);
        onSelectionChange.mockClear();

        fireEvent.keyDown(document.activeElement, {key: 'ArrowDown', shiftKey: true});
        fireEvent.keyUp(document.activeElement, {key: 'ArrowDown', shiftKey: true});
        expect(announce).toHaveBeenLastCalledWith('Bar selected. 2 items selected.');
        expect(announce).toHaveBeenCalledTimes(2);
        checkSelection(onSelectionChange, ['foo', 'bar']);
        onSelectionChange.mockClear();

        fireEvent.keyDown(document.activeElement, {key: 'ArrowDown'});
        fireEvent.keyUp(document.activeElement, {key: 'ArrowDown'});
        expect(announce).toHaveBeenLastCalledWith('Baz selected. 1 item selected.');
        checkSelection(onSelectionChange, ['baz']);
      });

      it('should support non-contiguous selection with the keyboard', async function () {
        let tree = renderSelectionList({onSelectionChange, selectionStyle: 'highlight', selectionMode: 'multiple'});

        let rows = tree.getAllByRole('row');
        await user.click(rows[0]);
        expect(announce).toHaveBeenLastCalledWith('Foo selected.');
        expect(announce).toHaveBeenCalledTimes(1);
        checkSelection(onSelectionChange, ['foo']);
        onSelectionChange.mockClear();

        fireEvent.keyDown(document.activeElement, {key: 'ArrowDown', ctrlKey: true});
        fireEvent.keyUp(document.activeElement, {key: 'ArrowDown', ctrlKey: true});
        expect(announce).toHaveBeenCalledTimes(1);
        expect(onSelectionChange).not.toHaveBeenCalled();
        expect(document.activeElement).toBe(getRow(tree, 'Bar'));

        fireEvent.keyDown(document.activeElement, {key: 'ArrowDown', ctrlKey: true});
        fireEvent.keyUp(document.activeElement, {key: 'ArrowDown', ctrlKey: true});
        expect(announce).toHaveBeenCalledTimes(1);
        expect(onSelectionChange).not.toHaveBeenCalled();
        expect(document.activeElement).toBe(getRow(tree, 'Baz'));

        fireEvent.keyDown(document.activeElement, {key: ' ', ctrlKey: true});
        fireEvent.keyUp(document.activeElement, {key: ' ', ctrlKey: true});
        expect(announce).toHaveBeenCalledWith('Baz selected. 2 items selected.');
        expect(announce).toHaveBeenCalledTimes(2);
        checkSelection(onSelectionChange, ['foo', 'baz']);
        onSelectionChange.mockClear();

        fireEvent.keyDown(document.activeElement, {key: ' '});
        fireEvent.keyUp(document.activeElement, {key: ' '});
        expect(announce).toHaveBeenCalledWith('Baz selected. 1 item selected.');
        expect(announce).toHaveBeenCalledTimes(3);
        checkSelection(onSelectionChange, ['baz']);
      });

      it('should announce the current selection when moving from all to one item', async function () {
        let tree = renderSelectionList({onSelectionChange, selectionStyle: 'highlight', onAction, selectionMode: 'multiple'});

        let rows = tree.getAllByRole('row');
        fireEvent.pointerDown(rows[0], {pointerType: 'mouse'});
        fireEvent.pointerUp(rows[0], {pointerType: 'mouse'});
        fireEvent.click(rows[0], {pointerType: 'mouse'});
        checkSelection(onSelectionChange, ['foo']);
        onSelectionChange.mockClear();
        expect(announce).toHaveBeenLastCalledWith('Foo selected.');
        expect(announce).toHaveBeenCalledTimes(1);

        fireEvent.keyDown(rows[0], {key: 'a', ctrlKey: true});
        fireEvent.keyUp(rows[0], {key: 'a', ctrlKey: true});
        checkSelection(onSelectionChange, 'all');
        onSelectionChange.mockClear();
        expect(announce).toHaveBeenLastCalledWith('All items selected.');
        expect(announce).toHaveBeenCalledTimes(2);

        fireEvent.keyDown(document.activeElement, {key: 'ArrowDown'});
        fireEvent.keyUp(document.activeElement, {key: 'ArrowDown'});
        expect(announce).toHaveBeenLastCalledWith('Bar selected. 1 item selected.');
        expect(announce).toHaveBeenCalledTimes(3);
        checkSelection(onSelectionChange, ['bar']);
      });
    });

    describe('long press', () => {
      installPointerEvent();
      beforeEach(() => {
        window.ontouchstart = jest.fn();
      });

      afterEach(() => {
        delete window.ontouchstart;
      });

      it('should support long press to enter selection mode on touch', async function () {
        window.ontouchstart = jest.fn();
        let tree = renderSelectionList({onSelectionChange, selectionStyle: 'highlight', onAction, selectionMode: 'multiple'});
        let rows = tree.getAllByRole('row');
        await user.click(document.body);

        fireEvent.pointerDown(rows[0], {pointerType: 'touch'});
        let description = tree.getByText('Long press to enter selection mode.');
        expect(tree.getByRole('grid')).toHaveAttribute('aria-describedby', expect.stringContaining(description.id));
        expect(announce).not.toHaveBeenCalled();
        expect(onSelectionChange).not.toHaveBeenCalled();
        expect(onAction).not.toHaveBeenCalled();

        act(() => jest.advanceTimersByTime(800));

        expect(announce).toHaveBeenLastCalledWith('Foo selected.');
        expect(announce).toHaveBeenCalledTimes(1);
        checkSelection(onSelectionChange, ['foo']);
        onSelectionChange.mockClear();
        expect(onAction).not.toHaveBeenCalled();
        expect(within(rows[0]).getByRole('checkbox')).toBeTruthy();

        fireEvent.pointerUp(rows[0], {pointerType: 'touch'});

        await user.pointer({target: rows[1], keys: '[TouchA]'});
        expect(announce).toHaveBeenLastCalledWith('Bar selected. 2 items selected.');
        expect(announce).toHaveBeenCalledTimes(2);
        checkSelection(onSelectionChange, ['foo', 'bar']);
        onSelectionChange.mockClear();

        // Deselect all to exit selection mode
        fireEvent.pointerDown(rows[0], {pointerType: 'touch'});
        fireEvent.pointerUp(rows[0], {pointerType: 'touch'});
        fireEvent.click(rows[0], {pointerType: 'touch'});
        expect(announce).toHaveBeenLastCalledWith('Foo not selected. 1 item selected.');
        expect(announce).toHaveBeenCalledTimes(3);
        checkSelection(onSelectionChange, ['bar']);
        onSelectionChange.mockClear();
        fireEvent.pointerDown(rows[1], {pointerType: 'touch'});
        fireEvent.pointerUp(rows[1], {pointerType: 'touch'});
        fireEvent.click(rows[1], {pointerType: 'touch'});
        expect(announce).toHaveBeenLastCalledWith('Bar not selected.');
        expect(announce).toHaveBeenCalledTimes(4);

        act(() => jest.runAllTimers());
        checkSelection(onSelectionChange, []);
        expect(onAction).not.toHaveBeenCalled();
        expect(within(rows[0]).queryByRole('checkbox')).toBeNull();
      });
    });
  });

  describe('scrolling', function () {
    it('should scroll to a row when it is focused', async function () {
      let tree = render(
        <ListView
          width="250px"
          height="60px"
          aria-label="List"
          data-testid="test"
          selectionStyle="highlight"
          selectionMode="multiple"
          onSelectionChange={onSelectionChange}
          items={[...Array(20).keys()].map(k => ({key: k, name: `Item ${k}`}))}>
          {item => <Item>{item.name}</Item>}
        </ListView>
      );
      let grid = tree.getByRole('grid');
      Object.defineProperty(grid, 'clientHeight', {
        get() {
          return 60;
        }
      });
      // fire resize so the new clientHeight is requested
      act(() => {
        fireEvent(window, new Event('resize'));
      });
      act(() => {
        jest.runAllTimers();
      });
      await user.tab();
      expect(grid.scrollTop).toBe(0);

      let rows = tree.getAllByRole('row');
      let rowWrappers = rows.map(item => item.parentElement);

      expect(rowWrappers[0].style.top).toBe('0px');
      expect(rowWrappers[0].style.height).toBe('40px');
      expect(rowWrappers[1].style.top).toBe('40px');
      expect(rowWrappers[1].style.height).toBe('40px');

      // scroll us down far enough that item 0 isn't in the view
      moveFocus('ArrowDown');
      moveFocus('ArrowDown');
      moveFocus('ArrowDown');
      expect(document.activeElement).toBe(getRow(tree, 'Item 3'));
      expect(grid.scrollTop).toBe(100);

      moveFocus('ArrowUp');
      moveFocus('ArrowUp');
      moveFocus('ArrowUp');
      expect(document.activeElement).toBe(getRow(tree, 'Item 0'));
      expect(grid.scrollTop).toBe(0);
    });

    it('should scroll to a row when it is focused', function () {
      let tree = render(
        <ListView
          width="250px"
          height="60px"
          aria-label="List"
          data-testid="test"
          selectionStyle="highlight"
          selectionMode="multiple"
          onSelectionChange={onSelectionChange}
          items={[...Array(20).keys()].map(k => ({key: k, name: `Item ${k}`}))}>
          {item => <Item>{item.name}</Item>}
        </ListView>
      );
      let grid = tree.getByRole('grid');
      Object.defineProperty(grid, 'clientHeight', {
        get() {
          return 60;
        }
      });
      // fire resize so the new clientHeight is requested
      act(() => {
        fireEvent(window, new Event('resize'));
      });
      act(() => {
        jest.runAllTimers();
      });
      expect(grid.scrollTop).toBe(0);

      focusRow(tree, 'Item 1');
      expect(document.activeElement).toBe(getRow(tree, 'Item 1'));

      expect(grid.scrollTop).toBe(20);
    });

    it('should scroll to a row when it is focused off screen', function () {
      let tree = render(
        <ListView
          width="250px"
          height="60px"
          aria-label="List"
          data-testid="test"
          selectionStyle="highlight"
          selectionMode="multiple"
          onSelectionChange={onSelectionChange}
          items={[...Array(20).keys()].map(k => ({key: k, name: `Item ${k}`}))}>
          {item => <Item>{item.name}</Item>}
        </ListView>
      );
      let body = tree.getByRole('grid');

      let row = getRow(tree, 'Item 0');
      act(() => row.focus());
      expect(document.activeElement).toBe(row);
      expect(body.scrollTop).toBe(0);

      // When scrolling the focused item out of view, focus should remain on the item
      body.scrollTop = 1000;
      fireEvent.scroll(body);

      expect(body.scrollTop).toBe(1000);
      expect(document.activeElement).toBe(row);
      // item isn't reused by virutalizer
      expect(tree.queryByText('Item 0')).toBe(row.firstElementChild.firstElementChild.firstElementChild);

      // Moving focus should scroll the new focused item into view
      moveFocus('ArrowDown');
      expect(body.scrollTop).toBe(0);
      expect(document.activeElement).toBe(getRow(tree, 'Item 1'));
    });
  });

  describe('links', function () {
    describe.each(['mouse', 'keyboard'])('%s', (type) => {
      let trigger = async (item, key = 'Enter') => {
        if (type === 'mouse') {
          await user.click(item);
        } else {
          fireEvent.keyDown(item, {key});
          fireEvent.keyUp(item, {key});
        }
      };

      it('should support links with selectionMode="none"', async function () {
        let {getAllByRole} = render(
          <Provider theme={theme}>
            <ListView aria-label="listview">
              <Item href="https://google.com">One</Item>
              <Item href="https://adobe.com">Two</Item>
            </ListView>
          </Provider>
        );

        let items = getAllByRole('row');
        for (let item of items) {
          expect(item.tagName).not.toBe('A');
          expect(item).toHaveAttribute('data-href');
        }

        let onClick = jest.fn().mockImplementation(e => e.preventDefault());
        window.addEventListener('click', onClick, {once: true});
        await trigger(items[0]);
        expect(onClick).toHaveBeenCalledTimes(1);
        expect(onClick.mock.calls[0][0].target).toBeInstanceOf(HTMLAnchorElement);
        expect(onClick.mock.calls[0][0].target.href).toBe('https://google.com/');
      });

      it.each(['single', 'multiple'])('should support links with selectionStyle="checkbox" selectionMode="%s"', async function (selectionMode) {
        let {getAllByRole} = render(
          <Provider theme={theme}>
            <ListView aria-label="listview" selectionMode={selectionMode}>
              <Item href="https://google.com">One</Item>
              <Item href="https://adobe.com">Two</Item>
            </ListView>
          </Provider>
        );

        let items = getAllByRole('row');
        for (let item of items) {
          expect(item.tagName).not.toBe('A');
          expect(item).toHaveAttribute('data-href');
        }

        let onClick = jest.fn().mockImplementation(e => e.preventDefault());
        window.addEventListener('click', onClick, {once: true});
        await trigger(items[0]);
        expect(onClick).toHaveBeenCalledTimes(1);
        expect(onClick.mock.calls[0][0].target).toBeInstanceOf(HTMLAnchorElement);
        expect(onClick.mock.calls[0][0].target.href).toBe('https://google.com/');

        await user.click(within(items[0]).getByRole('checkbox'));
        expect(items[0]).toHaveAttribute('aria-selected', 'true');

        onClick = jest.fn().mockImplementation(e => e.preventDefault());
        window.addEventListener('click', onClick);
        await trigger(items[1], ' ');
        expect(onClick).not.toHaveBeenCalled();
        expect(items[1]).toHaveAttribute('aria-selected', 'true');
        window.removeEventListener('click', onClick);
      });

      it.each(['single', 'multiple'])('should support links with selectionStyle="highlight" selectionMode="%s"', async function (selectionMode) {
        let {getAllByRole} = render(
          <Provider theme={theme}>
            <ListView aria-label="listview" selectionMode={selectionMode} selectionStyle="highlight">
              <Item href="https://google.com">One</Item>
              <Item href="https://adobe.com">Two</Item>
            </ListView>
          </Provider>
        );

        let items = getAllByRole('row');
        for (let item of items) {
          expect(item.tagName).not.toBe('A');
          expect(item).toHaveAttribute('data-href');
        }

        let onClick = jest.fn().mockImplementation(e => e.preventDefault());
        window.addEventListener('click', onClick);
        if (type === 'mouse') {
          await user.click(items[0]);
        } else {
          fireEvent.keyDown(items[0], {key: ' '});
          fireEvent.keyUp(items[0], {key: ' '});
        }
        expect(onClick).not.toHaveBeenCalled();
        expect(items[0]).toHaveAttribute('aria-selected', 'true');
        window.removeEventListener('click', onClick);

        onClick = jest.fn().mockImplementation(e => e.preventDefault());
        window.addEventListener('click', onClick, {once: true});
        if (type === 'mouse') {
          await user.dblClick(items[0], {pointerType: 'mouse'});
        } else {
          fireEvent.keyDown(items[0], {key: 'Enter'});
          fireEvent.keyUp(items[0], {key: 'Enter'});
        }
        expect(onClick).toHaveBeenCalledTimes(1);
        expect(onClick.mock.calls[0][0].target).toBeInstanceOf(HTMLAnchorElement);
        expect(onClick.mock.calls[0][0].target.href).toBe('https://google.com/');
      });

      it('works with RouterProvider', async () => {
        let navigate = jest.fn();
        let {getAllByRole} = render(
          <Provider theme={theme} router={{navigate}}>
            <ListView aria-label="listview">
              <Item href="/one" routerOptions={{foo: 'bar'}}>One</Item>
              <Item href="https://adobe.com">Two</Item>
            </ListView>
          </Provider>
        );

        let items = getAllByRole('row');
<<<<<<< HEAD
        trigger(items[0]);
        expect(navigate).toHaveBeenCalledWith('/one', {foo: 'bar'});
=======
        await trigger(items[0]);
        expect(navigate).toHaveBeenCalledWith('/one');
>>>>>>> 3db98d2d

        navigate.mockReset();
        let onClick = jest.fn().mockImplementation(e => e.preventDefault());
        window.addEventListener('click', onClick, {once: true});

        await trigger(items[1]);
        expect(navigate).not.toHaveBeenCalled();
        expect(onClick).toHaveBeenCalledTimes(1);
      });
    });
  });
});<|MERGE_RESOLUTION|>--- conflicted
+++ resolved
@@ -1652,13 +1652,8 @@
         );
 
         let items = getAllByRole('row');
-<<<<<<< HEAD
-        trigger(items[0]);
+        await trigger(items[0]);
         expect(navigate).toHaveBeenCalledWith('/one', {foo: 'bar'});
-=======
-        await trigger(items[0]);
-        expect(navigate).toHaveBeenCalledWith('/one');
->>>>>>> 3db98d2d
 
         navigate.mockReset();
         let onClick = jest.fn().mockImplementation(e => e.preventDefault());
