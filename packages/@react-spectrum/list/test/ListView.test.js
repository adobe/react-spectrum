--- conflicted
+++ resolved
@@ -56,12 +56,8 @@
   beforeAll(function () {
     offsetWidth = jest.spyOn(window.HTMLElement.prototype, 'clientWidth', 'get').mockImplementation(() => 1000);
     offsetHeight = jest.spyOn(window.HTMLElement.prototype, 'clientHeight', 'get').mockImplementation(() => 1000);
-<<<<<<< HEAD
-    jest.useFakeTimers();
-=======
     jest.spyOn(window, 'requestAnimationFrame').mockImplementation(cb => cb());
     jest.useFakeTimers('legacy');
->>>>>>> 5115b76b
   });
 
   afterAll(function () {
