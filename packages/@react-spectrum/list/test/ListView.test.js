/*
 * Copyright 2021 Adobe. All rights reserved.
 * This file is licensed to you under the Apache License, Version 2.0 (the "License");
 * you may not use this file except in compliance with the License. You may obtain a copy
 * of the License at http://www.apache.org/licenses/LICENSE-2.0
 *
 * Unless required by applicable law or agreed to in writing, software distributed under
 * the License is distributed on an "AS IS" BASIS, WITHOUT WARRANTIES OR REPRESENTATIONS
 * OF ANY KIND, either express or implied. See the License for the specific language
 * governing permissions and limitations under the License.
 */
import {act, fireEvent, render as renderComponent, within} from '@testing-library/react';
import {ActionButton} from '@react-spectrum/button';
import {CUSTOM_DRAG_TYPE} from '@react-aria/dnd/src/constants';
import {DataTransfer, DataTransferItem, DragEvent} from '@react-aria/dnd/test/mocks';
import {DragExample} from '../stories/ListView.stories';
import {Droppable} from '@react-aria/dnd/test/examples';
import {installPointerEvent, triggerPress} from '@react-spectrum/test-utils';
import {Item, ListView} from '../src';
import {Provider} from '@react-spectrum/provider';
import React from 'react';
import {theme} from '@react-spectrum/theme-default';
import userEvent from '@testing-library/user-event';

function pointerEvent(type, opts) {
  let evt = new Event(type, {bubbles: true, cancelable: true});
  Object.assign(evt, {
    ctrlKey: false,
    metaKey: false,
    shiftKey: false,
    altKey: false,
    button: opts.button || 0,
    width: 1,
    height: 1
  }, opts);
  return evt;
}

describe('ListView', function () {
  let offsetWidth, offsetHeight, scrollHeight;
  let onSelectionChange = jest.fn();
  let onAction = jest.fn();
  let onDragStart = jest.fn();
  let onDragMove = jest.fn();
  let onDragEnd = jest.fn();
  let onDrop = jest.fn();
  let checkSelection = (onSelectionChange, selectedKeys) => {
    expect(onSelectionChange).toHaveBeenCalledTimes(1);
    expect(new Set(onSelectionChange.mock.calls[0][0])).toEqual(new Set(selectedKeys));
  };
  let items = [
    {key: 'foo', label: 'Foo'},
    {key: 'bar', label: 'Bar'},
    {key: 'baz', label: 'Baz'}
  ];

  let manyItems = [];
  for (let i = 1; i <= 100; i++) {
    manyItems.push({id: i, label: 'Foo ' + i});
  }

  beforeAll(function () {
    offsetWidth = jest.spyOn(window.HTMLElement.prototype, 'clientWidth', 'get').mockImplementation(() => 1000);
    offsetHeight = jest.spyOn(window.HTMLElement.prototype, 'clientHeight', 'get').mockImplementation(() => 1000);
    scrollHeight = jest.spyOn(window.HTMLElement.prototype, 'scrollHeight', 'get').mockImplementation(() => 40);
    jest.useFakeTimers();
  });

  afterEach(function () {
    jest.clearAllMocks();
  });

  afterAll(function () {
    offsetWidth.mockReset();
    offsetHeight.mockReset();
    scrollHeight.mockReset();
  });

  let render = (children, locale = 'en-US', scale = 'medium') => {
    let tree = renderComponent(
      <Provider theme={theme} scale={scale} locale={locale}>
        {children}
      </Provider>
    );
    // Allow for Virtualizer layout to update
    act(() => {jest.runAllTimers();});
    return tree;
  };

  let renderList = (props = {}) => {
    let {
      locale,
      scale,
      ...otherProps
    } = props;
    return render(
      <ListView items={items} aria-label="List" {...otherProps}>
        {item => (
          <Item textValue={item.label}>
            {item.label}
          </Item>
        )}
      </ListView>,
      locale,
      scale
    );
  };

  let renderListWithFocusables = (props = {}) => {
    let {
      locale,
      scale,
      ...otherProps
    } = props;
    return render(
      <ListView items={items} aria-label="List" {...otherProps}>
        {item => (
          <Item textValue={item.label}>
            {item.label}
            <ActionButton>button1 {item.label}</ActionButton>
            <ActionButton>button2 {item.label}</ActionButton>
          </Item>
        )}
      </ListView>,
      locale,
      scale
    );
  };

  let getRow = (tree, text) => {
    // Find by text, then go up to the element with the row role.
    let el = tree.getByText(text);
    while (el && !/row/.test(el.getAttribute('role'))) {
      el = el.parentElement;
    }

    return el;
  };

  let moveFocus = (key, opts = {}) => {
    fireEvent.keyDown(document.activeElement, {key, ...opts});
    fireEvent.keyUp(document.activeElement, {key, ...opts});
  };

  it('renders a static listview', function () {
    let {getByRole, getAllByRole} = render(
      <ListView aria-label="List" data-testid="test">
        <Item>Foo</Item>
        <Item>Bar</Item>
        <Item>Baz</Item>
      </ListView>
    );

    let grid = getByRole('grid');
    expect(grid).toBeVisible();
    expect(grid).toHaveAttribute('aria-label', 'List');
    expect(grid).toHaveAttribute('data-testid', 'test');
    expect(grid).toHaveAttribute('aria-rowcount', '3');
    expect(grid).toHaveAttribute('aria-colcount', '1');

    let rows = getAllByRole('row');
    expect(rows).toHaveLength(3);

    let gridCells = within(rows[0]).getAllByRole('gridcell');
    expect(gridCells).toHaveLength(1);
    expect(gridCells[0]).toHaveTextContent('Foo');
  });

  it('renders a dynamic listview', function () {
    let items = [
      {key: 'foo', label: 'Foo'},
      {key: 'bar', label: 'Bar'},
      {key: 'baz', label: 'Baz'}
    ];
    let {getByRole, getAllByRole} = render(
      <ListView items={items} aria-label="List">
        {item =>
          <Item textValue={item.key}>{item.label}</Item>
        }
      </ListView>
    );

    let grid = getByRole('grid');
    expect(grid).toBeVisible();
    expect(grid).toHaveAttribute('aria-label', 'List');
    expect(grid).toHaveAttribute('aria-rowcount', '3');
    expect(grid).toHaveAttribute('aria-colcount', '1');

    let rows = getAllByRole('row');
    expect(rows).toHaveLength(3);

    let gridCells = within(rows[0]).getAllByRole('gridcell');
    expect(gridCells).toHaveLength(1);
    expect(gridCells[0]).toHaveTextContent('Foo');
  });

  it('renders a falsy ids', function () {
    let items = [
      {id: 0, label: 'Foo'},
      {id: 1, label: 'Bar'}
    ];
    let {getByRole, getAllByRole} = render(
      <ListView items={items} aria-label="List">
        {item =>
          <Item textValue={item.label}>{item.label}</Item>
        }
      </ListView>
    );

    let grid = getByRole('grid');
    expect(grid).toBeVisible();

    let rows = getAllByRole('row');
    expect(rows).toHaveLength(2);

    let gridCells = within(rows[0]).getAllByRole('gridcell');
    expect(gridCells).toHaveLength(1);
    expect(gridCells[0]).toHaveTextContent('Foo');
  });

  it('should retain focus on the pressed child', function () {
    let tree = renderListWithFocusables();
    let button = within(getRow(tree, 'Foo')).getAllByRole('button')[1];
    triggerPress(button);
    expect(document.activeElement).toBe(button);
  });

  it('should focus the row if the cell is pressed', function () {
    let tree = renderList({selectionMode: 'single'});
    let cell = within(getRow(tree, 'Bar')).getByRole('gridcell');
    triggerPress(cell);
    act(() => {
      jest.runAllTimers();
    });
    expect(document.activeElement).toBe(getRow(tree, 'Bar'));
  });

  it('should have an aria-label on the row for the row text content', function () {
    let tree = renderList();
    expect(getRow(tree, 'Foo')).toHaveAttribute('aria-label', 'Foo');
    expect(getRow(tree, 'Bar')).toHaveAttribute('aria-label', 'Bar');
    expect(getRow(tree, 'Baz')).toHaveAttribute('aria-label', 'Baz');
  });

  describe('keyboard focus', function () {
    describe('Type to select', function () {
      it('focuses the correct cell when typing', function () {
        let tree = renderList();
        let target = getRow(tree, 'Baz');
        let grid = tree.getByRole('grid');
        act(() => grid.focus());
        fireEvent.keyDown(grid, {key: 'B'});
        fireEvent.keyUp(grid, {key: 'Enter'});
        fireEvent.keyDown(grid, {key: 'A'});
        fireEvent.keyUp(grid, {key: 'A'});
        fireEvent.keyDown(grid, {key: 'Z'});
        fireEvent.keyUp(grid, {key: 'Z'});
        expect(document.activeElement).toBe(target);
      });
    });

    describe('ArrowRight', function () {
      it('should not move focus if no focusables present', function () {
        let tree = renderList();
        let start = getRow(tree, 'Foo');
        act(() => start.focus());
        moveFocus('ArrowRight');
        expect(document.activeElement).toBe(start);
      });

      describe('with cell focusables', function () {
        it('should move focus to next cell and back to row', function () {
          let tree = renderListWithFocusables();
          let start = getRow(tree, 'Foo');
          let focusables = within(start).getAllByRole('button');
          act(() => start.focus());
          moveFocus('ArrowRight');
          expect(document.activeElement).toBe(focusables[0]);
          moveFocus('ArrowRight');
          expect(document.activeElement).toBe(focusables[1]);
          moveFocus('ArrowRight');
          expect(document.activeElement).toBe(start);
        });

        it('should move focus to previous cell in RTL', function () {
          let tree = renderListWithFocusables({locale: 'ar-AE'});
          // Should move from button two to button one
          let start = within(getRow(tree, 'Foo')).getAllByRole('button')[1];
          let end = within(getRow(tree, 'Foo')).getAllByRole('button')[0];
          // Need to press to set a modality, otherwise useSelectableCollection will think this is a tab operation
          triggerPress(start);
          expect(document.activeElement).toHaveTextContent('button2 Foo');
          expect(document.activeElement).toBe(start);
          moveFocus('ArrowRight');
          expect(document.activeElement).toBe(end);
          expect(document.activeElement).toHaveTextContent('button1 Foo');
        });
      });
    });

    describe('ArrowLeft', function () {
      it('should not move focus if no focusables present', function () {
        let tree = renderList();
        let start = getRow(tree, 'Foo');
        act(() => start.focus());
        moveFocus('ArrowLeft');
        expect(document.activeElement).toBe(start);
      });

      describe('with cell focusables', function () {
        it('should move focus to previous cell and back to row', function () {
          let tree = renderListWithFocusables();
          let focusables = within(getRow(tree, 'Foo')).getAllByRole('button');
          let start = getRow(tree, 'Foo');
          act(() => start.focus());
          moveFocus('ArrowLeft');
          expect(document.activeElement).toBe(focusables[1]);
          moveFocus('ArrowLeft');
          expect(document.activeElement).toBe(focusables[0]);
          moveFocus('ArrowLeft');
          expect(document.activeElement).toBe(start);
        });

        it('should move focus to next cell in RTL', function () {
          let tree = renderListWithFocusables({locale: 'ar-AE'});
          // Should move from button one to button two
          let start = within(getRow(tree, 'Foo')).getAllByRole('button')[0];
          let end = within(getRow(tree, 'Foo')).getAllByRole('button')[1];
          // Need to press to set a modality, otherwise useSelectableCollection will think this is a tab operation
          triggerPress(start);
          expect(document.activeElement).toHaveTextContent('button1 Foo');
          expect(document.activeElement).toBe(start);
          moveFocus('ArrowLeft');
          expect(document.activeElement).toBe(end);
          expect(document.activeElement).toHaveTextContent('button2 Foo');
        });
      });
    });

    describe('ArrowUp', function () {
      it('should not wrap focus', function () {
        let tree = renderListWithFocusables();
        let start = getRow(tree, 'Foo');
        act(() => start.focus());
        moveFocus('ArrowUp');
        expect(document.activeElement).toBe(start);
      });

      it('should move focus to above row', function () {
        let tree = renderListWithFocusables();
        let start = getRow(tree, 'Bar');
        let end = getRow(tree, 'Foo');
        act(() => start.focus());
        moveFocus('ArrowUp');
        expect(document.activeElement).toBe(end);
      });

      it('should allow focus on disabled rows', function () {
        let tree = renderListWithFocusables({disabledKeys: ['foo']});
        let start = getRow(tree, 'Bar');
        let end = getRow(tree, 'Foo');
        act(() => start.focus());
        moveFocus('ArrowUp');
        expect(document.activeElement).toBe(end);
      });
    });

    describe('ArrowDown', function () {
      it('should not wrap focus', function () {
        let tree = renderListWithFocusables();
        let start = getRow(tree, 'Baz');
        act(() => start.focus());
        moveFocus('ArrowDown');
        expect(document.activeElement).toBe(start);
      });

      it('should move focus to below row', function () {
        let tree = renderListWithFocusables();
        let start = getRow(tree, 'Foo');
        let end = getRow(tree, 'Bar');
        act(() => start.focus());
        moveFocus('ArrowDown');
        expect(document.activeElement).toBe(end);
      });

      it('should allow focus on disabled rows', function () {
        let tree = renderListWithFocusables({disabledKeys: ['bar']});
        let start = getRow(tree, 'Foo');
        let end = getRow(tree, 'Bar');
        act(() => start.focus());
        moveFocus('ArrowDown');
        expect(document.activeElement).toBe(end);
      });
    });

    describe('PageUp', function () {
      it('should move focus to a row a page above when focus starts on a row', function () {
        let tree = renderListWithFocusables({items: manyItems});
        let start = getRow(tree, 'Foo 25');
        act(() => start.focus());
        moveFocus('PageUp');
        expect(document.activeElement).toBe(getRow(tree, 'Foo 1'));
      });

      it('should move focus to a row a page above when focus starts in the row cell', function () {
        let tree = renderListWithFocusables({items: manyItems});
        let focusables = within(getRow(tree, 'Foo 25')).getAllByRole('button');
        let start = focusables[0];
        triggerPress(start);
        expect(document.activeElement).toBe(start);
        moveFocus('PageUp');
        expect(document.activeElement).toBe(getRow(tree, 'Foo 1'));
      });
    });

    describe('PageDown', function () {
      it('should move focus to a row a page below when focus starts on a row', function () {
        let tree = renderListWithFocusables({items: manyItems});
        let start = getRow(tree, 'Foo 1');
        act(() => start.focus());
        moveFocus('PageDown');
        expect(document.activeElement).toBe(getRow(tree, 'Foo 25'));
        moveFocus('PageDown');
        expect(document.activeElement).toBe(getRow(tree, 'Foo 49'));
      });

      it('should move focus to a row a page below when focus starts in the row cell', function () {
        let tree = renderListWithFocusables({items: manyItems});
        let focusables = within(getRow(tree, 'Foo 1')).getAllByRole('button');
        let start = focusables[0];
        triggerPress(start);
        expect(document.activeElement).toBe(start);
        moveFocus('PageDown');
        expect(document.activeElement).toBe(getRow(tree, 'Foo 25'));
        moveFocus('PageDown');
        expect(document.activeElement).toBe(getRow(tree, 'Foo 49'));
      });
    });

    describe('Home', function () {
      it('should move focus to the first row when focus starts on a row', function () {
        let tree = renderListWithFocusables({items: manyItems});
        let start = getRow(tree, 'Foo 15');
        act(() => start.focus());
        moveFocus('Home');
        expect(document.activeElement).toBe(getRow(tree, 'Foo 1'));
      });

      it('should move focus to the first row when focus starts in the row cell', function () {
        let tree = renderListWithFocusables({items: manyItems});
        let focusables = within(getRow(tree, 'Foo 15')).getAllByRole('button');
        let start = focusables[0];
        triggerPress(start);
        expect(document.activeElement).toBe(start);
        moveFocus('Home');
        expect(document.activeElement).toBe(getRow(tree, 'Foo 1'));
      });
    });

    describe('End', function () {
      it('should move focus to the last row when focus starts on a row', function () {
        let tree = renderListWithFocusables({items: manyItems});
        let start = getRow(tree, 'Foo 1');
        act(() => start.focus());
        moveFocus('End');
        expect(document.activeElement).toBe(getRow(tree, 'Foo 100'));
      });

      it('should move focus to the last row when focus starts in the row cell', function () {
        let tree = renderListWithFocusables({items: manyItems});
        let focusables = within(getRow(tree, 'Foo 1')).getAllByRole('button');
        let start = focusables[0];
        triggerPress(start);
        expect(document.activeElement).toBe(start);
        moveFocus('End');
        expect(document.activeElement).toBe(getRow(tree, 'Foo 100'));
      });
    });
  });

  it('should display loading affordance with proper height (isLoading)', function () {
    let {getAllByRole} = render(<ListView aria-label="List" loadingState="loading">{[]}</ListView>);
    let row = getAllByRole('row')[0];
    expect(row.parentNode.style.height).toBe('1000px');
    let progressbar = within(row).getByRole('progressbar');
    expect(progressbar).toBeTruthy();
  });

  it('should display loading affordance with proper height (isLoadingMore)', function () {
    let items = [
      {key: 'foo', label: 'Foo'},
      {key: 'bar', label: 'Bar'},
      {key: 'baz', label: 'Baz'}
    ];
    let {getByRole} = render(
      <ListView items={items} aria-label="List" loadingState="loadingMore">
        {item =>
          <Item textValue={item.key}>{item.label}</Item>
        }
      </ListView>
    );
    let progressbar = getByRole('progressbar');
    expect(progressbar).toBeTruthy();
    expect(progressbar.parentNode.parentNode.parentNode.style.height).toBe('40px');
  });

  it('should render empty state', function () {
    function renderEmptyState() {
      return <div>No results</div>;
    }
    let {getByText} = render(<ListView aria-label="List" renderEmptyState={renderEmptyState} />);
    expect(getByText('No results')).toBeTruthy();
  });

  describe('selection', function () {
    installPointerEvent();
    let items = [
      {key: 'foo', label: 'Foo'},
      {key: 'bar', label: 'Bar'},
      {key: 'baz', label: 'Baz'}
    ];
    let renderSelectionList = (props) => render(
      <ListView items={items} aria-label="List" {...props}>
        {item => (
          <Item key={item.key} textValue={item.key}>
            {item.label}
          </Item>
        )}
      </ListView>
    );

    it('should select an item from checkbox', function () {
      let tree = renderSelectionList({onSelectionChange, selectionMode: 'multiple'});

      let row = tree.getAllByRole('row')[1];
      expect(row).toHaveAttribute('aria-selected', 'false');
      act(() => userEvent.click(within(row).getByRole('checkbox')));

      checkSelection(onSelectionChange, ['bar']);
      expect(row).toHaveAttribute('aria-selected', 'true');
    });

    it('should select a row by pressing the Space key on a row', function () {
      let tree = renderSelectionList({onSelectionChange, selectionMode: 'multiple'});

      let row = tree.getAllByRole('row')[1];
      expect(row).toHaveAttribute('aria-selected', 'false');
      fireEvent.keyDown(row, {key: ' '});
      fireEvent.keyUp(row, {key: ' '});

      checkSelection(onSelectionChange, ['bar']);
      expect(row).toHaveAttribute('aria-selected', 'true');
    });

    it('should select a row by pressing the Enter key on a row', function () {
      let tree = renderSelectionList({onSelectionChange, selectionMode: 'multiple'});

      let row = tree.getAllByRole('row')[1];
      expect(row).toHaveAttribute('aria-selected', 'false');
      fireEvent.keyDown(row, {key: 'Enter'});
      fireEvent.keyUp(row, {key: 'Enter'});

      checkSelection(onSelectionChange, ['bar']);
      expect(row).toHaveAttribute('aria-selected', 'true');
    });

    it('should only allow one item to be selected in single selection', function () {
      let tree = renderSelectionList({onSelectionChange, selectionMode: 'single'});

      let rows = tree.getAllByRole('row');
      expect(rows[1]).toHaveAttribute('aria-selected', 'false');
      act(() => userEvent.click(within(rows[1]).getByRole('checkbox')));

      checkSelection(onSelectionChange, ['bar']);
      expect(rows[1]).toHaveAttribute('aria-selected', 'true');

      onSelectionChange.mockClear();
      act(() => userEvent.click(within(rows[2]).getByRole('checkbox')));
      checkSelection(onSelectionChange, ['baz']);
      expect(rows[1]).toHaveAttribute('aria-selected', 'false');
      expect(rows[2]).toHaveAttribute('aria-selected', 'true');
    });

    it('should allow multiple items to be selected in multiple selection', function () {
      let tree = renderSelectionList({onSelectionChange, selectionMode: 'multiple'});

      let rows = tree.getAllByRole('row');
      expect(rows[1]).toHaveAttribute('aria-selected', 'false');
      act(() => userEvent.click(within(rows[1]).getByRole('checkbox')));

      checkSelection(onSelectionChange, ['bar']);
      expect(rows[1]).toHaveAttribute('aria-selected', 'true');

<<<<<<< HEAD
        let rows = tree.getAllByRole('row');
        expect(rows[1]).toHaveAttribute('aria-selected', 'false');
        expect(rows[2]).toHaveAttribute('aria-selected', 'false');
        act(() => userEvent.click(getRow(tree, 'Bar'), {ctrlKey: true}));
=======
      onSelectionChange.mockClear();
      act(() => userEvent.click(within(rows[2]).getByRole('checkbox')));
      checkSelection(onSelectionChange, ['bar', 'baz']);
      expect(rows[1]).toHaveAttribute('aria-selected', 'true');
      expect(rows[2]).toHaveAttribute('aria-selected', 'true');
    });
>>>>>>> 1d6bdd52

    it('should toggle items in selection highlight with ctrl-click on Mac', function () {
      let uaMock = jest.spyOn(navigator, 'platform', 'get').mockImplementation(() => 'Mac');
      let tree = renderSelectionList({onSelectionChange, selectionMode: 'multiple', selectionStyle: 'highlight'});

<<<<<<< HEAD
        onSelectionChange.mockClear();
        act(() => userEvent.click(getRow(tree, 'Baz'), {ctrlKey: true}));
        checkSelection(onSelectionChange, ['baz']);
        expect(rows[1]).toHaveAttribute('aria-selected', 'false');
        expect(rows[2]).toHaveAttribute('aria-selected', 'true');
=======
      let rows = tree.getAllByRole('row');
      expect(rows[1]).toHaveAttribute('aria-selected', 'false');
      expect(rows[2]).toHaveAttribute('aria-selected', 'false');
      act(() => userEvent.click(getCell(tree, 'Bar'), {ctrlKey: true}));
>>>>>>> 1d6bdd52

      checkSelection(onSelectionChange, ['bar']);
      expect(rows[1]).toHaveAttribute('aria-selected', 'true');

      onSelectionChange.mockClear();
      act(() => userEvent.click(getCell(tree, 'Baz'), {ctrlKey: true}));
      checkSelection(onSelectionChange, ['baz']);
      expect(rows[1]).toHaveAttribute('aria-selected', 'false');
      expect(rows[2]).toHaveAttribute('aria-selected', 'true');

<<<<<<< HEAD
        let rows = tree.getAllByRole('row');
        expect(rows[0]).toHaveAttribute('aria-selected', 'false');
        expect(rows[1]).toHaveAttribute('aria-selected', 'false');
        expect(rows[2]).toHaveAttribute('aria-selected', 'false');
        act(() => userEvent.click(getRow(tree, 'Foo'), {ctrlKey: true}));
=======
      uaMock.mockRestore();
    });
>>>>>>> 1d6bdd52

    it('should allow multiple items to be selected in selection highlight with ctrl-click on Windows', function () {
      let uaMock = jest.spyOn(navigator, 'userAgent', 'get').mockImplementation(() => 'Windows');
      let tree = renderSelectionList({onSelectionChange, selectionMode: 'multiple', selectionStyle: 'highlight'});

<<<<<<< HEAD
        onSelectionChange.mockClear();
        act(() => userEvent.click(getRow(tree, 'Baz'), {ctrlKey: true}));
        checkSelection(onSelectionChange, ['foo', 'baz']);
        expect(rows[0]).toHaveAttribute('aria-selected', 'true');
        expect(rows[1]).toHaveAttribute('aria-selected', 'false');
        expect(rows[2]).toHaveAttribute('aria-selected', 'true');
=======
      let rows = tree.getAllByRole('row');
      expect(rows[0]).toHaveAttribute('aria-selected', 'false');
      expect(rows[1]).toHaveAttribute('aria-selected', 'false');
      expect(rows[2]).toHaveAttribute('aria-selected', 'false');
      act(() => userEvent.click(getCell(tree, 'Foo'), {ctrlKey: true}));

      checkSelection(onSelectionChange, ['foo']);
      expect(rows[0]).toHaveAttribute('aria-selected', 'true');

      onSelectionChange.mockClear();
      act(() => userEvent.click(getCell(tree, 'Baz'), {ctrlKey: true}));
      checkSelection(onSelectionChange, ['foo', 'baz']);
      expect(rows[0]).toHaveAttribute('aria-selected', 'true');
      expect(rows[1]).toHaveAttribute('aria-selected', 'false');
      expect(rows[2]).toHaveAttribute('aria-selected', 'true');

      uaMock.mockRestore();
    });
>>>>>>> 1d6bdd52

    it('should toggle items in selection highlight with meta-click on Windows', function () {
      let uaMock = jest.spyOn(navigator, 'userAgent', 'get').mockImplementation(() => 'Windows');
      let tree = renderSelectionList({onSelectionChange, selectionMode: 'multiple', selectionStyle: 'highlight'});

      let rows = tree.getAllByRole('row');
      expect(rows[1]).toHaveAttribute('aria-selected', 'false');
      expect(rows[2]).toHaveAttribute('aria-selected', 'false');
      act(() => userEvent.click(getCell(tree, 'Bar'), {metaKey: true}));

<<<<<<< HEAD
        let rows = tree.getAllByRole('row');
        expect(rows[1]).toHaveAttribute('aria-selected', 'false');
        expect(rows[2]).toHaveAttribute('aria-selected', 'false');
        act(() => userEvent.click(getRow(tree, 'Bar'), {metaKey: true}));
=======
      checkSelection(onSelectionChange, ['bar']);
      expect(rows[1]).toHaveAttribute('aria-selected', 'true');
>>>>>>> 1d6bdd52

      onSelectionChange.mockClear();
      act(() => userEvent.click(getCell(tree, 'Baz'), {metaKey: true}));
      checkSelection(onSelectionChange, ['baz']);
      expect(rows[1]).toHaveAttribute('aria-selected', 'false');
      expect(rows[2]).toHaveAttribute('aria-selected', 'true');

<<<<<<< HEAD
        onSelectionChange.mockClear();
        act(() => userEvent.click(getRow(tree, 'Baz'), {metaKey: true}));
        checkSelection(onSelectionChange, ['baz']);
        expect(rows[1]).toHaveAttribute('aria-selected', 'false');
        expect(rows[2]).toHaveAttribute('aria-selected', 'true');
=======
      uaMock.mockRestore();
    });
>>>>>>> 1d6bdd52

    it('should support single tap to perform row selection with screen reader if onAction isn\'t provided', function () {
      let tree = renderSelectionList({onSelectionChange, selectionMode: 'multiple', selectionStyle: 'highlight'});

      let rows = tree.getAllByRole('row');
      expect(rows[1]).toHaveAttribute('aria-selected', 'false');

      act(() => userEvent.click(within(rows[1]).getByText('Bar'), {pointerType: 'touch', width: 0, height: 0}));
      checkSelection(onSelectionChange, [
        'bar'
      ]);
      expect(rows[1]).toHaveAttribute('aria-selected', 'true');
      onSelectionChange.mockReset();

      // Android TalkBack double tap test, pointer event sets pointerType and onClick handles the rest
      expect(rows[2]).toHaveAttribute('aria-selected', 'false');
      act(() => {
        let el = within(rows[2]).getByText('Baz');
        fireEvent(el, pointerEvent('pointerdown', {pointerId: 1, width: 1, height: 1, pressure: 0, detail: 0}));
        fireEvent(el, pointerEvent('pointerup', {pointerId: 1, width: 1, height: 1, pressure: 0, detail: 0}));
        fireEvent.click(el, {pointerType: 'mouse', width: 1, height: 1, detail: 1});
      });
      checkSelection(onSelectionChange, [
        'bar', 'baz'
      ]);
      expect(rows[1]).toHaveAttribute('aria-selected', 'true');
      expect(rows[2]).toHaveAttribute('aria-selected', 'true');
    });

    it('should support single tap to perform onAction with screen reader', function () {
      let tree = renderSelectionList({onSelectionChange, selectionMode: 'multiple', selectionStyle: 'highlight', onAction});

      let rows = tree.getAllByRole('row');
      act(() => userEvent.click(within(rows[1]).getByText('Bar'), {pointerType: 'touch', width: 0, height: 0}));
      expect(onSelectionChange).not.toHaveBeenCalled();
      expect(onAction).toHaveBeenCalledTimes(1);
      expect(onAction).toHaveBeenCalledWith('bar');

<<<<<<< HEAD
        let row = tree.getAllByRole('row')[1];
        expect(row).toHaveAttribute('aria-selected', 'false');
        act(() => userEvent.click(getRow(tree, 'Bar'), {ctrlKey: true}));
=======
      // Android TalkBack double tap test, pointer event sets pointerType and onClick handles the rest
      act(() => {
        let el = within(rows[2]).getByText('Baz');
        fireEvent(el, pointerEvent('pointerdown', {pointerId: 1, width: 1, height: 1, pressure: 0, detail: 0}));
        fireEvent(el, pointerEvent('pointerup', {pointerId: 1, width: 1, height: 1, pressure: 0, detail: 0}));
        fireEvent.click(el, {pointerType: 'mouse', width: 1, height: 1, detail: 1});
      });
      expect(onSelectionChange).not.toHaveBeenCalled();
      expect(onAction).toHaveBeenCalledTimes(2);
      expect(onAction).toHaveBeenCalledWith('baz');
    });
>>>>>>> 1d6bdd52

    it('should not call onSelectionChange when hitting Space/Enter on the currently selected row', function () {
      let tree = renderSelectionList({onSelectionChange, selectionMode: 'multiple', selectionStyle: 'highlight', onAction});

      let row = tree.getAllByRole('row')[1];
      expect(row).toHaveAttribute('aria-selected', 'false');
      act(() => userEvent.click(getCell(tree, 'Bar'), {ctrlKey: true}));

      checkSelection(onSelectionChange, ['bar']);
      expect(row).toHaveAttribute('aria-selected', 'true');
      expect(onAction).toHaveBeenCalledTimes(0);

      fireEvent.keyDown(row, {key: 'Space'});
      fireEvent.keyUp(row, {key: 'Space'});
      expect(onSelectionChange).toHaveBeenCalledTimes(1);
      expect(onAction).toHaveBeenCalledTimes(0);

      fireEvent.keyDown(row, {key: 'Enter'});
      fireEvent.keyUp(row, {key: 'Enter'});
      expect(onSelectionChange).toHaveBeenCalledTimes(1);
      expect(onAction).toHaveBeenCalledTimes(1);
      expect(onAction).toHaveBeenCalledWith('bar');
    });

  });

  describe('scrolling', function () {
    it('should scroll to a row when it is focused', function () {
      let tree = render(
        <ListView
          width="250px"
          height="60px"
          aria-label="List"
          data-testid="test"
          selectionStyle="highlight"
          selectionMode="multiple"
          onSelectionChange={onSelectionChange}
          items={[...Array(20).keys()].map(k => ({key: k, name: `Item ${k}`}))}>
          {item => <Item>{item.name}</Item>}
        </ListView>
      );
      let grid = tree.getByRole('grid');
      Object.defineProperty(grid, 'clientHeight', {
        get() {
          return 60;
        }
      });
      // fire resize so the new clientHeight is requested
      act(() => {
        fireEvent(window, new Event('resize'));
      });
      userEvent.tab();
      expect(grid.scrollTop).toBe(0);

      let rows = tree.getAllByRole('row');
      let rowWrappers = rows.map(item => item.parentElement);

      expect(rowWrappers[0].style.top).toBe('0px');
      expect(rowWrappers[0].style.height).toBe('40px');
      expect(rowWrappers[1].style.top).toBe('40px');
      expect(rowWrappers[1].style.height).toBe('40px');

      // scroll us down far enough that item 0 isn't in the view
      moveFocus('ArrowDown');
      moveFocus('ArrowDown');
      moveFocus('ArrowDown');
      expect(document.activeElement).toBe(getRow(tree, 'Item 3'));
      expect(grid.scrollTop).toBe(100);

      moveFocus('ArrowUp');
      moveFocus('ArrowUp');
      moveFocus('ArrowUp');
      expect(document.activeElement).toBe(getRow(tree, 'Item 0'));
      expect(grid.scrollTop).toBe(0);
    });
  });

  describe('drag and drop', function () {
    function DraggableListView(props) {
      let {dragHookOptions, listViewProps} = props;
      return (
        <>
          <Droppable onDrop={onDrop} />
          <DragExample dragHookOptions={{onDragStart, onDragMove, onDragEnd, ...dragHookOptions}} listViewProps={{onSelectionChange, ...listViewProps}} />
        </>
      );
    }
    beforeEach(() => {
      jest.spyOn(HTMLElement.prototype, 'getBoundingClientRect').mockImplementation(() => ({
        left: 0,
        top: 0,
        x: 0,
        y: 0,
        width: 100,
        height: 50
      }));
    });

    afterEach(() => {
      act(() => {jest.runAllTimers();});
      jest.clearAllMocks();
    });

    describe('via mouse', function () {
      it('should show a default drag preview on drag', function () {
        let {getAllByRole, getAllByText} = render(
          <DraggableListView />
        );

        let row = getAllByRole('row')[0];
        let cell = within(row).getByRole('gridcell');
        let cellText = getAllByText(cell.textContent);
        expect(cellText).toHaveLength(1);

        // Need raf to be async so the drag preview shows up properly
        jest.spyOn(window, 'requestAnimationFrame').mockImplementation(cb => setTimeout(cb, 0));
        let dataTransfer = new DataTransfer();

        fireEvent.pointerDown(cell, {button: 0, pointerId: 1, clientX: 5, clientY: 5});
        // TODO: fireEvent.dragStart(cell, {dataTransfer, clientX: 5, clientY: 5}) doesn't propagate the clientX and Y values,
        // test if upgrading testing library/jsdom fixes issue
        fireEvent(cell, new DragEvent('dragstart', {dataTransfer, clientX: 5, clientY: 5}));
        expect(dataTransfer._dragImage.x).toBe(5);
        expect(dataTransfer._dragImage.y).toBe(5);

        cellText = getAllByText(cell.textContent);
        expect(cellText).toHaveLength(2);
        fireEvent.pointerUp(cell, {button: 0, pointerId: 1, clientX: 5, clientY: 5});
        fireEvent(cell, new DragEvent('dragend', {dataTransfer, clientX: 5, clientY: 5}));

        act(() => {jest.runAllTimers();});
        cellText = getAllByText(cell.textContent);
        expect(cellText).toHaveLength(1);
      });

      it('should allow drag and drop of a single row', async function () {
        let {getAllByRole, getByText} = render(
          <DraggableListView />
        );

        let droppable = getByText('Drop here');
        let row = getAllByRole('row')[0];
        expect(row).toHaveAttribute('draggable', 'true');
        let cell = within(row).getByRole('gridcell');
        expect(cell).toHaveTextContent('File a');

        let dataTransfer = new DataTransfer();
        fireEvent.pointerDown(cell, {button: 0, pointerId: 1, clientX: 0, clientY: 0});
        fireEvent(cell, new DragEvent('dragstart', {dataTransfer, clientX: 0, clientY: 0}));
        expect([...dataTransfer.items]).toEqual([new DataTransferItem('text/plain', 'File a')]);

        act(() => jest.runAllTimers());

        expect(onDragStart).toHaveBeenCalledTimes(1);
        expect(onDragStart).toHaveBeenCalledWith({
          type: 'dragstart',
          keys: new Set('a'),
          x: 0,
          y: 0
        });

        fireEvent.pointerMove(cell, {button: 0, pointerId: 1, clientX: 1, clientY: 1});
        fireEvent(cell, new DragEvent('drag', {dataTransfer, clientX: 1, clientY: 1}));
        expect(onDragMove).toHaveBeenCalledTimes(1);
        expect(onDragMove).toHaveBeenCalledWith({
          type: 'dragmove',
          keys: new Set('a'),
          x: 1,
          y: 1
        });

        fireEvent(droppable, new DragEvent('dragenter', {dataTransfer, clientX: 1, clientY: 1}));
        fireEvent(droppable, new DragEvent('drop', {dataTransfer, clientX: 1, clientY: 1}));
        act(() => jest.runAllTimers());
        expect(onDrop).toHaveBeenCalledTimes(1);
        expect(onDrop).toHaveBeenCalledWith({
          type: 'drop',
          x: 1,
          y: 1,
          dropOperation: 'move',
          items: [
            {
              kind: 'text',
              types: new Set(['text/plain']),
              getText: expect.any(Function)
            }
          ]
        });

        expect(await onDrop.mock.calls[0][0].items[0].getText('text/plain')).toBe('File a');

        fireEvent.pointerUp(cell, {button: 0, pointerId: 1, clientX: 1, clientY: 1});
        fireEvent(cell, new DragEvent('dragend', {dataTransfer, clientX: 1, clientY: 1}));
        expect(onDragEnd).toHaveBeenCalledTimes(1);
        expect(onDragEnd).toHaveBeenCalledWith({
          type: 'dragend',
          keys: new Set('a'),
          x: 1,
          y: 1,
          dropOperation: 'move'
        });
      });

      it('should allow drag and drop of multiple rows', async function () {
        let {getAllByRole, getByText} = render(
          <DraggableListView />
        );

        let droppable = getByText('Drop here');
        let rows = getAllByRole('row');
        act(() => userEvent.click(within(rows[0]).getByRole('checkbox')));
        act(() => userEvent.click(within(rows[1]).getByRole('checkbox')));
        // This row should be non-draggable
        act(() => userEvent.click(within(rows[2]).getByRole('checkbox')));
        act(() => userEvent.click(within(rows[3]).getByRole('checkbox')));

        expect(new Set(onSelectionChange.mock.calls[3][0])).toEqual(new Set(['a', 'b', 'c', 'd']));

        let cellA = within(rows[0]).getByRole('gridcell');
        expect(cellA).toHaveTextContent('File a');
        expect(rows[0]).toHaveAttribute('draggable', 'true');

        let cellB = within(rows[1]).getByRole('gridcell');
        expect(cellB).toHaveTextContent('File b');
        expect(rows[1]).toHaveAttribute('draggable', 'true');

        let cellC = within(rows[2]).getByRole('gridcell');
        expect(cellC).toHaveTextContent('Folder c');
        expect(rows[2]).not.toHaveAttribute('draggable', 'true');

        let cellD = within(rows[3]).getByRole('gridcell');
        expect(cellD).toHaveTextContent('File d');
        expect(rows[3]).toHaveAttribute('draggable', 'true');

        let dataTransfer = new DataTransfer();
        fireEvent.pointerDown(cellA, {button: 0, pointerId: 1, clientX: 0, clientY: 0});
        fireEvent(cellA, new DragEvent('dragstart', {dataTransfer, clientX: 0, clientY: 0}));
        expect([...dataTransfer.items]).toEqual([
          new DataTransferItem('text/plain', 'File a\nFile b\nFile d'),
          new DataTransferItem(
            CUSTOM_DRAG_TYPE,
            JSON.stringify([{'text/plain': 'File a'}, {'text/plain': 'File b'}, {'text/plain': 'File d'}]
          ))
        ]);

        act(() => jest.runAllTimers());

        expect(onDragStart).toHaveBeenCalledTimes(1);
        expect(onDragStart).toHaveBeenCalledWith({
          type: 'dragstart',
          keys: new Set(['a', 'b', 'd']),
          x: 0,
          y: 0
        });

        fireEvent.pointerMove(cellA, {button: 0, pointerId: 1, clientX: 1, clientY: 1});
        fireEvent(cellA, new DragEvent('drag', {dataTransfer, clientX: 1, clientY: 1}));
        expect(onDragMove).toHaveBeenCalledTimes(1);
        expect(onDragMove).toHaveBeenCalledWith({
          type: 'dragmove',
          keys: new Set(['a', 'b', 'd']),
          x: 1,
          y: 1
        });

        fireEvent(droppable, new DragEvent('dragenter', {dataTransfer, clientX: 1, clientY: 1}));
        fireEvent(droppable, new DragEvent('drop', {dataTransfer, clientX: 1, clientY: 1}));
        act(() => jest.runAllTimers());
        expect(onDrop).toHaveBeenCalledTimes(1);

        // onDrop should only have 3 items, Folder c shouldn't be included
        expect(await onDrop.mock.calls[0][0].items.length).toBe(3);
        expect(await onDrop.mock.calls[0][0].items[0].getText('text/plain')).toBe('File a');
        expect(await onDrop.mock.calls[0][0].items[1].getText('text/plain')).toBe('File b');
        expect(await onDrop.mock.calls[0][0].items[2].getText('text/plain')).toBe('File d');

        fireEvent.pointerUp(cellA, {button: 0, pointerId: 1, clientX: 1, clientY: 1});
        fireEvent(cellA, new DragEvent('dragend', {dataTransfer, clientX: 1, clientY: 1}));
        expect(onDragEnd).toHaveBeenCalledTimes(1);
        expect(onDragEnd).toHaveBeenCalledWith({
          type: 'dragend',
          keys: new Set(['a', 'b', 'd']),
          x: 1,
          y: 1,
          dropOperation: 'move'
        });
      });

      it('should not allow drag operations on a disabled row', function () {
        let {getAllByRole} = render(
          <DraggableListView listViewProps={{disabledKeys: ['a']}} />
        );

        let row = getAllByRole('row')[0];
        let cell = within(row).getByRole('gridcell');
        expect(cell).toHaveTextContent('File a');
        expect(row).not.toHaveAttribute('draggable', 'true');

        let dataTransfer = new DataTransfer();
        fireEvent.pointerDown(cell, {button: 0, pointerId: 1, clientX: 0, clientY: 0});
        fireEvent(cell, new DragEvent('dragstart', {dataTransfer, clientX: 0, clientY: 0}));
        expect([...dataTransfer.items]).toEqual([]);
        expect(onDragStart).toHaveBeenCalledTimes(0);
      });

      it('should not allow drag operations on a non draggable row', function () {
        let allowsDraggingItem = (key) => {
          if (key === 'c') {
            return false;
          }
          return true;
        };

        let {getAllByRole} = render(
          <DraggableListView dragHookOptions={{allowsDraggingItem}} />
        );

        let rows = getAllByRole('row');
        // This row should be non-draggable
        act(() => userEvent.click(within(rows[2]).getByRole('checkbox')));
        act(() => userEvent.click(within(rows[3]).getByRole('checkbox')));
        expect(new Set(onSelectionChange.mock.calls[1][0])).toEqual(new Set(['c', 'd']));

        let cellC = within(rows[2]).getByRole('gridcell');
        expect(cellC).toHaveTextContent('Folder c');
        expect(rows[2]).not.toHaveAttribute('draggable', 'true');

        let dataTransfer = new DataTransfer();
        fireEvent.pointerDown(cellC, {button: 0, pointerId: 1, clientX: 0, clientY: 0});
        fireEvent(cellC, new DragEvent('dragstart', {dataTransfer, clientX: 0, clientY: 0}));
        expect([...dataTransfer.items]).toEqual([]);
        expect(onDragStart).toHaveBeenCalledTimes(0);
      });
    });

    describe('via keyboard', function () {
      afterEach(() => {
        fireEvent.keyDown(document.body, {key: 'Escape'});
        fireEvent.keyUp(document.body, {key: 'Escape'});
      });

      it('should allow drag and drop of a single row', async function () {
        let {getAllByRole, getByText} = render(
          <DraggableListView />
        );

        let droppable = getByText('Drop here');
        let row = getAllByRole('row')[0];
        let cell = within(row).getByRole('gridcell');
        expect(cell).toHaveTextContent('File a');
        expect(row).toHaveAttribute('draggable', 'true');

        act(() => cell.focus());
        let draghandle = within(cell).getAllByRole('button')[0];
        expect(draghandle).toBeTruthy();
        expect(draghandle).toHaveAttribute('draggable', 'true');

        fireEvent.keyDown(draghandle, {key: 'Enter'});
        fireEvent.keyUp(draghandle, {key: 'Enter'});

        expect(onDragStart).toHaveBeenCalledTimes(1);
        expect(onDragStart).toHaveBeenCalledWith({
          type: 'dragstart',
          keys: new Set('a'),
          x: 50,
          y: 25
        });

        act(() => jest.runAllTimers());
        expect(document.activeElement).toBe(droppable);
        fireEvent.keyDown(droppable, {key: 'Enter'});
        fireEvent.keyUp(droppable, {key: 'Enter'});

        expect(onDrop).toHaveBeenCalledTimes(1);
        expect(await onDrop.mock.calls[0][0].items[0].getText('text/plain')).toBe('File a');

        expect(onDragEnd).toHaveBeenCalledTimes(1);
        expect(onDragEnd).toHaveBeenCalledWith({
          type: 'dragend',
          keys: new Set('a'),
          x: 50,
          y: 25,
          dropOperation: 'move'
        });
      });

      it('should allow drag and drop of multiple rows', async function () {
        let {getAllByRole, getByText} = render(
          <DraggableListView listViewProps={{selectedKeys: ['a', 'b', 'c', 'd']}} />
        );

        let droppable = getByText('Drop here');
        let rows = getAllByRole('row');

        let cellA = within(rows[0]).getByRole('gridcell');
        expect(cellA).toHaveTextContent('File a');
        expect(rows[0]).toHaveAttribute('draggable', 'true');

        let cellB = within(rows[1]).getByRole('gridcell');
        expect(cellB).toHaveTextContent('File b');
        expect(rows[1]).toHaveAttribute('draggable', 'true');

        let cellC = within(rows[2]).getByRole('gridcell');
        expect(cellC).toHaveTextContent('Folder c');
        expect(rows[2]).not.toHaveAttribute('draggable', 'true');

        let cellD = within(rows[3]).getByRole('gridcell');
        expect(cellD).toHaveTextContent('File d');
        expect(rows[3]).toHaveAttribute('draggable', 'true');

        act(() => cellA.focus());
        let draghandle = within(cellA).getAllByRole('button')[0];
        expect(draghandle).toBeTruthy();

        fireEvent.keyDown(draghandle, {key: 'Enter'});
        fireEvent.keyUp(draghandle, {key: 'Enter'});

        expect(onDragStart).toHaveBeenCalledTimes(1);
        expect(onDragStart).toHaveBeenCalledWith({
          type: 'dragstart',
          keys: new Set(['a', 'b', 'd']),
          x: 50,
          y: 25
        });

        act(() => jest.runAllTimers());
        expect(document.activeElement).toBe(droppable);
        fireEvent.keyDown(droppable, {key: 'Enter'});
        fireEvent.keyUp(droppable, {key: 'Enter'});

        expect(onDrop).toHaveBeenCalledTimes(1);

        // onDrop should only have 3 items, Folder c shouldn't be included
        expect(await onDrop.mock.calls[0][0].items.length).toBe(3);
        expect(await onDrop.mock.calls[0][0].items[0].getText('text/plain')).toBe('File a');
        expect(await onDrop.mock.calls[0][0].items[1].getText('text/plain')).toBe('File b');
        expect(await onDrop.mock.calls[0][0].items[2].getText('text/plain')).toBe('File d');

        expect(onDragEnd).toHaveBeenCalledTimes(1);
        expect(onDragEnd).toHaveBeenCalledWith({
          type: 'dragend',
          keys: new Set(['a', 'b', 'd']),
          x: 50,
          y: 25,
          dropOperation: 'move'
        });
      });
    });

    it('should make row selection happen on pressUp if list is draggable', function () {
      let allowsDraggingItem = (key) => {
        if (key === 'b') {
          return false;
        }
        return true;
      };

      let {getAllByRole} = render(
        <DraggableListView dragHookOptions={{allowsDraggingItem}} />
      );

      let rows = getAllByRole('row');
      let draggableRow = rows[0];
      let nonDraggableRow = rows[1];
      expect(draggableRow).toHaveAttribute('aria-selected', 'false');
      fireEvent.mouseDown(draggableRow);
      expect(draggableRow).toHaveAttribute('aria-selected', 'false');
      expect(onSelectionChange).toHaveBeenCalledTimes(0);
      fireEvent.mouseUp(draggableRow);
      expect(draggableRow).toHaveAttribute('aria-selected', 'true');
      checkSelection(onSelectionChange, ['a']);

      onSelectionChange.mockReset();
      expect(nonDraggableRow).toHaveAttribute('aria-selected', 'false');
      fireEvent.mouseDown(nonDraggableRow);
      expect(nonDraggableRow).toHaveAttribute('aria-selected', 'false');
      expect(onSelectionChange).toHaveBeenCalledTimes(0);
      fireEvent.mouseUp(nonDraggableRow);
      expect(nonDraggableRow).toHaveAttribute('aria-selected', 'true');
      checkSelection(onSelectionChange, ['a', 'b']);
    });

    it('should toggle selection upon clicking the row checkbox', function () {
      let {getAllByRole} = render(
        <DraggableListView />
      );

      let row = getAllByRole('row')[0];
      expect(row).toHaveAttribute('aria-selected', 'false');
      expect(row).toHaveAttribute('draggable', 'true');
      act(() => userEvent.click(within(row).getByRole('checkbox')));
      expect(row).toHaveAttribute('aria-selected', 'true');
      expect(onDragStart).toHaveBeenCalledTimes(0);
      checkSelection(onSelectionChange, ['a']);
    });

    it('should only display the drag handle on keyboard focus for dragggable items', function () {
      let {getAllByRole} = render(
        <DraggableListView />
      );

      let rows = getAllByRole('row');
      let cellA = within(rows[0]).getByRole('gridcell');
      let dragHandle = within(cellA).getAllByRole('button')[0];
      // If the dragHandle has a style applied, it is visually hidden
      expect(dragHandle.style).toBeTruthy();

      fireEvent.pointerDown(cellA, {button: 0, pointerId: 1});
      dragHandle = within(cellA).getAllByRole('button')[0];
      expect(dragHandle.style).toBeTruthy();
      fireEvent.pointerUp(cellA, {button: 0, pointerId: 1});

      fireEvent.pointerEnter(cellA);
      dragHandle = within(cellA).getAllByRole('button')[0];
      expect(dragHandle.style).toBeTruthy();

      // If dragHandle doesn't have a position applied, it isn't visually hidden
      act(() => cellA.focus());
      dragHandle = within(cellA).getAllByRole('button')[0];
      expect(dragHandle.style.position).toBe('');
    });

    it('should not display the drag handle on hover, press, or keyboard focus for disabled/non dragggable items', function () {
      let allowsDraggingItem = (key) => {
        if (key === 'b') {
          return false;
        }
        return true;
      };

      function hasDragHandle(el) {
        let buttons = within(el).getAllByRole('button');
        return buttons[0].getAttribute('draggable');
      }

      // This makes cell A disabled and cell B non-draggable. Cell C becomes draggable.
      let {getAllByRole} = render(
        <DraggableListView dragHookOptions={{allowsDraggingItem}} listViewProps={{disabledKeys: ['a']}} />
      );

      let rows = getAllByRole('row');
      let cellA = within(rows[0]).getByRole('gridcell');
      let cellB = within(rows[1]).getByRole('gridcell');

      act(() => cellA.focus());
      expect(hasDragHandle(cellA)).toBeFalsy();
      moveFocus('ArrowDown');
      expect(hasDragHandle(cellB)).toBeFalsy();

      fireEvent.pointerDown(cellA, {button: 0, pointerId: 1});
      expect(hasDragHandle(cellA)).toBeFalsy();
      fireEvent.pointerUp(cellA, {button: 0, pointerId: 1});

      fireEvent.pointerDown(cellB, {button: 0, pointerId: 1});
      expect(hasDragHandle(cellB)).toBeFalsy();
      fireEvent.pointerUp(cellB, {button: 0, pointerId: 1});

      fireEvent.pointerEnter(cellA);
      expect(hasDragHandle(cellA)).toBeFalsy();
      fireEvent.pointerEnter(cellB);
      expect(hasDragHandle(cellB)).toBeFalsy();
    });

    it('should open a menu upon click', function () {
      let {getAllByRole, getByRole} = render(
        <DraggableListView />
      );

      let row = getAllByRole('row')[0];
      expect(row).toHaveAttribute('aria-selected', 'false');
      expect(row).toHaveAttribute('draggable', 'true');

      let menuButton = within(row).getAllByRole('button')[1];
      expect(menuButton).toHaveAttribute('aria-expanded', 'false');

      triggerPress(menuButton);
      act(() => {jest.runAllTimers();});

      let menu = getByRole('menu');
      expect(menu).toBeTruthy();
      expect(menuButton).toHaveAttribute('aria-expanded', 'true');
      expect(row).toHaveAttribute('aria-selected', 'false');
      expect(onDragStart).toHaveBeenCalledTimes(0);
      expect(onSelectionChange).toHaveBeenCalledTimes(0);
    });

    describe('accessibility', function () {
      it('drag handle should reflect the correct number of draggable rows', async function () {
        let allowsDraggingItem = (key) => {
          if (key === 'c') {
            return false;
          }
          return true;
        };

        // Only 2 draggable items are selected since c is non draggable
        let {getAllByRole} = render(
          <DraggableListView dragHookOptions={[allowsDraggingItem]} listViewProps={{defaultSelectedKeys: ['a', 'b', 'c']}} />
        );

        let rows = getAllByRole('row');
        expect(rows[0]).toHaveAttribute('draggable', 'true');
        let cellA = within(rows[0]).getByRole('gridcell');
        let dragButtonA = within(cellA).getAllByRole('button')[0];
        expect(dragButtonA).toHaveAttribute('aria-label', 'Drag 2 selected items');

        expect(rows[1]).toHaveAttribute('draggable', 'true');
        let cellB = within(rows[1]).getByRole('gridcell');
        let dragButtonB = within(cellB).getAllByRole('button')[0];
        expect(dragButtonB).toHaveAttribute('aria-label', 'Drag 2 selected items');

        expect(rows[2]).not.toHaveAttribute('draggable');

        expect(rows[3]).toHaveAttribute('draggable', 'true');
        let cellD = within(rows[3]).getByRole('gridcell');
        let dragButtonD = within(cellD).getAllByRole('button')[0];
        expect(dragButtonD).toHaveAttribute('aria-label', 'Drag File d');

        // After selecting row 4, the aria-label should reflect 3 selected items rather than just "Drag File D"
        act(() => userEvent.click(within(rows[3]).getByRole('checkbox')));
        expect(dragButtonA).toHaveAttribute('aria-label', 'Drag 3 selected items');
        expect(dragButtonB).toHaveAttribute('aria-label', 'Drag 3 selected items');
        expect(dragButtonD).toHaveAttribute('aria-label', 'Drag 3 selected items');

        act(() => userEvent.click(within(rows[0]).getByRole('checkbox')));
        expect(dragButtonA).toHaveAttribute('aria-label', 'Drag File a');
        expect(dragButtonB).toHaveAttribute('aria-label', 'Drag 2 selected items');
        expect(dragButtonD).toHaveAttribute('aria-label', 'Drag 2 selected items');
      });
    });
  });
});<|MERGE_RESOLUTION|>--- conflicted
+++ resolved
@@ -591,80 +591,49 @@
       checkSelection(onSelectionChange, ['bar']);
       expect(rows[1]).toHaveAttribute('aria-selected', 'true');
 
-<<<<<<< HEAD
-        let rows = tree.getAllByRole('row');
-        expect(rows[1]).toHaveAttribute('aria-selected', 'false');
-        expect(rows[2]).toHaveAttribute('aria-selected', 'false');
-        act(() => userEvent.click(getRow(tree, 'Bar'), {ctrlKey: true}));
-=======
       onSelectionChange.mockClear();
       act(() => userEvent.click(within(rows[2]).getByRole('checkbox')));
       checkSelection(onSelectionChange, ['bar', 'baz']);
       expect(rows[1]).toHaveAttribute('aria-selected', 'true');
       expect(rows[2]).toHaveAttribute('aria-selected', 'true');
     });
->>>>>>> 1d6bdd52
 
     it('should toggle items in selection highlight with ctrl-click on Mac', function () {
       let uaMock = jest.spyOn(navigator, 'platform', 'get').mockImplementation(() => 'Mac');
       let tree = renderSelectionList({onSelectionChange, selectionMode: 'multiple', selectionStyle: 'highlight'});
 
-<<<<<<< HEAD
-        onSelectionChange.mockClear();
-        act(() => userEvent.click(getRow(tree, 'Baz'), {ctrlKey: true}));
-        checkSelection(onSelectionChange, ['baz']);
-        expect(rows[1]).toHaveAttribute('aria-selected', 'false');
-        expect(rows[2]).toHaveAttribute('aria-selected', 'true');
-=======
       let rows = tree.getAllByRole('row');
       expect(rows[1]).toHaveAttribute('aria-selected', 'false');
       expect(rows[2]).toHaveAttribute('aria-selected', 'false');
-      act(() => userEvent.click(getCell(tree, 'Bar'), {ctrlKey: true}));
->>>>>>> 1d6bdd52
+      act(() => userEvent.click(getRow(tree, 'Bar'), {ctrlKey: true}));
 
       checkSelection(onSelectionChange, ['bar']);
       expect(rows[1]).toHaveAttribute('aria-selected', 'true');
 
       onSelectionChange.mockClear();
-      act(() => userEvent.click(getCell(tree, 'Baz'), {ctrlKey: true}));
+      act(() => userEvent.click(getRow(tree, 'Baz'), {ctrlKey: true}));
       checkSelection(onSelectionChange, ['baz']);
       expect(rows[1]).toHaveAttribute('aria-selected', 'false');
       expect(rows[2]).toHaveAttribute('aria-selected', 'true');
 
-<<<<<<< HEAD
-        let rows = tree.getAllByRole('row');
-        expect(rows[0]).toHaveAttribute('aria-selected', 'false');
-        expect(rows[1]).toHaveAttribute('aria-selected', 'false');
-        expect(rows[2]).toHaveAttribute('aria-selected', 'false');
-        act(() => userEvent.click(getRow(tree, 'Foo'), {ctrlKey: true}));
-=======
       uaMock.mockRestore();
     });
->>>>>>> 1d6bdd52
 
     it('should allow multiple items to be selected in selection highlight with ctrl-click on Windows', function () {
       let uaMock = jest.spyOn(navigator, 'userAgent', 'get').mockImplementation(() => 'Windows');
       let tree = renderSelectionList({onSelectionChange, selectionMode: 'multiple', selectionStyle: 'highlight'});
 
-<<<<<<< HEAD
-        onSelectionChange.mockClear();
-        act(() => userEvent.click(getRow(tree, 'Baz'), {ctrlKey: true}));
-        checkSelection(onSelectionChange, ['foo', 'baz']);
-        expect(rows[0]).toHaveAttribute('aria-selected', 'true');
-        expect(rows[1]).toHaveAttribute('aria-selected', 'false');
-        expect(rows[2]).toHaveAttribute('aria-selected', 'true');
-=======
       let rows = tree.getAllByRole('row');
       expect(rows[0]).toHaveAttribute('aria-selected', 'false');
       expect(rows[1]).toHaveAttribute('aria-selected', 'false');
       expect(rows[2]).toHaveAttribute('aria-selected', 'false');
-      act(() => userEvent.click(getCell(tree, 'Foo'), {ctrlKey: true}));
+      act(() => userEvent.click(getRow(tree, 'Foo'), {ctrlKey: true}));
 
       checkSelection(onSelectionChange, ['foo']);
       expect(rows[0]).toHaveAttribute('aria-selected', 'true');
 
       onSelectionChange.mockClear();
-      act(() => userEvent.click(getCell(tree, 'Baz'), {ctrlKey: true}));
+      act(() => userEvent.click(getRow(tree, 'Baz'), {ctrlKey: true}));
       checkSelection(onSelectionChange, ['foo', 'baz']);
       expect(rows[0]).toHaveAttribute('aria-selected', 'true');
       expect(rows[1]).toHaveAttribute('aria-selected', 'false');
@@ -672,7 +641,6 @@
 
       uaMock.mockRestore();
     });
->>>>>>> 1d6bdd52
 
     it('should toggle items in selection highlight with meta-click on Windows', function () {
       let uaMock = jest.spyOn(navigator, 'userAgent', 'get').mockImplementation(() => 'Windows');
@@ -681,34 +649,19 @@
       let rows = tree.getAllByRole('row');
       expect(rows[1]).toHaveAttribute('aria-selected', 'false');
       expect(rows[2]).toHaveAttribute('aria-selected', 'false');
-      act(() => userEvent.click(getCell(tree, 'Bar'), {metaKey: true}));
-
-<<<<<<< HEAD
-        let rows = tree.getAllByRole('row');
-        expect(rows[1]).toHaveAttribute('aria-selected', 'false');
-        expect(rows[2]).toHaveAttribute('aria-selected', 'false');
-        act(() => userEvent.click(getRow(tree, 'Bar'), {metaKey: true}));
-=======
+      act(() => userEvent.click(getRow(tree, 'Bar'), {metaKey: true}));
+
       checkSelection(onSelectionChange, ['bar']);
       expect(rows[1]).toHaveAttribute('aria-selected', 'true');
->>>>>>> 1d6bdd52
 
       onSelectionChange.mockClear();
-      act(() => userEvent.click(getCell(tree, 'Baz'), {metaKey: true}));
+      act(() => userEvent.click(getRow(tree, 'Baz'), {metaKey: true}));
       checkSelection(onSelectionChange, ['baz']);
       expect(rows[1]).toHaveAttribute('aria-selected', 'false');
       expect(rows[2]).toHaveAttribute('aria-selected', 'true');
 
-<<<<<<< HEAD
-        onSelectionChange.mockClear();
-        act(() => userEvent.click(getRow(tree, 'Baz'), {metaKey: true}));
-        checkSelection(onSelectionChange, ['baz']);
-        expect(rows[1]).toHaveAttribute('aria-selected', 'false');
-        expect(rows[2]).toHaveAttribute('aria-selected', 'true');
-=======
       uaMock.mockRestore();
     });
->>>>>>> 1d6bdd52
 
     it('should support single tap to perform row selection with screen reader if onAction isn\'t provided', function () {
       let tree = renderSelectionList({onSelectionChange, selectionMode: 'multiple', selectionStyle: 'highlight'});
@@ -747,11 +700,6 @@
       expect(onAction).toHaveBeenCalledTimes(1);
       expect(onAction).toHaveBeenCalledWith('bar');
 
-<<<<<<< HEAD
-        let row = tree.getAllByRole('row')[1];
-        expect(row).toHaveAttribute('aria-selected', 'false');
-        act(() => userEvent.click(getRow(tree, 'Bar'), {ctrlKey: true}));
-=======
       // Android TalkBack double tap test, pointer event sets pointerType and onClick handles the rest
       act(() => {
         let el = within(rows[2]).getByText('Baz');
@@ -763,14 +711,13 @@
       expect(onAction).toHaveBeenCalledTimes(2);
       expect(onAction).toHaveBeenCalledWith('baz');
     });
->>>>>>> 1d6bdd52
 
     it('should not call onSelectionChange when hitting Space/Enter on the currently selected row', function () {
       let tree = renderSelectionList({onSelectionChange, selectionMode: 'multiple', selectionStyle: 'highlight', onAction});
 
       let row = tree.getAllByRole('row')[1];
       expect(row).toHaveAttribute('aria-selected', 'false');
-      act(() => userEvent.click(getCell(tree, 'Bar'), {ctrlKey: true}));
+      act(() => userEvent.click(getRow(tree, 'Bar'), {ctrlKey: true}));
 
       checkSelection(onSelectionChange, ['bar']);
       expect(row).toHaveAttribute('aria-selected', 'true');
@@ -1271,17 +1218,17 @@
       // If the dragHandle has a style applied, it is visually hidden
       expect(dragHandle.style).toBeTruthy();
 
-      fireEvent.pointerDown(cellA, {button: 0, pointerId: 1});
+      fireEvent.pointerDown(rows[0], {button: 0, pointerId: 1});
       dragHandle = within(cellA).getAllByRole('button')[0];
       expect(dragHandle.style).toBeTruthy();
-      fireEvent.pointerUp(cellA, {button: 0, pointerId: 1});
-
-      fireEvent.pointerEnter(cellA);
+      fireEvent.pointerUp(rows[0], {button: 0, pointerId: 1});
+
+      fireEvent.pointerEnter(rows[0]);
       dragHandle = within(cellA).getAllByRole('button')[0];
       expect(dragHandle.style).toBeTruthy();
 
       // If dragHandle doesn't have a position applied, it isn't visually hidden
-      act(() => cellA.focus());
+      act(() => rows[0].focus());
       dragHandle = within(cellA).getAllByRole('button')[0];
       expect(dragHandle.style.position).toBe('');
     });
