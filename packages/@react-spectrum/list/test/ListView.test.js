--- conflicted
+++ resolved
@@ -1640,13 +1640,8 @@
         );
 
         let items = getAllByRole('row');
-<<<<<<< HEAD
-        await trigger(items[0]);
+        trigger(items[0]);
         expect(navigate).toHaveBeenCalledWith('/one', {foo: 'bar'});
-=======
-        trigger(items[0]);
-        expect(navigate).toHaveBeenCalledWith('/one');
->>>>>>> 1293adf0
 
         navigate.mockReset();
         let onClick = mockClickDefault();
