--- conflicted
+++ resolved
@@ -252,7 +252,6 @@
     expect(getRow(tree, 'Bar')).toHaveAttribute('aria-label', 'Bar');
     expect(getRow(tree, 'Baz')).toHaveAttribute('aria-label', 'Baz');
   });
-<<<<<<< HEAD
 
   it('should label the checkboxes with the row label', function () {
     let tree = renderList({selectionMode: 'single'});
@@ -262,8 +261,6 @@
       expect(checkbox).toHaveAttribute('aria-labelledby', `${checkbox.id} ${row.id}`);
     }
   });
-=======
->>>>>>> 5917acf0
 
   describe('keyboard focus', function () {
     describe('Type to select', function () {
@@ -590,30 +587,30 @@
     it('should select a row by pressing the Space key on a row', function () {
       let tree = renderSelectionList({onSelectionChange, selectionMode: 'multiple'});
 
-      let row = tree.getAllByRole('row')[1];
-      act(() => {row.focus();});
+      let row = tree.getAllByRole('row')[0];
+      userEvent.tab();
       expect(row).toHaveAttribute('aria-selected', 'false');
       fireEvent.keyDown(row, {key: ' '});
       fireEvent.keyUp(row, {key: ' '});
 
-      checkSelection(onSelectionChange, ['bar']);
+      checkSelection(onSelectionChange, ['foo']);
       expect(row).toHaveAttribute('aria-selected', 'true');
-      expect(announce).toHaveBeenLastCalledWith('Bar selected.');
+      expect(announce).toHaveBeenLastCalledWith('Foo selected.');
       expect(announce).toHaveBeenCalledTimes(1);
     });
 
     it('should select a row by pressing the Enter key on a row', function () {
       let tree = renderSelectionList({onSelectionChange, selectionMode: 'multiple'});
 
-      let row = tree.getAllByRole('row')[1];
-      act(() => {row.focus();});
+      let row = tree.getAllByRole('row')[0];
+      userEvent.tab();
       expect(row).toHaveAttribute('aria-selected', 'false');
       fireEvent.keyDown(row, {key: 'Enter'});
       fireEvent.keyUp(row, {key: 'Enter'});
 
-      checkSelection(onSelectionChange, ['bar']);
+      checkSelection(onSelectionChange, ['foo']);
       expect(row).toHaveAttribute('aria-selected', 'true');
-      expect(announce).toHaveBeenLastCalledWith('Bar selected.');
+      expect(announce).toHaveBeenLastCalledWith('Foo selected.');
       expect(announce).toHaveBeenCalledTimes(1);
     });
 
@@ -665,7 +662,6 @@
       let tree = renderSelectionList({onSelectionChange, selectionMode: 'multiple'});
 
       let rows = tree.getAllByRole('row');
-<<<<<<< HEAD
       triggerPress(rows[0]);
       checkSelection(onSelectionChange, ['foo']);
       onSelectionChange.mockClear();
@@ -674,20 +670,6 @@
       onSelectionChange.mockClear();
       expect(announce).toHaveBeenLastCalledWith('3 items selected.');
       expect(announce).toHaveBeenCalledTimes(2);
-=======
-      expect(rows[1]).toHaveAttribute('aria-selected', 'false');
-      expect(rows[2]).toHaveAttribute('aria-selected', 'false');
-      act(() => userEvent.click(getRow(tree, 'Bar'), {ctrlKey: true}));
-
-      checkSelection(onSelectionChange, ['bar']);
-      expect(rows[1]).toHaveAttribute('aria-selected', 'true');
-
-      onSelectionChange.mockClear();
-      act(() => userEvent.click(getRow(tree, 'Baz'), {ctrlKey: true}));
-      checkSelection(onSelectionChange, ['baz']);
-      expect(rows[1]).toHaveAttribute('aria-selected', 'false');
-      expect(rows[2]).toHaveAttribute('aria-selected', 'true');
->>>>>>> 5917acf0
 
       triggerPress(rows[0], {shiftKey: true});
       checkSelection(onSelectionChange, ['foo']);
@@ -699,15 +681,7 @@
       let tree = renderSelectionList({onSelectionChange, selectionMode: 'multiple'});
 
       let rows = tree.getAllByRole('row');
-<<<<<<< HEAD
       triggerPress(rows[0]);
-=======
-      expect(rows[0]).toHaveAttribute('aria-selected', 'false');
-      expect(rows[1]).toHaveAttribute('aria-selected', 'false');
-      expect(rows[2]).toHaveAttribute('aria-selected', 'false');
-      act(() => userEvent.click(getRow(tree, 'Foo'), {ctrlKey: true}));
-
->>>>>>> 5917acf0
       checkSelection(onSelectionChange, ['foo']);
       onSelectionChange.mockClear();
       expect(announce).toHaveBeenLastCalledWith('Foo selected.');
@@ -717,16 +691,8 @@
       fireEvent.keyUp(rows[0], {key: 'a', ctrlKey: true});
       checkSelection(onSelectionChange, 'all');
       onSelectionChange.mockClear();
-<<<<<<< HEAD
       expect(announce).toHaveBeenLastCalledWith('All items selected.');
       expect(announce).toHaveBeenCalledTimes(2);
-=======
-      act(() => userEvent.click(getRow(tree, 'Baz'), {ctrlKey: true}));
-      checkSelection(onSelectionChange, ['foo', 'baz']);
-      expect(rows[0]).toHaveAttribute('aria-selected', 'true');
-      expect(rows[1]).toHaveAttribute('aria-selected', 'false');
-      expect(rows[2]).toHaveAttribute('aria-selected', 'true');
->>>>>>> 5917acf0
 
       fireEvent.keyDown(rows[0], {key: 'Escape'});
       fireEvent.keyUp(rows[0], {key: 'Escape'});
@@ -763,7 +729,6 @@
         uaMock.mockRestore();
       });
 
-<<<<<<< HEAD
       it('should allow multiple items to be selected in selection highlight with ctrl-click on Windows', function () {
         let uaMock = jest.spyOn(navigator, 'userAgent', 'get').mockImplementation(() => 'Windows');
         let tree = renderSelectionList({onSelectionChange, selectionMode: 'multiple', selectionStyle: 'highlight'});
@@ -790,12 +755,6 @@
 
         uaMock.mockRestore();
       });
-=======
-      let rows = tree.getAllByRole('row');
-      expect(rows[1]).toHaveAttribute('aria-selected', 'false');
-      expect(rows[2]).toHaveAttribute('aria-selected', 'false');
-      act(() => userEvent.click(getRow(tree, 'Bar'), {metaKey: true}));
->>>>>>> 5917acf0
 
       it('should toggle items in selection highlight with meta-click on Windows', function () {
         let uaMock = jest.spyOn(navigator, 'userAgent', 'get').mockImplementation(() => 'Windows');
@@ -822,16 +781,8 @@
         uaMock.mockRestore();
       });
 
-<<<<<<< HEAD
       it('should support single tap to perform row selection with screen reader if onAction isn\'t provided', function () {
         let tree = renderSelectionList({onSelectionChange, selectionMode: 'multiple', selectionStyle: 'highlight'});
-=======
-      onSelectionChange.mockClear();
-      act(() => userEvent.click(getRow(tree, 'Baz'), {metaKey: true}));
-      checkSelection(onSelectionChange, ['baz']);
-      expect(rows[1]).toHaveAttribute('aria-selected', 'false');
-      expect(rows[2]).toHaveAttribute('aria-selected', 'true');
->>>>>>> 5917acf0
 
         let rows = tree.getAllByRole('row');
         expect(rows[1]).toHaveAttribute('aria-selected', 'false');
@@ -1037,17 +988,11 @@
       });
     });
 
-<<<<<<< HEAD
     describe('long press', () => {
       installPointerEvent();
       beforeEach(() => {
         window.ontouchstart = jest.fn();
       });
-=======
-      let row = tree.getAllByRole('row')[1];
-      expect(row).toHaveAttribute('aria-selected', 'false');
-      act(() => userEvent.click(getRow(tree, 'Bar'), {ctrlKey: true}));
->>>>>>> 5917acf0
 
       afterEach(() => {
         delete window.ontouchstart;
