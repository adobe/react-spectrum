{/* Copyright 2022 Adobe. All rights reserved.
This file is licensed to you under the Apache License, Version 2.0 (the "License");
you may not use this file except in compliance with the License. You may obtain a copy
of the License at http://www.apache.org/licenses/LICENSE-2.0
Unless required by applicable law or agreed to in writing, software distributed under
the License is distributed on an "AS IS" BASIS, WITHOUT WARRANTIES OR REPRESENTATIONS
OF ANY KIND, either express or implied. See the License for the specific language
governing permissions and limitations under the License. */}

import {Layout} from '@react-spectrum/docs';
export default Layout;

import Anatomy from './anatomy.svg';
import ChevronRight from '@spectrum-icons/workflow/ChevronRight';
import docs from 'docs:@react-spectrum/list';
import {HeaderInfo, PropTable, PageDescription} from '@react-spectrum/docs';
import {Keyboard} from '@react-spectrum/text';
import packageData from '@react-spectrum/list/package.json';

```jsx import
import {ActionButton} from '@react-spectrum/button';
import {ActionGroup} from '@react-spectrum/actiongroup';
import {ActionMenu} from '@react-spectrum/menu';
import Delete from '@spectrum-icons/workflow/Delete';
import Edit from '@spectrum-icons/workflow/Edit';
import {Flex} from '@react-spectrum/layout';
import {Heading, Text} from '@react-spectrum/text';
import {Image} from '@react-spectrum/image';
import Info from '@spectrum-icons/workflow/Info';
import {Item, ListView} from '@react-spectrum/list';
import {Link} from '@react-spectrum/link';
```

---
category: Collections
keywords: [listview, collections]
---

# ListView

<PageDescription>{docs.exports.ListView.description}</PageDescription>

<HeaderInfo
  packageData={packageData}
  componentNames={['Item', 'ListView']} />

## Example
```tsx example
<ListView selectionMode="multiple" aria-label="Static ListView items example" maxWidth="size-6000">
  <Item>Adobe Photoshop</Item>
  <Item>Adobe InDesign</Item>
  <Item>Adobe AfterEffects</Item>
  <Item>Adobe Illustrator</Item>
  <Item>Adobe Lightroom</Item>
</ListView>
```

## Content
ListView is a [collection component](../react-stately/collections.html) that provides users with a way to view, select, navigate, or drag and drop items in a list. While it may feel similar to the [ListBox](ListBox.html)
component, ListView offers greater flexibility in the contents it can render and can distinguish between row selection and actions performed on a row. This makes ListView an ideal component for use cases such as file
managers.

Basic usage of ListView, seen in the example above, shows the use of a static collection where the contents of the ListView are hard coded.
Dynamic collections, as shown below, can be used when the options come from an external data source such as an API, or update over time. Providing the data dynamically allows ListView
to automatically cache the rendering of each item, which dramatically improves performance.

Each item has a unique key defined by the data. In the example below, the `key` of each row element is implicitly defined by the id property of the row object.
See [collections](../react-stately/collections.html#unique-keys) to learn more about keys in dynamic collections.


```tsx example
const items = [
  {id: 1, name: 'Adobe Photoshop'},
  {id: 2, name: 'Adobe XD'},
  {id: 3, name: 'Adobe InDesign'},
  {id: 4, name: 'Adobe AfterEffects'},
  {id: 5, name: 'Adobe Illustrator'},
  {id: 6, name: 'Adobe Lightroom'},
  {id: 7, name: 'Adobe Premiere Pro'},
  {id: 8, name: 'Adobe Fresco'},
  {id: 9, name: 'Adobe Dreamweaver'}
];

<ListView items={items} selectionMode="multiple" maxWidth="size-6000" height="250px" aria-label="Dynamic ListView items example">
  {(item) => (
    <Item key={item.key}>
      {item.name}
    </Item>
  )}
</ListView>
```

### Internationalization
To internationalize a ListView, all text content within the ListView should be localized. This includes the `aria-label` provided to the ListView if any.
For languages that are read right-to-left (e.g. Hebrew and Arabic), the layout of ListView is automatically flipped.

## Labeling
### Accessibility
An `aria-label` must be provided to the ListView for accessibility. If the ListView is labeled by a separate element, an `aria-labelledby` prop must be provided using the id of the labeling element instead.

## Asynchronous loading
ListView supports loading data asynchronously, and will display a progress circle reflecting the current load state,
set by the `loadingState` prop. It also supports infinite scrolling to load more data on demand as the user scrolls, via the `onLoadMore` prop.

This example uses the [useAsyncList](../react-stately/useAsyncList.html) hook to handle loading the data.
See the docs for more information.

```tsx example
import {useAsyncList} from '@react-stately/data';

function AsyncList() {

  let list = useAsyncList({
    async load({signal, cursor}) {
      if (cursor) {
        cursor = cursor.replace(/^http:\/\//i, 'https://');
      }

      let res = await fetch(cursor || `https://swapi.py4e.com/api/people/?search=`, {signal});
      let json = await res.json();

      return {
        items: json.results,
        cursor: json.next
      };
    }
  });

  return (
    <ListView
      selectionMode="multiple"
      aria-label="Async loading ListView example"
      maxWidth="size-6000"
      height="size-3000"
      items={list.items}
      loadingState={list.loadingState}
      onLoadMore={list.loadMore}>
      {(item) => (
        <Item key={item.name}>{item.name}</Item>
      )}
    </ListView>
  );
}
```

## Complex items

<Anatomy />

Items within a ListView also allow for additional content used to add context or provide additional actions to items. Descriptions, illustrations, and thumbnails can be added to
the children of `<Item>` as shown in the example below. If a description is added, the prop `slot="description"` must be used to distinguish the different `<Text>` elements.
Additionally, components such as `<ActionButton>`, `<ActionGroup>`, and `<ActionMenu>` will be styled appropriately if included within an item. Providing the `hasChildItems` prop
to an `<Item>` will add a chevron icon to the end of the row to visually indicate that the row has children.

```tsx example
import File from '@spectrum-icons/illustrations/File';
import Folder from '@spectrum-icons/illustrations/Folder';

<ListView selectionMode="multiple" maxWidth="size-6000" aria-label="ListView example with complex items" onAction={key => alert(`Triggering action on item ${key}`)}>
  <Item key="1" textValue="Utilities" hasChildItems>
    <Folder />
    <Text>Utilities</Text>
    <Text slot="description">16 items</Text>
    <ActionMenu>
      <Item key="edit" textValue="Edit">
        <Edit />
        <Text>Edit</Text>
      </Item>
      <Item key="delete" textValue="Delete">
        <Delete />
        <Text>Delete</Text>
      </Item>
    </ActionMenu>
  </Item>
  <Item key="2" textValue="Glasses Dog">
    <Image
      src="https://random.dog/1a0535a6-ca89-4059-9b3a-04a554c0587b.jpg"
      alt="Shiba Inu with glasses" />
    <Text>Glasses Dog</Text>
    <Text slot="description">JPG</Text>
    <ActionMenu>
      <Item key="edit" textValue="Edit">
        <Edit />
        <Text>Edit</Text>
      </Item>
      <Item key="delete" textValue="Delete">
        <Delete />
        <Text>Delete</Text>
      </Item>
    </ActionMenu>
  </Item>
  <Item key="3" textValue="readme">
    <File />
    <Text>readme.txt</Text>
    <Text slot="description">TXT</Text>
    <ActionMenu>
      <Item key="edit" textValue="Edit">
        <Edit />
        <Text>Edit</Text>
      </Item>
      <Item key="delete" textValue="Delete">
        <Delete />
        <Text>Delete</Text>
      </Item>
    </ActionMenu>
  </Item>
  <Item key="4" textValue="Onboarding">
    <File />
    <Text>Onboarding</Text>
    <Text slot="description">PDF</Text>
    <ActionMenu>
      <Item key="edit" textValue="Edit">
        <Edit />
        <Text>Edit</Text>
      </Item>
      <Item key="delete" textValue="Delete">
        <Delete />
        <Text>Delete</Text>
      </Item>
    </ActionMenu>
  </Item>
</ListView>
```

## Selection

By default, ListView doesn't allow row selection, but this can be enabled using the `selectionMode` prop.
Use `defaultSelectedKeys` to provide a default set of selected rows. Note that the value of the selected keys must match the `key` prop of the Item.

The example below enables multiple selection mode, and uses `defaultSelectedKeys` to select the rows with keys "Charizard" and "Venusaur".

```tsx example
<ListView maxWidth="size-6000" selectionMode="multiple" defaultSelectedKeys={["Charizard", "Venusaur"]} aria-label="ListView multiple selection example">
  <Item key="Charizard">
    Charizard
  </Item>
  <Item key="Blastoise">
    Blastoise
  </Item>
  <Item key="Venusaur">
    Venusaur
  </Item>
  <Item key="Pikachu">
    Pikachu
  </Item>
</ListView>
```

### Controlled selection

To programmatically control row selection, use the `selectedKeys` prop paired with the `onSelectionChange` callback. The `key` prop from the selected rows will
be passed into the callback when the row is pressed, allowing you to update state accordingly. Note that the value of the selected keys must match the `key` prop of the Item.

Here is how you would control selection for the above example.

```tsx example export=true
function PokemonList(props) {
  let rows = [
    {id: 1, name: 'Charizard'},
    {id: 2, name: 'Blastoise'},
    {id: 3, name: 'Venusaur'},
    {id: 4, name: 'Pikachu'}
  ];

  let [selectedKeys, setSelectedKeys] = React.useState(props.defaultSelectedKeys || new Set([2]));

  return (
    <ListView items={rows} maxWidth="size-6000" aria-label="ListView with controlled selection" selectionMode="multiple" selectedKeys={selectedKeys} onSelectionChange={setSelectedKeys} {...props}>
      {(item) => (
        <Item>
          {item.name}
        </Item>
      )}
    </ListView>
  );
}
```

### Single selection

To limit users to selecting only a single item at a time, `selectionMode` can be set to `single`.

```tsx example
// Using the same list as above
<PokemonList selectionMode="single" selectionStyle="highlight" aria-label="ListView with single selection" />
```

### Disallow empty selection

ListView also supports a `disallowEmptySelection` prop which forces the user to have at least one row in the ListView selected at all times.
In this mode, if a single row is selected and the user presses it, it will not be deselected.

```tsx example
// Using the same list as above
<PokemonList disallowEmptySelection aria-label="ListView with empty selection disallowed" />
```

### Disabled rows

You can disable specific rows by providing an array of keys to ListView via the `disabledKeys` prop. This will disable all interactions on disabled rows, unless the `disabledBehavior` prop is used to change this behavior.

```tsx example
// Using the same list as above
<PokemonList disabledKeys={[3]} aria-label="ListView with disabled rows" />
```

If you set the `disabledBehavior` prop to `selection`, interactions such as focus, dragging, or actions can still be performed on disabled rows.
```tsx example
<Flex wrap gap="size-300">
  <PokemonList
    disabledKeys={[3]}
    defaultSelectedKeys={[]}
    disabledBehavior="all"
    aria-label="ListView with all interaction disabled for disabled rows"
    width="size-2400"
    onAction={key => alert(`Opening item ${key}...`)}
  />
  <PokemonList
    disabledKeys={[3]}
    defaultSelectedKeys={[]}
    disabledBehavior="selection"
    aria-label="ListView with selection disabled for disabled rows"
    width="size-2400"
    onAction={key => alert(`Opening item ${key}...`)}
  />
</Flex>
```

### Highlight selection

By default, ListView uses the checkbox selection style, which includes a checkbox in each row for selection. When the selectionStyle prop is set to `"highlight"`, the checkboxes are hidden,
 and the selected rows are displayed with a highlighted background instead.

In addition to changing the appearance, the selection behavior also changes depending on the `selectionStyle` prop. In the default checkbox selection style, clicking, tapping, or pressing
the <Keyboard>Space</Keyboard> or <Keyboard>Enter</Keyboard> keys toggles selection for the focused row. Using the arrow keys moves focus but does not change selection.

In the highlight selection style, however, clicking a row with the mouse _replaces_ the selection with only that row. Using the arrow keys moves both focus and selection. To select multiple rows,
modifier keys such as <Keyboard>Ctrl</Keyboard>, <Keyboard>Cmd</Keyboard>, and <Keyboard>Shift</Keyboard> can be used. On touch screen devices, selection always behaves as toggle since modifier
keys may not be available.

These selection styles implement the behaviors defined in [Aria Practices](https://w3c.github.io/aria-practices/#listbox_kbd_interaction).

```tsx example
// Using the same list as above
<PokemonList selectionStyle="highlight" aria-label="Highlight selection ListView" />
```

### Row actions

ListView supports row actions via the `onAction` prop, which is useful for functionality such as navigation. When nothing is selected, the ListView performs actions by default when clicking or tapping a row.
Items may be selected using the checkbox, or by long pressing on touch devices. When at least one item is selected, the ListView is in selection mode, and clicking or tapping a row toggles the selection. Actions may also
be triggered via the <Keyboard>Enter</Keyboard> key, and selection using the <Keyboard>Space</Keyboard> key.

This behavior is slightly different in the highlight selection style, where single clicking selects the row and actions are performed via double click. Touch and keyboard behaviors are unaffected.

```tsx example
// Checkbox selection with onAction
<Flex wrap gap="size-300">
  <PokemonList onAction={key => alert(`Opening item ${key}...`)} aria-label="Checkbox selection ListView with row actions" width="size-2400" />
  <PokemonList selectionStyle="highlight" onAction={key => alert(`Opening item ${key}...`)} aria-label="Highlight selection ListView with row actions" width="size-2400" />
</Flex>
```

{/*

## Drag and drop

<<<<<<< HEAD
To enable drag and drop in a ListView, you must provide the drag and drop hooks sourced from <TypeLink links={dndDocs.links} type={dndDocs.exports.useDragAndDrop} /> to the ListView's `dragAndDropHooks` prop.
See the examples below for various common drag and drop use cases. For more information on `useDragAndDrop` and the various supported ways to perform a drag and drop interaction,
=======
To enable drag and drop in a ListView, you must provide the respective drag and drop hooks sourced from `useDnDHooks` to the ListView's `dragHooks` and `dropHooks` props respectively.
See the examples below for various common drag and drop use cases. For more information on the hooks themselves and the various supported ways to perform a drag and drop interaction,
>>>>>>> c5ed5951
please see the [drag and drop documentation](dnd.html).

The example below demonstrates how to create a draggable ListView and a droppable ListView.

<details>
  <summary style={{fontWeight: 'bold'}}><ChevronRight size="S" /> Show code</summary>

```tsx example export=true render=false
import {useDragAndDrop} from '@react-spectrum/dnd';
import {useListData} from '@react-stately/data';

function DragIntoListExample() {
  let sourceList = useListData({
    initialItems: [
      {id: '1', type: 'file', name: 'Adobe Photoshop'},
      {id: '2', type: 'file', name: 'Adobe XD'},
      {id: '3', type: 'file', name: 'Adobe InDesign'},
      {id: '4', type: 'file', name: 'Adobe AfterEffects'}
    ]
  });

  let targetList = useListData({
    initialItems: [
      {id: '5', type: 'file', name: 'Adobe Dreamweaver'},
      {id: '6', type: 'file', name: 'Adobe Fresco'},
      {id: '7', type: 'file', name: 'Adobe Connect'},
      {key: '8', type: 'file', name: 'Adobe Lightroom'}
    ]
  });

  // Append a generated key to the item type so they can only be dragged between these two lists
  let dragType = React.useMemo(() => `keys-${Math.random().toString(36).slice(2)}`, []);
<<<<<<< HEAD
  let acceptedDragTypes = [`${dragType}-file`];

  let {dragAndDropHooks: dragListHooks} = useDragAndDrop({
    getItems: (keys) => [...keys].map(key => {
      let item = sourceList.getItem(key);
      // Setup the info for each item that will be propagated upon drag
      return {
        [`${dragType}-${item.type}`]: JSON.stringify(item),
        'text/plain': item.name
      };
    }),
    onDragEnd: (e) => {
      let {
        dropOperation,
        keys
      } = e;
      if (dropOperation === 'move') {
        sourceList.remove(...keys);
=======
  let acceptedDragTypes = `${dragType}-file`;

  // Update the target and source list upon successful drop
  let onMove = (keys, target) => {
    if (target.type === 'root') {
      targetList.append(...keys.map(key => sourceList.getItem(key)));
    } else {
      switch (target.dropPosition) {
        case 'before':
          targetList.insertBefore(target.key, ...keys.map(key => sourceList.getItem(key)));
          break;
        case 'after':
          targetList.insertAfter(target.key, ...keys.map(key => sourceList.getItem(key)));
          break;
>>>>>>> c5ed5951
      }
    }
    sourceList.remove(...keys);
  };

  let {dragHooks} = useDnDHooks({
    getItems(keys) {
      return [...keys].map(key => {

        let item = sourceList.getItem(key);
        // Setup the info for each item that will be propagated upon drag
        return {
          [`${dragType}-${item.type}`]: JSON.stringify(item)
        };
      });
    }
  });

<<<<<<< HEAD
  let {dragAndDropHooks: dropListHooks} = useDragAndDrop({
    onInsert: async (e) => {
      let {
        items,
        target
      } = e;
      let processedItems = await Promise.all(
        items.map(async item => JSON.parse(await item.getText(acceptedDragTypes[0])))
      );

      if (target.dropPosition === 'before') {
        targetList.insertBefore(target.key, ...processedItems);
      } else if (target.dropPosition === 'after') {
        targetList.insertAfter(target.key, ...processedItems);
=======
  let {dropHooks} = useDnDHooks({
    async onDrop(e) {
      let keysToMove = [];
      // Only add the dropped item to the list of keys to move
      // if the dropped item has the expected types
      for (let item of e.items) {
        if (item.kind === 'text' && item.types.has(acceptedDragTypes)) {
          let type = acceptedDragTypes;
          let {id} = JSON.parse(await item.getText(type));
          keysToMove.push(id);
        }
>>>>>>> c5ed5951
      }
      onMove(keysToMove, e.target);
    },
    getDropOperation(target, types) {
      let typesSet = types.types ? types.types : types;
      let draggedTypes = [...typesSet.values()];
      // Cancel the drop operations if any of drag items aren't a file or if attempting to drop on a item
      if (!draggedTypes.every(type => acceptedDragTypes === type) || (target.type === 'item' && target.dropPosition === 'on')) {
        return 'cancel';
      }

      return 'move';
    }
  });

  return (
    <Flex wrap gap="size-300">
      <ListView
        aria-label="Draggable ListView in drag into list example"
        selectionMode="multiple"
        width="size-3600"
        height="size-2400"
        items={sourceList.items}
<<<<<<< HEAD
        dragAndDropHooks={dragListHooks}>
=======
        dragHooks={dragHooks}>
>>>>>>> c5ed5951
        {item => (
          <Item textValue={item.name}>
            <Text>{item.name}</Text>
          </Item>
        )}
      </ListView>
      <ListView
        aria-label="Droppable ListView in drag into list example"
        width="size-3600"
        height="size-2400"
        items={targetList.items}
<<<<<<< HEAD
        dragAndDropHooks={dropListHooks}>
=======
        dropHooks={dropHooks}>
>>>>>>> c5ed5951
        {item => (
          <Item textValue={item.name}>
            <Text>{item.name}</Text>
          </Item>
        )}
      </ListView>
    </Flex>
  );
}
```
</details>

```tsx example
<DragIntoListExample />
```

The example below replicates the previous example but demonstrates how to handle multiple item types. In the droppable ListView, folders are valid drop targets, but we cancel any
drop operations if any of the dragged items is a folder.

<details>
  <summary style={{fontWeight: 'bold'}}><ChevronRight size="S" /> Show code</summary>

```tsx example export=true render=false
function DragIntoListFilesOnly() {
  let sourceList = useListData({
    initialItems: [
      {id: '1', type: 'file', name: 'Adobe Photoshop'},
      {id: '2', type: 'file', name: 'Adobe XD'},
      {id: '3', type: 'folder', name: 'Documents'},
      {id: '4', type: 'file', name: 'Adobe InDesign'},
      {id: '5', type: 'folder', name: 'Utilities'},
      {id: '6', type: 'file', name: 'Adobe AfterEffects'}
    ]
  });

  let targetList = useListData({
    initialItems: [
      {id: '7', type: 'folder', name: 'Pictures', childNodes: []},
      {id: '8', type: 'file', name: 'Adobe Fresco'},
      {id: '9', type: 'folder', name: 'Apps', childNodes: []}
    ]
  });

  // Append a generated key to the item type so they can only be dragged between these two lists
  let dragType = React.useMemo(() => `keys-${Math.random().toString(36).slice(2)}`, []);
<<<<<<< HEAD
  ///- end collapse -///
  /*- begin highlight -*/
  let acceptedDragTypes = [`${dragType}-file`, `${dragType}-folder`];
  /*- end highlight -*/
  let {dragAndDropHooks: dragListHooks} = useDragAndDrop({
    // Same configuration as last example...
    ///- begin collapse -///
    getItems: (keys) => [...keys].map(key => {
      let item = sourceList.getItem(key);
      // Setup the info for each item that will be propagated upon drag
      return {
        [`${dragType}-${item.type}`]: JSON.stringify(item),
        'text/plain': item.name
      };
    }),
    onDragEnd: (e) => {
      let {
        dropOperation,
        keys
      } = e;
      if (dropOperation === 'move') {
        sourceList.remove(...keys);
=======
  let acceptedDragTypes = `${dragType}-file`;

  // Update the target and source list upon successful drop
  let onMove = (keys, target) => {
    if (target.type === 'root') {
      targetList.append(...keys.map(key => sourceList.getItem(key)));
    } else {
      switch (target.dropPosition) {
        case 'before':
          targetList.insertBefore(target.key, ...keys.map(key => sourceList.getItem(key)));
          break;
        case 'after':
          targetList.insertAfter(target.key, ...keys.map(key => sourceList.getItem(key)));
          break;
        case 'on': {
          let targetFolder = targetList.getItem(target.key);
          let draggedItems = keys.map((key) => sourceList.getItem(key));
          targetList.update(target.key, {...targetFolder, childNodes: [...targetFolder.childNodes, ...draggedItems]});
          break;
        }
>>>>>>> c5ed5951
      }
    }
    sourceList.remove(...keys);
  };

  let {dragHooks} = useDnDHooks({
    getItems(keys) {
      return [...keys].map(key => {

        let item = sourceList.getItem(key);
        // Setup the info for each item that will be propagated upon drag
        return {
          [`${dragType}-${item.type}`]: JSON.stringify(item)
        };
      });
    }
  });

<<<<<<< HEAD
  let {dragAndDropHooks: dropListHooks} = useDragAndDrop({
    onInsert: async (e) => {
      // ...
      ///- begin collapse -///
      let {
        items,
        target
      } = e;
      ///- end collapse -///
      /*- begin highlight -*/
      let processedItems = await Promise.all(
        items.map(async item => {
          for (let type of acceptedDragTypes) {
            if (item.types.has(type)) {
              return JSON.parse(await item.getText(type));
            }
          }
        })
      );
      /*- end highlight -*/
      // ...
      ///- begin collapse -///
      if (target.dropPosition === 'before') {
        targetList.insertBefore(target.key, ...processedItems);
      } else if (target.dropPosition === 'after') {
        targetList.insertAfter(target.key, ...processedItems);
=======
  let {dropHooks} = useDnDHooks({
    async onDrop(e) {
      let keysToMove = [];
      // Only add the dropped item to the list of keys to move
      // if the dropped item has the expected types
      for (let item of e.items) {
        if (item.kind === 'text' && item.types.has(acceptedDragTypes)) {
          let type = acceptedDragTypes;
          let {id} = JSON.parse(await item.getText(type));
          keysToMove.push(id);
        }
>>>>>>> c5ed5951
      }
      onMove(keysToMove, e.target);
    },
    getDropOperation(target, types) {
      let typesSet = types.types ? types.types : types;
      let draggedTypes = [...typesSet.values()];
      // Cancel the drop operations if any of drag items aren't a file or if attempting to drop on a non-folder item
      if (
        !draggedTypes.every(type => acceptedDragTypes === type) ||
        (target.type === 'item' && target.dropPosition === 'on' && !targetList.getItem(target.key).childNodes)
      ) {
        return 'cancel';
      }

      return 'move';
    }
  });

  return (
    <Flex wrap gap="size-300">
      <ListView
        aria-label="Draggable ListView in drag into list files only example"
        selectionMode="multiple"
        width="size-3600"
        height="size-3600"
        items={sourceList.items}
<<<<<<< HEAD
        dragAndDropHooks={dragListHooks}>
=======
        dragHooks={dragHooks}>
>>>>>>> c5ed5951
        {item => (
          <Item textValue={item.name}>
            <Text>{item.name}</Text>
          </Item>
        )}
      </ListView>
      <ListView
        aria-label="Droppable ListView in drag into list files only example"
        width="size-3600"
        height="size-3600"
        items={targetList.items}
<<<<<<< HEAD
        dragAndDropHooks={dropListHooks}>
=======
        dropHooks={dropHooks}>
>>>>>>> c5ed5951
        {item => (
          <Item textValue={item.name} hasChildItems={item.type === 'folder'}>
            {item.type === 'folder' && <Folder />}
            <Text>{item.name}</Text>
            {item.type === 'folder' &&
              <>
                <Folder />
                <Text slot="description">{`contains ${item.childNodes.length} dropped item(s)`}</Text>
              </>
            }
          </Item>
        )}
      </ListView>
    </Flex>
  );
}
```
</details>

```tsx example
<DragIntoListFilesOnly />
```

The example below demonstrates how to make a ListView draggable and droppable at the same time. The ListView below supports reordering its own rows via drag and drop.
<details>
  <summary style={{fontWeight: 'bold'}}><ChevronRight size="S" /> Show code</summary>

```tsx example export=true render=false
function ReorderableList() {
  let list = useListData({
    initialItems: [
      {id: '1', type: 'file', name: 'Adobe Photoshop'},
      {id: '2', type: 'file', name: 'Adobe XD'},
      {id: '3', type: 'folder', name: 'Documents', childNodes: []},
      {id: '4', type: 'file', name: 'Adobe InDesign'},
      {id: '5', type: 'folder', name: 'Utilities', childNodes: []},
      {id: '6', type: 'file', name: 'Adobe AfterEffects'}
    ]
  });

  // Append a generated key to the item type so they can only be reordered within this list and not dragged elsewhere.
  let dragType = React.useMemo(() => `keys-${Math.random().toString(36).slice(2)}`, []);
  let acceptedDragTypes = [`${dragType}-folder`, `${dragType}-file`];
<<<<<<< HEAD
  ///- end collapse -///
  let {dragAndDropHooks} = useDragAndDrop({
    // Same getItems and acceptedDragTypes as last example's dragListHooks...
    ///- begin collapse -///
=======

  // Update the list order based on the position of the drop and the set of rows that were dropped
  let onMove = (keys, target) => {
    switch (target.dropPosition) {
      case 'before':
        list.moveBefore(target.key, keys);
        break;
      case 'after':
        list.moveAfter(target.key, keys);
        break;
      case 'on': {
        let targetFolder = list.getItem(target.key);
        let draggedItems = keys.map((key) => list.getItem(key));
        list.update(target.key, {...targetFolder, childNodes: [...targetFolder.childNodes, ...draggedItems]});
        list.remove(...keys);
        break;
      }
    }
  };

  let {dragHooks, dropHooks} = useDnDHooks({
>>>>>>> c5ed5951
    getItems(keys) {
      return [...keys].map(key => {
        let item = list.getItem(key);
        // Setup the info for each item that will be propagated upon drag
        return {
          [`${dragType}-${item.type}`]: JSON.stringify(item)
        };
      });
    },
    async onDrop(e) {
      let keysToMove = [];
      // Only add the dropped item to the list of keys to move
      // if the dropped item has the expected types
      for (let item of e.items) {
        for (let acceptedType of acceptedDragTypes) {
          if (item.kind === 'text' && item.types.has(acceptedType)) {
            let {id} = JSON.parse(await item.getText(acceptedType));
            keysToMove.push(id);
          }
        }
      }
      onMove(keysToMove, e.target);
    },
    getDropOperation(target, types) {
      let typesSet = types.types ? types.types : types;
      let draggedTypes = [...typesSet.values()];
      // Cancel the drop operations if any of drag items aren't of the acceptedTypes, if the drop target is root,
      // or if attempting to drop on a non-folder item
      if (
        !draggedTypes.every(type => acceptedDragTypes.includes(type)) ||
        target.type === 'root' ||
        (target.type === 'item' && target.dropPosition === 'on' && !list.getItem(target.key).childNodes)
      ) {
        return 'cancel';
      }

      return 'move';
    }
  });

  return (
    <ListView
      aria-label="Reorderable ListView"
      selectionMode="multiple"
      width="size-3600"
      height="size-3600"
      items={list.items}
<<<<<<< HEAD
      dragAndDropHooks={dragAndDropHooks}>
=======
      dragHooks={dragHooks}
      dropHooks={dropHooks}>
>>>>>>> c5ed5951
      {item => (
        <Item textValue={item.name} hasChildItems={item.type === 'folder'}>
          {item.type === 'folder' && <Folder />}
          <Text>{item.name}</Text>
          {item.type === 'folder' &&
            <Text slot="description">{`contains ${item.childNodes.length} dropped item(s)`}</Text>
          }
        </Item>
      )}
    </ListView>
  );
}
```
</details>

```tsx example
<ReorderableList />
```

The example below demonstrates how to create a pair of ListViews that supports dragging and dropping any items between each list, but disables
the ability to drop into a folder.
<details>
  <summary style={{fontWeight: 'bold'}}><ChevronRight size="S" /> Show code</summary>

```tsx example export=true render=false
function DragBetweenListsExample() {
  let list1 = useListData({
    initialItems: [
      {id: '1', type: 'file', name: 'Adobe Photoshop'},
      {id: '2', type: 'file', name: 'Adobe XD'},
      {id: '3', type: 'folder', name: 'Documents'},
      {id: '4', type: 'file', name: 'Adobe InDesign'},
      {id: '5', type: 'folder', name: 'Utilities'},
      {id: '6', type: 'file', name: 'Adobe AfterEffects'}
    ]
  });

  let list2 = useListData({
    initialItems: [
      {id: '7', type: 'folder', name: 'Pictures'},
      {id: '8', type: 'file', name: 'Adobe Fresco'},
      {id: '9', type: 'folder', name: 'Apps'},
      {id: '10', type: 'file', name: 'Adobe Illustrator'},
      {id: '11', type: 'file', name: 'Adobe Lightroom'},
      {id: '12', type: 'file', name: 'Adobe Dreamweaver'}
    ]
  });

  // Append a generated key to the item type so they can only be reordered within this list and not dragged elsewhere.
  let dragType = React.useMemo(() => `keys-${Math.random().toString(36).slice(2)}`, []);
  let acceptedDragTypes = [`${dragType}-folder`, `${dragType}-file`];
<<<<<<< HEAD
  ///- end collapse -///
  let {dragAndDropHooks: list1Hooks} = useDragAndDrop({
=======

  // Update the list order based on the position of the drop and the set of rows that were dropped
  let onMove = (keys, destinationList, dropEventTarget) => {
    let sourceList = list1.getItem(keys[0]) ? list1 : list2;
    if (sourceList === destinationList) {
      // Handle dragging within same list
      if (dropEventTarget.type === 'root') {
        sourceList.moveAfter(sourceList.items.slice(-1)[0].id, keys);
      } else if (dropEventTarget.dropPosition === 'before') {
        sourceList.moveBefore(dropEventTarget.key, keys);
      } else if (dropEventTarget.dropPosition === 'after') {
        sourceList.moveAfter(dropEventTarget.key, keys);
      }
    } else {
      // Handle dragging between lists
      if (dropEventTarget.type === 'root') {
        destinationList.append(...keys.map(key => sourceList.getItem(key)));
      } else if (dropEventTarget.dropPosition === 'before') {
        destinationList.insertBefore(dropEventTarget.key, ...keys.map(key => sourceList.getItem(key)));
      } else if (dropEventTarget.dropPosition === 'after') {
        destinationList.insertAfter(dropEventTarget.key, ...keys.map(key => sourceList.getItem(key)));
      }
      sourceList.remove(...keys);
    }
  };

  let {dragHooks: dragHooksList1, dropHooks: dropHooksList1} = useDnDHooks({
>>>>>>> c5ed5951
    getItems(keys) {
      return [...keys].map(key => {
        let item = list1.getItem(key);
        // Setup the info for each item that will be propagated upon drag
        return {
          [`${dragType}-${item.type}`]: JSON.stringify(item)
        };
      });
    },
    async onDrop(e) {
      let keysToMove = [];
      // Only add the dropped item to the list of keys to move
      // if the dropped item has the expected types
      for (let item of e.items) {
        for (let acceptedType of acceptedDragTypes) {
          if (item.kind === 'text' && item.types.has(acceptedType)) {
            let {id} = JSON.parse(await item.getText(acceptedType));
            keysToMove.push(id);
          }
        }
      }

      onMove(keysToMove, list1, e.target);
    },
    getDropOperation(target, types) {
      let typesSet = types.types ? types.types : types;
      let draggedTypes = [...typesSet.values()];
      // Cancel the drop operations if any of drag items aren't of the acceptedTypes or if
      // the drop is done on the ListView items themselves
      if (!draggedTypes.every(type => acceptedDragTypes.includes(type)) || (target.type === 'item' && target.dropPosition === 'on')) {
        return 'cancel';
      }

      return 'move';
    }
  });

<<<<<<< HEAD
  let {dragAndDropHooks: list2Hooks} = useDragAndDrop({
    // Same configuration as above but using list2
    ///- begin collapse -///
=======
  let {dragHooks: dragHooksList2, dropHooks: dropHooksList2} = useDnDHooks({
>>>>>>> c5ed5951
    getItems(keys) {
      return [...keys].map(key => {
        let item = list2.getItem(key);
        // Setup the info for each item that will be propagated upon drag
        return {
          [`${dragType}-${item.type}`]: JSON.stringify(item)
        };
      });
    },
    async onDrop(e) {
      let keysToMove = [];
      // Only add the dropped item to the list of keys to move
      // if the dropped item has the expected types
      for (let item of e.items) {
        for (let acceptedType of acceptedDragTypes) {
          if (item.kind === 'text' && item.types.has(acceptedType)) {
            let {id} = JSON.parse(await item.getText(acceptedType));
            keysToMove.push(id);
          }
        }
      }

      onMove(keysToMove, list2, e.target);
    },
    getDropOperation(target, types) {
      let typesSet = types.types ? types.types : types;
      let draggedTypes = [...typesSet.values()];
      // Cancel the drop operations if any of drag items aren't of the acceptedTypes or if
      // the drop is done on the ListView items themselves
      if (!draggedTypes.every(type => acceptedDragTypes.includes(type)) || (target.type === 'item' && target.dropPosition === 'on')) {
        return 'cancel';
      }

      return 'move';
    }
  });

  return (
    <Flex wrap gap="size-300">
      <ListView
        aria-label="First ListView in drag between list example"
        selectionMode="multiple"
        width="size-3600"
        height="size-3600"
        items={list1.items}
<<<<<<< HEAD
        dragAndDropHooks={list1Hooks}>
=======
        dragHooks={dragHooksList1}
        dropHooks={dropHooksList1}>
>>>>>>> c5ed5951
        {item => (
          <Item textValue={item.name}>
            {item.type === 'folder' && <Folder />}
            <Text>{item.name}</Text>
          </Item>
        )}
      </ListView>
      <ListView
        aria-label="Second ListView in drag between list example"
        selectionMode="multiple"
        width="size-3600"
        height="size-3600"
        items={list2.items}
<<<<<<< HEAD
        dragAndDropHooks={list2Hooks}>
=======
        dragHooks={dragHooksList2}
        dropHooks={dropHooksList2}>
>>>>>>> c5ed5951
        {item => (
          <Item textValue={item.name}>
            {item.type === 'folder' && <Folder />}
            <Text>{item.name}</Text>
          </Item>
        )}
      </ListView>
    </Flex>
  );
}
```
</details>

```tsx example
<DragBetweenListsExample />
```

<<<<<<< HEAD
The example below demonstrates how to use `getDropOperation` to specify the default drop operation of the droppable list.

<details>
  <summary style={{fontWeight: 'bold'}}><ChevronRight size="S" /> Show code</summary>

```tsx example export=true render=false
function DragIntoListDefaultCopy() {
  let sourceList = useListData({
    // Similar configuration as last example...
    ///- begin collapse -///
    initialItems: [
      {id: '1', type: 'file', name: 'Adobe Photoshop'},
      {id: '2', type: 'file', name: 'Adobe XD'},
      {id: '3', type: 'file', name: 'Adobe InDesign'},
      {id: '4', type: 'file', name: 'Adobe AfterEffects'}
    ]
    ///- end collapse -///
  });

  let targetList = useListData({
    // Similar configuration as last example...
    ///- begin collapse -///
    initialItems: [
      {id: '5', type: 'file', name: 'Adobe Dreamweaver'},
      {id: '6', type: 'file', name: 'Adobe Fresco'},
      {id: '7', type: 'file', name: 'Adobe Connect'},
      {id: '8', type: 'file', name: 'Adobe Lightroom'}
    ]
    ///- end collapse -///
  });

  // Same acceptedDragTypes as DragIntoListExample...
  ///- begin collapse -///
  // Append a generated key to the item type so they can only be dragged between these two lists
  let dragType = React.useMemo(() => `keys-${Math.random().toString(36).slice(2)}`, []);
  let acceptedDragTypes = [`${dragType}-file`];
  ///- end collapse -///
  let {dragAndDropHooks: dragListHooks} = useDragAndDrop({
    // Same getItems and onDragEnd as DragIntoListExample...
    ///- begin collapse -///
    getItems: (keys) => [...keys].map(key => {
      let item = sourceList.getItem(key);
      // Setup the info for each item that will be propagated upon drag
      return {
        [`${dragType}-${item.type}`]: JSON.stringify(item),
        'text/plain': item.name
      };
    }),
    onDragEnd: (e) => {
      let {
        dropOperation,
        keys
      } = e;
      if (dropOperation === 'move') {
        sourceList.remove(...keys);
      }
    }
    ///- end collapse -///
  });

  let {dragAndDropHooks: dropListHooks} = useDragAndDrop({
    onInsert: async (e) => {
      // Similar onInsert as DragIntoListExample...
      ///- begin collapse -///
      let {
        items,
        target
      } = e;
      ///- end collapse -///
      /*- begin highlight -*/
      let processedItems = await Promise.all(
        items.map(async item => (
          {...JSON.parse(await item.getText(acceptedDragTypes[0])), id: Math.random().toString(36).slice(2)}
        ))
      );
      /*- end highlight -*/
      // ...
      ///- begin collapse -///
      if (target.dropPosition === 'before') {
        targetList.insertBefore(target.key, ...processedItems);
      } else if (target.dropPosition === 'after') {
        targetList.insertAfter(target.key, ...processedItems);
      }
      ///- end collapse -///
    },
    onRootDrop: async (e) => {
      // Similar onRootDrop as DragIntoListExample...
      ///- begin collapse -///
      let {
        items
      } = e;
      ///- end collapse -///
      /*- begin highlight -*/
      let processedItems = await Promise.all(
        items.map(async item => (
          {...JSON.parse(await item.getText(acceptedDragTypes[0])), id: Math.random().toString(36).slice(2)}
        ))
      );
      /*- end highlight -*/
      // ...
      ///- begin collapse -///
      targetList.append(...processedItems);
      ///- end collapse -///
    },
    /*- begin highlight -*/
    getDropOperation: () => 'copy',
    /*- end highlight -*/
    acceptedDragTypes
  });

  return (
    <Flex wrap gap="size-300">
      <ListView
        aria-label="Draggable ListView in default copy operation example"
        selectionMode="multiple"
        width="size-3600"
        height="size-2400"
        items={sourceList.items}
        dragAndDropHooks={dragListHooks}>
        {item => (
          <Item textValue={item.name}>
            <Text>{item.name}</Text>
          </Item>
        )}
      </ListView>
      <ListView
        aria-label="Droppable ListView in default copy operation example"
        width="size-3600"
        height="size-2400"
        items={targetList.items}
        dragAndDropHooks={dropListHooks}>
        {item => (
          <Item textValue={item.name}>
            <Text>{item.name}</Text>
          </Item>
        )}
      </ListView>
    </Flex>
  );
}
```
</details>

```tsx example
<DragIntoListDefaultCopy />
```
=======
*/}
>>>>>>> c5ed5951

## Props

<PropTable component={{
  // Temporarily filter out dragHooks and dropHooks from docs.
  ...docs.exports.ListView,
  props: {
    ...docs.exports.ListView.props,
    properties: Object.fromEntries(Object.entries(docs.exports.ListView.props.properties).filter(([k, v]) => k !== 'dragHooks' && k !== 'dropHooks'))
  }
}} links={docs.links} />

## Visual options
### Quiet

```tsx example export=true
function ListExample(props) {
  return (
    <ListView selectionMode="multiple" aria-label="Quiet ListView example" width="size-3000" {...props}>
      <Item>Adobe AfterEffects</Item>
      <Item>Adobe Dreamweaver</Item>
      <Item>Adobe Acrobat</Item>
    </ListView>
  );
}

<ListExample isQuiet />
```

### Density
The amount of vertical padding that each row contains can be modified by providing the `density` prop.

```tsx example
<Flex wrap gap="size-300">
  <ListExample density="compact" aria-label="Compact ListView example" />
  <ListExample density="spacious" aria-label="Spacious ListView example" />
</Flex>
```

### Overflow mode
By default, text content that overflows its row will be truncated. You can have it wrap instead by passing `overflowMode="wrap"`
to the ListView.

```tsx example
<ListExample overflowMode="wrap" aria-label="Text wrapping ListView example" width="size-2000" />
```

### Empty state
Use the `renderEmptyState` prop to customize what the ListView will display if there are no rows provided.

```tsx example
import {Content} from '@react-spectrum/view';
import {IllustratedMessage} from '@react-spectrum/illustratedmessage';
import NotFound from '@spectrum-icons/illustrations/NotFound';
import {Heading} from '@react-spectrum/text';

function renderEmptyState() {
  return (
    <IllustratedMessage>
      <NotFound />
      <Heading>No results</Heading>
      <Content>No results found</Content>
    </IllustratedMessage>
  );
}

<ListView
  selectionMode="multiple"
  aria-label="Example ListView for empty state"
  maxWidth="size-6000"
  height="size-3000"
  renderEmptyState={renderEmptyState}>
  {[]}
</ListView>
```<|MERGE_RESOLUTION|>--- conflicted
+++ resolved
@@ -80,7 +80,6 @@
   {id: 8, name: 'Adobe Fresco'},
   {id: 9, name: 'Adobe Dreamweaver'}
 ];
-
 <ListView items={items} selectionMode="multiple" maxWidth="size-6000" height="250px" aria-label="Dynamic ListView items example">
   {(item) => (
     <Item key={item.key}>
@@ -107,25 +106,20 @@
 
 ```tsx example
 import {useAsyncList} from '@react-stately/data';
-
 function AsyncList() {
-
   let list = useAsyncList({
     async load({signal, cursor}) {
       if (cursor) {
         cursor = cursor.replace(/^http:\/\//i, 'https://');
       }
-
       let res = await fetch(cursor || `https://swapi.py4e.com/api/people/?search=`, {signal});
       let json = await res.json();
-
       return {
         items: json.results,
         cursor: json.next
       };
     }
   });
-
   return (
     <ListView
       selectionMode="multiple"
@@ -155,7 +149,6 @@
 ```tsx example
 import File from '@spectrum-icons/illustrations/File';
 import Folder from '@spectrum-icons/illustrations/Folder';
-
 <ListView selectionMode="multiple" maxWidth="size-6000" aria-label="ListView example with complex items" onAction={key => alert(`Triggering action on item ${key}`)}>
   <Item key="1" textValue="Utilities" hasChildItems>
     <Folder />
@@ -261,9 +254,7 @@
     {id: 3, name: 'Venusaur'},
     {id: 4, name: 'Pikachu'}
   ];
-
   let [selectedKeys, setSelectedKeys] = React.useState(props.defaultSelectedKeys || new Set([2]));
-
   return (
     <ListView items={rows} maxWidth="size-6000" aria-label="ListView with controlled selection" selectionMode="multiple" selectedKeys={selectedKeys} onSelectionChange={setSelectedKeys} {...props}>
       {(item) => (
@@ -365,13 +356,8 @@
 
 ## Drag and drop
 
-<<<<<<< HEAD
-To enable drag and drop in a ListView, you must provide the drag and drop hooks sourced from <TypeLink links={dndDocs.links} type={dndDocs.exports.useDragAndDrop} /> to the ListView's `dragAndDropHooks` prop.
-See the examples below for various common drag and drop use cases. For more information on `useDragAndDrop` and the various supported ways to perform a drag and drop interaction,
-=======
 To enable drag and drop in a ListView, you must provide the respective drag and drop hooks sourced from `useDnDHooks` to the ListView's `dragHooks` and `dropHooks` props respectively.
 See the examples below for various common drag and drop use cases. For more information on the hooks themselves and the various supported ways to perform a drag and drop interaction,
->>>>>>> c5ed5951
 please see the [drag and drop documentation](dnd.html).
 
 The example below demonstrates how to create a draggable ListView and a droppable ListView.
@@ -380,9 +366,8 @@
   <summary style={{fontWeight: 'bold'}}><ChevronRight size="S" /> Show code</summary>
 
 ```tsx example export=true render=false
-import {useDragAndDrop} from '@react-spectrum/dnd';
+import {useDnDHooks} from '@react-spectrum/dnd';
 import {useListData} from '@react-stately/data';
-
 function DragIntoListExample() {
   let sourceList = useListData({
     initialItems: [
@@ -392,7 +377,6 @@
       {id: '4', type: 'file', name: 'Adobe AfterEffects'}
     ]
   });
-
   let targetList = useListData({
     initialItems: [
       {id: '5', type: 'file', name: 'Adobe Dreamweaver'},
@@ -401,31 +385,9 @@
       {key: '8', type: 'file', name: 'Adobe Lightroom'}
     ]
   });
-
   // Append a generated key to the item type so they can only be dragged between these two lists
   let dragType = React.useMemo(() => `keys-${Math.random().toString(36).slice(2)}`, []);
-<<<<<<< HEAD
-  let acceptedDragTypes = [`${dragType}-file`];
-
-  let {dragAndDropHooks: dragListHooks} = useDragAndDrop({
-    getItems: (keys) => [...keys].map(key => {
-      let item = sourceList.getItem(key);
-      // Setup the info for each item that will be propagated upon drag
-      return {
-        [`${dragType}-${item.type}`]: JSON.stringify(item),
-        'text/plain': item.name
-      };
-    }),
-    onDragEnd: (e) => {
-      let {
-        dropOperation,
-        keys
-      } = e;
-      if (dropOperation === 'move') {
-        sourceList.remove(...keys);
-=======
   let acceptedDragTypes = `${dragType}-file`;
-
   // Update the target and source list upon successful drop
   let onMove = (keys, target) => {
     if (target.type === 'root') {
@@ -438,16 +400,13 @@
         case 'after':
           targetList.insertAfter(target.key, ...keys.map(key => sourceList.getItem(key)));
           break;
->>>>>>> c5ed5951
       }
     }
     sourceList.remove(...keys);
   };
-
   let {dragHooks} = useDnDHooks({
     getItems(keys) {
       return [...keys].map(key => {
-
         let item = sourceList.getItem(key);
         // Setup the info for each item that will be propagated upon drag
         return {
@@ -456,23 +415,6 @@
       });
     }
   });
-
-<<<<<<< HEAD
-  let {dragAndDropHooks: dropListHooks} = useDragAndDrop({
-    onInsert: async (e) => {
-      let {
-        items,
-        target
-      } = e;
-      let processedItems = await Promise.all(
-        items.map(async item => JSON.parse(await item.getText(acceptedDragTypes[0])))
-      );
-
-      if (target.dropPosition === 'before') {
-        targetList.insertBefore(target.key, ...processedItems);
-      } else if (target.dropPosition === 'after') {
-        targetList.insertAfter(target.key, ...processedItems);
-=======
   let {dropHooks} = useDnDHooks({
     async onDrop(e) {
       let keysToMove = [];
@@ -484,7 +426,6 @@
           let {id} = JSON.parse(await item.getText(type));
           keysToMove.push(id);
         }
->>>>>>> c5ed5951
       }
       onMove(keysToMove, e.target);
     },
@@ -495,11 +436,9 @@
       if (!draggedTypes.every(type => acceptedDragTypes === type) || (target.type === 'item' && target.dropPosition === 'on')) {
         return 'cancel';
       }
-
       return 'move';
     }
   });
-
   return (
     <Flex wrap gap="size-300">
       <ListView
@@ -508,11 +447,7 @@
         width="size-3600"
         height="size-2400"
         items={sourceList.items}
-<<<<<<< HEAD
-        dragAndDropHooks={dragListHooks}>
-=======
         dragHooks={dragHooks}>
->>>>>>> c5ed5951
         {item => (
           <Item textValue={item.name}>
             <Text>{item.name}</Text>
@@ -524,11 +459,7 @@
         width="size-3600"
         height="size-2400"
         items={targetList.items}
-<<<<<<< HEAD
-        dragAndDropHooks={dropListHooks}>
-=======
         dropHooks={dropHooks}>
->>>>>>> c5ed5951
         {item => (
           <Item textValue={item.name}>
             <Text>{item.name}</Text>
@@ -563,7 +494,6 @@
       {id: '6', type: 'file', name: 'Adobe AfterEffects'}
     ]
   });
-
   let targetList = useListData({
     initialItems: [
       {id: '7', type: 'folder', name: 'Pictures', childNodes: []},
@@ -571,35 +501,9 @@
       {id: '9', type: 'folder', name: 'Apps', childNodes: []}
     ]
   });
-
   // Append a generated key to the item type so they can only be dragged between these two lists
   let dragType = React.useMemo(() => `keys-${Math.random().toString(36).slice(2)}`, []);
-<<<<<<< HEAD
-  ///- end collapse -///
-  /*- begin highlight -*/
-  let acceptedDragTypes = [`${dragType}-file`, `${dragType}-folder`];
-  /*- end highlight -*/
-  let {dragAndDropHooks: dragListHooks} = useDragAndDrop({
-    // Same configuration as last example...
-    ///- begin collapse -///
-    getItems: (keys) => [...keys].map(key => {
-      let item = sourceList.getItem(key);
-      // Setup the info for each item that will be propagated upon drag
-      return {
-        [`${dragType}-${item.type}`]: JSON.stringify(item),
-        'text/plain': item.name
-      };
-    }),
-    onDragEnd: (e) => {
-      let {
-        dropOperation,
-        keys
-      } = e;
-      if (dropOperation === 'move') {
-        sourceList.remove(...keys);
-=======
   let acceptedDragTypes = `${dragType}-file`;
-
   // Update the target and source list upon successful drop
   let onMove = (keys, target) => {
     if (target.type === 'root') {
@@ -618,16 +522,13 @@
           targetList.update(target.key, {...targetFolder, childNodes: [...targetFolder.childNodes, ...draggedItems]});
           break;
         }
->>>>>>> c5ed5951
       }
     }
     sourceList.remove(...keys);
   };
-
   let {dragHooks} = useDnDHooks({
     getItems(keys) {
       return [...keys].map(key => {
-
         let item = sourceList.getItem(key);
         // Setup the info for each item that will be propagated upon drag
         return {
@@ -636,35 +537,6 @@
       });
     }
   });
-
-<<<<<<< HEAD
-  let {dragAndDropHooks: dropListHooks} = useDragAndDrop({
-    onInsert: async (e) => {
-      // ...
-      ///- begin collapse -///
-      let {
-        items,
-        target
-      } = e;
-      ///- end collapse -///
-      /*- begin highlight -*/
-      let processedItems = await Promise.all(
-        items.map(async item => {
-          for (let type of acceptedDragTypes) {
-            if (item.types.has(type)) {
-              return JSON.parse(await item.getText(type));
-            }
-          }
-        })
-      );
-      /*- end highlight -*/
-      // ...
-      ///- begin collapse -///
-      if (target.dropPosition === 'before') {
-        targetList.insertBefore(target.key, ...processedItems);
-      } else if (target.dropPosition === 'after') {
-        targetList.insertAfter(target.key, ...processedItems);
-=======
   let {dropHooks} = useDnDHooks({
     async onDrop(e) {
       let keysToMove = [];
@@ -676,7 +548,6 @@
           let {id} = JSON.parse(await item.getText(type));
           keysToMove.push(id);
         }
->>>>>>> c5ed5951
       }
       onMove(keysToMove, e.target);
     },
@@ -690,11 +561,9 @@
       ) {
         return 'cancel';
       }
-
       return 'move';
     }
   });
-
   return (
     <Flex wrap gap="size-300">
       <ListView
@@ -703,11 +572,7 @@
         width="size-3600"
         height="size-3600"
         items={sourceList.items}
-<<<<<<< HEAD
-        dragAndDropHooks={dragListHooks}>
-=======
         dragHooks={dragHooks}>
->>>>>>> c5ed5951
         {item => (
           <Item textValue={item.name}>
             <Text>{item.name}</Text>
@@ -719,11 +584,7 @@
         width="size-3600"
         height="size-3600"
         items={targetList.items}
-<<<<<<< HEAD
-        dragAndDropHooks={dropListHooks}>
-=======
         dropHooks={dropHooks}>
->>>>>>> c5ed5951
         {item => (
           <Item textValue={item.name} hasChildItems={item.type === 'folder'}>
             {item.type === 'folder' && <Folder />}
@@ -763,17 +624,9 @@
       {id: '6', type: 'file', name: 'Adobe AfterEffects'}
     ]
   });
-
   // Append a generated key to the item type so they can only be reordered within this list and not dragged elsewhere.
   let dragType = React.useMemo(() => `keys-${Math.random().toString(36).slice(2)}`, []);
   let acceptedDragTypes = [`${dragType}-folder`, `${dragType}-file`];
-<<<<<<< HEAD
-  ///- end collapse -///
-  let {dragAndDropHooks} = useDragAndDrop({
-    // Same getItems and acceptedDragTypes as last example's dragListHooks...
-    ///- begin collapse -///
-=======
-
   // Update the list order based on the position of the drop and the set of rows that were dropped
   let onMove = (keys, target) => {
     switch (target.dropPosition) {
@@ -792,9 +645,7 @@
       }
     }
   };
-
   let {dragHooks, dropHooks} = useDnDHooks({
->>>>>>> c5ed5951
     getItems(keys) {
       return [...keys].map(key => {
         let item = list.getItem(key);
@@ -830,11 +681,9 @@
       ) {
         return 'cancel';
       }
-
       return 'move';
     }
   });
-
   return (
     <ListView
       aria-label="Reorderable ListView"
@@ -842,12 +691,8 @@
       width="size-3600"
       height="size-3600"
       items={list.items}
-<<<<<<< HEAD
-      dragAndDropHooks={dragAndDropHooks}>
-=======
       dragHooks={dragHooks}
       dropHooks={dropHooks}>
->>>>>>> c5ed5951
       {item => (
         <Item textValue={item.name} hasChildItems={item.type === 'folder'}>
           {item.type === 'folder' && <Folder />}
@@ -884,7 +729,6 @@
       {id: '6', type: 'file', name: 'Adobe AfterEffects'}
     ]
   });
-
   let list2 = useListData({
     initialItems: [
       {id: '7', type: 'folder', name: 'Pictures'},
@@ -895,15 +739,9 @@
       {id: '12', type: 'file', name: 'Adobe Dreamweaver'}
     ]
   });
-
   // Append a generated key to the item type so they can only be reordered within this list and not dragged elsewhere.
   let dragType = React.useMemo(() => `keys-${Math.random().toString(36).slice(2)}`, []);
   let acceptedDragTypes = [`${dragType}-folder`, `${dragType}-file`];
-<<<<<<< HEAD
-  ///- end collapse -///
-  let {dragAndDropHooks: list1Hooks} = useDragAndDrop({
-=======
-
   // Update the list order based on the position of the drop and the set of rows that were dropped
   let onMove = (keys, destinationList, dropEventTarget) => {
     let sourceList = list1.getItem(keys[0]) ? list1 : list2;
@@ -928,9 +766,7 @@
       sourceList.remove(...keys);
     }
   };
-
   let {dragHooks: dragHooksList1, dropHooks: dropHooksList1} = useDnDHooks({
->>>>>>> c5ed5951
     getItems(keys) {
       return [...keys].map(key => {
         let item = list1.getItem(key);
@@ -952,7 +788,6 @@
           }
         }
       }
-
       onMove(keysToMove, list1, e.target);
     },
     getDropOperation(target, types) {
@@ -963,18 +798,10 @@
       if (!draggedTypes.every(type => acceptedDragTypes.includes(type)) || (target.type === 'item' && target.dropPosition === 'on')) {
         return 'cancel';
       }
-
       return 'move';
     }
   });
-
-<<<<<<< HEAD
-  let {dragAndDropHooks: list2Hooks} = useDragAndDrop({
-    // Same configuration as above but using list2
-    ///- begin collapse -///
-=======
   let {dragHooks: dragHooksList2, dropHooks: dropHooksList2} = useDnDHooks({
->>>>>>> c5ed5951
     getItems(keys) {
       return [...keys].map(key => {
         let item = list2.getItem(key);
@@ -996,7 +823,6 @@
           }
         }
       }
-
       onMove(keysToMove, list2, e.target);
     },
     getDropOperation(target, types) {
@@ -1007,11 +833,9 @@
       if (!draggedTypes.every(type => acceptedDragTypes.includes(type)) || (target.type === 'item' && target.dropPosition === 'on')) {
         return 'cancel';
       }
-
       return 'move';
     }
   });
-
   return (
     <Flex wrap gap="size-300">
       <ListView
@@ -1020,12 +844,8 @@
         width="size-3600"
         height="size-3600"
         items={list1.items}
-<<<<<<< HEAD
-        dragAndDropHooks={list1Hooks}>
-=======
         dragHooks={dragHooksList1}
         dropHooks={dropHooksList1}>
->>>>>>> c5ed5951
         {item => (
           <Item textValue={item.name}>
             {item.type === 'folder' && <Folder />}
@@ -1039,12 +859,8 @@
         width="size-3600"
         height="size-3600"
         items={list2.items}
-<<<<<<< HEAD
-        dragAndDropHooks={list2Hooks}>
-=======
         dragHooks={dragHooksList2}
         dropHooks={dropHooksList2}>
->>>>>>> c5ed5951
         {item => (
           <Item textValue={item.name}>
             {item.type === 'folder' && <Folder />}
@@ -1062,156 +878,7 @@
 <DragBetweenListsExample />
 ```
 
-<<<<<<< HEAD
-The example below demonstrates how to use `getDropOperation` to specify the default drop operation of the droppable list.
-
-<details>
-  <summary style={{fontWeight: 'bold'}}><ChevronRight size="S" /> Show code</summary>
-
-```tsx example export=true render=false
-function DragIntoListDefaultCopy() {
-  let sourceList = useListData({
-    // Similar configuration as last example...
-    ///- begin collapse -///
-    initialItems: [
-      {id: '1', type: 'file', name: 'Adobe Photoshop'},
-      {id: '2', type: 'file', name: 'Adobe XD'},
-      {id: '3', type: 'file', name: 'Adobe InDesign'},
-      {id: '4', type: 'file', name: 'Adobe AfterEffects'}
-    ]
-    ///- end collapse -///
-  });
-
-  let targetList = useListData({
-    // Similar configuration as last example...
-    ///- begin collapse -///
-    initialItems: [
-      {id: '5', type: 'file', name: 'Adobe Dreamweaver'},
-      {id: '6', type: 'file', name: 'Adobe Fresco'},
-      {id: '7', type: 'file', name: 'Adobe Connect'},
-      {id: '8', type: 'file', name: 'Adobe Lightroom'}
-    ]
-    ///- end collapse -///
-  });
-
-  // Same acceptedDragTypes as DragIntoListExample...
-  ///- begin collapse -///
-  // Append a generated key to the item type so they can only be dragged between these two lists
-  let dragType = React.useMemo(() => `keys-${Math.random().toString(36).slice(2)}`, []);
-  let acceptedDragTypes = [`${dragType}-file`];
-  ///- end collapse -///
-  let {dragAndDropHooks: dragListHooks} = useDragAndDrop({
-    // Same getItems and onDragEnd as DragIntoListExample...
-    ///- begin collapse -///
-    getItems: (keys) => [...keys].map(key => {
-      let item = sourceList.getItem(key);
-      // Setup the info for each item that will be propagated upon drag
-      return {
-        [`${dragType}-${item.type}`]: JSON.stringify(item),
-        'text/plain': item.name
-      };
-    }),
-    onDragEnd: (e) => {
-      let {
-        dropOperation,
-        keys
-      } = e;
-      if (dropOperation === 'move') {
-        sourceList.remove(...keys);
-      }
-    }
-    ///- end collapse -///
-  });
-
-  let {dragAndDropHooks: dropListHooks} = useDragAndDrop({
-    onInsert: async (e) => {
-      // Similar onInsert as DragIntoListExample...
-      ///- begin collapse -///
-      let {
-        items,
-        target
-      } = e;
-      ///- end collapse -///
-      /*- begin highlight -*/
-      let processedItems = await Promise.all(
-        items.map(async item => (
-          {...JSON.parse(await item.getText(acceptedDragTypes[0])), id: Math.random().toString(36).slice(2)}
-        ))
-      );
-      /*- end highlight -*/
-      // ...
-      ///- begin collapse -///
-      if (target.dropPosition === 'before') {
-        targetList.insertBefore(target.key, ...processedItems);
-      } else if (target.dropPosition === 'after') {
-        targetList.insertAfter(target.key, ...processedItems);
-      }
-      ///- end collapse -///
-    },
-    onRootDrop: async (e) => {
-      // Similar onRootDrop as DragIntoListExample...
-      ///- begin collapse -///
-      let {
-        items
-      } = e;
-      ///- end collapse -///
-      /*- begin highlight -*/
-      let processedItems = await Promise.all(
-        items.map(async item => (
-          {...JSON.parse(await item.getText(acceptedDragTypes[0])), id: Math.random().toString(36).slice(2)}
-        ))
-      );
-      /*- end highlight -*/
-      // ...
-      ///- begin collapse -///
-      targetList.append(...processedItems);
-      ///- end collapse -///
-    },
-    /*- begin highlight -*/
-    getDropOperation: () => 'copy',
-    /*- end highlight -*/
-    acceptedDragTypes
-  });
-
-  return (
-    <Flex wrap gap="size-300">
-      <ListView
-        aria-label="Draggable ListView in default copy operation example"
-        selectionMode="multiple"
-        width="size-3600"
-        height="size-2400"
-        items={sourceList.items}
-        dragAndDropHooks={dragListHooks}>
-        {item => (
-          <Item textValue={item.name}>
-            <Text>{item.name}</Text>
-          </Item>
-        )}
-      </ListView>
-      <ListView
-        aria-label="Droppable ListView in default copy operation example"
-        width="size-3600"
-        height="size-2400"
-        items={targetList.items}
-        dragAndDropHooks={dropListHooks}>
-        {item => (
-          <Item textValue={item.name}>
-            <Text>{item.name}</Text>
-          </Item>
-        )}
-      </ListView>
-    </Flex>
-  );
-}
-```
-</details>
-
-```tsx example
-<DragIntoListDefaultCopy />
-```
-=======
 */}
->>>>>>> c5ed5951
 
 ## Props
 
@@ -1237,7 +904,6 @@
     </ListView>
   );
 }
-
 <ListExample isQuiet />
 ```
 
@@ -1267,7 +933,6 @@
 import {IllustratedMessage} from '@react-spectrum/illustratedmessage';
 import NotFound from '@spectrum-icons/illustrations/NotFound';
 import {Heading} from '@react-spectrum/text';
-
 function renderEmptyState() {
   return (
     <IllustratedMessage>
@@ -1277,7 +942,6 @@
     </IllustratedMessage>
   );
 }
-
 <ListView
   selectionMode="multiple"
   aria-label="Example ListView for empty state"
