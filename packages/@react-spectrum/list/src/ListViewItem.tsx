/*
 * Copyright 2021 Adobe. All rights reserved.
 * This file is licensed to you under the Apache License, Version 2.0 (the "License");
 * you may not use this file except in compliance with the License. You may obtain a copy
 * of the License at http://www.apache.org/licenses/LICENSE-2.0
 *
 * Unless required by applicable law or agreed to in writing, software distributed under
 * the License is distributed on an "AS IS" BASIS, WITHOUT WARRANTIES OR REPRESENTATIONS
 * OF ANY KIND, either express or implied. See the License for the specific language
 * governing permissions and limitations under the License.
 */
import {Checkbox} from '@react-spectrum/checkbox';
import ChevronLeftMedium from '@spectrum-icons/ui/ChevronLeftMedium';
import ChevronRightMedium from '@spectrum-icons/ui/ChevronRightMedium';
import {classNames, ClearSlots, SlotProvider} from '@react-spectrum/utils';
import {Content} from '@react-spectrum/view';
import type {DraggableItemResult, DroppableItemResult} from '@react-aria/dnd';
import {DropTarget, Node} from '@react-types/shared';
import {FocusRing, useFocusRing} from '@react-aria/focus';
import {Grid} from '@react-spectrum/layout';
import ListGripper from '@spectrum-icons/ui/ListGripper';
import listStyles from './listview.css';
import {ListViewContext} from './ListView';
import {mergeProps} from '@react-aria/utils';
import React, {useContext, useRef} from 'react';
import {useButton} from '@react-aria/button';
import {useGridCell, useGridSelectionCheckbox} from '@react-aria/grid';
import {useHover, usePress} from '@react-aria/interactions';
import {useLocale} from '@react-aria/i18n';
import {useVisuallyHidden} from '@react-aria/visually-hidden';

interface ListViewItemProps {
  item: Node<any>,
<<<<<<< HEAD
  isEmphasized: boolean,
  dragHooks: DragHooks,
  dropHooks: DropHooks,
  hasActions: boolean
=======
  isEmphasized: boolean
>>>>>>> 2bf289f5
}

export function ListViewItem(props: ListViewItemProps) {
  let {
    item,
<<<<<<< HEAD
    isEmphasized,
    dragHooks,
    dropHooks,
    hasActions
  } = props;
  let {state, dragState, dropState, isListDraggable, isListDroppable, layout} = useContext(ListViewContext);
=======
    isEmphasized
  } = props;
  let cellNode = [...item.childNodes][0];
  let {state, dragState, dropState, onAction, isListDraggable, isListDroppable, layout, dragHooks, dropHooks} = useContext(ListViewContext);
>>>>>>> 2bf289f5

  let {direction} = useLocale();
  let rowRef = useRef<HTMLDivElement>();
  let {
    isFocusVisible: isFocusVisibleWithin,
    focusProps: focusWithinProps
  } = useFocusRing({within: true});
  let {isFocusVisible, focusProps} = useFocusRing();
  let allowsInteraction = state.selectionManager.selectionMode !== 'none' || hasActions;
  let isDisabled = !allowsInteraction || state.disabledKeys.has(item.key);
  let isDraggable = dragState?.isDraggable(item.key) && !isDisabled;
  let isDroppable = isListDroppable && !isDisabled;
  let {hoverProps, isHovered} = useHover({isDisabled});
  let {pressProps, isPressed} = usePress({isDisabled});

  // We only make use of useGridCell here to allow for keyboard navigation to the focusable children of the row.
  // The actual grid cell of the ListView is intert since we don't want to ever focus it to decrease screenreader
  // verbosity, so we pretend the row node is the cell for interaction purposes. useGridRow is never used since
  // it would conflict with useGridCell if applied to the same node.
  let {gridCellProps} = useGridCell({
    node: item,
    focusMode: 'cell',
    isVirtualized: true,
    shouldSelectOnPressUp: isListDraggable
  }, state, rowRef);
  delete gridCellProps['aria-colindex'];

  let draggableItem: DraggableItemResult;
  if (isListDraggable) {
    // eslint-disable-next-line react-hooks/rules-of-hooks
    draggableItem = dragHooks.useDraggableItem({key: item.key}, dragState);
  }
  let droppableItem: DroppableItemResult;
  let isDropTarget: boolean;
  if (isListDroppable) {
    let target = {type: 'item', key: item.key, dropPosition: 'on'} as DropTarget;
    isDropTarget = dropState.isDropTarget(target);
    // eslint-disable-next-line react-hooks/rules-of-hooks
    droppableItem = dropHooks.useDroppableItem({target}, dropState, rowRef);
  }

  let {checkboxProps} = useGridSelectionCheckbox({...props, key: item.key}, state);
  let dragButtonRef = React.useRef();
  let {buttonProps} = useButton({
    ...draggableItem?.dragButtonProps,
    elementType: 'div'
  }, dragButtonRef);

  let chevron = null;
  if (item.props.hasChildItems) {
    chevron = direction === 'ltr'
      ? (
        <ChevronRightMedium
          aria-hidden="true"
          UNSAFE_className={listStyles['react-spectrum-ListViewItem-parentIndicator']} />
      )
      : (
        <ChevronLeftMedium
          aria-hidden="true"
          UNSAFE_className={listStyles['react-spectrum-ListViewItem-parentIndicator']} />
      );
  }

  let showCheckbox = state.selectionManager.selectionMode !== 'none' && state.selectionManager.selectionBehavior === 'toggle';
  let isSelected = state.selectionManager.isSelected(item.key);
  let showDragHandle = isDraggable && isFocusVisibleWithin;
  let {visuallyHiddenProps} = useVisuallyHidden();
  let rowProps = {
    role: 'row',
    'aria-label': item.textValue,
    'aria-selected': state.selectionManager.selectionMode !== 'none' ? isSelected : undefined,
    'aria-rowindex': item.index + 1
  };

  const mergedProps = mergeProps(
    gridCellProps,
    rowProps,
    pressProps,
    isDraggable && draggableItem?.dragProps,
    isDroppable && droppableItem?.dropProps,
    hoverProps,
    focusWithinProps,
    focusProps
  );

  let isFirstRow = item.prevKey == null;
  let isLastRow = item.nextKey == null;
  // Figure out if the ListView content is equal or greater in height to the container. If so, we'll need to round the bottom
  // border corners of the last row when selected and we can get rid of the bottom border if it isn't selected to avoid border overlap
  // with bottom border
  let isFlushWithContainerBottom = false;
  if (isLastRow) {
    if (layout.getContentSize()?.height >= layout.virtualizer?.getVisibleRect().height) {
      isFlushWithContainerBottom = true;
    }
  }

  return (
    <div
      {...mergedProps}
      className={
        classNames(
          listStyles,
          'react-spectrum-ListView-row',
          {
            'focus-ring': isFocusVisible
          }
        )
      }
      ref={rowRef}>
      <div
        // TODO: refactor the css here now that we are focusing the row?
        className={
          classNames(
            listStyles,
            'react-spectrum-ListViewItem',
            {
              'is-active': isPressed,
              'is-focused': isFocusVisibleWithin,
              'focus-ring': isFocusVisible,
              'is-hovered': isHovered,
              'is-selected': isSelected,
              'is-next-selected': state.selectionManager.isSelected(item.nextKey),
              'react-spectrum-ListViewItem--highlightSelection': state.selectionManager.selectionBehavior === 'replace' && (isSelected || state.selectionManager.isSelected(item.nextKey)),
              'react-spectrum-ListViewItem--draggable': isDraggable,
              'react-spectrum-ListViewItem--dropTarget': !!isDropTarget,
              'react-spectrum-ListViewItem--firstRow': isFirstRow,
              'react-spectrum-ListViewItem--lastRow': isLastRow,
              'react-spectrum-ListViewItem--isFlushBottom': isFlushWithContainerBottom
            }
          )
        }
        role="gridcell"
        aria-colindex={1}>
        <Grid UNSAFE_className={listStyles['react-spectrum-ListViewItem-grid']}>
          {isListDraggable &&
            <div className={listStyles['react-spectrum-ListViewItem-draghandle-container']}>
              {isDraggable &&
                <FocusRing focusRingClass={classNames(listStyles, 'focus-ring')}>
                  <div
                    {...buttonProps as React.HTMLAttributes<HTMLElement>}
                    className={
                      classNames(
                        listStyles,
                        'react-spectrum-ListViewItem-draghandle-button'
                      )
                    }
                    style={!showDragHandle ? {...visuallyHiddenProps.style} : {}}
                    ref={dragButtonRef}
                    draggable="true">
                    <ListGripper />
                  </div>
                </FocusRing>
              }
            </div>
          }
          {showCheckbox &&
            <Checkbox
              UNSAFE_className={listStyles['react-spectrum-ListViewItem-checkbox']}
              {...checkboxProps}
              isEmphasized={isEmphasized} />
          }
          <SlotProvider
            slots={{
              content: {UNSAFE_className: listStyles['react-spectrum-ListViewItem-content']},
              text: {UNSAFE_className: listStyles['react-spectrum-ListViewItem-content']},
              description: {UNSAFE_className: listStyles['react-spectrum-ListViewItem-description']},
              icon: {UNSAFE_className: listStyles['react-spectrum-ListViewItem-icon'], size: 'M'},
              image: {UNSAFE_className: listStyles['react-spectrum-ListViewItem-image']},
              link: {UNSAFE_className: listStyles['react-spectrum-ListViewItem-content'], isQuiet: true},
              actionButton: {UNSAFE_className: listStyles['react-spectrum-ListViewItem-actions'], isQuiet: true},
              actionGroup: {
                UNSAFE_className: listStyles['react-spectrum-ListViewItem-actions'],
                isQuiet: true,
                density: 'compact'
              },
              actionMenu: {UNSAFE_className: listStyles['react-spectrum-ListViewItem-actionmenu'], isQuiet: true}
            }}>
            {typeof item.rendered === 'string' ? <Content>{item.rendered}</Content> : item.rendered}
            <ClearSlots>
              {chevron}
            </ClearSlots>
          </SlotProvider>
        </Grid>
      </div>
    </div>
  );
}<|MERGE_RESOLUTION|>--- conflicted
+++ resolved
@@ -31,32 +31,17 @@
 
 interface ListViewItemProps {
   item: Node<any>,
-<<<<<<< HEAD
   isEmphasized: boolean,
-  dragHooks: DragHooks,
-  dropHooks: DropHooks,
   hasActions: boolean
-=======
-  isEmphasized: boolean
->>>>>>> 2bf289f5
 }
 
 export function ListViewItem(props: ListViewItemProps) {
   let {
     item,
-<<<<<<< HEAD
     isEmphasized,
-    dragHooks,
-    dropHooks,
     hasActions
   } = props;
-  let {state, dragState, dropState, isListDraggable, isListDroppable, layout} = useContext(ListViewContext);
-=======
-    isEmphasized
-  } = props;
-  let cellNode = [...item.childNodes][0];
-  let {state, dragState, dropState, onAction, isListDraggable, isListDroppable, layout, dragHooks, dropHooks} = useContext(ListViewContext);
->>>>>>> 2bf289f5
+  let {state, dragState, dropState, isListDraggable, isListDroppable, layout, dragHooks, dropHooks} = useContext(ListViewContext);
 
   let {direction} = useLocale();
   let rowRef = useRef<HTMLDivElement>();
