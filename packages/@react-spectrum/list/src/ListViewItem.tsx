--- conflicted
+++ resolved
@@ -15,13 +15,8 @@
 import {classNames, ClearSlots, SlotProvider} from '@react-spectrum/utils';
 import {Content} from '@react-spectrum/view';
 import {CSSTransition} from 'react-transition-group';
-<<<<<<< HEAD
-import type {DraggableItemResult} from '@react-aria/dnd';
-import type {DragHooks} from '@react-spectrum/dnd';
-=======
 import type {DraggableItemResult, DroppableItemResult} from '@react-aria/dnd';
 import {DropTarget, Node} from '@react-types/shared';
->>>>>>> 0c337032
 import {FocusRing, useFocusRing} from '@react-aria/focus';
 import {Grid} from '@react-spectrum/layout';
 import {isFocusVisible as isGlobalFocusVisible, useHover} from '@react-aria/interactions';
@@ -29,31 +24,19 @@
 import listStyles from './styles.css';
 import {ListViewContext} from './ListView';
 import {mergeProps} from '@react-aria/utils';
-import {Node} from '@react-types/shared';
 import React, {useContext, useRef} from 'react';
 import {useButton} from '@react-aria/button';
 import {useListItem, useListSelectionCheckbox} from '@react-aria/list';
 import {useLocale} from '@react-aria/i18n';
 import {useVisuallyHidden} from '@react-aria/visually-hidden';
 
-<<<<<<< HEAD
 interface ListViewItemProps<T> {
   item: Node<T>,
   isEmphasized: boolean,
-  dragHooks: DragHooks,
   hasActions: boolean
 }
 
 export function ListViewItem<T>(props: ListViewItemProps<T>) {
-=======
-interface ListViewItemProps {
-  item: Node<any>,
-  isEmphasized: boolean,
-  hasActions: boolean
-}
-
-export function ListViewItem(props: ListViewItemProps) {
->>>>>>> 0c337032
   let {
     item,
     isEmphasized,
@@ -69,12 +52,8 @@
   let {isFocusVisible, focusProps} = useFocusRing();
   let allowsInteraction = state.selectionManager.selectionMode !== 'none' || hasActions;
   let isDisabled = !allowsInteraction || state.disabledKeys.has(item.key);
-<<<<<<< HEAD
   let isSelected = state.selectionManager.isSelected(item.key);
-  let isDraggable = dragState?.isDraggable(item.key) && !isDisabled;
-=======
   let isDroppable = isListDroppable && !isDisabled;
->>>>>>> 0c337032
   let {hoverProps, isHovered} = useHover({isDisabled});
   let {rowProps, gridCellProps, isPressed} = useListItem({
     node: item,
@@ -129,22 +108,12 @@
     );
 
   let showCheckbox = state.selectionManager.selectionMode !== 'none' && state.selectionManager.selectionBehavior === 'toggle';
-<<<<<<< HEAD
-  let showDragHandle = isDraggable && isFocusVisibleWithin;
-=======
-  let isSelected = state.selectionManager.isSelected(item.key);
->>>>>>> 0c337032
   let {visuallyHiddenProps} = useVisuallyHidden();
 
   const mergedProps = mergeProps(
     rowProps,
-<<<<<<< HEAD
-    isDraggable && draggableItem?.dragProps,
-=======
-    pressProps,
     draggableItem?.dragProps,
     isDroppable && droppableItem?.dropProps,
->>>>>>> 0c337032
     hoverProps,
     focusWithinProps,
     focusProps
