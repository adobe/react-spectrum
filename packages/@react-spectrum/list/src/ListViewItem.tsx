/*
 * Copyright 2021 Adobe. All rights reserved.
 * This file is licensed to you under the Apache License, Version 2.0 (the "License");
 * you may not use this file except in compliance with the License. You may obtain a copy
 * of the License at http://www.apache.org/licenses/LICENSE-2.0
 *
 * Unless required by applicable law or agreed to in writing, software distributed under
 * the License is distributed on an "AS IS" BASIS, WITHOUT WARRANTIES OR REPRESENTATIONS
 * OF ANY KIND, either express or implied. See the License for the specific language
 * governing permissions and limitations under the License.
 */
import {Checkbox} from '@react-spectrum/checkbox';
import ChevronLeftMedium from '@spectrum-icons/ui/ChevronLeftMedium';
import ChevronRightMedium from '@spectrum-icons/ui/ChevronRightMedium';
import {classNames, ClearSlots, SlotProvider} from '@react-spectrum/utils';
import {Content} from '@react-spectrum/view';
import type {DraggableItemResult, DroppableItemResult} from '@react-aria/dnd';
import {DropTarget, Node} from '@react-types/shared';
import {FocusRing, useFocusRing} from '@react-aria/focus';
import {Grid} from '@react-spectrum/layout';
import ListGripper from '@spectrum-icons/ui/ListGripper';
import listStyles from './listview.css';
import {ListViewContext} from './ListView';
import {mergeProps} from '@react-aria/utils';
import React, {useContext, useRef} from 'react';
import {useButton} from '@react-aria/button';
import {useGridCell, useGridSelectionCheckbox} from '@react-aria/grid';
import {useHover, usePress} from '@react-aria/interactions';
import {useLocale} from '@react-aria/i18n';
import {useVisuallyHidden} from '@react-aria/visually-hidden';

interface ListViewItemProps {
  item: Node<any>,
  isEmphasized: boolean
}

export function ListViewItem(props: ListViewItemProps) {
  let {
    item,
<<<<<<< HEAD
    isEmphasized
  } = props;
  let cellNode = [...item.childNodes][0];
  let {state, dragState, dropState, onAction, isListDraggable, isListDroppable, layout, dragHooks, dropHooks} = useContext(ListViewContext);

=======
    isEmphasized,
    dragHooks,
    hasActions
  } = props;
  let {state, dragState, isListDraggable, layout} = useContext(ListViewContext);
>>>>>>> 5917acf0
  let {direction} = useLocale();
  let rowRef = useRef<HTMLDivElement>();
  let {
    isFocusVisible: isFocusVisibleWithin,
    focusProps: focusWithinProps
  } = useFocusRing({within: true});
  let {isFocusVisible, focusProps} = useFocusRing();
  let allowsInteraction = state.selectionManager.selectionMode !== 'none' || hasActions;
  let isDisabled = !allowsInteraction || state.disabledKeys.has(item.key);
  let isDraggable = dragState?.isDraggable(item.key) && !isDisabled;
  let isDroppable = isListDroppable && !isDisabled;
  let {hoverProps, isHovered} = useHover({isDisabled});
  let {pressProps, isPressed} = usePress({isDisabled});

  // We only make use of useGridCell here to allow for keyboard navigation to the focusable children of the row.
  // The actual grid cell of the ListView is inert since we don't want to ever focus it to decrease screenreader
  // verbosity, so we pretend the row node is the cell for interaction purposes. useGridRow is never used since
  // it would conflict with useGridCell if applied to the same node.
  let {gridCellProps} = useGridCell({
    node: item,
    focusMode: 'cell',
    isVirtualized: true,
    shouldSelectOnPressUp: isListDraggable
  }, state, rowRef);
  delete gridCellProps['aria-colindex'];

  let draggableItem: DraggableItemResult;
  if (isListDraggable) {
    // eslint-disable-next-line react-hooks/rules-of-hooks
    draggableItem = dragHooks.useDraggableItem({key: item.key}, dragState);
  }
<<<<<<< HEAD
  let droppableItem: DroppableItemResult;
  let isDropTarget: boolean;
  if (isListDroppable) {
    let target = {type: 'item', key: item.key, dropPosition: 'on'} as DropTarget;
    isDropTarget = dropState.isDropTarget(target);
    // eslint-disable-next-line react-hooks/rules-of-hooks
    droppableItem = dropHooks.useDroppableItem({target}, dropState, rowRef);
  }
  const mergedProps = mergeProps(
    gridCellProps,
    hoverProps,
    focusWithinProps,
    focusProps
  );
  let {checkboxProps} = useGridSelectionCheckbox({...props, key: item.key}, state);
=======
>>>>>>> 5917acf0

  let {checkboxProps} = useGridSelectionCheckbox({...props, key: item.key}, state);
  let dragButtonRef = React.useRef();
  let {buttonProps} = useButton({
    ...draggableItem?.dragButtonProps,
    elementType: 'div'
  }, dragButtonRef);

  let chevron = null;
  if (item.props.hasChildItems) {
    chevron = direction === 'ltr'
      ? (
        <ChevronRightMedium
          aria-hidden="true"
          UNSAFE_className={listStyles['react-spectrum-ListViewItem-parentIndicator']} />
      )
      : (
        <ChevronLeftMedium
          aria-hidden="true"
          UNSAFE_className={listStyles['react-spectrum-ListViewItem-parentIndicator']} />
      );
  }

  let showCheckbox = state.selectionManager.selectionMode !== 'none' && state.selectionManager.selectionBehavior === 'toggle';
  let isSelected = state.selectionManager.isSelected(item.key);
  let showDragHandle = isDraggable && isFocusVisibleWithin;
  let {visuallyHiddenProps} = useVisuallyHidden();
  let rowProps = {
    role: 'row',
    'aria-label': item.textValue,
    'aria-selected': state.selectionManager.selectionMode !== 'none' ? isSelected : undefined,
    'aria-rowindex': item.index + 1
  };

  const mergedProps = mergeProps(
    gridCellProps,
    rowProps,
    pressProps,
    isDraggable && draggableItem?.dragProps,
    hoverProps,
    focusWithinProps,
    focusProps
  );

  let isFirstRow = item.prevKey == null;
  let isLastRow = item.nextKey == null;
  // Figure out if the ListView content is equal or greater in height to the container. If so, we'll need to round the bottom
  // border corners of the last row when selected and we can get rid of the bottom border if it isn't selected to avoid border overlap
  // with bottom border
  let isFlushWithContainerBottom = false;
  if (isLastRow) {
    if (layout.getContentSize()?.height >= layout.virtualizer?.getVisibleRect().height) {
      isFlushWithContainerBottom = true;
    }
  }

  return (
    <div
<<<<<<< HEAD
      {...mergeProps(rowProps, pressProps, isDraggable && draggableItem?.dragProps, isDroppable && droppableItem?.dropProps)}
=======
      {...mergedProps}
>>>>>>> 5917acf0
      className={
        classNames(
          listStyles,
          'react-spectrum-ListView-row',
          {
            'focus-ring': isFocusVisible
          }
        )
      }
      ref={rowRef}>
      <div
        // TODO: refactor the css here now that we are focusing the row?
        className={
          classNames(
            listStyles,
            'react-spectrum-ListViewItem',
            {
              'is-active': isPressed,
              'is-focused': isFocusVisibleWithin,
              'focus-ring': isFocusVisible,
              'is-hovered': isHovered,
              'is-selected': isSelected,
              'is-next-selected': state.selectionManager.isSelected(item.nextKey),
              'react-spectrum-ListViewItem--highlightSelection': state.selectionManager.selectionBehavior === 'replace' && (isSelected || state.selectionManager.isSelected(item.nextKey)),
              'react-spectrum-ListViewItem--draggable': isDraggable,
              'react-spectrum-ListViewItem--dropTarget': !!isDropTarget,
              'react-spectrum-ListViewItem--firstRow': isFirstRow,
              'react-spectrum-ListViewItem--lastRow': isLastRow,
              'react-spectrum-ListViewItem--isFlushBottom': isFlushWithContainerBottom
            }
          )
        }
        role="gridcell"
        aria-colindex={1}>
        <Grid UNSAFE_className={listStyles['react-spectrum-ListViewItem-grid']}>
          {isListDraggable &&
            <div className={listStyles['react-spectrum-ListViewItem-draghandle-container']}>
              {isDraggable &&
                <FocusRing focusRingClass={classNames(listStyles, 'focus-ring')}>
                  <div
                    {...buttonProps as React.HTMLAttributes<HTMLElement>}
                    className={
                      classNames(
                        listStyles,
                        'react-spectrum-ListViewItem-draghandle-button'
                      )
                    }
                    style={!showDragHandle ? {...visuallyHiddenProps.style} : {}}
                    ref={dragButtonRef}
                    draggable="true">
                    <ListGripper />
                  </div>
                </FocusRing>
              }
            </div>
          }
          {showCheckbox &&
            <Checkbox
              UNSAFE_className={listStyles['react-spectrum-ListViewItem-checkbox']}
              {...checkboxProps}
              isEmphasized={isEmphasized} />
          }
          <SlotProvider
            slots={{
              content: {UNSAFE_className: listStyles['react-spectrum-ListViewItem-content']},
              text: {UNSAFE_className: listStyles['react-spectrum-ListViewItem-content']},
              description: {UNSAFE_className: listStyles['react-spectrum-ListViewItem-description']},
              icon: {UNSAFE_className: listStyles['react-spectrum-ListViewItem-icon'], size: 'M'},
              image: {UNSAFE_className: listStyles['react-spectrum-ListViewItem-image']},
              link: {UNSAFE_className: listStyles['react-spectrum-ListViewItem-content'], isQuiet: true},
              actionButton: {UNSAFE_className: listStyles['react-spectrum-ListViewItem-actions'], isQuiet: true},
              actionGroup: {
                UNSAFE_className: listStyles['react-spectrum-ListViewItem-actions'],
                isQuiet: true,
                density: 'compact'
              },
              actionMenu: {UNSAFE_className: listStyles['react-spectrum-ListViewItem-actionmenu'], isQuiet: true}
            }}>
            {typeof item.rendered === 'string' ? <Content>{item.rendered}</Content> : item.rendered}
            <ClearSlots>
              {chevron}
            </ClearSlots>
          </SlotProvider>
        </Grid>
      </div>
    </div>
  );
}<|MERGE_RESOLUTION|>--- conflicted
+++ resolved
@@ -31,25 +31,17 @@
 
 interface ListViewItemProps {
   item: Node<any>,
-  isEmphasized: boolean
+  isEmphasized: boolean,
+  hasActions: boolean
 }
 
 export function ListViewItem(props: ListViewItemProps) {
   let {
     item,
-<<<<<<< HEAD
-    isEmphasized
-  } = props;
-  let cellNode = [...item.childNodes][0];
-  let {state, dragState, dropState, onAction, isListDraggable, isListDroppable, layout, dragHooks, dropHooks} = useContext(ListViewContext);
-
-=======
     isEmphasized,
-    dragHooks,
     hasActions
   } = props;
-  let {state, dragState, isListDraggable, layout} = useContext(ListViewContext);
->>>>>>> 5917acf0
+  let {state, dragState, dropState, isListDraggable, isListDroppable, layout, dragHooks, dropHooks} = useContext(ListViewContext);
   let {direction} = useLocale();
   let rowRef = useRef<HTMLDivElement>();
   let {
@@ -81,7 +73,6 @@
     // eslint-disable-next-line react-hooks/rules-of-hooks
     draggableItem = dragHooks.useDraggableItem({key: item.key}, dragState);
   }
-<<<<<<< HEAD
   let droppableItem: DroppableItemResult;
   let isDropTarget: boolean;
   if (isListDroppable) {
@@ -90,15 +81,6 @@
     // eslint-disable-next-line react-hooks/rules-of-hooks
     droppableItem = dropHooks.useDroppableItem({target}, dropState, rowRef);
   }
-  const mergedProps = mergeProps(
-    gridCellProps,
-    hoverProps,
-    focusWithinProps,
-    focusProps
-  );
-  let {checkboxProps} = useGridSelectionCheckbox({...props, key: item.key}, state);
-=======
->>>>>>> 5917acf0
 
   let {checkboxProps} = useGridSelectionCheckbox({...props, key: item.key}, state);
   let dragButtonRef = React.useRef();
@@ -138,6 +120,7 @@
     rowProps,
     pressProps,
     isDraggable && draggableItem?.dragProps,
+    isDroppable && droppableItem?.dropProps,
     hoverProps,
     focusWithinProps,
     focusProps
@@ -157,11 +140,7 @@
 
   return (
     <div
-<<<<<<< HEAD
-      {...mergeProps(rowProps, pressProps, isDraggable && draggableItem?.dragProps, isDroppable && droppableItem?.dropProps)}
-=======
       {...mergedProps}
->>>>>>> 5917acf0
       className={
         classNames(
           listStyles,
