--- conflicted
+++ resolved
@@ -34,7 +34,8 @@
   item: Node<any>,
   isEmphasized: boolean,
   dragHooks: DragHooks,
-  dropHooks: DropHooks
+  dropHooks: DropHooks,
+  hasActions: boolean
 }
 
 export function ListViewItem(props: ListViewItemProps) {
@@ -42,17 +43,12 @@
     item,
     isEmphasized,
     dragHooks,
-<<<<<<< HEAD
-    dropHooks
+    dropHooks,
+    hasActions
   } = props;
   let cellNode = [...item.childNodes][0];
   let {state, dragState, dropState, onAction, isListDraggable, isListDroppable, layout} = useContext(ListViewContext);
 
-=======
-    hasActions
-  } = props;
-  let {state, dragState, isListDraggable, layout} = useContext(ListViewContext);
->>>>>>> 3f7f3d8b
   let {direction} = useLocale();
   let rowRef = useRef<HTMLDivElement>();
   let {
@@ -84,7 +80,6 @@
     // eslint-disable-next-line react-hooks/rules-of-hooks
     draggableItem = dragHooks.useDraggableItem({key: item.key}, dragState);
   }
-<<<<<<< HEAD
   let droppableItem: DroppableItemResult;
   let isDropTarget: boolean;
   if (isListDroppable) {
@@ -93,17 +88,8 @@
     // eslint-disable-next-line react-hooks/rules-of-hooks
     droppableItem = dropHooks.useDroppableItem({target}, dropState, rowRef);
   }
-  const mergedProps = mergeProps(
-    gridCellProps,
-    hoverProps,
-    focusWithinProps,
-    focusProps
-  );
   let {checkboxProps} = useGridSelectionCheckbox({...props, key: item.key}, state);
-=======
->>>>>>> 3f7f3d8b
-
-  let {checkboxProps} = useGridSelectionCheckbox({...props, key: item.key}, state);
+
   let dragButtonRef = React.useRef();
   let {buttonProps} = useButton({
     ...draggableItem?.dragButtonProps,
@@ -141,6 +127,7 @@
     rowProps,
     pressProps,
     isDraggable && draggableItem?.dragProps,
+    isDroppable && droppableItem?.dropProps,
     hoverProps,
     focusWithinProps,
     focusProps
@@ -160,11 +147,7 @@
 
   return (
     <div
-<<<<<<< HEAD
-      {...mergeProps(rowProps, pressProps, isDraggable && draggableItem?.dragProps, isDroppable && droppableItem?.dropProps)}
-=======
       {...mergedProps}
->>>>>>> 3f7f3d8b
       className={
         classNames(
           listStyles,
