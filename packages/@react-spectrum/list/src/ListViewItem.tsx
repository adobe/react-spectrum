/*
 * Copyright 2021 Adobe. All rights reserved.
 * This file is licensed to you under the Apache License, Version 2.0 (the "License");
 * you may not use this file except in compliance with the License. You may obtain a copy
 * of the License at http://www.apache.org/licenses/LICENSE-2.0
 *
 * Unless required by applicable law or agreed to in writing, software distributed under
 * the License is distributed on an "AS IS" BASIS, WITHOUT WARRANTIES OR REPRESENTATIONS
 * OF ANY KIND, either express or implied. See the License for the specific language
 * governing permissions and limitations under the License.
 */
import {Checkbox} from '@react-spectrum/checkbox';
import ChevronLeftMedium from '@spectrum-icons/ui/ChevronLeftMedium';
import ChevronRightMedium from '@spectrum-icons/ui/ChevronRightMedium';
import {classNames, ClearSlots, SlotProvider, useHasChild} from '@react-spectrum/utils';
import {CSSTransition} from 'react-transition-group';
import type {DraggableItemResult, DropIndicatorAria, DroppableItemResult} from '@react-aria/dnd';
import {DropTarget, Node} from '@react-types/shared';
import {FocusRing, useFocusRing} from '@react-aria/focus';
import {Grid} from '@react-spectrum/layout';
import {isFocusVisible as isGlobalFocusVisible, useHover} from '@react-aria/interactions';
import ListGripper from '@spectrum-icons/ui/ListGripper';
import listStyles from './styles.css';
import {ListViewContext} from './ListView';
import {mergeProps} from '@react-aria/utils';
import {Provider} from '@react-spectrum/provider';
import React, {useContext, useRef} from 'react';
import {Text} from '@react-spectrum/text';
import {useButton} from '@react-aria/button';
import {useGridListItem, useGridListSelectionCheckbox} from '@react-aria/gridlist';
import {useLocale} from '@react-aria/i18n';
import {useVisuallyHidden} from '@react-aria/visually-hidden';

interface ListViewItemProps<T> {
  item: Node<T>,
  isEmphasized: boolean,
  hasActions: boolean
}

export function ListViewItem<T>(props: ListViewItemProps<T>) {
  let {
    item,
    isEmphasized
  } = props;
  let {
    state,
    dragState,
    dropState,
    isListDraggable,
    isListDroppable,
    layout,
    dndHooks,
    loadingState
  } = useContext(ListViewContext);
  let {direction} = useLocale();
  let rowRef = useRef<HTMLDivElement>();
  let {
    isFocusVisible: isFocusVisibleWithin,
    focusProps: focusWithinProps
  } = useFocusRing({within: true});
  let {isFocusVisible, focusProps} = useFocusRing();
  let {
    rowProps,
    gridCellProps,
    isPressed,
    descriptionProps,
    isSelected,
    isDisabled,
    allowsSelection,
    hasAction
  } = useGridListItem({
    node: item,
    isVirtualized: true,
    shouldSelectOnPressUp: isListDraggable
  }, state, rowRef);
  let isDroppable = isListDroppable && !isDisabled;
  let {hoverProps, isHovered} = useHover({isDisabled: !allowsSelection && !hasAction});

  let {checkboxProps} = useGridListSelectionCheckbox({key: item.key}, state);
  let hasDescription = useHasChild(`.${listStyles['react-spectrum-ListViewItem-description']}`, rowRef);

  let draggableItem: DraggableItemResult;
  if (isListDraggable) {
    // eslint-disable-next-line react-hooks/rules-of-hooks
<<<<<<< HEAD
    draggableItem = dndHooks.useDraggableItem({key: item.key}, dragState);
=======
    draggableItem = dragHooks.useDraggableItem({key: item.key, hasDragButton: true}, dragState);
>>>>>>> 49026315
    if (isDisabled) {
      draggableItem = null;
    }
  }
  let droppableItem: DroppableItemResult;
  let isDropTarget: boolean;
  let dropIndicator: DropIndicatorAria;
  let dropIndicatorRef = useRef();
  if (isListDroppable) {
    let target = {type: 'item', key: item.key, dropPosition: 'on'} as DropTarget;
    isDropTarget = dropState.isDropTarget(target);
    // eslint-disable-next-line react-hooks/rules-of-hooks
<<<<<<< HEAD
    droppableItem = dndHooks.useDroppableItem({target}, dropState, rowRef);
    dropIndicator = dndHooks.useDropIndicator({target}, dropState, dropIndicatorRef);
=======
    dropIndicator = dropHooks.useDropIndicator({target}, dropState, dropIndicatorRef);
>>>>>>> 49026315
  }

  let dragButtonRef = React.useRef();
  let {buttonProps} = useButton({
    ...draggableItem?.dragButtonProps,
    elementType: 'div'
  }, dragButtonRef);

  let chevron = direction === 'ltr'
    ? (
      <ChevronRightMedium
        aria-hidden="true"
        UNSAFE_className={
          classNames(
            listStyles,
            'react-spectrum-ListViewItem-parentIndicator',
            {
              'react-spectrum-ListViewItem-parentIndicator--hasChildItems': item.props.hasChildItems,
              'is-disabled': !hasAction
            }
          )
        } />
    )
    : (
      <ChevronLeftMedium
        aria-hidden="true"
        UNSAFE_className={
          classNames(
            listStyles,
            'react-spectrum-ListViewItem-parentIndicator',
            {
              'react-spectrum-ListViewItem-parentIndicator--hasChildItems': item.props.hasChildItems,
              'is-disabled': !hasAction
            }
          )
        } />
    );

  let showCheckbox = state.selectionManager.selectionMode !== 'none' && state.selectionManager.selectionBehavior === 'toggle';
  let {visuallyHiddenProps} = useVisuallyHidden();

  let dropProps = isDroppable ? droppableItem?.dropProps : {'aria-hidden': droppableItem?.dropProps['aria-hidden']};
  const mergedProps = mergeProps(
    rowProps,
    draggableItem?.dragProps,
    dropProps,
    hoverProps,
    focusWithinProps,
    focusProps,
    // Remove tab index from list row if performing a screenreader drag. This prevents TalkBack from focusing the row,
    // allowing for single swipe navigation between row drop indicator
    dropHooks?.isVirtualDragging() && {tabIndex: null}
  );

  let isFirstRow = item.prevKey == null;
  let isLastRow = item.nextKey == null;
  // Figure out if the ListView content is equal or greater in height to the container. If so, we'll need to round the bottom
  // border corners of the last row when selected and we can get rid of the bottom border if it isn't selected to avoid border overlap
  // with bottom border
  let isFlushWithContainerBottom = false;
  if (isLastRow && loadingState !== 'loadingMore') {
    if (layout.getContentSize()?.height >= layout.virtualizer?.getVisibleRect().height) {
      isFlushWithContainerBottom = true;
    }
  }
  // previous item isn't selected
  // and the previous item isn't focused or, if it is focused, then if focus globally isn't visible or just focus isn't in the listview
  let roundTops = (!state.selectionManager.isSelected(item.prevKey)
    && (state.selectionManager.focusedKey !== item.prevKey || !(isGlobalFocusVisible() && state.selectionManager.isFocused)));
  let roundBottoms = (!state.selectionManager.isSelected(item.nextKey)
    && (state.selectionManager.focusedKey !== item.nextKey || !(isGlobalFocusVisible() && state.selectionManager.isFocused)));

  let content = typeof item.rendered === 'string' ? <Text>{item.rendered}</Text> : item.rendered;
  if (isDisabled) {
    content = <Provider isDisabled>{content}</Provider>;
  }

  return (
    <div
      {...mergedProps}
      className={
        classNames(
          listStyles,
          'react-spectrum-ListView-row',
          {
            'focus-ring': isFocusVisible,
            'round-tops':
              roundTops || (isHovered && !isSelected && state.selectionManager.focusedKey !== item.key),
            'round-bottoms':
              roundBottoms || (isHovered && !isSelected && state.selectionManager.focusedKey !== item.key)
          }
        )
      }
      ref={rowRef}>
      <div
        // TODO: refactor the css here now that we are focusing the row?
        className={
          classNames(
            listStyles,
            'react-spectrum-ListViewItem',
            {
              'is-active': isPressed,
              'is-focused': isFocusVisibleWithin,
              'focus-ring': isFocusVisible,
              'is-hovered': isHovered,
              'is-selected': isSelected,
              'is-disabled': isDisabled,
              'is-prev-selected': state.selectionManager.isSelected(item.prevKey),
              'is-next-selected': state.selectionManager.isSelected(item.nextKey),
              'react-spectrum-ListViewItem--highlightSelection': state.selectionManager.selectionBehavior === 'replace' && (isSelected || state.selectionManager.isSelected(item.nextKey)),
              'react-spectrum-ListViewItem--dropTarget': !!isDropTarget,
              'react-spectrum-ListViewItem--firstRow': isFirstRow,
              'react-spectrum-ListViewItem--lastRow': isLastRow,
              'react-spectrum-ListViewItem--isFlushBottom': isFlushWithContainerBottom,
              'react-spectrum-ListViewItem--hasDescription': hasDescription
            }
          )
        }
        {...gridCellProps}>
        <Grid UNSAFE_className={listStyles['react-spectrum-ListViewItem-grid']}>
          {isListDraggable &&
            <div className={listStyles['react-spectrum-ListViewItem-draghandle-container']}>
              {!isDisabled &&
                <FocusRing focusRingClass={classNames(listStyles, 'focus-ring')}>
                  <div
                    {...buttonProps as React.HTMLAttributes<HTMLElement>}
                    className={
                      classNames(
                        listStyles,
                        'react-spectrum-ListViewItem-draghandle-button'
                      )
                    }
                    style={!isFocusVisibleWithin ? {...visuallyHiddenProps.style} : {}}
                    ref={dragButtonRef}
                    draggable="true">
                    <ListGripper />
                  </div>
                </FocusRing>
              }
            </div>
          }
          {isListDroppable && !dropIndicator?.isHidden &&
            <div role="button" {...visuallyHiddenProps} {...dropIndicator?.dropIndicatorProps} ref={dropIndicatorRef} />
          }
          <CSSTransition
            in={showCheckbox}
            unmountOnExit
            classNames={{
              enter: listStyles['react-spectrum-ListViewItem-checkbox--enter'],
              enterActive: listStyles['react-spectrum-ListViewItem-checkbox--enterActive'],
              exit: listStyles['react-spectrum-ListViewItem-checkbox--exit'],
              exitActive: listStyles['react-spectrum-ListViewItem-checkbox--exitActive']
            }}
            timeout={160} >
            <div className={listStyles['react-spectrum-ListViewItem-checkboxWrapper']}>
              <Checkbox
                {...checkboxProps}
                UNSAFE_className={listStyles['react-spectrum-ListViewItem-checkbox']}
                isEmphasized={isEmphasized} />
            </div>
          </CSSTransition>
          <SlotProvider
            slots={{
              text: {UNSAFE_className: listStyles['react-spectrum-ListViewItem-content']},
              description: {UNSAFE_className: listStyles['react-spectrum-ListViewItem-description'], ...descriptionProps},
              illustration: {UNSAFE_className: listStyles['react-spectrum-ListViewItem-thumbnail']},
              image: {UNSAFE_className: listStyles['react-spectrum-ListViewItem-thumbnail']},
              actionButton: {UNSAFE_className: listStyles['react-spectrum-ListViewItem-actions'], isQuiet: true},
              actionGroup: {
                UNSAFE_className: listStyles['react-spectrum-ListViewItem-actions'],
                isQuiet: true,
                density: 'compact'
              },
              actionMenu: {UNSAFE_className: listStyles['react-spectrum-ListViewItem-actionmenu'], isQuiet: true}
            }}>
            {content}
            <ClearSlots>
              {chevron}
            </ClearSlots>
          </SlotProvider>
        </Grid>
      </div>
    </div>
  );
}<|MERGE_RESOLUTION|>--- conflicted
+++ resolved
@@ -82,11 +82,7 @@
   let draggableItem: DraggableItemResult;
   if (isListDraggable) {
     // eslint-disable-next-line react-hooks/rules-of-hooks
-<<<<<<< HEAD
-    draggableItem = dndHooks.useDraggableItem({key: item.key}, dragState);
-=======
-    draggableItem = dragHooks.useDraggableItem({key: item.key, hasDragButton: true}, dragState);
->>>>>>> 49026315
+    draggableItem = dndHooks.useDraggableItem({key: item.key, hasDragButton: true}, dragState);
     if (isDisabled) {
       draggableItem = null;
     }
@@ -99,12 +95,7 @@
     let target = {type: 'item', key: item.key, dropPosition: 'on'} as DropTarget;
     isDropTarget = dropState.isDropTarget(target);
     // eslint-disable-next-line react-hooks/rules-of-hooks
-<<<<<<< HEAD
-    droppableItem = dndHooks.useDroppableItem({target}, dropState, rowRef);
     dropIndicator = dndHooks.useDropIndicator({target}, dropState, dropIndicatorRef);
-=======
-    dropIndicator = dropHooks.useDropIndicator({target}, dropState, dropIndicatorRef);
->>>>>>> 49026315
   }
 
   let dragButtonRef = React.useRef();
