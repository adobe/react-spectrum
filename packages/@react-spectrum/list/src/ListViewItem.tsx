--- conflicted
+++ resolved
@@ -51,28 +51,19 @@
     focusProps: focusWithinProps
   } = useFocusRing({within: true});
   let {isFocusVisible, focusProps} = useFocusRing();
-<<<<<<< HEAD
   let allowsSelection = state.selectionManager.canSelectItem(item.key);
   let allowsActions = state.selectionManager.allowsActions(item.key);
   let isDisabled = state.disabledKeys.has(item.key) && state.selectionManager.disabledBehavior === 'all';
   let isDroppable = isListDroppable && !allowsActions;
   let allowsInteraction = allowsSelection || (hasActions && allowsActions);
   let {hoverProps, isHovered} = useHover({isDisabled: !allowsInteraction});
-  let {pressProps, isPressed} = usePress({isDisabled: !allowsInteraction});
+  let isSelected = state.selectionManager.isSelected(item.key);
 
   // We only make use of useGridCell here to allow for keyboard navigation to the focusable children of the row.
   // The actual grid cell of the ListView is inert since we don't want to ever focus it to decrease screenreader
   // verbosity, so we pretend the row node is the cell for interaction purposes. useGridRow is never used since
   // it would conflict with useGridCell if applied to the same node.
-  let {gridCellProps} = useGridCell({
-=======
-  let allowsInteraction = state.selectionManager.selectionMode !== 'none' || hasActions;
-  let isDisabled = !allowsInteraction || state.disabledKeys.has(item.key);
-  let isSelected = state.selectionManager.isSelected(item.key);
-  let isDroppable = isListDroppable && !isDisabled;
-  let {hoverProps, isHovered} = useHover({isDisabled});
   let {rowProps, gridCellProps, isPressed} = useListItem({
->>>>>>> ade33ba1
     node: item,
     isVirtualized: true,
     shouldSelectOnPressUp: isListDraggable
@@ -162,7 +153,7 @@
   let roundBottoms = (!state.selectionManager.isSelected(item.nextKey)
     && (state.selectionManager.focusedKey !== item.nextKey || !(isGlobalFocusVisible() && state.selectionManager.isFocused)));
 
-  let content = typeof item.rendered === 'string' ? <Content>{item.rendered}</Content> : item.rendered;
+  let content = typeof item.rendered === 'string' ? <Text>{item.rendered}</Text> : item.rendered;
   if (!allowsActions) {
     content = <Provider isDisabled>{content}</Provider>;
   }
@@ -261,11 +252,7 @@
               },
               actionMenu: {UNSAFE_className: listStyles['react-spectrum-ListViewItem-actionmenu'], isQuiet: true}
             }}>
-<<<<<<< HEAD
             {content}
-=======
-            {typeof item.rendered === 'string' ? <Text>{item.rendered}</Text> : item.rendered}
->>>>>>> ade33ba1
             <ClearSlots>
               {chevron}
             </ClearSlots>
