--- conflicted
+++ resolved
@@ -29,12 +29,8 @@
 export function ListViewItem(props) {
   let {
     item,
-<<<<<<< HEAD
+    isEmphasized,
     dragIcon
-=======
-    onAction,
-    isEmphasized
->>>>>>> 1f99ba27
   } = props;
   let cellNode = [...item.childNodes][0];
   let {state, dragState, onAction, isDraggable: isListDraggable} = useContext(ListViewContext);
@@ -135,13 +131,8 @@
             <Checkbox
               UNSAFE_className={listStyles['react-spectrum-ListViewItem-checkbox']}
               {...checkboxProps}
-<<<<<<< HEAD
-              isEmphasized />
+              isEmphasized={isEmphasized} />
           }
-=======
-              isEmphasized={isEmphasized} />
-          )}
->>>>>>> 1f99ba27
           <SlotProvider
             slots={{
               content: {UNSAFE_className: listStyles['react-spectrum-ListViewItem-content']},
