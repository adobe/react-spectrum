--- conflicted
+++ resolved
@@ -34,13 +34,7 @@
     isEmphasized,
     dragHooks
   } = props;
-<<<<<<< HEAD
-  let {state, dragState, onAction, isListDraggable} = useContext(ListViewContext);
-=======
-  let cellNode = [...item.childNodes][0];
   let {state, dragState, onAction, isListDraggable, layout} = useContext(ListViewContext);
-
->>>>>>> 1d6bdd52
   let {direction} = useLocale();
   let rowRef = useRef<HTMLDivElement>();
   let {
@@ -98,7 +92,6 @@
   let isSelected = state.selectionManager.isSelected(item.key);
   let showDragHandle = isDraggable && isFocusVisibleWithin;
   let {visuallyHiddenProps} = useVisuallyHidden();
-<<<<<<< HEAD
   let rowProps = {
     role: 'row',
     'aria-label': item.textValue,
@@ -115,10 +108,7 @@
     focusWithinProps,
     focusProps
   );
-  return (
-    <div
-      {...mergedProps}
-=======
+
   let isFirstRow = item.prevKey == null;
   let isLastRow = item.nextKey == null;
   // Figure out if the ListView content is equal or greater in height to the container. If so, we'll need to round the bottom
@@ -133,7 +123,7 @@
 
   return (
     <div
-      {...mergeProps(rowProps, pressProps, isDraggable && draggableItem?.dragProps)}
+      {...mergedProps}
       className={
         classNames(
           listStyles,
@@ -143,7 +133,6 @@
           }
         )
       }
->>>>>>> 1d6bdd52
       ref={rowRef}>
       <div
         // TODO: refactor the css here now that we are focusing the row?
