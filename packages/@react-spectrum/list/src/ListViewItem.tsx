--- conflicted
+++ resolved
@@ -35,12 +35,7 @@
     dragHooks
   } = props;
   let cellNode = [...item.childNodes][0];
-<<<<<<< HEAD
-  let {state, dragState, isListDraggable, onAction, overflowMode} = useContext(ListViewContext);
-=======
-  let {state, dragState, onAction, isListDraggable, layout} = useContext(ListViewContext);
-
->>>>>>> 05761c26
+  let {state, dragState, onAction, isListDraggable, layout, overflowMode} = useContext(ListViewContext);
   let {direction} = useLocale();
   let rowRef = useRef<HTMLDivElement>();
   let cellRef =  useRef<HTMLDivElement>();
