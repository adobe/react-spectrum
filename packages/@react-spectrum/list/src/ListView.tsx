--- conflicted
+++ resolved
@@ -115,13 +115,8 @@
   let isLoading = loadingState === 'loading' || loadingState === 'loadingMore';
 
   let {styleProps} = useStyleProps(props);
-<<<<<<< HEAD
-  let layout = useListLayout(state, props.density || 'regular');
-=======
   let {locale} = useLocale();
   let layout = useListLayout(state, props.density || 'regular', state.selectionManager.disabledBehavior === 'selection');
-  let provider = useProvider();
->>>>>>> d750b23c
   let dragState: DraggableCollectionState;
   let preview = useRef(null);
   if (isListDraggable) {
