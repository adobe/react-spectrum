/*
 * Copyright 2021 Adobe. All rights reserved.
 * This file is licensed to you under the Apache License, Version 2.0 (the "License");
 * you may not use this file except in compliance with the License. You may obtain a copy
 * of the License at http://www.apache.org/licenses/LICENSE-2.0
 *
 * Unless required by applicable law or agreed to in writing, software distributed under
 * the License is distributed on an "AS IS" BASIS, WITHOUT WARRANTIES OR REPRESENTATIONS
 * OF ANY KIND, either express or implied. See the License for the specific language
 * governing permissions and limitations under the License.
 */
import {
  AriaLabelingProps,
  CollectionBase,
  DOMProps,
  DOMRef,
  DraggableCollectionProps,
  DragItem,
  LoadingState,
  MultipleSelection,
  SpectrumSelectionProps,
  StyleProps
} from '@react-types/shared';
import {classNames, useDOMRef, useStyleProps} from '@react-spectrum/utils';
import DragHandle from './DragHandle';
import {GridCollection, useGridState} from '@react-stately/grid';
import {GridKeyboardDelegate, useGrid} from '@react-aria/grid';
// @ts-ignore
import intlMessages from '../intl/*.json';
import {ListLayout} from '@react-stately/layout';
import {ListState, useListState} from '@react-stately/list';
import listStyles from './listview.css';
import {ListViewItem} from './ListViewItem';
import {ProgressCircle} from '@react-spectrum/progress';
import {Provider, useProvider} from '@react-spectrum/provider';
import React, {Key, ReactElement, ReactNode, useContext, useMemo} from 'react';
import {useCollator, useLocale, useMessageFormatter} from '@react-aria/i18n';
import {useDraggableCollectionState} from '@react-stately/dnd';
import {Virtualizer} from '@react-aria/virtualizer';


export const ListViewContext = React.createContext(null);

const ROW_HEIGHTS = {
  compact: {
    medium: 32,
    large: 40
  },
  regular: {
    medium: 40,
    large: 50
  },
  spacious: {
    medium: 48,
    large: 60
  }
};

export function useListLayout<T>(state: ListState<T>, density: ListViewProps<T>['density']) {
  let {scale} = useProvider();
  let collator = useCollator({usage: 'search', sensitivity: 'base'});
  let layout = useMemo(() =>
      new ListLayout<T>({
        estimatedRowHeight: ROW_HEIGHTS[density][scale],
        padding: 0,
        collator
      })
    , [collator, scale, density]);

  layout.collection = state.collection;
  layout.disabledKeys = state.disabledKeys;
  return layout;
}

interface ListViewProps<T> extends CollectionBase<T>, DOMProps, AriaLabelingProps, StyleProps, MultipleSelection, SpectrumSelectionProps, Omit<DraggableCollectionProps, 'getItems'> {
  /**
   * Sets the amount of vertical padding within each cell.
   * @default 'regular'
   */
  density?: 'compact' | 'regular' | 'spacious',
  isQuiet?: boolean,
  loadingState?: LoadingState,
  renderEmptyState?: () => JSX.Element,
  transitionDuration?: number,
  onAction?: (key: string) => void,
  // TODO: should this support an extra input arg for collection/state in case the user want do collection.getItem(key) in their getItems function?
  getItems?: (keys: Set<Key>) => DragItem[],
  // TODO: prop to control if the stuff inside the ListView is draggable. Perhaps should be added to DragCollection state? Or perhaps GridState should track drag stuff within it like it does selection?
  isDraggable?: boolean,
  dragIcon?: ReactNode
}

function ListView<T extends object>(props: ListViewProps<T>, ref: DOMRef<HTMLDivElement>) {
  let {
    density = 'regular',
    loadingState,
    isQuiet,
    transitionDuration = 0,
    onAction,
    getItems,
    onDragStart,
    onDragEnd,
    isDraggable = false,
    dragIcon = <DragHandle />
  } = props;
  let domRef = useDOMRef(ref);
  let {collection} = useListState(props);
  let formatMessage = useMessageFormatter(intlMessages);

  let {styleProps} = useStyleProps(props);
  let {direction} = useLocale();
  let collator = useCollator({usage: 'search', sensitivity: 'base'});
  let gridCollection = useMemo(() => new GridCollection({
    columnCount: 1,
    items: [...collection].map(item => ({
      ...item,
      hasChildNodes: true,
      childNodes: [{
        key: `cell-${item.key}`,
        type: 'cell',
        index: 0,
        value: null,
        level: 0,
        rendered: null,
        textValue: item.textValue,
        hasChildNodes: false,
        childNodes: []
      }]
    }))
  }), [collection]);
  let state = useGridState({
    ...props,
    collection: gridCollection,
    focusMode: 'cell',
    selectionBehavior: props.selectionStyle === 'highlight' ? 'replace' : 'toggle'
  });
  let layout = useListLayout(state, props.density || 'regular');
  let keyboardDelegate = useMemo(() => new GridKeyboardDelegate({
    collection: state.collection,
    disabledKeys: state.disabledKeys,
    ref: domRef,
    direction,
    collator,
    // Focus the ListView cell instead of the row so that focus doesn't change with left/right arrow keys when there aren't any
    // focusable children in the cell.
    focusMode: 'cell'
  }), [state, domRef, direction, collator]);

  let provider = useProvider();
  let dragState = useDraggableCollectionState({
    collection: state.collection,
    selectionManager: state.selectionManager,
    getItems: getItems,
    // TODO: support user provided renderPreview
    renderPreview(selectedKeys, draggedKey) {
      let item = state.collection.getItem(draggedKey);
      let itemWidth = domRef.current.offsetWidth;
      return (
        <Provider
          {...provider}
          UNSAFE_className={classNames(listStyles, 'react-spectrum-ListViewItem', 'is-dragging')}
          UNSAFE_style={{width: itemWidth}}>
          <div className={listStyles['react-spectrum-ListViewItem-grid']}>
            <div className={listStyles['react-spectrum-ListViewItem-draghandle-container']}>
              <div className={listStyles['react-spectrum-ListViewItem-draghandle-button']}>
                {dragIcon}
              </div>
            </div>
            <div className={listStyles['react-spectrum-ListViewItem-content']}>
              {item.rendered}
            </div>
          </div>
        </Provider>
      );
    },
    onDragStart: onDragStart,
    onDragEnd: onDragEnd
  });

  let {gridProps} = useGrid({
    ...props,
    isVirtualized: true,
    keyboardDelegate
  }, state, domRef);

  // Sync loading state into the layout.
  layout.isLoading = loadingState === 'loading';

  let focusedKey = state.selectionManager.focusedKey;
  let focusedItem = gridCollection.getItem(state.selectionManager.focusedKey);
  if (focusedItem?.parentKey != null) {
    focusedKey = focusedItem.parentKey;
  }

  return (
    <ListViewContext.Provider value={{state, keyboardDelegate, dragState, onAction, isDraggable}}>
      <Virtualizer
        {...gridProps}
        {...styleProps}
        ref={domRef}
        focusedKey={focusedKey}
        scrollDirection="vertical"
        className={
          classNames(
            listStyles,
            'react-spectrum-ListView',
            `react-spectrum-ListView--${density}`,
            'react-spectrum-ListView--emphasized',
            {
              'react-spectrum-ListView--quiet': isQuiet,
              'react-spectrum-ListView--draggable': isDraggable
            },
            styleProps.className
          )
        }
        layout={layout}
        collection={gridCollection}
        transitionDuration={transitionDuration}>
        {(type, item) => {
          if (type === 'item') {
            return (
<<<<<<< HEAD
              // TODO: moved most of the item props to ListViewContext since Virtualizer won't rerender w/ a memoized collection unless
              <ListViewItem item={item} dragIcon={dragIcon} />
=======
              <ListViewItem item={item} onAction={onAction} isEmphasized />
>>>>>>> 1f99ba27
            );
          } else if (type === 'loader') {
            return (
              <CenteredWrapper>
                <ProgressCircle
                  isIndeterminate
                  aria-label={state.collection.size > 0 ? formatMessage('loadingMore') : formatMessage('loading')} />
              </CenteredWrapper>
            );
          } else if (type === 'placeholder') {
            let emptyState = props.renderEmptyState ? props.renderEmptyState() : null;
            if (emptyState == null) {
              return null;
            }

            return (
              <CenteredWrapper>
                {emptyState}
              </CenteredWrapper>
            );
          }

        }}
      </Virtualizer>
    </ListViewContext.Provider>
  );
}


function CenteredWrapper({children}) {
  let {state} = useContext(ListViewContext);
  return (
    <div
      role="row"
      aria-rowindex={state.collection.size + 1}
      className={classNames(listStyles, 'react-spectrum-ListView-centeredWrapper')}>
      <div role="gridcell">
        {children}
      </div>
    </div>
  );
}

const _ListView = React.forwardRef(ListView) as <T>(props: ListViewProps<T> & {ref?: DOMRef<HTMLDivElement>}) => ReactElement;
export {_ListView as ListView};<|MERGE_RESOLUTION|>--- conflicted
+++ resolved
@@ -219,12 +219,8 @@
         {(type, item) => {
           if (type === 'item') {
             return (
-<<<<<<< HEAD
               // TODO: moved most of the item props to ListViewContext since Virtualizer won't rerender w/ a memoized collection unless
-              <ListViewItem item={item} dragIcon={dragIcon} />
-=======
-              <ListViewItem item={item} onAction={onAction} isEmphasized />
->>>>>>> 1f99ba27
+              <ListViewItem item={item} isEmphasized dragIcon={dragIcon} />
             );
           } else if (type === 'loader') {
             return (
