/*
 * Copyright 2021 Adobe. All rights reserved.
 * This file is licensed to you under the Apache License, Version 2.0 (the "License");
 * you may not use this file except in compliance with the License. You may obtain a copy
 * of the License at http://www.apache.org/licenses/LICENSE-2.0
 *
 * Unless required by applicable law or agreed to in writing, software distributed under
 * the License is distributed on an "AS IS" BASIS, WITHOUT WARRANTIES OR REPRESENTATIONS
 * OF ANY KIND, either express or implied. See the License for the specific language
 * governing permissions and limitations under the License.
 */
import {
  AriaLabelingProps,
  AsyncLoadable,
  CollectionBase,
  DOMProps,
  DOMRef,
  LoadingState,
  MultipleSelection,
  SpectrumSelectionProps,
  StyleProps
} from '@react-types/shared';
import {classNames, useDOMRef, useStyleProps} from '@react-spectrum/utils';
import type {DraggableCollectionState, DroppableCollectionState} from '@react-stately/dnd';
import {DragHooks, DropHooks} from '@react-spectrum/dnd';
import {DragPreview} from './DragPreview';
import type {DroppableCollectionResult} from '@react-aria/dnd';
import {filterDOMProps} from '@react-aria/utils';
import {GridCollection, GridState, useGridState} from '@react-stately/grid';
<<<<<<< HEAD
import {GridKeyboardDelegate, useGrid} from '@react-aria/grid';
import InsertionIndicator from './InsertionIndicator';
=======
>>>>>>> 5917acf0
// @ts-ignore
import intlMessages from '../intl/*.json';
import {ListLayout} from '@react-stately/layout';
import {ListState, useListState} from '@react-stately/list';
import listStyles from './listview.css';
import {ListViewItem} from './ListViewItem';
import {mergeProps} from '@react-aria/utils';
import {ProgressCircle} from '@react-spectrum/progress';
import React, {Key, ReactElement, useContext, useMemo, useRef} from 'react';
import {Rect} from '@react-stately/virtualizer';
import RootDropIndicator from './RootDropIndicator';
import {useCollator, useLocale, useMessageFormatter} from '@react-aria/i18n';
import {useGrid} from '@react-aria/grid';
import {useProvider} from '@react-spectrum/provider';
import {Virtualizer} from '@react-aria/virtualizer';

interface ListViewContextValue<T> {
  state: GridState<T, GridCollection<any>>,
  dragState: DraggableCollectionState,
<<<<<<< HEAD
  dropState: DroppableCollectionState,
  dragHooks: DragHooks,
  dropHooks: DropHooks,
  onAction:(key: Key) => void,
  isListDroppable: boolean,
=======
>>>>>>> 5917acf0
  isListDraggable: boolean,
  layout: ListLayout<T>
}

export const ListViewContext = React.createContext<ListViewContextValue<unknown>>(null);

const ROW_HEIGHTS = {
  compact: {
    medium: 32,
    large: 40
  },
  regular: {
    medium: 40,
    large: 50
  },
  spacious: {
    medium: 48,
    large: 60
  }
};

export function useListLayout<T>(state: ListState<T>, density: ListViewProps<T>['density']) {
  let {scale} = useProvider();
  let collator = useCollator({usage: 'search', sensitivity: 'base'});
  let isEmpty = state.collection.size === 0;
  let layout = useMemo(() =>
    new ListLayout<T>({
      estimatedRowHeight: ROW_HEIGHTS[density][scale],
      padding: 0,
      collator,
      loaderHeight: isEmpty ? null : ROW_HEIGHTS[density][scale],
      allowDisabledKeyFocus: true
    })
    , [collator, scale, density, isEmpty]);

  layout.collection = state.collection;
  layout.disabledKeys = state.disabledKeys;
  return layout;
}

interface ListViewProps<T> extends CollectionBase<T>, DOMProps, AriaLabelingProps, StyleProps, MultipleSelection, SpectrumSelectionProps, Omit<AsyncLoadable, 'isLoading'> {
  /**
   * Sets the amount of vertical padding within each cell.
   * @default 'regular'
   */
  density?: 'compact' | 'regular' | 'spacious',
  /** Whether the ListView should be displayed with a quiet style. */
  isQuiet?: boolean,
  /** The current loading state of the ListView. Determines whether or not the progress circle should be shown. */
  loadingState?: LoadingState,
  /** Sets what the ListView should render when there is no content to display. */
  renderEmptyState?: () => JSX.Element,
  /**
   * Handler that is called when a user performs an action on an item. The exact user event depends on
   * the collection's `selectionBehavior` prop and the interaction modality.
   */
  onAction?: (key: string) => void,
  /**
   * The drag hooks returned by `useDragHooks` used to enable drag and drop behavior for the ListView. See the
   * [docs](https://react-spectrum.adobe.com/react-spectrum/useDragHooks.html) for more info.
   */
  dragHooks?: DragHooks,
  dropHooks?: DropHooks
}

function ListView<T extends object>(props: ListViewProps<T>, ref: DOMRef<HTMLDivElement>) {
  let {
    density = 'regular',
    onLoadMore,
    loadingState,
    isQuiet,
    onAction,
    dragHooks,
    dropHooks,
    ...otherProps
  } = props;
  let isListDraggable = !!dragHooks;
  let isListDroppable = !!dropHooks;
  let dragHooksProvided = useRef(isListDraggable);
  let dropHooksProvided = useRef(isListDroppable);
  if (dragHooksProvided.current !== isListDraggable) {
    console.warn('Drag hooks were provided during one render, but not another. This should be avoided as it may produce unexpected behavior.');
  }
  if (dropHooksProvided.current !== isListDroppable) {
    console.warn('Drop hooks were provided during one render, but not another. This should be avoided as it may produce unexpected behavior.');
  }
  let domRef = useDOMRef(ref);
  let {collection} = useListState(props);
  let formatMessage = useMessageFormatter(intlMessages);
  let isLoading = loadingState === 'loading' || loadingState === 'loadingMore';

  let {styleProps} = useStyleProps(props);
  let {locale} = useLocale();
  let gridCollection = useMemo(() => new GridCollection({
    columnCount: 1,
    items: [...collection].map(item => ({
      ...item,
      hasChildNodes: true,
      childNodes: [{
        key: `cell-${item.key}`,
        type: 'cell',
        index: 0,
        value: null,
        level: 0,
        rendered: null,
        textValue: item.textValue,
        hasChildNodes: false,
        childNodes: []
      }]
    }))
  }), [collection]);
  let state = useGridState({
    ...props,
    collection: gridCollection,
    focusMode: 'row',
    selectionBehavior: props.selectionStyle === 'highlight' ? 'replace' : 'toggle'
  });
  let layout = useListLayout(state, props.density || 'regular');
  let provider = useProvider();
  let dragState: DraggableCollectionState;
  if (isListDraggable) {
    dragState = dragHooks.useDraggableCollectionState({
      collection: state.collection,
      selectionManager: state.selectionManager,
      renderPreview(draggingKeys, draggedKey) {
        let item = state.collection.getItem(draggedKey);
        let itemCount = draggingKeys.size;
        let itemHeight = layout.getLayoutInfo(draggedKey).rect.height;
        return <DragPreview item={item} itemCount={itemCount} itemHeight={itemHeight} provider={provider} locale={locale}  />;
      }
    });
  }

  let dropState: DroppableCollectionState;
  let droppableCollection: DroppableCollectionResult;
  let isRootDropTarget: boolean;
  if (isListDroppable) {
    dropState = dropHooks.useDroppableCollectionState({
      collection: state.collection,
      selectionManager: state.selectionManager
    });
    droppableCollection = dropHooks.useDroppableCollection({
      keyboardDelegate,
      getDropTargetFromPoint(x, y) {
        let closest = null;
        let closestDistance = Infinity;
        let closestDir = null;

        x += domRef.current.scrollLeft;
        y += domRef.current.scrollTop;

        let visible = layout.getVisibleLayoutInfos(new Rect(x - 50, y - 50, x + 50, y + 50));

        for (let layoutInfo of visible) {
          let r = layoutInfo.rect;
          let points: [number, number, string][] = [
            [r.x, r.y + 4, 'before'],
            [r.maxX, r.y + 4, 'before'],
            [r.x, r.maxY - 8, 'after'],
            [r.maxX, r.maxY - 8, 'after']
          ];

          for (let [px, py, dir] of points) {
            let dx = px - x;
            let dy = py - y;
            let d = dx * dx + dy * dy;
            if (d < closestDistance) {
              closestDistance = d;
              closest = layoutInfo;
              closestDir = dir;
            }
          }

          // TODO: Best way to implement only for when closest can be dropped on
          if (y >= r.y + 10 && y <= r.maxY - 10 && state.collection.getItem(closest.key).value.type === 'folder') {
            closestDir = 'on';
          }
        }

        let key = closest?.key;
        if (key) {
          return {
            type: 'item',
            key,
            dropPosition: closestDir
          };
        }
      }
    }, dropState, domRef);

    isRootDropTarget = dropState.isDropTarget({type: 'root'});
  }

  let {gridProps} = useGrid({
    ...props,
    onCellAction: onAction,
    isVirtualized: true,
    keyboardDelegate: layout
  }, state, domRef);

  // Sync loading state into the layout.
  layout.isLoading = isLoading;
<<<<<<< HEAD

  let focusedKey = state.selectionManager.focusedKey;
  let focusedItem = gridCollection.getItem(state.selectionManager.focusedKey);
  if (focusedItem?.parentKey != null) {
    focusedKey = focusedItem.parentKey;
  }
  if (dropState?.target?.type === 'item') {
    focusedKey = dropState.target.key;
  }
  return (
    <ListViewContext.Provider value={{state, keyboardDelegate, dragState, dropState, dragHooks, dropHooks, onAction, isListDraggable, isListDroppable, layout}}>
=======
  return (
    <ListViewContext.Provider value={{state, dragState, isListDraggable, layout}}>
>>>>>>> 5917acf0
      <Virtualizer
        {...mergeProps(isListDroppable && droppableCollection?.collectionProps, gridProps)}
        {...filterDOMProps(otherProps)}
        {...gridProps}
        {...styleProps}
        isLoading={isLoading}
        onLoadMore={onLoadMore}
        ref={domRef}
        focusedKey={state.selectionManager.focusedKey}
        scrollDirection="vertical"
        className={
          classNames(
            listStyles,
            'react-spectrum-ListView',
            `react-spectrum-ListView--${density}`,
            'react-spectrum-ListView--emphasized',
            {
              'react-spectrum-ListView--quiet': isQuiet,
              'react-spectrum-ListView--loadingMore': loadingState === 'loadingMore',
              'react-spectrum-ListView--draggable': !!isListDraggable,
              'react-spectrum-ListView--dropTarget': !!isRootDropTarget
            },
            styleProps.className
          )
        }
        layout={layout}
        collection={gridCollection}
        transitionDuration={isLoading ? 160 : 220}>
        {(type, item) => {
          if (type === 'item') {
            return (
<<<<<<< HEAD
              <>
                {isListDroppable && state.collection.getKeyBefore(item.key) == null &&
                  <RootDropIndicator key="root" />
                }
                {isListDroppable &&
                  <InsertionIndicator
                    key={`${item.key}-before`}
                    target={{key: item.key, type: 'item', dropPosition: 'before'}} />
                }
                <ListViewItem item={item} isEmphasized />
                {isListDroppable &&
                  <InsertionIndicator
                    key={`${item.key}-after`}
                    target={{key: item.key, type: 'item', dropPosition: 'after'}} />
                }
              </>
=======
              <ListViewItem item={item} isEmphasized dragHooks={dragHooks} hasActions={onAction}  />
>>>>>>> 5917acf0
            );
          } else if (type === 'loader') {
            return (
              <CenteredWrapper>
                <ProgressCircle
                  isIndeterminate
                  aria-label={state.collection.size > 0 ? formatMessage('loadingMore') : formatMessage('loading')} />
              </CenteredWrapper>
            );
          } else if (type === 'placeholder') {
            let emptyState = props.renderEmptyState ? props.renderEmptyState() : null;
            if (emptyState == null) {
              return null;
            }

            return (
              <CenteredWrapper>
                {emptyState}
              </CenteredWrapper>
            );
          }

        }}
      </Virtualizer>
    </ListViewContext.Provider>
  );
}

function CenteredWrapper({children}) {
  let {state} = useContext(ListViewContext);
  return (
    <div
      role="row"
      aria-rowindex={state.collection.size + 1}
      className={
        classNames(
          listStyles,
          'react-spectrum-ListView-centeredWrapper',
          {
            'react-spectrum-ListView-centeredWrapper--loadingMore': state.collection.size > 0
          }
        )}>
      <div role="gridcell">
        {children}
      </div>
    </div>
  );
}

/**
 * Lists display a linear collection of data. They allow users to quickly scan, sort, compare, and take action on large amounts of data.
 */
const _ListView = React.forwardRef(ListView) as <T>(props: ListViewProps<T> & {ref?: DOMRef<HTMLDivElement>}) => ReactElement;
export {_ListView as ListView};<|MERGE_RESOLUTION|>--- conflicted
+++ resolved
@@ -27,11 +27,7 @@
 import type {DroppableCollectionResult} from '@react-aria/dnd';
 import {filterDOMProps} from '@react-aria/utils';
 import {GridCollection, GridState, useGridState} from '@react-stately/grid';
-<<<<<<< HEAD
-import {GridKeyboardDelegate, useGrid} from '@react-aria/grid';
 import InsertionIndicator from './InsertionIndicator';
-=======
->>>>>>> 5917acf0
 // @ts-ignore
 import intlMessages from '../intl/*.json';
 import {ListLayout} from '@react-stately/layout';
@@ -51,15 +47,12 @@
 interface ListViewContextValue<T> {
   state: GridState<T, GridCollection<any>>,
   dragState: DraggableCollectionState,
-<<<<<<< HEAD
   dropState: DroppableCollectionState,
   dragHooks: DragHooks,
   dropHooks: DropHooks,
   onAction:(key: Key) => void,
+  isListDraggable: boolean,
   isListDroppable: boolean,
-=======
->>>>>>> 5917acf0
-  isListDraggable: boolean,
   layout: ListLayout<T>
 }
 
@@ -201,7 +194,7 @@
       selectionManager: state.selectionManager
     });
     droppableCollection = dropHooks.useDroppableCollection({
-      keyboardDelegate,
+      keyboardDelegate: layout,
       getDropTargetFromPoint(x, y) {
         let closest = null;
         let closestDistance = Infinity;
@@ -261,7 +254,6 @@
 
   // Sync loading state into the layout.
   layout.isLoading = isLoading;
-<<<<<<< HEAD
 
   let focusedKey = state.selectionManager.focusedKey;
   let focusedItem = gridCollection.getItem(state.selectionManager.focusedKey);
@@ -272,11 +264,7 @@
     focusedKey = dropState.target.key;
   }
   return (
-    <ListViewContext.Provider value={{state, keyboardDelegate, dragState, dropState, dragHooks, dropHooks, onAction, isListDraggable, isListDroppable, layout}}>
-=======
-  return (
-    <ListViewContext.Provider value={{state, dragState, isListDraggable, layout}}>
->>>>>>> 5917acf0
+    <ListViewContext.Provider value={{state, dragState, dropState, dragHooks, dropHooks, onAction, isListDraggable, isListDroppable, layout}}>
       <Virtualizer
         {...mergeProps(isListDroppable && droppableCollection?.collectionProps, gridProps)}
         {...filterDOMProps(otherProps)}
@@ -285,7 +273,7 @@
         isLoading={isLoading}
         onLoadMore={onLoadMore}
         ref={domRef}
-        focusedKey={state.selectionManager.focusedKey}
+        focusedKey={focusedKey}
         scrollDirection="vertical"
         className={
           classNames(
@@ -308,7 +296,6 @@
         {(type, item) => {
           if (type === 'item') {
             return (
-<<<<<<< HEAD
               <>
                 {isListDroppable && state.collection.getKeyBefore(item.key) == null &&
                   <RootDropIndicator key="root" />
@@ -318,16 +305,13 @@
                     key={`${item.key}-before`}
                     target={{key: item.key, type: 'item', dropPosition: 'before'}} />
                 }
-                <ListViewItem item={item} isEmphasized />
+                <ListViewItem item={item} isEmphasized hasActions={!!onAction} />
                 {isListDroppable &&
                   <InsertionIndicator
                     key={`${item.key}-after`}
                     target={{key: item.key, type: 'item', dropPosition: 'after'}} />
                 }
               </>
-=======
-              <ListViewItem item={item} isEmphasized dragHooks={dragHooks} hasActions={onAction}  />
->>>>>>> 5917acf0
             );
           } else if (type === 'loader') {
             return (
