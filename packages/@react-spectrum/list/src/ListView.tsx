/*
 * Copyright 2021 Adobe. All rights reserved.
 * This file is licensed to you under the Apache License, Version 2.0 (the "License");
 * you may not use this file except in compliance with the License. You may obtain a copy
 * of the License at http://www.apache.org/licenses/LICENSE-2.0
 *
 * Unless required by applicable law or agreed to in writing, software distributed under
 * the License is distributed on an "AS IS" BASIS, WITHOUT WARRANTIES OR REPRESENTATIONS
 * OF ANY KIND, either express or implied. See the License for the specific language
 * governing permissions and limitations under the License.
 */
import {
  AriaLabelingProps,
  AsyncLoadable,
  CollectionBase,
  DOMProps,
  DOMRef,
  LoadingState,
  MultipleSelection,
  SpectrumSelectionProps,
  StyleProps
} from '@react-types/shared';
import {Checkbox} from '@react-spectrum/checkbox';
import {classNames, SlotProvider, useDOMRef, useStyleProps} from '@react-spectrum/utils';
import {Content} from '@react-spectrum/view';
import type {DraggableCollectionState} from '@react-stately/dnd';
import {DragHooks} from '@react-spectrum/dnd';
import {GridCollection, GridState, useGridState} from '@react-stately/grid';
import {GridKeyboardDelegate, useGrid, useGridSelectionCheckbox} from '@react-aria/grid';
// @ts-ignore
import intlMessages from '../intl/*.json';
import {ListLayout} from '@react-stately/layout';
import {ListState, useListState} from '@react-stately/list';
import listStyles from './listview.css';
import {ListViewItem} from './ListViewItem';
import {ProgressCircle} from '@react-spectrum/progress';
import {Provider, useProvider} from '@react-spectrum/provider';
import React, {ReactElement, useContext, useMemo, useRef} from 'react';
import {useCollator, useLocale, useMessageFormatter} from '@react-aria/i18n';
import {Virtualizer} from '@react-aria/virtualizer';

interface ListViewContextValue {
  state: GridState<object, GridCollection<any>>,
  keyboardDelegate: GridKeyboardDelegate<unknown, GridCollection<any>>,
  dragState: DraggableCollectionState,
  onAction:(key: string) => void,
  isListDraggable: boolean
}

export const ListViewContext = React.createContext<ListViewContextValue>(null);

const ROW_HEIGHTS = {
  compact: {
    medium: 32,
    large: 40
  },
  regular: {
    medium: 40,
    large: 50
  },
  spacious: {
    medium: 48,
    large: 60
  }
};

export function useListLayout<T>(state: ListState<T>, density: ListViewProps<T>['density']) {
  let {scale} = useProvider();
  let collator = useCollator({usage: 'search', sensitivity: 'base'});
  let isEmpty = state.collection.size === 0;
  let layout = useMemo(() =>
    new ListLayout<T>({
      estimatedRowHeight: ROW_HEIGHTS[density][scale],
      padding: 0,
      collator,
      loaderHeight: isEmpty ? null : ROW_HEIGHTS[density][scale]
    })
    , [collator, scale, density, isEmpty]);

  layout.collection = state.collection;
  layout.disabledKeys = state.disabledKeys;
  return layout;
}

interface ListViewProps<T> extends CollectionBase<T>, DOMProps, AriaLabelingProps, StyleProps, MultipleSelection, SpectrumSelectionProps, Omit<AsyncLoadable, 'isLoading'> {
  /**
   * Sets the amount of vertical padding within each cell.
   * @default 'regular'
   */
  density?: 'compact' | 'regular' | 'spacious',
  /** Whether the ListView should be displayed with a quiet style. */
  isQuiet?: boolean,
  /** The current loading state of the ListView. Determines whether or not the progress circle should be shown. */
  loadingState?: LoadingState,
  /** Sets what the ListView should render when there is no content to display. */
  renderEmptyState?: () => JSX.Element,
  /**
   * The duration of animated layout changes, in milliseconds. Used by the Virtualizer.
   * @default 0
   */
  transitionDuration?: number,
<<<<<<< HEAD
  /**
   * Handler that is called when a user performs an action on an item. The exact user event depends on
   * the collection's `selectionBehavior` prop and the interaction modality.
   */
  onAction?: (key: string) => void
=======
  onAction?: (key: string) => void,
  dragHooks?: DragHooks
>>>>>>> 828f4d7d
}

function ListView<T extends object>(props: ListViewProps<T>, ref: DOMRef<HTMLDivElement>) {
  let {
    density = 'regular',
    onLoadMore,
    loadingState,
    isQuiet,
    transitionDuration = 0,
    onAction,
    dragHooks
  } = props;
  let isListDraggable = !!dragHooks;
  let dragHooksProvided = useRef(isListDraggable);
  if (dragHooksProvided.current !== isListDraggable) {
    console.warn('Drag hooks were provided during one render, but not another. This should be avoided as it may produce unexpected behavior.');
  }
  let domRef = useDOMRef(ref);
  let {collection} = useListState(props);
  let formatMessage = useMessageFormatter(intlMessages);
  let isLoading = loadingState === 'loading' || loadingState === 'loadingMore';

  let {styleProps} = useStyleProps(props);
  let {direction} = useLocale();
  let collator = useCollator({usage: 'search', sensitivity: 'base'});
  let gridCollection = useMemo(() => new GridCollection({
    columnCount: 1,
    items: [...collection].map(item => ({
      ...item,
      hasChildNodes: true,
      childNodes: [{
        key: `cell-${item.key}`,
        type: 'cell',
        index: 0,
        value: null,
        level: 0,
        rendered: null,
        textValue: item.textValue,
        hasChildNodes: false,
        childNodes: []
      }]
    }))
  }), [collection]);
  let state = useGridState({
    ...props,
    collection: gridCollection,
    focusMode: 'cell',
    selectionBehavior: props.selectionStyle === 'highlight' ? 'replace' : 'toggle'
  });
  let layout = useListLayout(state, props.density || 'regular');
  let keyboardDelegate = useMemo(() => new GridKeyboardDelegate({
    collection: state.collection,
    disabledKeys: state.disabledKeys,
    ref: domRef,
    direction,
    collator,
    // Focus the ListView cell instead of the row so that focus doesn't change with left/right arrow keys when there aren't any
    // focusable children in the cell.
    focusMode: 'cell'
  }), [state, domRef, direction, collator]);

  let provider = useProvider();
  let {checkboxProps} = useGridSelectionCheckbox({key: null}, state);
  let dragState: DraggableCollectionState;
  if (isListDraggable) {
    dragState = dragHooks.useDraggableCollectionState({
      collection: state.collection,
      selectionManager: state.selectionManager,
      renderPreview(selectedKeys, draggedKey) {
        let item = state.collection.getItem(draggedKey);
        let itemWidth = domRef.current.offsetWidth;
        let showCheckbox = state.selectionManager.selectionMode !== 'none' && state.selectionManager.selectionBehavior === 'toggle';
        let isSelected = state.selectionManager.isSelected(item.key);
        return (
          <Provider
            {...provider}
            UNSAFE_className={classNames(listStyles, 'react-spectrum-ListViewItem', 'is-dragging')}
            UNSAFE_style={{width: itemWidth, paddingInlineStart: 0}}>
            <div className={listStyles['react-spectrum-ListViewItem-grid']}>
              <div className={listStyles['react-spectrum-ListViewItem-draghandle-container']} />
              {showCheckbox &&
                <Checkbox
                  isSelected={isSelected}
                  UNSAFE_className={listStyles['react-spectrum-ListViewItem-checkbox']}
                  isEmphasized
                  aria-label={checkboxProps['aria-label']} />
              }
              <SlotProvider
                slots={{
                  content: {UNSAFE_className: listStyles['react-spectrum-ListViewItem-content']},
                  text: {UNSAFE_className: listStyles['react-spectrum-ListViewItem-content']},
                  description: {UNSAFE_className: listStyles['react-spectrum-ListViewItem-description']},
                  icon: {UNSAFE_className: listStyles['react-spectrum-ListViewItem-icon'], size: 'M'},
                  image: {UNSAFE_className: listStyles['react-spectrum-ListViewItem-image']},
                  link: {UNSAFE_className: listStyles['react-spectrum-ListViewItem-content'], isQuiet: true},
                  actionButton: {UNSAFE_className: listStyles['react-spectrum-ListViewItem-actions'], isQuiet: true},
                  actionGroup: {
                    UNSAFE_className: listStyles['react-spectrum-ListViewItem-actions'],
                    isQuiet: true,
                    density: 'compact'
                  },
                  actionMenu: {UNSAFE_className: listStyles['react-spectrum-ListViewItem-actionmenu'], isQuiet: true}
                }}>
                {typeof item.rendered === 'string' ? <Content>{item.rendered}</Content> : item.rendered}
              </SlotProvider>
            </div>
          </Provider>
        );
      }
    });
  }

  let {gridProps} = useGrid({
    ...props,
    isVirtualized: true,
    keyboardDelegate
  }, state, domRef);

  // Sync loading state into the layout.
  layout.isLoading = isLoading;

  let focusedKey = state.selectionManager.focusedKey;
  let focusedItem = gridCollection.getItem(state.selectionManager.focusedKey);
  if (focusedItem?.parentKey != null) {
    focusedKey = focusedItem.parentKey;
  }

  return (
    <ListViewContext.Provider value={{state, keyboardDelegate, dragState, onAction, isListDraggable}}>
      <Virtualizer
        {...gridProps}
        {...styleProps}
        isLoading={isLoading}
        onLoadMore={onLoadMore}
        ref={domRef}
        focusedKey={focusedKey}
        scrollDirection="vertical"
        className={
          classNames(
            listStyles,
            'react-spectrum-ListView',
            `react-spectrum-ListView--${density}`,
            'react-spectrum-ListView--emphasized',
            {
              'react-spectrum-ListView--quiet': isQuiet,
              'react-spectrum-ListView--draggable': isListDraggable
            },
            styleProps.className
          )
        }
        layout={layout}
        collection={gridCollection}
        transitionDuration={transitionDuration}>
        {(type, item) => {
          if (type === 'item') {
            return (
              <ListViewItem item={item} isEmphasized dragHooks={dragHooks}  />
            );
          } else if (type === 'loader') {
            return (
              <CenteredWrapper>
                <ProgressCircle
                  isIndeterminate
                  aria-label={state.collection.size > 0 ? formatMessage('loadingMore') : formatMessage('loading')} />
              </CenteredWrapper>
            );
          } else if (type === 'placeholder') {
            let emptyState = props.renderEmptyState ? props.renderEmptyState() : null;
            if (emptyState == null) {
              return null;
            }

            return (
              <CenteredWrapper>
                {emptyState}
              </CenteredWrapper>
            );
          }

        }}
      </Virtualizer>
    </ListViewContext.Provider>
  );
}


function CenteredWrapper({children}) {
  let {state} = useContext(ListViewContext);
  return (
    <div
      role="row"
      aria-rowindex={state.collection.size + 1}
      className={
        classNames(
          listStyles,
          'react-spectrum-ListView-centeredWrapper',
          {
            'react-spectrum-ListView-centeredWrapper--loadingMore': state.collection.size > 0
          }
        )}>
      <div role="gridcell">
        {children}
      </div>
    </div>
  );
}

/**
 * Lists display a linear collection of data. They allow users to quickly scan, sort, compare, and take action on large amounts of data.
 */
const _ListView = React.forwardRef(ListView) as <T>(props: ListViewProps<T> & {ref?: DOMRef<HTMLDivElement>}) => ReactElement;
export {_ListView as ListView};<|MERGE_RESOLUTION|>--- conflicted
+++ resolved
@@ -99,16 +99,16 @@
    * @default 0
    */
   transitionDuration?: number,
-<<<<<<< HEAD
   /**
    * Handler that is called when a user performs an action on an item. The exact user event depends on
    * the collection's `selectionBehavior` prop and the interaction modality.
    */
-  onAction?: (key: string) => void
-=======
   onAction?: (key: string) => void,
+  /**
+   * The drag hooks returned by `useDragHooks` used to enable drag and drop behavior for the ListView. See the
+   * [docs](https://react-spectrum.adobe.com/react-spectrum/useDragHooks.html) for more info.
+   */
   dragHooks?: DragHooks
->>>>>>> 828f4d7d
 }
 
 function ListView<T extends object>(props: ListViewProps<T>, ref: DOMRef<HTMLDivElement>) {
@@ -294,7 +294,6 @@
   );
 }
 
-
 function CenteredWrapper({children}) {
   let {state} = useContext(ListViewContext);
   return (
