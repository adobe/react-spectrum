/*
 * Copyright 2021 Adobe. All rights reserved.
 * This file is licensed to you under the Apache License, Version 2.0 (the "License");
 * you may not use this file except in compliance with the License. You may obtain a copy
 * of the License at http://www.apache.org/licenses/LICENSE-2.0
 *
 * Unless required by applicable law or agreed to in writing, software distributed under
 * the License is distributed on an "AS IS" BASIS, WITHOUT WARRANTIES OR REPRESENTATIONS
 * OF ANY KIND, either express or implied. See the License for the specific language
 * governing permissions and limitations under the License.
 */
import {
  AriaLabelingProps,
  AsyncLoadable,
  CollectionBase,
  DOMProps,
  DOMRef,
  LoadingState,
  MultipleSelection,
  SpectrumSelectionProps,
  StyleProps
} from '@react-types/shared';
import {classNames, useDOMRef, useStyleProps} from '@react-spectrum/utils';
import type {DraggableCollectionState} from '@react-stately/dnd';
import {DragHooks} from '@react-spectrum/dnd';
import {DragPreview} from './DragPreview';
import {filterDOMProps, useLayoutEffect} from '@react-aria/utils';
import {GridCollection, GridState, useGridState} from '@react-stately/grid';
// @ts-ignore
import intlMessages from '../intl/*.json';
import {ListLayout} from '@react-stately/layout';
import {ListState, useListState} from '@react-stately/list';
import listStyles from './styles.css';
import {ListViewItem} from './ListViewItem';
import {ProgressCircle} from '@react-spectrum/progress';
import React, {ReactElement, useContext, useMemo, useRef, useState} from 'react';
import {useCollator, useLocale, useMessageFormatter} from '@react-aria/i18n';
import {useGrid} from '@react-aria/grid';
import {useProvider} from '@react-spectrum/provider';
import {Virtualizer} from '@react-aria/virtualizer';

interface ListViewContextValue<T> {
  state: GridState<T, GridCollection<any>>,
  dragState: DraggableCollectionState,
  isListDraggable: boolean,
  layout: ListLayout<T>
}

export const ListViewContext = React.createContext<ListViewContextValue<unknown>>(null);

const ROW_HEIGHTS = {
  compact: {
    medium: 32,
    large: 40
  },
  regular: {
    medium: 40,
    large: 50
  },
  spacious: {
    medium: 48,
    large: 60
  }
};

function useListLayout<T>(state: ListState<T>, density: ListViewProps<T>['density']) {
  let {scale} = useProvider();
  let collator = useCollator({usage: 'search', sensitivity: 'base'});
  let isEmpty = state.collection.size === 0;
  let layout = useMemo(() =>
    new ListLayout<T>({
      estimatedRowHeight: ROW_HEIGHTS[density][scale],
      padding: 0,
      collator,
      loaderHeight: isEmpty ? null : ROW_HEIGHTS[density][scale],
      allowDisabledKeyFocus: true
    })
    , [collator, scale, density, isEmpty]);

  layout.collection = state.collection;
  layout.disabledKeys = state.disabledKeys;
  return layout;
}

interface ListViewProps<T> extends CollectionBase<T>, DOMProps, AriaLabelingProps, StyleProps, MultipleSelection, SpectrumSelectionProps, Omit<AsyncLoadable, 'isLoading'> {
  /**
   * Sets the amount of vertical padding within each cell.
   * @default 'regular'
   */
  density?: 'compact' | 'regular' | 'spacious',
  /** Whether the ListView should be displayed with a quiet style. */
  isQuiet?: boolean,
  /** The current loading state of the ListView. Determines whether or not the progress circle should be shown. */
  loadingState?: LoadingState,
  /**
   * Sets the text behavior for the row contents.
   * @default 'truncate'
   */
  overflowMode?: 'truncate' | 'wrap',
  /** Sets what the ListView should render when there is no content to display. */
  renderEmptyState?: () => JSX.Element,
  /**
   * Handler that is called when a user performs an action on an item. The exact user event depends on
   * the collection's `selectionBehavior` prop and the interaction modality.
   */
  onAction?: (key: string) => void,
  /**
   * The drag hooks returned by `useDragHooks` used to enable drag and drop behavior for the ListView. See the
   * [docs](https://react-spectrum.adobe.com/react-spectrum/useDragHooks.html) for more info.
   */
  dragHooks?: DragHooks
}

function ListView<T extends object>(props: ListViewProps<T>, ref: DOMRef<HTMLDivElement>) {
  let {
    density = 'regular',
    onLoadMore,
    loadingState,
    isQuiet,
    overflowMode = 'truncate',
    onAction,
    dragHooks,
    ...otherProps
  } = props;
  let isListDraggable = !!dragHooks;
  let dragHooksProvided = useRef(isListDraggable);
  if (dragHooksProvided.current !== isListDraggable) {
    console.warn('Drag hooks were provided during one render, but not another. This should be avoided as it may produce unexpected behavior.');
  }
  let domRef = useDOMRef(ref);
  let {collection} = useListState(props);
  let formatMessage = useMessageFormatter(intlMessages);
  let isLoading = loadingState === 'loading' || loadingState === 'loadingMore';

  let {styleProps} = useStyleProps(props);
  let {locale} = useLocale();
  let gridCollection = useMemo(() => new GridCollection({
    columnCount: 1,
    items: [...collection].map(item => ({
      ...item,
      hasChildNodes: true,
      childNodes: [{
        key: `cell-${item.key}`,
        type: 'cell',
        index: 0,
        value: null,
        level: 0,
        rendered: null,
        textValue: item.textValue,
        hasChildNodes: false,
        childNodes: []
      }]
    }))
  }), [collection]);
  let state = useGridState({
    ...props,
    collection: gridCollection,
    focusMode: 'row',
    selectionBehavior: props.selectionStyle === 'highlight' ? 'replace' : 'toggle'
  });
  let layout = useListLayout(state, props.density || 'regular');
  let provider = useProvider();
  let dragState: DraggableCollectionState;
  if (isListDraggable) {
    dragState = dragHooks.useDraggableCollectionState({
      collection: state.collection,
      selectionManager: state.selectionManager,
      renderPreview(draggingKeys, draggedKey) {
        let item = state.collection.getItem(draggedKey);
        let itemCount = draggingKeys.size;
        let itemHeight = layout.getLayoutInfo(draggedKey).rect.height;
        return <DragPreview item={item} itemCount={itemCount} itemHeight={itemHeight} provider={provider} locale={locale}  />;
      }
    });
  }

  let {gridProps} = useGrid({
    ...props,
    onCellAction: onAction,
    isVirtualized: true,
    keyboardDelegate: layout
  }, state, domRef);

  // Sync loading state into the layout.
  layout.isLoading = isLoading;

  // wait for layout to get accurate measurements
  let [isVerticalScrollbarVisible, setVerticalScollbarVisible] = useState(false);
  let [isHorizontalScrollbarVisible, setHorizontalScollbarVisible] = useState(false);
  useLayoutEffect(() => {
    if (domRef.current) {
      // 2 is the width of the border which is not part of the box size
      setVerticalScollbarVisible(domRef.current.clientWidth + 2 < domRef.current.offsetWidth);
      setHorizontalScollbarVisible(domRef.current.clientHeight + 2 < domRef.current.offsetHeight);
    }
  });

  let hasAnyChildren = useMemo(() => [...collection].some(item => item.hasChildNodes), [collection]);

  return (
    <ListViewContext.Provider value={{state, dragState, isListDraggable, layout}}>
      <Virtualizer
        {...filterDOMProps(otherProps)}
        {...gridProps}
        {...styleProps}
        isLoading={isLoading}
        onLoadMore={onLoadMore}
        ref={domRef}
        focusedKey={state.selectionManager.focusedKey}
        scrollDirection="vertical"
        className={
          classNames(
            listStyles,
            'react-spectrum-ListView',
            `react-spectrum-ListView--${density}`,
            'react-spectrum-ListView--emphasized',
            {
              'react-spectrum-ListView--quiet': isQuiet,
              'react-spectrum-ListView--draggable': isListDraggable,
              'react-spectrum-ListView--loadingMore': loadingState === 'loadingMore',
<<<<<<< HEAD
              'react-spectrum-ListView--isVerticalScrollbarVisible': isVerticalScrollbarVisible,
              'react-spectrum-ListView--isHorizontalScrollbarVisible': isHorizontalScrollbarVisible,
              'react-spectrum-ListView--hasAnyChildren': hasAnyChildren
=======
              'react-spectrum-ListView--isScrollingVertically': isVerticalScrollbarVisible,
              'react-spectrum-ListView--isScrollingHorizontally': isHorizontalScrollbarVisible,
              'react-spectrum-ListView--hasAnyChildren': hasAnyChildren,
              'react-spectrum-ListView--wrap': overflowMode === 'wrap'
>>>>>>> 1da67617
            },
            styleProps.className
          )
        }
        layout={layout}
        collection={gridCollection}
        transitionDuration={isLoading ? 160 : 220}>
        {(type, item) => {
          if (type === 'item') {
            return (
              <ListViewItem item={item} isEmphasized dragHooks={dragHooks} hasActions={onAction}  />
            );
          } else if (type === 'loader') {
            return (
              <CenteredWrapper>
                <ProgressCircle
                  isIndeterminate
                  aria-label={state.collection.size > 0 ? formatMessage('loadingMore') : formatMessage('loading')} />
              </CenteredWrapper>
            );
          } else if (type === 'placeholder') {
            let emptyState = props.renderEmptyState ? props.renderEmptyState() : null;
            if (emptyState == null) {
              return null;
            }

            return (
              <CenteredWrapper>
                {emptyState}
              </CenteredWrapper>
            );
          }

        }}
      </Virtualizer>
    </ListViewContext.Provider>
  );
}

function CenteredWrapper({children}) {
  let {state} = useContext(ListViewContext);
  return (
    <div
      role="row"
      aria-rowindex={state.collection.size + 1}
      className={
        classNames(
          listStyles,
          'react-spectrum-ListView-centeredWrapper',
          {
            'react-spectrum-ListView-centeredWrapper--loadingMore': state.collection.size > 0
          }
        )}>
      <div role="gridcell">
        {children}
      </div>
    </div>
  );
}

/**
 * Lists display a linear collection of data. They allow users to quickly scan, sort, compare, and take action on large amounts of data.
 */
const _ListView = React.forwardRef(ListView) as <T>(props: ListViewProps<T> & {ref?: DOMRef<HTMLDivElement>}) => ReactElement;
export {_ListView as ListView};<|MERGE_RESOLUTION|>--- conflicted
+++ resolved
@@ -218,16 +218,10 @@
               'react-spectrum-ListView--quiet': isQuiet,
               'react-spectrum-ListView--draggable': isListDraggable,
               'react-spectrum-ListView--loadingMore': loadingState === 'loadingMore',
-<<<<<<< HEAD
-              'react-spectrum-ListView--isVerticalScrollbarVisible': isVerticalScrollbarVisible,
-              'react-spectrum-ListView--isHorizontalScrollbarVisible': isHorizontalScrollbarVisible,
-              'react-spectrum-ListView--hasAnyChildren': hasAnyChildren
-=======
               'react-spectrum-ListView--isScrollingVertically': isVerticalScrollbarVisible,
               'react-spectrum-ListView--isScrollingHorizontally': isHorizontalScrollbarVisible,
               'react-spectrum-ListView--hasAnyChildren': hasAnyChildren,
               'react-spectrum-ListView--wrap': overflowMode === 'wrap'
->>>>>>> 1da67617
             },
             styleProps.className
           )
