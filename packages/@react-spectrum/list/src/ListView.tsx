--- conflicted
+++ resolved
@@ -11,20 +11,12 @@
  */
 
 import {classNames, useDOMRef, useStyleProps} from '@react-spectrum/utils';
-<<<<<<< HEAD
-import type {DraggableCollectionState} from '@react-stately/dnd';
-import {DragHooks} from '@react-spectrum/dnd';
-import {filterDOMProps} from '@react-aria/utils';
-import {GridCollection, GridState, useGridState} from '@react-stately/grid';
-=======
 import {DOMRef, LoadingState} from '@react-types/shared';
 import type {DraggableCollectionState, DroppableCollectionState} from '@react-stately/dnd';
 import {DragHooks, DropHooks} from '@react-spectrum/dnd';
-import {DragPreview} from './DragPreview';
 import type {DroppableCollectionResult} from '@react-aria/dnd';
 import {filterDOMProps, useLayoutEffect} from '@react-aria/utils';
 import InsertionIndicator from './InsertionIndicator';
->>>>>>> b4977a1d
 // @ts-ignore
 import intlMessages from '../intl/*.json';
 import {ListLayout} from '@react-stately/layout';
@@ -33,19 +25,13 @@
 import {ListViewItem} from './ListViewItem';
 import {mergeProps} from '@react-aria/utils';
 import {ProgressCircle} from '@react-spectrum/progress';
-<<<<<<< HEAD
-import React, {ReactElement, useContext, useMemo, useRef} from 'react';
-import {DragPreview as SpectrumDragPreview} from './DragPreview';
-import {useCollator, useMessageFormatter} from '@react-aria/i18n';
-import {useGrid} from '@react-aria/grid';
-=======
 import React, {Key, ReactElement, useContext, useMemo, useRef, useState} from 'react';
 import {Rect} from '@react-stately/virtualizer';
 import RootDropIndicator from './RootDropIndicator';
+import {DragPreview as SpectrumDragPreview} from './DragPreview';
 import {SpectrumListProps} from '@react-types/list';
-import {useCollator, useLocale, useMessageFormatter} from '@react-aria/i18n';
+import {useCollator, useMessageFormatter} from '@react-aria/i18n';
 import {useList} from '@react-aria/list';
->>>>>>> b4977a1d
 import {useProvider} from '@react-spectrum/provider';
 import {Virtualizer} from '@react-aria/virtualizer';
 
@@ -130,61 +116,18 @@
   let isLoading = loadingState === 'loading' || loadingState === 'loadingMore';
 
   let {styleProps} = useStyleProps(props);
-<<<<<<< HEAD
-  let gridCollection = useMemo(() => new GridCollection({
-    columnCount: 1,
-    items: [...collection].map(item => ({
-      ...item,
-      hasChildNodes: true,
-      childNodes: [{
-        key: `cell-${item.key}`,
-        type: 'cell',
-        index: 0,
-        value: null,
-        level: 0,
-        rendered: null,
-        textValue: item.textValue,
-        hasChildNodes: false,
-        childNodes: []
-      }]
-    }))
-  }), [collection]);
-  let state = useGridState({
-    ...props,
-    collection: gridCollection,
-    focusMode: 'row',
-    selectionBehavior: props.selectionStyle === 'highlight' ? 'replace' : 'toggle'
-  });
-=======
-  let {locale} = useLocale();
->>>>>>> b4977a1d
   let layout = useListLayout(state, props.density || 'regular');
   let dragState: DraggableCollectionState;
   let preview = useRef(null);
   if (isListDraggable) {
     dragState = dragHooks.useDraggableCollectionState({
-<<<<<<< HEAD
-      collection: state.collection,
-      selectionManager: state.selectionManager,
+      collection,
+      selectionManager,
       preview
     });
   }
 
   let DragPreview = dragHooks?.DragPreview;
-
-  let {gridProps} = useGrid({
-=======
-      collection,
-      selectionManager,
-      renderPreview(draggingKeys, draggedKey) {
-        let item = collection.getItem(draggedKey);
-        let itemCount = draggingKeys.size;
-        let itemHeight = layout.getLayoutInfo(draggedKey).rect.height;
-        return <DragPreview item={item} itemCount={itemCount} itemHeight={itemHeight} provider={provider} locale={locale}  />;
-      }
-    });
-  }
-
   let dropState: DroppableCollectionState;
   let droppableCollection: DroppableCollectionResult;
   let isRootDropTarget: boolean;
@@ -248,7 +191,6 @@
   }
 
   let {gridProps} = useList({
->>>>>>> b4977a1d
     ...props,
     isVirtualized: true,
     keyboardDelegate: layout,
