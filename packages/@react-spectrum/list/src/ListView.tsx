/*
 * Copyright 2021 Adobe. All rights reserved.
 * This file is licensed to you under the Apache License, Version 2.0 (the "License");
 * you may not use this file except in compliance with the License. You may obtain a copy
 * of the License at http://www.apache.org/licenses/LICENSE-2.0
 *
 * Unless required by applicable law or agreed to in writing, software distributed under
 * the License is distributed on an "AS IS" BASIS, WITHOUT WARRANTIES OR REPRESENTATIONS
 * OF ANY KIND, either express or implied. See the License for the specific language
 * governing permissions and limitations under the License.
 */
import {
  AriaLabelingProps,
  CollectionBase,
  DOMProps,
  DOMRef,
  DraggableCollectionProps,
  DragItem,
  LoadingState,
  MultipleSelection,
  SpectrumSelectionProps,
  StyleProps
} from '@react-types/shared';
import {Checkbox} from '@react-spectrum/checkbox';
import {classNames, SlotProvider, useDOMRef, useStyleProps} from '@react-spectrum/utils';
import {Content} from '@react-spectrum/view';
import DragHandle from './DragHandle';
import {Grid} from '@react-spectrum/layout';
import {GridCollection, useGridState} from '@react-stately/grid';
import {GridKeyboardDelegate, useGrid} from '@react-aria/grid';
// @ts-ignore
import intlMessages from '../intl/*.json';
import {ListLayout} from '@react-stately/layout';
import {ListState, useListState} from '@react-stately/list';
import listStyles from './listview.css';
import {ListViewItem} from './ListViewItem';
import {ProgressCircle} from '@react-spectrum/progress';
import {Provider, useProvider} from '@react-spectrum/provider';
import React, {Key, ReactElement, useContext, useMemo} from 'react';
import {useCollator, useLocale, useMessageFormatter} from '@react-aria/i18n';
import {useDraggableCollectionState} from '@react-stately/dnd';
import {Virtualizer} from '@react-aria/virtualizer';

export const ListViewContext = React.createContext(null);

const ROW_HEIGHTS = {
  compact: {
    medium: 32,
    large: 40
  },
  regular: {
    medium: 40,
    large: 50
  },
  spacious: {
    medium: 48,
    large: 60
  }
};

export function useListLayout<T>(state: ListState<T>, density: ListViewProps<T>['density']) {
  let {scale} = useProvider();
  let collator = useCollator({usage: 'search', sensitivity: 'base'});
  let layout = useMemo(() =>
      new ListLayout<T>({
        estimatedRowHeight: ROW_HEIGHTS[density][scale],
        padding: 0,
        collator
      })
    , [collator, scale, density]);

  layout.collection = state.collection;
  layout.disabledKeys = state.disabledKeys;
  return layout;
}

interface ListViewProps<T> extends CollectionBase<T>, DOMProps, AriaLabelingProps, StyleProps, MultipleSelection, SpectrumSelectionProps, Omit<DraggableCollectionProps, 'getItems'> {
  /**
   * Sets the amount of vertical padding within each cell.
   * @default 'regular'
   */
  density?: 'compact' | 'regular' | 'spacious',
  isQuiet?: boolean,
  loadingState?: LoadingState,
  renderEmptyState?: () => JSX.Element,
  transitionDuration?: number,
  onAction?: (key: string) => void,
  // TODO: If we go with the plugin structure for adding drag and drop, this name is fine as is. If we don't, we should rename
  // this to something like getDragItems. To be done in follow up PR
  getItems?: (keys: Set<Key>) => DragItem[]
}

function ListView<T extends object>(props: ListViewProps<T>, ref: DOMRef<HTMLDivElement>) {
  let {
    density = 'regular',
    loadingState,
    isQuiet,
    transitionDuration = 0,
    onAction,
    getItems,
    onDragStart,
    onDragMove,
    onDragEnd,
    itemAllowsDragging
  } = props;
  let isListDraggable = getItems !== null;
  let domRef = useDOMRef(ref);
  let {collection} = useListState(props);
  let formatMessage = useMessageFormatter(intlMessages);

  let {styleProps} = useStyleProps(props);
  let {direction} = useLocale();
  let collator = useCollator({usage: 'search', sensitivity: 'base'});
  let gridCollection = useMemo(() => new GridCollection({
    columnCount: 1,
    items: [...collection].map(item => ({
      ...item,
      hasChildNodes: true,
      childNodes: [{
        key: `cell-${item.key}`,
        type: 'cell',
        index: 0,
        value: null,
        level: 0,
        rendered: null,
        textValue: item.textValue,
        hasChildNodes: false,
        childNodes: []
      }]
    }))
  }), [collection]);
  let state = useGridState({
    ...props,
    collection: gridCollection,
    focusMode: 'cell',
    selectionBehavior: props.selectionStyle === 'highlight' ? 'replace' : 'toggle'
  });
  let layout = useListLayout(state, props.density || 'regular');
  let keyboardDelegate = useMemo(() => new GridKeyboardDelegate({
    collection: state.collection,
    disabledKeys: state.disabledKeys,
    ref: domRef,
    direction,
    collator,
    // Focus the ListView cell instead of the row so that focus doesn't change with left/right arrow keys when there aren't any
    // focusable children in the cell.
    focusMode: 'cell'
  }), [state, domRef, direction, collator]);

  let provider = useProvider();
  let dragState = useDraggableCollectionState({
    collection: state.collection,
    selectionManager: state.selectionManager,
    getItems: getItems,
    // TODO: support user provided renderPreview. Do in followup PR
    renderPreview(selectedKeys, draggedKey) {
      let item = state.collection.getItem(draggedKey);
      let itemWidth = domRef.current.offsetWidth;
      let showCheckbox = state.selectionManager.selectionMode !== 'none' && state.selectionManager.selectionBehavior === 'toggle';
      let isSelected = state.selectionManager.isSelected(item.key);
      return (
        <Provider
          {...provider}
          UNSAFE_className={classNames(listStyles, 'react-spectrum-ListViewItem', 'is-dragging')}
<<<<<<< HEAD
          UNSAFE_style={{width: itemWidth, paddingInlineStart: 0}}>
          <Grid UNSAFE_className={listStyles['react-spectrum-ListViewItem-grid']}>
=======
          UNSAFE_style={{width: itemWidth}}>
          <div className={listStyles['react-spectrum-ListViewItem-grid']} data-testid="dragpreview">
>>>>>>> c156684c
            <div className={listStyles['react-spectrum-ListViewItem-draghandle-container']}>
              <div className={listStyles['react-spectrum-ListViewItem-draghandle-button']}>
                <DragHandle />
              </div>
            </div>
            {showCheckbox && 
              <Checkbox
                isSelected={isSelected}
                UNSAFE_className={listStyles['react-spectrum-ListViewItem-checkbox']}
                isEmphasized />
            }
            <SlotProvider
              slots={{
                content: {UNSAFE_className: listStyles['react-spectrum-ListViewItem-content']},
                text: {UNSAFE_className: listStyles['react-spectrum-ListViewItem-content']},
                description: {UNSAFE_className: listStyles['react-spectrum-ListViewItem-description']},
                icon: {UNSAFE_className: listStyles['react-spectrum-ListViewItem-icon'], size: 'M'},
                image: {UNSAFE_className: listStyles['react-spectrum-ListViewItem-image']},
                link: {UNSAFE_className: listStyles['react-spectrum-ListViewItem-content'], isQuiet: true},
                actionButton: {UNSAFE_className: listStyles['react-spectrum-ListViewItem-actions'], isQuiet: true},
                actionGroup: {
                  UNSAFE_className: listStyles['react-spectrum-ListViewItem-actions'],
                  isQuiet: true,
                  density: 'compact'
                },
                actionMenu: {UNSAFE_className: listStyles['react-spectrum-ListViewItem-actionmenu'], isQuiet: true}
              }}>
              {typeof item.rendered === 'string' ? <Content>{item.rendered}</Content> : item.rendered}
            </SlotProvider>
          </Grid>
        </Provider>
      );
    },
    onDragStart: onDragStart,
    onDragMove: onDragMove,
    onDragEnd: onDragEnd,
    itemAllowsDragging: itemAllowsDragging
  });

  let {gridProps} = useGrid({
    ...props,
    isVirtualized: true,
    keyboardDelegate
  }, state, domRef);

  // Sync loading state into the layout.
  layout.isLoading = loadingState === 'loading';

  let focusedKey = state.selectionManager.focusedKey;
  let focusedItem = gridCollection.getItem(state.selectionManager.focusedKey);
  if (focusedItem?.parentKey != null) {
    focusedKey = focusedItem.parentKey;
  }

  return (
    <ListViewContext.Provider value={{state, keyboardDelegate, dragState, onAction, itemAllowsDragging, isListDraggable}}>
      <Virtualizer
        {...gridProps}
        {...styleProps}
        ref={domRef}
        focusedKey={focusedKey}
        scrollDirection="vertical"
        className={
          classNames(
            listStyles,
            'react-spectrum-ListView',
            `react-spectrum-ListView--${density}`,
            'react-spectrum-ListView--emphasized',
            {
              'react-spectrum-ListView--quiet': isQuiet,
              'react-spectrum-ListView--draggable': isListDraggable
            },
            styleProps.className
          )
        }
        layout={layout}
        collection={gridCollection}
        transitionDuration={transitionDuration}>
        {(type, item) => {
          if (type === 'item') {
            return (
              // Moved most of the item props to ListViewContext since Virtualizer doesn't rerender on selection change since GridCollection is memoized. This meant
              // the ListViewItem onDrag were referencing a stale SelectionManager and thus broke multi row drag and drop
              <ListViewItem item={item} isEmphasized />
            );
          } else if (type === 'loader') {
            return (
              <CenteredWrapper>
                <ProgressCircle
                  isIndeterminate
                  aria-label={state.collection.size > 0 ? formatMessage('loadingMore') : formatMessage('loading')} />
              </CenteredWrapper>
            );
          } else if (type === 'placeholder') {
            let emptyState = props.renderEmptyState ? props.renderEmptyState() : null;
            if (emptyState == null) {
              return null;
            }

            return (
              <CenteredWrapper>
                {emptyState}
              </CenteredWrapper>
            );
          }

        }}
      </Virtualizer>
    </ListViewContext.Provider>
  );
}


function CenteredWrapper({children}) {
  let {state} = useContext(ListViewContext);
  return (
    <div
      role="row"
      aria-rowindex={state.collection.size + 1}
      className={classNames(listStyles, 'react-spectrum-ListView-centeredWrapper')}>
      <div role="gridcell">
        {children}
      </div>
    </div>
  );
}

const _ListView = React.forwardRef(ListView) as <T>(props: ListViewProps<T> & {ref?: DOMRef<HTMLDivElement>}) => ReactElement;
export {_ListView as ListView};<|MERGE_RESOLUTION|>--- conflicted
+++ resolved
@@ -25,7 +25,6 @@
 import {classNames, SlotProvider, useDOMRef, useStyleProps} from '@react-spectrum/utils';
 import {Content} from '@react-spectrum/view';
 import DragHandle from './DragHandle';
-import {Grid} from '@react-spectrum/layout';
 import {GridCollection, useGridState} from '@react-stately/grid';
 import {GridKeyboardDelegate, useGrid} from '@react-aria/grid';
 // @ts-ignore
@@ -162,13 +161,8 @@
         <Provider
           {...provider}
           UNSAFE_className={classNames(listStyles, 'react-spectrum-ListViewItem', 'is-dragging')}
-<<<<<<< HEAD
-          UNSAFE_style={{width: itemWidth, paddingInlineStart: 0}}>
-          <Grid UNSAFE_className={listStyles['react-spectrum-ListViewItem-grid']}>
-=======
           UNSAFE_style={{width: itemWidth}}>
           <div className={listStyles['react-spectrum-ListViewItem-grid']} data-testid="dragpreview">
->>>>>>> c156684c
             <div className={listStyles['react-spectrum-ListViewItem-draghandle-container']}>
               <div className={listStyles['react-spectrum-ListViewItem-draghandle-button']}>
                 <DragHandle />
@@ -198,7 +192,7 @@
               }}>
               {typeof item.rendered === 'string' ? <Content>{item.rendered}</Content> : item.rendered}
             </SlotProvider>
-          </Grid>
+          </div>
         </Provider>
       );
     },
