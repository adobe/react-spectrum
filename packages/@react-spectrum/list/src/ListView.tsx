/*
 * Copyright 2021 Adobe. All rights reserved.
 * This file is licensed to you under the Apache License, Version 2.0 (the "License");
 * you may not use this file except in compliance with the License. You may obtain a copy
 * of the License at http://www.apache.org/licenses/LICENSE-2.0
 *
 * Unless required by applicable law or agreed to in writing, software distributed under
 * the License is distributed on an "AS IS" BASIS, WITHOUT WARRANTIES OR REPRESENTATIONS
 * OF ANY KIND, either express or implied. See the License for the specific language
 * governing permissions and limitations under the License.
 */
import {
  AriaLabelingProps,
  AsyncLoadable,
  CollectionBase,
  DOMProps,
  DOMRef,
  LoadingState,
  MultipleSelection,
  SpectrumSelectionProps,
  StyleProps
} from '@react-types/shared';
import {classNames, useDOMRef, useStyleProps} from '@react-spectrum/utils';
import type {DraggableCollectionState, DroppableCollectionState} from '@react-stately/dnd';
import {DragHooks, DropHooks} from '@react-spectrum/dnd';
import {DragPreview} from './DragPreview';
<<<<<<< HEAD
import type {DroppableCollectionResult} from '@react-aria/dnd';
=======
import {filterDOMProps} from '@react-aria/utils';
>>>>>>> ad75a3bf
import {GridCollection, GridState, useGridState} from '@react-stately/grid';
import {GridKeyboardDelegate, useGrid} from '@react-aria/grid';
import InsertionIndicator from './InsertionIndicator';
// @ts-ignore
import intlMessages from '../intl/*.json';
import {ListLayout} from '@react-stately/layout';
import {ListState, useListState} from '@react-stately/list';
import listStyles from './listview.css';
import {ListViewItem} from './ListViewItem';
import {mergeProps} from '@react-aria/utils';
import {ProgressCircle} from '@react-spectrum/progress';
import React, {Key, ReactElement, useContext, useMemo, useRef} from 'react';
import {Rect} from '@react-stately/virtualizer';
import RootDropIndicator from './RootDropIndicator';
import {useCollator, useLocale, useMessageFormatter} from '@react-aria/i18n';
import {useProvider} from '@react-spectrum/provider';
import {Virtualizer} from '@react-aria/virtualizer';

interface ListViewContextValue<T> {
  state: GridState<T, GridCollection<any>>,
  keyboardDelegate: GridKeyboardDelegate<T, GridCollection<any>>,
  dragState: DraggableCollectionState,
  dropState: DroppableCollectionState,
  dragHooks: DragHooks,
  dropHooks: DropHooks,
  onAction:(key: Key) => void,
  isListDroppable: boolean,
  isListDraggable: boolean,
  layout: ListLayout<T>
}

export const ListViewContext = React.createContext<ListViewContextValue<unknown>>(null);

const ROW_HEIGHTS = {
  compact: {
    medium: 32,
    large: 40
  },
  regular: {
    medium: 40,
    large: 50
  },
  spacious: {
    medium: 48,
    large: 60
  }
};

export function useListLayout<T>(state: ListState<T>, density: ListViewProps<T>['density']) {
  let {scale} = useProvider();
  let collator = useCollator({usage: 'search', sensitivity: 'base'});
  let isEmpty = state.collection.size === 0;
  let layout = useMemo(() =>
    new ListLayout<T>({
      estimatedRowHeight: ROW_HEIGHTS[density][scale],
      padding: 0,
      collator,
      loaderHeight: isEmpty ? null : ROW_HEIGHTS[density][scale]
    })
    , [collator, scale, density, isEmpty]);

  layout.collection = state.collection;
  layout.disabledKeys = state.disabledKeys;
  return layout;
}

interface ListViewProps<T> extends CollectionBase<T>, DOMProps, AriaLabelingProps, StyleProps, MultipleSelection, SpectrumSelectionProps, Omit<AsyncLoadable, 'isLoading'> {
  /**
   * Sets the amount of vertical padding within each cell.
   * @default 'regular'
   */
  density?: 'compact' | 'regular' | 'spacious',
  /** Whether the ListView should be displayed with a quiet style. */
  isQuiet?: boolean,
  /** The current loading state of the ListView. Determines whether or not the progress circle should be shown. */
  loadingState?: LoadingState,
  /** Sets what the ListView should render when there is no content to display. */
  renderEmptyState?: () => JSX.Element,
  /**
   * Handler that is called when a user performs an action on an item. The exact user event depends on
   * the collection's `selectionBehavior` prop and the interaction modality.
   */
  onAction?: (key: string) => void,
  /**
   * The drag hooks returned by `useDragHooks` used to enable drag and drop behavior for the ListView. See the
   * [docs](https://react-spectrum.adobe.com/react-spectrum/useDragHooks.html) for more info.
   */
  dragHooks?: DragHooks,
  dropHooks?: DropHooks
}

function ListView<T extends object>(props: ListViewProps<T>, ref: DOMRef<HTMLDivElement>) {
  let {
    density = 'regular',
    onLoadMore,
    loadingState,
    isQuiet,
    onAction,
    dragHooks,
<<<<<<< HEAD
    dropHooks
=======
    ...otherProps
>>>>>>> ad75a3bf
  } = props;
  let isListDraggable = !!dragHooks;
  let isListDroppable = !!dropHooks;
  let dragHooksProvided = useRef(isListDraggable);
  let dropHooksProvided = useRef(isListDroppable);
  if (dragHooksProvided.current !== isListDraggable) {
    console.warn('Drag hooks were provided during one render, but not another. This should be avoided as it may produce unexpected behavior.');
  }
  if (dropHooksProvided.current !== isListDroppable) {
    console.warn('Drop hooks were provided during one render, but not another. This should be avoided as it may produce unexpected behavior.');
  }
  let domRef = useDOMRef(ref);
  let {collection} = useListState(props);
  let formatMessage = useMessageFormatter(intlMessages);
  let isLoading = loadingState === 'loading' || loadingState === 'loadingMore';

  let {styleProps} = useStyleProps(props);
  let {direction, locale} = useLocale();
  let collator = useCollator({usage: 'search', sensitivity: 'base'});
  let gridCollection = useMemo(() => new GridCollection({
    columnCount: 1,
    items: [...collection].map(item => ({
      ...item,
      hasChildNodes: true,
      childNodes: [{
        key: `cell-${item.key}`,
        type: 'cell',
        index: 0,
        value: null,
        level: 0,
        rendered: null,
        textValue: item.textValue,
        hasChildNodes: false,
        childNodes: []
      }]
    }))
  }), [collection]);
  let state = useGridState({
    ...props,
    collection: gridCollection,
    focusMode: 'cell',
    selectionBehavior: props.selectionStyle === 'highlight' ? 'replace' : 'toggle'
  });
  let layout = useListLayout(state, props.density || 'regular');
  let keyboardDelegate = useMemo(() => new GridKeyboardDelegate({
    collection: state.collection,
    disabledKeys: state.disabledKeys,
    ref: domRef,
    direction,
    collator,
    // Focus the ListView cell instead of the row so that focus doesn't change with left/right arrow keys when there aren't any
    // focusable children in the cell.
    focusMode: 'cell'
  }), [state, domRef, direction, collator]);

  let provider = useProvider();
  let dragState: DraggableCollectionState;
  if (isListDraggable) {
    dragState = dragHooks.useDraggableCollectionState({
      collection: state.collection,
      selectionManager: state.selectionManager,
      renderPreview(draggingKeys, draggedKey) {
        let item = state.collection.getItem(draggedKey);
        let itemCount = draggingKeys.size;
        let itemHeight = layout.getLayoutInfo(draggedKey).rect.height;
        return <DragPreview item={item} itemCount={itemCount} itemHeight={itemHeight} provider={provider} locale={locale}  />;
      }
    });
  }

  let dropState: DroppableCollectionState;
  let droppableCollection: DroppableCollectionResult;
  let isRootDropTarget: boolean;
  if (isListDroppable) {
    dropState = dropHooks.useDroppableCollectionState({
      collection: state.collection,
      selectionManager: state.selectionManager
    });
    droppableCollection = dropHooks.useDroppableCollection({
      keyboardDelegate,
      getDropTargetFromPoint(x, y) {
        let closest = null;
        let closestDistance = Infinity;
        let closestDir = null;

        x += domRef.current.scrollLeft;
        y += domRef.current.scrollTop;

        let visible = layout.getVisibleLayoutInfos(new Rect(x - 50, y - 50, x + 50, y + 50));

        for (let layoutInfo of visible) {
          let r = layoutInfo.rect;
          let points: [number, number, string][] = [
            [r.x, r.y + 4, 'before'],
            [r.maxX, r.y + 4, 'before'],
            [r.x, r.maxY - 8, 'after'],
            [r.maxX, r.maxY - 8, 'after']
          ];

          for (let [px, py, dir] of points) {
            let dx = px - x;
            let dy = py - y;
            let d = dx * dx + dy * dy;
            if (d < closestDistance) {
              closestDistance = d;
              closest = layoutInfo;
              closestDir = dir;
            }
          }

          // TODO: Best way to implement only for when closest can be dropped on
          if (y >= r.y + 10 && y <= r.maxY - 10 && state.collection.getItem(closest.key).value.type === 'folder') {
            closestDir = 'on';
          }
        }

        let key = closest?.key;
        if (key) {
          return {
            type: 'item',
            key,
            dropPosition: closestDir
          };
        }
      }
    }, dropState, domRef);

    isRootDropTarget = dropState.isDropTarget({type: 'root'});
  }

  let {gridProps} = useGrid({
    ...props,
    isVirtualized: true,
    keyboardDelegate
  }, state, domRef);

  // Sync loading state into the layout.
  layout.isLoading = isLoading;

  let focusedKey = state.selectionManager.focusedKey;
  let focusedItem = gridCollection.getItem(state.selectionManager.focusedKey);
  if (focusedItem?.parentKey != null) {
    focusedKey = focusedItem.parentKey;
  }
  if (dropState?.target?.type === 'item') {
    focusedKey = dropState.target.key;
  }
  return (
    <ListViewContext.Provider value={{state, keyboardDelegate, dragState, dropState, dragHooks, dropHooks, onAction, isListDraggable, isListDroppable, layout}}>
      <Virtualizer
<<<<<<< HEAD
        {...mergeProps(isListDroppable && droppableCollection?.collectionProps, gridProps)}
=======
        {...filterDOMProps(otherProps)}
        {...gridProps}
>>>>>>> ad75a3bf
        {...styleProps}
        isLoading={isLoading}
        onLoadMore={onLoadMore}
        ref={domRef}
        focusedKey={focusedKey}
        scrollDirection="vertical"
        className={
          classNames(
            listStyles,
            'react-spectrum-ListView',
            `react-spectrum-ListView--${density}`,
            'react-spectrum-ListView--emphasized',
            {
              'react-spectrum-ListView--quiet': isQuiet,
              'react-spectrum-ListView--loadingMore': loadingState === 'loadingMore',
              'react-spectrum-ListView--draggable': !!isListDraggable,
              'react-spectrum-ListView--dropTarget': !!isRootDropTarget
            },
            styleProps.className
          )
        }
        layout={layout}
        collection={gridCollection}
        transitionDuration={isLoading ? 160 : 220}>
        {(type, item) => {
          if (type === 'item') {
            return (
              <>
                {isListDroppable && state.collection.getKeyBefore(item.key) == null &&
                  <RootDropIndicator key="root" />
                }
                {isListDroppable &&
                  <InsertionIndicator
                    key={`${item.key}-before`}
                    target={{key: item.key, type: 'item', dropPosition: 'before'}} />
                }
                <ListViewItem item={item} isEmphasized />
                {isListDroppable &&
                  <InsertionIndicator
                    key={`${item.key}-after`}
                    target={{key: item.key, type: 'item', dropPosition: 'after'}} />
                }
              </>
            );
          } else if (type === 'loader') {
            return (
              <CenteredWrapper>
                <ProgressCircle
                  isIndeterminate
                  aria-label={state.collection.size > 0 ? formatMessage('loadingMore') : formatMessage('loading')} />
              </CenteredWrapper>
            );
          } else if (type === 'placeholder') {
            let emptyState = props.renderEmptyState ? props.renderEmptyState() : null;
            if (emptyState == null) {
              return null;
            }

            return (
              <CenteredWrapper>
                {emptyState}
              </CenteredWrapper>
            );
          }

        }}
      </Virtualizer>
    </ListViewContext.Provider>
  );
}

function CenteredWrapper({children}) {
  let {state} = useContext(ListViewContext);
  return (
    <div
      role="row"
      aria-rowindex={state.collection.size + 1}
      className={
        classNames(
          listStyles,
          'react-spectrum-ListView-centeredWrapper',
          {
            'react-spectrum-ListView-centeredWrapper--loadingMore': state.collection.size > 0
          }
        )}>
      <div role="gridcell">
        {children}
      </div>
    </div>
  );
}

/**
 * Lists display a linear collection of data. They allow users to quickly scan, sort, compare, and take action on large amounts of data.
 */
const _ListView = React.forwardRef(ListView) as <T>(props: ListViewProps<T> & {ref?: DOMRef<HTMLDivElement>}) => ReactElement;
export {_ListView as ListView};<|MERGE_RESOLUTION|>--- conflicted
+++ resolved
@@ -24,11 +24,8 @@
 import type {DraggableCollectionState, DroppableCollectionState} from '@react-stately/dnd';
 import {DragHooks, DropHooks} from '@react-spectrum/dnd';
 import {DragPreview} from './DragPreview';
-<<<<<<< HEAD
 import type {DroppableCollectionResult} from '@react-aria/dnd';
-=======
 import {filterDOMProps} from '@react-aria/utils';
->>>>>>> ad75a3bf
 import {GridCollection, GridState, useGridState} from '@react-stately/grid';
 import {GridKeyboardDelegate, useGrid} from '@react-aria/grid';
 import InsertionIndicator from './InsertionIndicator';
@@ -128,11 +125,8 @@
     isQuiet,
     onAction,
     dragHooks,
-<<<<<<< HEAD
-    dropHooks
-=======
+    dropHooks,
     ...otherProps
->>>>>>> ad75a3bf
   } = props;
   let isListDraggable = !!dragHooks;
   let isListDroppable = !!dropHooks;
@@ -283,12 +277,9 @@
   return (
     <ListViewContext.Provider value={{state, keyboardDelegate, dragState, dropState, dragHooks, dropHooks, onAction, isListDraggable, isListDroppable, layout}}>
       <Virtualizer
-<<<<<<< HEAD
         {...mergeProps(isListDroppable && droppableCollection?.collectionProps, gridProps)}
-=======
         {...filterDOMProps(otherProps)}
         {...gridProps}
->>>>>>> ad75a3bf
         {...styleProps}
         isLoading={isLoading}
         onLoadMore={onLoadMore}
