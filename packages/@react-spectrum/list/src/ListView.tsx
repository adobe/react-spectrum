/*
 * Copyright 2021 Adobe. All rights reserved.
 * This file is licensed to you under the Apache License, Version 2.0 (the "License");
 * you may not use this file except in compliance with the License. You may obtain a copy
 * of the License at http://www.apache.org/licenses/LICENSE-2.0
 *
 * Unless required by applicable law or agreed to in writing, software distributed under
 * the License is distributed on an "AS IS" BASIS, WITHOUT WARRANTIES OR REPRESENTATIONS
 * OF ANY KIND, either express or implied. See the License for the specific language
 * governing permissions and limitations under the License.
 */

import {classNames, useDOMRef, useStyleProps} from '@react-spectrum/utils';
import {DOMRef} from '@react-types/shared';
import type {DraggableCollectionState} from '@react-stately/dnd';
import {DragPreview} from './DragPreview';
import {filterDOMProps} from '@react-aria/utils';
// @ts-ignore
import intlMessages from '../intl/*.json';
import {ListLayout} from '@react-stately/layout';
import {ListState, useListState} from '@react-stately/list';
import listStyles from './styles.css';
import {ListViewItem} from './ListViewItem';
import {ProgressCircle} from '@react-spectrum/progress';
import React, {ReactElement, useContext, useMemo, useRef} from 'react';
import {SpectrumListProps} from '@react-types/list';
import {useCollator, useLocale, useMessageFormatter} from '@react-aria/i18n';
import {useList} from '@react-aria/list';
import {useProvider} from '@react-spectrum/provider';
import {Virtualizer} from '@react-aria/virtualizer';

interface ListViewContextValue<T> {
  state: ListState<T>,
  dragState: DraggableCollectionState,
  isListDraggable: boolean,
  layout: ListLayout<T>
}

export const ListViewContext = React.createContext<ListViewContextValue<unknown>>(null);

const ROW_HEIGHTS = {
  compact: {
    medium: 32,
    large: 40
  },
  regular: {
    medium: 40,
    large: 50
  },
  spacious: {
    medium: 48,
    large: 60
  }
};

function useListLayout<T>(state: ListState<T>, density: SpectrumListProps<T>['density']) {
  let {scale} = useProvider();
  let collator = useCollator({usage: 'search', sensitivity: 'base'});
  let isEmpty = state.collection.size === 0;
  let layout = useMemo(() =>
    new ListLayout<T>({
      estimatedRowHeight: ROW_HEIGHTS[density][scale],
      padding: 0,
      collator,
      loaderHeight: isEmpty ? null : ROW_HEIGHTS[density][scale],
      allowDisabledKeyFocus: true
    })
    , [collator, scale, density, isEmpty]);

  layout.collection = state.collection;
  layout.disabledKeys = state.disabledKeys;
  return layout;
}

<<<<<<< HEAD
function ListView<T extends object>(props: SpectrumListProps<T>, ref: DOMRef<HTMLDivElement>) {
=======
interface ListViewProps<T> extends CollectionBase<T>, DOMProps, AriaLabelingProps, StyleProps, MultipleSelection, SpectrumSelectionProps, Omit<AsyncLoadable, 'isLoading'> {
  /**
   * Sets the amount of vertical padding within each cell.
   * @default 'regular'
   */
  density?: 'compact' | 'regular' | 'spacious',
  /** Whether the ListView should be displayed with a quiet style. */
  isQuiet?: boolean,
  /** The current loading state of the ListView. Determines whether or not the progress circle should be shown. */
  loadingState?: LoadingState,
  /**
   * Sets the text behavior for the row contents.
   * @default 'truncate'
   */
  overflowMode?: 'truncate' | 'wrap',
  /** Sets what the ListView should render when there is no content to display. */
  renderEmptyState?: () => JSX.Element,
  /**
   * Handler that is called when a user performs an action on an item. The exact user event depends on
   * the collection's `selectionBehavior` prop and the interaction modality.
   */
  onAction?: (key: string) => void,
  /**
   * The drag hooks returned by `useDragHooks` used to enable drag and drop behavior for the ListView. See the
   * [docs](https://react-spectrum.adobe.com/react-spectrum/useDragHooks.html) for more info.
   */
  dragHooks?: DragHooks
}

function ListView<T extends object>(props: ListViewProps<T>, ref: DOMRef<HTMLDivElement>) {
>>>>>>> 1da67617
  let {
    density = 'regular',
    onLoadMore,
    loadingState,
    isQuiet,
    overflowMode = 'truncate',
    onAction,
    dragHooks,
    ...otherProps
  } = props;
  let isListDraggable = !!dragHooks;
  let dragHooksProvided = useRef(isListDraggable);
  if (dragHooksProvided.current !== isListDraggable) {
    console.warn('Drag hooks were provided during one render, but not another. This should be avoided as it may produce unexpected behavior.');
  }
  let domRef = useDOMRef(ref);
  let state = useListState({
    ...props,
    selectionBehavior: props.selectionStyle === 'highlight' ? 'replace' : 'toggle'
  });
  let {collection, selectionManager} = state;
  let formatMessage = useMessageFormatter(intlMessages);
  let isLoading = loadingState === 'loading' || loadingState === 'loadingMore';

  let {styleProps} = useStyleProps(props);
  let {locale} = useLocale();
  let layout = useListLayout(state, props.density || 'regular');
  let provider = useProvider();
  let dragState: DraggableCollectionState;
  if (isListDraggable) {
    dragState = dragHooks.useDraggableCollectionState({
      collection,
      selectionManager,
      renderPreview(draggingKeys, draggedKey) {
        let item = collection.getItem(draggedKey);
        let itemCount = draggingKeys.size;
        let itemHeight = layout.getLayoutInfo(draggedKey).rect.height;
        return <DragPreview item={item} itemCount={itemCount} itemHeight={itemHeight} provider={provider} locale={locale}  />;
      }
    });
  }

  let {gridProps} = useList({
    ...props,
    isVirtualized: true,
    keyboardDelegate: layout,
    onAction
  }, state, domRef);

  // Sync loading state into the layout.
  layout.isLoading = isLoading;
  let isVerticalScrollbarVisible = false;
  let isHorizontalScrollbarVisible = false; // do we need this one? can listviews horizontally scroll?
  if (domRef.current) {
    // 2 is the width of the border which is not part of the box size
    isVerticalScrollbarVisible = domRef.current.getBoundingClientRect().width > domRef.current.children[0]?.getBoundingClientRect().width + 2;
    isHorizontalScrollbarVisible = domRef.current.getBoundingClientRect().height > domRef.current.children[0]?.getBoundingClientRect().height + 2;
  }

  let hasAnyChildren = useMemo(() => [...collection].some(item => item.hasChildNodes), [collection]);

  return (
    <ListViewContext.Provider value={{state, dragState, isListDraggable, layout}}>
      <Virtualizer
        {...filterDOMProps(otherProps)}
        {...gridProps}
        {...styleProps}
        isLoading={isLoading}
        onLoadMore={onLoadMore}
        ref={domRef}
        focusedKey={selectionManager.focusedKey}
        scrollDirection="vertical"
        className={
          classNames(
            listStyles,
            'react-spectrum-ListView',
            `react-spectrum-ListView--${density}`,
            'react-spectrum-ListView--emphasized',
            {
              'react-spectrum-ListView--quiet': isQuiet,
              'react-spectrum-ListView--draggable': isListDraggable,
              'react-spectrum-ListView--loadingMore': loadingState === 'loadingMore',
              'react-spectrum-ListView--isScrollingVertically': isVerticalScrollbarVisible,
              'react-spectrum-ListView--isScrollingHorizontally': isHorizontalScrollbarVisible,
              'react-spectrum-ListView--hasAnyChildren': hasAnyChildren,
              'react-spectrum-ListView--wrap': overflowMode === 'wrap'
            },
            styleProps.className
          )
        }
        layout={layout}
        collection={collection}
        transitionDuration={isLoading ? 160 : 220}>
        {(type, item) => {
          if (type === 'item') {
            return (
              <ListViewItem item={item} isEmphasized dragHooks={dragHooks} hasActions={!!onAction}  />
            );
          } else if (type === 'loader') {
            return (
              <CenteredWrapper>
                <ProgressCircle
                  isIndeterminate
                  aria-label={collection.size > 0 ? formatMessage('loadingMore') : formatMessage('loading')} />
              </CenteredWrapper>
            );
          } else if (type === 'placeholder') {
            let emptyState = props.renderEmptyState ? props.renderEmptyState() : null;
            if (emptyState == null) {
              return null;
            }

            return (
              <CenteredWrapper>
                {emptyState}
              </CenteredWrapper>
            );
          }

        }}
      </Virtualizer>
    </ListViewContext.Provider>
  );
}

function CenteredWrapper({children}) {
  let {state} = useContext(ListViewContext);
  return (
    <div
      role="row"
      aria-rowindex={state.collection.size + 1}
      className={
        classNames(
          listStyles,
          'react-spectrum-ListView-centeredWrapper',
          {
            'react-spectrum-ListView-centeredWrapper--loadingMore': state.collection.size > 0
          }
        )}>
      <div role="gridcell">
        {children}
      </div>
    </div>
  );
}

/**
 * Lists display a linear collection of data. They allow users to quickly scan, sort, compare, and take action on large amounts of data.
 */
const _ListView = React.forwardRef(ListView) as <T>(props: SpectrumListProps<T> & {ref?: DOMRef<HTMLDivElement>}) => ReactElement;
export {_ListView as ListView};<|MERGE_RESOLUTION|>--- conflicted
+++ resolved
@@ -72,40 +72,7 @@
   return layout;
 }
 
-<<<<<<< HEAD
 function ListView<T extends object>(props: SpectrumListProps<T>, ref: DOMRef<HTMLDivElement>) {
-=======
-interface ListViewProps<T> extends CollectionBase<T>, DOMProps, AriaLabelingProps, StyleProps, MultipleSelection, SpectrumSelectionProps, Omit<AsyncLoadable, 'isLoading'> {
-  /**
-   * Sets the amount of vertical padding within each cell.
-   * @default 'regular'
-   */
-  density?: 'compact' | 'regular' | 'spacious',
-  /** Whether the ListView should be displayed with a quiet style. */
-  isQuiet?: boolean,
-  /** The current loading state of the ListView. Determines whether or not the progress circle should be shown. */
-  loadingState?: LoadingState,
-  /**
-   * Sets the text behavior for the row contents.
-   * @default 'truncate'
-   */
-  overflowMode?: 'truncate' | 'wrap',
-  /** Sets what the ListView should render when there is no content to display. */
-  renderEmptyState?: () => JSX.Element,
-  /**
-   * Handler that is called when a user performs an action on an item. The exact user event depends on
-   * the collection's `selectionBehavior` prop and the interaction modality.
-   */
-  onAction?: (key: string) => void,
-  /**
-   * The drag hooks returned by `useDragHooks` used to enable drag and drop behavior for the ListView. See the
-   * [docs](https://react-spectrum.adobe.com/react-spectrum/useDragHooks.html) for more info.
-   */
-  dragHooks?: DragHooks
-}
-
-function ListView<T extends object>(props: ListViewProps<T>, ref: DOMRef<HTMLDivElement>) {
->>>>>>> 1da67617
   let {
     density = 'regular',
     onLoadMore,
