/*
 * Copyright 2021 Adobe. All rights reserved.
 * This file is licensed to you under the Apache License, Version 2.0 (the "License");
 * you may not use this file except in compliance with the License. You may obtain a copy
 * of the License at http://www.apache.org/licenses/LICENSE-2.0
 *
 * Unless required by applicable law or agreed to in writing, software distributed under
 * the License is distributed on an "AS IS" BASIS, WITHOUT WARRANTIES OR REPRESENTATIONS
 * OF ANY KIND, either express or implied. See the License for the specific language
 * governing permissions and limitations under the License.
 */
import {
  AriaLabelingProps,
  AsyncLoadable,
  CollectionBase,
  DOMProps,
  DOMRef,
  LoadingState,
  MultipleSelection,
  SpectrumSelectionProps,
  StyleProps
} from '@react-types/shared';
import {Checkbox} from '@react-spectrum/checkbox';
import {classNames, SlotProvider, useDOMRef, useStyleProps} from '@react-spectrum/utils';
import {Content} from '@react-spectrum/view';
import type {DraggableCollectionState} from '@react-stately/dnd';
import {DragHooks} from '@react-spectrum/dnd';
import {GridCollection, GridState, useGridState} from '@react-stately/grid';
import {GridKeyboardDelegate, useGrid, useGridSelectionCheckbox} from '@react-aria/grid';
// @ts-ignore
import intlMessages from '../intl/*.json';
import {ListLayout} from '@react-stately/layout';
import {ListState, useListState} from '@react-stately/list';
import listStyles from './listview.css';
import {ListViewItem} from './ListViewItem';
import {ProgressCircle} from '@react-spectrum/progress';
import {Provider, useProvider} from '@react-spectrum/provider';
import React, {ReactElement, useContext, useMemo, useRef} from 'react';
import {useCollator, useLocale, useMessageFormatter} from '@react-aria/i18n';
import {Virtualizer} from '@react-aria/virtualizer';

interface ListViewContextValue<T> {
  state: GridState<T, GridCollection<any>>,
  keyboardDelegate: GridKeyboardDelegate<T, GridCollection<any>>,
  dragState: DraggableCollectionState,
  onAction:(key: string) => void,
  isListDraggable: boolean,
  layout: ListLayout<T>
}

export const ListViewContext = React.createContext<ListViewContextValue<unknown>>(null);

const ROW_HEIGHTS = {
  compact: {
    medium: 32,
    large: 40
  },
  regular: {
    medium: 40,
    large: 50
  },
  spacious: {
    medium: 48,
    large: 60
  }
};

export function useListLayout<T>(state: ListState<T>, density: ListViewProps<T>['density']) {
  let {scale} = useProvider();
  let collator = useCollator({usage: 'search', sensitivity: 'base'});
  let isEmpty = state.collection.size === 0;
  let layout = useMemo(() =>
    new ListLayout<T>({
      estimatedRowHeight: ROW_HEIGHTS[density][scale],
      padding: 0,
      collator,
      loaderHeight: isEmpty ? null : ROW_HEIGHTS[density][scale]
    })
    , [collator, scale, density, isEmpty]);

  layout.collection = state.collection;
  layout.disabledKeys = state.disabledKeys;
  return layout;
}

interface ListViewProps<T> extends CollectionBase<T>, DOMProps, AriaLabelingProps, StyleProps, MultipleSelection, SpectrumSelectionProps, Omit<AsyncLoadable, 'isLoading'> {
  /**
   * Sets the amount of vertical padding within each cell.
   * @default 'regular'
   */
  density?: 'compact' | 'regular' | 'spacious',
  /** Whether the ListView should be displayed with a quiet style. */
  isQuiet?: boolean,
  /** The current loading state of the ListView. Determines whether or not the progress circle should be shown. */
  loadingState?: LoadingState,
  /** Sets what the ListView should render when there is no content to display. */
  renderEmptyState?: () => JSX.Element,
<<<<<<< HEAD
=======
  /**
   * The duration of animated layout changes, in milliseconds. Used by the Virtualizer.
   * @default 0
   */
  transitionDuration?: number,
  /**
   * Handler that is called when a user performs an action on an item. The exact user event depends on
   * the collection's `selectionBehavior` prop and the interaction modality.
   */
>>>>>>> 35d3d637
  onAction?: (key: string) => void,
  /**
   * The drag hooks returned by `useDragHooks` used to enable drag and drop behavior for the ListView. See the
   * [docs](https://react-spectrum.adobe.com/react-spectrum/useDragHooks.html) for more info.
   */
  dragHooks?: DragHooks
}

function ListView<T extends object>(props: ListViewProps<T>, ref: DOMRef<HTMLDivElement>) {
  let {
    density = 'regular',
    onLoadMore,
    loadingState,
    isQuiet,
    onAction,
    dragHooks
  } = props;
  let isListDraggable = !!dragHooks;
  let dragHooksProvided = useRef(isListDraggable);
  if (dragHooksProvided.current !== isListDraggable) {
    console.warn('Drag hooks were provided during one render, but not another. This should be avoided as it may produce unexpected behavior.');
  }
  let domRef = useDOMRef(ref);
  let {collection} = useListState(props);
  let formatMessage = useMessageFormatter(intlMessages);
  let isLoading = loadingState === 'loading' || loadingState === 'loadingMore';

  let {styleProps} = useStyleProps(props);
  let {direction} = useLocale();
  let collator = useCollator({usage: 'search', sensitivity: 'base'});
  let gridCollection = useMemo(() => new GridCollection({
    columnCount: 1,
    items: [...collection].map(item => ({
      ...item,
      hasChildNodes: true,
      childNodes: [{
        key: `cell-${item.key}`,
        type: 'cell',
        index: 0,
        value: null,
        level: 0,
        rendered: null,
        textValue: item.textValue,
        hasChildNodes: false,
        childNodes: []
      }]
    }))
  }), [collection]);
  let state = useGridState({
    ...props,
    collection: gridCollection,
    focusMode: 'cell',
    selectionBehavior: props.selectionStyle === 'highlight' ? 'replace' : 'toggle'
  });
  let layout = useListLayout(state, props.density || 'regular');
  let keyboardDelegate = useMemo(() => new GridKeyboardDelegate({
    collection: state.collection,
    disabledKeys: state.disabledKeys,
    ref: domRef,
    direction,
    collator,
    // Focus the ListView cell instead of the row so that focus doesn't change with left/right arrow keys when there aren't any
    // focusable children in the cell.
    focusMode: 'cell'
  }), [state, domRef, direction, collator]);

  let provider = useProvider();
  let {checkboxProps} = useGridSelectionCheckbox({key: null}, state);
  let dragState: DraggableCollectionState;
  if (isListDraggable) {
    dragState = dragHooks.useDraggableCollectionState({
      collection: state.collection,
      selectionManager: state.selectionManager,
      renderPreview(selectedKeys, draggedKey) {
        let item = state.collection.getItem(draggedKey);
        let itemWidth = domRef.current.offsetWidth;
        let showCheckbox = state.selectionManager.selectionMode !== 'none' && state.selectionManager.selectionBehavior === 'toggle';
        let isSelected = state.selectionManager.isSelected(item.key);
        return (
          <Provider
            {...provider}
            UNSAFE_className={classNames(listStyles, 'react-spectrum-ListViewItem', 'is-dragging')}
            UNSAFE_style={{width: itemWidth, paddingInlineStart: 0}}>
            <div className={listStyles['react-spectrum-ListViewItem-grid']}>
              <div className={listStyles['react-spectrum-ListViewItem-draghandle-container']} />
              {showCheckbox &&
                <Checkbox
                  isSelected={isSelected}
                  UNSAFE_className={listStyles['react-spectrum-ListViewItem-checkbox']}
                  isEmphasized
                  aria-label={checkboxProps['aria-label']} />
              }
              <SlotProvider
                slots={{
                  content: {UNSAFE_className: listStyles['react-spectrum-ListViewItem-content']},
                  text: {UNSAFE_className: listStyles['react-spectrum-ListViewItem-content']},
                  description: {UNSAFE_className: listStyles['react-spectrum-ListViewItem-description']},
                  icon: {UNSAFE_className: listStyles['react-spectrum-ListViewItem-icon'], size: 'M'},
                  image: {UNSAFE_className: listStyles['react-spectrum-ListViewItem-image']},
                  link: {UNSAFE_className: listStyles['react-spectrum-ListViewItem-content'], isQuiet: true},
                  actionButton: {UNSAFE_className: listStyles['react-spectrum-ListViewItem-actions'], isQuiet: true},
                  actionGroup: {
                    UNSAFE_className: listStyles['react-spectrum-ListViewItem-actions'],
                    isQuiet: true,
                    density: 'compact'
                  },
                  actionMenu: {UNSAFE_className: listStyles['react-spectrum-ListViewItem-actionmenu'], isQuiet: true}
                }}>
                {typeof item.rendered === 'string' ? <Content>{item.rendered}</Content> : item.rendered}
              </SlotProvider>
            </div>
          </Provider>
        );
      }
    });
  }

  let {gridProps} = useGrid({
    ...props,
    isVirtualized: true,
    keyboardDelegate
  }, state, domRef);

  // Sync loading state into the layout.
  layout.isLoading = isLoading;

  let focusedKey = state.selectionManager.focusedKey;
  let focusedItem = gridCollection.getItem(state.selectionManager.focusedKey);
  if (focusedItem?.parentKey != null) {
    focusedKey = focusedItem.parentKey;
  }

  return (
    <ListViewContext.Provider value={{state, keyboardDelegate, dragState, onAction, isListDraggable, layout}}>
      <Virtualizer
        {...gridProps}
        {...styleProps}
        isLoading={isLoading}
        onLoadMore={onLoadMore}
        ref={domRef}
        focusedKey={focusedKey}
        scrollDirection="vertical"
        className={
          classNames(
            listStyles,
            'react-spectrum-ListView',
            `react-spectrum-ListView--${density}`,
            'react-spectrum-ListView--emphasized',
            {
              'react-spectrum-ListView--quiet': isQuiet,
              'react-spectrum-ListView--draggable': isListDraggable,
              'react-spectrum-ListView--loadingMore': loadingState === 'loadingMore'
            },
            styleProps.className
          )
        }
        layout={layout}
        collection={gridCollection}
        transitionDuration={isLoading ? 160 : 220}>
        {(type, item) => {
          if (type === 'item') {
            return (
              <ListViewItem item={item} isEmphasized dragHooks={dragHooks}  />
            );
          } else if (type === 'loader') {
            return (
              <CenteredWrapper>
                <ProgressCircle
                  isIndeterminate
                  aria-label={state.collection.size > 0 ? formatMessage('loadingMore') : formatMessage('loading')} />
              </CenteredWrapper>
            );
          } else if (type === 'placeholder') {
            let emptyState = props.renderEmptyState ? props.renderEmptyState() : null;
            if (emptyState == null) {
              return null;
            }

            return (
              <CenteredWrapper>
                {emptyState}
              </CenteredWrapper>
            );
          }

        }}
      </Virtualizer>
    </ListViewContext.Provider>
  );
}

function CenteredWrapper({children}) {
  let {state} = useContext(ListViewContext);
  return (
    <div
      role="row"
      aria-rowindex={state.collection.size + 1}
      className={
        classNames(
          listStyles,
          'react-spectrum-ListView-centeredWrapper',
          {
            'react-spectrum-ListView-centeredWrapper--loadingMore': state.collection.size > 0
          }
        )}>
      <div role="gridcell">
        {children}
      </div>
    </div>
  );
}

/**
 * Lists display a linear collection of data. They allow users to quickly scan, sort, compare, and take action on large amounts of data.
 */
const _ListView = React.forwardRef(ListView) as <T>(props: ListViewProps<T> & {ref?: DOMRef<HTMLDivElement>}) => ReactElement;
export {_ListView as ListView};<|MERGE_RESOLUTION|>--- conflicted
+++ resolved
@@ -95,18 +95,10 @@
   loadingState?: LoadingState,
   /** Sets what the ListView should render when there is no content to display. */
   renderEmptyState?: () => JSX.Element,
-<<<<<<< HEAD
-=======
-  /**
-   * The duration of animated layout changes, in milliseconds. Used by the Virtualizer.
-   * @default 0
-   */
-  transitionDuration?: number,
   /**
    * Handler that is called when a user performs an action on an item. The exact user event depends on
    * the collection's `selectionBehavior` prop and the interaction modality.
    */
->>>>>>> 35d3d637
   onAction?: (key: string) => void,
   /**
    * The drag hooks returned by `useDragHooks` used to enable drag and drop behavior for the ListView. See the
