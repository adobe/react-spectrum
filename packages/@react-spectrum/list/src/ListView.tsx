--- conflicted
+++ resolved
@@ -26,11 +26,7 @@
 import {DragPreview} from './DragPreview';
 import type {DroppableCollectionResult} from '@react-aria/dnd';
 import {GridCollection, GridState, useGridState} from '@react-stately/grid';
-<<<<<<< HEAD
-import {GridKeyboardDelegate, useGrid} from '@react-aria/grid';
 import InsertionIndicator from './InsertionIndicator';
-=======
->>>>>>> 3f7f3d8b
 // @ts-ignore
 import intlMessages from '../intl/*.json';
 import {ListLayout} from '@react-stately/layout';
@@ -50,13 +46,10 @@
 interface ListViewContextValue<T> {
   state: GridState<T, GridCollection<any>>,
   dragState: DraggableCollectionState,
-<<<<<<< HEAD
   dropState: DroppableCollectionState,
   dropHooks: DropHooks,
   onAction:(key: Key) => void,
   isListDroppable: boolean,
-=======
->>>>>>> 3f7f3d8b
   isListDraggable: boolean,
   layout: ListLayout<T>
 }
@@ -204,7 +197,7 @@
       selectionManager: state.selectionManager
     });
     droppableCollection = dropHooks.useDroppableCollection({
-      keyboardDelegate,
+      keyboardDelegate: layout,
       getDropTargetFromPoint(x, y) {
         let closest = null;
         let closestDistance = Infinity;
@@ -265,7 +258,6 @@
 
   // Sync loading state into the layout.
   layout.isLoading = isLoading;
-<<<<<<< HEAD
 
   let focusedKey = state.selectionManager.focusedKey;
   let focusedItem = gridCollection.getItem(state.selectionManager.focusedKey);
@@ -276,18 +268,14 @@
     focusedKey = dropState.target.key;
   }
   return (
-    <ListViewContext.Provider value={{state, keyboardDelegate, dragState, dropState, dropHooks, onAction, isListDraggable, isListDroppable, layout}}>
-=======
-  return (
-    <ListViewContext.Provider value={{state, dragState, isListDraggable, layout}}>
->>>>>>> 3f7f3d8b
+    <ListViewContext.Provider value={{state, dragState, dropState, dropHooks, onAction, isListDraggable, isListDroppable, layout}}>
       <Virtualizer
         {...mergeProps(isListDroppable && droppableCollection?.collectionProps, gridProps)}
         {...styleProps}
         isLoading={isLoading}
         onLoadMore={onLoadMore}
         ref={domRef}
-        focusedKey={state.selectionManager.focusedKey}
+        focusedKey={focusedKey}
         scrollDirection="vertical"
         className={
           classNames(
@@ -310,7 +298,6 @@
         {(type, item) => {
           if (type === 'item') {
             return (
-<<<<<<< HEAD
               <>
                 {isListDroppable && state.collection.getKeyBefore(item.key) == null &&
                   <RootDropIndicator key="root" dropState={dropState} dropHooks={dropHooks} />
@@ -320,16 +307,13 @@
                     key={`${item.key}-before`}
                     target={{key: item.key, type: 'item', dropPosition: 'before'}} />
                 }
-                <ListViewItem item={item} isEmphasized dragHooks={dragHooks} dropHooks={dropHooks} />
+                <ListViewItem item={item} isEmphasized dragHooks={dragHooks} dropHooks={dropHooks} hasActions={onAction} />
                 {isListDroppable &&
                   <InsertionIndicator
                     key={`${item.key}-after`}
                     target={{key: item.key, type: 'item', dropPosition: 'after'}} />
                 }
               </>
-=======
-              <ListViewItem item={item} isEmphasized dragHooks={dragHooks} hasActions={onAction}  />
->>>>>>> 3f7f3d8b
             );
           } else if (type === 'loader') {
             return (
