--- conflicted
+++ resolved
@@ -44,11 +44,8 @@
   dragState: DraggableCollectionState,
   onAction:(key: string) => void,
   isListDraggable: boolean,
-<<<<<<< HEAD
+  layout: ListLayout<T>,
   overflowMode?: 'truncate' | 'wrap'
-=======
-  layout: ListLayout<T>
->>>>>>> 05761c26
 }
 
 export const ListViewContext = React.createContext<ListViewContextValue<unknown>>(null);
@@ -96,11 +93,9 @@
   isQuiet?: boolean,
   /** The current loading state of the ListView. Determines whether or not the progress circle should be shown. */
   loadingState?: LoadingState,
-<<<<<<< HEAD
+  /** Sets how the text overflow will behave. */
   overflowMode?: 'truncate' | 'wrap',
-=======
   /** Sets what the ListView should render when there is no content to display. */
->>>>>>> 05761c26
   renderEmptyState?: () => JSX.Element,
   /**
    * The duration of animated layout changes, in milliseconds. Used by the Virtualizer.
@@ -210,11 +205,7 @@
   }
 
   return (
-<<<<<<< HEAD
-    <ListViewContext.Provider value={{state, keyboardDelegate, dragState, onAction, isListDraggable, overflowMode}}>
-=======
-    <ListViewContext.Provider value={{state, keyboardDelegate, dragState, onAction, isListDraggable, layout}}>
->>>>>>> 05761c26
+    <ListViewContext.Provider value={{state, keyboardDelegate, dragState, onAction, isListDraggable, layout, overflowMode}}>
       <Virtualizer
         {...gridProps}
         {...styleProps}
