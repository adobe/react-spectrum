--- conflicted
+++ resolved
@@ -15,7 +15,6 @@
   CollectionBase,
   DOMProps,
   DOMRef,
-  DraggableCollectionProps,
   LoadingState,
   MultipleSelection,
   SpectrumSelectionProps,
@@ -84,11 +83,7 @@
   return layout;
 }
 
-<<<<<<< HEAD
-interface ListViewProps<T> extends CollectionBase<T>, DOMProps, AriaLabelingProps, StyleProps, MultipleSelection, SpectrumSelectionProps, Omit<DraggableCollectionProps, 'getItems'> {
-=======
 interface ListViewProps<T> extends CollectionBase<T>, DOMProps, AriaLabelingProps, StyleProps, MultipleSelection, SpectrumSelectionProps, Omit<AsyncLoadable, 'isLoading'> {
->>>>>>> dfe72ee0
   /**
    * Sets the amount of vertical padding within each cell.
    * @default 'regular'
