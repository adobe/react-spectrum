--- conflicted
+++ resolved
@@ -177,13 +177,6 @@
 
   // Sync loading state into the layout.
   layout.isLoading = isLoading;
-<<<<<<< HEAD
-
-  let focusedKey = state.selectionManager.focusedKey;
-  let focusedItem = gridCollection.getItem(state.selectionManager.focusedKey);
-  if (focusedItem?.parentKey != null) {
-    focusedKey = focusedItem.parentKey;
-  }
 
   let isVerticalScrollbarVisible = false;
   let isHorizontalScrollbarVisible = false; // do we need this one? can listviews horizontally scroll?
@@ -193,9 +186,6 @@
   }
 
   let hasAnyChildren = useMemo(() => [...collection].some(item => item.hasChildNodes), [collection]);
-
-=======
->>>>>>> 5917acf0
   return (
     <ListViewContext.Provider value={{state, dragState, isListDraggable, layout}}>
       <Virtualizer
