/*
 * Copyright 2021 Adobe. All rights reserved.
 * This file is licensed to you under the Apache License, Version 2.0 (the "License");
 * you may not use this file except in compliance with the License. You may obtain a copy
 * of the License at http://www.apache.org/licenses/LICENSE-2.0
 *
 * Unless required by applicable law or agreed to in writing, software distributed under
 * the License is distributed on an "AS IS" BASIS, WITHOUT WARRANTIES OR REPRESENTATIONS
 * OF ANY KIND, either express or implied. See the License for the specific language
 * governing permissions and limitations under the License.
 */
import {
  AriaLabelingProps,
  AsyncLoadable,
  CollectionBase,
  DOMProps,
  DOMRef,
  LoadingState,
  MultipleSelection,
  SpectrumSelectionProps,
  StyleProps
} from '@react-types/shared';
import {classNames, useDOMRef, useStyleProps} from '@react-spectrum/utils';
import type {DraggableCollectionState, DroppableCollectionState} from '@react-stately/dnd';
import {DragHooks, DropHooks} from '@react-spectrum/dnd';
import {DragPreview} from './DragPreview';
import type {DroppableCollectionResult} from '@react-aria/dnd';
import {GridCollection, GridState, useGridState} from '@react-stately/grid';
<<<<<<< HEAD
import {GridKeyboardDelegate, useGrid} from '@react-aria/grid';
import InsertionIndicator from './InsertionIndicator';
=======
>>>>>>> 9eda1f94
// @ts-ignore
import intlMessages from '../intl/*.json';
import {ListLayout} from '@react-stately/layout';
import {ListState, useListState} from '@react-stately/list';
import listStyles from './listview.css';
import {ListViewItem} from './ListViewItem';
import {mergeProps} from '@react-aria/utils';
import {ProgressCircle} from '@react-spectrum/progress';
import React, {Key, ReactElement, useContext, useMemo, useRef} from 'react';
import {Rect} from '@react-stately/virtualizer';
import RootDropIndicator from './RootDropIndicator';
import {useCollator, useLocale, useMessageFormatter} from '@react-aria/i18n';
import {useGrid} from '@react-aria/grid';
import {useProvider} from '@react-spectrum/provider';
import {Virtualizer} from '@react-aria/virtualizer';

interface ListViewContextValue<T> {
  state: GridState<T, GridCollection<any>>,
  dragState: DraggableCollectionState,
<<<<<<< HEAD
  dropState: DroppableCollectionState,
  dropHooks: DropHooks,
  onAction:(key: Key) => void,
  isListDroppable: boolean,
=======
>>>>>>> 9eda1f94
  isListDraggable: boolean,
  layout: ListLayout<T>
}

export const ListViewContext = React.createContext<ListViewContextValue<unknown>>(null);

const ROW_HEIGHTS = {
  compact: {
    medium: 32,
    large: 40
  },
  regular: {
    medium: 40,
    large: 50
  },
  spacious: {
    medium: 48,
    large: 60
  }
};

export function useListLayout<T>(state: ListState<T>, density: ListViewProps<T>['density']) {
  let {scale} = useProvider();
  let collator = useCollator({usage: 'search', sensitivity: 'base'});
  let isEmpty = state.collection.size === 0;
  let layout = useMemo(() =>
    new ListLayout<T>({
      estimatedRowHeight: ROW_HEIGHTS[density][scale],
      padding: 0,
      collator,
      loaderHeight: isEmpty ? null : ROW_HEIGHTS[density][scale],
      allowDisabledKeyFocus: true
    })
    , [collator, scale, density, isEmpty]);

  layout.collection = state.collection;
  layout.disabledKeys = state.disabledKeys;
  return layout;
}

interface ListViewProps<T> extends CollectionBase<T>, DOMProps, AriaLabelingProps, StyleProps, MultipleSelection, SpectrumSelectionProps, Omit<AsyncLoadable, 'isLoading'> {
  /**
   * Sets the amount of vertical padding within each cell.
   * @default 'regular'
   */
  density?: 'compact' | 'regular' | 'spacious',
  /** Whether the ListView should be displayed with a quiet style. */
  isQuiet?: boolean,
  /** The current loading state of the ListView. Determines whether or not the progress circle should be shown. */
  loadingState?: LoadingState,
  /** Sets what the ListView should render when there is no content to display. */
  renderEmptyState?: () => JSX.Element,
  /**
   * The duration of animated layout changes, in milliseconds. Used by the Virtualizer.
   * @default 0
   */
  transitionDuration?: number,
  /**
   * Handler that is called when a user performs an action on an item. The exact user event depends on
   * the collection's `selectionBehavior` prop and the interaction modality.
   */
  onAction?: (key: string) => void,
  /**
   * The drag hooks returned by `useDragHooks` used to enable drag and drop behavior for the ListView. See the
   * [docs](https://react-spectrum.adobe.com/react-spectrum/useDragHooks.html) for more info.
   */
  dragHooks?: DragHooks,
  dropHooks?: DropHooks
}

function ListView<T extends object>(props: ListViewProps<T>, ref: DOMRef<HTMLDivElement>) {
  let {
    density = 'regular',
    onLoadMore,
    loadingState,
    isQuiet,
    transitionDuration = 0,
    onAction,
    dragHooks,
    dropHooks
  } = props;
  let isListDraggable = !!dragHooks;
  let isListDroppable = !!dropHooks;
  let dragHooksProvided = useRef(isListDraggable);
  let dropHooksProvided = useRef(isListDroppable);
  if (dragHooksProvided.current !== isListDraggable) {
    console.warn('Drag hooks were provided during one render, but not another. This should be avoided as it may produce unexpected behavior.');
  }
  if (dropHooksProvided.current !== isListDroppable) {
    console.warn('Drop hooks were provided during one render, but not another. This should be avoided as it may produce unexpected behavior.');
  }
  let domRef = useDOMRef(ref);
  let {collection} = useListState(props);
  let formatMessage = useMessageFormatter(intlMessages);
  let isLoading = loadingState === 'loading' || loadingState === 'loadingMore';

  let {styleProps} = useStyleProps(props);
  let {locale} = useLocale();
  let gridCollection = useMemo(() => new GridCollection({
    columnCount: 1,
    items: [...collection].map(item => ({
      ...item,
      hasChildNodes: true,
      childNodes: [{
        key: `cell-${item.key}`,
        type: 'cell',
        index: 0,
        value: null,
        level: 0,
        rendered: null,
        textValue: item.textValue,
        hasChildNodes: false,
        childNodes: []
      }]
    }))
  }), [collection]);
  let state = useGridState({
    ...props,
    collection: gridCollection,
    focusMode: 'row',
    selectionBehavior: props.selectionStyle === 'highlight' ? 'replace' : 'toggle'
  });
  let layout = useListLayout(state, props.density || 'regular');
  let provider = useProvider();
  let dragState: DraggableCollectionState;
  if (isListDraggable) {
    dragState = dragHooks.useDraggableCollectionState({
      collection: state.collection,
      selectionManager: state.selectionManager,
      renderPreview(draggingKeys, draggedKey) {
        let item = state.collection.getItem(draggedKey);
        let itemCount = draggingKeys.size;
        let itemHeight = layout.getLayoutInfo(draggedKey).rect.height;
        return <DragPreview item={item} itemCount={itemCount} itemHeight={itemHeight} provider={provider} locale={locale}  />;
      }
    });
  }

  let dropState: DroppableCollectionState;
  let droppableCollection: DroppableCollectionResult;
  let isRootDropTarget: boolean;
  if (isListDroppable) {
    dropState = dropHooks.useDroppableCollectionState({
      collection: state.collection,
      selectionManager: state.selectionManager
    });
    droppableCollection = dropHooks.useDroppableCollection({
      keyboardDelegate,
      getDropTargetFromPoint(x, y) {
        let closest = null;
        let closestDistance = Infinity;
        let closestDir = null;

        x += domRef.current.scrollLeft;
        y += domRef.current.scrollTop;

        let visible = layout.getVisibleLayoutInfos(new Rect(x - 50, y - 50, x + 50, y + 50));

        for (let layoutInfo of visible) {
          let r = layoutInfo.rect;
          let points: [number, number, string][] = [
            [r.x, r.y + 4, 'before'],
            [r.maxX, r.y + 4, 'before'],
            [r.x, r.maxY - 8, 'after'],
            [r.maxX, r.maxY - 8, 'after']
          ];

          for (let [px, py, dir] of points) {
            let dx = px - x;
            let dy = py - y;
            let d = dx * dx + dy * dy;
            if (d < closestDistance) {
              closestDistance = d;
              closest = layoutInfo;
              closestDir = dir;
            }
          }

          // TODO: Best way to implement only for when closest can be dropped on
          if (y >= r.y + 10 && y <= r.maxY - 10 && state.collection.getItem(closest.key).value.type === 'folder') {
            closestDir = 'on';
          }
        }

        let key = closest?.key;
        if (key) {
          return {
            type: 'item',
            key,
            dropPosition: closestDir
          };
        }
      }
    }, dropState, domRef);

    isRootDropTarget = dropState.isDropTarget({type: 'root'});
  }

  let {gridProps} = useGrid({
    ...props,
    onCellAction: onAction,
    isVirtualized: true,
    keyboardDelegate: layout
  }, state, domRef);

  // Sync loading state into the layout.
  layout.isLoading = isLoading;
<<<<<<< HEAD

  let focusedKey = state.selectionManager.focusedKey;
  let focusedItem = gridCollection.getItem(state.selectionManager.focusedKey);
  if (focusedItem?.parentKey != null) {
    focusedKey = focusedItem.parentKey;
  }
  if (dropState?.target?.type === 'item') {
    focusedKey = dropState.target.key;
  }
  return (
    <ListViewContext.Provider value={{state, keyboardDelegate, dragState, dropState, dropHooks, onAction, isListDraggable, isListDroppable, layout}}>
=======
  return (
    <ListViewContext.Provider value={{state, dragState, isListDraggable, layout}}>
>>>>>>> 9eda1f94
      <Virtualizer
        {...mergeProps(isListDroppable && droppableCollection?.collectionProps, gridProps)}
        {...styleProps}
        isLoading={isLoading}
        onLoadMore={onLoadMore}
        ref={domRef}
        focusedKey={state.selectionManager.focusedKey}
        scrollDirection="vertical"
        className={
          classNames(
            listStyles,
            'react-spectrum-ListView',
            `react-spectrum-ListView--${density}`,
            'react-spectrum-ListView--emphasized',
            {
              'react-spectrum-ListView--quiet': isQuiet,
              'react-spectrum-ListView--loadingMore': loadingState === 'loadingMore',
              'react-spectrum-ListView--draggable': !!isListDraggable,
              'react-spectrum-ListView--dropTarget': !!isRootDropTarget
            },
            styleProps.className
          )
        }
        layout={layout}
        collection={gridCollection}
        transitionDuration={transitionDuration}>
        {(type, item) => {
          if (type === 'item') {
            return (
<<<<<<< HEAD
              <>
                {isListDroppable && state.collection.getKeyBefore(item.key) == null &&
                  <RootDropIndicator key="root" dropState={dropState} dropHooks={dropHooks} />
                }
                {isListDroppable &&
                  <InsertionIndicator
                    key={`${item.key}-before`}
                    target={{key: item.key, type: 'item', dropPosition: 'before'}} />
                }
                <ListViewItem item={item} isEmphasized dragHooks={dragHooks} dropHooks={dropHooks} />
                {isListDroppable &&
                  <InsertionIndicator
                    key={`${item.key}-after`}
                    target={{key: item.key, type: 'item', dropPosition: 'after'}} />
                }
              </>
=======
              <ListViewItem item={item} isEmphasized dragHooks={dragHooks} hasActions={onAction}  />
>>>>>>> 9eda1f94
            );
          } else if (type === 'loader') {
            return (
              <CenteredWrapper>
                <ProgressCircle
                  isIndeterminate
                  aria-label={state.collection.size > 0 ? formatMessage('loadingMore') : formatMessage('loading')} />
              </CenteredWrapper>
            );
          } else if (type === 'placeholder') {
            let emptyState = props.renderEmptyState ? props.renderEmptyState() : null;
            if (emptyState == null) {
              return null;
            }

            return (
              <CenteredWrapper>
                {emptyState}
              </CenteredWrapper>
            );
          }

        }}
      </Virtualizer>
    </ListViewContext.Provider>
  );
}

function CenteredWrapper({children}) {
  let {state} = useContext(ListViewContext);
  return (
    <div
      role="row"
      aria-rowindex={state.collection.size + 1}
      className={
        classNames(
          listStyles,
          'react-spectrum-ListView-centeredWrapper',
          {
            'react-spectrum-ListView-centeredWrapper--loadingMore': state.collection.size > 0
          }
        )}>
      <div role="gridcell">
        {children}
      </div>
    </div>
  );
}

/**
 * Lists display a linear collection of data. They allow users to quickly scan, sort, compare, and take action on large amounts of data.
 */
const _ListView = React.forwardRef(ListView) as <T>(props: ListViewProps<T> & {ref?: DOMRef<HTMLDivElement>}) => ReactElement;
export {_ListView as ListView};<|MERGE_RESOLUTION|>--- conflicted
+++ resolved
@@ -26,11 +26,7 @@
 import {DragPreview} from './DragPreview';
 import type {DroppableCollectionResult} from '@react-aria/dnd';
 import {GridCollection, GridState, useGridState} from '@react-stately/grid';
-<<<<<<< HEAD
-import {GridKeyboardDelegate, useGrid} from '@react-aria/grid';
 import InsertionIndicator from './InsertionIndicator';
-=======
->>>>>>> 9eda1f94
 // @ts-ignore
 import intlMessages from '../intl/*.json';
 import {ListLayout} from '@react-stately/layout';
@@ -50,13 +46,10 @@
 interface ListViewContextValue<T> {
   state: GridState<T, GridCollection<any>>,
   dragState: DraggableCollectionState,
-<<<<<<< HEAD
   dropState: DroppableCollectionState,
   dropHooks: DropHooks,
   onAction:(key: Key) => void,
   isListDroppable: boolean,
-=======
->>>>>>> 9eda1f94
   isListDraggable: boolean,
   layout: ListLayout<T>
 }
@@ -264,29 +257,20 @@
 
   // Sync loading state into the layout.
   layout.isLoading = isLoading;
-<<<<<<< HEAD
 
   let focusedKey = state.selectionManager.focusedKey;
-  let focusedItem = gridCollection.getItem(state.selectionManager.focusedKey);
-  if (focusedItem?.parentKey != null) {
-    focusedKey = focusedItem.parentKey;
-  }
   if (dropState?.target?.type === 'item') {
     focusedKey = dropState.target.key;
   }
   return (
-    <ListViewContext.Provider value={{state, keyboardDelegate, dragState, dropState, dropHooks, onAction, isListDraggable, isListDroppable, layout}}>
-=======
-  return (
-    <ListViewContext.Provider value={{state, dragState, isListDraggable, layout}}>
->>>>>>> 9eda1f94
+    <ListViewContext.Provider value={{state, dragState, dropState, dropHooks, onAction, isListDraggable, isListDroppable, layout}}>
       <Virtualizer
         {...mergeProps(isListDroppable && droppableCollection?.collectionProps, gridProps)}
         {...styleProps}
         isLoading={isLoading}
         onLoadMore={onLoadMore}
         ref={domRef}
-        focusedKey={state.selectionManager.focusedKey}
+        focusedKey={focusedKey}
         scrollDirection="vertical"
         className={
           classNames(
@@ -309,7 +293,6 @@
         {(type, item) => {
           if (type === 'item') {
             return (
-<<<<<<< HEAD
               <>
                 {isListDroppable && state.collection.getKeyBefore(item.key) == null &&
                   <RootDropIndicator key="root" dropState={dropState} dropHooks={dropHooks} />
@@ -319,16 +302,13 @@
                     key={`${item.key}-before`}
                     target={{key: item.key, type: 'item', dropPosition: 'before'}} />
                 }
-                <ListViewItem item={item} isEmphasized dragHooks={dragHooks} dropHooks={dropHooks} />
+                <ListViewItem item={item} isEmphasized dragHooks={dragHooks} dropHooks={dropHooks} hasActions={onAction} />
                 {isListDroppable &&
                   <InsertionIndicator
                     key={`${item.key}-after`}
                     target={{key: item.key, type: 'item', dropPosition: 'after'}} />
                 }
               </>
-=======
-              <ListViewItem item={item} isEmphasized dragHooks={dragHooks} hasActions={onAction}  />
->>>>>>> 9eda1f94
             );
           } else if (type === 'loader') {
             return (
