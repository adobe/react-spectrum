--- conflicted
+++ resolved
@@ -177,14 +177,6 @@
 
   // Sync loading state into the layout.
   layout.isLoading = isLoading;
-<<<<<<< HEAD
-
-  let focusedKey = state.selectionManager.focusedKey;
-  let focusedItem = gridCollection.getItem(state.selectionManager.focusedKey);
-  if (focusedItem?.parentKey != null) {
-    focusedKey = focusedItem.parentKey;
-  }
-
   let isVerticalScrollbarVisible = false;
   let isHorizontalScrollbarVisible = false; // do we need this one? can listviews horizontally scroll?
   if (domRef.current) {
@@ -194,8 +186,6 @@
 
   let hasAnyChildren = useMemo(() => [...collection].some(item => item.hasChildNodes), [collection]);
 
-=======
->>>>>>> c38d4814
   return (
     <ListViewContext.Provider value={{state, dragState, isListDraggable, layout}}>
       <Virtualizer
