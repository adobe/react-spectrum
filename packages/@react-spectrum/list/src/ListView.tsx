/*
 * Copyright 2021 Adobe. All rights reserved.
 * This file is licensed to you under the Apache License, Version 2.0 (the "License");
 * you may not use this file except in compliance with the License. You may obtain a copy
 * of the License at http://www.apache.org/licenses/LICENSE-2.0
 *
 * Unless required by applicable law or agreed to in writing, software distributed under
 * the License is distributed on an "AS IS" BASIS, WITHOUT WARRANTIES OR REPRESENTATIONS
 * OF ANY KIND, either express or implied. See the License for the specific language
 * governing permissions and limitations under the License.
 */
import {
  AriaLabelingProps,
  AsyncLoadable,
  CollectionBase,
  DOMProps,
  DOMRef,
  LoadingState,
  MultipleSelection,
  SpectrumSelectionProps,
  StyleProps
} from '@react-types/shared';
import {classNames, useDOMRef, useStyleProps} from '@react-spectrum/utils';
import type {DraggableCollectionState} from '@react-stately/dnd';
import {DragHooks} from '@react-spectrum/dnd';
import {DragPreview} from './DragPreview';
import {GridCollection, GridState, useGridState} from '@react-stately/grid';
// @ts-ignore
import intlMessages from '../intl/*.json';
import {ListLayout} from '@react-stately/layout';
import {ListState, useListState} from '@react-stately/list';
import listStyles from './listview.css';
import {ListViewItem} from './ListViewItem';
import {ProgressCircle} from '@react-spectrum/progress';
import React, {ReactElement, useContext, useMemo, useRef} from 'react';
import {useCollator, useLocale, useMessageFormatter} from '@react-aria/i18n';
import {useGrid} from '@react-aria/grid';
import {useProvider} from '@react-spectrum/provider';
import {Virtualizer} from '@react-aria/virtualizer';

interface ListViewContextValue<T> {
  state: GridState<T, GridCollection<any>>,
  dragState: DraggableCollectionState,
  isListDraggable: boolean,
  layout: ListLayout<T>
}

export const ListViewContext = React.createContext<ListViewContextValue<unknown>>(null);

const ROW_HEIGHTS = {
  compact: {
    medium: 32,
    large: 40
  },
  regular: {
    medium: 40,
    large: 50
  },
  spacious: {
    medium: 48,
    large: 60
  }
};

export function useListLayout<T>(state: ListState<T>, density: ListViewProps<T>['density']) {
  let {scale} = useProvider();
  let collator = useCollator({usage: 'search', sensitivity: 'base'});
  let isEmpty = state.collection.size === 0;
  let layout = useMemo(() =>
    new ListLayout<T>({
      estimatedRowHeight: ROW_HEIGHTS[density][scale],
      padding: 0,
      collator,
      loaderHeight: isEmpty ? null : ROW_HEIGHTS[density][scale],
      allowDisabledKeyFocus: true
    })
    , [collator, scale, density, isEmpty]);

  layout.collection = state.collection;
  layout.disabledKeys = state.disabledKeys;
  return layout;
}

interface ListViewProps<T> extends CollectionBase<T>, DOMProps, AriaLabelingProps, StyleProps, MultipleSelection, SpectrumSelectionProps, Omit<AsyncLoadable, 'isLoading'> {
  /**
   * Sets the amount of vertical padding within each cell.
   * @default 'regular'
   */
  density?: 'compact' | 'regular' | 'spacious',
  /** Whether the ListView should be displayed with a quiet style. */
  isQuiet?: boolean,
  /** The current loading state of the ListView. Determines whether or not the progress circle should be shown. */
  loadingState?: LoadingState,
  /** Sets what the ListView should render when there is no content to display. */
  renderEmptyState?: () => JSX.Element,
  /**
   * The duration of animated layout changes, in milliseconds. Used by the Virtualizer.
   * @default 0
   */
  transitionDuration?: number,
  /**
   * Handler that is called when a user performs an action on an item. The exact user event depends on
   * the collection's `selectionBehavior` prop and the interaction modality.
   */
  onAction?: (key: string) => void,
  /**
   * The drag hooks returned by `useDragHooks` used to enable drag and drop behavior for the ListView. See the
   * [docs](https://react-spectrum.adobe.com/react-spectrum/useDragHooks.html) for more info.
   */
  dragHooks?: DragHooks
}

function ListView<T extends object>(props: ListViewProps<T>, ref: DOMRef<HTMLDivElement>) {
  let {
    density = 'regular',
    onLoadMore,
    loadingState,
    isQuiet,
    transitionDuration = 0,
    onAction,
    dragHooks
  } = props;
  let isListDraggable = !!dragHooks;
  let dragHooksProvided = useRef(isListDraggable);
  if (dragHooksProvided.current !== isListDraggable) {
    console.warn('Drag hooks were provided during one render, but not another. This should be avoided as it may produce unexpected behavior.');
  }
  let domRef = useDOMRef(ref);
  let {collection} = useListState(props);
  let formatMessage = useMessageFormatter(intlMessages);
  let isLoading = loadingState === 'loading' || loadingState === 'loadingMore';

  let {styleProps} = useStyleProps(props);
<<<<<<< HEAD
  let {direction} = useLocale();
=======
  let {direction, locale} = useLocale();
  let collator = useCollator({usage: 'search', sensitivity: 'base'});
>>>>>>> 4ac7b35f
  let gridCollection = useMemo(() => new GridCollection({
    columnCount: 1,
    items: [...collection].map(item => ({
      ...item,
      hasChildNodes: true,
      childNodes: [{
        key: `cell-${item.key}`,
        type: 'cell',
        index: 0,
        value: null,
        level: 0,
        rendered: null,
        textValue: item.textValue,
        hasChildNodes: false,
        childNodes: []
      }]
    }))
  }), [collection]);
  let state = useGridState({
    ...props,
    collection: gridCollection,
    focusMode: 'row',
    selectionBehavior: props.selectionStyle === 'highlight' ? 'replace' : 'toggle'
  });
  let layout = useListLayout(state, props.density || 'regular');
  let provider = useProvider();
  let dragState: DraggableCollectionState;
  if (isListDraggable) {
    dragState = dragHooks.useDraggableCollectionState({
      collection: state.collection,
      selectionManager: state.selectionManager,
      renderPreview(draggingKeys, draggedKey) {
        let item = state.collection.getItem(draggedKey);
        let itemCount = draggingKeys.size;
        let itemHeight = layout.getLayoutInfo(draggedKey).rect.height;
        return <DragPreview item={item} itemCount={itemCount} itemHeight={itemHeight} provider={provider} locale={locale}  />;
      }
    });
  }

  let {gridProps} = useGrid({
    ...props,
    onCellAction: onAction,
    isVirtualized: true,
    keyboardDelegate: layout
  }, state, domRef);

  // Sync loading state into the layout.
  layout.isLoading = isLoading;
  return (
    <ListViewContext.Provider value={{state, dragState, isListDraggable, layout}}>
      <Virtualizer
        {...gridProps}
        {...styleProps}
        isLoading={isLoading}
        onLoadMore={onLoadMore}
        ref={domRef}
        focusedKey={state.selectionManager.focusedKey}
        scrollDirection="vertical"
        className={
          classNames(
            listStyles,
            'react-spectrum-ListView',
            `react-spectrum-ListView--${density}`,
            'react-spectrum-ListView--emphasized',
            {
              'react-spectrum-ListView--quiet': isQuiet,
              'react-spectrum-ListView--draggable': isListDraggable,
              'react-spectrum-ListView--loadingMore': loadingState === 'loadingMore'
            },
            styleProps.className
          )
        }
        layout={layout}
        collection={gridCollection}
        transitionDuration={transitionDuration}>
        {(type, item) => {
          if (type === 'item') {
            return (
              <ListViewItem item={item} isEmphasized dragHooks={dragHooks} hasActions={onAction}  />
            );
          } else if (type === 'loader') {
            return (
              <CenteredWrapper>
                <ProgressCircle
                  isIndeterminate
                  aria-label={state.collection.size > 0 ? formatMessage('loadingMore') : formatMessage('loading')} />
              </CenteredWrapper>
            );
          } else if (type === 'placeholder') {
            let emptyState = props.renderEmptyState ? props.renderEmptyState() : null;
            if (emptyState == null) {
              return null;
            }

            return (
              <CenteredWrapper>
                {emptyState}
              </CenteredWrapper>
            );
          }

        }}
      </Virtualizer>
    </ListViewContext.Provider>
  );
}

function CenteredWrapper({children}) {
  let {state} = useContext(ListViewContext);
  return (
    <div
      role="row"
      aria-rowindex={state.collection.size + 1}
      className={
        classNames(
          listStyles,
          'react-spectrum-ListView-centeredWrapper',
          {
            'react-spectrum-ListView-centeredWrapper--loadingMore': state.collection.size > 0
          }
        )}>
      <div role="gridcell">
        {children}
      </div>
    </div>
  );
}

/**
 * Lists display a linear collection of data. They allow users to quickly scan, sort, compare, and take action on large amounts of data.
 */
const _ListView = React.forwardRef(ListView) as <T>(props: ListViewProps<T> & {ref?: DOMRef<HTMLDivElement>}) => ReactElement;
export {_ListView as ListView};<|MERGE_RESOLUTION|>--- conflicted
+++ resolved
@@ -131,12 +131,7 @@
   let isLoading = loadingState === 'loading' || loadingState === 'loadingMore';
 
   let {styleProps} = useStyleProps(props);
-<<<<<<< HEAD
-  let {direction} = useLocale();
-=======
-  let {direction, locale} = useLocale();
-  let collator = useCollator({usage: 'search', sensitivity: 'base'});
->>>>>>> 4ac7b35f
+  let {locale} = useLocale();
   let gridCollection = useMemo(() => new GridCollection({
     columnCount: 1,
     items: [...collection].map(item => ({
