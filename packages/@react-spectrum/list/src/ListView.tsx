/*
 * Copyright 2021 Adobe. All rights reserved.
 * This file is licensed to you under the Apache License, Version 2.0 (the "License");
 * you may not use this file except in compliance with the License. You may obtain a copy
 * of the License at http://www.apache.org/licenses/LICENSE-2.0
 *
 * Unless required by applicable law or agreed to in writing, software distributed under
 * the License is distributed on an "AS IS" BASIS, WITHOUT WARRANTIES OR REPRESENTATIONS
 * OF ANY KIND, either express or implied. See the License for the specific language
 * governing permissions and limitations under the License.
 */
import {
  AriaLabelingProps,
  AsyncLoadable,
  CollectionBase,
  DOMProps,
  DOMRef,
  LoadingState,
  MultipleSelection,
  SpectrumSelectionProps,
  StyleProps
} from '@react-types/shared';
import {classNames, useDOMRef, useStyleProps} from '@react-spectrum/utils';
import type {DraggableCollectionState, DroppableCollectionState} from '@react-stately/dnd';
import {DragHooks, DropHooks} from '@react-spectrum/dnd';
import {DragPreview} from './DragPreview';
<<<<<<< HEAD
import type {DroppableCollectionResult} from '@react-aria/dnd';
import {filterDOMProps} from '@react-aria/utils';
=======
import {filterDOMProps, useLayoutEffect} from '@react-aria/utils';
>>>>>>> 418e59ba
import {GridCollection, GridState, useGridState} from '@react-stately/grid';
import InsertionIndicator from './InsertionIndicator';
// @ts-ignore
import intlMessages from '../intl/*.json';
import {ListLayout} from '@react-stately/layout';
import {ListState, useListState} from '@react-stately/list';
import listStyles from './styles.css';
import {ListViewItem} from './ListViewItem';
import {mergeProps} from '@react-aria/utils';
import {ProgressCircle} from '@react-spectrum/progress';
<<<<<<< HEAD
import React, {Key, ReactElement, useContext, useMemo, useRef} from 'react';
import {Rect} from '@react-stately/virtualizer';
import RootDropIndicator from './RootDropIndicator';
=======
import React, {ReactElement, useContext, useMemo, useRef, useState} from 'react';
>>>>>>> 418e59ba
import {useCollator, useLocale, useMessageFormatter} from '@react-aria/i18n';
import {useGrid} from '@react-aria/grid';
import {useProvider} from '@react-spectrum/provider';
import {Virtualizer} from '@react-aria/virtualizer';

interface ListViewContextValue<T> {
  state: GridState<T, GridCollection<any>>,
  dragState: DraggableCollectionState,
  dropState: DroppableCollectionState,
  dragHooks: DragHooks,
  dropHooks: DropHooks,
  onAction:(key: Key) => void,
  isListDraggable: boolean,
  isListDroppable: boolean,
  layout: ListLayout<T>
}

export const ListViewContext = React.createContext<ListViewContextValue<unknown>>(null);

const ROW_HEIGHTS = {
  compact: {
    medium: 32,
    large: 40
  },
  regular: {
    medium: 40,
    large: 50
  },
  spacious: {
    medium: 48,
    large: 60
  }
};

function useListLayout<T>(state: ListState<T>, density: ListViewProps<T>['density']) {
  let {scale} = useProvider();
  let collator = useCollator({usage: 'search', sensitivity: 'base'});
  let isEmpty = state.collection.size === 0;
  let layout = useMemo(() =>
    new ListLayout<T>({
      estimatedRowHeight: ROW_HEIGHTS[density][scale],
      padding: 0,
      collator,
      loaderHeight: isEmpty ? null : ROW_HEIGHTS[density][scale],
      allowDisabledKeyFocus: true
    })
    , [collator, scale, density, isEmpty]);

  layout.collection = state.collection;
  layout.disabledKeys = state.disabledKeys;
  return layout;
}

interface ListViewProps<T> extends CollectionBase<T>, DOMProps, AriaLabelingProps, StyleProps, MultipleSelection, SpectrumSelectionProps, Omit<AsyncLoadable, 'isLoading'> {
  /**
   * Sets the amount of vertical padding within each cell.
   * @default 'regular'
   */
  density?: 'compact' | 'regular' | 'spacious',
  /** Whether the ListView should be displayed with a quiet style. */
  isQuiet?: boolean,
  /** The current loading state of the ListView. Determines whether or not the progress circle should be shown. */
  loadingState?: LoadingState,
  /**
   * Sets the text behavior for the row contents.
   * @default 'truncate'
   */
  overflowMode?: 'truncate' | 'wrap',
  /** Sets what the ListView should render when there is no content to display. */
  renderEmptyState?: () => JSX.Element,
  /**
   * Handler that is called when a user performs an action on an item. The exact user event depends on
   * the collection's `selectionBehavior` prop and the interaction modality.
   */
  onAction?: (key: string) => void,
  /**
   * The drag hooks returned by `useDragHooks` used to enable drag and drop behavior for the ListView. See the
   * [docs](https://react-spectrum.adobe.com/react-spectrum/useDragHooks.html) for more info.
   */
  dragHooks?: DragHooks,
  dropHooks?: DropHooks
}

function ListView<T extends object>(props: ListViewProps<T>, ref: DOMRef<HTMLDivElement>) {
  let {
    density = 'regular',
    onLoadMore,
    loadingState,
    isQuiet,
    overflowMode = 'truncate',
    onAction,
    dragHooks,
    dropHooks,
    ...otherProps
  } = props;
  let isListDraggable = !!dragHooks;
  let isListDroppable = !!dropHooks;
  let dragHooksProvided = useRef(isListDraggable);
  let dropHooksProvided = useRef(isListDroppable);
  if (dragHooksProvided.current !== isListDraggable) {
    console.warn('Drag hooks were provided during one render, but not another. This should be avoided as it may produce unexpected behavior.');
  }
  if (dropHooksProvided.current !== isListDroppable) {
    console.warn('Drop hooks were provided during one render, but not another. This should be avoided as it may produce unexpected behavior.');
  }
  let domRef = useDOMRef(ref);
  let {collection} = useListState(props);
  let formatMessage = useMessageFormatter(intlMessages);
  let isLoading = loadingState === 'loading' || loadingState === 'loadingMore';

  let {styleProps} = useStyleProps(props);
  let {locale} = useLocale();
  let gridCollection = useMemo(() => new GridCollection({
    columnCount: 1,
    items: [...collection].map(item => ({
      ...item,
      hasChildNodes: true,
      childNodes: [{
        key: `cell-${item.key}`,
        type: 'cell',
        index: 0,
        value: null,
        level: 0,
        rendered: null,
        textValue: item.textValue,
        hasChildNodes: false,
        childNodes: []
      }]
    }))
  }), [collection]);
  let state = useGridState({
    ...props,
    collection: gridCollection,
    focusMode: 'row',
    selectionBehavior: props.selectionStyle === 'highlight' ? 'replace' : 'toggle'
  });
  let layout = useListLayout(state, props.density || 'regular');
  let provider = useProvider();
  let dragState: DraggableCollectionState;
  if (isListDraggable) {
    dragState = dragHooks.useDraggableCollectionState({
      collection: state.collection,
      selectionManager: state.selectionManager,
      renderPreview(draggingKeys, draggedKey) {
        let item = state.collection.getItem(draggedKey);
        let itemCount = draggingKeys.size;
        let itemHeight = layout.getLayoutInfo(draggedKey).rect.height;
        return <DragPreview item={item} itemCount={itemCount} itemHeight={itemHeight} provider={provider} locale={locale}  />;
      }
    });
  }

  let dropState: DroppableCollectionState;
  let droppableCollection: DroppableCollectionResult;
  let isRootDropTarget: boolean;
  if (isListDroppable) {
    dropState = dropHooks.useDroppableCollectionState({
      collection: state.collection,
      selectionManager: state.selectionManager
    });
    droppableCollection = dropHooks.useDroppableCollection({
      keyboardDelegate: layout,
      getDropTargetFromPoint(x, y) {
        let closest = null;
        let closestDistance = Infinity;
        let closestDir = null;

        x += domRef.current.scrollLeft;
        y += domRef.current.scrollTop;

        let visible = layout.getVisibleLayoutInfos(new Rect(x - 50, y - 50, x + 50, y + 50));

        for (let layoutInfo of visible) {
          let r = layoutInfo.rect;
          let points: [number, number, string][] = [
            [r.x, r.y + 4, 'before'],
            [r.maxX, r.y + 4, 'before'],
            [r.x, r.maxY - 8, 'after'],
            [r.maxX, r.maxY - 8, 'after']
          ];

          for (let [px, py, dir] of points) {
            let dx = px - x;
            let dy = py - y;
            let d = dx * dx + dy * dy;
            if (d < closestDistance) {
              closestDistance = d;
              closest = layoutInfo;
              closestDir = dir;
            }
          }

          // TODO: Best way to implement only for when closest can be dropped on
          if (y >= r.y + 10 && y <= r.maxY - 10 && state.collection.getItem(closest.key).value.type === 'folder') {
            closestDir = 'on';
          }
        }

        let key = closest?.key;
        if (key) {
          return {
            type: 'item',
            key,
            dropPosition: closestDir
          };
        }
      }
    }, dropState, domRef);

    isRootDropTarget = dropState.isDropTarget({type: 'root'});
  }

  let {gridProps} = useGrid({
    ...props,
    onCellAction: onAction,
    isVirtualized: true,
    keyboardDelegate: layout
  }, state, domRef);

  // Sync loading state into the layout.
  layout.isLoading = isLoading;

<<<<<<< HEAD
  let focusedKey = state.selectionManager.focusedKey;
  let focusedItem = gridCollection.getItem(state.selectionManager.focusedKey);
  if (focusedItem?.parentKey != null) {
    focusedKey = focusedItem.parentKey;
  }
  if (dropState?.target?.type === 'item') {
    focusedKey = dropState.target.key;
  }
  let isVerticalScrollbarVisible = false;
  let isHorizontalScrollbarVisible = false; // do we need this one? can listviews horizontally scroll?
  if (domRef.current) {
    // 2 is the width of the border which is not part of the box size
    isVerticalScrollbarVisible = domRef.current.getBoundingClientRect().width > domRef.current.children[0]?.getBoundingClientRect().width + 2;
    isHorizontalScrollbarVisible = domRef.current.getBoundingClientRect().height > domRef.current.children[0]?.getBoundingClientRect().height + 2;
  }
=======
  // wait for layout to get accurate measurements
  let [isVerticalScrollbarVisible, setVerticalScollbarVisible] = useState(false);
  let [isHorizontalScrollbarVisible, setHorizontalScollbarVisible] = useState(false);
  useLayoutEffect(() => {
    if (domRef.current) {
      // 2 is the width of the border which is not part of the box size
      setVerticalScollbarVisible(domRef.current.clientWidth + 2 < domRef.current.offsetWidth);
      setHorizontalScollbarVisible(domRef.current.clientHeight + 2 < domRef.current.offsetHeight);
    }
  });
>>>>>>> 418e59ba

  let hasAnyChildren = useMemo(() => [...collection].some(item => item.hasChildNodes), [collection]);

  return (
    <ListViewContext.Provider value={{state, dragState, dropState, dragHooks, dropHooks, onAction, isListDraggable, isListDroppable, layout}}>
      <Virtualizer
        {...mergeProps(isListDroppable && droppableCollection?.collectionProps, gridProps)}
        {...filterDOMProps(otherProps)}
        {...gridProps}
        {...styleProps}
        isLoading={isLoading}
        onLoadMore={onLoadMore}
        ref={domRef}
        focusedKey={focusedKey}
        scrollDirection="vertical"
        className={
          classNames(
            listStyles,
            'react-spectrum-ListView',
            `react-spectrum-ListView--${density}`,
            'react-spectrum-ListView--emphasized',
            {
              'react-spectrum-ListView--quiet': isQuiet,
              'react-spectrum-ListView--loadingMore': loadingState === 'loadingMore',
<<<<<<< HEAD
              'react-spectrum-ListView--draggable': !!isListDraggable,
              'react-spectrum-ListView--dropTarget': !!isRootDropTarget,
              'react-spectrum-ListView--isScrollingVertically': isVerticalScrollbarVisible,
              'react-spectrum-ListView--isScrollingHorizontally': isHorizontalScrollbarVisible,
=======
              'react-spectrum-ListView--isVerticalScrollbarVisible': isVerticalScrollbarVisible,
              'react-spectrum-ListView--isHorizontalScrollbarVisible': isHorizontalScrollbarVisible,
>>>>>>> 418e59ba
              'react-spectrum-ListView--hasAnyChildren': hasAnyChildren,
              'react-spectrum-ListView--wrap': overflowMode === 'wrap'
            },
            styleProps.className
          )
        }
        layout={layout}
        collection={gridCollection}
        transitionDuration={isLoading ? 160 : 220}>
        {(type, item) => {
          if (type === 'item') {
            return (
              <>
                {isListDroppable && state.collection.getKeyBefore(item.key) == null &&
                  <RootDropIndicator key="root" />
                }
                {isListDroppable &&
                  <InsertionIndicator
                    key={`${item.key}-before`}
                    target={{key: item.key, type: 'item', dropPosition: 'before'}} />
                }
                <ListViewItem item={item} isEmphasized hasActions={!!onAction} />
                {isListDroppable &&
                  <InsertionIndicator
                    key={`${item.key}-after`}
                    target={{key: item.key, type: 'item', dropPosition: 'after'}}
                    isPresentationOnly={state.collection.getKeyAfter(item.key) !== null} />
                  }
              </>
            );
          } else if (type === 'loader') {
            return (
              <CenteredWrapper>
                <ProgressCircle
                  isIndeterminate
                  aria-label={state.collection.size > 0 ? formatMessage('loadingMore') : formatMessage('loading')} />
              </CenteredWrapper>
            );
          } else if (type === 'placeholder') {
            let emptyState = props.renderEmptyState ? props.renderEmptyState() : null;
            if (emptyState == null) {
              return null;
            }

            return (
              <CenteredWrapper>
                {emptyState}
              </CenteredWrapper>
            );
          }

        }}
      </Virtualizer>
    </ListViewContext.Provider>
  );
}

function CenteredWrapper({children}) {
  let {state} = useContext(ListViewContext);
  return (
    <div
      role="row"
      aria-rowindex={state.collection.size + 1}
      className={
        classNames(
          listStyles,
          'react-spectrum-ListView-centeredWrapper',
          {
            'react-spectrum-ListView-centeredWrapper--loadingMore': state.collection.size > 0
          }
        )}>
      <div role="gridcell">
        {children}
      </div>
    </div>
  );
}

/**
 * Lists display a linear collection of data. They allow users to quickly scan, sort, compare, and take action on large amounts of data.
 */
const _ListView = React.forwardRef(ListView) as <T>(props: ListViewProps<T> & {ref?: DOMRef<HTMLDivElement>}) => ReactElement;
export {_ListView as ListView};<|MERGE_RESOLUTION|>--- conflicted
+++ resolved
@@ -24,12 +24,8 @@
 import type {DraggableCollectionState, DroppableCollectionState} from '@react-stately/dnd';
 import {DragHooks, DropHooks} from '@react-spectrum/dnd';
 import {DragPreview} from './DragPreview';
-<<<<<<< HEAD
 import type {DroppableCollectionResult} from '@react-aria/dnd';
-import {filterDOMProps} from '@react-aria/utils';
-=======
 import {filterDOMProps, useLayoutEffect} from '@react-aria/utils';
->>>>>>> 418e59ba
 import {GridCollection, GridState, useGridState} from '@react-stately/grid';
 import InsertionIndicator from './InsertionIndicator';
 // @ts-ignore
@@ -40,13 +36,9 @@
 import {ListViewItem} from './ListViewItem';
 import {mergeProps} from '@react-aria/utils';
 import {ProgressCircle} from '@react-spectrum/progress';
-<<<<<<< HEAD
-import React, {Key, ReactElement, useContext, useMemo, useRef} from 'react';
 import {Rect} from '@react-stately/virtualizer';
 import RootDropIndicator from './RootDropIndicator';
-=======
-import React, {ReactElement, useContext, useMemo, useRef, useState} from 'react';
->>>>>>> 418e59ba
+import React, {Key, ReactElement, useContext, useMemo, useRef, useState} from 'react';
 import {useCollator, useLocale, useMessageFormatter} from '@react-aria/i18n';
 import {useGrid} from '@react-aria/grid';
 import {useProvider} from '@react-spectrum/provider';
@@ -269,7 +261,6 @@
   // Sync loading state into the layout.
   layout.isLoading = isLoading;
 
-<<<<<<< HEAD
   let focusedKey = state.selectionManager.focusedKey;
   let focusedItem = gridCollection.getItem(state.selectionManager.focusedKey);
   if (focusedItem?.parentKey != null) {
@@ -278,14 +269,7 @@
   if (dropState?.target?.type === 'item') {
     focusedKey = dropState.target.key;
   }
-  let isVerticalScrollbarVisible = false;
-  let isHorizontalScrollbarVisible = false; // do we need this one? can listviews horizontally scroll?
-  if (domRef.current) {
-    // 2 is the width of the border which is not part of the box size
-    isVerticalScrollbarVisible = domRef.current.getBoundingClientRect().width > domRef.current.children[0]?.getBoundingClientRect().width + 2;
-    isHorizontalScrollbarVisible = domRef.current.getBoundingClientRect().height > domRef.current.children[0]?.getBoundingClientRect().height + 2;
-  }
-=======
+
   // wait for layout to get accurate measurements
   let [isVerticalScrollbarVisible, setVerticalScollbarVisible] = useState(false);
   let [isHorizontalScrollbarVisible, setHorizontalScollbarVisible] = useState(false);
@@ -296,7 +280,6 @@
       setHorizontalScollbarVisible(domRef.current.clientHeight + 2 < domRef.current.offsetHeight);
     }
   });
->>>>>>> 418e59ba
 
   let hasAnyChildren = useMemo(() => [...collection].some(item => item.hasChildNodes), [collection]);
 
@@ -321,15 +304,10 @@
             {
               'react-spectrum-ListView--quiet': isQuiet,
               'react-spectrum-ListView--loadingMore': loadingState === 'loadingMore',
-<<<<<<< HEAD
               'react-spectrum-ListView--draggable': !!isListDraggable,
               'react-spectrum-ListView--dropTarget': !!isRootDropTarget,
-              'react-spectrum-ListView--isScrollingVertically': isVerticalScrollbarVisible,
-              'react-spectrum-ListView--isScrollingHorizontally': isHorizontalScrollbarVisible,
-=======
               'react-spectrum-ListView--isVerticalScrollbarVisible': isVerticalScrollbarVisible,
               'react-spectrum-ListView--isHorizontalScrollbarVisible': isHorizontalScrollbarVisible,
->>>>>>> 418e59ba
               'react-spectrum-ListView--hasAnyChildren': hasAnyChildren,
               'react-spectrum-ListView--wrap': overflowMode === 'wrap'
             },
