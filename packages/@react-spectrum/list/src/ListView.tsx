/*
 * Copyright 2021 Adobe. All rights reserved.
 * This file is licensed to you under the Apache License, Version 2.0 (the "License");
 * you may not use this file except in compliance with the License. You may obtain a copy
 * of the License at http://www.apache.org/licenses/LICENSE-2.0
 *
 * Unless required by applicable law or agreed to in writing, software distributed under
 * the License is distributed on an "AS IS" BASIS, WITHOUT WARRANTIES OR REPRESENTATIONS
 * OF ANY KIND, either express or implied. See the License for the specific language
 * governing permissions and limitations under the License.
 */
import {
  AriaLabelingProps,
  AsyncLoadable,
  CollectionBase,
  DOMProps,
  DOMRef,
  LoadingState,
  MultipleSelection,
  SpectrumSelectionProps,
  StyleProps
} from '@react-types/shared';
import {classNames, useDOMRef, useStyleProps} from '@react-spectrum/utils';
import type {DraggableCollectionState} from '@react-stately/dnd';
import {DragHooks} from '@react-spectrum/dnd';
import {DragPreview} from './DragPreview';
import {filterDOMProps} from '@react-aria/utils';
import {GridCollection, GridState, useGridState} from '@react-stately/grid';
// @ts-ignore
import intlMessages from '../intl/*.json';
import {ListLayout} from '@react-stately/layout';
import {ListState, useListState} from '@react-stately/list';
import listStyles from './styles.css';
import {ListViewItem} from './ListViewItem';
import {ProgressCircle} from '@react-spectrum/progress';
import React, {ReactElement, useContext, useMemo, useRef} from 'react';
import {useCollator, useLocale, useMessageFormatter} from '@react-aria/i18n';
import {useGrid} from '@react-aria/grid';
import {useProvider} from '@react-spectrum/provider';
import {Virtualizer} from '@react-aria/virtualizer';

interface ListViewContextValue<T> {
  state: GridState<T, GridCollection<any>>,
  dragState: DraggableCollectionState,
  isListDraggable: boolean,
  layout: ListLayout<T>
}

export const ListViewContext = React.createContext<ListViewContextValue<unknown>>(null);

const ROW_HEIGHTS = {
  compact: {
    medium: 32,
    large: 40
  },
  regular: {
    medium: 40,
    large: 50
  },
  spacious: {
    medium: 48,
    large: 60
  }
};

function useListLayout<T>(state: ListState<T>, density: ListViewProps<T>['density']) {
  let {scale} = useProvider();
  let collator = useCollator({usage: 'search', sensitivity: 'base'});
  let isEmpty = state.collection.size === 0;
  let layout = useMemo(() =>
    new ListLayout<T>({
      estimatedRowHeight: ROW_HEIGHTS[density][scale],
      padding: 0,
      collator,
      loaderHeight: isEmpty ? null : ROW_HEIGHTS[density][scale],
      allowDisabledKeyFocus: true
    })
    , [collator, scale, density, isEmpty]);

  layout.collection = state.collection;
  layout.disabledKeys = state.disabledKeys;
  return layout;
}

interface ListViewProps<T> extends CollectionBase<T>, DOMProps, AriaLabelingProps, StyleProps, MultipleSelection, SpectrumSelectionProps, Omit<AsyncLoadable, 'isLoading'> {
  /**
   * Sets the amount of vertical padding within each cell.
   * @default 'regular'
   */
  density?: 'compact' | 'regular' | 'spacious',
  /** Whether the ListView should be displayed with a quiet style. */
  isQuiet?: boolean,
  /** The current loading state of the ListView. Determines whether or not the progress circle should be shown. */
  loadingState?: LoadingState,
  /**
   * Sets the text behavior for the row contents.
   * @default 'truncate'
   */
  overflowMode?: 'truncate' | 'wrap',
  /** Sets what the ListView should render when there is no content to display. */
  renderEmptyState?: () => JSX.Element,
  /**
   * Handler that is called when a user performs an action on an item. The exact user event depends on
   * the collection's `selectionBehavior` prop and the interaction modality.
   */
  onAction?: (key: string) => void,
  /**
   * The drag hooks returned by `useDragHooks` used to enable drag and drop behavior for the ListView. See the
   * [docs](https://react-spectrum.adobe.com/react-spectrum/useDragHooks.html) for more info.
   */
  dragHooks?: DragHooks
}

function ListView<T extends object>(props: ListViewProps<T>, ref: DOMRef<HTMLDivElement>) {
  let {
    density = 'regular',
    onLoadMore,
    loadingState,
    isQuiet,
    overflowMode = 'truncate',
    onAction,
    dragHooks,
    ...otherProps
  } = props;
  let isListDraggable = !!dragHooks;
  let dragHooksProvided = useRef(isListDraggable);
  if (dragHooksProvided.current !== isListDraggable) {
    console.warn('Drag hooks were provided during one render, but not another. This should be avoided as it may produce unexpected behavior.');
  }
  let domRef = useDOMRef(ref);
  let {collection} = useListState(props);
  let formatMessage = useMessageFormatter(intlMessages);
  let isLoading = loadingState === 'loading' || loadingState === 'loadingMore';

  let {styleProps} = useStyleProps(props);
  let {locale} = useLocale();
  let gridCollection = useMemo(() => new GridCollection({
    columnCount: 1,
    items: [...collection].map(item => ({
      ...item,
      hasChildNodes: true,
      childNodes: [{
        key: `cell-${item.key}`,
        type: 'cell',
        index: 0,
        value: null,
        level: 0,
        rendered: null,
        textValue: item.textValue,
        hasChildNodes: false,
        childNodes: []
      }]
    }))
  }), [collection]);
  let state = useGridState({
    ...props,
    collection: gridCollection,
    focusMode: 'row',
    selectionBehavior: props.selectionStyle === 'highlight' ? 'replace' : 'toggle'
  });
  let layout = useListLayout(state, props.density || 'regular');
  let provider = useProvider();
  let dragState: DraggableCollectionState;
  if (isListDraggable) {
    dragState = dragHooks.useDraggableCollectionState({
      collection: state.collection,
      selectionManager: state.selectionManager,
      renderPreview(draggingKeys, draggedKey) {
        let item = state.collection.getItem(draggedKey);
        let itemCount = draggingKeys.size;
        let itemHeight = layout.getLayoutInfo(draggedKey).rect.height;
        return <DragPreview item={item} itemCount={itemCount} itemHeight={itemHeight} provider={provider} locale={locale}  />;
      }
    });
  }

  let {gridProps} = useGrid({
    ...props,
    onCellAction: onAction,
    isVirtualized: true,
    keyboardDelegate: layout
  }, state, domRef);

  // Sync loading state into the layout.
  layout.isLoading = isLoading;
  let isVerticalScrollbarVisible = false;
  let isHorizontalScrollbarVisible = false; // do we need this one? can listviews horizontally scroll?
  if (domRef.current) {
    // 2 is the width of the border which is not part of the box size
    isVerticalScrollbarVisible = domRef.current.getBoundingClientRect().width > domRef.current.children[0]?.getBoundingClientRect().width + 2;
    isHorizontalScrollbarVisible = domRef.current.getBoundingClientRect().height > domRef.current.children[0]?.getBoundingClientRect().height + 2;
  }

  let hasAnyChildren = useMemo(() => [...collection].some(item => item.hasChildNodes), [collection]);

  return (
    <ListViewContext.Provider value={{state, dragState, isListDraggable, layout}}>
      <Virtualizer
        {...filterDOMProps(otherProps)}
        {...gridProps}
        {...styleProps}
        isLoading={isLoading}
        onLoadMore={onLoadMore}
        ref={domRef}
        focusedKey={state.selectionManager.focusedKey}
        scrollDirection="vertical"
        className={
          classNames(
            listStyles,
            'react-spectrum-ListView',
            `react-spectrum-ListView--${density}`,
            'react-spectrum-ListView--emphasized',
            {
              'react-spectrum-ListView--quiet': isQuiet,
              'react-spectrum-ListView--draggable': isListDraggable,
              'react-spectrum-ListView--loadingMore': loadingState === 'loadingMore',
<<<<<<< HEAD
              'react-spectrum-ListView--wrap': overflowMode === 'wrap'
=======
              'react-spectrum-ListView--isScrollingVertically': isVerticalScrollbarVisible,
              'react-spectrum-ListView--isScrollingHorizontally': isHorizontalScrollbarVisible,
              'react-spectrum-ListView--hasAnyChildren': hasAnyChildren
>>>>>>> 84454983
            },
            styleProps.className
          )
        }
        layout={layout}
        collection={gridCollection}
        transitionDuration={isLoading ? 160 : 220}>
        {(type, item) => {
          if (type === 'item') {
            return (
              <ListViewItem item={item} isEmphasized dragHooks={dragHooks} hasActions={onAction}  />
            );
          } else if (type === 'loader') {
            return (
              <CenteredWrapper>
                <ProgressCircle
                  isIndeterminate
                  aria-label={state.collection.size > 0 ? formatMessage('loadingMore') : formatMessage('loading')} />
              </CenteredWrapper>
            );
          } else if (type === 'placeholder') {
            let emptyState = props.renderEmptyState ? props.renderEmptyState() : null;
            if (emptyState == null) {
              return null;
            }

            return (
              <CenteredWrapper>
                {emptyState}
              </CenteredWrapper>
            );
          }

        }}
      </Virtualizer>
    </ListViewContext.Provider>
  );
}

function CenteredWrapper({children}) {
  let {state} = useContext(ListViewContext);
  return (
    <div
      role="row"
      aria-rowindex={state.collection.size + 1}
      className={
        classNames(
          listStyles,
          'react-spectrum-ListView-centeredWrapper',
          {
            'react-spectrum-ListView-centeredWrapper--loadingMore': state.collection.size > 0
          }
        )}>
      <div role="gridcell">
        {children}
      </div>
    </div>
  );
}

/**
 * Lists display a linear collection of data. They allow users to quickly scan, sort, compare, and take action on large amounts of data.
 */
const _ListView = React.forwardRef(ListView) as <T>(props: ListViewProps<T> & {ref?: DOMRef<HTMLDivElement>}) => ReactElement;
export {_ListView as ListView};<|MERGE_RESOLUTION|>--- conflicted
+++ resolved
@@ -214,13 +214,10 @@
               'react-spectrum-ListView--quiet': isQuiet,
               'react-spectrum-ListView--draggable': isListDraggable,
               'react-spectrum-ListView--loadingMore': loadingState === 'loadingMore',
-<<<<<<< HEAD
-              'react-spectrum-ListView--wrap': overflowMode === 'wrap'
-=======
               'react-spectrum-ListView--isScrollingVertically': isVerticalScrollbarVisible,
               'react-spectrum-ListView--isScrollingHorizontally': isHorizontalScrollbarVisible,
-              'react-spectrum-ListView--hasAnyChildren': hasAnyChildren
->>>>>>> 84454983
+              'react-spectrum-ListView--hasAnyChildren': hasAnyChildren,
+              'react-spectrum-ListView--wrap': overflowMode === 'wrap'
             },
             styleProps.className
           )
