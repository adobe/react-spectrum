:root {
  --spectrum-listview-item-compact-padding-y: var(--spectrum-global-dimension-size-50);
  --spectrum-listview-item-regular-padding-y: var(--spectrum-global-dimension-size-75);
  --spectrum-listview-item-spacious-padding-y: var(--spectrum-global-dimension-size-100);
  --spectrum-listview-border-width: var(--spectrum-table-border-size, var(--spectrum-alias-border-size-thin));
  --spectrum-listview-border-radius: var(--spectrum-table-border-radius, var(--spectrum-alias-border-radius-regular));
  --spectrum-listview-item-start-end-border-radius: calc(var(--spectrum-listview-border-radius) - var(--spectrum-listview-border-width));
}

.react-spectrum-ListView {
  box-sizing: border-box;
  border-color: var(--spectrum-table-border-color, var(--spectrum-alias-border-color-mid));
  border-style: solid;
  position: relative;
  border-width: var(--spectrum-listview-border-width);
  border-radius: var(--spectrum-listview-border-radius);
  overflow: auto;
  vertical-align: var(--spectrum-table-cell-vertical-alignment);
  border-collapse: separate;
  border-spacing: 0;
  transform: translate3d(0, 0, 0);
  padding: 0;
  background-color: var(--spectrum-table-background-color, var(--spectrum-global-color-gray-50));
  outline: 0;

  [role="row"] {
    outline: none;
  }
}

.react-spectrum-ListView--quiet {
  background-color: var(--spectrum-alias-background-color-transparent);
  border-width: 0;
}

.react-spectrum-ListViewItem {
  display: grid; /* TODO: define grid areas */
  border: 1px solid transparent;
  border-bottom-color: var(--spectrum-table-cell-border-color, var(--spectrum-global-color-gray-300));
  box-sizing: border-box;
  font-size: var(--spectrum-table-cell-text-size, var(--spectrum-alias-font-size-default));
  font-weight: var(--spectrum-table-cell-text-font-weight, var(--spectrum-global-font-weight-regular));
  line-height: calc(var(--spectrum-table-cell-text-size, var(--spectrum-alias-font-size-default)) * var(--spectrum-table-cell-text-line-height, var(--spectrum-alias-body-text-line-height)) - 1px);
  padding: var(--spectrum-listview-item-regular-padding-y) var(--spectrum-global-dimension-size-250);
  transition: background-color var(--spectrum-global-animation-duration-100) ease-in-out;
  position: relative;
  /*background-color: var(--spectrum-table-background-color, var(--spectrum-global-color-gray-50));*/
  color: var(--spectrum-table-cell-text-color, var(--spectrum-alias-text-color));
  outline: 0;
  min-height: var(--spectrum-global-dimension-size-500);

  .react-spectrum-ListView--emphasized & {
    &.is-selected {
      background-color: var(--spectrum-table-row-background-color-selected);
      border-color: var(--spectrum-global-color-blue-500);
      &.is-hovered,
      &.is-active {
        background-color: var(--spectrum-table-row-background-color-selected);
      }

      /* avoid double border for adjacent selected items */
      &.is-previous-selected {        
        &:not(.is-focused) {
          border-top-color: transparent;
        }
      }
    }
  }

  &.is-hovered,
  &.is-focused {
    background-color: var(--spectrum-table-row-background-color-hover);
  }

  &:focus-ring {
    background-color: var(--spectrum-table-row-background-color-hover);
    box-shadow: inset 0 0 0 1px var(--spectrum-table-cell-border-color-key-focus);
    border-color: var(--spectrum-global-color-blue-500);
  }

  &.is-active {
    background-color: var(--spectrum-table-row-background-color-down);
  }

  &.is-selected {
    background-color: var(--spectrum-table-row-background-color-hover);

    &.is-hovered,
    &.is-active {
      background-color: var(--spectrum-table-row-background-color-hover);
    }
  }

  &.has-checkbox {
    /* have to eliminate vertical padding to allow proper vertical alignment */
    padding-top: 0px;
    padding-bottom: 0px;
  }
<<<<<<< HEAD

  &.is-dragging {
    border: 1px solid var(--spectrum-global-color-blue-500);
    border-radius: var(--spectrum-global-dimension-size-50);
  }

  .react-spectrum-ListView--draggable & {
    padding-inline-start: 0;
  }
}

.react-spectrum-ListViewItem-selected {
  background-color: var(--spectrum-table-row-background-color-selected, var(--spectrum-alias-highlight-selected));
  &.is-hovered {
    background-color: var(--spectrum-table-quiet-row-background-color-selected-hover);
=======
  
  /* give first and last items border-radius to match listview container */
  div:first-child > div[role="row"] > & {
    border-start-start-radius: var(--spectrum-listview-item-start-end-border-radius);
    border-start-end-radius: var(--spectrum-listview-item-start-end-border-radius);
  }
  div:last-child > div[role="row"] > & {
    border-end-start-radius: var(--spectrum-listview-item-start-end-border-radius);
    border-end-end-radius: var(--spectrum-listview-item-start-end-border-radius);
>>>>>>> 1f99ba27
  }
}

.react-spectrum-ListView--compact .react-spectrum-ListViewItem {
  padding-top: var(--spectrum-listview-item-compact-padding-y);
  padding-bottom: var(--spectrum-listview-item-compact-padding-y);
  min-height: var(--spectrum-global-dimension-size-400);
}

.react-spectrum-ListView--spacious .react-spectrum-ListViewItem {
  padding-top: var(--spectrum-listview-item-spacious-padding-y);
  padding-bottom: var(--spectrum-listview-item-spacious-padding-y);
  min-height: var(--spectrum-global-dimension-size-600);
}

.react-spectrum-ListViewItem-grid {
  display: grid;
  grid-template-columns: auto auto auto auto 1fr auto auto;
  grid-template-rows: 1fr auto;
  grid-template-areas:
    "draghandle checkbox icon image content actions actionmenu chevron"
    "draghandle checkbox icon image description actions actionmenu chevron"
  ;
  align-items: center;
}

.react-spectrum-ListViewItem-draghandle-container {
  grid-area: draghandle;
  align-items: center;
  justify-items: center;
  width: var(--spectrum-global-dimension-size-250);

  .react-spectrum-ListViewItem-draghandle-button {
    margin: auto var(--spectrum-global-dimension-size-25);
    height: 100%;
    display: flex;
    align-items: center;
    justify-content: center;
    border-radius: var(--spectrum-alias-border-radius-regular, var(--spectrum-global-dimension-size-50));

    &:focus-ring {
      box-shadow: inset 0 0 0 2px var(--spectrum-table-cell-border-color-key-focus);
      outline: none;
    }
  }
}

.react-spectrum-ListViewItem-checkbox {
  grid-area: checkbox;
  align-items: center;
  justify-items: center;
  min-height: 0;
  height: 100%;
  > span {
    margin: 0;
  }
}


.react-spectrum-ListViewItem-icon,
.react-spectrum-ListViewItem-image {
  grid-area: image;
  align-items: center;
  justify-items: center;

  [dir="ltr"] & {
    padding-right: var(--spectrum-global-dimension-size-100);
  }
  [dir="rtl"] & {
    padding-left: var(--spectrum-global-dimension-size-100);
  }
}

.react-spectrum-ListViewItem-image {
  border-radius: var(--spectrum-global-dimension-size-25);
  width: var(--spectrum-global-dimension-size-400);
  height: var(--spectrum-global-dimension-size-400);
}

.react-spectrum-ListViewItem-content,
.react-spectrum-ListViewItem-description {
  flex-grow: 1;
}

.react-spectrum-ListViewItem-content {
  grid-area: content;
}

.react-spectrum-ListViewItem-description {
  grid-area: description;
}

.react-spectrum-ListViewItem-actions {
  grid-area: actions;
  flex-grow: 0;
  flex-shrink: 0;
}

.react-spectrum-ListViewItem-actionmenu {
  grid-area: actionmenu;
}

.react-spectrum-ListView-centeredWrapper {
  display: flex;
  align-items: center;
  justify-content: center;
  width: 100%;
  height: 100%;
}

.react-spectrum-ListViewItem-parentIndicator {
  grid-area: chevron;

  [dir="ltr"] & {
    padding-left: var(--spectrum-global-dimension-size-75);
  }
  [dir="rtl"] & {
    padding-right: var(--spectrum-global-dimension-size-75);
  }
}<|MERGE_RESOLUTION|>--- conflicted
+++ resolved
@@ -96,24 +96,7 @@
     padding-top: 0px;
     padding-bottom: 0px;
   }
-<<<<<<< HEAD
-
-  &.is-dragging {
-    border: 1px solid var(--spectrum-global-color-blue-500);
-    border-radius: var(--spectrum-global-dimension-size-50);
-  }
-
-  .react-spectrum-ListView--draggable & {
-    padding-inline-start: 0;
-  }
-}
-
-.react-spectrum-ListViewItem-selected {
-  background-color: var(--spectrum-table-row-background-color-selected, var(--spectrum-alias-highlight-selected));
-  &.is-hovered {
-    background-color: var(--spectrum-table-quiet-row-background-color-selected-hover);
-=======
-  
+
   /* give first and last items border-radius to match listview container */
   div:first-child > div[role="row"] > & {
     border-start-start-radius: var(--spectrum-listview-item-start-end-border-radius);
@@ -122,7 +105,15 @@
   div:last-child > div[role="row"] > & {
     border-end-start-radius: var(--spectrum-listview-item-start-end-border-radius);
     border-end-end-radius: var(--spectrum-listview-item-start-end-border-radius);
->>>>>>> 1f99ba27
+  }
+
+  &.is-dragging {
+    border: 1px solid var(--spectrum-global-color-blue-500);
+    border-radius: var(--spectrum-global-dimension-size-50);
+  }
+
+  .react-spectrum-ListView--draggable & {
+    padding-inline-start: 0;
   }
 }
 
