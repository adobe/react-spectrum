/*
 * Copyright 2022 Adobe. All rights reserved.
 * This file is licensed to you under the Apache License, Version 2.0 (the "License");
 * you may not use this file except in compliance with the License. You may obtain a copy
 * of the License at http://www.apache.org/licenses/LICENSE-2.0
 *
 * Unless required by applicable law or agreed to in writing, software distributed under
 * the License is distributed on an "AS IS" BASIS, WITHOUT WARRANTIES OR REPRESENTATIONS
 * OF ANY KIND, either express or implied. See the License for the specific language
 * governing permissions and limitations under the License.
*/

:root {
  --spectrum-listview-item-compact-padding-y: var(--spectrum-global-dimension-size-50);
  --spectrum-listview-item-regular-padding-y: var(--spectrum-global-dimension-size-85);
  --spectrum-listview-item-spacious-padding-y: var(--spectrum-global-dimension-size-100);
  --spectrum-listview-border-width: var(--spectrum-table-border-size, var(--spectrum-alias-border-size-thin));
  --spectrum-listview-border-radius: var(--spectrum-table-border-radius, var(--spectrum-alias-border-radius-regular));
  --spectrum-listview-item-border-radius: calc(var(--spectrum-listview-border-radius) - var(--spectrum-listview-border-width));
  --spectrum-listview-row-sticky-focus-indicator-width: 3px;
}

.react-spectrum-ListView {
  box-sizing: border-box;
  border-color: var(--spectrum-table-border-color, var(--spectrum-alias-border-color-mid));
  border-style: solid;
  position: relative;
  border-width: var(--spectrum-listview-border-width);
  border-radius: var(--spectrum-listview-border-radius);
  overflow: auto;
  vertical-align: var(--spectrum-table-cell-vertical-alignment);
  border-collapse: separate;
  border-spacing: 0;
  transform: translate3d(0, 0, 0);
  padding: 0;
  background-color: var(--spectrum-table-background-color, var(--spectrum-global-color-gray-50));
  outline: 0;
  user-select: none;

  .react-spectrum-ListView-row {
    outline: none;
  }

  &.react-spectrum-ListView--emphasized {
    .react-spectrum-ListViewItem {
      /* common pseudoelement for box shadows */
      &:after {
        content: '';
        display: block;
        position: absolute;
        inset-inline-start: 0;
        inset-inline-end: 0;
        inset-block-end: 0;
        inset-block-start: 0;
        z-index: 3;
        pointer-events: none;
      }

      /* Box shadow for bottom border for non-selected rows that is immmediately above a selected row. */
      &.is-next-selected {
        &:after {
          box-shadow: inset 0 -1px 0 0 var(--spectrum-global-color-blue-500);
        }
      }

      &.is-selected {
        background-color: var(--spectrum-table-row-background-color-selected);
        &.is-hovered,
        &.is-active {
          background-color: var(--spectrum-table-row-background-color-selected-hover);
        }

        &:focus-ring {
          background-color: var(--spectrum-table-row-background-color-selected-key-focus);
        }

        /* Box shadow for left, right, and bottom border for selected rows. */
        &:after {
          box-shadow: inset 1px 0 0 0 var(--spectrum-global-color-blue-500), inset -1px 0 0 0 var(--spectrum-global-color-blue-500), inset 0 -1px 0 0 var(--spectrum-global-color-blue-500);
        }

        /* Box shadow for left, right, bottom, and top border for first row when selected (needs 1px top blue border). */
        &.react-spectrum-ListViewItem--firstRow {
          &:after {
            box-shadow: inset 1px 0 0 0 var(--spectrum-global-color-blue-500), inset -1px 0 0 0 var(--spectrum-global-color-blue-500), inset 0 -1px 0 0 var(--spectrum-global-color-blue-500), inset 0 1px 0 0 var(--spectrum-global-color-blue-500);
          }
        }

        /* Box shadow for left, right, and bottom border for last row when selected (needs 1px bottom blue border). */
        &.react-spectrum-ListViewItem--lastRow {
          &:after {
            box-shadow: inset 1px 0 0 0 var(--spectrum-global-color-blue-500), inset -1px 0 0 0 var(--spectrum-global-color-blue-500), inset 0 -1px 0 0 var(--spectrum-global-color-blue-500);
          }
        }
      }
    }

    &:not(.react-spectrum-ListView--quiet) {
      .react-spectrum-ListViewItem {
        /* Box shadow for bottom border for non-selected rows that aren't immediatly above a selected row (grey border bottom). */
        /* Also omit bottom border for last row if the total content height of the ListView is equal or greater than the height of the container. This avoids overlapping bottom borders. */
        &:not(.is-selected):not(.is-next-selected):not(.react-spectrum-ListViewItem--isFlushBottom) {
          &:after {
            box-shadow: inset 0 -1px 0 0 var(--spectrum-table-cell-border-color);
          }
        }

        &.react-spectrum-ListViewItem--firstRow.is-selected {
          &:after {
            border-start-start-radius: var(--spectrum-listview-item-border-radius);
            border-start-end-radius: var(--spectrum-listview-item-border-radius);
          }
        }
      }

      &:not(.react-spectrum-ListView--loadingMore) {
        .react-spectrum-ListViewItem--lastRow.react-spectrum-ListViewItem--isFlushBottom.is-selected {
          &:after {
            border-end-start-radius: var(--spectrum-listview-item-border-radius);
            border-end-end-radius: var(--spectrum-listview-item-border-radius);
          }
        }
      }

      &.react-spectrum-ListView--isScrollingVertically {
        .react-spectrum-ListViewItem {
          &.react-spectrum-ListViewItem--firstRow.is-selected {
            &:after {
              border-start-end-radius: 0;
            }
          }
        }

        &:not(.react-spectrum-ListView--loadingMore) {
          .react-spectrum-ListViewItem--lastRow.react-spectrum-ListViewItem--isFlushBottom.is-selected {
            &:after {
              border-end-end-radius: 0;
            }
          }
        }
      }

      &.react-spectrum-ListView--isScrollingHorizontally {
        &:not(.react-spectrum-ListView--loadingMore) {
          .react-spectrum-ListViewItem--lastRow.react-spectrum-ListViewItem--isFlushBottom.is-selected {
            &:after {
              border-end-start-radius: 0;
              border-end-end-radius: 0;
            }
          }
        }
      }
    }
  }
}

.react-spectrum-ListView-row {
  cursor: default;
  /* Not sticky because listview is a single column. If we want to make sticky, will need a cell wrapper like TableView for display: inline-block */
  &:focus-ring {
    &:before {
      content: '';
      position: absolute;
      inset-block-start: 0;
      inset-block-end: 0;
      inset-inline-start: 0;
      width: var(--spectrum-listview-row-sticky-focus-indicator-width);
      z-index: 4;
      background: var(--spectrum-selectlist-option-focus-indicator-color);
    }
  }
}

.react-spectrum-ListView--quiet {
  background-color: var(--spectrum-alias-background-color-transparent);
  border-width: 0;
  border-radius: 0;
}

.react-spectrum-ListViewItem {
  display: grid; /* TODO: define grid areas */
  box-sizing: border-box;
  font-size: var(--spectrum-table-cell-text-size, var(--spectrum-alias-font-size-default));
  font-weight: var(--spectrum-table-cell-text-font-weight, var(--spectrum-global-font-weight-regular));
  line-height: calc(var(--spectrum-table-cell-text-size, var(--spectrum-alias-font-size-default)) * var(--spectrum-table-cell-text-line-height, var(--spectrum-alias-body-text-line-height)) - 1px);
  padding: var(--spectrum-listview-item-regular-padding-y) var(--spectrum-global-dimension-size-160);
  position: relative;
  /*background-color: var(--spectrum-table-background-color, var(--spectrum-global-color-gray-50));*/
  color: var(--spectrum-table-cell-text-color, var(--spectrum-alias-text-color));
  outline: 0;
  min-height: var(--spectrum-global-dimension-size-500);

  &.is-hovered,
  &.is-focused {
    background-color: var(--spectrum-table-row-background-color-hover);
  }

  &:focus-ring {
    background-color: var(--spectrum-table-row-background-color-hover);
  }

  &.is-active {
    background-color: var(--spectrum-table-row-background-color-down);
  }

  &.is-selected {
    background-color: var(--spectrum-table-row-background-color-hover);

    &.is-hovered,
    &.is-active {
      background-color: var(--spectrum-table-row-background-color-hover);
    }

    &:focus-ring {
      background-color: var(--spectrum-table-row-background-color-selected-key-focus);
    }
  }

  &.has-checkbox {
    /* have to eliminate vertical padding to allow proper vertical alignment */
    padding-top: 0px;
    padding-bottom: 0px;
  }

  .react-spectrum-ListViewItem-grid {
    display: grid;
    grid-template-columns: auto auto auto auto 1fr auto auto;
    grid-template-rows: 1fr auto;
    grid-template-areas:
      "draghandle checkbox icon image content actions actionmenu chevron"
      "draghandle checkbox icon image description actions actionmenu chevron"
    ;
    align-items: center;
  }

  .react-spectrum-ListViewItem-draghandle-container {
    grid-area: draghandle;
    width: var(--spectrum-global-dimension-size-250);
    display: flex;
    align-self: stretch;
    justify-self: stretch;
    justify-content: center;
    padding: var(--spectrum-global-dimension-size-25);
    padding-inline-start: var(--spectrum-global-dimension-size-40);


    .react-spectrum-ListViewItem-draghandle-button {
      width: var(--spectrum-global-dimension-size-200);
      display: flex;
      align-items: center;
      justify-content: center;
      border-radius: var(--spectrum-alias-border-radius-regular);

      &:focus-ring {
        box-shadow: inset 0 0 0 2px var(--spectrum-table-cell-border-color-key-focus);
        outline: none;
      }
    }
  }

  .react-spectrum-ListViewItem-checkboxWrapper {
    grid-area: checkbox;
    align-items: center;
    justify-items: center;
    transition-duration: 160ms;
    display: flex;
  }

  .react-spectrum-ListViewItem-checkbox {
    min-height: 0;
    height: 100%;
    > span {
      margin: 0;
    }
  }

  .react-spectrum-ListViewItem-icon,
  .react-spectrum-ListViewItem-image {
    grid-area: image;
    align-items: center;
    justify-items: center;
    padding-inline-end: var(--spectrum-global-dimension-size-100);
  }

  .react-spectrum-ListViewItem-image {
    display: flex;
    border-radius: var(--spectrum-global-dimension-size-25);
    width: var(--spectrum-global-dimension-size-400);
    height: var(--spectrum-global-dimension-size-400);
    align-items: center;
    justify-content: center;
    > img {
      width: unset;
      height: unset;
      max-height: 100%;
    }
  }

  .react-spectrum-ListViewItem-content,
  .react-spectrum-ListViewItem-description {
    flex-grow: 1;
  }

  .react-spectrum-ListViewItem-content {
    grid-area: content;
  }

  .react-spectrum-ListViewItem-description {
    grid-area: description;
  }

  .react-spectrum-ListViewItem-actions {
    grid-area: actions;
    flex-grow: 0;
    flex-shrink: 0;
  }

  .react-spectrum-ListViewItem-actionmenu {
    grid-area: actionmenu;
  }

  .react-spectrum-ListViewItem-parentIndicator {
    grid-area: chevron;
    padding-inline-start: var(--spectrum-global-dimension-size-75);
    display: none;
  }

  &.react-spectrum-ListViewItem-dragPreview {
    width: var(--spectrum-global-dimension-size-2400);
    border: 1px solid var(--spectrum-dropzone-border-color-selected-hover);
    border-radius: var(--spectrum-alias-border-radius-regular);
    background-color: var(--spectrum-table-background-color, var(--spectrum-global-color-gray-50));

    .react-spectrum-ListViewItem-grid {
      grid-template-areas:
        "icon image content     . badge"
        "icon image description . badge"
      ;
      grid-template-columns: auto auto auto 1fr;
    }

    .react-spectrum-ListViewItem-badge {
      grid-area: badge;
      color: white;
      background: var(--spectrum-global-color-blue-400);
      padding: 0 8px;
      border-radius: var(--spectrum-alias-border-radius-regular);
    }

    &.react-spectrum-ListViewItem-dragPreview--multiple  {
      position: relative;
      &:after {
        content: '';
        display: block;
        position: absolute;
        z-index: -1;
        top: 4px;
        inset-inline-start: 4px;
        width: 100%;
        height: 100%;
        border: 1px solid var(--spectrum-dropzone-border-color-selected-hover);
        border-radius: var(--spectrum-alias-border-radius-regular);
        background-color: var(--spectrum-table-background-color, var(--spectrum-global-color-gray-50));
      }
    }

    .react-spectrum-ListViewItem-actions,
    .react-spectrum-ListViewItem-actionmenu {
      display: none;
    }
  }
}
.react-spectrum-ListView {
  /* give first and last items border-radius to match listview container */

  .react-spectrum-ListViewItem--firstRow.react-spectrum-ListViewItem {
    border-start-start-radius: var(--spectrum-listview-item-start-end-border-radius);
    border-start-end-radius: var(--spectrum-listview-item-start-end-border-radius);
  }

  .react-spectrum-ListViewItem--lastRow.react-spectrum-ListViewItem {
    border-end-start-radius: var(--spectrum-listview-item-start-end-border-radius);
    border-end-end-radius: var(--spectrum-listview-item-start-end-border-radius);
  }

  &.react-spectrum-ListView--isScrollingVertically {
    .react-spectrum-ListViewItem--firstRow.react-spectrum-ListViewItem {
      border-start-end-radius: 0;
    }

    .react-spectrum-ListViewItem--lastRow.react-spectrum-ListViewItem {
      border-end-end-radius: 0;
    }
  }

  &.react-spectrum-ListView--isScrollingHorizontally {
    .react-spectrum-ListViewItem--lastRow.react-spectrum-ListViewItem {
      border-end-start-radius: 0;
      border-end-end-radius: 0;
    }
  }

  /* When we can use subgrid, get rid of this. */
  &.react-spectrum-ListView--hasAnyChildren {
    .react-spectrum-ListViewItem-parentIndicator {
      display: inline-block;
      visibility: hidden;
    }
    .react-spectrum-ListViewItem-parentIndicator--hasChildItems {
      visibility: visible;
    }
  }
}

.react-spectrum-ListView--compact .react-spectrum-ListViewItem {
  padding-top: var(--spectrum-listview-item-compact-padding-y);
  padding-bottom: var(--spectrum-listview-item-compact-padding-y);
  min-height: var(--spectrum-global-dimension-size-400);
}

.react-spectrum-ListView--spacious .react-spectrum-ListViewItem {
  padding-top: var(--spectrum-listview-item-spacious-padding-y);
  padding-bottom: var(--spectrum-listview-item-spacious-padding-y);
  min-height: var(--spectrum-global-dimension-size-600);
}

.react-spectrum-ListView--draggable .react-spectrum-ListViewItem {
  padding-inline-start: 0;
}

.react-spectrum-ListViewItem--draggable {
  .react-spectrum-ListViewItem-checkbox input {
    inset-inline-start: 0;
  }
}

.react-spectrum-ListViewItem--dropTarget {
  background-color: var(--spectrum-alias-highlight-selected);
  box-shadow:
    inset 2px 0 0 0 var(--spectrum-table-cell-border-color-key-focus),
    inset -2px 0 0 0 var(--spectrum-table-cell-border-color-key-focus),
    inset 0 -3px 0 0 var(--spectrum-table-cell-border-color-key-focus),
    inset 0 2px 0 0 var(--spectrum-table-cell-border-color-key-focus);
}

.react-spectrum-ListView--dropTarget {
  border-color: var(--spectrum-global-color-blue-500);
  background-color: var(--spectrum-alias-highlight-selected);
  box-shadow: inset 0 0 0 1px var(--spectrum-table-cell-border-color-key-focus);
}

.react-spectrum-ListView-centeredWrapper {
  display: flex;
  align-items: center;
  justify-content: center;
  width: 100%;
  height: 100%;
  &.react-spectrum-ListView-centeredWrapper--loadingMore {
    padding-top: var(--spectrum-global-dimension-size-50);
  }
}

<<<<<<< HEAD
.react-spectrum-ListViewInsertionIndicator {
  margin: 0 var(--spectrum-dropindicator-circle-size) calc(-1 * var(--spectrum-dropindicator-border-size));
  position: relative;
  outline: none;

  &.react-spectrum-ListViewInsertionIndicator--dropTarget {
    background: var(--spectrum-dropindicator-border-color);
    border-bottom: 2px solid var(--spectrum-dropindicator-border-color);

    &:before {
      left: calc(var(--spectrum-dropindicator-circle-size) * -1);
    }

    &:after {
      right: calc(var(--spectrum-dropindicator-circle-size) * -1);
    }

    &:before,
    &:after {
      content: '';
      position: absolute;
      top: calc(var(--spectrum-dropindicator-circle-size) * -1 / 2 + var(--spectrum-dropindicator-border-size) / 2);
      width: var(--spectrum-dropindicator-circle-size);
      height: var(--spectrum-dropindicator-circle-size);
      border-radius: 50%;
      border: var(--spectrum-dropindicator-border-size) solid;
      box-sizing: border-box;
      border-color: var(--spectrum-dropindicator-circle-border-color);
      background-color: var(--spectrum-table-background-color, var(--spectrum-global-color-gray-50));
      z-index: 3;
    }
  }
=======
.react-spectrum-ListViewItem-checkbox--enter {
  opacity: 0.01;
  max-width: 0px;
}
.react-spectrum-ListViewItem-checkbox--enterActive {
  opacity: 1;
  max-width: 80px;
}
.react-spectrum-ListViewItem-checkbox--exit {
  opacity: 1;
  max-width: 80px;
}
.react-spectrum-ListViewItem-checkbox--exitActive {
  opacity: 0.01;
  max-width: 0px;
>>>>>>> 7f7748bc
}<|MERGE_RESOLUTION|>--- conflicted
+++ resolved
@@ -460,7 +460,6 @@
   }
 }
 
-<<<<<<< HEAD
 .react-spectrum-ListViewInsertionIndicator {
   margin: 0 var(--spectrum-dropindicator-circle-size) calc(-1 * var(--spectrum-dropindicator-border-size));
   position: relative;
@@ -493,7 +492,8 @@
       z-index: 3;
     }
   }
-=======
+}
+
 .react-spectrum-ListViewItem-checkbox--enter {
   opacity: 0.01;
   max-width: 0px;
@@ -509,5 +509,4 @@
 .react-spectrum-ListViewItem-checkbox--exitActive {
   opacity: 0.01;
   max-width: 0px;
->>>>>>> 7f7748bc
 }