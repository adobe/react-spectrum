--- conflicted
+++ resolved
@@ -22,11 +22,7 @@
 import React, {useEffect, useState} from 'react';
 import {storiesOf} from '@storybook/react';
 import {useAsyncList, useListData} from '@react-stately/data';
-<<<<<<< HEAD
 import {useDragHooks, useDropHooks} from '@react-spectrum/dnd';
-=======
-import {useDragHooks} from '@react-spectrum/dnd';
->>>>>>> ad75a3bf
 
 const items = [
   {key: 'a', name: 'Adobe Photoshop', type: 'file'},
@@ -232,8 +228,9 @@
     <ListView width="250px" height={400} onSelectionChange={action('onSelectionChange')} selectionMode="none" items={items} onAction={action('onAction')}>
       {item => <Item>{item.name}</Item>}
     </ListView>
-<<<<<<< HEAD
-  ));
+  ))
+  .add('with ActionBar', () => <ActionBarExample />)
+  .add('with emphasized ActionBar', () => <ActionBarExample isEmphasized />);
 
 storiesOf('ListView/Drag and Drop', module)
     .add(
@@ -271,11 +268,6 @@
       </Flex>
     )
   )
-=======
-  ))
-  .add('with ActionBar', () => <ActionBarExample />)
-  .add('with emphasized ActionBar', () => <ActionBarExample isEmphasized />)
->>>>>>> ad75a3bf
   .add(
     'Drag between lists (Root only)',
     () => (
