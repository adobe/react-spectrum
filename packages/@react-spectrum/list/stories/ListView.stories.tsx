--- conflicted
+++ resolved
@@ -17,6 +17,7 @@
 import {Image} from '@react-spectrum/image';
 import Info from '@spectrum-icons/workflow/Info';
 import {Item, ListView} from '../';
+import {Link} from '@react-spectrum/link';
 import NoSearchResults from '@spectrum-icons/illustrations/src/NoSearchResults';
 import React, {useEffect, useState} from 'react';
 import {storiesOf} from '@storybook/react';
@@ -306,39 +307,6 @@
         <Droppable />
         <DragExample dragHookOptions={{onDragStart: action('dragStart'), onDragEnd: action('dragEnd')}} />
       </Flex>
-<<<<<<< HEAD
-    ), {description: {data: 'Folders are non-draggable.'}})
-  .add('overflowMode="truncate" (default)', () => (
-    <ListView width="250px" overflowMode="truncate">
-      <Item textValue="row 1">row 1 with a very very very very very long title</Item>
-      <Item textValue="row 2">
-        <Text>Text slot with a really really really long name</Text>
-        <Text slot="description">Description slot with a really really long name</Text>
-      </Item>
-      <Item textValue="row 3">
-        <Content>Content slot with really really long name</Content>
-      </Item>
-      <Item textValue="row 4">
-        <Link >Link slot with a very very very very long name</Link>
-      </Item>
-    </ListView>
-  ))
-  .add('overflowMode="wrap"', () => (
-    <ListView width="250px" overflowMode="wrap">
-      <Item textValue="row 1">row 1 with a very very very very very long title</Item>
-      <Item textValue="row 2">
-        <Text>Text slot with a really really really long name</Text>
-        <Text slot="description">Description slot with a really really long name</Text>
-      </Item>
-      <Item textValue="row 3">
-        <Content>Content slot with really really long name</Content>
-      </Item>
-      <Item textValue="row 4">
-        <Link >Link slot with a very very very very long name</Link>
-      </Item>
-    </ListView>
-  ));
-=======
     ), {description: {data: 'Folders are non-draggable.'}}
   )
   .add(
@@ -359,9 +327,38 @@
         <Droppable />
         <DragExample listViewProps={{selectionStyle: 'highlight', onAction: action('onAction')}} dragHookOptions={{onDragStart: action('dragStart'), onDragEnd: action('dragEnd')}} />
       </Flex>
-    ), {description: {data: 'Folders are non-draggable.'}}
-  );
->>>>>>> 84454983
+    ), {description: {data: 'Folders are non-draggable.'}})
+  .add('overflowMode="truncate" (default)', () => (
+    <ListView width="250px" overflowMode="truncate">
+      <Item textValue="row 1">row 1 with a very very very very very long title</Item>
+      <Item textValue="row 2">
+        <Text>Text slot with a really really really long name</Text>
+        <Text slot="description">Description slot with a really really long name</Text>
+      </Item>
+      <Item textValue="row 3">
+        <Content>Content slot with really really long name</Content>
+      </Item>
+      <Item textValue="row 4">
+        <Link >Link slot with a very very very very long name</Link>
+      </Item>
+    </ListView>
+  ))
+  .add('overflowMode="wrap"', () => (
+    <ListView width="250px" overflowMode="wrap">
+      <Item textValue="row 1">row 1 with a very very very very very long title</Item>
+      <Item textValue="row 2">
+        <Text>Text slot with a really really really long name</Text>
+        <Text slot="description">Description slot with a really really long name</Text>
+      </Item>
+      <Item textValue="row 3">
+        <Content>Content slot with really really long name</Content>
+      </Item>
+      <Item textValue="row 4">
+        <Link >Link slot with a very very very very long name</Link>
+      </Item>
+    </ListView>
+  ));
+;
 
 function Example(props?) {
   return (
