import {action} from '@storybook/addon-actions';
import {ActionBar, ActionBarContainer} from '../../actionbar';
import {ActionButton} from '@react-spectrum/button';
import {ActionGroup} from '@react-spectrum/actiongroup';
import {ActionMenu} from '@react-spectrum/menu';
import Add from '@spectrum-icons/workflow/Add';
import {Content} from '@react-spectrum/view';
import Copy from '@spectrum-icons/workflow/Copy';
import Delete from '@spectrum-icons/workflow/Delete';
import {Droppable} from '@react-aria/dnd/stories/dnd.stories';
import Edit from '@spectrum-icons/workflow/Edit';
import FileTxt from '@spectrum-icons/workflow/FileTxt';
import {Flex} from '@react-spectrum/layout';
import Folder from '@spectrum-icons/workflow/Folder';
import {Heading, Text} from '@react-spectrum/text';
import {IllustratedMessage} from '@react-spectrum/illustratedmessage';
import {Image} from '@react-spectrum/image';
import Info from '@spectrum-icons/workflow/Info';
import {Item, ListView} from '../';
import {Link} from '@react-spectrum/link';
import NoSearchResults from '@spectrum-icons/illustrations/src/NoSearchResults';
import React, {useEffect, useState} from 'react';
import {storiesOf} from '@storybook/react';
import {useAsyncList, useListData} from '@react-stately/data';
import {useDragHooks} from '@react-spectrum/dnd';

const items = [
  {key: 'a', name: 'Adobe Photoshop', type: 'file'},
  {key: 'b', name: 'Adobe XD', type: 'file'},
  {key: 'c', name: 'Documents', type: 'folder'},
  {key: 'd', name: 'Adobe InDesign', type: 'file'},
  {key: 'e', name: 'Utilities', type: 'folder'},
  {key: 'f', name: 'Adobe AfterEffects', type: 'file'},
  {key: 'g', name: 'Adobe Illustrator', type: 'file'},
  {key: 'h', name: 'Adobe Lightroom', type: 'file'},
  {key: 'i', name: 'Adobe Premiere Pro', type: 'file'},
  {key: 'j', name: 'Adobe Fresco', type: 'file'},
  {key: 'k', name: 'Adobe Dreamweaver', type: 'file'},
  {key: 'l', name: 'Adobe Connect', type: 'file'},
  {key: 'm', name: 'Pictures', type: 'folder'},
  {key: 'n', name: 'Adobe Acrobat', type: 'file'}
<<<<<<< HEAD
];

// taken from https://random.dog/
const itemsWithThumbs = [
  {key: '1', title: 'swimmer', url: 'https://random.dog/b2fe2172-cf11-43f4-9c7f-29bd19601712.jpg'},
  {key: '2', title: 'chocolate', url: 'https://random.dog/2032518a-eec8-4102-9d48-3dca5a26eb23.png'},
  {key: '3', title: 'good boi', url: 'https://random.dog/191091b2-7d69-47af-9f52-6605063f1a47.jpg'},
  {key: '4', title: 'polar bear', url: 'https://random.dog/c22c077e-a009-486f-834c-a19edcc36a17.jpg'},
  {key: '5', title: 'cold boi', url: 'https://random.dog/093a41da-e2c0-4535-a366-9ef3f2013f73.jpg'},
  {key: '6', title: 'pilot', url: 'https://random.dog/09f8ecf4-c22b-49f4-af24-29fb5c8dbb2d.jpg'},
  {key: '7', title: 'nerd', url: 'https://random.dog/1a0535a6-ca89-4059-9b3a-04a554c0587b.jpg'},
  {key: '8', title: 'audiophile', url: 'https://random.dog/32367-2062-4347.jpg'}
=======
>>>>>>> ad75a3bf
];

function renderEmptyState() {
  return (
    <IllustratedMessage>
      <svg width="150" height="103" viewBox="0 0 150 103">
        <path d="M133.7,8.5h-118c-1.9,0-3.5,1.6-3.5,3.5v27c0,0.8,0.7,1.5,1.5,1.5s1.5-0.7,1.5-1.5V23.5h119V92c0,0.3-0.2,0.5-0.5,0.5h-118c-0.3,0-0.5-0.2-0.5-0.5V69c0-0.8-0.7-1.5-1.5-1.5s-1.5,0.7-1.5,1.5v23c0,1.9,1.6,3.5,3.5,3.5h118c1.9,0,3.5-1.6,3.5-3.5V12C137.2,10.1,135.6,8.5,133.7,8.5z M15.2,21.5V12c0-0.3,0.2-0.5,0.5-0.5h118c0.3,0,0.5,0.2,0.5,0.5v9.5H15.2z M32.6,16.5c0,0.6-0.4,1-1,1h-10c-0.6,0-1-0.4-1-1s0.4-1,1-1h10C32.2,15.5,32.6,15.9,32.6,16.5z M13.6,56.1l-8.6,8.5C4.8,65,4.4,65.1,4,65.1c-0.4,0-0.8-0.1-1.1-0.4c-0.6-0.6-0.6-1.5,0-2.1l8.6-8.5l-8.6-8.5c-0.6-0.6-0.6-1.5,0-2.1c0.6-0.6,1.5-0.6,2.1,0l8.6,8.5l8.6-8.5c0.6-0.6,1.5-0.6,2.1,0c0.6,0.6,0.6,1.5,0,2.1L15.8,54l8.6,8.5c0.6,0.6,0.6,1.5,0,2.1c-0.3,0.3-0.7,0.4-1.1,0.4c-0.4,0-0.8-0.1-1.1-0.4L13.6,56.1z" />
      </svg>
      <Heading>No results</Heading>
      <Content>No results found</Content>
    </IllustratedMessage>
  );
}

storiesOf('ListView', module)
  .add('default', () => (
    <ListView width="250px">
      <Item textValue="Adobe Photoshop">Adobe Photoshop</Item>
      <Item textValue="Adobe Illustrator">Adobe Illustrator</Item>
      <Item textValue="Adobe XD">Adobe XD</Item>
    </ListView>
  ))
  .add('isQuiet', () => (
    <ListView width="250px" isQuiet>
      <Item textValue="Adobe Photoshop">Adobe Photoshop</Item>
      <Item textValue="Adobe Illustrator">Adobe Illustrator</Item>
      <Item textValue="Adobe XD">Adobe XD</Item>
    </ListView>
  ))
  .add('with buttons', () => (
    <ListView width="300px">
      <Item textValue="Adobe Photoshop">
        <Content>Adobe Photoshop</Content>
        <ActionButton>Edit</ActionButton>
      </Item>
      <Item textValue="Adobe Illustrator">
        <Content>Adobe Illustrator</Content>
        <ActionButton>Edit</ActionButton>
      </Item>
      <Item textValue="Adobe XD">
        <Content>Adobe XD</Content>
        <ActionButton>Edit</ActionButton>
      </Item>
    </ListView>
  ))
  .add('dynamic items', () => (
    <ListView items={items} width="300px" height="250px">
      {(item) => (
        <Item key={item.key} textValue={item.name}>
          <Content>
            {item.name}
          </Content>
          <ActionGroup buttonLabelBehavior="hide">
            <Item key="edit">
              <Edit />
              <Text>Edit</Text>
            </Item>
            <Item key="delete">
              <Delete />
              <Text>Delete</Text>
            </Item>
          </ActionGroup>
        </Item>
        )}
    </ListView>
    )
  )
  .add('dynamic items - small viewport', () => (
    <ListView items={items} width="100px" height="250px">
      {(item) => (
        <Item key={item.key} textValue={item.name}>
          <Content>
            {item.name}
          </Content>
          <ActionGroup buttonLabelBehavior="hide">
            <Item key="edit">
              <Edit />
              <Text>Edit</Text>
            </Item>
            <Item key="delete">
              <Delete />
              <Text>Delete</Text>
            </Item>
          </ActionGroup>
        </Item>
      )}
    </ListView>
    )
  )
  .add('falsy ids as keys', () => (
    <FalsyIds />
  ))
  .add('empty list', () => (
    <ListView width="300px" height="300px" renderEmptyState={renderEmptyState}>
      {[]}
    </ListView>
  ))
  .add('loading', () => (
    <ListView width="300px" height="300px" loadingState="loading">
      {[]}
    </ListView>
  ))
  .add('loadingMore', () => (
    <ListView width="300px" height="300px" loadingState="loadingMore">
      <Item textValue="Adobe Photoshop">Adobe Photoshop</Item>
      <Item textValue="Adobe Illustrator">Adobe Illustrator</Item>
      <Item textValue="Adobe XD">Adobe XD</Item>
    </ListView>
  ))
  .add('async listview loading', () => (
    <AsyncList />
  ))
  .add('async listview loading with actions', () => (
    <AsyncList withActions />
  ))
  .add('density: compact', () => (
    <ListView width="250px" density="compact">
      <Item textValue="Adobe Photoshop">Adobe Photoshop</Item>
      <Item textValue="Adobe Illustrator">Adobe Illustrator</Item>
      <Item textValue="Adobe XD">Adobe XD</Item>
    </ListView>
  ))
  .add('density: spacious', () => (
    <ListView width="250px" density="spacious">
      <Item textValue="Adobe Photoshop">Adobe Photoshop</Item>
      <Item textValue="Adobe Illustrator">Adobe Illustrator</Item>
      <Item textValue="Adobe XD">Adobe XD</Item>
    </ListView>
  ))
  .add('selection: none', () => (
    <Example selectionMode="none" />
  ))
  .add('selection: single, checkbox', () => (
    <Example selectionMode="single" />
  ))
  .add('selection: single, checkbox, disabled', () => (
    <Example selectionMode="single" disabledKeys={['row1']} />
  ))
  .add('selection: single, checkbox, isQuiet', () => (
    <Example selectionMode="single" isQuiet />
  ))
  .add('selection: multiple, checkbox', () => (
    <Example selectionMode="multiple" />
  ))
  .add('selection: multiple, checkbox, isQuiet', () => (
    <Example selectionMode="multiple" isQuiet />
  ))
  .add('parent link example', () => (
    <Example2 selectionMode="multiple" />
  ))
  .add('actions: ActionButton', () =>
    renderActionsExample(props => <ActionButton {...props}><Copy /></ActionButton>))
  .add('actions: ActionGroup', () =>
    renderActionsExample(props => (
      <ActionGroup buttonLabelBehavior="hide" {...props}>
        <Item key="add">
          <Add />
          <Text>Add</Text>
        </Item>
        <Item key="delete">
          <Delete />
          <Text>Delete</Text>
        </Item>
      </ActionGroup>
    )))
  .add('actions: ActionMenu', () =>
    renderActionsExample(props => (
      <ActionMenu {...props}>
        <Item key="add">
          <Add />
          <Text>Add</Text>
        </Item>
        <Item key="delete">
          <Delete />
          <Text>Delete</Text>
        </Item>
      </ActionMenu>
    )))
  .add('actions: ActionGroup + ActionMenu', () =>
    renderActionsExample(props => (
      <>
        <ActionGroup buttonLabelBehavior="hide" {...props} slot="actionGroup">
          <Item key="info">
            <Info />
            <Text>Info</Text>
          </Item>
        </ActionGroup>
        <ActionMenu {...props} slot="actionMenu">
          <Item key="add">
            <Add />
            <Text>Add</Text>
          </Item>
          <Item key="delete">
            <Delete />
            <Text>Delete</Text>
          </Item>
        </ActionMenu>
      </>
    )))
  .add('dynamic items + renderEmptyState', () => (<EmptyTest />))
  .add('selectionStyle: highlight', () => (
    <ListView width="250px" height={400} onSelectionChange={action('onSelectionChange')} selectionStyle="highlight" selectionMode="multiple" items={items}>
      {item => <Item>{item.name}</Item>}
    </ListView>
  ))
  .add('selectionStyle: highlight, onAction', () => (
    <ListView width="250px" height={400} onSelectionChange={action('onSelectionChange')} selectionStyle="highlight" selectionMode="multiple" items={items} onAction={action('onAction')}>
      {item => <Item>{item.name}</Item>}
    </ListView>
  ))
  .add('selectionMode: none, onAction', () => (
    <ListView width="250px" height={400} onSelectionChange={action('onSelectionChange')} selectionMode="none" items={items} onAction={action('onAction')}>
      {item => <Item>{item.name}</Item>}
    </ListView>
  ))
  .add('with ActionBar', () => <ActionBarExample />)
  .add('with emphasized ActionBar', () => <ActionBarExample isEmphasized />)
  .add(
    'draggable rows',
    () => (
      <Flex direction="row" wrap alignItems="center">
        <input />
        <Droppable />
        <DragExample dragHookOptions={{onDragStart: action('dragStart'), onDragEnd: action('dragEnd')}} />
      </Flex>
    ), {description: {data: 'Folders are non-draggable.'}}
  )
  .add(
    'thumbnails',
    () => (
      <ListView width="250px" items={itemsWithThumbs}>
        {
          (item) => <Item textValue={item.title}><Image src={item.url} /><Content>{item.title}</Content><Text slot="description">JPG</Text></Item>
        }
      </ListView>
    )
  );

function Example(props?) {
  return (
    <ListView width="250px" onSelectionChange={action('onSelectionChange')} {...props}>
      <Item key="Utilities" hasChildItems>
        <Content>Utilities</Content>
      </Item>
      <Item textValue="Adobe Photoshop">Adobe Photoshop</Item>
      <Item textValue="Adobe Illustrator">Adobe Illustrator</Item>
      <Item textValue="Adobe XD">Adobe XD</Item>
    </ListView>
  );
}

function Example2(props?) {
  return (
    <ListView width="250px" onSelectionChange={action('onSelectionChange')} {...props}>
      <Item key="Utilities" hasChildItems>
        <Link>Utilities</Link>
      </Item>
      <Item textValue="Adobe Photoshop">Adobe Photoshop</Item>
      <Item textValue="Adobe Illustrator">Adobe Illustrator</Item>
      <Item textValue="Adobe XD">Adobe XD</Item>
    </ListView>
  );
}

function renderActionsExample(renderActions, props?) {
  return (
    <ListView width="300px" selectionMode="single" {...props} onSelectionChange={keys => console.log('sel', keys)}>
      <Item key="a" textValue="Utilities" hasChildItems>
        <Folder />
        <Content>
          <Link>Utilities</Link>
        </Content>
        <Text slot="description">16 items</Text>
        {renderActions({onPress: action('actionPress')})}
      </Item>
      <Item key="b" textValue="Adobe Photoshop">
        <Content>Adobe Photoshop</Content>
        <Text slot="description">Application</Text>
        {renderActions({onPress: action('actionPress')})}
      </Item>
      <Item key="c" textValue="Adobe Illustrator">
        <Content>Adobe Illustrator</Content>
        <Text slot="description">Application</Text>
        {renderActions({onPress: action('actionPress')})}
      </Item>
      <Item key="d" textValue="Adobe XD">
        <Content>Adobe XD</Content>
        <Text slot="description">Application</Text>
        {renderActions({onPress: action('actionPress')})}
      </Item>
    </ListView>
  );
}

let i = 0;
function EmptyTest() {
  const [items, setItems] = useState([]);
  const [divProps, setDivProps] = useState({});

  useEffect(() => {
    let newItems = [];
    for (i = 0; i < 20; i++) {
      newItems.push({key: i, name: `Item ${i}`});
    }
    setItems(newItems);
  }, []);

  const renderEmpty = () => (
    <IllustratedMessage>
      <NoSearchResults />
      <Heading>No items</Heading>
    </IllustratedMessage>
  );
  let hasDivProps = Object.keys(divProps).length > 0;
  return (
    <div>
      <Flex direction="row">
        <div {...divProps}>
          <ListView items={items} width="250px" height={hasDivProps ? null : '500px'} renderEmptyState={renderEmpty}>
            {
              item => (
                <Item key={item.key}>
                  <Content>{item.name}</Content>
                </Item>
              )
            }
          </ListView>
        </div>
        <div style={{paddingLeft: '10px'}}>
          <ActionButton
            isDisabled={hasDivProps}
            onPress={() => setDivProps({style: {display: 'flex', flexGrow: 1, minWidth: '200px', maxHeight: '500px'}})}>
            Use flex div wrapper (no set height)
          </ActionButton>
          <Flex gap={10} marginTop={10}>
            <ActionButton onPress={() => setItems([])}>
              Clear All
            </ActionButton>
            <ActionButton
              onPress={() => {
                let newArr = [...items];
                newArr.push({key: i++, name: `Item ${i}`});
                setItems(newArr);
              }}>
              Add 1
            </ActionButton>
            <ActionButton
              onPress={() => {
                let newItems = [...items];
                setItems(newItems.slice(0, 4));
              }}>
              Slice (0, 4)
            </ActionButton>
          </Flex>
        </div>
      </Flex>
    </div>
  );
}


export function DragExample(props?) {
  let {listViewProps, dragHookOptions} = props;
  let getItems = (keys) => [...keys].map(key => {
    let item = items.find(item => item.key === key);
    return {
      'text/plain': item.name
    };
  });

  let allowsDraggingItem = (key) => {
    let item = items.find(item => item.key === key);
    return item.type !== 'folder';
  };

  let dragHooks = useDragHooks({
    allowsDraggingItem,
    getItems,
    ...dragHookOptions
  });

  return (
    <ListView
      aria-label="draggable list view"
      width="300px"
      selectionMode="multiple"
      items={items}
      disabledKeys={['f']}
      dragHooks={dragHooks}
      {...listViewProps}>
      {(item: any) => (
        <Item key={item.key} textValue={item.name}>
          {item.type === 'folder' && <Folder />}
          {item.key === 'a' && <FileTxt />}
          <Content>
            {item.name}
          </Content>
          {item.key === 'b' && <Text slot="description">Beta</Text>}
          <ActionMenu
            onAction={action('onAction')}>
            <Item key="edit" textValue="Edit">
              <Edit />
              <Text>Edit</Text>
            </Item>
            <Item key="delete" textValue="Delete">
              <Delete />
              <Text>Delete</Text>
            </Item>
          </ActionMenu>
        </Item>
      )}
    </ListView>
  );
}

function AsyncList(props) {
  interface StarWarsChar {
    name: string,
    url: string
  }

  let list = useAsyncList<StarWarsChar>({
    async load({signal, cursor}) {
      if (cursor) {
        cursor = cursor.replace(/^http:\/\//i, 'https://');
      }

      // Slow down load so progress circle can appear
      await new Promise(resolve => setTimeout(resolve, 1500));
      let res = await fetch(cursor || 'https://swapi.py4e.com/api/people/?search=', {signal});
      let json = await res.json();
      return {
        items: json.results,
        cursor: json.next
      };
    }
  });
  return (
    <ListView
      selectionMode="multiple"
      aria-label="example async loading list"
      width="size-6000"
      height="size-3000"
      items={list.items}
      loadingState={list.loadingState}
      onLoadMore={list.loadMore}>
      {(item) => {
        if (props.withActions) {
          return <Item key={item.name} textValue={item.name}><Content>{item.name}</Content><ActionButton>Edit</ActionButton></Item>;
        }
        return <Item key={item.name} textValue={item.name}>{item.name}</Item>;
      }}
    </ListView>
  );
}

function FalsyIds() {
  let items = [
    {id: 1, name: 'key=1'},
    {id: 0, name: 'key=0'}
  ];

  return (
    <ListView width="250px" height={400} selectionMode="multiple" onSelectionChange={action('onSelectionChange')} items={items} onAction={action('onAction')}>
      {item => <Item>{item.name}</Item>}
    </ListView>
  );
}

function ActionBarExample(props?) {
  let list = useListData({
    initialItems: [
      {key: 0, name: 'Adobe Photoshop'},
      {key: 1, name: 'Adobe Illustrator'},
      {key: 2, name: 'Adobe XD'}
    ],
    initialSelectedKeys: [0]
  });
  return (
    <ActionBarContainer height={300}>
      <ListView selectionMode="multiple" selectedKeys={list.selectedKeys} onSelectionChange={list.setSelectedKeys} items={list.items} width="250px">
        {item => <Item>{item.name}</Item>}
      </ListView>
      <ActionBar
        selectedItemCount={list.selectedKeys === 'all' ? list.items.length : list.selectedKeys.size}
        onAction={action('onAction')}
        onClearSelection={() => list.setSelectedKeys(new Set([]))}
        {...props}>
        <Item key="edit">
          <Edit />
          <Text>Edit</Text>
        </Item>
        <Item key="copy">
          <Copy />
          <Text>Copy</Text>
        </Item>
        <Item key="delete">
          <Delete />
          <Text>Delete</Text>
        </Item>
      </ActionBar>
    </ActionBarContainer>
  );
}<|MERGE_RESOLUTION|>--- conflicted
+++ resolved
@@ -39,7 +39,6 @@
   {key: 'l', name: 'Adobe Connect', type: 'file'},
   {key: 'm', name: 'Pictures', type: 'folder'},
   {key: 'n', name: 'Adobe Acrobat', type: 'file'}
-<<<<<<< HEAD
 ];
 
 // taken from https://random.dog/
@@ -52,8 +51,6 @@
   {key: '6', title: 'pilot', url: 'https://random.dog/09f8ecf4-c22b-49f4-af24-29fb5c8dbb2d.jpg'},
   {key: '7', title: 'nerd', url: 'https://random.dog/1a0535a6-ca89-4059-9b3a-04a554c0587b.jpg'},
   {key: '8', title: 'audiophile', url: 'https://random.dog/32367-2062-4347.jpg'}
-=======
->>>>>>> ad75a3bf
 ];
 
 function renderEmptyState() {
