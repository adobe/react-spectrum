--- conflicted
+++ resolved
@@ -224,15 +224,9 @@
     </ListView>
   ))
   .add('long text', args => (
-<<<<<<< HEAD
-    <ListView width="250px" {...args}>
+    <ListView width="250px" aria-label="long text ListView" {...args}>
       <Item textValue="row 1 with a very very very very very long title">row 1 with a very very very very very long title</Item>
       <Item textValue="Text slot with a really really really long name">
-=======
-    <ListView width="250px" aria-label="long text ListView" {...args}>
-      <Item textValue="row 1">row 1 with a very very very very very long title</Item>
-      <Item textValue="row 2">
->>>>>>> 9e5ed256
         <Text>Text slot with a really really really long name</Text>
         <Text slot="description">Description slot with a really really long name</Text>
       </Item>
