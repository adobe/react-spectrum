import {action} from '@storybook/addon-actions';
import {ActionBar, ActionBarContainer} from '../../actionbar';
import {ActionButton} from '@react-spectrum/button';
import {ActionGroup} from '@react-spectrum/actiongroup';
import {ActionMenu} from '@react-spectrum/menu';
import Add from '@spectrum-icons/workflow/Add';
import {Content} from '@react-spectrum/view';
import Copy from '@spectrum-icons/workflow/Copy';
import Delete from '@spectrum-icons/workflow/Delete';
import {Droppable} from '@react-aria/dnd/stories/dnd.stories';
import Edit from '@spectrum-icons/workflow/Edit';
import FileTxt from '@spectrum-icons/workflow/FileTxt';
import {Flex} from '@react-spectrum/layout';
import Folder from '@spectrum-icons/workflow/Folder';
import {Heading, Text} from '@react-spectrum/text';
import {IllustratedMessage} from '@react-spectrum/illustratedmessage';
import {Image} from '@react-spectrum/image';
import Info from '@spectrum-icons/workflow/Info';
import {Item, ListView} from '../';
<<<<<<< HEAD
import {ItemDropTarget} from '@react-types/shared';
import {Link} from '@react-spectrum/link';
=======
>>>>>>> 84454983
import NoSearchResults from '@spectrum-icons/illustrations/src/NoSearchResults';
import React, {useEffect, useState} from 'react';
import {storiesOf} from '@storybook/react';
import {useAsyncList, useListData} from '@react-stately/data';
import {useDragHooks, useDropHooks} from '@react-spectrum/dnd';

const items = [
  {key: 'a', name: 'Adobe Photoshop', type: 'file'},
  {key: 'b', name: 'Adobe XD', type: 'file'},
  {key: 'c', name: 'Documents', type: 'folder'},
  {key: 'd', name: 'Adobe InDesign', type: 'file'},
  {key: 'e', name: 'Utilities', type: 'folder'},
  {key: 'f', name: 'Adobe AfterEffects', type: 'file'},
  {key: 'g', name: 'Adobe Illustrator', type: 'file'},
  {key: 'h', name: 'Adobe Lightroom', type: 'file'},
  {key: 'i', name: 'Adobe Premiere Pro', type: 'file'},
  {key: 'j', name: 'Adobe Fresco', type: 'file'},
  {key: 'k', name: 'Adobe Dreamweaver', type: 'file'},
  {key: 'l', name: 'Adobe Connect', type: 'file'},
  {key: 'm', name: 'Pictures', type: 'folder'},
  {key: 'n', name: 'Adobe Acrobat', type: 'file'}
];

// taken from https://random.dog/
const itemsWithThumbs = [
  {key: '1', title: 'swimmer', url: 'https://random.dog/b2fe2172-cf11-43f4-9c7f-29bd19601712.jpg'},
  {key: '2', title: 'chocolate', url: 'https://random.dog/2032518a-eec8-4102-9d48-3dca5a26eb23.png'},
  {key: '3', title: 'good boi', url: 'https://random.dog/191091b2-7d69-47af-9f52-6605063f1a47.jpg'},
  {key: '4', title: 'polar bear', url: 'https://random.dog/c22c077e-a009-486f-834c-a19edcc36a17.jpg'},
  {key: '5', title: 'cold boi', url: 'https://random.dog/093a41da-e2c0-4535-a366-9ef3f2013f73.jpg'},
  {key: '6', title: 'pilot', url: 'https://random.dog/09f8ecf4-c22b-49f4-af24-29fb5c8dbb2d.jpg'},
  {key: '7', title: 'nerd', url: 'https://random.dog/1a0535a6-ca89-4059-9b3a-04a554c0587b.jpg'},
  {key: '8', title: 'audiophile', url: 'https://random.dog/32367-2062-4347.jpg'}
];

function renderEmptyState() {
  return (
    <IllustratedMessage>
      <svg width="150" height="103" viewBox="0 0 150 103">
        <path d="M133.7,8.5h-118c-1.9,0-3.5,1.6-3.5,3.5v27c0,0.8,0.7,1.5,1.5,1.5s1.5-0.7,1.5-1.5V23.5h119V92c0,0.3-0.2,0.5-0.5,0.5h-118c-0.3,0-0.5-0.2-0.5-0.5V69c0-0.8-0.7-1.5-1.5-1.5s-1.5,0.7-1.5,1.5v23c0,1.9,1.6,3.5,3.5,3.5h118c1.9,0,3.5-1.6,3.5-3.5V12C137.2,10.1,135.6,8.5,133.7,8.5z M15.2,21.5V12c0-0.3,0.2-0.5,0.5-0.5h118c0.3,0,0.5,0.2,0.5,0.5v9.5H15.2z M32.6,16.5c0,0.6-0.4,1-1,1h-10c-0.6,0-1-0.4-1-1s0.4-1,1-1h10C32.2,15.5,32.6,15.9,32.6,16.5z M13.6,56.1l-8.6,8.5C4.8,65,4.4,65.1,4,65.1c-0.4,0-0.8-0.1-1.1-0.4c-0.6-0.6-0.6-1.5,0-2.1l8.6-8.5l-8.6-8.5c-0.6-0.6-0.6-1.5,0-2.1c0.6-0.6,1.5-0.6,2.1,0l8.6,8.5l8.6-8.5c0.6-0.6,1.5-0.6,2.1,0c0.6,0.6,0.6,1.5,0,2.1L15.8,54l8.6,8.5c0.6,0.6,0.6,1.5,0,2.1c-0.3,0.3-0.7,0.4-1.1,0.4c-0.4,0-0.8-0.1-1.1-0.4L13.6,56.1z" />
      </svg>
      <Heading>No results</Heading>
      <Content>No results found</Content>
    </IllustratedMessage>
  );
}

let decorator = (storyFn, context) => {
  let omittedStories = ['draggable rows', 'dynamic items + renderEmptyState'];
  return  window.screen.width <= 700 || omittedStories.some(omittedName => context.name.includes(omittedName)) ?
  storyFn() :
  (
    <>
      <label htmlFor="focus-before">Focus before</label>
      <input id="focus-before" />
      {storyFn()}
      <label htmlFor="focus-after">Focus after</label>
      <input id="focus-after" />
    </>
  );
};

storiesOf('ListView', module)
  .addDecorator(decorator)
  .add('default', () => (
    <ListView width="250px">
      <Item textValue="Adobe Photoshop">Adobe Photoshop</Item>
      <Item textValue="Adobe Illustrator">Adobe Illustrator</Item>
      <Item textValue="Adobe XD">Adobe XD</Item>
    </ListView>
  ))
  .add('isQuiet', () => (
    <ListView width="250px" isQuiet>
      <Item textValue="Adobe Photoshop">Adobe Photoshop</Item>
      <Item textValue="Adobe Illustrator">Adobe Illustrator</Item>
      <Item textValue="Adobe XD">Adobe XD</Item>
    </ListView>
  ))
  .add('with buttons', () => (
    <ListView width="300px">
      <Item textValue="Adobe Photoshop">
        <Content>Adobe Photoshop</Content>
        <ActionButton>Edit</ActionButton>
      </Item>
      <Item textValue="Adobe Illustrator">
        <Content>Adobe Illustrator</Content>
        <ActionButton>Edit</ActionButton>
      </Item>
      <Item textValue="Adobe XD">
        <Content>Adobe XD</Content>
        <ActionButton>Edit</ActionButton>
      </Item>
    </ListView>
  ))
  .add('dynamic items', () => (
    <ListView items={items} width="300px" height="250px">
      {(item) => (
        <Item key={item.key} textValue={item.name}>
          <Content>
            {item.name}
          </Content>
          <ActionGroup buttonLabelBehavior="hide">
            <Item key="edit">
              <Edit />
              <Text>Edit</Text>
            </Item>
            <Item key="delete">
              <Delete />
              <Text>Delete</Text>
            </Item>
          </ActionGroup>
        </Item>
        )}
    </ListView>
    )
  )
  .add('dynamic items - small viewport', () => (
    <ListView items={items} width="100px" height="250px">
      {(item) => (
        <Item key={item.key} textValue={item.name}>
          <Content>
            {item.name}
          </Content>
          <ActionGroup buttonLabelBehavior="hide">
            <Item key="edit">
              <Edit />
              <Text>Edit</Text>
            </Item>
            <Item key="delete">
              <Delete />
              <Text>Delete</Text>
            </Item>
          </ActionGroup>
        </Item>
      )}
    </ListView>
    )
  )
  .add('falsy ids as keys', () => (
    <FalsyIds />
  ))
  .add('empty list', () => (
    <ListView width="300px" height="300px" renderEmptyState={renderEmptyState}>
      {[]}
    </ListView>
  ))
  .add('loading', () => (
    <ListView width="300px" height="300px" loadingState="loading">
      {[]}
    </ListView>
  ))
  .add('loadingMore', () => (
    <ListView width="300px" height="300px" loadingState="loadingMore">
      <Item textValue="Adobe Photoshop">Adobe Photoshop</Item>
      <Item textValue="Adobe Illustrator">Adobe Illustrator</Item>
      <Item textValue="Adobe XD">Adobe XD</Item>
    </ListView>
  ))
  .add('async listview loading', () => (
    <AsyncList />
  ))
  .add('async listview loading with actions', () => (
    <AsyncList withActions />
  ))
  .add('density: compact', () => (
    <ListView width="250px" density="compact">
      <Item textValue="Adobe Photoshop">Adobe Photoshop</Item>
      <Item textValue="Adobe Illustrator">Adobe Illustrator</Item>
      <Item textValue="Adobe XD">Adobe XD</Item>
    </ListView>
  ))
  .add('density: spacious', () => (
    <ListView width="250px" density="spacious">
      <Item textValue="Adobe Photoshop">Adobe Photoshop</Item>
      <Item textValue="Adobe Illustrator">Adobe Illustrator</Item>
      <Item textValue="Adobe XD">Adobe XD</Item>
    </ListView>
  ))
  .add('selection: none', () => (
    <Example selectionMode="none" />
  ))
  .add('selection: single, checkbox', () => (
    <Example selectionMode="single" />
  ))
  .add('selection: single, checkbox, disabled', () => (
    <Example selectionMode="single" disabledKeys={['row1']} />
  ))
  .add('selection: single, checkbox, isQuiet', () => (
    <Example selectionMode="single" isQuiet />
  ))
  .add('selection: multiple, checkbox', () => (
    <Example selectionMode="multiple" />
  ))
  .add('selection: multiple, checkbox, isQuiet', () => (
    <Example selectionMode="multiple" isQuiet />
  ))
  .add('parent folder example', () => (
    <Example2 selectionMode="multiple" />
  ))
  .add('actions: ActionButton', () =>
    renderActionsExample(props => <ActionButton {...props}><Copy /></ActionButton>))
  .add('actions: ActionGroup', () =>
    renderActionsExample(props => (
      <ActionGroup buttonLabelBehavior="hide" {...props}>
        <Item key="add">
          <Add />
          <Text>Add</Text>
        </Item>
        <Item key="delete">
          <Delete />
          <Text>Delete</Text>
        </Item>
      </ActionGroup>
    )))
  .add('actions: ActionMenu', () =>
    renderActionsExample(props => (
      <ActionMenu {...props}>
        <Item key="add">
          <Add />
          <Text>Add</Text>
        </Item>
        <Item key="delete">
          <Delete />
          <Text>Delete</Text>
        </Item>
      </ActionMenu>
    )))
  .add('actions: ActionGroup + ActionMenu', () =>
    renderActionsExample(props => (
      <>
        <ActionGroup buttonLabelBehavior="hide" {...props} slot="actionGroup">
          <Item key="info">
            <Info />
            <Text>Info</Text>
          </Item>
        </ActionGroup>
        <ActionMenu {...props} slot="actionMenu">
          <Item key="add">
            <Add />
            <Text>Add</Text>
          </Item>
          <Item key="delete">
            <Delete />
            <Text>Delete</Text>
          </Item>
        </ActionMenu>
      </>
    )))
  .add('dynamic items + renderEmptyState', () => (<EmptyTest />))
  .add('selectionStyle: highlight', () => (
    <ListView width="250px" height={400} onSelectionChange={action('onSelectionChange')} selectionStyle="highlight" selectionMode="multiple" items={items}>
      {item => <Item>{item.name}</Item>}
    </ListView>
  ))
  .add('selectionStyle: highlight, onAction', () => (
    <ListView width="250px" height={400} onSelectionChange={action('onSelectionChange')} selectionStyle="highlight" selectionMode="multiple" items={items} onAction={action('onAction')}>
      {item => <Item>{item.name}</Item>}
    </ListView>
  ))
  .add('selectionMode: none, onAction', () => (
    <ListView width="250px" height={400} onSelectionChange={action('onSelectionChange')} selectionMode="none" items={items} onAction={action('onAction')}>
      {item => <Item>{item.name}</Item>}
    </ListView>
  ))
  .add('selectionStyle: checkbox, onAction', () => (
    <ListView width="250px" height={400} onSelectionChange={action('onSelectionChange')} selectionMode="multiple" selectionStyle="checkbox" items={[...Array(20).keys()].map(k => ({key: k, name: `Item ${k}`}))} onAction={action('onAction')}>
      {item => <Item>{item.name}</Item>}
    </ListView>
  ))
  .add('with ActionBar', () => <ActionBarExample />)
  .add('with emphasized ActionBar', () => <ActionBarExample isEmphasized />);

storiesOf('ListView/Drag and Drop', module)
    .add(
      'Drag out of list',
      () => (
        <Flex direction="row" wrap alignItems="center">
          <input />
          <Droppable />
          <DragExample
            dragHookOptions={{onDragStart: action('dragStart'), onDragEnd: action('dragEnd')}} />
        </Flex>
      )
    )
  .add(
    'Drag within list (Reorder)',
    () => (
      <Flex direction="row" wrap alignItems="center">
        <ReorderExample />
      </Flex>
    )
  )
  .add(
    'Drag into folder',
    () => (
      <Flex direction="row" wrap alignItems="center">
        <DragIntoItemExample />
      </Flex>
    )
  )
  .add(
    'Drag between lists',
    () => (
      <Flex direction="row" wrap alignItems="center">
        <DragBetweenListsExample />
      </Flex>
    )
  )
  .add(
<<<<<<< HEAD
    'Drag between lists (Root only)',
=======
    'thumbnails',
    () => (
      <ListView width="250px" items={itemsWithThumbs}>
        {
          (item) => <Item textValue={item.title}><Image src={item.url} /><Content>{item.title}</Content><Text slot="description">JPG</Text></Item>
        }
      </ListView>
    )
  )
  .add(
    'draggable rows',
>>>>>>> 84454983
    () => (
      <Flex direction="row" wrap alignItems="center">
        <DragBetweenListsRootOnlyExample />
      </Flex>
    ), {description: {data: 'Folders are non-draggable.'}}
  )
  .add(
    'draggable rows, onAction',
    () => (
      <Flex direction="row" wrap alignItems="center">
        <input />
        <Droppable />
        <DragExample listViewProps={{onAction: action('onAction')}} dragHookOptions={{onDragStart: action('dragStart'), onDragEnd: action('dragEnd')}} />
      </Flex>
    ), {description: {data: 'Folders are non-draggable.'}}
  )
  .add(
    'draggable rows, selectionStyle: highlight, onAction',
    () => (
      <Flex direction="row" wrap alignItems="center">
        <input />
        <Droppable />
        <DragExample listViewProps={{selectionStyle: 'highlight', onAction: action('onAction')}} dragHookOptions={{onDragStart: action('dragStart'), onDragEnd: action('dragEnd')}} />
      </Flex>
    ), {description: {data: 'Folders are non-draggable.'}}
  );

function Example(props?) {
  return (
    <ListView width="250px" onSelectionChange={action('onSelectionChange')} {...props}>
      <Item key="Utilities" hasChildItems>
        <Content>Utilities</Content>
      </Item>
      <Item textValue="Adobe Photoshop">Adobe Photoshop</Item>
      <Item textValue="Adobe Illustrator">Adobe Illustrator</Item>
      <Item textValue="Adobe XD">Adobe XD</Item>
    </ListView>
  );
}

function Example2(props?) {
  return (
    <ListView width="250px" onSelectionChange={action('onSelectionChange')} onAction={action('onAction')} {...props}>
      <Item key="Utilities" hasChildItems>Utilities</Item>
      <Item textValue="Adobe Photoshop">Adobe Photoshop</Item>
      <Item textValue="Adobe Illustrator">Adobe Illustrator</Item>
      <Item textValue="Adobe XD">Adobe XD</Item>
    </ListView>
  );
}

function renderActionsExample(renderActions, props?) {
  return (
    <ListView width="300px" selectionMode="single" {...props} onAction={action('onAction')} onSelectionChange={keys => console.log('sel', keys)}>
      <Item key="a" textValue="Utilities" hasChildItems>
        <Folder />
        <Content>Utilities</Content>
        <Text slot="description">16 items</Text>
        {renderActions({onPress: action('actionPress')})}
      </Item>
      <Item key="b" textValue="Adobe Photoshop">
        <Content>Adobe Photoshop</Content>
        <Text slot="description">Application</Text>
        {renderActions({onPress: action('actionPress')})}
      </Item>
      <Item key="c" textValue="Adobe Illustrator">
        <Content>Adobe Illustrator</Content>
        <Text slot="description">Application</Text>
        {renderActions({onPress: action('actionPress')})}
      </Item>
      <Item key="d" textValue="Adobe XD">
        <Content>Adobe XD</Content>
        <Text slot="description">Application</Text>
        {renderActions({onPress: action('actionPress')})}
      </Item>
    </ListView>
  );
}

let i = 0;
function EmptyTest() {
  const [items, setItems] = useState([]);
  const [divProps, setDivProps] = useState({});

  useEffect(() => {
    let newItems = [];
    for (i = 0; i < 20; i++) {
      newItems.push({key: i, name: `Item ${i}`});
    }
    setItems(newItems);
  }, []);

  const renderEmpty = () => (
    <IllustratedMessage>
      <NoSearchResults />
      <Heading>No items</Heading>
    </IllustratedMessage>
  );
  let hasDivProps = Object.keys(divProps).length > 0;
  return (
    <div>
      <Flex direction="row">
        <div {...divProps}>
          <ListView items={items} width="250px" height={hasDivProps ? null : '500px'} renderEmptyState={renderEmpty}>
            {
              item => (
                <Item key={item.key}>
                  <Content>{item.name}</Content>
                </Item>
              )
            }
          </ListView>
        </div>
        <div style={{paddingLeft: '10px'}}>
          <ActionButton
            isDisabled={hasDivProps}
            onPress={() => setDivProps({style: {display: 'flex', flexGrow: 1, minWidth: '200px', maxHeight: '500px'}})}>
            Use flex div wrapper (no set height)
          </ActionButton>
          <Flex gap={10} marginTop={10}>
            <ActionButton onPress={() => setItems([])}>
              Clear All
            </ActionButton>
            <ActionButton
              onPress={() => {
                let newArr = [...items];
                newArr.push({key: i++, name: `Item ${i}`});
                setItems(newArr);
              }}>
              Add 1
            </ActionButton>
            <ActionButton
              onPress={() => {
                let newItems = [...items];
                setItems(newItems.slice(0, 4));
              }}>
              Slice (0, 4)
            </ActionButton>
          </Flex>
        </div>
      </Flex>
    </div>
  );
}


export function DragExample(props?) {
  let {listViewProps, dragHookOptions} = props;
  let getItems = (keys) => [...keys].map(key => {
    let item = items.find(item => item.key === key);
    return {
      'text/plain': item.name
    };
  });

  let allowsDraggingItem = (key) => {
    let item = items.find(item => item.key === key);
    return item.type !== 'folder';
  };

  let dragHooks = useDragHooks({
    allowsDraggingItem,
    getItems,
    ...dragHookOptions
  });

  return (
    <ListView
      aria-label="draggable list view"
      width="300px"
      selectionMode="multiple"
      items={items}
      disabledKeys={['f']}
      dragHooks={dragHooks}
      {...listViewProps}>
      {(item: any) => (
        <Item key={item.key} textValue={item.name} hasChildItems={item.type === 'folder'}>
          {item.type === 'folder' && <Folder />}
          {item.key === 'a' && <FileTxt />}
          <Content>
            {item.name}
          </Content>
          {item.key === 'b' && <Text slot="description">Beta</Text>}
          <ActionMenu
            onAction={action('onAction')}>
            <Item key="edit" textValue="Edit">
              <Edit />
              <Text>Edit</Text>
            </Item>
            <Item key="delete" textValue="Delete">
              <Delete />
              <Text>Delete</Text>
            </Item>
          </ActionMenu>
        </Item>
      )}
    </ListView>
  );
}

export function ReorderExample() {
  let onDropAction = action('onDrop');

  let list = useListData({
    initialItems: [
      {id: '1', type: 'item', textValue: 'One'},
      {id: '2', type: 'item', textValue: 'Two'},
      {id: '3', type: 'item', textValue: 'Three'},
      {id: '4', type: 'item', textValue: 'Four'},
      {id: '5', type: 'item', textValue: 'Five'},
      {id: '6', type: 'item', textValue: 'Six'}
    ]
  });

  // Use a random drag type so the items can only be reordered within this list and not dragged elsewhere.
  let dragType = React.useMemo(() => `keys-${Math.random().toString(36).slice(2)}`, []);

  let onMove = (keys: React.Key[], target: ItemDropTarget) => {
    if (target.dropPosition === 'before') {
      list.moveBefore(target.key, keys);
    } else {
      list.moveAfter(target.key, keys);
    }
  };

  let dragHooks = useDragHooks({
    allowsDraggingItem: () => true,
    getItems(keys) {
      return [...keys].map(key => ({
        [dragType]: JSON.stringify(key)
      }));
    },
    onDragStart: action('dragStart'),
    onDragEnd: action('dragEnd')
  });

  let dropHooks = useDropHooks({
    async onDrop(e) {
      if (e.target.type !== 'root' && e.target.dropPosition !== 'on') {
        let keys = [];
        for (let item of e.items) {
          if (item.kind === 'text' && item.types.has(dragType)) {
            let key = JSON.parse(await item.getText(dragType));
            keys.push(key);
          }
        }
        onDropAction(e);
        onMove(keys, e.target);
      } 
    },
    getDropOperation(target) {
      if (target.type === 'root' || target.dropPosition === 'on') {
        return 'cancel';
      }

      return 'move';
    }
  });
  

  return (
    <ListView
      aria-label="reorderable list view"
      selectionMode="multiple"
      width="300px"
      items={list.items}
      disabledKeys={['2']}
      dragHooks={dragHooks}
      dropHooks={dropHooks}>
      {(item: any) => (
        <Item key={item.id} textValue={item.textValue}>
          Item {item.id}
        </Item>
      )}
    </ListView>
  );
}

export function DragIntoItemExample() {
  let onDropAction = action('onDrop');

  let list = useListData({
    initialItems: [
      {id: '0', type: 'folder', textValue: 'Folder', childNodes: []},
      {id: '1', type: 'item', textValue: 'One'},
      {id: '2', type: 'item', textValue: 'Two'},
      {id: '3', type: 'item', textValue: 'Three'},
      {id: '4', type: 'item', textValue: 'Four'},
      {id: '5', type: 'item', textValue: 'Five'},
      {id: '6', type: 'item', textValue: 'Six'}
    ]
  });

  // Use a random drag type so the items can only be reordered within this list and not dragged elsewhere.
  let dragType = React.useMemo(() => `keys-${Math.random().toString(36).slice(2)}`, []);

  let onMove = (keys: React.Key[], target: ItemDropTarget) => {
    let folderItem = list.getItem(target.key);
    let draggedItems = keys.map((key) => list.getItem(key));
    list.update(target.key, {...folderItem, childNodes: [...folderItem.childNodes, ...draggedItems]});
    list.remove(...keys);
  };

  let dragHooks = useDragHooks({
    allowsDraggingItem: (id) => list.getItem(id)?.type === 'item',
    getItems(keys) {
      return [...keys].map(key => ({
        [dragType]: JSON.stringify(key)
      }));
    },
    onDragStart: action('dragStart'),
    onDragEnd: action('dragEnd')
  });

  let dropHooks = useDropHooks({
    onDrop: async e => {
      if (e.target.type !== 'root' && e.target.dropPosition === 'on') {
        let keys = [];
        for (let item of e.items) {
          if (item.kind === 'text' && item.types.has(dragType)) {
            let key = JSON.parse(await item.getText(dragType));
            keys.push(key);
          }
        }
        onDropAction(e);
        onMove(keys, e.target);
      } 
    },
    getDropOperation(target) {
      if (target.type === 'root' || target.dropPosition !== 'on') {
        return 'cancel';
      }

      return 'move';
    }
  });

  return (
    <ListView
      aria-label="Drop into list view item example"
      selectionMode="multiple"
      width="300px"
      items={list.items}
      disabledKeys={['2']}
      dragHooks={dragHooks}
      dropHooks={dropHooks}>
      {(item: any) => (
        <Item key={item.id} textValue={item.textValue} hasChildItems={item.type === 'folder'}>
          <Text>{item.type === 'folder' ? 'Drop items here' : `Item ${item.textValue}`}</Text>
          {item.type === 'folder' && 
            <>
              <Folder />
              <Text slot="description">contains {item.childNodes.length} dropped item(s)</Text>
            </>
          }
        </Item>
      )}
    </ListView>
  );
}

export function DragBetweenListsExample() {
  let onDropAction = action('onDrop');

  let list1 = useListData({
    initialItems: [
      {id: '1', type: 'item', textValue: 'One'},
      {id: '2', type: 'item', textValue: 'Two'},
      {id: '3', type: 'item', textValue: 'Three'},
      {id: '4', type: 'item', textValue: 'Four'},
      {id: '5', type: 'item', textValue: 'Five'},
      {id: '6', type: 'item', textValue: 'Six'}
    ]
  });

  let list2 = useListData({
    initialItems: [
      {id: '7', type: 'item', textValue: 'Seven'},
      {id: '8', type: 'item', textValue: 'Eight'},
      {id: '9', type: 'item', textValue: 'Nine'},
      {id: '10', type: 'item', textValue: 'Ten'},
      {id: '11', type: 'item', textValue: 'Eleven'},
      {id: '12', type: 'item', textValue: 'Twelve'}
    ]
  });
  
  let onMove = (keys: React.Key[], target: ItemDropTarget) => {
    let sourceList = list1.getItem(keys[0]) ? list1 : list2;
    let destinationList = list1.getItem(target.key) ? list1 : list2;

    if (sourceList === destinationList) {
        // Handle dragging within same list
      if (target.dropPosition === 'before') {
        sourceList.moveBefore(target.key, keys);
      } else {
        sourceList.moveAfter(target.key, keys);
      }
    } else {
      // Handle dragging between lists
      if (target.dropPosition === 'before') {
        destinationList.insertBefore(target.key, ...keys.map(key => sourceList.getItem(key)));
      } else {
        destinationList.insertAfter(target.key, ...keys.map(key => sourceList.getItem(key)));
      }
      sourceList.remove(...keys);
    }
  };

  let dragHooks = useDragHooks({
    allowsDraggingItem: () => true,
    getItems(keys) {
      return [...keys].map(key => ({
        [dragType]: JSON.stringify(key)
      }));
    },
    onDragStart: action('dragStart'),
    onDragEnd: action('dragEnd')
  });

  // Use a random drag type so the items can only be reordered within the two lists and not dragged elsewhere.
  let dragType = React.useMemo(() => `keys-${Math.random().toString(36).slice(2)}`, []);

  let dropHooks = useDropHooks({
    onDrop: async e => {
      if (e.target.type !== 'root' && e.target.dropPosition !== 'on') {
        let keys = [];
        for (let item of e.items) {
          if (item.kind === 'text' && item.types.has(dragType)) {
            let key = JSON.parse(await item.getText(dragType));
            keys.push(key);
          }
        }
        onDropAction(e);
        onMove(keys, e.target);
      } 
    }
  });

  return (
    <>
      <Flex direction="column" margin="size-100">
        <Text alignSelf="center">List 1</Text>
        <ListView
          aria-label="First list view"
          selectionMode="multiple"
          width="300px"
          items={list1.items}
          disabledKeys={['2']}
          dragHooks={dragHooks}
          dropHooks={dropHooks}>
          {(item: any) => (
            <Item key={item.id} textValue={item.textValue}>
              Item {item.textValue}
            </Item>
        )}
        </ListView>
      </Flex>
      <Flex direction="column" margin="size-100">
        <Text alignSelf="center">List 2</Text>
        <ListView
          aria-label="Second list view"
          selectionMode="multiple"
          width="300px"
          items={list2.items}
          disabledKeys={['2']}
          dragHooks={dragHooks}
          dropHooks={dropHooks}>
          {(item: any) => (
            <Item key={item.id} textValue={item.textValue}>
              Item {item.textValue}
            </Item>
        )}
        </ListView>
      </Flex>
    </>
  );
}

export function DragBetweenListsRootOnlyExample() {
  let onDropAction = action('onDrop');

  let list1 = useListData({
    initialItems: [
      {id: '1', type: 'item', textValue: 'One'},
      {id: '2', type: 'item', textValue: 'Two'},
      {id: '3', type: 'item', textValue: 'Three'},
      {id: '4', type: 'item', textValue: 'Four'},
      {id: '5', type: 'item', textValue: 'Five'},
      {id: '6', type: 'item', textValue: 'Six'}
    ]
  });

  let list2 = useListData({
    initialItems: [
      {id: '7', type: 'item', textValue: 'Seven'},
      {id: '8', type: 'item', textValue: 'Eight'},
      {id: '9', type: 'item', textValue: 'Nine'},
      {id: '10', type: 'item', textValue: 'Ten'},
      {id: '11', type: 'item', textValue: 'Eleven'},
      {id: '12', type: 'item', textValue: 'Twelve'}
    ]
  });
  
  let onMove = (keys: React.Key[]) => {
    let sourceList = list1.getItem(keys[0]) ? list1 : list2;
    let destinationList = sourceList === list1 ? list2 : list1;

    destinationList.append(...keys.map(key => sourceList.getItem(key)));
    sourceList.remove(...keys);
  };

  let dragHooksFirst = useDragHooks({
    allowsDraggingItem: () => true,
    getItems(keys) {
      return [...keys].map(key => ({
        'list1': JSON.stringify(key)
      }));
    },
    onDragStart: action('dragStart'),
    onDragEnd: action('dragEnd')
  });

  let dragHooksSecond = useDragHooks({
    allowsDraggingItem: () => true,
    getItems(keys) {
      return [...keys].map(key => ({
        'list2': JSON.stringify(key)
      }));
    },
    onDragStart: action('dragStart'),
    onDragEnd: action('dragEnd')
  });

  let dropHooksFirst = useDropHooks({
    onDrop: async e => {
      if (e.target.type === 'root') {
        let keys = [];
        for (let item of e.items) {
          if (item.kind === 'text' && item.types.has('list2')) {
            let key = JSON.parse(await item.getText('list2'));
            keys.push(key);
          }
        }
        onDropAction(e);
        onMove(keys);
      } 
    },
    getDropOperation(target, types) {
      if (target.type === 'root' && types.has('list2')) {
        return 'move';
      }

      return 'cancel';
    }
  });


  let dropHooksSecond = useDropHooks({
    onDrop: async e => {
      if (e.target.type === 'root') {
        let keys = [];
        for (let item of e.items) {
          if (item.kind === 'text' && item.types.has('list1')) {
            let key = JSON.parse(await item.getText('list1'));
            keys.push(key);
          }
        }
        onDropAction(e);
        onMove(keys);
      } 
    },
    getDropOperation(target, types) {
      if (target.type === 'root' && types.has('list1')) {
        return 'move';
      }

      return 'cancel';
    }
  });

  return (
    <>
      <Flex direction="column" margin="size-100">
        <Text alignSelf="center">List 1</Text>
        <ListView
          aria-label="First list view"
          selectionMode="multiple"
          width="300px"
          items={list1.items}
          disabledKeys={['2']}
          dragHooks={dragHooksFirst}
          dropHooks={dropHooksFirst}>
          {(item: any) => (
            <Item key={item.id} textValue={item.textValue}>
              Item {item.textValue}
            </Item>
        )}
        </ListView>
      </Flex>
      <Flex direction="column" margin="size-100">
        <Text alignSelf="center">List 2</Text>
        <ListView
          aria-label="Second list view"
          selectionMode="multiple"
          width="300px"
          items={list2.items}
          disabledKeys={['2']}
          dragHooks={dragHooksSecond}
          dropHooks={dropHooksSecond}>
          {(item: any) => (
            <Item key={item.id} textValue={item.textValue}>
              Item {item.textValue}
            </Item>
        )}
        </ListView>
      </Flex>
    </>
  );
}


function AsyncList(props) {
  interface StarWarsChar {
    name: string,
    url: string
  }

  let list = useAsyncList<StarWarsChar>({
    async load({signal, cursor}) {
      if (cursor) {
        cursor = cursor.replace(/^http:\/\//i, 'https://');
      }

      // Slow down load so progress circle can appear
      await new Promise(resolve => setTimeout(resolve, 1500));
      let res = await fetch(cursor || 'https://swapi.py4e.com/api/people/?search=', {signal});
      let json = await res.json();
      return {
        items: json.results,
        cursor: json.next
      };
    }
  });
  return (
    <ListView
      selectionMode="multiple"
      aria-label="example async loading list"
      width="size-6000"
      height="size-3000"
      items={list.items}
      loadingState={list.loadingState}
      onLoadMore={list.loadMore}>
      {(item) => {
        if (props.withActions) {
          return <Item key={item.name} textValue={item.name}><Content>{item.name}</Content><ActionButton>Edit</ActionButton></Item>;
        }
        return <Item key={item.name} textValue={item.name}>{item.name}</Item>;
      }}
    </ListView>
  );
}

function FalsyIds() {
  let items = [
    {id: 1, name: 'key=1'},
    {id: 0, name: 'key=0'}
  ];

  return (
    <ListView width="250px" height={400} selectionMode="multiple" onSelectionChange={action('onSelectionChange')} items={items} onAction={action('onAction')}>
      {item => <Item>{item.name}</Item>}
    </ListView>
  );
}

function ActionBarExample(props?) {
  let list = useListData({
    initialItems: [
      {key: 0, name: 'Adobe Photoshop'},
      {key: 1, name: 'Adobe Illustrator'},
      {key: 2, name: 'Adobe XD'}
    ],
    initialSelectedKeys: [0]
  });
  return (
    <ActionBarContainer height={300}>
      <ListView selectionMode="multiple" selectedKeys={list.selectedKeys} onSelectionChange={list.setSelectedKeys} items={list.items} width="250px">
        {item => <Item>{item.name}</Item>}
      </ListView>
      <ActionBar
        selectedItemCount={list.selectedKeys === 'all' ? list.items.length : list.selectedKeys.size}
        onAction={action('onAction')}
        onClearSelection={() => list.setSelectedKeys(new Set([]))}
        {...props}>
        <Item key="edit">
          <Edit />
          <Text>Edit</Text>
        </Item>
        <Item key="copy">
          <Copy />
          <Text>Copy</Text>
        </Item>
        <Item key="delete">
          <Delete />
          <Text>Delete</Text>
        </Item>
      </ActionBar>
    </ActionBarContainer>
  );
}<|MERGE_RESOLUTION|>--- conflicted
+++ resolved
@@ -17,11 +17,8 @@
 import {Image} from '@react-spectrum/image';
 import Info from '@spectrum-icons/workflow/Info';
 import {Item, ListView} from '../';
-<<<<<<< HEAD
 import {ItemDropTarget} from '@react-types/shared';
 import {Link} from '@react-spectrum/link';
-=======
->>>>>>> 84454983
 import NoSearchResults from '@spectrum-icons/illustrations/src/NoSearchResults';
 import React, {useEffect, useState} from 'react';
 import {storiesOf} from '@storybook/react';
@@ -292,7 +289,14 @@
     </ListView>
   ))
   .add('with ActionBar', () => <ActionBarExample />)
-  .add('with emphasized ActionBar', () => <ActionBarExample isEmphasized />);
+  .add('with emphasized ActionBar', () => <ActionBarExample isEmphasized />)
+  .add('thumbnails',     () => (
+    <ListView width="250px" items={itemsWithThumbs}>
+      {
+          (item) => <Item textValue={item.title}><Image src={item.url} /><Content>{item.title}</Content><Text slot="description">JPG</Text></Item>
+        }
+    </ListView>
+  ));
 
 storiesOf('ListView/Drag and Drop', module)
     .add(
@@ -331,21 +335,7 @@
     )
   )
   .add(
-<<<<<<< HEAD
     'Drag between lists (Root only)',
-=======
-    'thumbnails',
-    () => (
-      <ListView width="250px" items={itemsWithThumbs}>
-        {
-          (item) => <Item textValue={item.title}><Image src={item.url} /><Content>{item.title}</Content><Text slot="description">JPG</Text></Item>
-        }
-      </ListView>
-    )
-  )
-  .add(
-    'draggable rows',
->>>>>>> 84454983
     () => (
       <Flex direction="row" wrap alignItems="center">
         <DragBetweenListsRootOnlyExample />
