--- conflicted
+++ resolved
@@ -138,38 +138,9 @@
       <Item textValue="Adobe XD">Adobe XD</Item>
     </ListView>
   ))
-<<<<<<< HEAD
   .add('dynamic items', args => (
     <ListView aria-label="Dynamic items" items={items} width="300px" height="250px" {...args}>
       {(item: any) => (
-=======
-  .add('isQuiet', () => (
-    <ListView width="250px" isQuiet>
-      <Item textValue="Adobe Photoshop">Adobe Photoshop</Item>
-      <Item textValue="Adobe Illustrator">Adobe Illustrator</Item>
-      <Item textValue="Adobe XD">Adobe XD</Item>
-    </ListView>
-  ))
-  .add('with buttons', () => (
-    <ListView width="300px">
-      <Item textValue="Adobe Photoshop">
-        <Text>Adobe Photoshop</Text>
-        <ActionButton>Edit</ActionButton>
-      </Item>
-      <Item textValue="Adobe Illustrator">
-        <Text>Adobe Illustrator</Text>
-        <ActionButton>Edit</ActionButton>
-      </Item>
-      <Item textValue="Adobe XD">
-        <Text>Adobe XD</Text>
-        <ActionButton>Edit</ActionButton>
-      </Item>
-    </ListView>
-  ))
-  .add('dynamic items', () => (
-    <ListView items={items} width="300px" height="250px">
-      {(item) => (
->>>>>>> ade33ba1
         <Item key={item.key} textValue={item.name}>
           <Text>
             {item.name}
@@ -242,7 +213,7 @@
   .add('with emphasized ActionBar', args => <ActionBarExample isEmphasized {...args} />)
   .add('thumbnails', args => (
     <ListView width="250px" items={itemsWithThumbs} {...args}>
-      {(item: any) => <Item textValue={item.title}><Image src={item.url} /><Content>{item.title}</Content><Text slot="description">JPG</Text></Item>}
+      {(item: any) => <Item textValue={item.title}><Image src={item.url} /><Text>{item.title}</Text><Text slot="description">JPG</Text></Item>}
     </ListView>
   ))
   .add('overflowMode="truncate" (default)', args => (
@@ -252,12 +223,8 @@
         <Text>Text slot with a really really really long name</Text>
         <Text slot="description">Description slot with a really really long name</Text>
       </Item>
-      <Item textValue="row 3">
-        <Content>Content slot with really really long name</Content>
-      </Item>
-    </ListView>
-  ))
-<<<<<<< HEAD
+    </ListView>
+  ))
   .add('overflowMode="wrap"', args => (
     <ListView width="250px" {...args} overflowMode="wrap">
       <Item textValue="row 1">row 1 with a very very very very very long title</Item>
@@ -265,9 +232,6 @@
         <Text>Text slot with a really really really long name</Text>
         <Text slot="description">Description slot with a really really long name</Text>
       </Item>
-      <Item textValue="row 3">
-        <Content>Content slot with really really long name</Content>
-      </Item>
     </ListView>
   ));
 
@@ -276,32 +240,6 @@
   .add('ActionButton', (args) =>
     renderActionsExample(props => <ActionButton {...props}><Copy /></ActionButton>, args))
   .add('ActionGroup', args =>
-=======
-  .add('selection: none', () => (
-    <Example selectionMode="none" />
-  ))
-  .add('selection: single, checkbox', () => (
-    <Example selectionMode="single" />
-  ))
-  .add('selection: single, checkbox, first row disabled', () => (
-    <Example selectionMode="single" disabledKeys={['Utilities']} />
-  ))
-  .add('selection: single, checkbox, isQuiet', () => (
-    <Example selectionMode="single" isQuiet />
-  ))
-  .add('selection: multiple, checkbox', () => (
-    <Example selectionMode="multiple" />
-  ))
-  .add('selection: multiple, checkbox, isQuiet', () => (
-    <Example selectionMode="multiple" isQuiet />
-  ))
-  .add('parent folder example', () => (
-    <Example selectionMode="multiple" onAction={action('onAction')} />
-  ))
-  .add('actions: ActionButton', () =>
-    renderActionsExample(props => <ActionButton {...props}><Copy /></ActionButton>))
-  .add('actions: ActionGroup', () =>
->>>>>>> ade33ba1
     renderActionsExample(props => (
       <ActionGroup buttonLabelBehavior="hide" {...props}>
         <Item key="add">
@@ -400,7 +338,6 @@
   .add('onAction, disable folder selection, with row actions', args => (
     <NavigationExample disabledType="folder" disabledBehavior="selection" showActions {...args} />
   ))
-<<<<<<< HEAD
   .add('onAction, disable files', args => (
     <NavigationExample disabledType="file" {...args} />
   ))
@@ -409,16 +346,6 @@
   ))
   .add('disable folder actions', args => (
     <NavigationExample disabledType="folder" disabledBehavior="action" showActions {...args} />
-=======
-  .add('with ActionBar', () => <ActionBarExample />)
-  .add('with emphasized ActionBar', () => <ActionBarExample isEmphasized />)
-  .add('thumbnails', () => (
-    <ListView width="250px" items={itemsWithThumbs}>
-      {
-          (item) => <Item textValue={item.title}><Image src={item.url} /><Text>{item.title}</Text><Text slot="description">JPG</Text></Item>
-        }
-    </ListView>
->>>>>>> ade33ba1
   ));
 
 storiesOf('ListView/Drag and Drop', module)
@@ -485,40 +412,7 @@
         <Droppable />
         <DragExample listViewProps={{selectionStyle: 'highlight', onAction: action('onAction'), ...args}} dragHookOptions={{onDragStart: action('dragStart'), onDragEnd: action('dragEnd')}} />
       </Flex>
-<<<<<<< HEAD
     ), {description: {data: 'Folders are non-draggable.'}});
-=======
-    ), {description: {data: 'Folders are non-draggable.'}})
-  .add('overflowMode="truncate" (default)', () => (
-    <ListView width="250px" overflowMode="truncate">
-      <Item textValue="row 1">row 1 with a very very very very very long title</Item>
-      <Item textValue="row 2">
-        <Text>Text slot with a really really really long name</Text>
-        <Text slot="description">Description slot with a really really long name</Text>
-      </Item>
-    </ListView>
-  ))
-  .add('overflowMode="wrap"', () => (
-    <ListView width="250px" overflowMode="wrap">
-      <Item textValue="row 1">row 1 with a very very very very very long title</Item>
-      <Item textValue="row 2">
-        <Text>Text slot with a really really really long name</Text>
-        <Text slot="description">Description slot with a really really long name</Text>
-      </Item>
-    </ListView>
-  ));
-
-function Example(props?) {
-  return (
-    <ListView width="250px" onSelectionChange={action('onSelectionChange')} {...props}>
-      <Item key="Utilities" hasChildItems>Utilities</Item>
-      <Item textValue="Adobe Photoshop">Adobe Photoshop</Item>
-      <Item textValue="Adobe Illustrator">Adobe Illustrator</Item>
-      <Item textValue="Adobe XD">Adobe XD</Item>
-    </ListView>
-  );
-}
->>>>>>> ade33ba1
 
 function renderActionsExample(renderActions, props?) {
   return (
