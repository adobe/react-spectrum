--- conflicted
+++ resolved
@@ -518,7 +518,6 @@
   );
 }
 
-<<<<<<< HEAD
 export function ReorderExample() {
   let onDropAction = action('onDrop');
 
@@ -940,10 +939,7 @@
 }
 
 
-function AsyncList() {
-=======
 function AsyncList(props) {
->>>>>>> 7f7748bc
   interface StarWarsChar {
     name: string,
     url: string
