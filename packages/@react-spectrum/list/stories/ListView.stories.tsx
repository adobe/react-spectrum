import {action} from '@storybook/addon-actions';
import {ActionBar, ActionBarContainer} from '../../actionbar';
import {ActionButton} from '@react-spectrum/button';
import {ActionGroup} from '@react-spectrum/actiongroup';
import {ActionMenu} from '@react-spectrum/menu';
import Add from '@spectrum-icons/workflow/Add';
import {Breadcrumbs} from '@react-spectrum/breadcrumbs';
import {chain} from '@react-aria/utils';
import {Content} from '@react-spectrum/view';
import Copy from '@spectrum-icons/workflow/Copy';
import Delete from '@spectrum-icons/workflow/Delete';
import {Droppable} from '@react-aria/dnd/stories/dnd.stories';
import Edit from '@spectrum-icons/workflow/Edit';
import FileTxt from '@spectrum-icons/workflow/FileTxt';
import {Flex} from '@react-spectrum/layout';
import {Heading, Text} from '@react-spectrum/text';
import {IllustratedMessage} from '@react-spectrum/illustratedmessage';
import {Image} from '@react-spectrum/image';
import Info from '@spectrum-icons/workflow/Info';
import {Item, ListView} from '../';
import {ItemDropTarget} from '@react-types/shared';
import NoSearchResults from '@spectrum-icons/illustrations/src/NoSearchResults';
import React, {useEffect, useState} from 'react';
import {storiesOf} from '@storybook/react';
import {useAsyncList, useListData} from '@react-stately/data';
<<<<<<< HEAD
import {useDnDHooks, useDragHooks, useDropHooks} from '@react-spectrum/dnd';
=======
import {useDragHooks, useDropHooks} from '@react-spectrum/dnd';
import {useSlotProps, useStyleProps} from '@react-spectrum/utils';
>>>>>>> d8d0f0b2

const parameters = {
  args: {
    isQuiet: false,
    density: 'regular',
    selectionMode: 'multiple',
    selectionStyle: 'checkbox',
    overflowMode: 'truncate'
  },
  argTypes: {
    selectionMode: {
      control: {
        type: 'radio',
        options: ['none', 'single', 'multiple']
      }
    },
    selectionStyle: {
      control: {
        type: 'radio',
        options: ['checkbox', 'highlight']
      }
    },
    isQuiet: {
      control: {type: 'boolean'}
    },
    density: {
      control: {
        type: 'select',
        options: ['compact', 'regular', 'spacious']
      }
    },
    overflowMode: {
      control: {
        type: 'radio',
        options: ['truncate', 'wrap']
      }
    }
  }
};

const items: any = [
  {key: 'a', name: 'Adobe Photoshop', type: 'file'},
  {key: 'b', name: 'Adobe XD', type: 'file'},
  {key: 'c', name: 'Documents', type: 'folder', children: [
    {key: 1, name: 'Sales Pitch'},
    {key: 2, name: 'Demo'},
    {key: 3, name: 'Taxes'}
  ]},
  {key: 'd', name: 'Adobe InDesign', type: 'file'},
  {key: 'e', name: 'Utilities', type: 'folder', children: [
    {key: 1, name: 'Activity Monitor'}
  ]},
  {key: 'f', name: 'Adobe AfterEffects', type: 'file'},
  {key: 'g', name: 'Adobe Illustrator', type: 'file'},
  {key: 'h', name: 'Adobe Lightroom', type: 'file'},
  {key: 'i', name: 'Adobe Premiere Pro', type: 'file'},
  {key: 'j', name: 'Adobe Fresco', type: 'file'},
  {key: 'k', name: 'Adobe Dreamweaver', type: 'file'},
  {key: 'l', name: 'Adobe Connect', type: 'file'},
  {key: 'm', name: 'Pictures', type: 'folder', children: [
    {key: 1, name: 'Yosemite'},
    {key: 2, name: 'Jackson Hole'},
    {key: 3, name: 'Crater Lake'}
  ]},
  {key: 'n', name: 'Adobe Acrobat', type: 'file'}
];

// taken from https://random.dog/
const itemsWithThumbs = [
  {key: '0', title: 'folder of good bois', illustration: <Folder />},
  {key: '1', title: 'swimmer', url: 'https://random.dog/b2fe2172-cf11-43f4-9c7f-29bd19601712.jpg'},
  {key: '2', title: 'chocolate', url: 'https://random.dog/2032518a-eec8-4102-9d48-3dca5a26eb23.png'},
  {key: '3', title: 'good boi', url: 'https://random.dog/191091b2-7d69-47af-9f52-6605063f1a47.jpg'},
  {key: '4', title: 'polar bear', url: 'https://random.dog/c22c077e-a009-486f-834c-a19edcc36a17.jpg'},
  {key: '5', title: 'cold boi', url: 'https://random.dog/093a41da-e2c0-4535-a366-9ef3f2013f73.jpg'},
  {key: '6', title: 'pilot', url: 'https://random.dog/09f8ecf4-c22b-49f4-af24-29fb5c8dbb2d.jpg'},
  {key: '7', title: 'nerd', url: 'https://random.dog/1a0535a6-ca89-4059-9b3a-04a554c0587b.jpg'},
  {key: '8', title: 'audiophile', url: 'https://random.dog/32367-2062-4347.jpg'},
  {key: '9', title: 'folder of great bois', illustration: <Folder />}
];

function IllustrationContainer(props) {
  props = useSlotProps(props, 'illustration');
  let {styleProps} = useStyleProps(props);
  return (
    <div {...styleProps}>
      {props.children}
    </div>
  );
}

function Folder() {
  return (
    <IllustrationContainer>
      <svg xmlns="http://www.w3.org/2000/svg" viewBox="0 0 95.23 67">
        <path fill="var(--spectrum-global-color-gray-600)" d="M94.47,27a4.45,4.45,0,0,0-3.72-2H20.34a5.45,5.45,0,0,0-5.05,3.37L3.12,57.68V3.88A.89.89,0,0,1,4,3H23.21a2.51,2.51,0,0,1,1.69.66l9.7,8.94a1.56,1.56,0,0,0,1,.4h40a1.5,1.5,0,0,1,1.5,1.5v6a1.5,1.5,0,0,0,3,0v-6a4.51,4.51,0,0,0-4.5-4.5H36.21L26.93,1.46A5.48,5.48,0,0,0,23.21,0H4A3.88,3.88,0,0,0,.12,3.88v61h0A1.51,1.51,0,0,0,1.5,67H79a1.49,1.49,0,0,0,1.38-.92L94.89,31.19A4.45,4.45,0,0,0,94.47,27ZM92.12,30,78,64H3.75L18.06,29.52A2.46,2.46,0,0,1,20.34,28H90.75a1.48,1.48,0,0,1,1.37,2Z" />
      </svg>
    </IllustrationContainer>
  );
}

function renderEmptyState() {
  return (
    <IllustratedMessage>
      <svg width="150" height="103" viewBox="0 0 150 103">
        <path d="M133.7,8.5h-118c-1.9,0-3.5,1.6-3.5,3.5v27c0,0.8,0.7,1.5,1.5,1.5s1.5-0.7,1.5-1.5V23.5h119V92c0,0.3-0.2,0.5-0.5,0.5h-118c-0.3,0-0.5-0.2-0.5-0.5V69c0-0.8-0.7-1.5-1.5-1.5s-1.5,0.7-1.5,1.5v23c0,1.9,1.6,3.5,3.5,3.5h118c1.9,0,3.5-1.6,3.5-3.5V12C137.2,10.1,135.6,8.5,133.7,8.5z M15.2,21.5V12c0-0.3,0.2-0.5,0.5-0.5h118c0.3,0,0.5,0.2,0.5,0.5v9.5H15.2z M32.6,16.5c0,0.6-0.4,1-1,1h-10c-0.6,0-1-0.4-1-1s0.4-1,1-1h10C32.2,15.5,32.6,15.9,32.6,16.5z M13.6,56.1l-8.6,8.5C4.8,65,4.4,65.1,4,65.1c-0.4,0-0.8-0.1-1.1-0.4c-0.6-0.6-0.6-1.5,0-2.1l8.6-8.5l-8.6-8.5c-0.6-0.6-0.6-1.5,0-2.1c0.6-0.6,1.5-0.6,2.1,0l8.6,8.5l8.6-8.5c0.6-0.6,1.5-0.6,2.1,0c0.6,0.6,0.6,1.5,0,2.1L15.8,54l8.6,8.5c0.6,0.6,0.6,1.5,0,2.1c-0.3,0.3-0.7,0.4-1.1,0.4c-0.4,0-0.8-0.1-1.1-0.4L13.6,56.1z" />
      </svg>
      <Heading>No results</Heading>
      <Content>No results found</Content>
    </IllustratedMessage>
  );
}

let decorator = (storyFn, context) => {
  let omittedStories = ['draggable rows', 'dynamic items + renderEmptyState'];
  return  window.screen.width <= 700 || omittedStories.some(omittedName => context.name.includes(omittedName)) ?
  storyFn() :
  (
    <>
      <span style={{paddingInline: '10px'}}>
        <label htmlFor="focus-before">Focus before</label>
        <input id="focus-before" />
      </span>
      {storyFn()}
      <span style={{paddingInline: '10px'}}>
        <label htmlFor="focus-after">Focus after</label>
        <input id="focus-after" />
      </span>
    </>
  );
};

storiesOf('ListView', module)
  .addDecorator(decorator)
  .addParameters(parameters)
  .add('default', args => (
    <ListView width="250px" aria-label="default ListView" {...args}>
      <Item textValue="Adobe Photoshop">Adobe Photoshop</Item>
      <Item textValue="Adobe Illustrator">Adobe Illustrator</Item>
      <Item textValue="Adobe XD">Adobe XD</Item>
    </ListView>
  ))
  .add('dynamic items', args => (
    <ListView aria-label="Dynamic items" items={items} width="300px" height="250px" {...args}>
      {(item: any) => (
        <Item key={item.key} textValue={item.name}>
          <Text>
            {item.name}
          </Text>
          <ActionGroup buttonLabelBehavior="hide">
            <Item key="edit">
              <Edit />
              <Text>Edit</Text>
            </Item>
            <Item key="delete">
              <Delete />
              <Text>Delete</Text>
            </Item>
          </ActionGroup>
        </Item>
        )}
    </ListView>
    )
  )
  .add('dynamic items - small viewport', args => (
    <ListView aria-label="small view port listview" items={items} width="100px" height="250px" {...args}>
      {(item: any) => (
        <Item key={item.key} textValue={item.name}>
          <Text>
            {item.name}
          </Text>
          <ActionGroup buttonLabelBehavior="hide">
            <Item key="edit">
              <Edit />
              <Text>Edit</Text>
            </Item>
            <Item key="delete">
              <Delete />
              <Text>Delete</Text>
            </Item>
          </ActionGroup>
        </Item>
      )}
    </ListView>
    )
  )
  .add('falsy ids as keys', args => (
    <FalsyIds {...args} />
  ))
  .add('empty list', args => (
    <ListView aria-label="empty ListView" width="300px" height="300px" renderEmptyState={renderEmptyState} {...args}>
      {[]}
    </ListView>
  ))
  .add('loading', args => (
    <ListView aria-label="loading ListView" width="300px" height="300px" loadingState="loading" {...args}>
      {[]}
    </ListView>
  ))
  .add('loadingMore', args => (
    <ListView aria-label="loading more ListView" width="300px" height="300px" loadingState="loadingMore" {...args}>
      <Item textValue="Adobe Photoshop">Adobe Photoshop</Item>
      <Item textValue="Adobe Illustrator">Adobe Illustrator</Item>
      <Item textValue="Adobe XD">Adobe XD</Item>
    </ListView>
  ))
  .add('async listview loading', args => (
    <AsyncList {...args} />
  ))
  .add('async listview loading with actions', args => (
    <AsyncList withActions {...args} />
  ))
  .add('dynamic items + renderEmptyState', args => (<EmptyTest {...args} />))
  .add('with ActionBar', args => <ActionBarExample {...args} />)
  .add('with emphasized ActionBar', args => <ActionBarExample isEmphasized {...args} />)
  .add('thumbnails', args => (
    <ListView width="250px" items={itemsWithThumbs} aria-label="ListView with thumbnails" {...args}>
      {(item: any) => (
        <Item textValue={item.title}>
          {item.url && <Image src={item.url} alt="" />}
          {item.illustration}
          <Text>{item.title}</Text>
          {item.url && <Text slot="description">JPG</Text>}
        </Item>
      )}
    </ListView>
  ))
  .add('long text', args => (
    <ListView width="250px" {...args}>
      <Item textValue="Homeward Bound: The Incredible Journey">Homeward Bound: The Incredible Journey</Item>
      <Item textValue="Monsters University">
        <Text>Monsters University</Text>
        <Text slot="description">As a first grader, Mike Wazowski begins to dream of becoming a Scarer</Text>
      </Item>
    </ListView>
  ));

storiesOf('ListView/Actions', module)
  .addParameters(parameters)
  .add('ActionButton', (args) =>
    renderActionsExample(props => <ActionButton {...props}><Copy /></ActionButton>, args))
  .add('ActionGroup', args =>
    renderActionsExample(() => (
      <ActionGroup buttonLabelBehavior="hide" onAction={action('actionGroupAction')}>
        <Item key="add">
          <Add />
          <Text>Add</Text>
        </Item>
        <Item key="delete">
          <Delete />
          <Text>Delete</Text>
        </Item>
      </ActionGroup>
    ), args))
  .add('ActionMenu', args =>
    renderActionsExample(() => (
      <ActionMenu onAction={action('actionMenuAction')}>
        <Item key="add">
          <Add />
          <Text>Add</Text>
        </Item>
        <Item key="delete">
          <Delete />
          <Text>Delete</Text>
        </Item>
      </ActionMenu>
    ), args))
  .add('ActionGroup + ActionMenu', args =>
    renderActionsExample(() => (
      <>
        <ActionGroup buttonLabelBehavior="hide" onAction={action('actionGroupAction')}>
          <Item key="info">
            <Info />
            <Text>Info</Text>
          </Item>
        </ActionGroup>
        <ActionMenu onAction={action('actionMenuACtion')}>
          <Item key="add">
            <Add />
            <Text>Add</Text>
          </Item>
          <Item key="delete">
            <Delete />
            <Text>Delete</Text>
          </Item>
        </ActionMenu>
      </>
    ), args));

storiesOf('ListView/Selection', module)
  .addParameters(parameters)
  .add('default', args => (
    <ListView aria-label="default selection ListView" width="250px" height={400} onSelectionChange={action('onSelectionChange')} items={items} {...args}>
      {(item: any) => (
        <Item textValue={item.name}>
          {item.type === 'folder' ? <Folder /> : null}
          <Text>{item.name}</Text>
        </Item>
      )}
    </ListView>
  ))
  .add('disable folders', args => (
    <ListView aria-label="disabled folders ListView" width="250px" height={400} onSelectionChange={action('onSelectionChange')} items={items} disabledKeys={['c', 'e', 'm']} {...args}>
      {(item: any) => (
        <Item textValue={item.name}>
          {item.type === 'folder' ? <Folder /> : null}
          <Text>{item.name}</Text>
        </Item>
      )}
    </ListView>
  ))
  .add('disable folder selection', args => (
    <ListView aria-label="disabled folder selection ListView" width="250px" height={400} onSelectionChange={action('onSelectionChange')} items={items} disabledKeys={['c', 'e', 'm']} disabledBehavior="selection" {...args}>
      {(item: any) => (
        <Item textValue={item.name}>
          {item.type === 'folder' ? <Folder /> : null}
          <Text>{item.name}</Text>
          <ActionMenu>
            <Item key="add">
              <Add />
              <Text>Add</Text>
            </Item>
            <Item key="delete">
              <Delete />
              <Text>Delete</Text>
            </Item>
          </ActionMenu>
        </Item>
      )}
    </ListView>
  ))
  .add('onAction', args => (
    <NavigationExample {...args} />
  ))
  .add('onAction, disable folder selection', args => (
    <NavigationExample disabledType="folder" disabledBehavior="selection" {...args} />
  ))
  .add('onAction, disable folder selection, with row actions', args => (
    <NavigationExample disabledType="folder" disabledBehavior="selection" showActions {...args} />
  ))
  .add('onAction, disable files', args => (
    <NavigationExample disabledType="file" {...args} />
  ))
  .add('onAction, disable files, with row actions', args => (
    <NavigationExample disabledType="file" showActions {...args} />
  ));

storiesOf('ListView/Drag and Drop', module)
  .addParameters(parameters)
  .add(
    'Drag out of list',
    args => (
      <Flex direction="row" wrap alignItems="center">
        <input />
        <Droppable />
        <DragExample
          dragHookOptions={{onDragStart: action('dragStart'), onDragEnd: action('dragEnd')}}
          listViewProps={args} />
      </Flex>
    )
  )
  .add(
    'Drag within list (Reorder)',
    args => (
      <Flex direction="row" wrap alignItems="center">
        <ReorderExample {...args} disabledKeys={['1']} onDrop={action('drop')} onDragStart={action('dragStart')} onDragEnd={action('dragEnd')} />
      </Flex>
    )
  )
  .add(
    'Drag into folder',
    args => (
      <Flex direction="row" wrap alignItems="center">
        <DragIntoItemExample listViewProps={args} />
      </Flex>
    )
  )
  .add(
    'Drag between lists',
    args => (
      <Flex direction="row" wrap alignItems="center">
        <DragBetweenListsExample {...args} />
      </Flex>
    )
  )
  .add(
    'Drag between lists (Root only)',
    args => (
      <Flex direction="row" wrap alignItems="center">
        <DragBetweenListsRootOnlyExample listViewProps={args} />
      </Flex>
    ), {description: {data: 'Folders are non-draggable.'}}
  )
  .add(
    'draggable rows, onAction',
    args => (
      <Flex direction="row" wrap alignItems="center">
        <input />
        <Droppable />
        <DragExample listViewProps={{onAction: action('onAction'), ...args}} dragHookOptions={{onDragStart: action('dragStart'), onDragEnd: action('dragEnd')}} />
      </Flex>
    ), {description: {data: 'Folders are non-draggable.'}}
  ).add(
    'drag between two lists, complex, new hook',
    () => <DragBetweenListsComplex />
  );

function renderActionsExample(renderActions, props?) {
  return (
    <ListView width="300px" selectionMode="single" {...props} onAction={action('onAction')} onSelectionChange={action('onSelectionChange')} aria-label="render actions ListView">
      <Item key="a" textValue="Utilities" hasChildItems>
        <Folder />
        <Text>Utilities</Text>
        <Text slot="description">16 items</Text>
        {renderActions({onPress: action('actionPress')})}
      </Item>
      <Item key="b" textValue="Adobe Photoshop">
        <Text>Adobe Photoshop</Text>
        <Text slot="description">Application</Text>
        {renderActions({onPress: action('actionPress')})}
      </Item>
      <Item key="c" textValue="Adobe Illustrator">
        <Text>Adobe Illustrator</Text>
        <Text slot="description">Application</Text>
        {renderActions({onPress: action('actionPress')})}
      </Item>
      <Item key="d" textValue="Adobe XD">
        <Text>Adobe XD</Text>
        <Text slot="description">Application</Text>
        {renderActions({onPress: action('actionPress')})}
      </Item>
    </ListView>
  );
}

function NavigationExample(props) {
  let [selectedKeys, setSelectedKeys] = useState(new Set());
  let [breadcrumbs, setBreadcrumbs] = useState([
    {
      key: 'root',
      name: 'Root',
      type: 'folder',
      children: items
    }
  ]);

  let {name, children} = breadcrumbs[breadcrumbs.length - 1];

  let onAction = key => {
    let item = children.find(item => item.key === key);
    if (item.type === 'folder') {
      setBreadcrumbs([...breadcrumbs, item]);
      setSelectedKeys(new Set());
    }
  };

  let onBreadcrumbAction = key => {
    let index = breadcrumbs.findIndex(item => item.key === key);
    setBreadcrumbs(breadcrumbs.slice(0, index + 1));
    setSelectedKeys(new Set());
  };

  return (
    <div>
      <Breadcrumbs onAction={onBreadcrumbAction}>
        {breadcrumbs.map(item => <Item key={item.key}>{item.name}</Item>)}
      </Breadcrumbs>
      <ListView
        aria-label={name}
        width="250px"
        height={400}
        onSelectionChange={chain(setSelectedKeys, action('onSelectionChange'))}
        selectionMode="multiple"
        selectionStyle="checkbox"
        selectedKeys={selectedKeys}
        items={children}
        disabledKeys={props.disabledType ? children.filter(item => item.type === props.disabledType).map(item => item.key) : null}
        onAction={chain(onAction, action('onAction'))}
        {...props}>
        {(item: any) => (
          <Item hasChildItems={item.type === 'folder'} textValue={item.name}>
            {item.type === 'folder' ? <Folder /> : null}
            <Text>{item.name}</Text>
            {props.showActions &&
              <ActionMenu>
                <Item key="add">
                  <Add />
                  <Text>Add</Text>
                </Item>
                <Item key="delete">
                  <Delete />
                  <Text>Delete</Text>
                </Item>
              </ActionMenu>
            }
          </Item>
        )}
      </ListView>
    </div>
  );
}

let i = 0;
function EmptyTest() {
  const [items, setItems] = useState([]);
  const [divProps, setDivProps] = useState({});

  useEffect(() => {
    let newItems = [];
    for (i = 0; i < 20; i++) {
      newItems.push({key: i, name: `Item ${i}`});
    }
    setItems(newItems);
  }, []);

  const renderEmpty = () => (
    <IllustratedMessage>
      <NoSearchResults />
      <Heading>No items</Heading>
    </IllustratedMessage>
  );
  let hasDivProps = Object.keys(divProps).length > 0;
  return (
    <div>
      <Flex direction="row">
        <div {...divProps}>
          <ListView aria-label="render empty state ListView" items={items} width="250px" height={hasDivProps ? null : '500px'} renderEmptyState={renderEmpty}>
            {
              item => (
                <Item key={item.key}>
                  {item.name}
                </Item>
              )
            }
          </ListView>
        </div>
        <div style={{paddingLeft: '10px'}}>
          <ActionButton
            isDisabled={hasDivProps}
            onPress={() => setDivProps({style: {display: 'flex', flexGrow: 1, minWidth: '200px', maxHeight: '500px'}})}>
            Use flex div wrapper (no set height)
          </ActionButton>
          <Flex gap={10} marginTop={10}>
            <ActionButton onPress={() => setItems([])}>
              Clear All
            </ActionButton>
            <ActionButton
              onPress={() => {
                let newArr = [...items];
                newArr.push({key: i++, name: `Item ${i}`});
                setItems(newArr);
              }}>
              Add 1
            </ActionButton>
            <ActionButton
              onPress={() => {
                let newItems = [...items];
                setItems(newItems.slice(0, 4));
              }}>
              Slice (0, 4)
            </ActionButton>
          </Flex>
        </div>
      </Flex>
    </div>
  );
}


export function DragExample(props?) {
  let {listViewProps, dragHookOptions} = props;
  let getItems = (keys) => [...keys].map(key => {
    let item = items.find(item => item.key === key);
    return {
      'text/plain': item.name
    };
  });

  let dragHooks = useDragHooks({
    getItems,
    ...dragHookOptions
  });

  return (
    <ListView
      aria-label="draggable list view"
      width="300px"
      selectionMode="multiple"
      items={items}
      disabledKeys={['f']}
      dragHooks={dragHooks}
      {...listViewProps}>
      {(item: any) => (
        <Item key={item.key} textValue={item.name} hasChildItems={item.type === 'folder'}>
          {item.type === 'folder' && <Folder />}
          {item.key === 'a' && <FileTxt />}
          <Text>
            {item.name}
          </Text>
          {item.key === 'b' && <Text slot="description">Beta</Text>}
          <ActionMenu
            onAction={action('onAction')}>
            <Item key="edit" textValue="Edit">
              <Edit />
              <Text>Edit</Text>
            </Item>
            <Item key="delete" textValue="Delete">
              <Delete />
              <Text>Delete</Text>
            </Item>
          </ActionMenu>
        </Item>
      )}
    </ListView>
  );
}

let itemList1 = [
  {id: '1', type: 'item', textValue: 'Item One'},
  {id: '2', type: 'item', textValue: 'Item Two'},
  {id: '3', type: 'item', textValue: 'Item Three'},
  {id: '4', type: 'item', textValue: 'Item Four'},
  {id: '5', type: 'item', textValue: 'Item Five'},
  {id: '6', type: 'item', textValue: 'Item Six'}
];

let itemList2 = [
  {id: '7', type: 'item', textValue: 'Item Seven'},
  {id: '8', type: 'item', textValue: 'Item Eight'},
  {id: '9', type: 'item', textValue: 'Item Nine'},
  {id: '10', type: 'item', textValue: 'Item Ten'},
  {id: '11', type: 'item', textValue: 'Item Eleven'},
  {id: '12', type: 'item', textValue: 'Item Twelve'}
];

export function ReorderExample(props) {
  let {onDrop, onDragStart, onDragEnd, disabledKeys = ['2'], ...otherprops} = props;
  let list = useListData({
    initialItems: props.items || itemList1
  });

  // Use a random drag type so the items can only be reordered within this list and not dragged elsewhere.
  let dragType = React.useMemo(() => `keys-${Math.random().toString(36).slice(2)}`, []);

  let onMove = (keys: React.Key[], target: ItemDropTarget) => {
    if (target.dropPosition === 'before') {
      list.moveBefore(target.key, keys);
    } else {
      list.moveAfter(target.key, keys);
    }
  };

  let dragHooks = useDragHooks({
    getItems(keys) {
      return [...keys].map(key => {
        key = JSON.stringify(key);
        return {
          [dragType]: key,
          'text/plain': key
        };
      });
    },
    onDragStart: onDragStart,
    onDragEnd: onDragEnd
  });

  let dropHooks = useDropHooks({
    async onDrop(e) {
      if (e.target.type !== 'root' && e.target.dropPosition !== 'on') {
        let keys = [];
        for (let item of e.items) {
          if (item.kind === 'text') {
            let key;
            if (item.types.has(dragType)) {
              key = JSON.parse(await item.getText(dragType));
              keys.push(key);
            } else if (item.types.has('text/plain')) {
              // Fallback for Chrome Android case: https://bugs.chromium.org/p/chromium/issues/detail?id=1293803
              // Multiple drag items are contained in a single string so we need to split them out
              key = await item.getText('text/plain');
              keys = key.split('\n').map(val => val.replaceAll('"', ''));
            }
          }
        }
        onDrop(e);
        onMove(keys, e.target);
      }
    },
    getDropOperation(target) {
      if (target.type === 'root' || target.dropPosition === 'on') {
        return 'cancel';
      }

      return 'move';
    }
  });


  return (
    <ListView
      aria-label="reorderable list view"
      selectionMode="multiple"
      width="300px"
      items={list.items}
      disabledKeys={disabledKeys}
      dragHooks={dragHooks}
      dropHooks={dropHooks}
      {...otherprops}>
      {(item: any) => (
        <Item>
          {item.textValue}
        </Item>
      )}
    </ListView>
  );
}

export function DragIntoItemExample(props) {
  let {
    listViewProps = {},
    dragHookOptions = {},
    dropHookOptions = {}
  } = props;
  let {onDragStart, onDragEnd} = dragHookOptions;
  let {onDrop} = dropHookOptions;
  let onDropAction = chain(action('onDrop'), onDrop);

  let list = useListData({
    initialItems: [
      {id: '0', type: 'folder', textValue: 'Folder 1', childNodes: []},
      {id: '1', type: 'item', textValue: 'One'},
      {id: '2', type: 'item', textValue: 'Two'},
      {id: '3', type: 'item', textValue: 'Three'},
      {id: '4', type: 'item', textValue: 'Four'},
      {id: '5', type: 'item', textValue: 'Five'},
      {id: '6', type: 'item', textValue: 'Six'},
      {id: '7', type: 'folder', textValue: 'Folder disabled', childNodes: []},
      {id: '8', type: 'folder', textValue: 'Folder 2', childNodes: []}
    ]
  });
  let disabledKeys: React.Key[] = ['2', '7'];

  // Use a random drag type so the items can only be reordered within this list and not dragged elsewhere.
  let dragType = React.useMemo(() => `keys-${Math.random().toString(36).slice(2)}`, []);

  let onMove = (keys: React.Key[], target: ItemDropTarget) => {
    let folderItem = list.getItem(target.key);
    let draggedItems = keys.map((key) => list.getItem(key));
    list.update(target.key, {...folderItem, childNodes: [...folderItem.childNodes, ...draggedItems]});
    list.remove(...keys);
  };

  let dragHooks = useDragHooks({
    getItems(keys) {
      return [...keys].map(key => {
        key = JSON.stringify(key);
        return {
          [dragType]: key,
          'text/plain': key
        };
      });
    },
    onDragStart: chain(action('dragStart'), onDragStart),
    onDragEnd: chain(action('dragEnd'), onDragEnd)
  });

  let dropHooks = useDropHooks({
    onDrop: async e => {
      if (e.target.type !== 'root' && e.target.dropPosition === 'on') {
        let keys = [];
        for (let item of e.items) {
          if (item.kind === 'text') {
            let key;
            if (item.types.has(dragType)) {
              key = JSON.parse(await item.getText(dragType));
              keys.push(key);
            } else if (item.types.has('text/plain')) {
              // Fallback for Chrome Android case: https://bugs.chromium.org/p/chromium/issues/detail?id=1293803
              // Multiple drag items are contained in a single string so we need to split them out
              key = await item.getText('text/plain');
              keys = key.split('\n').map(val => val.replaceAll('"', ''));
            }
          }
        }
        onDropAction(e);
        if (!keys.includes(e.target.key)) {
          onMove(keys, e.target);
        }
      }
    },
    getDropOperation(target) {
      if (target.type === 'root' || target.dropPosition !== 'on' || !list.getItem(target.key).childNodes || disabledKeys.includes(target.key)) {
        return 'cancel';
      }

      return 'move';
    }
  });

  return (
    <ListView
      aria-label="Drop into list view item example"
      selectionMode="multiple"
      width="300px"
      items={list.items}
      disabledKeys={disabledKeys}
      dragHooks={dragHooks}
      dropHooks={dropHooks}
      {...listViewProps}>
      {(item: any) => (
        <Item textValue={item.textValue} hasChildItems={item.type === 'folder'}>
          <Text>{item.type === 'folder' ? `${item.textValue} (Drop items here)` : `Item ${item.textValue}`}</Text>
          {item.type === 'folder' &&
            <>
              <Folder />
              <Text slot="description">{`contains ${item.childNodes.length} dropped item(s)`}</Text>
            </>
          }
        </Item>
      )}
    </ListView>
  );
}

export function DragBetweenListsExample(props) {
  let onDropAction = action('onDrop');

  let list1 = useListData({
    initialItems: props.items1 || itemList1
  });

  let list2 = useListData({
    initialItems: props.items2 || itemList2
  });

  let onMove = (keys: React.Key[], target: ItemDropTarget) => {
    let sourceList = list1.getItem(keys[0]) ? list1 : list2;
    let destinationList = list1.getItem(target.key) ? list1 : list2;

    if (sourceList === destinationList) {
        // Handle dragging within same list
      if (target.dropPosition === 'before') {
        sourceList.moveBefore(target.key, keys);
      } else {
        sourceList.moveAfter(target.key, keys);
      }
    } else {
      // Handle dragging between lists
      if (target.dropPosition === 'before') {
        destinationList.insertBefore(target.key, ...keys.map(key => sourceList.getItem(key)));
      } else {
        destinationList.insertAfter(target.key, ...keys.map(key => sourceList.getItem(key)));
      }
      sourceList.remove(...keys);
    }
  };

  let dragHooks = useDragHooks({
    getItems(keys) {
      return [...keys].map(key => {
        key = JSON.stringify(key);
        return {
          [dragType]: key,
          'text/plain': key
        };
      });
    },
    onDragStart: action('dragStart'),
    onDragEnd: action('dragEnd')
  });

  // Use a random drag type so the items can only be reordered within the two lists and not dragged elsewhere.
  let dragType = React.useMemo(() => `keys-${Math.random().toString(36).slice(2)}`, []);

  let dropHooks = useDropHooks({
    onDrop: async e => {
      if (e.target.type !== 'root' && e.target.dropPosition !== 'on') {
        let keys = [];
        for (let item of e.items) {
          if (item.kind === 'text') {
            let key;
            if (item.types.has(dragType)) {
              key = JSON.parse(await item.getText(dragType));
              keys.push(key);
            } else if (item.types.has('text/plain')) {
              // Fallback for Chrome Android case: https://bugs.chromium.org/p/chromium/issues/detail?id=1293803
              // Multiple drag items are contained in a single string so we need to split them out
              key = await item.getText('text/plain');
              keys = key.split('\n').map(val => val.replaceAll('"', ''));
            }
          }
        }

        onDropAction(e);
        onMove(keys, e.target);
      }
    },
    getDropOperation(target) {
      if (target.type === 'root' || target.dropPosition === 'on') {
        return 'cancel';
      }

      return 'move';
    }
  });

  return (
    <>
      <Flex direction="column" margin="size-100">
        <Text alignSelf="center">List 1</Text>
        <ListView
          aria-label="First list view"
          selectionMode="multiple"
          width="300px"
          items={list1.items}
          disabledKeys={['2']}
          dragHooks={dragHooks}
          dropHooks={dropHooks}
          {...props}>
          {(item: any) => (
            <Item>
              {item.textValue}
            </Item>
        )}
        </ListView>
      </Flex>
      <Flex direction="column" margin="size-100">
        <Text alignSelf="center">List 2</Text>
        <ListView
          aria-label="Second list view"
          selectionMode="multiple"
          width="300px"
          items={list2.items}
          disabledKeys={['2']}
          dragHooks={dragHooks}
          dropHooks={dropHooks}
          {...props}>
          {(item: any) => (
            <Item>
              {item.textValue}
            </Item>
        )}
        </ListView>
      </Flex>
    </>
  );
}

export function DragBetweenListsRootOnlyExample(props) {
  let {
    listViewProps = {},
    dragHookOptions = {},
    dropHookOptions = {}
  } = props;
  let {onDragStart, onDragEnd} = dragHookOptions;
  let {onDrop} = dropHookOptions;
  let onDropAction = chain(action('onDrop'), onDrop);

  let list1 = useListData({
    initialItems: props.items1 || itemList1
  });

  let list2 = useListData({
    initialItems: props.items2 || itemList2
  });

  let onMove = (keys: React.Key[], destinationList) => {
    let sourceList = list1.getItem(keys[0]) ? list1 : list2;

    let items = keys.map(key => sourceList.getItem(key));
    sourceList.remove(...keys);
    destinationList.append(...items);
  };

  let dragHooksFirst = useDragHooks({
    getItems(keys) {
      return [...keys].map(key => {
        key = JSON.stringify(key);
        return {
          'list1': key,
          'text/plain': key
        };
      });
    },
    onDragStart: chain(action('dragStart'), onDragStart),
    onDragEnd: chain(action('dragEnd'), onDragEnd)
  });

  let dragHooksSecond = useDragHooks({
    getItems(keys) {
      return [...keys].map(key => {
        key = JSON.stringify(key);
        return {
          'list2': key,
          'text/plain': key
        };
      });
    },
    onDragStart: chain(action('dragStart'), onDragStart),
    onDragEnd: chain(action('dragEnd'), onDragEnd)
  });

  let dropHooksFirst = useDropHooks({
    onDrop: async e => {
      if (e.target.type === 'root') {
        let keys = [];
        for (let item of e.items) {
          if (item.kind === 'text') {
            let key;
            if (item.types.has('list2')) {
              key = JSON.parse(await item.getText('list2'));
              keys.push(key);
            } else if (item.types.has('text/plain')) {
              // Fallback for Chrome Android case: https://bugs.chromium.org/p/chromium/issues/detail?id=1293803
              // Multiple drag items are contained in a single string so we need to split them out
              key = await item.getText('text/plain');
              keys = key.split('\n').map(val => val.replaceAll('"', ''));
            }
          }
        }
        onDropAction(e);
        onMove(keys, list1);
      }
    },
    getDropOperation(target, types) {
      if (target.type === 'root' && (types.has('list2') || types.has('text/plain'))) {
        return 'move';
      }

      return 'cancel';
    }
  });

  let dropHooksSecond = useDropHooks({
    onDrop: async e => {
      if (e.target.type === 'root') {
        let keys = [];
        for (let item of e.items) {
          if (item.kind === 'text') {
            let key;
            if (item.types.has('list1')) {
              key = JSON.parse(await item.getText('list1'));
              keys.push(key);
            } else if (item.types.has('text/plain')) {
              // Fallback for Chrome Android case: https://bugs.chromium.org/p/chromium/issues/detail?id=1293803
              // Multiple drag items are contained in a single string so we need to split them out
              key = await item.getText('text/plain');
              keys = key.split('\n').map(val => val.replaceAll('"', ''));
            }
          }
        }
        onDropAction(e);
        onMove(keys, list2);
      }
    },
    getDropOperation(target, types) {
      if (target.type === 'root' && (types.has('list1') || types.has('text/plain'))) {
        return 'move';
      }

      return 'cancel';
    }
  });

  return (
    <>
      <Flex direction="column" margin="size-100">
        <Text alignSelf="center">List 1</Text>
        <ListView
          aria-label="First list view"
          selectionMode="multiple"
          width="300px"
          items={list1.items}
          disabledKeys={['2']}
          dragHooks={dragHooksFirst}
          dropHooks={dropHooksFirst}
          {...listViewProps}>
          {(item: any) => (
            <Item>
              {item.textValue}
            </Item>
        )}
        </ListView>
      </Flex>
      <Flex direction="column" margin="size-100">
        <Text alignSelf="center">List 2</Text>
        <ListView
          aria-label="Second list view"
          selectionMode="multiple"
          width="300px"
          items={list2.items}
          disabledKeys={['2']}
          dragHooks={dragHooksSecond}
          dropHooks={dropHooksSecond}
          {...listViewProps}>
          {(item: any) => (
            <Item>
              {item.textValue}
            </Item>
        )}
        </ListView>
      </Flex>
    </>
  );
}


function AsyncList(props) {
  interface StarWarsChar {
    name: string,
    url: string
  }

  let list = useAsyncList<StarWarsChar>({
    async load({signal, cursor}) {
      if (cursor) {
        cursor = cursor.replace(/^http:\/\//i, 'https://');
      }

      // Slow down load so progress circle can appear
      await new Promise(resolve => setTimeout(resolve, 1500));
      let res = await fetch(cursor || 'https://swapi.py4e.com/api/people/?search=', {signal});
      let json = await res.json();
      return {
        items: json.results,
        cursor: json.next
      };
    }
  });

  return (
    <ListView
      selectionMode="multiple"
      aria-label="example async loading list"
      width="size-6000"
      height="size-3000"
      items={list.items}
      loadingState={list.loadingState}
      onLoadMore={list.loadMore}
      {...props}>
      {(item: any) => {
        if (props.withActions) {
          return <Item key={item.name} textValue={item.name}><Text>{item.name}</Text><ActionButton>Edit</ActionButton></Item>;
        }
        return <Item key={item.name} textValue={item.name}>{item.name}</Item>;
      }}
    </ListView>
  );
}

function FalsyIds(props) {
  let items = [
    {id: 1, name: 'key=1'},
    {id: 0, name: 'key=0'}
  ];

  return (
    <ListView aria-label="falsy id ListView" width="250px" height={400} selectionMode="multiple" onSelectionChange={action('onSelectionChange')} items={items} onAction={action('onAction')} {...props}>
      {(item: any) => <Item>{item.name}</Item>}
    </ListView>
  );
}

function ActionBarExample(props?) {
  let list = useListData({
    initialItems: [
      {key: 0, name: 'Adobe Photoshop'},
      {key: 1, name: 'Adobe Illustrator'},
      {key: 2, name: 'Adobe XD'}
    ],
    initialSelectedKeys: [0]
  });
  return (
    <ActionBarContainer height={300}>
      <ListView {...props} selectedKeys={list.selectedKeys} onSelectionChange={list.setSelectedKeys} items={list.items} width="250px" aria-label="Action Bar ListView">
        {(item: any) => <Item>{item.name}</Item>}
      </ListView>
      <ActionBar
        selectedItemCount={list.selectedKeys === 'all' ? list.items.length : list.selectedKeys.size}
        onAction={action('onAction')}
        onClearSelection={() => list.setSelectedKeys(new Set([]))}
        {...props}>
        <Item key="edit">
          <Edit />
          <Text>Edit</Text>
        </Item>
        <Item key="copy">
          <Copy />
          <Text>Copy</Text>
        </Item>
        <Item key="delete">
          <Delete />
          <Text>Delete</Text>
        </Item>
      </ActionBar>
    </ActionBarContainer>
  );
}

function DragBetweenListsComplex() {
  let list1 = useListData({
    initialItems: [
      {identifier: '1', type: 'file', name: 'Adobe Photoshop'},
      {identifier: '2', type: 'file', name: 'Adobe XD'},
      {identifier: '3', type: 'folder', name: 'Documents',  childNodes: []},
      {identifier: '4', type: 'file', name: 'Adobe InDesign'},
      {identifier: '5', type: 'folder', name: 'Utilities',  childNodes: []},
      {identifier: '6', type: 'file', name: 'Adobe AfterEffects'}
    ],
    getKey: (item) => item.identifier
  });

  let list2 = useListData({
    initialItems: [
      {identifier: '7', type: 'folder', name: 'Pictures',  childNodes: []},
      {identifier: '8', type: 'file', name: 'Adobe Fresco'},
      {identifier: '9', type: 'folder', name: 'Apps',  childNodes: []},
      {identifier: '10', type: 'file', name: 'Adobe Illustrator'},
      {identifier: '11', type: 'file', name: 'Adobe Lightroom'},
      {identifier: '12', type: 'file', name: 'Adobe Dreamweaver'}
    ],
    getKey: (item) => item.identifier
  });

  // List 1 should allow on item drops and external drops, but disallow reordering/internal drops
  // TODO: remove the reordering specific logic below for the other funcs,
  let {dragHooks: dragHooksList1, dropHooks: dropHooksList1} = useDnDHooks({
    getItems: (keys) => [...keys].map(key => {
      let item = list1.getItem(key);
      // let dragType = `list-1-adobe-${item.type}`;
      return {
        [`${item.type}`]: JSON.stringify(item)
      };
    }),
    onInsert: (items, dropOperation, targetKey, dropPosition) => {
      // This processing is up to the user since they may not have JSON.stringified their stuff in getItems
      // TODO: perhaps we should add a "processor" prop that the user provides so that our onDrop can handle processing the
      // items
      let processedItems = items.map(item => JSON.parse(item));
      if (dropPosition === 'before') {
        list1.insertBefore(targetKey, ...processedItems);
      } else if (dropPosition === 'after') {
        list1.insertAfter(targetKey, ...processedItems);
      }
    },
    onRootDrop: (items, dropOperation) => {
      // This processing is up to the user since they may not have JSON.stringified their stuff in getItems
      // TODO: perhaps we should add a "processor" prop that the user provides so that our onDrop can handle processing the
      // items
      let processedItems = items.map(item => JSON.parse(item));
      list1.append(...processedItems);
    },
    onItemDrop: (items, dropOperation, targetKey) => {
      // This processing is up to the user since they may not have JSON.stringified their stuff in getItems
      // TODO: perhaps we should add a "processor" prop that the user provides so that our onDrop can handle processing the items
      let processedItems = items.map(item => JSON.parse(item));
      let targetItem = list1.getItem(targetKey);
      // Also check if the item is being dropped into itself
      let draggedKeys = processedItems.map(item => item.identifier)
      if (targetItem.childNodes && !draggedKeys.includes(targetKey)) {
        list1.update(targetKey, {...targetItem, childNodes: [...targetItem.childNodes, ...processedItems]});
      }
    },
    // Disallow reordering
    acceptedDragTypes: ['file', 'folder'],
    onDragStart: action('dragStartList1'),
    onDragEnd: (e, dropTarget, isInternalDrop) => {
      if (e.dropOperation === 'move' && (!isInternalDrop || (dropTarget.type === 'item' && dropTarget.dropPosition === 'on' && list1.getItem(dropTarget.key).childNodes))) {
        list1.remove(...e.keys);
      }
      action('dragEndList1')(e, isInternalDrop);
    },
    getAllowedDropOperations: () => ['move'],
    isValidDropTarget: (key) => !!list1.getItem(key).childNodes
    // onDrop: () => ()
  });

  // List 2 should allow reordering and external drops, but disallow on item drops
  // TODO: remove the on item drop specific logic below for the other funcs,
  let {dragHooks: dragHooksList2, dropHooks: dropHooksList2} = useDnDHooks({
    getItems: (keys) => [...keys].map(key => {
      let item = list2.getItem(key);
      // let dragType = `list-2-adobe-${item.type}`;
      return {
        [`${item.type}`]: JSON.stringify(item)
      };
    }),
    onInsert: (items, dropOperation, targetKey, dropPosition) => {
      // This processing is up to the user since they may not have JSON.stringified their stuff in getItems
      // TODO: perhaps we should add a "processor" prop that the user provides so that our onDrop can handle processing the items
      let processedItems = items.map(item => JSON.parse(item));
      if (dropPosition === 'before') {
        list2.insertBefore(targetKey, ...processedItems);
      } else if (dropPosition === 'after') {
        list2.insertAfter(targetKey, ...processedItems);
      }
    },
    onReorder: (items, targetKey, dropPosition) => {
      let processedItems = items.map(item => JSON.parse(item));
      let keysToMove = processedItems.map(item => item.identifier);
      if (dropPosition === 'before') {
        list2.moveBefore(targetKey, keysToMove);
      } else if (dropPosition === 'after') {
        list2.moveAfter(targetKey, keysToMove);
      }
    },
    onRootDrop: (items, dropOperation) => {
      // This processing is up to the user since they may not have JSON.stringified their stuff in getItems
      // TODO: perhaps we should add a "processor" prop that the user provides so that our onDrop can handle processing the items
      let processedItems = items.map(item => JSON.parse(item));
      list2.append(...processedItems);
    },
    onItemDrop: (items, dropOperation, targetKey) => {
      // This processing is up to the user since they may not have JSON.stringified their stuff in getItems
      // TODO: perhaps we should add a "processor" prop that the user provides so that our onDrop can handle processing the items
      let processedItems = items.map(item => JSON.parse(item));
      let targetItem = list2.getItem(targetKey);
      // Also check if the item is being dropped into itself
      let draggedKeys = processedItems.map(item => item.identifier)
      if (targetItem.childNodes && !draggedKeys.includes(targetKey)) {
        list2.update(targetKey, {...targetItem, childNodes: [...targetItem.childNodes, ...processedItems]});
      }
    },
    acceptedDragTypes: ['file', 'folder'],
    onDragStart: action('dragStartList2'),
    onDragEnd: (e, dropTarget, isInternalDrop) => {
      // TODO: maybe we can simplify this by having getOperation automatically omit a dragged folder(s) from the list of valid drag targets
      if (e.dropOperation === 'move' && (!isInternalDrop || (dropTarget.type === 'item' && dropTarget.dropPosition === 'on' && list2.getItem(dropTarget.key).childNodes && !e.keys.has(dropTarget.key)))) {
        list2.remove(...e.keys);
      }
      action('dragEndList2')(e, isInternalDrop);
    },
    getAllowedDropOperations: () => ['move'],
    isValidDropTarget: (key) => !!list2.getItem(key).childNodes
    // onDrop: () => ()
  });


  return (
    <Flex wrap gap="size-300">
      <ListView
        aria-label="First ListView in drag between list example"
        selectionMode="multiple"
        width="size-3600"
        height="size-3600"
        items={list1.items}
        dragHooks={dragHooksList1}
        dropHooks={dropHooksList1}>
        {item => (
          <Item textValue={item.name} key={item.identifier}>
            <Text>{item.name}</Text>
            {item.type === 'folder' &&
              <>
                <Folder />
                <Text slot="description">{`contains ${item.childNodes.length} dropped item(s)`}</Text>
              </>
            }
          </Item>
        )}
      </ListView>
      <ListView
        aria-label="Second ListView in drag between list example"
        selectionMode="multiple"
        width="size-3600"
        height="size-3600"
        items={list2.items}
        dragHooks={dragHooksList2}
        dropHooks={dropHooksList2}>
        {item => (
          <Item textValue={item.name} key={item.identifier}>
            <Text>{item.name}</Text>
            {item.type === 'folder' &&
              <>
                <Folder />
                <Text slot="description">{`contains ${item.childNodes.length} dropped item(s)`}</Text>
              </>
            }
          </Item>
        )}
      </ListView>
    </Flex>
  );
}<|MERGE_RESOLUTION|>--- conflicted
+++ resolved
@@ -23,12 +23,8 @@
 import React, {useEffect, useState} from 'react';
 import {storiesOf} from '@storybook/react';
 import {useAsyncList, useListData} from '@react-stately/data';
-<<<<<<< HEAD
 import {useDnDHooks, useDragHooks, useDropHooks} from '@react-spectrum/dnd';
-=======
-import {useDragHooks, useDropHooks} from '@react-spectrum/dnd';
 import {useSlotProps, useStyleProps} from '@react-spectrum/utils';
->>>>>>> d8d0f0b2
 
 const parameters = {
   args: {
