--- conflicted
+++ resolved
@@ -729,11 +729,8 @@
       {id: '4', type: 'item', textValue: 'Four'},
       {id: '5', type: 'item', textValue: 'Five'},
       {id: '6', type: 'item', textValue: 'Six'},
-<<<<<<< HEAD
-      {id: '7', type: 'folder', textValue: 'Folder disabled', childNodes: []}
-=======
-      {id: '7', type: 'folder', textValue: 'Folder 2', childNodes: []}
->>>>>>> 43863230
+      {id: '7', type: 'folder', textValue: 'Folder disabled', childNodes: []},
+      {id: '8', type: 'folder', textValue: 'Folder 2', childNodes: []}
     ]
   });
   let disabledKeys: React.Key[] = ['2', '7'];
@@ -807,11 +804,7 @@
       {...listViewProps}>
       {(item: any) => (
         <Item textValue={item.textValue} hasChildItems={item.type === 'folder'}>
-<<<<<<< HEAD
-          <Text>{item.type === 'folder' ? `Item ${item.textValue} Drop items here` : `Item ${item.textValue}`}</Text>
-=======
           <Text>{item.type === 'folder' ? `${item.textValue} (Drop items here)` : `Item ${item.textValue}`}</Text>
->>>>>>> 43863230
           {item.type === 'folder' &&
             <>
               <Folder />
