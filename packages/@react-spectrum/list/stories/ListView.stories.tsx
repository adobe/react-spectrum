--- conflicted
+++ resolved
@@ -1015,13 +1015,8 @@
         onMove(keys, list1);
       }
     },
-<<<<<<< HEAD
-    getDropOperation(target) {
-      if (target.type === 'root') {
-=======
     getDropOperation(target, types) {
       if (target.type === 'root' && (types.has('list2') || types.has('text/plain'))) {
->>>>>>> a0a88da2
         return 'move';
       }
 
@@ -1051,13 +1046,8 @@
         onMove(keys, list2);
       }
     },
-<<<<<<< HEAD
-    getDropOperation(target) {
-      if (target.type === 'root') {
-=======
     getDropOperation(target, types) {
       if (target.type === 'root' && (types.has('list1') || types.has('text/plain'))) {
->>>>>>> a0a88da2
         return 'move';
       }
 
