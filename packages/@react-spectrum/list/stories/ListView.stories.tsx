--- conflicted
+++ resolved
@@ -19,7 +19,7 @@
 import NoSearchResults from '@spectrum-icons/illustrations/src/NoSearchResults';
 import React, {useEffect, useState} from 'react';
 import {storiesOf} from '@storybook/react';
-<<<<<<< HEAD
+import {useAsyncList} from '@react-stately/data';
 import {useDragHooks} from '@react-aria/dnd';
 
 const items = [
@@ -38,9 +38,6 @@
   {key: 'm', textValue: 'Item m', isDraggable: false},
   {key: 'n', textValue: 'Item n', isDraggable: true}
 ];
-=======
-import {useAsyncList} from '@react-stately/data';
->>>>>>> dfe72ee0
 
 function renderEmptyState() {
   return (
@@ -375,7 +372,6 @@
   );
 }
 
-<<<<<<< HEAD
 
 export function DragExample(props?) {
   let {listViewProps, dragHookOptions} = props;
@@ -428,7 +424,11 @@
             </Flex>
           </Content>
         </Item>
-=======
+      )}
+    </ListView>
+  );
+}
+
 function AsyncList() {
   interface StarWarsChar {
     name: string,
@@ -462,7 +462,6 @@
       onLoadMore={list.loadMore}>
       {(item) => (
         <Item key={item.name} textValue={item.name}>{item.name}</Item>
->>>>>>> dfe72ee0
       )}
     </ListView>
   );
