import {action} from '@storybook/addon-actions';
import {ActionButton} from '@react-spectrum/button';
import {ActionGroup} from '@react-spectrum/actiongroup';
import {ActionMenu, Menu, MenuTrigger} from '@react-spectrum/menu';
import Add from '@spectrum-icons/workflow/Add';
import {Content, View} from '@react-spectrum/view';
import Copy from '@spectrum-icons/workflow/Copy';
import Delete from '@spectrum-icons/workflow/Delete';
import {Droppable} from '@react-aria/dnd/stories/dnd.stories';
import Edit from '@spectrum-icons/workflow/Edit';
import FileTxt from '@spectrum-icons/workflow/FileTxt';
import {Flex} from '@react-spectrum/layout';
import Folder from '@spectrum-icons/workflow/Folder';
import {Heading, Text} from '@react-spectrum/text';
import {IllustratedMessage} from '@react-spectrum/illustratedmessage';
import Info from '@spectrum-icons/workflow/Info';
import {Item, ListView} from '../';
import {Link} from '@react-spectrum/link';
import MoreSmall from '@spectrum-icons/workflow/MoreSmall';
import NoSearchResults from '@spectrum-icons/illustrations/src/NoSearchResults';
import React, {useEffect, useState} from 'react';
import {storiesOf} from '@storybook/react';
import {useAsyncList} from '@react-stately/data';
import {useDragHooks} from '@react-spectrum/dnd';

const items = [
  {key: 'a', textValue: 'File a', type: 'file'},
  {key: 'b', textValue: 'File b', type: 'file'},
  {key: 'c', textValue: 'Folder c', type: 'folder'},
  {key: 'd', textValue: 'File d', type: 'file'},
  {key: 'e', textValue: 'Folder e', type: 'folder'},
  {key: 'f', textValue: 'File f', type: 'file'},
  {key: 'g', textValue: 'File g', type: 'file'},
  {key: 'h', textValue: 'File h', type: 'file'},
  {key: 'i', textValue: 'File i', type: 'file'},
  {key: 'j', textValue: 'File j', type: 'file'},
  {key: 'k', textValue: 'File k', type: 'file'},
  {key: 'l', textValue: 'File l', type: 'file'},
  {key: 'm', textValue: 'Folder m', type: 'folder'},
  {key: 'n', textValue: 'File n', type: 'file'}
];

function renderEmptyState() {
  return (
    <IllustratedMessage>
      <svg width="150" height="103" viewBox="0 0 150 103">
        <path d="M133.7,8.5h-118c-1.9,0-3.5,1.6-3.5,3.5v27c0,0.8,0.7,1.5,1.5,1.5s1.5-0.7,1.5-1.5V23.5h119V92c0,0.3-0.2,0.5-0.5,0.5h-118c-0.3,0-0.5-0.2-0.5-0.5V69c0-0.8-0.7-1.5-1.5-1.5s-1.5,0.7-1.5,1.5v23c0,1.9,1.6,3.5,3.5,3.5h118c1.9,0,3.5-1.6,3.5-3.5V12C137.2,10.1,135.6,8.5,133.7,8.5z M15.2,21.5V12c0-0.3,0.2-0.5,0.5-0.5h118c0.3,0,0.5,0.2,0.5,0.5v9.5H15.2z M32.6,16.5c0,0.6-0.4,1-1,1h-10c-0.6,0-1-0.4-1-1s0.4-1,1-1h10C32.2,15.5,32.6,15.9,32.6,16.5z M13.6,56.1l-8.6,8.5C4.8,65,4.4,65.1,4,65.1c-0.4,0-0.8-0.1-1.1-0.4c-0.6-0.6-0.6-1.5,0-2.1l8.6-8.5l-8.6-8.5c-0.6-0.6-0.6-1.5,0-2.1c0.6-0.6,1.5-0.6,2.1,0l8.6,8.5l8.6-8.5c0.6-0.6,1.5-0.6,2.1,0c0.6,0.6,0.6,1.5,0,2.1L15.8,54l8.6,8.5c0.6,0.6,0.6,1.5,0,2.1c-0.3,0.3-0.7,0.4-1.1,0.4c-0.4,0-0.8-0.1-1.1-0.4L13.6,56.1z" />
      </svg>
      <Heading>No results</Heading>
      <Content>No results found</Content>
    </IllustratedMessage>
  );
}

storiesOf('ListView', module)
  .add('default', () => (
    <ListView width="250px">
      <Item textValue="row 1">row 1</Item>
      <Item textValue="row 2">row 2</Item>
      <Item textValue="row 3">row 3</Item>
    </ListView>
  ))
  .add('isQuiet', () => (
    <ListView width="250px" isQuiet>
      <Item textValue="row 1">row 1</Item>
      <Item textValue="row 2">row 2</Item>
      <Item textValue="row 3">row 3</Item>
    </ListView>
  ))
  .add('with buttons', () => (
    <ListView width="300px">
      <Item textValue="row 1">
        <Content>row 1</Content>
        <ActionButton>Button 1</ActionButton>
      </Item>
      <Item textValue="row 2">
        <Content>row 2</Content>
        <ActionButton>Button 1</ActionButton>
      </Item>
      <Item textValue="row 3">
        <Content>row 3</Content>
        <ActionButton>Button 1</ActionButton>
      </Item>
    </ListView>
  ))
  .add('dynamic items', () => (
    <ListView items={items} width="300px" height="250px">
      {(item) => (
        <Item key={item.key} textValue={item.textValue}>
          <Content>
            <Flex alignItems="center" gap="10px">
              <View flexGrow={1}>Item {item.key}</View> {/* TODO */}
              <ActionButton><Add /></ActionButton>
              <MenuTrigger>
                <ActionButton><MoreSmall /></ActionButton>
                <Menu>
                  <Item>
                    <Edit />
                    <Text>Edit</Text>
                  </Item>
                  <Item>
                    <Delete />
                    <Text>Delete</Text>
                  </Item>
                </Menu>
              </MenuTrigger>
            </Flex>
          </Content>
        </Item>
        )}
    </ListView>
    )
  )
  .add('falsy ids as keys', () => (
    <FalsyIds />
  ))
  .add('empty list', () => (
    <ListView width="300px" height="300px" renderEmptyState={renderEmptyState}>
      {[]}
    </ListView>
  ))
  .add('loading', () => (
    <ListView width="300px" height="300px" loadingState="loading">
      {[]}
    </ListView>
  ))
  .add('loadingMore', () => (
    <ListView width="300px" height="300px" loadingState="loadingMore">
      <Item textValue="row 1">row 1</Item>
      <Item textValue="row 2">row 2</Item>
      <Item textValue="row 3">row 3</Item>
    </ListView>
  ))
  .add('async listview loading', () => (
    <AsyncList />
  ))
  .add('density: compact', () => (
    <ListView width="250px" density="compact">
      <Item textValue="row 1">row 1</Item>
      <Item textValue="row 2">row 2</Item>
      <Item textValue="row 3">row 3</Item>
    </ListView>
  ))
  .add('density: spacious', () => (
    <ListView width="250px" density="spacious">
      <Item textValue="row 1">row 1</Item>
      <Item textValue="row 2">row 2</Item>
      <Item textValue="row 3">row 3</Item>
    </ListView>
  ))
  .add('selection: none', () => (
    <Example selectionMode="none" />
  ))
  .add('selection: single, checkbox', () => (
    <Example selectionMode="single" />
  ))
  .add('selection: single, checkbox, disabled', () => (
    <Example selectionMode="single" disabledKeys={['row1']} />
  ))
  .add('selection: single, checkbox, isQuiet', () => (
    <Example selectionMode="single" isQuiet />
  ))
  .add('selection: multiple, checkbox', () => (
    <Example selectionMode="multiple" />
  ))
  .add('selection: multiple, checkbox, isQuiet', () => (
    <Example selectionMode="multiple" isQuiet />
  ))
  .add('parent link example', () => (
    <Example2 selectionMode="multiple" />
  ))
  .add('actions: ActionButton', () =>
    renderActionsExample(props => <ActionButton {...props}><Copy /></ActionButton>))
  .add('actions: ActionGroup', () =>
    renderActionsExample(props => (
      <ActionGroup buttonLabelBehavior="hide" {...props}>
        <Item key="add">
          <Add />
          <Text>Add</Text>
        </Item>
        <Item key="delete">
          <Delete />
          <Text>Delete</Text>
        </Item>
      </ActionGroup>
    )))
  .add('actions: ActionMenu', () =>
    renderActionsExample(props => (
      <ActionMenu {...props}>
        <Item key="add">
          <Add />
          <Text>Add</Text>
        </Item>
        <Item key="delete">
          <Delete />
          <Text>Delete</Text>
        </Item>
      </ActionMenu>
    )))
  .add('actions: ActionGroup + ActionMenu', () =>
    renderActionsExample(props => (
      <>
        <ActionGroup buttonLabelBehavior="hide" {...props} slot="actionGroup">
          <Item key="info">
            <Info />
            <Text>Info</Text>
          </Item>
        </ActionGroup>
        <ActionMenu {...props} slot="actionMenu">
          <Item key="add">
            <Add />
            <Text>Add</Text>
          </Item>
          <Item key="delete">
            <Delete />
            <Text>Delete</Text>
          </Item>
        </ActionMenu>
      </>
    )))
  .add('dynamic items + renderEmptyState', () => (<EmptyTest />))
  .add('selectionStyle: highlight', () => (
    <ListView width="250px" height={400} onSelectionChange={action('onSelectionChange')} selectionStyle="highlight" selectionMode="multiple" items={[...Array(20).keys()].map(k => ({key: k, name: `Item ${k}`}))}>
      {item => <Item>{item.name}</Item>}
    </ListView>
  ))
  .add('selectionStyle: highlight, onAction', () => (
    <ListView width="250px" height={400} onSelectionChange={action('onSelectionChange')} selectionStyle="highlight" selectionMode="multiple" items={[...Array(20).keys()].map(k => ({key: k, name: `Item ${k}`}))} onAction={action('onAction')}>
      {item => <Item>{item.name}</Item>}
    </ListView>
  ))
  .add('selectionMode: none, onAction', () => (
    <ListView width="250px" height={400} onSelectionChange={action('onSelectionChange')} selectionMode="none" items={[...Array(20).keys()].map(k => ({key: k, name: `Item ${k}`}))} onAction={action('onAction')}>
      {item => <Item>{item.name}</Item>}
    </ListView>
  ))
  .add(
    'draggable rows',
    () => (
      <Flex direction="row" wrap alignItems="center">
        <input />
        <Droppable />
        <DragExample dragHookOptions={{onDragStart: action('dragStart'), onDragEnd: action('dragEnd')}} />
      </Flex>
<<<<<<< HEAD
    ))
  .add('overflowMode="truncate" (default)', () => (
    <ListView width="250px" overflowMode="truncate">
      <Item textValue="row 1">row 1 with a very very very very very long title</Item>
      <Item textValue="row 2">row 2</Item>
      <Item textValue="row 3">row 3</Item>
    </ListView>
  ))
  .add('overflowMode="wrap"', () => (
    <ListView width="250px" overflowMode="wrap">
      <Item textValue="row 1">row 1 with a very very very very very long title</Item>
      <Item textValue="row 2">row 2</Item>
      <Item textValue="row 3">row 3</Item>
    </ListView>
  ));
=======
    ), {description: {data: 'Folders are non-draggable.'}}
  );
>>>>>>> 05761c26

function Example(props?) {
  return (
    <ListView width="250px" onSelectionChange={action('onSelectionChange')} {...props}>
      <Item key="folder1" hasChildItems>
        <Content>folder 1</Content>
      </Item>
      <Item key="row1" textValue="row 1">
        <Content>row 1</Content>
      </Item>
      <Item key="row2" textValue="row 2">
        <Content>row 2</Content>
      </Item>
      <Item key="row3" textValue="row 3">
        <Content>row 3</Content>
      </Item>
    </ListView>
  );
}

function Example2(props?) {
  return (
    <ListView width="250px" onSelectionChange={action('onSelectionChange')} {...props}>
      <Item key="folder1" hasChildItems>
        <Link>folder 1</Link>
      </Item>
      <Item textValue="row 1">
        <Content>row 1</Content>
      </Item>
      <Item textValue="row 2">
        <Content>row 2</Content>
      </Item>
      <Item textValue="row 3">
        <Content>row 3</Content>
      </Item>
    </ListView>
  );
}

function renderActionsExample(renderActions, props?) {
  return (
    <ListView width="300px" selectionMode="single" {...props} onSelectionChange={keys => console.log('sel', keys)}>
      <Item key="a" textValue="folder 1" hasChildItems>
        <Folder />
        <Link>folder 1</Link>
        <Text slot="description">description for folder 1</Text>
        {renderActions({onPress: action('actionPress')})}
      </Item>
      <Item key="b" textValue="row 1">
        <Text>row 1</Text>
        <Text slot="description">description for row 1</Text>
        {renderActions({onPress: action('actionPress')})}
      </Item>
      <Item key="c" textValue="row 2">
        <Text>row 2</Text>
        <Text slot="description">description for row 2</Text>
        {renderActions({onPress: action('actionPress')})}
      </Item>
      <Item key="d" textValue="row 3">
        <Text>row 3</Text>
        <Text slot="description">description for row 3</Text>
        {renderActions({onPress: action('actionPress')})}
      </Item>
    </ListView>
  );
}

let i = 0;
function EmptyTest() {
  const [items, setItems] = useState([]);
  const [divProps, setDivProps] = useState({});

  useEffect(() => {
    let newItems = [];
    for (i = 0; i < 20; i++) {
      newItems.push({key: i, name: `Item ${i}`});
    }
    setItems(newItems);
  }, []);

  const renderEmpty = () => (
    <IllustratedMessage>
      <NoSearchResults />
      <Heading>No items</Heading>
    </IllustratedMessage>
  );
  let hasDivProps = Object.keys(divProps).length > 0;
  return (
    <div>
      <Flex direction="row">
        <div {...divProps}>
          <ListView items={items} width="250px" height={hasDivProps ? null : '500px'} renderEmptyState={renderEmpty}>
            {
              item => (
                <Item key={item.key}>
                  <Content>{item.name}</Content>
                </Item>
              )
            }
          </ListView>
        </div>
        <div style={{paddingLeft: '10px'}}>
          <ActionButton
            isDisabled={hasDivProps}
            onPress={() => setDivProps({style: {display: 'flex', flexGrow: 1, minWidth: '200px', maxHeight: '500px'}})}>
            Use flex div wrapper (no set height)
          </ActionButton>
          <Flex gap={10} marginTop={10}>
            <ActionButton onPress={() => setItems([])}>
              Clear All
            </ActionButton>
            <ActionButton
              onPress={() => {
                let newArr = [...items];
                newArr.push({key: i++, name: `Item ${i}`});
                setItems(newArr);
              }}>
              Add 1
            </ActionButton>
            <ActionButton
              onPress={() => {
                let newItems = [...items];
                setItems(newItems.slice(0, 4));
              }}>
              Slice (0, 4)
            </ActionButton>
          </Flex>
        </div>
      </Flex>
    </div>
  );
}


export function DragExample(props?) {
  let {listViewProps, dragHookOptions} = props;
  let getItems = (keys) => [...keys].map(key => {
    let item = items.find(item => item.key === key);
    return {
      'text/plain': item.textValue
    };
  });

  let allowsDraggingItem = (key) => {
    let item = items.find(item => item.key === key);
    return item.type !== 'folder';
  };

  let dragHooks = useDragHooks({
    allowsDraggingItem,
    getItems,
    ...dragHookOptions
  });

  return (
    <ListView
      aria-label="draggable list view"
      width="300px"
      selectionMode="multiple"
      items={items}
      disabledKeys={['f']}
      dragHooks={dragHooks}
      {...listViewProps}>
      {(item: any) => (
        <Item key={item.key} textValue={item.textValue}>
          {item.type === 'folder' && <Folder />}
          {item.key === 'a' && <FileTxt />}
          <Content>
            {item.textValue}
          </Content>
          {item.key === 'b' && <Text slot="description">description for item b</Text>}
          <ActionMenu
            onAction={action('onAction')}>
            <Item key="edit" textValue="Edit">
              <Edit />
              <Text>Edit</Text>
            </Item>
            <Item key="delete" textValue="Delete">
              <Delete />
              <Text>Delete</Text>
            </Item>
          </ActionMenu>
        </Item>
      )}
    </ListView>
  );
}

function AsyncList() {
  interface StarWarsChar {
    name: string,
    url: string
  }

  let list = useAsyncList<StarWarsChar>({
    async load({signal, cursor}) {
      if (cursor) {
        cursor = cursor.replace(/^http:\/\//i, 'https://');
      }

      // Slow down load so progress circle can appear
      await new Promise(resolve => setTimeout(resolve, 1500));
      let res = await fetch(cursor || 'https://swapi.py4e.com/api/people/?search=', {signal});
      let json = await res.json();
      return {
        items: json.results,
        cursor: json.next
      };
    }
  });
  return (
    <ListView
      selectionMode="multiple"
      aria-label="example async loading list"
      width="size-6000"
      height="size-3000"
      items={list.items}
      loadingState={list.loadingState}
      onLoadMore={list.loadMore}>
      {(item) => (
        <Item key={item.name} textValue={item.name}>{item.name}</Item>
      )}
    </ListView>
  );
}

function FalsyIds() {
  let items = [
    {id: 1, name: 'key=1'},
    {id: 0, name: 'key=0'}
  ];

  return (
    <ListView width="250px" height={400} selectionMode="multiple" onSelectionChange={action('onSelectionChange')} items={items} onAction={action('onAction')}>
      {item => <Item>{item.name}</Item>}
    </ListView>
  );
}<|MERGE_RESOLUTION|>--- conflicted
+++ resolved
@@ -242,8 +242,7 @@
         <Droppable />
         <DragExample dragHookOptions={{onDragStart: action('dragStart'), onDragEnd: action('dragEnd')}} />
       </Flex>
-<<<<<<< HEAD
-    ))
+    ), {description: {data: 'Folders are non-draggable.'}})
   .add('overflowMode="truncate" (default)', () => (
     <ListView width="250px" overflowMode="truncate">
       <Item textValue="row 1">row 1 with a very very very very very long title</Item>
@@ -258,10 +257,6 @@
       <Item textValue="row 3">row 3</Item>
     </ListView>
   ));
-=======
-    ), {description: {data: 'Folders are non-draggable.'}}
-  );
->>>>>>> 05761c26
 
 function Example(props?) {
   return (
