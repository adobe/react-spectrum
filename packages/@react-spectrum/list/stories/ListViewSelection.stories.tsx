--- conflicted
+++ resolved
@@ -7,11 +7,7 @@
 import Folder from '@spectrum-icons/illustrations/Folder';
 import {Item, ListView} from '../';
 import {items} from './ListView.stories';
-<<<<<<< HEAD
-import {Meta, StoryObj} from '@storybook/react';
-=======
 import {Meta, StoryFn, StoryObj} from '@storybook/react';
->>>>>>> 2d9262c8
 import React, {useState} from 'react';
 import {Text} from '@react-spectrum/text';
 
