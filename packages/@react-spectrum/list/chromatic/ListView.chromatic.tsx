--- conflicted
+++ resolved
@@ -146,22 +146,6 @@
   </ListView>
 );
 
-<<<<<<< HEAD
-export const Default = Template().bind({});
-Default.name = 'all visual option combos 1 of 3';
-Default.args = {combos: combinations.slice(0, chunkSize)};
-
-export const ComboPt2 = Template().bind({});
-ComboPt2.args = {combos: combinations.slice(chunkSize, chunkSize * 2)};
-ComboPt2.name = 'all visual option combos 2 of 3';
-
-export const ComboPt3 = Template().bind({});
-ComboPt3.args = {combos: combinations.slice(chunkSize * 2, chunkSize * 3)};
-ComboPt3.name = 'all visual option combos 3 of 3';
-
-export const Empty = TemplateEmptyState().bind({});
-Empty.name = 'empty state';
-=======
 export const Default = {
   render: Template,
   name: 'all visual option combos 1 of 3',
@@ -183,5 +167,4 @@
 export const Empty = {
   render: TemplateEmptyState,
   name: 'empty state'
-};
->>>>>>> d5282cf0
+};