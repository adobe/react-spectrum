{
  "name": "@react-spectrum/list",
  "version": "3.2.0",
  "description": "Spectrum UI components in React",
  "license": "Apache-2.0",
  "main": "dist/main.js",
  "module": "dist/module.js",
  "types": "dist/types.d.ts",
  "source": "src/index.ts",
  "files": [
    "dist",
    "src"
  ],
  "sideEffects": [
    "*.css"
  ],
  "targets": {
    "main": {
      "includeNodeModules": [
        "@adobe/spectrum-css-temp"
      ]
    },
    "module": {
      "includeNodeModules": [
        "@adobe/spectrum-css-temp"
      ]
    }
  },
  "repository": {
    "type": "git",
    "url": "https://github.com/adobe/react-spectrum"
  },
  "dependencies": {
    "@babel/runtime": "^7.6.2",
<<<<<<< HEAD
    "@react-aria/button": "^3.6.2",
    "@react-aria/focus": "^3.9.0",
    "@react-aria/gridlist": "^3.1.0",
    "@react-aria/i18n": "^3.6.1",
    "@react-aria/interactions": "^3.12.0",
    "@react-aria/utils": "^3.14.0",
    "@react-aria/virtualizer": "^3.5.1",
    "@react-aria/visually-hidden": "^3.5.0",
    "@react-spectrum/checkbox": "^3.6.0",
    "@react-spectrum/layout": "^3.4.2",
    "@react-spectrum/progress": "^3.3.2",
    "@react-spectrum/text": "^3.3.2",
    "@react-spectrum/utils": "^3.7.4",
    "@react-stately/collections": "^3.4.4",
    "@react-stately/layout": "^3.8.0",
    "@react-stately/list": "^3.5.4",
    "@react-stately/virtualizer": "^3.3.1",
    "@react-types/grid": "^3.1.4",
    "@react-types/shared": "^3.15.0",
    "@spectrum-icons/ui": "^3.3.3",
    "react-transition-group": "^4.4.5"
=======
    "@react-aria/button": "^3.6.3",
    "@react-aria/focus": "^3.10.0",
    "@react-aria/gridlist": "^3.1.1",
    "@react-aria/i18n": "^3.6.2",
    "@react-aria/interactions": "^3.13.0",
    "@react-aria/utils": "^3.14.1",
    "@react-aria/virtualizer": "^3.6.0",
    "@react-aria/visually-hidden": "^3.6.0",
    "@react-spectrum/checkbox": "^3.6.1",
    "@react-spectrum/layout": "^3.4.3",
    "@react-spectrum/progress": "^3.3.3",
    "@react-spectrum/text": "^3.3.3",
    "@react-spectrum/utils": "^3.8.0",
    "@react-stately/collections": "^3.5.0",
    "@react-stately/layout": "^3.9.0",
    "@react-stately/list": "^3.6.0",
    "@react-stately/virtualizer": "^3.4.0",
    "@react-types/grid": "^3.1.5",
    "@react-types/shared": "^3.16.0",
    "@spectrum-icons/ui": "^3.4.0",
    "react-transition-group": "^2.2.0"
>>>>>>> 44d7ebc4
  },
  "devDependencies": {
    "@adobe/spectrum-css-temp": "^3.0.0-alpha.1",
    "@react-aria/dnd": "^3.0.0",
    "@react-stately/dnd": "^3.0.0",
    "@react-spectrum/button": "^3.8.1",
    "@react-spectrum/dnd": "^3.0.0"
  },
  "peerDependencies": {
    "react": "^16.8.0 || ^17.0.0-rc.1 || ^18.0.0",
    "@react-spectrum/provider": "^3.2.0",
    "react-dom": "^16.8.0 || ^17.0.0-rc.1 || ^18.0.0"
  },
  "publishConfig": {
    "access": "public"
  }
}<|MERGE_RESOLUTION|>--- conflicted
+++ resolved
@@ -32,29 +32,6 @@
   },
   "dependencies": {
     "@babel/runtime": "^7.6.2",
-<<<<<<< HEAD
-    "@react-aria/button": "^3.6.2",
-    "@react-aria/focus": "^3.9.0",
-    "@react-aria/gridlist": "^3.1.0",
-    "@react-aria/i18n": "^3.6.1",
-    "@react-aria/interactions": "^3.12.0",
-    "@react-aria/utils": "^3.14.0",
-    "@react-aria/virtualizer": "^3.5.1",
-    "@react-aria/visually-hidden": "^3.5.0",
-    "@react-spectrum/checkbox": "^3.6.0",
-    "@react-spectrum/layout": "^3.4.2",
-    "@react-spectrum/progress": "^3.3.2",
-    "@react-spectrum/text": "^3.3.2",
-    "@react-spectrum/utils": "^3.7.4",
-    "@react-stately/collections": "^3.4.4",
-    "@react-stately/layout": "^3.8.0",
-    "@react-stately/list": "^3.5.4",
-    "@react-stately/virtualizer": "^3.3.1",
-    "@react-types/grid": "^3.1.4",
-    "@react-types/shared": "^3.15.0",
-    "@spectrum-icons/ui": "^3.3.3",
-    "react-transition-group": "^4.4.5"
-=======
     "@react-aria/button": "^3.6.3",
     "@react-aria/focus": "^3.10.0",
     "@react-aria/gridlist": "^3.1.1",
@@ -75,8 +52,7 @@
     "@react-types/grid": "^3.1.5",
     "@react-types/shared": "^3.16.0",
     "@spectrum-icons/ui": "^3.4.0",
-    "react-transition-group": "^2.2.0"
->>>>>>> 44d7ebc4
+    "react-transition-group": "^4.4.5"
   },
   "devDependencies": {
     "@adobe/spectrum-css-temp": "^3.0.0-alpha.1",
