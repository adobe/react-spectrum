/*
 * Copyright 2021 Adobe. All rights reserved.
 * This file is licensed to you under the Apache License, Version 2.0 (the "License");
 * you may not use this file except in compliance with the License. You may obtain a copy
 * of the License at http://www.apache.org/licenses/LICENSE-2.0
 *
 * Unless required by applicable law or agreed to in writing, software distributed under
 * the License is distributed on an "AS IS" BASIS, WITHOUT WARRANTIES OR REPRESENTATIONS
 * OF ANY KIND, either express or implied. See the License for the specific language
 * governing permissions and limitations under the License.
 */

import {BaseLayout, BaseLayoutOptions} from './';
import {GridCollection} from '@react-stately/grid';
import {LayoutInfo, Rect, Size} from '@react-stately/virtualizer';

export interface GalleryLayoutOptions extends BaseLayoutOptions {
  // /**
  //  * The card size in the grid.
  //  */
  // cardSize?: 'S' | 'M' | 'L',
  /**
   * The the default row height. Note this must be larger than the min item height.
   * @default 208
   */
  idealRowHeight?: number,
  /**
   * The spacing between items.
   * @default 18 x 18
   */
  itemSpacing?: Size,
  /**
   * The vertical padding for an item.
   * @default 114
   */
  itemPadding?: number,
  /**
   * Minimum size for a item in the grid.
   * @default 136 x 136
   */
  minItemSize?: Size,
  /**
   * Target for adding extra weight to elements during linear partitioning. Anything with an aspect ratio smaler than this value
   * will be targeted.
   * @type {number}
   */
  threshold?: number,
  /**
   * The margin around the grid view between the edges and the items.
   * @default 24
   */
  margin?: number // TODO: Perhaps should accept Responsive<DimensionValue>
}

// TODO: copied from V2, update this with the proper spectrum values
// Should these be affected by Scale as well?
const DEFAULT_OPTIONS = {
  S: {
    idealRowHeight: 112,
    minItemSize: new Size(96, 96),
    itemSpacing: new Size(8, 16),
    // TODO: will need to update as well
    itemPadding: 24,
    dropSpacing: 50,
    margin: 8
  },
  L: {
    idealRowHeight: 208,
    minItemSize: new Size(136, 136),
    itemSpacing: new Size(18, 18),
    // TODO: updated to work with new v3 cards (there is additional space required for the descriptions if there is a description)
    itemPadding: 114,
    dropSpacing: 100,
    margin: 24
  }
};

export class GalleryLayout<T> extends BaseLayout<T> {
  protected idealRowHeight: number;
  protected margin: number;
  protected itemSpacing: Size;
  protected itemPadding: number;
  protected minItemSize: Size;
  protected threshold: number;

  constructor(options: GalleryLayoutOptions = {}) {
    super(options);
    // TODO: restore cardSize option when we support different size cards
    let cardSize = 'L';
    this.idealRowHeight = options.idealRowHeight || DEFAULT_OPTIONS[cardSize].idealRowHeight;
    this.itemSpacing = options.itemSpacing || DEFAULT_OPTIONS[cardSize].itemSpacing;
    this.itemPadding = options.itemPadding != null ? options.itemPadding : DEFAULT_OPTIONS[cardSize].itemPadding;
    this.minItemSize = options.minItemSize || DEFAULT_OPTIONS[cardSize].minItemSize;
    this.threshold = options.threshold || 1;
    this.margin = options.margin != null ? options.margin : DEFAULT_OPTIONS[cardSize].margin;
  }

  get layoutType() {
    return 'gallery';
  }

  /**
   * Takes a row of widths and if there are any widths smaller than the min-width, leech width starting from
   * the widest in the row until it can't give anymore, then move to the second widest and so forth.
   * Do this until all assets meet the min-width.
   * */
  _distributeWidths(widths) {
    // create a copy of the widths array and sort it largest to smallest
    let sortedWidths = widths.concat().sort((a, b) => a[1] > b[1] ? -1 : 1);
    for (let width of widths) {
      // for each width, if it's smaller than the min width
      if (width[1] < this.minItemSize.width) {
        // then figure out how much smaller
        let delta = this.minItemSize.width - width[1];
        for (let item of sortedWidths) {
          // go from the largest width in the row to the smallest
          // if the width is greater than the min width
          if (widths[item[0]][1] > this.minItemSize.width) {
            // subtract the delta from the width, if it's still greater than the min width
            // then we have finished, subtract the delta permanently from that width
            if (widths[item[0]][1] - delta > this.minItemSize.width) {
              widths[item[0]][1] -= delta;
              delta = 0;
              break;
            } else {
              // otherwise, we take as much as we can from the current width and then move on to
              // the next largest and take some width from it
              let maxChange = widths[item[0]][1] - this.minItemSize.width;
              delta -= maxChange;
              widths[item[0]][1] -= maxChange;
            }
          }
        }
        if (delta > 0) {
          return false;
        }
        // force the width to be the min width that we just rebalanced for
        width[1] = this.minItemSize.width;
      }
    }
    return true;
  }

  validate() {
    this.collection = this.virtualizer.collection as GridCollection<T>;
    this.buildCollection();

    // Remove layout info that doesn't exist in new collection
    if (this.lastCollection) {
      for (let key of this.lastCollection.getKeys()) {
        if (!this.collection.getItem(key)) {
          this.layoutInfos.delete(key);
        }
      }

      if (!this.isLoading) {
        this.layoutInfos.delete('loader');
      }

      if (this.collection.size > 0) {
        this.layoutInfos.delete('placeholder');
      }
    }

    this.lastCollection = this.collection;
  }

  buildCollection() {
    let visibleWidth = this.virtualizer.visibleRect.width;
    let visibleHeight = this.virtualizer.visibleRect.height;
    let y = this.margin;
    let availableWidth = visibleWidth - this.margin * 2;

    // Compute aspect ratios for all of the items, and the total width if all items were on in a single row.
    let ratios = [];
    let totalWidth = 0;
    let minRatio = this.minItemSize.width / this.minItemSize.height;
    let maxRatio = availableWidth / this.minItemSize.height;

    for (let node of this.collection) {
      let ratio = node.props.width / node.props.height;
      if (ratio < minRatio) {
        ratio = minRatio;
      } else if (ratio > maxRatio && ratio !== minRatio) {
        ratio = maxRatio;
      }

      let itemWidth = ratio * this.minItemSize.height;
      ratios.push(ratio);
      totalWidth += itemWidth;
    }

    totalWidth += this.itemSpacing.width * (this.collection.size - 1);

    // Determine how many rows we'll need, and partition the items into rows
    // using the aspect ratios as weights.
    let rows = Math.max(1, Math.ceil(totalWidth / availableWidth));
    // if the available width can't hold two items, then every item will get its own row
    // this leads to a faster run through linear partition and more dependable output for small row widths
    if (availableWidth <= (this.minItemSize.width * 2) + (this.itemPadding * 2)) {
      rows = this.collection.size;
    }

    let weightedRatios = ratios.map(ratio => ratio < this.threshold ? ratio + (0.5 * (1 / ratio)) : ratio);
    let partition = linearPartition(weightedRatios, rows);

    let index = 0;
    for (let row of partition) {
      // Compute the total weight for this row
      let totalWeight = 0;
      for (let j = index; j < index + row.length; j++) {
        totalWeight += ratios[j];
      }

      // Determine the row height based on the total available width and weight of this row.
      let bestRowHeight = (availableWidth - (row.length - 1) * this.itemSpacing.width) / totalWeight;

      // if this is the last row and the row height is >2x the ideal row height, then cap to the ideal height
      // probably doing this because if the last row has one extremely tall image, then the row becomes huge
      // though that can happen anywhere if a row has lots of tall images... so i'm not sure why this one matters
      if (row === partition[partition.length - 1] && bestRowHeight > this.idealRowHeight * 2) {
        bestRowHeight = this.idealRowHeight;
      }
      let itemHeight = Math.round(bestRowHeight) + this.itemPadding;
      let x = this.margin;

      // if any items are going to end up too small, add a bit of width to them and subtract it from wider objects
      let widths = [];
      for (let j = index; j < index + row.length; j++) {
        let width = Math.round(bestRowHeight * ratios[j]);
        widths.push([j - index, width]);
      }
      this._distributeWidths(widths);

      // Create items for this row.
      for (let j = index; j < index + row.length; j++) {
<<<<<<< HEAD
        let node = this.collection.at(j);
        let itemWidth = Math.max(widths[j - index][1], this.minItemSize.width);
=======
        let node = this.collection.rows[j];
        let itemWidth = Math.round(rowHeight * ratios[j]);
>>>>>>> ab4a7c04
        let rect = new Rect(x, y, itemWidth, itemHeight);
        let layoutInfo = new LayoutInfo(node.type, node.key, rect);
        this.layoutInfos.set(node.key, layoutInfo);
        x += itemWidth + this.itemSpacing.width;
      }

      y += itemHeight + this.itemSpacing.height;
      index += row.length;
    }

    if (this.isLoading) {
      let loaderY = y;
      let loaderHeight = 60;
      // If there aren't any items, make loader take all avaliable room and remove margin from y calculation
      // so it doesn't scroll
      if (this.collection.size === 0) {
        loaderY = 0;
        loaderHeight = visibleHeight || 60;
      }

      let rect = new Rect(0, loaderY, visibleWidth, loaderHeight);
      let loader = new LayoutInfo('loader', 'loader', rect);
      this.layoutInfos.set('loader', loader);
      y = loader.rect.maxY;
    }

    if (this.collection.size === 0 && !this.isLoading) {
      let rect = new Rect(0, 0, visibleWidth, visibleHeight);
      let placeholder = new LayoutInfo('placeholder', 'placeholder', rect);
      this.layoutInfos.set('placeholder', placeholder);
      y = placeholder.rect.maxY;
    }

    this.contentSize = new Size(visibleWidth, y);
  }
}

// https://www8.cs.umu.se/kurser/TDBA77/VT06/algorithms/BOOK/BOOK2/NODE45.HTM
function linearPartition(seq, k) {
  let n = seq.length;
  if (k <= 0) {
    return [];
  }

  if (k >= n) {
    return seq.map(x => [x]);
  }

  if (n === 1) {
    return [seq];
  }

  let table = Array(n).fill(0).map(() => Array(k).fill(0));
  let solution = Array(n - 1).fill(0).map(() => Array(k - 1).fill(0));

  for (let i = 0; i < n; i++) {
    table[i][0] = seq[i] + (i > 0 ? table[i - 1][0] : 0);
  }

  for (let i = 0; i < k; i++) {
    table[0][i] = seq[0];
  }

  for (let i = 1; i < n; i++) {
    for (let j = 1; j < k; j++) {
      let currentMin = 0;
      let minX = Infinity;

      for (let x = 0; x < i; x++) {
        let c1 = table[x][j - 1];
        let c2 = table[i][0] - table[x][0];
        let cost = Math.max(c1, c2);

        if (!x || cost < currentMin) {
          currentMin = cost;
          minX = x;
        }
      }

      table[i][j] = currentMin;
      solution[i - 1][j - 1] = minX;
    }
  }

  n = n - 1;
  k = k - 2;

  let result = [];
  while (k >= 0) {
    if (n >= 1) {
      let row = [];
      for (let i = solution[n - 1][k] + 1; i < n + 1; i++) {
        row.push(seq[i]);
      }

      result.unshift(row);
      n = solution[n - 1][k];
    }

    k--;
  }

  let row = [];
  for (let i = 0; i < n + 1; i++) {
    row.push(seq[i]);
  }

  result.unshift(row);

  return result;
}<|MERGE_RESOLUTION|>--- conflicted
+++ resolved
@@ -234,13 +234,8 @@
 
       // Create items for this row.
       for (let j = index; j < index + row.length; j++) {
-<<<<<<< HEAD
-        let node = this.collection.at(j);
+        let node = this.collection.rows[j];
         let itemWidth = Math.max(widths[j - index][1], this.minItemSize.width);
-=======
-        let node = this.collection.rows[j];
-        let itemWidth = Math.round(rowHeight * ratios[j]);
->>>>>>> ab4a7c04
         let rect = new Rect(x, y, itemWidth, itemHeight);
         let layoutInfo = new LayoutInfo(node.type, node.key, rect);
         this.layoutInfos.set(node.key, layoutInfo);
