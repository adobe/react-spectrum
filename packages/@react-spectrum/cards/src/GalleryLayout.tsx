/*
 * Copyright 2021 Adobe. All rights reserved.
 * This file is licensed to you under the Apache License, Version 2.0 (the "License");
 * you may not use this file except in compliance with the License. You may obtain a copy
 * of the License at http://www.apache.org/licenses/LICENSE-2.0
 *
 * Unless required by applicable law or agreed to in writing, software distributed under
 * the License is distributed on an "AS IS" BASIS, WITHOUT WARRANTIES OR REPRESENTATIONS
 * OF ANY KIND, either express or implied. See the License for the specific language
 * governing permissions and limitations under the License.
 */

import {BaseLayout, BaseLayoutOptions} from './';
import {GridCollection} from '@react-stately/grid';
import {LayoutInfo, Rect, Size} from '@react-stately/virtualizer';

export interface GalleryLayoutOptions extends BaseLayoutOptions {
  // /**
  //  * The card size in the grid.
  //  */
  // cardSize?: 'S' | 'M' | 'L',
  /**
   * The the default row height. Note this must be larger than the min item height.
   * @default 208
   */
  idealRowHeight?: number,
  /**
   * The spacing between items.
   * @default 18 x 18
   */
  itemSpacing?: Size,
  /**
   * The vertical padding for an item.
   * @default 114
   */
  itemPadding?: number,
  /**
   * Minimum size for a item in the grid.
   * @default 136 x 136
   */
  minItemSize?: Size,
  /**
   * Target for adding extra weight to elements during linear partitioning. Anything with an aspect ratio smaler than this value
   * will be targeted.
   * @type {number}
   */
  threshold?: number,
  /**
   * The margin around the grid view between the edges and the items.
   * @default 24
   */
  margin?: number // TODO: Perhaps should accept Responsive<DimensionValue>
}

// TODO: copied from V2, update this with the proper spectrum values
// Should these be affected by Scale as well?
const DEFAULT_OPTIONS = {
  S: {
    idealRowHeight: 112,
    minItemSize: new Size(96, 96),
    itemSpacing: new Size(8, 16),
    // TODO: will need to update as well
    itemPadding: 24,
    dropSpacing: 50,
    margin: 8
  },
  L: {
    idealRowHeight: 208,
    minItemSize: new Size(136, 136),
    itemSpacing: new Size(18, 18),
    // TODO: updated to work with new v3 cards (there is additional space required for the descriptions if there is a description)
    itemPadding: 114,
    dropSpacing: 100,
    margin: 24
  }
};

export class GalleryLayout<T> extends BaseLayout<T> {
  protected idealRowHeight: number;
  protected margin: number;
  protected itemSpacing: Size;
<<<<<<< HEAD
  itemPadding: number;
=======
  protected itemPadding: number;
  protected minItemSize: Size;
  protected threshold: number;
>>>>>>> d90bca54

  constructor(options: GalleryLayoutOptions = {}) {
    super(options);
    // TODO: restore cardSize option when we support different size cards
    let cardSize = 'L';
    this.idealRowHeight = options.idealRowHeight || DEFAULT_OPTIONS[cardSize].idealRowHeight;
    this.itemSpacing = options.itemSpacing || DEFAULT_OPTIONS[cardSize].itemSpacing;
    this.itemPadding = options.itemPadding != null ? options.itemPadding : DEFAULT_OPTIONS[cardSize].itemPadding;
    this.minItemSize = options.minItemSize || DEFAULT_OPTIONS[cardSize].minItemSize;
    this.threshold = options.threshold || 1;
    this.margin = options.margin != null ? options.margin : DEFAULT_OPTIONS[cardSize].margin;
  }

  get layoutType() {
    return 'gallery';
  }

  /**
   * Takes a row of widths and if there are any widths smaller than the min-width, leech width starting from
   * the widest in the row until it can't give anymore, then move to the second widest and so forth.
   * Do this until all assets meet the min-width.
   * */
  _distributeWidths(widths) {
    // create a copy of the widths array and sort it largest to smallest
    let sortedWidths = widths.concat().sort((a, b) => a[1] > b[1] ? -1 : 1);
    for (let width of widths) {
      // for each width, if it's smaller than the min width
      if (width[1] < this.minItemSize.width) {
        // then figure out how much smaller
        let delta = this.minItemSize.width - width[1];
        for (let item of sortedWidths) {
          // go from the largest width in the row to the smallest
          // if the width is greater than the min width
          if (widths[item[0]][1] > this.minItemSize.width) {
            // subtract the delta from the width, if it's still greater than the min width
            // then we have finished, subtract the delta permanently from that width
            if (widths[item[0]][1] - delta > this.minItemSize.width) {
              widths[item[0]][1] -= delta;
              delta = 0;
              break;
            } else {
              // otherwise, we take as much as we can from the current width and then move on to
              // the next largest and take some width from it
              let maxChange = widths[item[0]][1] - this.minItemSize.width;
              delta -= maxChange;
              widths[item[0]][1] -= maxChange;
            }
          }
        }
        if (delta > 0) {
          return false;
        }
        // force the width to be the min width that we just rebalanced for
        width[1] = this.minItemSize.width;
      }
    }
    return true;
  }

  validate() {
    this.collection = this.virtualizer.collection as GridCollection<T>;
    this.buildCollection();

    // Remove layout info that doesn't exist in new collection
    if (this.lastCollection) {
      for (let key of this.lastCollection.getKeys()) {
        if (!this.collection.getItem(key)) {
          this.layoutInfos.delete(key);
        }
      }

      if (!this.isLoading) {
        this.layoutInfos.delete('loader');
      }

      if (this.collection.size > 0) {
        this.layoutInfos.delete('placeholder');
      }
    }

    this.lastCollection = this.collection;
  }

  buildCollection() {
    let visibleWidth = this.virtualizer.visibleRect.width;
    let visibleHeight = this.virtualizer.visibleRect.height;
    let y = this.margin;
    let availableWidth = visibleWidth - this.margin * 2;

    // Compute aspect ratios for all of the items, and the total width if all items were on in a single row.
    let ratios = [];
    let totalWidth = 0;
    let minRatio = this.minItemSize.width / this.minItemSize.height;
    let maxRatio = availableWidth / this.minItemSize.height;

    for (let node of this.collection) {
      let ratio = node.props.width / node.props.height;
      if (ratio < minRatio) {
        ratio = minRatio;
      } else if (ratio > maxRatio && ratio !== minRatio) {
        ratio = maxRatio;
      }

      let itemWidth = ratio * this.minItemSize.height;
      ratios.push(ratio);
      totalWidth += itemWidth;
    }

    totalWidth += this.itemSpacing.width * (this.collection.size - 1);

    // Determine how many rows we'll need, and partition the items into rows
    // using the aspect ratios as weights.
    let rows = Math.max(1, Math.ceil(totalWidth / availableWidth));
    // if the available width can't hold two items, then every item will get its own row
    // this leads to a faster run through linear partition and more dependable output for small row widths
    if (availableWidth <= (this.minItemSize.width * 2) + (this.itemPadding * 2)) {
      rows = this.collection.size;
    }

    let weightedRatios = ratios.map(ratio => ratio < this.threshold ? ratio + (0.5 * (1 / ratio)) : ratio);
    let partition = linearPartition(weightedRatios, rows);

    let index = 0;
    for (let row of partition) {
      // Compute the total weight for this row
      let totalWeight = 0;
      for (let j = index; j < index + row.length; j++) {
        totalWeight += ratios[j];
      }

      // Determine the row height based on the total available width and weight of this row.
      let bestRowHeight = (availableWidth - (row.length - 1) * this.itemSpacing.width) / totalWeight;

      // if this is the last row and the row height is >2x the ideal row height, then cap to the ideal height
      // probably doing this because if the last row has one extremely tall image, then the row becomes huge
      // though that can happen anywhere if a row has lots of tall images... so i'm not sure why this one matters
      if (row === partition[partition.length - 1] && bestRowHeight > this.idealRowHeight * 2) {
        bestRowHeight = this.idealRowHeight;
      }
      let itemHeight = Math.round(bestRowHeight) + this.itemPadding;
      let x = this.margin;

      // if any items are going to end up too small, add a bit of width to them and subtract it from wider objects
      let widths = [];
      for (let j = index; j < index + row.length; j++) {
        let width = Math.round(bestRowHeight * ratios[j]);
        widths.push([j - index, width]);
      }
      this._distributeWidths(widths);

      // Create items for this row.
      for (let j = index; j < index + row.length; j++) {
        let node = this.collection.rows[j];
        let itemWidth = Math.max(widths[j - index][1], this.minItemSize.width);
        let rect = new Rect(x, y, itemWidth, itemHeight);
        let layoutInfo = new LayoutInfo(node.type, node.key, rect);
        this.layoutInfos.set(node.key, layoutInfo);
        x += itemWidth + this.itemSpacing.width;
      }

      y += itemHeight + this.itemSpacing.height;
      index += row.length;
    }

    if (this.isLoading) {
      let loaderY = y;
      let loaderHeight = 60;
      // If there aren't any items, make loader take all avaliable room and remove margin from y calculation
      // so it doesn't scroll
      if (this.collection.size === 0) {
        loaderY = 0;
        loaderHeight = visibleHeight || 60;
      }

      let rect = new Rect(0, loaderY, visibleWidth, loaderHeight);
      let loader = new LayoutInfo('loader', 'loader', rect);
      this.layoutInfos.set('loader', loader);
      y = loader.rect.maxY;
    }

    if (this.collection.size === 0 && !this.isLoading) {
      let rect = new Rect(0, 0, visibleWidth, visibleHeight);
      let placeholder = new LayoutInfo('placeholder', 'placeholder', rect);
      this.layoutInfos.set('placeholder', placeholder);
      y = placeholder.rect.maxY;
    }

    this.contentSize = new Size(visibleWidth, y);
  }
}

// https://www8.cs.umu.se/kurser/TDBA77/VT06/algorithms/BOOK/BOOK2/NODE45.HTM
function linearPartition(seq, k) {
  let n = seq.length;
  if (k <= 0) {
    return [];
  }

  if (k >= n) {
    return seq.map(x => [x]);
  }

  if (n === 1) {
    return [seq];
  }

  let table = Array(n).fill(0).map(() => Array(k).fill(0));
  let solution = Array(n - 1).fill(0).map(() => Array(k - 1).fill(0));

  for (let i = 0; i < n; i++) {
    table[i][0] = seq[i] + (i > 0 ? table[i - 1][0] : 0);
  }

  for (let i = 0; i < k; i++) {
    table[0][i] = seq[0];
  }

  for (let i = 1; i < n; i++) {
    for (let j = 1; j < k; j++) {
      let currentMin = 0;
      let minX = Infinity;

      for (let x = 0; x < i; x++) {
        let c1 = table[x][j - 1];
        let c2 = table[i][0] - table[x][0];
        let cost = Math.max(c1, c2);

        if (!x || cost < currentMin) {
          currentMin = cost;
          minX = x;
        }
      }

      table[i][j] = currentMin;
      solution[i - 1][j - 1] = minX;
    }
  }

  n = n - 1;
  k = k - 2;

  let result = [];
  while (k >= 0) {
    if (n >= 1) {
      let row = [];
      for (let i = solution[n - 1][k] + 1; i < n + 1; i++) {
        row.push(seq[i]);
      }

      result.unshift(row);
      n = solution[n - 1][k];
    }

    k--;
  }

  let row = [];
  for (let i = 0; i < n + 1; i++) {
    row.push(seq[i]);
  }

  result.unshift(row);

  return result;
}<|MERGE_RESOLUTION|>--- conflicted
+++ resolved
@@ -79,13 +79,9 @@
   protected idealRowHeight: number;
   protected margin: number;
   protected itemSpacing: Size;
-<<<<<<< HEAD
   itemPadding: number;
-=======
-  protected itemPadding: number;
   protected minItemSize: Size;
   protected threshold: number;
->>>>>>> d90bca54
 
   constructor(options: GalleryLayoutOptions = {}) {
     super(options);
