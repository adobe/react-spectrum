/*
 * Copyright 2021 Adobe. All rights reserved.
 * This file is licensed to you under the Apache License, Version 2.0 (the "License");
 * you may not use this file except in compliance with the License. You may obtain a copy
 * of the License at http://www.apache.org/licenses/LICENSE-2.0
 *
 * Unless required by applicable law or agreed to in writing, software distributed under
 * the License is distributed on an "AS IS" BASIS, WITHOUT WARRANTIES OR REPRESENTATIONS
 * OF ANY KIND, either express or implied. See the License for the specific language
 * governing permissions and limitations under the License.
 */

import {AriaCardProps, SpectrumCardProps} from '@react-types/cards';
import {Checkbox} from '@react-spectrum/checkbox';
import {classNames, SlotProvider, useDOMRef, useHasChild, useStyleProps} from '@react-spectrum/utils';
import {Divider} from '@react-spectrum/divider';
import {DOMRef, Node} from '@react-types/shared';
import {filterDOMProps, mergeProps, useLayoutEffect, useSlotId} from '@react-aria/utils';
import {FocusRing} from '@react-aria/focus';
import React, {HTMLAttributes, useMemo, useRef, useState} from 'react';
import styles from '@adobe/spectrum-css-temp/components/card/vars.css';
import {useCardViewContext} from './CardViewContext';
import {useFocusWithin, useHover} from '@react-aria/interactions';
import {useProviderProps} from '@react-spectrum/provider';

interface CardBaseProps<T> extends SpectrumCardProps {
  articleProps?: HTMLAttributes<HTMLElement>,
  item?: Node<T>
}

function CardBase<T extends object>(props: CardBaseProps<T>, ref: DOMRef<HTMLDivElement>) {
  props = useProviderProps(props);
  // TODO: Don't send in articleProps via context (unless we want to make another context for InternalCard)? Pass it in via props since it will only be provided via CardView's InternalCard
  let context = useCardViewContext() || {}; // we can call again here, won't change from Card.tsx
  let {state} = context;
  let manager = state?.selectionManager;
  let {
    isQuiet,
    orientation = 'vertical',
    articleProps = {},
    item,
    layout
  } = props;

  let key = item?.key;
  let isSelected = manager?.isSelected(key);
  let isDisabled = state?.disabledKeys.has(key);
  let onChange = () => manager?.select(key);

  let {styleProps} = useStyleProps(props);
  let {cardProps, titleProps, contentProps} = useCard(props);
  let domRef = useDOMRef(ref);
  let gridRef = useRef<HTMLDivElement>();

<<<<<<< HEAD
  let {hoverProps, isHovered} = useHover({isDisabled});
=======
  // cards are only interactive if there is a selection manager and it allows selection
  let {hoverProps, isHovered} = useHover({isDisabled: manager === undefined || manager?.selectionMode === 'none'});
>>>>>>> 92295e9b
  let [isFocused, setIsFocused] = useState(false);
  let {focusWithinProps} = useFocusWithin({
    onFocusWithinChange: setIsFocused,
    isDisabled
  });

  let hasFooter = useHasChild(`.${styles['spectrum-Card-footer']}`, gridRef);

  // ToDo: see css for comment about avatar under selector .spectrum-Card--noLayout.spectrum-Card--default
  let hasPreviewImage = useHasChild(`.${styles['spectrum-Card-image']}`, gridRef);
  let hasPreviewIllustration = useHasChild(`.${styles['spectrum-Card-illustration']}`, gridRef);
  let hasPreview = hasPreviewImage || hasPreviewIllustration;

  // this is for horizontal cards
  let [height, setHeight] = useState(NaN);
  useLayoutEffect(() => {
    if (orientation !== 'horizontal') {
      return;
    }
    let cardHeight = gridRef.current.getBoundingClientRect().height;
    setHeight(cardHeight);
  }, [gridRef, setHeight, orientation]);
  let aspectRatioEnforce = undefined;
  if (orientation === 'horizontal' && !isNaN(height)) {
    aspectRatioEnforce = {
      height: `${height}px`,
      width: `${height}px`
    };
  }

  let slots = useMemo(() => ({
    image: {UNSAFE_className: classNames(styles, 'spectrum-Card-image'), objectFit: orientation === 'horizontal' ? 'cover' : 'contain', alt: '', ...aspectRatioEnforce},
    illustration: {UNSAFE_className: classNames(styles, 'spectrum-Card-illustration'), ...aspectRatioEnforce},
    avatar: {UNSAFE_className: classNames(styles, 'spectrum-Card-avatar'), size: 'avatar-size-400'},
    heading: {UNSAFE_className: classNames(styles, 'spectrum-Card-heading'), ...titleProps},
    content: {UNSAFE_className: classNames(styles, 'spectrum-Card-content'), ...contentProps},
    detail: {UNSAFE_className: classNames(styles, 'spectrum-Card-detail')},
    actionmenu: {UNSAFE_className: classNames(styles, 'spectrum-Card-actions'), align: 'end', isQuiet: true},
    footer: {UNSAFE_className: classNames(styles, 'spectrum-Card-footer'), isHidden: isQuiet},
    divider: {UNSAFE_className: classNames(styles, 'spectrum-Card-divider'), size: 'S'}
  }), [titleProps, contentProps, height, isQuiet, orientation]);

  // This is only for quiet grid cards
  let [isCloseToSquare, setIsCloseToSquare] = useState(false);
  useLayoutEffect(() => {
    if (!(layout === 'grid' && isQuiet)) {
      return;
    }
    // ToDo: how to handle illustrations? what if the illustration looks like an image? What about swatches/fonts https://spectrum-contributions.corp.adobe.com/page/asset-card-beta/#File-type
    let image = gridRef.current.querySelector(`.${styles['spectrum-Card-image']} img`) as HTMLImageElement;
    if (!image) {
      return;
    }
    let measure = () => {
      let height = image.naturalHeight;
      let width = image.naturalWidth;
      /*
      * ToDo: Choose between min-padding and plain ratio
      * Do we want to just do a ratio measurement when it's close to being a square?
      * or do we want to actually figure out min-padding?
      * Min Padding would require us to check that the padding is not less than the min in both Vertical and Horizontal
      * Unfortunately img contain doesn't actually create padding, which is what this math below can figure out
      * Vs the commented out straight ratio check
      * */
      let imgTagHeight = image.clientHeight;
      let imgTagWidth = image.clientWidth;
      let ratio = Math.min(imgTagWidth / width, imgTagHeight / height);
      let trueHeight = ratio * height;
      let trueWidth = ratio * width;
      let paddingVertical = imgTagHeight - trueHeight;
      let paddingHorizontal = imgTagWidth - trueWidth;
      if (paddingVertical < 16 && paddingHorizontal < 16) { // ToDo: does this need to be different per scale?
        setIsCloseToSquare(true);
      } else {
        setIsCloseToSquare(false);
      }

      // let ratio = height / width;
      // if (ratio > 0.9 && ratio < 1.1) {
      //   setIsCloseToSquare(true);
      // }
    };
    if (image.complete) {
      measure();
    } else {
      image.addEventListener('load', measure);
      return () => {
        image.removeEventListener('load', measure);
      };
    }
    // ToDo: how to re-run if image src changes?
  }, [props.children, setIsCloseToSquare, isQuiet, layout]);


  return (
    <FocusRing focusRingClass={classNames(styles, 'focus-ring')}>
      <article
        {...styleProps}
        {...mergeProps(cardProps, focusWithinProps, hoverProps, filterDOMProps(props), articleProps)}
        ref={domRef}
        className={classNames(styles, 'spectrum-Card', {
          'spectrum-Card--default': !isQuiet && orientation !== 'horizontal',
          'spectrum-Card--isQuiet': isQuiet && orientation !== 'horizontal',
          'spectrum-Card--horizontal': orientation === 'horizontal',
          'spectrum-Card--closeToSquare': isCloseToSquare,
          'spectrum-Card--noPreview': !hasPreview,
          'is-hovered': isHovered,
          'is-focused': isFocused,
          'is-selected': isSelected,
          'spectrum-Card--waterfall': layout === 'waterfall',
          'spectrum-Card--gallery': layout === 'gallery',
          'spectrum-Card--grid': layout === 'grid',
          'spectrum-Card--noLayout': layout !== 'waterfall' && layout !== 'gallery' && layout !== 'grid'
        }, styleProps.className)}>
        <div ref={gridRef} className={classNames(styles, 'spectrum-Card-grid')}>
          {manager && manager.selectionMode !== 'none' && (
            <div className={classNames(styles, 'spectrum-Card-checkboxWrapper')}>
              <Checkbox
                isDisabled={isDisabled}
                excludeFromTabOrder
                isSelected={isSelected}
                onChange={onChange}
                UNSAFE_className={classNames(styles, 'spectrum-Card-checkbox')}
                isEmphasized
                aria-label="select" />
            </div>
          )}
          <SlotProvider slots={slots}>
            {props.children}
            {hasFooter && <Divider />}
          </SlotProvider>
          <div className={classNames(styles, 'spectrum-Card-decoration')} />
        </div>
      </article>
    </FocusRing>
  );
}

interface AriaCardOptions extends AriaCardProps {
}

interface CardAria {
  cardProps: HTMLAttributes<HTMLDivElement>,
  titleProps: HTMLAttributes<HTMLDivElement>,
  contentProps: HTMLAttributes<HTMLDivElement>
}

function useCard(props: AriaCardOptions): CardAria {
  let titleId = useSlotId();
  let descriptionId = useSlotId();
  let titleProps = useMemo(() => ({
    id: titleId
  }), [titleId]);
  let contentProps = useMemo(() => ({
    id: descriptionId
  }), [descriptionId]);

  return {
    cardProps: {
      ...filterDOMProps(props),
      'aria-labelledby': titleId,
      'aria-describedby': descriptionId,
      tabIndex: 0
    },
    titleProps,
    contentProps
  };
}

/**
 * TODO: Add description of component here.
 */
const _CardBase = React.forwardRef(CardBase);
export {_CardBase as CardBase};<|MERGE_RESOLUTION|>--- conflicted
+++ resolved
@@ -52,12 +52,8 @@
   let domRef = useDOMRef(ref);
   let gridRef = useRef<HTMLDivElement>();
 
-<<<<<<< HEAD
-  let {hoverProps, isHovered} = useHover({isDisabled});
-=======
   // cards are only interactive if there is a selection manager and it allows selection
-  let {hoverProps, isHovered} = useHover({isDisabled: manager === undefined || manager?.selectionMode === 'none'});
->>>>>>> 92295e9b
+  let {hoverProps, isHovered} = useHover({isDisabled: manager === undefined || manager?.selectionMode === 'none' || isDisabled});
   let [isFocused, setIsFocused] = useState(false);
   let {focusWithinProps} = useFocusWithin({
     onFocusWithinChange: setIsFocused,
