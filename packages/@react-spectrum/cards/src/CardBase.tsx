/*
 * Copyright 2021 Adobe. All rights reserved.
 * This file is licensed to you under the Apache License, Version 2.0 (the "License");
 * you may not use this file except in compliance with the License. You may obtain a copy
 * of the License at http://www.apache.org/licenses/LICENSE-2.0
 *
 * Unless required by applicable law or agreed to in writing, software distributed under
 * the License is distributed on an "AS IS" BASIS, WITHOUT WARRANTIES OR REPRESENTATIONS
 * OF ANY KIND, either express or implied. See the License for the specific language
 * governing permissions and limitations under the License.
 */

import {AriaCardProps, SpectrumCardProps} from '@react-types/cards';
import {Checkbox} from '@react-spectrum/checkbox';
import {classNames, SlotProvider, useDOMRef, useHasChild, useStyleProps} from '@react-spectrum/utils';
import {Divider} from '@react-spectrum/divider';
import {DOMRef, Node} from '@react-types/shared';
import {filterDOMProps, mergeProps, useLayoutEffect, useSlotId} from '@react-aria/utils';
import {FocusRing} from '@react-aria/focus';
import React, {HTMLAttributes, useMemo, useRef, useState} from 'react';
import styles from '@adobe/spectrum-css-temp/components/card/vars.css';
import {useCardViewContext} from './CardViewContext';
import {useFocusWithin, useHover} from '@react-aria/interactions';
import {useProviderProps} from '@react-spectrum/provider';

interface CardBaseProps<T> extends SpectrumCardProps {
  articleProps?: HTMLAttributes<HTMLElement>,
  item?: Node<T>
}

function CardBase<T extends object>(props: CardBaseProps<T>, ref: DOMRef<HTMLDivElement>) {
  props = useProviderProps(props);
  // TODO: Don't send in articleProps via context (unless we want to make another context for InternalCard)? Pass it in via props since it will only be provided via CardView's InternalCard
  let context = useCardViewContext() || {}; // we can call again here, won't change from Card.tsx
  let {state} = context;
  let manager = state?.selectionManager;
  let {
    isQuiet,
    orientation = 'vertical',
    articleProps = {},
    item,
    layout
  } = props;

  let key = item?.key;
  let isSelected = manager?.isSelected(key);
  let isDisabled = state?.disabledKeys.has(key);
  let onChange = () => manager?.select(key);

  let {styleProps} = useStyleProps(props);
  let {cardProps, titleProps, contentProps} = useCard(props);
  let domRef = useDOMRef(ref);
  let gridRef = useRef<HTMLDivElement>();

  // cards are only interactive if there is a selection manager and it allows selection
  let {hoverProps, isHovered} = useHover({isDisabled: manager === undefined || manager?.selectionMode === 'none' || isDisabled});
  let [isFocused, setIsFocused] = useState(false);
  let {focusWithinProps} = useFocusWithin({
    onFocusWithinChange: setIsFocused,
    isDisabled
  });

  let hasFooter = useHasChild(`.${styles['spectrum-Card-footer']}`, gridRef);

  // ToDo: see css for comment about avatar under selector .spectrum-Card--noLayout.spectrum-Card--default
  let hasPreviewImage = useHasChild(`.${styles['spectrum-Card-image']}`, gridRef);
  let hasPreviewIllustration = useHasChild(`.${styles['spectrum-Card-illustration']}`, gridRef);
  let hasPreview = hasPreviewImage || hasPreviewIllustration;

  // this is for horizontal cards
  let [height, setHeight] = useState(NaN);
  useLayoutEffect(() => {
    if (orientation !== 'horizontal') {
      return;
    }
    let cardHeight = gridRef.current.getBoundingClientRect().height;
    setHeight(cardHeight);
<<<<<<< HEAD
  }, [orientation, gridRef, setHeight]);

  let aspectRatioEnforce = useMemo(() => {
    if (orientation === 'horizontal' && !isNaN(height)) {
      return {
        height: `${height}px`,
        width: `${height}px`
      };
    }
    return undefined;
  }, [orientation, height]);

=======
  }, [gridRef, setHeight, orientation]);
  let aspectRatioEnforce = undefined;
  if (orientation === 'horizontal' && !isNaN(height)) {
    aspectRatioEnforce = {
      height: `${height}px`,
      width: `${height}px`
    };
  }
>>>>>>> a09b078f

  let slots = useMemo(() => ({
    image: {UNSAFE_className: classNames(styles, 'spectrum-Card-image'), objectFit: orientation === 'horizontal' ? 'cover' : 'contain', alt: '', ...aspectRatioEnforce},
    illustration: {UNSAFE_className: classNames(styles, 'spectrum-Card-illustration'), ...aspectRatioEnforce},
    avatar: {UNSAFE_className: classNames(styles, 'spectrum-Card-avatar'), size: 'avatar-size-400'},
    heading: {UNSAFE_className: classNames(styles, 'spectrum-Card-heading'), ...titleProps},
    content: {UNSAFE_className: classNames(styles, 'spectrum-Card-content'), ...contentProps},
    detail: {UNSAFE_className: classNames(styles, 'spectrum-Card-detail')},
    actionmenu: {UNSAFE_className: classNames(styles, 'spectrum-Card-actions'), align: 'end', isQuiet: true},
    footer: {UNSAFE_className: classNames(styles, 'spectrum-Card-footer'), isHidden: isQuiet},
    divider: {UNSAFE_className: classNames(styles, 'spectrum-Card-divider'), size: 'S'}
  }), [titleProps, contentProps, isQuiet, orientation, aspectRatioEnforce]);

  // This is only for quiet grid cards
  let [isCloseToSquare, setIsCloseToSquare] = useState(false);
  useLayoutEffect(() => {
    if (!(layout === 'grid' && isQuiet)) {
      return;
    }
    // ToDo: how to handle illustrations? what if the illustration looks like an image? What about swatches/fonts https://spectrum-contributions.corp.adobe.com/page/asset-card-beta/#File-type
    let image = gridRef.current.querySelector(`.${styles['spectrum-Card-image']} img`) as HTMLImageElement;
    if (!image) {
      return;
    }
    let measure = () => {
      let height = image.naturalHeight;
      let width = image.naturalWidth;
      /*
      * ToDo: Choose between min-padding and plain ratio
      * Do we want to just do a ratio measurement when it's close to being a square?
      * or do we want to actually figure out min-padding?
      * Min Padding would require us to check that the padding is not less than the min in both Vertical and Horizontal
      * Unfortunately img contain doesn't actually create padding, which is what this math below can figure out
      * Vs the commented out straight ratio check
      * */
      let imgTagHeight = image.clientHeight;
      let imgTagWidth = image.clientWidth;
      let ratio = Math.min(imgTagWidth / width, imgTagHeight / height);
      let trueHeight = ratio * height;
      let trueWidth = ratio * width;
      let paddingVertical = imgTagHeight - trueHeight;
      let paddingHorizontal = imgTagWidth - trueWidth;
      if (paddingVertical < 16 && paddingHorizontal < 16) { // ToDo: does this need to be different per scale?
        setIsCloseToSquare(true);
      } else {
        setIsCloseToSquare(false);
      }

      // let ratio = height / width;
      // if (ratio > 0.9 && ratio < 1.1) {
      //   setIsCloseToSquare(true);
      // }
    };
    if (image.complete) {
      measure();
    } else {
      image.addEventListener('load', measure);
      return () => {
        image.removeEventListener('load', measure);
      };
    }
    // ToDo: how to re-run if image src changes?
  }, [props.children, setIsCloseToSquare, isQuiet, layout]);


  return (
    <FocusRing focusRingClass={classNames(styles, 'focus-ring')}>
      <article
        {...styleProps}
        {...mergeProps(cardProps, focusWithinProps, hoverProps, filterDOMProps(props), articleProps)}
        ref={domRef}
        className={classNames(styles, 'spectrum-Card', {
          'spectrum-Card--default': !isQuiet && orientation !== 'horizontal',
          'spectrum-Card--isQuiet': isQuiet && orientation !== 'horizontal',
          'spectrum-Card--horizontal': orientation === 'horizontal',
          'spectrum-Card--closeToSquare': isCloseToSquare,
          'spectrum-Card--noPreview': !hasPreview,
          'is-hovered': isHovered,
          'is-focused': isFocused,
          'is-selected': isSelected,
          'spectrum-Card--waterfall': layout === 'waterfall',
          'spectrum-Card--gallery': layout === 'gallery',
          'spectrum-Card--grid': layout === 'grid',
          'spectrum-Card--noLayout': layout !== 'waterfall' && layout !== 'gallery' && layout !== 'grid'
        }, styleProps.className)}>
        <div ref={gridRef} className={classNames(styles, 'spectrum-Card-grid')}>
          {manager && manager.selectionMode !== 'none' && (
            <div className={classNames(styles, 'spectrum-Card-checkboxWrapper')}>
              <Checkbox
                isDisabled={isDisabled}
                excludeFromTabOrder
                isSelected={isSelected}
                onChange={onChange}
                UNSAFE_className={classNames(styles, 'spectrum-Card-checkbox')}
                isEmphasized
                aria-label="select" />
            </div>
          )}
          <SlotProvider slots={slots}>
            {props.children}
            {hasFooter && <Divider />}
          </SlotProvider>
          <div className={classNames(styles, 'spectrum-Card-decoration')} />
        </div>
      </article>
    </FocusRing>
  );
}

interface AriaCardOptions extends AriaCardProps {
}

interface CardAria {
  cardProps: HTMLAttributes<HTMLDivElement>,
  titleProps: HTMLAttributes<HTMLDivElement>,
  contentProps: HTMLAttributes<HTMLDivElement>
}

function useCard(props: AriaCardOptions): CardAria {
  let titleId = useSlotId();
  let descriptionId = useSlotId();
  let titleProps = useMemo(() => ({
    id: titleId
  }), [titleId]);
  let contentProps = useMemo(() => ({
    id: descriptionId
  }), [descriptionId]);

  return {
    cardProps: {
      ...filterDOMProps(props),
      'aria-labelledby': titleId,
      'aria-describedby': descriptionId,
      tabIndex: 0
    },
    titleProps,
    contentProps
  };
}

/**
 * TODO: Add description of component here.
 */
const _CardBase = React.forwardRef(CardBase);
export {_CardBase as CardBase};<|MERGE_RESOLUTION|>--- conflicted
+++ resolved
@@ -75,7 +75,6 @@
     }
     let cardHeight = gridRef.current.getBoundingClientRect().height;
     setHeight(cardHeight);
-<<<<<<< HEAD
   }, [orientation, gridRef, setHeight]);
 
   let aspectRatioEnforce = useMemo(() => {
@@ -88,16 +87,6 @@
     return undefined;
   }, [orientation, height]);
 
-=======
-  }, [gridRef, setHeight, orientation]);
-  let aspectRatioEnforce = undefined;
-  if (orientation === 'horizontal' && !isNaN(height)) {
-    aspectRatioEnforce = {
-      height: `${height}px`,
-      width: `${height}px`
-    };
-  }
->>>>>>> a09b078f
 
   let slots = useMemo(() => ({
     image: {UNSAFE_className: classNames(styles, 'spectrum-Card-image'), objectFit: orientation === 'horizontal' ? 'cover' : 'contain', alt: '', ...aspectRatioEnforce},
