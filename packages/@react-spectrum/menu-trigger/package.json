{
  "name": "@react-spectrum/menu-trigger",
  "version": "3.0.0-alpha.2",
  "private": true,
  "description": "Spectrum UI components in React",
  "main": "dist/main.js",
  "module": "dist/module.js",
  "types": "dist/types.d.ts",
  "source": "src/index.ts",
  "files": [
    "dist"
  ],
  "sideEffects": false,
  "targets": {
    "main": {
      "includeNodeModules": [
        "@adobe/spectrum-css-temp"
      ]
    },
    "module": {
      "includeNodeModules": [
        "@adobe/spectrum-css-temp"
      ]
    }
  },
  "repository": {
    "type": "git",
    "url": "https://github.com/adobe/react-spectrum"
  },
  "dependencies": {
    "@babel/runtime": "^7.6.2",
<<<<<<< HEAD
    "@react-aria/collections": "^3.0.0-alpha.1",
    "@react-aria/focus": "^3.0.0-alpha.1",
    "@react-aria/interactions": "^3.0.0-alpha.1",
    "@react-aria/menu-trigger": "^3.0.0-alpha.1",
    "@react-aria/overlays": "^3.0.0-alpha.1",
    "@react-aria/selection": "^3.0.0-alpha.1",
    "@react-aria/utils": "^3.0.0-alpha.1",
    "@react-spectrum/overlays": "^3.0.0-alpha.1",
    "@react-spectrum/utils": "^3.0.0-alpha.1",
    "@react-stately/collections": "^3.0.0-alpha.1",
    "@react-stately/tree": "^3.0.0-alpha.1",
    "@react-stately/utils": "^3.0.0-alpha.1",
    "@react-types/shared": "^3.0.0-alpha.1",
    "@spectrum-icons/ui": "^3.0.0-alpha.1"
=======
    "@react-aria/interactions": "^3.0.0-alpha.2",
    "@react-aria/menu-trigger": "^3.0.0-alpha.2",
    "@react-aria/overlays": "^3.0.0-alpha.2",
    "@react-aria/utils": "^3.0.0-alpha.2",
    "@react-spectrum/overlays": "^3.0.0-alpha.2",
    "@react-spectrum/utils": "^3.0.0-alpha.2",
    "@react-stately/utils": "^3.0.0-alpha.2",
    "@react-types/shared": "^3.0.0-alpha.2"
>>>>>>> 34f6c2f4
  },
  "devDependencies": {
    "@adobe/spectrum-css-temp": "^3.0.0-alpha.2"
  },
  "peerDependencies": {
    "react": "^16.8.0",
    "react-dom": "^16.8.0"
  },
  "publishConfig": {
    "access": "public"
  }
}<|MERGE_RESOLUTION|>--- conflicted
+++ resolved
@@ -29,7 +29,6 @@
   },
   "dependencies": {
     "@babel/runtime": "^7.6.2",
-<<<<<<< HEAD
     "@react-aria/collections": "^3.0.0-alpha.1",
     "@react-aria/focus": "^3.0.0-alpha.1",
     "@react-aria/interactions": "^3.0.0-alpha.1",
@@ -44,16 +43,6 @@
     "@react-stately/utils": "^3.0.0-alpha.1",
     "@react-types/shared": "^3.0.0-alpha.1",
     "@spectrum-icons/ui": "^3.0.0-alpha.1"
-=======
-    "@react-aria/interactions": "^3.0.0-alpha.2",
-    "@react-aria/menu-trigger": "^3.0.0-alpha.2",
-    "@react-aria/overlays": "^3.0.0-alpha.2",
-    "@react-aria/utils": "^3.0.0-alpha.2",
-    "@react-spectrum/overlays": "^3.0.0-alpha.2",
-    "@react-spectrum/utils": "^3.0.0-alpha.2",
-    "@react-stately/utils": "^3.0.0-alpha.2",
-    "@react-types/shared": "^3.0.0-alpha.2"
->>>>>>> 34f6c2f4
   },
   "devDependencies": {
     "@adobe/spectrum-css-temp": "^3.0.0-alpha.2"
