/*
 * Copyright 2020 Adobe. All rights reserved.
 * This file is licensed to you under the Apache License, Version 2.0 (the "License");
 * you may not use this file except in compliance with the License. You may obtain a copy
 * of the License at http://www.apache.org/licenses/LICENSE-2.0
 *
 * Unless required by applicable law or agreed to in writing, software distributed under
 * the License is distributed on an "AS IS" BASIS, WITHOUT WARRANTIES OR REPRESENTATIONS
 * OF ANY KIND, either express or implied. See the License for the specific language
 * governing permissions and limitations under the License.
 */

import {action} from '@storybook/addon-actions';
import AlignCenter from '@spectrum-icons/workflow/AlignCenter';
import AlignLeft from '@spectrum-icons/workflow/AlignLeft';
import AlignRight from '@spectrum-icons/workflow/AlignRight';
import Blower from '@spectrum-icons/workflow/Blower';
import Book from '@spectrum-icons/workflow/Book';
import ChevronRightMedium from '@spectrum-icons/ui/ChevronRightMedium';
import Copy from '@spectrum-icons/workflow/Copy';
import Cut from '@spectrum-icons/workflow/Cut';
import {Item, Menu, Section} from '../';
import {Keyboard, Text} from '@react-spectrum/typography';
import Paste from '@spectrum-icons/workflow/Paste';
import {Popover} from '@react-spectrum/overlays';
import React from 'react';
import {storiesOf} from '@storybook/react';

let iconMap = {
  AlignCenter,
  AlignLeft,
  AlignRight,
  Blower,
  Book,
  Copy,
  Cut,
  Paste
};

let hardModeProgrammatic = [
  {name: 'Section 1', children: [
    {name: 'Copy', icon: 'Copy', shortcut: '⌘C'},
    {name: 'Cut', icon: 'Cut', shortcut: '⌘X'},
    {name: 'Paste', icon: 'Paste', shortcut: '⌘V'}
  ]},
  {name: 'Section 2', children: [
    {name: 'Puppy', icon: 'AlignLeft', shortcut: '⌘P'},
    {name: 'Doggo', icon: 'AlignCenter', shortcut: '⌘D'},
    {name: 'Floof', icon: 'AlignRight', shortcut: '⌘F'},
    {name: 'hasChildren', children: [
      {name: 'Thailand', icon: 'Blower', shortcut: '⌘T'},
      {name: 'Germany', icon: 'Book', shortcut: '⌘G'}
    ]}
  ]}
];

let flatMenu = [
  {name: 'Aardvark'},
  {name: 'Kangaroo'},
  {name: 'Snake'},
  {name: 'Danni'},
  {name: 'Devon'},
  {name: 'Ross'},
  {name: 'Puppy'},
  {name: 'Doggo'},
  {name: 'Floof'}
];

let withSection = [
  {name: 'Animals', children: [
    {name: 'Aardvark'},
    {name: 'Kangaroo'},
    {name: 'Snake'}
  ]},
  {name: 'People', children: [
    {name: 'Danni'},
    {name: 'Devon'},
    {name: 'Ross', children: [
      {name: 'Tests'}
    ]}
  ]}
];

storiesOf('Menu', module)
  .add(
    'Default Menu',
    () => (
      <Popover isOpen hideArrow>
        <Menu onSelectionChange={action('onSelectionChange')} items={flatMenu} itemKey="name">
          {item => <Item>{item.name}</Item>}
        </Menu>
      </Popover>
    )
  )
  .add(
    'Menu w/ sections',
    () => (
      <Popover isOpen hideArrow>
        <Menu items={withSection} itemKey="name" onSelectionChange={action('onSelectionChange')}>
          {item => (
            <Section items={item.children} title={item.name}>
              {item => <Item childItems={item.children}>{item.name}</Item>}
            </Section>
          )}
        </Menu>
      </Popover>
    )
  )
  .add(
    'Static',
    () => (
      <Popover isOpen hideArrow>
        <Menu onSelectionChange={action('onSelectionChange')}>
          <Item>One</Item>
          <Item>Two</Item>
          <Item>Three</Item>
        </Menu>
      </Popover>
    )
  )
  .add(
    'Static with sections',
    () => (
      <Popover isOpen hideArrow>
        <Menu onSelectionChange={action('onSelectionChange')}>
          <Section title="Section 1">
            <Item>One</Item>
            <Item>Two</Item>
            <Item>Three</Item>
          </Section>
          <Section title="Section 2">
            <Item>One</Item>
            <Item>Two</Item>
            <Item>Three</Item>
          </Section>
        </Menu>
      </Popover>
    )
  )
  .add(
    'with default selected menu items',
    () => (
      <Popover isOpen hideArrow>
        <Menu onSelectionChange={action('onSelectionChange')} items={withSection} itemKey="name" defaultSelectedKeys={['Kangaroo']}>
          {item => (
            <Section items={item.children} title={item.name}>
              {item => <Item childItems={item.children}>{item.name}</Item>}
            </Section>
          )}
        </Menu>
      </Popover>
    )
  )
  .add(
    'static with default selected menu items',
    () => (
      <Popover isOpen hideArrow>
<<<<<<< HEAD
        <Menu autoFocus={false} onSelectionChange={action('onSelectionChange')} defaultSelectedKeys={['2']}>
          <Section title="Section 1">
            <Item uniqueKey="1">
=======
        <Menu onSelectionChange={action('onSelectionChange')} defaultSelectedKeys={['2']}>
          <Section key="section1" title="Section 1">
            <Item key="1">
>>>>>>> 0246daa8
              One
            </Item>
            <Item uniqueKey="2">
              Two
            </Item>
            <Item uniqueKey="3">
              Three
            </Item>
          </Section>
          <Section title="Section 2">
            <Item uniqueKey="4">
              Four
            </Item>
            <Item uniqueKey="5">
              Five
            </Item>
            <Item uniqueKey="6">
              Six
            </Item>
            <Item uniqueKey="7">
              Seven
            </Item>
          </Section>
        </Menu>
      </Popover>
    )
  )
  .add(
    'with selected menu items (controlled)',
    () => (
      <Popover isOpen hideArrow>
        <Menu onSelectionChange={action('onSelectionChange')} items={withSection} itemKey="name" selectedKeys={['Kangaroo']}>
          {item => (
            <Section items={item.children} title={item.name}>
              {item => <Item childItems={item.children}>{item.name}</Item>}
            </Section>
          )}
        </Menu>
      </Popover>
    )
  )
  .add(
    'static with selected menu items (controlled)',
    () => (
      <Popover isOpen hideArrow>
<<<<<<< HEAD
        <Menu autoFocus={false} onSelectionChange={action('onSelectionChange')} selectedKeys={['2']}>
          <Section title="Section 1">
            <Item uniqueKey="1">
=======
        <Menu onSelectionChange={action('onSelectionChange')} selectedKeys={['2']}>
          <Section key="sec1" title="Section 1">
            <Item key="1">
>>>>>>> 0246daa8
              One
            </Item>
            <Item uniqueKey="2">
              Two
            </Item>
            <Item uniqueKey="3">
              Three
            </Item>
          </Section>
          <Section title="Section 2">
            <Item uniqueKey="4">
              Four
            </Item>
            <Item uniqueKey="5">
              Five
            </Item>
            <Item uniqueKey="6">
              Six
            </Item>
            <Item uniqueKey="7">
              Seven
            </Item>
          </Section>
        </Menu>
      </Popover>
    )
  )
  .add(
    'with disabled menu items',
    () => (
      <Popover isOpen hideArrow>
        <Menu onSelectionChange={action('onSelectionChange')} items={withSection} itemKey="name" disabledKeys={['Kangaroo', 'Ross']}>
          {item => (
            <Section items={item.children} title={item.name}>
              {item => <Item childItems={item.children}>{item.name}</Item>}
            </Section>
          )}
        </Menu>
      </Popover>
    )
  )
  .add(
    'static with disabled menu items',
    () => (
      <Popover isOpen hideArrow>
<<<<<<< HEAD
        <Menu autoFocus={false} onSelectionChange={action('onSelectionChange')} disabledKeys={['3', '5']}>
          <Section title="Section 1">
            <Item uniqueKey="1">
=======
        <Menu onSelectionChange={action('onSelectionChange')} disabledKeys={['3', '5']}>
          <Section key="sec1" title="Section 1">
            <Item key="1">
>>>>>>> 0246daa8
              One
            </Item>
            <Item uniqueKey="2">
              Two
            </Item>
            <Item uniqueKey="3">
              Three
            </Item>
          </Section>
          <Section title="Section 2">
            <Item uniqueKey="4">
              Four
            </Item>
            <Item uniqueKey="5">
              Five
            </Item>
            <Item uniqueKey="6">
              Six
            </Item>
            <Item uniqueKey="7">
              Seven
            </Item>
          </Section>
        </Menu>
      </Popover>
    )
  )
  .add(
    'Multiselect menu',
    () => (
      <Popover isOpen hideArrow>
        <Menu items={withSection} itemKey="name" onSelectionChange={action('onSelectionChange')} selectionMode="multiple" defaultSelectedKeys={['Aardvark', 'Snake']} disabledKeys={['Kangaroo', 'Ross']}>
          {item => (
            <Section items={item.children} title={item.name}>
              {item => <Item childItems={item.children}>{item.name}</Item>}
            </Section>
          )}
        </Menu>
      </Popover>
    )
  )
  .add(
    'Multiselect menu, static',
    () => (
      <Popover isOpen hideArrow>
<<<<<<< HEAD
        <Menu autoFocus={false} onSelectionChange={action('onSelectionChange')} selectionMode="multiple" defaultSelectedKeys={['2', '5']} disabledKeys={['1', '3']}>
=======
        <Menu onSelectionChange={action('onSelectionChange')} selectionMode="multiple">
>>>>>>> 0246daa8
          <Section title="Section 1">
            <Item uniqueKey="1">
              One
            </Item>
            <Item uniqueKey="2">
              Two
            </Item>
            <Item uniqueKey="3">
              Three
            </Item>
          </Section>
          <Section title="Section 2">
            <Item uniqueKey="4">
              Four
            </Item>
            <Item uniqueKey="5">
              Five
            </Item>
            <Item uniqueKey="6">
              Six
            </Item>
          </Section>
        </Menu>
      </Popover>
    )
  )
  .add(
    'No selection allowed menu',
    () => (
      <Popover isOpen hideArrow>
        <Menu items={withSection} itemKey="name" onSelectionChange={action('onSelectionChange')} selectionMode="none">
          {item => (
            <Section items={item.children} title={item.name}>
              {item => <Item childItems={item.children}>{item.name}</Item>}
            </Section>
          )}
        </Menu>
      </Popover>
    )
  )
  .add(
    'No selection allowed menu, static',
    () => (
      <Popover isOpen hideArrow>
        <Menu onSelectionChange={action('onSelectionChange')} selectionMode="none">
          <Section title="Section 1">
            <Item>One</Item>
            <Item>Two</Item>
            <Item>Three</Item>
          </Section>
          <Section title="Section 2">
            <Item>Four</Item>
            <Item>Five</Item>
            <Item>Six</Item>
          </Section>
        </Menu>
      </Popover>
    )
  )
  .add(
    'Menu with role="listbox"',
    () => (
      <Popover isOpen hideArrow>
        <Menu items={withSection} itemKey="name" onSelectionChange={action('onSelectionChange')} role="listbox">
          {item => (
            <Section items={item.children} title={item.name}>
              {item => <Item childItems={item.children}>{item.name}</Item>}
            </Section>
          )}
        </Menu>
      </Popover>
    )
  )
  .add(
    'Menu with role="listbox", static',
    () => (
      <Popover isOpen hideArrow>
        <Menu onSelectionChange={action('onSelectionChange')} role="listbox">
          <Section title="Section 1">
            <Item>One</Item>
            <Item>Two</Item>
            <Item>Three</Item>
          </Section>
          <Section title="Section 2">
            <Item>Four</Item>
            <Item>Five</Item>
            <Item>Six</Item>
          </Section>
        </Menu>
      </Popover>
    )
  )
  .add(
    'Menu with autoFocus=true',
    () => (
      <Popover isOpen hideArrow>
        <Menu items={withSection} itemKey="name" onSelectionChange={action('onSelectionChange')} autoFocus>
          {item => (
            <Section items={item.children} title={item.name}>
              {item => <Item childItems={item.children}>{item.name}</Item>}
            </Section>
          )}
        </Menu>
      </Popover>
    )
  )
  .add(
    'Menu with autoFocus=true and focusStrategy="last"',
    () => (
      <Popover isOpen hideArrow>
        <Menu items={withSection} itemKey="name" onSelectionChange={action('onSelectionChange')} autoFocus focusStrategy="last">
          {item => (
            <Section items={item.children} title={item.name}>
              {item => <Item childItems={item.children}>{item.name}</Item>}
            </Section>
          )}
        </Menu>
      </Popover>
    )
  )
  .add(
    'Menu with keyboard selection wrapping',
    () => (
      <Popover isOpen hideArrow>
        <Menu items={withSection} itemKey="name" onSelectionChange={action('onSelectionChange')} wrapAround>
          {item => (
            <Section items={item.children} title={item.name}>
              {item => <Item childItems={item.children}>{item.name}</Item>}
            </Section>
          )}
        </Menu>
      </Popover>
    )
  )
  .add(
    'with semantic elements (static)',
    () => (
      <Popover isOpen hideArrow>
        <Menu onSelectionChange={action('onSelectionChange')}>
          <Section title="Section 1">
            <Item>
              <Copy size="S" />
              <Text>Copy</Text>
              <Keyboard>⌘C</Keyboard>
            </Item>
            <Item>
              <Cut size="S" />
              <Text>Cut</Text>
              <Keyboard>⌘X</Keyboard>
            </Item>
            <Item>
              <Paste size="S" />
              <Text>Paste</Text>
              <Keyboard>⌘V</Keyboard>
            </Item>
          </Section>
          <Section title="Section 2">
            <Item>
              <AlignLeft size="S" />
              <Text>Puppy</Text>
              <Text slot="description">Puppy description super long as well geez</Text>
            </Item>
            <Item>
              <AlignCenter size="S" />
              <Text>Doggo with really really really long long long text</Text>
              <Text slot="end">Value</Text>
              <ChevronRightMedium slot="keyboard" />
            </Item>
            <Item>
              <AlignRight size="S" />
              <Text>Floof</Text>
            </Item>
            <Item>
              Basic Item
            </Item>
          </Section>
        </Menu>
      </Popover>
    )
  )
  .add(
    'with semantic elements (generative)',
    () => (
      <Popover isOpen hideArrow> 
        <Menu items={hardModeProgrammatic} itemKey="name" onSelectionChange={action('onSelectionChange')} selectionMode="multiple">
          {item => (
            <Section items={item.children} title={item.name}>
              {item => customMenuItem(item)}
            </Section>
          )}
        </Menu>
      </Popover>
    )
  );
  
let customMenuItem = (item) => {
  let Icon = iconMap[item.icon];
  return (
    <Item childItems={item.children}>
      {item.icon && <Icon size="S" />}
      <Text>{item.name}</Text>
      {item.shortcut && <Keyboard>{item.shortcut}</Keyboard>}
    </Item>
  );	
};<|MERGE_RESOLUTION|>--- conflicted
+++ resolved
@@ -155,15 +155,9 @@
     'static with default selected menu items',
     () => (
       <Popover isOpen hideArrow>
-<<<<<<< HEAD
-        <Menu autoFocus={false} onSelectionChange={action('onSelectionChange')} defaultSelectedKeys={['2']}>
+        <Menu onSelectionChange={action('onSelectionChange')} defaultSelectedKeys={['2']}>
           <Section title="Section 1">
             <Item uniqueKey="1">
-=======
-        <Menu onSelectionChange={action('onSelectionChange')} defaultSelectedKeys={['2']}>
-          <Section key="section1" title="Section 1">
-            <Item key="1">
->>>>>>> 0246daa8
               One
             </Item>
             <Item uniqueKey="2">
@@ -209,15 +203,9 @@
     'static with selected menu items (controlled)',
     () => (
       <Popover isOpen hideArrow>
-<<<<<<< HEAD
-        <Menu autoFocus={false} onSelectionChange={action('onSelectionChange')} selectedKeys={['2']}>
+        <Menu onSelectionChange={action('onSelectionChange')} selectedKeys={['2']}>
           <Section title="Section 1">
             <Item uniqueKey="1">
-=======
-        <Menu onSelectionChange={action('onSelectionChange')} selectedKeys={['2']}>
-          <Section key="sec1" title="Section 1">
-            <Item key="1">
->>>>>>> 0246daa8
               One
             </Item>
             <Item uniqueKey="2">
@@ -263,15 +251,9 @@
     'static with disabled menu items',
     () => (
       <Popover isOpen hideArrow>
-<<<<<<< HEAD
-        <Menu autoFocus={false} onSelectionChange={action('onSelectionChange')} disabledKeys={['3', '5']}>
+        <Menu onSelectionChange={action('onSelectionChange')} disabledKeys={['3', '5']}>
           <Section title="Section 1">
             <Item uniqueKey="1">
-=======
-        <Menu onSelectionChange={action('onSelectionChange')} disabledKeys={['3', '5']}>
-          <Section key="sec1" title="Section 1">
-            <Item key="1">
->>>>>>> 0246daa8
               One
             </Item>
             <Item uniqueKey="2">
@@ -317,11 +299,7 @@
     'Multiselect menu, static',
     () => (
       <Popover isOpen hideArrow>
-<<<<<<< HEAD
-        <Menu autoFocus={false} onSelectionChange={action('onSelectionChange')} selectionMode="multiple" defaultSelectedKeys={['2', '5']} disabledKeys={['1', '3']}>
-=======
-        <Menu onSelectionChange={action('onSelectionChange')} selectionMode="multiple">
->>>>>>> 0246daa8
+        <Menu onSelectionChange={action('onSelectionChange')} selectionMode="multiple" defaultSelectedKeys={['2', '5']} disabledKeys={['1', '3']}>
           <Section title="Section 1">
             <Item uniqueKey="1">
               One
