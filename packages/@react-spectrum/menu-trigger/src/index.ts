--- conflicted
+++ resolved
@@ -1,8 +1,3 @@
-<<<<<<< HEAD
-export * from './MenuDivider';
-export * from './MenuHeading';
-export * from './MenuItem';
-=======
 /*
  * Copyright 2020 Adobe. All rights reserved.
  * This file is licensed to you under the Apache License, Version 2.0 (the "License");
@@ -15,6 +10,8 @@
  * governing permissions and limitations under the License.
  */
 
->>>>>>> edbe9c5a
+export * from './MenuDivider';
+export * from './MenuHeading';
+export * from './MenuItem';
 export * from './MenuTrigger';
 export * from './Menu';