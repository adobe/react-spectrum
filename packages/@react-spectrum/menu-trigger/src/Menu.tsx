--- conflicted
+++ resolved
@@ -13,14 +13,10 @@
 import styles from '@adobe/spectrum-css-temp/components/menu/vars.css';
 import {TreeState, useTreeState} from '@react-stately/tree';
 import {useMenu} from '@react-aria/menu-trigger';
-<<<<<<< HEAD
-import {useTreeState} from '@react-stately/tree';
 import {Grid, Heading, Flex, Label, SlotContext} from "../../layout/src";
 import {Divider} from "@react-spectrum/divider";
-=======
 import {usePress} from '@react-aria/interactions';
 import {useSelectableItem} from '@react-aria/selection';
->>>>>>> 3d7c51fb
 
 export {Item, Section};
 
@@ -50,16 +46,6 @@
     ...otherProps
   } = completeProps;
 
-<<<<<<< HEAD
-  let layout = useMemo(() =>
-    new ListLayout({
-      rowHeight: 32, // Feel like we should eventually calculate this number (based on the css)? It should probably get a multiplier in order to gracefully handle scaling
-      headingHeight: 26 // Same as above
-    })
-  , []);
-
-=======
->>>>>>> 3d7c51fb
   // Remove FocusScope? Need to figure out how to focus the first or last item depending on ArrowUp/Down event in MenuTrigger
   return (
     <CollectionView
@@ -83,12 +69,7 @@
         return (
           <MenuItem
             item={item}
-<<<<<<< HEAD
-            onToggle={() => onToggle(item)}
-            onSelectToggle={() => onSelectToggle(item)}
-=======
             state={state}
->>>>>>> 3d7c51fb
             onSelect={onSelect} />
         );
       }}
@@ -114,9 +95,6 @@
     value
   } = item;
 
-<<<<<<< HEAD
-  console.log(rendered);
-=======
   let ref = useRef<HTMLLIElement>();
   let {itemProps} = useSelectableItem({
     selectionManager: state.selectionManager,
@@ -134,7 +112,6 @@
 
   let {pressProps} = usePress(mergeProps({onPressStart}, itemProps));
 
->>>>>>> 3d7c51fb
   // Will need additional aria-owns and stuff when submenus are finalized
   let renderedItem = (
     <li
@@ -151,7 +128,6 @@
           'is-selected': isSelected
         }
       )}>
-<<<<<<< HEAD
       <Grid
         className={classNames(styles, 'spectrum-Menu-itemGrid')}
         slots={{
@@ -178,19 +154,6 @@
         )}
         {Array.isArray(rendered) && rendered}
       </Grid>
-=======
-      <span
-        className={classNames(
-          styles,
-          'spectrum-Menu-itemLabel')}>
-        {rendered}
-        {hasChildNodes &&
-          <ChevronRightMedium
-            className={classNames(styles, 'spectrum-Menu-chevron')}
-            onMouseDown={e => e.stopPropagation()} />
-        }
-      </span>
->>>>>>> 3d7c51fb
     </li>
   );
   
