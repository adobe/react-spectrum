--- conflicted
+++ resolved
@@ -1,5 +1,3 @@
-<<<<<<< HEAD
-=======
 /*
  * Copyright 2020 Adobe. All rights reserved.
  * This file is licensed to you under the Apache License, Version 2.0 (the "License");
@@ -12,8 +10,6 @@
  * governing permissions and limitations under the License.
  */
 
-import CheckmarkMedium from '@spectrum-icons/ui/CheckmarkMedium';
->>>>>>> edbe9c5a
 import {classNames, filterDOMProps, useStyleProps} from '@react-spectrum/utils';
 import {CollectionView} from '@react-aria/collections';
 import {Item, ListLayout, Node, Section} from '@react-stately/collections';
@@ -78,13 +74,7 @@
     if (autoFocus) {
       selectionManager.setFocusedKey(focusedKey);
     }
-<<<<<<< HEAD
   }, []);
-=======
-
-    selectionManager.setFocusedKey(focusedKey);
-  }, [autoFocus, focusStrategy, layout, setFocusStrategy, state.selectionManager]);
->>>>>>> edbe9c5a
 
   return (
     <MenuContext.Provider value={menuContext}>
