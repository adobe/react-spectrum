--- conflicted
+++ resolved
@@ -16,10 +16,6 @@
   let contextProps = useContext(MenuContext) || {};
   let {
     id,
-<<<<<<< HEAD
-    role = 'menu',
-=======
->>>>>>> b2da7e49
     'aria-labelledby': labelledBy,
     children
   } = mergeProps(contextProps, props);
