--- conflicted
+++ resolved
@@ -1,13 +1,7 @@
-<<<<<<< HEAD
-
-=======
-import CheckmarkMedium from '@spectrum-icons/ui/CheckmarkMedium';
->>>>>>> 05c0c431
 import {classNames, filterDOMProps, useStyleProps} from '@react-spectrum/utils';
 import {CollectionBase, Expandable, MultipleSelection, StyleProps} from '@react-types/shared';
 import {CollectionView} from '@react-aria/collections';
 import {DOMProps} from '@react-types/shared';
-<<<<<<< HEAD
 import {Item, ListLayout, Node, Section} from '@react-stately/collections';
 import {MenuContext} from './context';
 import {MenuDivider, MenuHeading, MenuItem} from './';
@@ -16,77 +10,6 @@
 import styles from '@adobe/spectrum-css-temp/components/menu/vars.css';
 import {useMenu} from '@react-aria/menu-trigger';
 import {useTreeState} from '@react-stately/tree'; 
-
-export {Item, Section};
-
-interface MenuProps<T> extends CollectionBase<T>, Expandable, MultipleSelection, DOMProps, StyleProps {
-  autoFocus?: boolean, // whether or not to autoFocus on Menu opening (default behavior TODO)
-}
-
-export function Menu<T>(props: MenuProps<T>) {
-  let layout = useMemo(() => 
-    new ListLayout({
-      rowHeight: 32, // Feel like we should eventually calculate this number (based on the css)? It should probably get a multiplier in order to gracefully handle scaling
-      headingHeight: 31 // Same as above
-    })
-  , []);
-
-  let contextProps = useContext(MenuContext);
-  let completeProps = {
-    ...mergeProps(contextProps, props),
-    selectionMode: props.selectionMode || 'single'
-  };
-
-  let state = useTreeState(completeProps);
-  let {menuProps} = useMenu(completeProps, state, layout);
-  let {styleProps} = useStyleProps(completeProps);
-  let menuContext = mergeProps(menuProps, completeProps);
-
-  let {
-    focusStrategy,
-    setFocusStrategy,
-    autoFocus = true,
-    ...otherProps
-  } = completeProps;
-
-  useEffect(() => {
-    // By default, attempt to focus first item upon opening menu
-    let focusedKey = layout.getFirstKey();
-    let selectionManager = state.selectionManager;
-    let selectedKeys = selectionManager.selectedKeys;
-    selectionManager.setFocused(true);
-    
-    // Focus last item if focusStrategy is 'last' (i.e. ArrowUp opening the menu)
-    if (focusStrategy && focusStrategy === 'last') {
-      focusedKey = layout.getLastKey();
-
-      // Reset focus strategy so it doesn't get applied to future menu openings
-      setFocusStrategy('first');
-    }
-
-    // Perhaps the below block goes into useSelectableCollection
-    // Should autoFocus always be true so that Menu attempts to focus the first selected item? Maybe remove the prop entirely
-    if (autoFocus) {
-      // TODO: add other default focus behaviors
-      // Focus the first selected key (if any)
-      if (selectedKeys.size) {
-        focusedKey = selectedKeys.values().next().value;
-      }
-    }
-    
-    selectionManager.setFocusedKey(focusedKey);
-  }, []);
-=======
-import {FocusRing} from '@react-aria/focus';
-import {Item, ListLayout, Node, Section} from '@react-stately/collections';
-import {MenuContext} from './context';
-import {mergeProps, useId} from '@react-aria/utils';
-import React, {Fragment, useContext, useEffect, useMemo, useRef} from 'react';
-import styles from '@adobe/spectrum-css-temp/components/menu/vars.css';
-import {TreeState, useTreeState} from '@react-stately/tree'; 
-import {useMenu} from '@react-aria/menu-trigger';
-import {usePress} from '@react-aria/interactions';
-import {useSelectableItem} from '@react-aria/selection';
 
 export {Item, Section};
 
@@ -190,184 +113,4 @@
       </CollectionView>
     </MenuContext.Provider>
   );
-}
-
-interface MenuItemProps<T> {
-  item: Node<T>,
-  state: TreeState<T>
-}
-
-// For now export just to see what it looks like, remove after
-// Placeholder for now, Rob's pull will make the real menuItem
-// How would we get MenuItem user specified props in?
-function MenuItem<T>({item, state}: MenuItemProps<T>) {
-  let menuProps = useContext(MenuContext) || {};
-  let {
-    rendered,
-    isSelected,
-    isDisabled
-  } = item;
-  
-  // TODO: All of the below should be in a useMenuItem aria hook, to be handled in MenuItem pull
-  // The hook should also setup behavior on Enter/Space etc, overriding/merging with the above itemProps returned by useSelectableItem  
-  let ref = useRef<HTMLDivElement>();
-  let {itemProps} = useSelectableItem({
-    selectionManager: state.selectionManager,
-    itemKey: item.key,
-    itemRef: ref
-  });
-
-  let menuItemProps = {
-    'aria-disabled': isDisabled,
-    ref,
-    id: useId(),     
-    role: 'menuitem'
-  };
-
-  if (menuProps.role === 'listbox') {
-    menuItemProps.role = 'option';
-    menuItemProps['aria-selected'] = isSelected ? 'true' : 'false';
-  } else if (menuProps.selectionMode === 'single') {
-    menuItemProps.role = 'menuitemradio';
-    menuItemProps['aria-checked'] = isSelected ? 'true' : 'false';
-  } else if (menuProps.selectionMode === 'multiple') {
-    menuItemProps.role = 'menuitemcheckbox';
-    menuItemProps['aria-checked'] = isSelected ? 'true' : 'false';
-  }
-
-  let onKeyDown = (e) => {
-    let role = menuItemProps.role;
-
-    switch (e.key) {
-      case ' ':
-        if (!isDisabled) {
-          if (role !== 'menuitemcheckbox' && role !== 'menuitemradio' && role !== 'option') {
-            menuProps.setOpen && menuProps.setOpen(false);
-          }
-        }
-        break;
-      case 'Enter':
-        if (!isDisabled) {
-          menuProps.setOpen && menuProps.setOpen(false);
-        }
-        break;
-    }
-  }; 
-
-  let onPress = (e) => {
-    if (e.pointerType !== 'keyboard') {
-      menuProps.setOpen && menuProps.setOpen(false);
-    }
-  };
-
-  let onMouseOver = () => state.selectionManager.setFocusedKey(item.key);
-  // Note: the ref below is needed so that a menuItem with children serves as a MenuTrigger properly
-  // Add it if we like that behavior but remove if/when we make a subMenu item/trigger component
-  // let {pressProps} = usePress(mergeProps({onPressStart}, {...itemProps, ref}));
-
-  // The below allows the user to properly cycle through all choices via up/down arrow (suppresses up and down from triggering submenus by not including the ref). 
-  // isDisabled suppresses sub menu triggers from firing
-  let {pressProps} = usePress(mergeProps({onPress}, mergeProps({onKeyDown}, {...itemProps, isDisabled: isDisabled})));
-
-  // Will need additional aria-owns and stuff when submenus are finalized
-  return (
-    <FocusRing focusRingClass={classNames(styles, 'focus-ring')}>
-      <div
-        {...mergeProps(pressProps, filterDOMProps(itemProps))}
-        {...menuItemProps}
-        onMouseOver={onMouseOver}
-        onFocus={() => {}}
-        className={classNames(
-          styles,
-          'spectrum-Menu-item',
-          {
-            'is-disabled': isDisabled,
-            'is-selected': isSelected
-          }
-        )}>
-        <span
-          className={classNames(
-            styles,
-            'spectrum-Menu-itemLabel')}>
-          {rendered}
-        </span>
-        {isSelected && <CheckmarkMedium  UNSAFE_className={classNames(styles, 'spectrum-Menu-checkmark')} />}
-      </div>
-    </FocusRing>
-  );
-}
->>>>>>> 05c0c431
-
-function MenuDivider() {
-  return (
-<<<<<<< HEAD
-    <MenuContext.Provider value={menuContext}>
-      <CollectionView
-        {...filterDOMProps(otherProps)}
-        {...styleProps}
-        {...menuProps}
-        focusedKey={state.selectionManager.focusedKey}
-        className={
-          classNames(
-            styles, 
-            'spectrum-Menu',
-            styleProps.className
-          )
-        }
-        layout={layout}
-        collection={state.tree}>
-        {(type, item: Node<T>) => {
-          if (type === 'section') {
-            // Only render the Divider if it isn't the first Heading (extra equality check to guard against rerenders)
-            if (item.key === state.tree.getKeys().next().value) {
-              return (
-                <MenuHeading item={item} />
-              );
-            } else {
-              return (
-                <Fragment>
-                  <MenuDivider />
-                  <MenuHeading item={item} />
-                </Fragment>
-              );
-            }
-          }
-
-          return (   
-            <MenuItem
-              item={item}
-              state={state} />
-          );
-        }}
-      </CollectionView>
-    </MenuContext.Provider>
-=======
-    <div 
-      aria-orientation="horizontal"
-      className={classNames(
-        styles,
-        'spectrum-Menu-divider'
-      )}
-      role="separator" />
-  );
-}
-
-interface MenuHeadingProps<T> {
-  item: Node<T>
-}
-
-function MenuHeading<T>({item}: MenuHeadingProps<T>) {
-  return (
-    <div role="presentation">
-      <span
-        aria-level={3}
-        role="heading"
-        className={classNames(
-          styles,
-          'spectrum-Menu-sectionHeading')}>
-        {item.rendered}
-      </span>
-    </div>
->>>>>>> 05c0c431
-  );
 }