--- conflicted
+++ resolved
@@ -40,16 +40,13 @@
   } = useTreeState(completeProps);
 
   let {menuProps} = useMenu(completeProps);
-<<<<<<< HEAD
-=======
 
   let {
     onSelect,
     ...otherProps
   } = completeProps;
->>>>>>> 67b7fee5
 
-  let layout = useMemo(() =>
+  let layout = useMemo(() => 
     new ListLayout({
       rowHeight: 32, // Feel like we should eventually calculate this number (based on the css)? It should probably get a multiplier in order to gracefully handle scaling
       headingHeight: 26 // Same as above
@@ -78,14 +75,9 @@
         return (
           <MenuItem
             item={item}
-<<<<<<< HEAD
             onToggle={() => onToggle(item)}
-            onSelectToggle={() => onSelectToggle(item)} />
-=======
-            onToggle={() => onToggle(item)} 
             onSelectToggle={() => onSelectToggle(item)}
             onSelect={onSelect} />
->>>>>>> 67b7fee5
         );
       }}
     </CollectionView>
@@ -160,23 +152,12 @@
           {renderedItem}
         </Pressable>
         {/*
-<<<<<<< HEAD
-            // @ts-ignore */}
-        <Menu items={value.children} itemKey="name">
-          {
-            item => {
-              // @ts-ignore
-              return (<Item childItems={item.children}>{item.name}</Item>);
-            }
-          }
-=======
           // @ts-ignore */}
         <Menu items={value.children} itemKey="name" onSelect={onSelect}>
           {
             // @ts-ignore
             item => (<Item childItems={item.children}>{item.name}</Item>)
-          } 
->>>>>>> 67b7fee5
+          }
         </Menu>
       </MenuTrigger>
     );
@@ -193,19 +174,9 @@
 
 function MenuDivider() {
   return (
-<<<<<<< HEAD
     <li>
       <Divider size="S" />
     </li>
-=======
-    <li 
-      aria-orientation="horizontal"
-      className={classNames(
-        styles,
-        'spectrum-Menu-divider'
-      )}
-      role="separator" />
->>>>>>> 67b7fee5
   );
 }
 
