--- conflicted
+++ resolved
@@ -43,13 +43,9 @@
   let {menuTriggerProps, menuProps} = useMenuTrigger(
     {
       ref: menuTriggerRef,
-<<<<<<< HEAD
       type: 'menu',
       onSelect,
       focusStrategy
-=======
-      type: 'menu'
->>>>>>> 34f6c2f4
     },
     {
       isOpen, 
