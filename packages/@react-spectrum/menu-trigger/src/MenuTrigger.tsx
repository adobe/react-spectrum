import {DOMProps} from '@react-types/shared';
import {MenuContext} from './context';
import {Overlay, Popover} from '@react-spectrum/overlays';
import {Placement, useOverlayPosition} from '@react-aria/overlays';
import {PressResponder} from '@react-aria/interactions';
import React, {Fragment, ReactElement, useRef} from 'react';
import {useControlledState} from '@react-stately/utils';
import {useMenuTrigger} from '@react-aria/menu-trigger';

export interface MenuTriggerProps extends DOMProps {
  children: ReactElement[],
  trigger?: 'press' | 'longPress',
  align?: 'start' | 'end',
  direction?: 'bottom' | 'top', // left right?
  isOpen?: boolean,
  defaultOpen?: boolean,
  onOpenChange?: (isOpen: boolean) => void,
  shouldFlip?: boolean,
  onSelect?: (...args) => void
}

export function MenuTrigger(props: MenuTriggerProps) {
  let containerRef = useRef<HTMLDivElement>();
  let menuPopoverRef = useRef<HTMLDivElement>();
  let menuTriggerRef = useRef<HTMLElement>();
  let {
    children,
    onOpenChange,
    align = 'start',
    shouldFlip = false,
    direction = 'bottom',
    onSelect
  } = props;
  let focusStrategy = useRef(null);
  let [menuTrigger, menu] = React.Children.toArray(children);
  let [isOpen, setOpen] = useControlledState(props.isOpen, props.defaultOpen || false, onOpenChange);

  let onClose = () => {
    setOpen(false);
  };

  let {menuTriggerProps, menuProps} = useMenuTrigger(
    {
<<<<<<< HEAD
      menuProps: {
        ...menu.props,
        onClose,
        focusStrategy
      },
      triggerProps: {
        ...menuTrigger.props,
        ref: menuTriggerRef
      },
      state: {
        isOpen, 
        setOpen
      },
      onSelect
=======
      ref: menuTriggerRef,
      type: 'menu'
    },
    {
      isOpen, 
      setOpen
>>>>>>> 457975f7
    }
  );

  let {overlayProps, placement} = useOverlayPosition({
    containerRef,
    targetRef: menuTriggerRef,
    overlayRef: menuPopoverRef,
    placement: `${direction} ${align}` as Placement,
    shouldFlip: shouldFlip,
    isOpen
  });

  let menuContext = {
    ...menuProps,
    focusStrategy
  };

  let triggerProps = {
    ...menuTriggerProps,
    ref: menuTriggerRef,
    isPressed: isOpen
  };

  let popoverProps = {
    ...overlayProps,
    ref: menuPopoverRef,
    placement, 
    hideArrow: true,
    onClose
  };
   
  return (
    <Fragment>
      <PressResponder {...triggerProps}>
        {menuTrigger}
      </PressResponder>
      <MenuContext.Provider value={menuContext}>
        <Overlay isOpen={isOpen} ref={containerRef}>
          <Popover {...popoverProps}>
            {menu}
          </Popover>
        </Overlay>
      </MenuContext.Provider>
    </Fragment>
  );
}<|MERGE_RESOLUTION|>--- conflicted
+++ resolved
@@ -41,29 +41,14 @@
 
   let {menuTriggerProps, menuProps} = useMenuTrigger(
     {
-<<<<<<< HEAD
-      menuProps: {
-        ...menu.props,
-        onClose,
-        focusStrategy
-      },
-      triggerProps: {
-        ...menuTrigger.props,
-        ref: menuTriggerRef
-      },
-      state: {
-        isOpen, 
-        setOpen
-      },
-      onSelect
-=======
       ref: menuTriggerRef,
-      type: 'menu'
+      type: 'menu',
+      onSelect,
+      focusStrategy
     },
     {
       isOpen, 
       setOpen
->>>>>>> 457975f7
     }
   );
 
