<<<<<<< HEAD
import React, {forwardRef, RefObject} from 'react';
import {SpectrumTextFieldProps} from './types';
import {TextFieldBase} from './TextFieldBase';

export const TextField = forwardRef((props: SpectrumTextFieldProps, ref: RefObject<HTMLInputElement & HTMLTextAreaElement>) => {
  let {
    UNSAFE_className,
    ...otherProps
  } = props;
  
  return (
    <TextFieldBase
      {...otherProps}
      ref={ref}
      wrapperClassName={UNSAFE_className} />
  );
});
=======
import Alert from '@spectrum-icons/workflow/Alert';
import Checkmark from '@spectrum-icons/workflow/Checkmark';
import {classNames, cloneIcon, createFocusableRef, filterDOMProps, TextInputDOMPropNames} from '@react-spectrum/utils';
import {FocusRing} from '@react-aria/focus';
import {mergeProps} from '@react-aria/utils';
import React, {forwardRef, Ref, useImperativeHandle, useRef} from 'react';
import {SpectrumTextFieldProps, TextFieldRef} from './types';
import styles from '@adobe/spectrum-css-temp/components/textfield/vars.css';
import {useProviderProps} from '@react-spectrum/provider';
import {useStyleProps} from '@react-spectrum/view';
import {useTextField} from '@react-aria/textfield';

function TextField(props: SpectrumTextFieldProps, ref: Ref<TextFieldRef>) {
  props = useProviderProps(props);
  let {
    validationState,
    icon,
    isQuiet = false,
    multiLine,
    isDisabled = false,
    value,
    defaultValue,
    autoFocus,
    ...otherProps
  } = props;
  let domRef = useRef<HTMLDivElement>(null);
  let inputRef = useRef<HTMLInputElement & HTMLTextAreaElement>(null);

  // Expose imperative interface for ref
  useImperativeHandle(ref, () => ({
    ...createFocusableRef(domRef, inputRef),
    select() {
      if (inputRef.current) {
        inputRef.current.select();
      }
    },
    getInputElement() {
      return inputRef.current;
    }
  }));

  let {styleProps} = useStyleProps(otherProps);
  let {textFieldProps} = useTextField(props);
  let ElementType: React.ElementType = multiLine ? 'textarea' : 'input';
  let isInvalid = validationState === 'invalid';

  if (icon) {
    icon = cloneIcon(icon, {
      className: classNames(
        styles,
        'spectrum-Textfield-icon',
        {
          'disabled': isDisabled
        }
      ),
      size: 'S'
    });
  } 

  let validationIcon = isInvalid ? <Alert /> : <Checkmark />;
  let validation = cloneIcon(validationIcon, {
    className: classNames(
      styles,
      'spectrum-Textfield-validationIcon',
      {
        'is-invalid': isInvalid,
        'is-valid': validationState === 'valid'
      }
    )
  });

  let component = (
    <div
      {...styleProps}
      ref={domRef}
      className={
        classNames(
          styles,
          'spectrum-Textfield',
          {
            'is-invalid': isInvalid,
            'is-valid': validationState === 'valid',
            'spectrum-Textfield--quiet': isQuiet,
            'spectrum-Textfield--multiline': multiLine
          }
        )
      }>
      <FocusRing focusRingClass={classNames(styles, 'focus-ring')} isTextInput autoFocus={autoFocus}>
        <ElementType
          {...mergeProps(
            textFieldProps,
            filterDOMProps(otherProps, TextInputDOMPropNames)
          )}
          ref={inputRef}
          value={value}
          defaultValue={defaultValue}
          className={
            classNames(
              styles,
              'spectrum-Textfield-input',
              {
                'spectrum-Textfield-inputIcon': icon
              },
              styleProps.className // TODO: move this to the top-level element
            )
          } /> 
      </FocusRing> 
      {icon}
      {validationState ? validation : null}
    </div>
  );

  return component;
}

const _TextField = forwardRef(TextField);
export {_TextField as TextField};
>>>>>>> 85990be9
<|MERGE_RESOLUTION|>--- conflicted
+++ resolved
@@ -1,9 +1,8 @@
-<<<<<<< HEAD
 import React, {forwardRef, RefObject} from 'react';
-import {SpectrumTextFieldProps} from './types';
+import {SpectrumTextFieldProps, TextFieldRef} from './types';
 import {TextFieldBase} from './TextFieldBase';
 
-export const TextField = forwardRef((props: SpectrumTextFieldProps, ref: RefObject<HTMLInputElement & HTMLTextAreaElement>) => {
+export const TextField = forwardRef((props: SpectrumTextFieldProps, ref: RefObject<TextFieldRef>) => {
   let {
     UNSAFE_className,
     ...otherProps
@@ -15,123 +14,4 @@
       ref={ref}
       wrapperClassName={UNSAFE_className} />
   );
-});
-=======
-import Alert from '@spectrum-icons/workflow/Alert';
-import Checkmark from '@spectrum-icons/workflow/Checkmark';
-import {classNames, cloneIcon, createFocusableRef, filterDOMProps, TextInputDOMPropNames} from '@react-spectrum/utils';
-import {FocusRing} from '@react-aria/focus';
-import {mergeProps} from '@react-aria/utils';
-import React, {forwardRef, Ref, useImperativeHandle, useRef} from 'react';
-import {SpectrumTextFieldProps, TextFieldRef} from './types';
-import styles from '@adobe/spectrum-css-temp/components/textfield/vars.css';
-import {useProviderProps} from '@react-spectrum/provider';
-import {useStyleProps} from '@react-spectrum/view';
-import {useTextField} from '@react-aria/textfield';
-
-function TextField(props: SpectrumTextFieldProps, ref: Ref<TextFieldRef>) {
-  props = useProviderProps(props);
-  let {
-    validationState,
-    icon,
-    isQuiet = false,
-    multiLine,
-    isDisabled = false,
-    value,
-    defaultValue,
-    autoFocus,
-    ...otherProps
-  } = props;
-  let domRef = useRef<HTMLDivElement>(null);
-  let inputRef = useRef<HTMLInputElement & HTMLTextAreaElement>(null);
-
-  // Expose imperative interface for ref
-  useImperativeHandle(ref, () => ({
-    ...createFocusableRef(domRef, inputRef),
-    select() {
-      if (inputRef.current) {
-        inputRef.current.select();
-      }
-    },
-    getInputElement() {
-      return inputRef.current;
-    }
-  }));
-
-  let {styleProps} = useStyleProps(otherProps);
-  let {textFieldProps} = useTextField(props);
-  let ElementType: React.ElementType = multiLine ? 'textarea' : 'input';
-  let isInvalid = validationState === 'invalid';
-
-  if (icon) {
-    icon = cloneIcon(icon, {
-      className: classNames(
-        styles,
-        'spectrum-Textfield-icon',
-        {
-          'disabled': isDisabled
-        }
-      ),
-      size: 'S'
-    });
-  } 
-
-  let validationIcon = isInvalid ? <Alert /> : <Checkmark />;
-  let validation = cloneIcon(validationIcon, {
-    className: classNames(
-      styles,
-      'spectrum-Textfield-validationIcon',
-      {
-        'is-invalid': isInvalid,
-        'is-valid': validationState === 'valid'
-      }
-    )
-  });
-
-  let component = (
-    <div
-      {...styleProps}
-      ref={domRef}
-      className={
-        classNames(
-          styles,
-          'spectrum-Textfield',
-          {
-            'is-invalid': isInvalid,
-            'is-valid': validationState === 'valid',
-            'spectrum-Textfield--quiet': isQuiet,
-            'spectrum-Textfield--multiline': multiLine
-          }
-        )
-      }>
-      <FocusRing focusRingClass={classNames(styles, 'focus-ring')} isTextInput autoFocus={autoFocus}>
-        <ElementType
-          {...mergeProps(
-            textFieldProps,
-            filterDOMProps(otherProps, TextInputDOMPropNames)
-          )}
-          ref={inputRef}
-          value={value}
-          defaultValue={defaultValue}
-          className={
-            classNames(
-              styles,
-              'spectrum-Textfield-input',
-              {
-                'spectrum-Textfield-inputIcon': icon
-              },
-              styleProps.className // TODO: move this to the top-level element
-            )
-          } /> 
-      </FocusRing> 
-      {icon}
-      {validationState ? validation : null}
-    </div>
-  );
-
-  return component;
-}
-
-const _TextField = forwardRef(TextField);
-export {_TextField as TextField};
->>>>>>> 85990be9
+});