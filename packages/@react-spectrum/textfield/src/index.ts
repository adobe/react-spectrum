export * from './TextArea';
<<<<<<< HEAD
export * from './TextField';
=======
export * from './TextField';
export * from './TextFieldBase';
export * from './types';
>>>>>>> a2907587
<|MERGE_RESOLUTION|>--- conflicted
+++ resolved
@@ -1,8 +1,3 @@
 export * from './TextArea';
-<<<<<<< HEAD
 export * from './TextField';
-=======
-export * from './TextField';
-export * from './TextFieldBase';
-export * from './types';
->>>>>>> a2907587
+export * from './TextFieldBase';