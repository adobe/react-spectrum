{
  "name": "@react-spectrum/textfield",
  "version": "3.13.5",
  "description": "Spectrum UI components in React",
  "license": "Apache-2.0",
  "main": "dist/main.js",
  "module": "dist/module.js",
  "exports": {
    "source": "./src/index.ts",
    "types": [
      "./dist/types.d.ts",
      "./src/index.ts"
    ],
    "import": "./dist/import.mjs",
    "require": "./dist/main.js"
  },
  "types": "dist/types.d.ts",
  "source": "src/index.ts",
  "files": [
    "dist",
    "src"
  ],
  "sideEffects": [
    "*.css"
  ],
  "targets": {
    "main": {
      "includeNodeModules": [
        "@adobe/spectrum-css-temp"
      ]
    },
    "module": {
      "includeNodeModules": [
        "@adobe/spectrum-css-temp"
      ]
    }
  },
  "repository": {
    "type": "git",
    "url": "https://github.com/adobe/react-spectrum"
  },
  "dependencies": {
<<<<<<< HEAD
    "@react-aria/focus": "^3.20.3",
    "@react-aria/i18n": "^3.12.10",
    "@react-aria/interactions": "^3.25.1",
    "@react-aria/textfield": "^3.17.3",
    "@react-aria/utils": "^3.29.0",
    "@react-spectrum/form": "^3.7.15",
    "@react-spectrum/label": "^3.16.15",
    "@react-spectrum/utils": "^3.12.5",
    "@react-stately/utils": "^3.10.6",
    "@react-types/shared": "^3.29.1",
    "@react-types/textfield": "^3.12.2",
    "@spectrum-icons/ui": "^3.6.16",
=======
    "@react-aria/focus": "^3.20.5",
    "@react-aria/interactions": "^3.25.3",
    "@react-aria/textfield": "^3.17.5",
    "@react-aria/utils": "^3.29.1",
    "@react-spectrum/form": "^3.7.16",
    "@react-spectrum/label": "^3.16.16",
    "@react-spectrum/utils": "^3.12.6",
    "@react-stately/utils": "^3.10.7",
    "@react-types/shared": "^3.30.0",
    "@react-types/textfield": "^3.12.3",
    "@spectrum-icons/ui": "^3.6.17",
>>>>>>> 8573562c
    "@swc/helpers": "^0.5.0"
  },
  "devDependencies": {
    "@adobe/spectrum-css-temp": "3.0.0-alpha.1",
    "@spectrum-icons/workflow": "^4.0.0"
  },
  "peerDependencies": {
    "@react-spectrum/provider": "^3.0.0",
    "react": "^16.8.0 || ^17.0.0-rc.1 || ^18.0.0 || ^19.0.0-rc.1",
    "react-dom": "^16.8.0 || ^17.0.0-rc.1 || ^18.0.0 || ^19.0.0-rc.1"
  },
  "publishConfig": {
    "access": "public"
  }
}<|MERGE_RESOLUTION|>--- conflicted
+++ resolved
@@ -40,23 +40,10 @@
     "url": "https://github.com/adobe/react-spectrum"
   },
   "dependencies": {
-<<<<<<< HEAD
-    "@react-aria/focus": "^3.20.3",
+    "@react-aria/focus": "^3.20.4",
     "@react-aria/i18n": "^3.12.10",
-    "@react-aria/interactions": "^3.25.1",
-    "@react-aria/textfield": "^3.17.3",
-    "@react-aria/utils": "^3.29.0",
-    "@react-spectrum/form": "^3.7.15",
-    "@react-spectrum/label": "^3.16.15",
-    "@react-spectrum/utils": "^3.12.5",
-    "@react-stately/utils": "^3.10.6",
-    "@react-types/shared": "^3.29.1",
-    "@react-types/textfield": "^3.12.2",
-    "@spectrum-icons/ui": "^3.6.16",
-=======
-    "@react-aria/focus": "^3.20.5",
-    "@react-aria/interactions": "^3.25.3",
-    "@react-aria/textfield": "^3.17.5",
+    "@react-aria/interactions": "^3.25.2",
+    "@react-aria/textfield": "^3.17.4",
     "@react-aria/utils": "^3.29.1",
     "@react-spectrum/form": "^3.7.16",
     "@react-spectrum/label": "^3.16.16",
@@ -65,7 +52,6 @@
     "@react-types/shared": "^3.30.0",
     "@react-types/textfield": "^3.12.3",
     "@spectrum-icons/ui": "^3.6.17",
->>>>>>> 8573562c
     "@swc/helpers": "^0.5.0"
   },
   "devDependencies": {
