{
  "name": "@react-spectrum/textfield",
  "version": "3.0.0-alpha.2",
  "description": "Spectrum UI components in React",
  "main": "dist/main.js",
  "module": "dist/module.js",
  "types": "dist/types.d.ts",
  "source": "src/index.ts",
  "files": [
    "dist"
  ],
  "sideEffects": false,
  "targets": {
    "main": {
      "includeNodeModules": [
        "@adobe/spectrum-css-temp"
      ]
    },
    "module": {
      "includeNodeModules": [
        "@adobe/spectrum-css-temp"
      ]
    }
  },
  "repository": {
    "type": "git",
    "url": "https://github.com/adobe/react-spectrum"
  },
  "dependencies": {
    "@babel/runtime": "^7.6.2",
<<<<<<< HEAD
    "@react-aria/focus": "^3.0.0-alpha.1",
    "@react-aria/i18n": "^3.0.0-alpha.1",
    "@react-aria/textfield": "^3.0.0-alpha.1",
    "@react-aria/utils": "^3.0.0-alpha.1",
    "@react-spectrum/provider": "^3.0.0-alpha.1",
    "@react-spectrum/utils": "^3.0.0-alpha.1",
    "@react-types/textfield": "^3.0.0-alpha.1",
    "@spectrum-icons/workflow": "^3.0.0-alpha.1"
=======
    "@react-aria/focus": "^3.0.0-alpha.2",
    "@react-aria/i18n": "^3.0.0-alpha.2",
    "@react-aria/textfield": "^3.0.0-alpha.2",
    "@react-aria/utils": "^3.0.0-alpha.2",
    "@react-spectrum/provider": "^3.0.0-alpha.2",
    "@react-spectrum/utils": "^3.0.0-alpha.2",
    "@react-spectrum/view": "^3.0.0-alpha.2",
    "@react-types/textfield": "^3.0.0-alpha.2",
    "@spectrum-icons/workflow": "^3.0.0-alpha.2"
>>>>>>> a2907587
  },
  "devDependencies": {
    "@adobe/spectrum-css-temp": "^3.0.0-alpha.2"
  },
  "peerDependencies": {
    "react": "^16.8.0"
  },
  "publishConfig": {
    "access": "public"
  }
}<|MERGE_RESOLUTION|>--- conflicted
+++ resolved
@@ -28,26 +28,14 @@
   },
   "dependencies": {
     "@babel/runtime": "^7.6.2",
-<<<<<<< HEAD
-    "@react-aria/focus": "^3.0.0-alpha.1",
-    "@react-aria/i18n": "^3.0.0-alpha.1",
-    "@react-aria/textfield": "^3.0.0-alpha.1",
-    "@react-aria/utils": "^3.0.0-alpha.1",
-    "@react-spectrum/provider": "^3.0.0-alpha.1",
-    "@react-spectrum/utils": "^3.0.0-alpha.1",
-    "@react-types/textfield": "^3.0.0-alpha.1",
-    "@spectrum-icons/workflow": "^3.0.0-alpha.1"
-=======
     "@react-aria/focus": "^3.0.0-alpha.2",
     "@react-aria/i18n": "^3.0.0-alpha.2",
     "@react-aria/textfield": "^3.0.0-alpha.2",
     "@react-aria/utils": "^3.0.0-alpha.2",
     "@react-spectrum/provider": "^3.0.0-alpha.2",
     "@react-spectrum/utils": "^3.0.0-alpha.2",
-    "@react-spectrum/view": "^3.0.0-alpha.2",
     "@react-types/textfield": "^3.0.0-alpha.2",
     "@spectrum-icons/workflow": "^3.0.0-alpha.2"
->>>>>>> a2907587
   },
   "devDependencies": {
     "@adobe/spectrum-css-temp": "^3.0.0-alpha.2"
