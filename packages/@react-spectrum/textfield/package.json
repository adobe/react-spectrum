--- conflicted
+++ resolved
@@ -36,24 +36,14 @@
     "url": "https://github.com/adobe/react-spectrum"
   },
   "dependencies": {
-<<<<<<< HEAD
-    "@react-aria/focus": "^3.14.2",
-    "@react-aria/i18n": "^3.8.3",
-    "@react-aria/interactions": "^3.19.0",
-    "@react-aria/textfield": "^3.12.1",
-    "@react-aria/utils": "^3.21.0",
-    "@react-spectrum/form": "^3.6.6",
-    "@react-spectrum/label": "^3.15.0",
-    "@react-spectrum/utils": "^3.11.0",
-=======
     "@react-aria/focus": "^3.14.3",
     "@react-aria/i18n": "^3.8.4",
     "@react-aria/interactions": "^3.19.1",
     "@react-aria/textfield": "^3.12.2",
     "@react-aria/utils": "^3.21.1",
+    "@react-spectrum/form": "^3.6.6",
     "@react-spectrum/label": "^3.15.1",
     "@react-spectrum/utils": "^3.11.1",
->>>>>>> b128f4fc
     "@react-stately/utils": "^3.8.0",
     "@react-types/shared": "^3.21.0",
     "@react-types/textfield": "^3.8.1",
