{
  "name": "@react-spectrum/textfield",
  "version": "3.0.0-alpha.2",
  "description": "Spectrum UI components in React",
  "main": "dist/main.js",
  "module": "dist/module.js",
  "types": "dist/types.d.ts",
  "source": "src/index.ts",
  "files": [
    "dist"
  ],
  "sideEffects": false,
  "targets": {
    "main": {
      "includeNodeModules": [
        "@adobe/spectrum-css-temp"
      ]
    },
    "module": {
      "includeNodeModules": [
        "@adobe/spectrum-css-temp"
      ]
    }
  },
  "repository": {
    "type": "git",
    "url": "https://github.com/adobe/react-spectrum"
  },
  "dependencies": {
    "@babel/runtime": "^7.6.2",
<<<<<<< HEAD
    "@react-aria/focus": "^3.0.0-alpha.1",
    "@react-aria/i18n": "^3.0.0-alpha.1",
    "@react-aria/textfield": "^3.0.0-alpha.1",
    "@react-aria/utils": "^3.0.0-alpha.1",
    "@react-spectrum/provider": "^3.0.0-alpha.1",
    "@react-spectrum/utils": "^3.0.0-alpha.1",
    "@react-spectrum/view": "^3.0.0-alpha.1",
    "@react-types/textfield": "^3.0.0-alpha.1",
    "@spectrum-icons/ui": "^3.0.0-alpha.1"
  },
  "devDependencies": {
    "@adobe/spectrum-css-temp": "^3.0.0-alpha.1",
    "@spectrum-icons/workflow": "^3.0.0-alpha.1"
=======
    "@react-aria/focus": "^3.0.0-alpha.2",
    "@react-aria/i18n": "^3.0.0-alpha.2",
    "@react-aria/textfield": "^3.0.0-alpha.2",
    "@react-aria/utils": "^3.0.0-alpha.2",
    "@react-spectrum/provider": "^3.0.0-alpha.2",
    "@react-spectrum/utils": "^3.0.0-alpha.2",
    "@react-spectrum/view": "^3.0.0-alpha.2",
    "@react-types/textfield": "^3.0.0-alpha.2",
    "@spectrum-icons/workflow": "^3.0.0-alpha.2"
  },
  "devDependencies": {
    "@adobe/spectrum-css-temp": "^3.0.0-alpha.2"
>>>>>>> a2907587
  },
  "peerDependencies": {
    "react": "^16.8.0"
  },
  "publishConfig": {
    "access": "public"
  }
}<|MERGE_RESOLUTION|>--- conflicted
+++ resolved
@@ -28,21 +28,6 @@
   },
   "dependencies": {
     "@babel/runtime": "^7.6.2",
-<<<<<<< HEAD
-    "@react-aria/focus": "^3.0.0-alpha.1",
-    "@react-aria/i18n": "^3.0.0-alpha.1",
-    "@react-aria/textfield": "^3.0.0-alpha.1",
-    "@react-aria/utils": "^3.0.0-alpha.1",
-    "@react-spectrum/provider": "^3.0.0-alpha.1",
-    "@react-spectrum/utils": "^3.0.0-alpha.1",
-    "@react-spectrum/view": "^3.0.0-alpha.1",
-    "@react-types/textfield": "^3.0.0-alpha.1",
-    "@spectrum-icons/ui": "^3.0.0-alpha.1"
-  },
-  "devDependencies": {
-    "@adobe/spectrum-css-temp": "^3.0.0-alpha.1",
-    "@spectrum-icons/workflow": "^3.0.0-alpha.1"
-=======
     "@react-aria/focus": "^3.0.0-alpha.2",
     "@react-aria/i18n": "^3.0.0-alpha.2",
     "@react-aria/textfield": "^3.0.0-alpha.2",
@@ -51,11 +36,11 @@
     "@react-spectrum/utils": "^3.0.0-alpha.2",
     "@react-spectrum/view": "^3.0.0-alpha.2",
     "@react-types/textfield": "^3.0.0-alpha.2",
-    "@spectrum-icons/workflow": "^3.0.0-alpha.2"
+    "@spectrum-icons/ui": "^3.0.0-alpha.2"
   },
   "devDependencies": {
-    "@adobe/spectrum-css-temp": "^3.0.0-alpha.2"
->>>>>>> a2907587
+    "@adobe/spectrum-css-temp": "^3.0.0-alpha.2",
+    "@spectrum-icons/workflow": "^3.0.0-alpha.2"
   },
   "peerDependencies": {
     "react": "^16.8.0"
