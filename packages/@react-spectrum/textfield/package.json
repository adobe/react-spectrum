{
  "name": "@react-spectrum/textfield",
  "version": "3.13.5",
  "description": "Spectrum UI components in React",
  "license": "Apache-2.0",
  "main": "dist/main.js",
  "module": "dist/module.js",
  "exports": {
    "source": "./src/index.ts",
    "types": [
      "./dist/types.d.ts",
      "./src/index.ts"
    ],
    "import": "./dist/import.mjs",
    "require": "./dist/main.js"
  },
  "types": "dist/types.d.ts",
  "source": "src/index.ts",
  "files": [
    "dist",
    "src"
  ],
  "sideEffects": [
    "*.css"
  ],
  "targets": {
    "main": {
      "includeNodeModules": [
        "@adobe/spectrum-css-temp"
      ]
    },
    "module": {
      "includeNodeModules": [
        "@adobe/spectrum-css-temp"
      ]
    }
  },
  "repository": {
    "type": "git",
    "url": "https://github.com/adobe/react-spectrum"
  },
  "dependencies": {
<<<<<<< HEAD
    "@react-aria/focus": "^3.20.4",
    "@react-aria/i18n": "^3.12.10",
    "@react-aria/interactions": "^3.25.2",
    "@react-aria/textfield": "^3.17.4",
=======
    "@react-aria/focus": "^3.20.5",
    "@react-aria/i18n": "^3.12.10",
    "@react-aria/interactions": "^3.25.3",
    "@react-aria/textfield": "^3.17.5",
>>>>>>> 0db833a4
    "@react-aria/utils": "^3.29.1",
    "@react-spectrum/form": "^3.7.16",
    "@react-spectrum/label": "^3.16.16",
    "@react-spectrum/utils": "^3.12.6",
    "@react-stately/utils": "^3.10.7",
    "@react-types/shared": "^3.30.0",
    "@react-types/textfield": "^3.12.3",
    "@spectrum-icons/ui": "^3.6.17",
    "@swc/helpers": "^0.5.0"
  },
  "devDependencies": {
    "@adobe/spectrum-css-temp": "3.0.0-alpha.1",
    "@spectrum-icons/workflow": "^4.0.0"
  },
  "peerDependencies": {
    "@react-spectrum/provider": "^3.0.0",
    "react": "^16.8.0 || ^17.0.0-rc.1 || ^18.0.0 || ^19.0.0-rc.1",
    "react-dom": "^16.8.0 || ^17.0.0-rc.1 || ^18.0.0 || ^19.0.0-rc.1"
  },
  "publishConfig": {
    "access": "public"
  }
}<|MERGE_RESOLUTION|>--- conflicted
+++ resolved
@@ -40,17 +40,10 @@
     "url": "https://github.com/adobe/react-spectrum"
   },
   "dependencies": {
-<<<<<<< HEAD
-    "@react-aria/focus": "^3.20.4",
-    "@react-aria/i18n": "^3.12.10",
-    "@react-aria/interactions": "^3.25.2",
-    "@react-aria/textfield": "^3.17.4",
-=======
     "@react-aria/focus": "^3.20.5",
     "@react-aria/i18n": "^3.12.10",
     "@react-aria/interactions": "^3.25.3",
     "@react-aria/textfield": "^3.17.5",
->>>>>>> 0db833a4
     "@react-aria/utils": "^3.29.1",
     "@react-spectrum/form": "^3.7.16",
     "@react-spectrum/label": "^3.16.16",
