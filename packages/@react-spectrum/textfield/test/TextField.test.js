--- conflicted
+++ resolved
@@ -337,11 +337,7 @@
     let input = tree.getByTestId(testId);
     let helpText = tree.getByText('Enter a single digit number.');
     expect(helpText).toHaveAttribute('id');
-<<<<<<< HEAD
-    let validIcon = tree.getByRole('img', {'aria-label': '(valid)'});
-=======
     let validIcon = tree.getByLabelText('Valid');
->>>>>>> 0db833a4
     expect(validIcon).toHaveAttribute('id');
     expect(input).toHaveAttribute('aria-describedby', `${helpText.id} ${validIcon.id}`);
     expect(input.value).toBe('0');
@@ -362,11 +358,7 @@
     expect(input.value).toEqual('4');
     helpText = tree.getByText('Enter a single digit number.');
     expect(helpText).toHaveAttribute('id');
-<<<<<<< HEAD
-    validIcon = tree.getByRole('img', {'aria-label': '(valid)'});
-=======
     validIcon = tree.getByLabelText('Valid');
->>>>>>> 0db833a4
     expect(validIcon).toHaveAttribute('id');
     expect(input).toHaveAttribute('aria-describedby', `${helpText.id} ${validIcon.id}`);
   });
@@ -399,15 +391,9 @@
     let tree = renderComponent(Example);
     let input = tree.getByTestId(testId);
     let helpText;
-<<<<<<< HEAD
-    let validIcon = tree.getByRole('img', {'aria-label': '(valid)'});
-    expect(validIcon).toHaveAttribute('id');
-    expect(tree.getByTestId(testId)).toHaveAttribute('aria-describedby', `${validIcon.id}`);
-=======
     let validIcon = tree.getByLabelText('Valid');
     expect(validIcon).toHaveAttribute('id');
     expect(tree.getByTestId(testId)).toHaveAttribute('aria-describedby', validIcon.id);
->>>>>>> 0db833a4
 
     fireEvent.change(input, {target: {value: 's'}});
 
@@ -438,15 +424,9 @@
       expect(input.value).toEqual('4');
     });
 
-<<<<<<< HEAD
-    validIcon = tree.getByRole('img', {'aria-label': '(valid)'});
-    expect(validIcon).toHaveAttribute('id');
-    expect(input).toHaveAttribute('aria-describedby', `${validIcon.id}`);
-=======
     validIcon = tree.getByLabelText('Valid');
     expect(validIcon).toHaveAttribute('id');
     expect(input).toHaveAttribute('aria-describedby', validIcon.id);
->>>>>>> 0db833a4
   });
 
   it.each`
