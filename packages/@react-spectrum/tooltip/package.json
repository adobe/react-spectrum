--- conflicted
+++ resolved
@@ -28,22 +28,12 @@
   },
   "dependencies": {
     "@babel/runtime": "^7.6.2",
-<<<<<<< HEAD
-    "@react-aria/interactions": "^3.0.0-alpha.1",
-    "@react-aria/overlays": "^3.0.0-alpha.1",
-    "@react-aria/tooltip": "^3.0.0-alpha.1",
-    "@react-spectrum/overlays": "^3.0.0-alpha.1",
-    "@react-spectrum/utils": "^3.0.0-alpha.1",
-    "@react-stately/utils": "^3.0.0-alpha.1"
-=======
     "@react-aria/interactions": "^3.0.0-alpha.2",
     "@react-aria/overlays": "^3.0.0-alpha.2",
     "@react-aria/tooltip": "^3.0.0-alpha.2",
     "@react-spectrum/overlays": "^3.0.0-alpha.2",
     "@react-spectrum/utils": "^3.0.0-alpha.2",
-    "@react-spectrum/view": "^3.0.0-alpha.2",
     "@react-stately/utils": "^3.0.0-alpha.2"
->>>>>>> a2907587
   },
   "devDependencies": {
     "@adobe/spectrum-css-temp": "^3.0.0-alpha.2"
