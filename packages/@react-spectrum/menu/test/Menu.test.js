/*
 * Copyright 2020 Adobe. All rights reserved.
 * This file is licensed to you under the Apache License, Version 2.0 (the "License");
 * you may not use this file except in compliance with the License. You may obtain a copy
 * of the License at http://www.apache.org/licenses/LICENSE-2.0
 *
 * Unless required by applicable law or agreed to in writing, software distributed under
 * the License is distributed on an "AS IS" BASIS, WITHOUT WARRANTIES OR REPRESENTATIONS
 * OF ANY KIND, either express or implied. See the License for the specific language
 * governing permissions and limitations under the License.
 */

import Bell from '@spectrum-icons/workflow/Bell';
import {cleanup, fireEvent, render, within} from '@testing-library/react';
import {Dialog, DialogTrigger} from '@react-spectrum/dialog';
import {Item, Menu, Section} from '../';
import {Keyboard, Text} from '@react-spectrum/typography';
import {MenuContext} from '../src/context';
import {Provider} from '@react-spectrum/provider';
import React from 'react';
import scaleMedium from '@adobe/spectrum-css-temp/vars/spectrum-medium-unique.css';
import themeLight from '@adobe/spectrum-css-temp/vars/spectrum-light-unique.css';
import {triggerPress} from '@react-spectrum/test-utils';
import {Menu as V2Menu, MenuDivider as V2MenuDivider, MenuHeading as V2MenuHeading, MenuItem as V2MenuItem} from '@react/react-spectrum/Menu';

let menuId = 'menu-id';

let theme = {
  light: themeLight,
  medium: scaleMedium
};

let withSection = [
  {name: 'Heading 1', children: [
    {name: 'Foo'},
    {name: 'Bar'},
    {name: 'Baz'}
  ]},
  {name: 'Heading 2', children: [
    {name: 'Blah'},
    {name: 'Bleh'}
  ]}
];

function renderComponent(Component, contextProps = {}, props) {
  if (Component === V2Menu) {
    return render(
      <V2Menu id={menuId} {...props}>
        <V2MenuHeading>
          Heading 1
        </V2MenuHeading>
        <V2MenuItem role="menuitemradio" value="foo">
          Foo
        </V2MenuItem>
        <V2MenuItem role="menuitemradio" value="bar">
          Bar
        </V2MenuItem>
        <V2MenuItem role="menuitemradio" value="baz" disabled>
          Baz
        </V2MenuItem>
        <V2MenuDivider />
        <V2MenuHeading>
          Heading 2
        </V2MenuHeading>
        <V2MenuItem role="menuitemradio" value="blah">
          Blah
        </V2MenuItem>
        <V2MenuItem role="menuitemradio" value="bleh">
          Bleh
        </V2MenuItem>
      </V2Menu>
    );
  } else {
    return render(
      <Provider theme={theme}>
        <MenuContext.Provider value={contextProps}>
          <Menu id={menuId} items={withSection} itemKey="name" {...props}>
            {item => (
              <Section items={item.children} title={item.name}>
                {item => <Item childItems={item.children}>{item.name}</Item>}
              </Section>
            )}
          </Menu>
        </MenuContext.Provider>
      </Provider>
    );
  }
}

describe('Menu', function () {
  let offsetWidth, offsetHeight;
  let onSelectionChange = jest.fn();
  let onSelect = jest.fn();

  beforeAll(function () {
    offsetWidth = jest.spyOn(window.HTMLElement.prototype, 'offsetWidth', 'get').mockImplementation(() => 1000);
    offsetHeight = jest.spyOn(window.HTMLElement.prototype, 'offsetHeight', 'get').mockImplementation(() => 1000);
    window.HTMLElement.prototype.scrollIntoView = jest.fn();
    jest.spyOn(window, 'requestAnimationFrame').mockImplementation(cb => cb());
    jest.useFakeTimers();
  });

  afterEach(() => {
    onSelectionChange.mockClear();
    cleanup();
  });

  afterAll(function () {
    offsetWidth.mockReset();
    offsetHeight.mockReset();
  });
  
  it.each`
    Name        | Component | props
    ${'Menu'}   | ${Menu}   | ${{}}
    ${'V2Menu'} | ${V2Menu} | ${{}}
  `('$Name renders properly', function ({Component}) {
    let tree = renderComponent(Component);
    let menu = tree.getByRole('menu');
    expect(menu).toBeTruthy();
    if (Component === Menu) {
      let sections = within(menu).getAllByRole('group');
      expect(sections.length).toBe(2);

      for (let section of sections) {
        expect(section).toHaveAttribute('aria-labelledby');
        let heading = document.getElementById(section.getAttribute('aria-labelledby'));
        expect(heading).toBeTruthy();
        expect(heading).toHaveAttribute('aria-hidden', 'true');
      }
    }

    let dividers = within(menu).getAllByRole('separator');
    expect(dividers.length).toBe(1);

    let items = within(menu).getAllByRole('menuitemradio');
    expect(items.length).toBe(5);
    for (let item of items) {
      if (Component === Menu) {
        expect(item).toHaveAttribute('tabindex');
        expect(item).toHaveAttribute('aria-checked');
        expect(item).toHaveAttribute('aria-disabled');
      }
    }
    let item1 = within(menu).getByText('Foo');
    let item2 = within(menu).getByText('Bar');
    let item3 = within(menu).getByText('Baz');
    let item4 = within(menu).getByText('Blah');
    let item5 = within(menu).getByText('Bleh');

    expect(item1).toBeTruthy();
    expect(item2).toBeTruthy();
    expect(item3).toBeTruthy();
    expect(item4).toBeTruthy();
    expect(item5).toBeTruthy();
    expect(item3).toBeTruthy();
  });

  it.each`
    Name        | Component | props
    ${'Menu'}   | ${Menu}   | ${{autoFocus: true}}
    ${'V2Menu'} | ${V2Menu} | ${{}}
  `('$Name allows user to change menu item focus via up/down arrow keys', function ({Component, props}) {
    let tree = renderComponent(Component, {}, props);
    let menu = tree.getByRole('menu');
    let menuItems = within(menu).getAllByRole('menuitemradio');
    let selectedItem = menuItems[0];
    expect(selectedItem).toBe(document.activeElement);
    fireEvent.keyDown(selectedItem, {key: 'ArrowDown', code: 40, charCode: 40});
    let nextSelectedItem = menuItems[1];
    expect(nextSelectedItem).toBe(document.activeElement);
    fireEvent.keyDown(nextSelectedItem, {key: 'ArrowUp', code: 38, charCode: 38});
    expect(selectedItem).toBe(document.activeElement);
  });

  // V3 only behavior
  it.each`
    Name        | Component | props
    ${'Menu'}   | ${Menu}   | ${{autoFocus: true, wrapAround: true}}
  `('$Name wraps focus from first to last/last to first item if up/down arrow is pressed if wrapAround is true', function ({Component, props}) {
    let tree = renderComponent(Component, {}, props);
    let menu = tree.getByRole('menu');
    let menuItems = within(menu).getAllByRole('menuitemradio');
    let firstItem = menuItems[0];
    expect(firstItem).toBe(document.activeElement);
    fireEvent.keyDown(firstItem, {key: 'ArrowUp', code: 38, charCode: 38});
    let lastItem = menuItems[menuItems.length - 1];
    expect(lastItem).toBe(document.activeElement);
    fireEvent.keyDown(lastItem, {key: 'ArrowDown', code: 40, charCode: 40});
    expect(firstItem).toBe(document.activeElement);
  });
  
  describe('supports single selection', function () {
    it.each`
      Name        | Component | props
      ${'Menu'}   | ${Menu}   | ${{onSelectionChange, defaultSelectedKeys: ['Blah'], autoFocus: true}}
    `('$Name supports defaultSelectedKeys (uncontrolled)', function ({Component, props}) {
      // Check that correct menu item is selected by default
      let tree = renderComponent(Component, {}, props);
      let menu = tree.getByRole('menu');
      let menuItems = within(menu).getAllByRole('menuitemradio');
      let selectedItem = menuItems[3];
      expect(selectedItem).toBe(document.activeElement);
      expect(selectedItem).toHaveAttribute('aria-checked', 'true');
      expect(selectedItem).toHaveAttribute('tabindex', '0');
      let itemText = within(selectedItem).getByText('Blah');
      expect(itemText).toBeTruthy();
      let checkmark = within(selectedItem).getByRole('img');
      expect(checkmark).toBeTruthy();
    
      // Select a different menu item via enter
      let nextSelectedItem = menuItems[4];
      fireEvent.keyDown(nextSelectedItem, {key: 'Enter', code: 13, charCode: 13});
      fireEvent.keyUp(nextSelectedItem, {key: 'Enter', code: 13, charCode: 13});
      expect(nextSelectedItem).toHaveAttribute('aria-checked', 'true');
      itemText = within(nextSelectedItem).getByText('Bleh');
      expect(itemText).toBeTruthy();
      checkmark = within(nextSelectedItem).getByRole('img');
      expect(checkmark).toBeTruthy();

      // Make sure there is only a single checkmark in the entire menu
      let checkmarks = tree.getAllByRole('img');
      expect(checkmarks.length).toBe(1);

      expect(onSelectionChange).toBeCalledTimes(1);
      expect(onSelectionChange.mock.calls[0][0].has('Bleh')).toBeTruthy();
    });

    it.each`
    Name        | Component | props
      ${'Menu'}   | ${Menu}   | ${{onSelectionChange, selectedKeys: ['Blah'], autoFocus: true}}
    `('$Name supports selectedKeys (controlled)', function ({Component, props}) {
      // Check that correct menu item is selected by default
      let tree = renderComponent(Component, {}, props);
      let menu = tree.getByRole('menu');
      let menuItems = within(menu).getAllByRole('menuitemradio');
      let selectedItem = menuItems[3];
      expect(selectedItem).toBe(document.activeElement);
      expect(selectedItem).toHaveAttribute('aria-checked', 'true');
      expect(selectedItem).toHaveAttribute('tabindex', '0');
      let itemText = within(selectedItem).getByText('Blah');
      expect(itemText).toBeTruthy();
      let checkmark = within(selectedItem).getByRole('img');
      expect(checkmark).toBeTruthy();
    
      // Select a different menu item via enter
      let nextSelectedItem = menuItems[4];
      fireEvent.keyDown(nextSelectedItem, {key: 'Enter', code: 13, charCode: 13});
      fireEvent.keyUp(nextSelectedItem, {key: 'Enter', code: 13, charCode: 13});
      expect(nextSelectedItem).toHaveAttribute('aria-checked', 'false');
      expect(selectedItem).toHaveAttribute('aria-checked', 'true');
      checkmark = within(selectedItem).getByRole('img');
      expect(checkmark).toBeTruthy();

      // Make sure there is only a single checkmark in the entire menu
      let checkmarks = tree.getAllByRole('img');
      expect(checkmarks.length).toBe(1);

      expect(onSelectionChange).toBeCalledTimes(1);
      expect(onSelectionChange.mock.calls[0][0].has('Bleh')).toBeTruthy();
    });

    it.each`
      Name        | Component | props
      ${'Menu'}   | ${Menu}   | ${{onSelectionChange}}
      ${'V2Menu'} | ${V2Menu} | ${{onSelect}}
    `('$Name supports using space key to change item selection', function ({Component, props}) {
      let tree = renderComponent(Component, {}, props);
      let menu = tree.getByRole('menu');
      let menuItems = within(menu).getAllByRole('menuitemradio');
    
      // Trigger a menu item via space
      let item = menuItems[4];
      fireEvent.keyDown(item, {key: ' ', code: 32, charCode: 32});
      fireEvent.keyUp(item, {key: ' ', code: 32, charCode: 32});
      if (Component === Menu) {
        expect(item).toHaveAttribute('aria-checked', 'true');
        let checkmark = within(item).getByRole('img');
        expect(checkmark).toBeTruthy();
  
        // Make sure there is only a single checkmark in the entire menu
        let checkmarks = tree.getAllByRole('img');
        expect(checkmarks.length).toBe(1);
      }

      // Verify onSelectionChange is called
      if (Component === Menu) {
        expect(onSelectionChange).toBeCalledTimes(1);
        expect(onSelectionChange.mock.calls[0][0].has('Bleh')).toBeTruthy();
      } else {
        expect(onSelect).toBeCalledTimes(1);
        expect(onSelect.mock.calls[0][0]).toBe('bleh');
      }
    });

    it.each`
      Name        | Component | props
      ${'Menu'}   | ${Menu}   | ${{onSelectionChange}}
      ${'V2Menu'} | ${V2Menu} | ${{onSelect}}
    `('$Name supports using click to change item selection', function ({Component, props}) {
      let tree = renderComponent(Component, {}, props);
      let menu = tree.getByRole('menu');
      let menuItems = within(menu).getAllByRole('menuitemradio');
    
      // Trigger a menu item via press
      let item = menuItems[4];
      triggerPress(item);
      if (Component === Menu) {
        expect(item).toHaveAttribute('aria-checked', 'true');
        let checkmark = within(item).getByRole('img');
        expect(checkmark).toBeTruthy();
  
        // Make sure there is only a single checkmark in the entire menu
        let checkmarks = tree.getAllByRole('img');
        expect(checkmarks.length).toBe(1);
      }

      // Verify onSelectionChange is called
      if (Component === Menu) {
        expect(onSelectionChange).toBeCalledTimes(1);
        expect(onSelectionChange.mock.calls[0][0].has('Bleh')).toBeTruthy();
      } else {
        expect(onSelect).toBeCalledTimes(1);
        expect(onSelect.mock.calls[0][0]).toBe('bleh');
      }
    });
    
    it.each`
      Name        | Component | props
      ${'Menu'}   | ${Menu}   | ${{onSelectionChange, disabledKeys: ['Baz']}}
      ${'V2Menu'} | ${V2Menu} | ${{onSelect}}
    `('$Name supports disabled items', function ({Component, props}) {
      let tree = renderComponent(Component, {}, props);
      let menu = tree.getByRole('menu');
      let menuItems = within(menu).getAllByRole('menuitemradio');
    
      // Attempt to trigger the disabled item
      let disabledItem = menuItems[2];
      triggerPress(disabledItem);
      expect(disabledItem).toHaveAttribute('aria-checked', 'false');
      expect(disabledItem).toHaveAttribute('aria-disabled', 'true');

      // Make sure there are no checkmarks
      let checkmarks = tree.queryAllByRole('img');
      expect(checkmarks.length).toBe(0);

      // Verify onSelectionChange is not called
      if (Component === Menu) {
        expect(onSelectionChange).toBeCalledTimes(0);
      } else {
        expect(onSelect).toBeCalledTimes(0);
      }
    });
  });

  describe('supports multi selection', function () {
    it.each`
      Name        | Component | props
      ${'Menu'}   | ${Menu}   | ${{onSelectionChange, selectionMode: 'multiple'}}
    `('$Name supports selecting multiple items', function ({Component, props}) {
      let tree = renderComponent(Component, {}, props);
      let menu = tree.getByRole('menu');
      
      // Make sure nothing is checked by default
      let checkmarks = tree.queryAllByRole('img');
      expect(checkmarks.length).toBe(0);

      let menuItems = within(menu).getAllByRole('menuitemcheckbox');
      let firstItem = menuItems[3];
      triggerPress(firstItem);
      expect(firstItem).toHaveAttribute('aria-checked', 'true');
      let checkmark = within(firstItem).getByRole('img');
      expect(checkmark).toBeTruthy();
    
      // Select a different menu item
      let secondItem = menuItems[1];
      triggerPress(secondItem);
      expect(secondItem).toHaveAttribute('aria-checked', 'true');
      checkmark = within(secondItem).getByRole('img');
      expect(checkmark).toBeTruthy();

      // Make sure there are multiple checkmark in the entire menu
      checkmarks = tree.getAllByRole('img');
      expect(checkmarks.length).toBe(2);

      expect(onSelectionChange).toBeCalledTimes(2);
      expect(onSelectionChange.mock.calls[0][0].has('Blah')).toBeTruthy();
      expect(onSelectionChange.mock.calls[1][0].has('Bar')).toBeTruthy();
    });

    it.each`
      Name        | Component | props
      ${'Menu'}   | ${Menu}   | ${{onSelectionChange, selectionMode: 'multiple', defaultSelectedKeys: ['Foo', 'Bar']}}
    `('$Name supports multiple defaultSelectedKeys (uncontrolled)', function ({Component, props}) {
      let tree = renderComponent(Component, {}, props);
      let menu = tree.getByRole('menu');
      
      // Make sure two items are checked by default
      let checkmarks = tree.getAllByRole('img');
      expect(checkmarks.length).toBe(2);

      let menuItems = within(menu).getAllByRole('menuitemcheckbox');
      let firstItem = menuItems[0];
      let secondItem = menuItems[1];
      
      expect(firstItem).toHaveAttribute('aria-checked', 'true');
      expect(secondItem).toHaveAttribute('aria-checked', 'true');
      let itemText = within(firstItem).getByText('Foo');
      expect(itemText).toBeTruthy();
      itemText = within(secondItem).getByText('Bar');
      expect(itemText).toBeTruthy();
      let checkmark = within(firstItem).getByRole('img');
      expect(checkmark).toBeTruthy();
      checkmark = within(secondItem).getByRole('img');
      expect(checkmark).toBeTruthy();
         
      // Select a different menu item
      let thirdItem = menuItems[4];
      triggerPress(thirdItem);
      expect(thirdItem).toHaveAttribute('aria-checked', 'true');
      checkmark = within(thirdItem).getByRole('img');
      expect(checkmark).toBeTruthy();

      // Make sure there are now three checkmarks
      checkmarks = tree.getAllByRole('img');
      expect(checkmarks.length).toBe(3);

      expect(onSelectionChange).toBeCalledTimes(1);
      expect(onSelectionChange.mock.calls[0][0].has('Bleh')).toBeTruthy();
      expect(onSelectionChange.mock.calls[0][0].has('Foo')).toBeTruthy();
      expect(onSelectionChange.mock.calls[0][0].has('Bar')).toBeTruthy();
    });

    it.each`
      Name        | Component | props
      ${'Menu'}   | ${Menu}   | ${{onSelectionChange, selectionMode: 'multiple', selectedKeys: ['Foo', 'Bar']}}
    `('$Name supports multiple selectedKeys (controlled)', function ({Component, props}) {
      let tree = renderComponent(Component, {}, props);
      let menu = tree.getByRole('menu');
      
      // Make sure two items are checked by default
      let checkmarks = tree.getAllByRole('img');
      expect(checkmarks.length).toBe(2);

      let menuItems = within(menu).getAllByRole('menuitemcheckbox');
      let firstItem = menuItems[0];
      let secondItem = menuItems[1];
      
      expect(firstItem).toHaveAttribute('aria-checked', 'true');
      expect(secondItem).toHaveAttribute('aria-checked', 'true');
      let itemText = within(firstItem).getByText('Foo');
      expect(itemText).toBeTruthy();
      itemText = within(secondItem).getByText('Bar');
      expect(itemText).toBeTruthy();
      let checkmark = within(firstItem).getByRole('img');
      expect(checkmark).toBeTruthy();
      checkmark = within(secondItem).getByRole('img');
      expect(checkmark).toBeTruthy();
        
      // Select a different menu item
      let thirdItem = menuItems[4];
      triggerPress(thirdItem);
      expect(thirdItem).toHaveAttribute('aria-checked', 'false');
      checkmark = within(thirdItem).queryByRole('img');
      expect(checkmark).toBeNull();

      // Make sure there are still two checkmarks
      checkmarks = tree.getAllByRole('img');
      expect(checkmarks.length).toBe(2);

      expect(onSelectionChange).toBeCalledTimes(1);
      expect(onSelectionChange.mock.calls[0][0].has('Bleh')).toBeTruthy();
    });

    it.each`
      Name        | Component | props
      ${'Menu'}   | ${Menu}   | ${{onSelectionChange, selectionMode: 'multiple', defaultSelectedKeys: ['Foo', 'Bar']}}
    `('$Name supports deselection', function ({Component, props}) {
      let tree = renderComponent(Component, {}, props);
      let menu = tree.getByRole('menu');
      
      // Make sure two items are checked by default
      let checkmarks = tree.getAllByRole('img');
      expect(checkmarks.length).toBe(2);

      let menuItems = within(menu).getAllByRole('menuitemcheckbox');
      let firstItem = menuItems[0];
      let secondItem = menuItems[1];
      
      expect(firstItem).toHaveAttribute('aria-checked', 'true');
      expect(secondItem).toHaveAttribute('aria-checked', 'true');
      let itemText = within(firstItem).getByText('Foo');
      expect(itemText).toBeTruthy();
      itemText = within(secondItem).getByText('Bar');
      expect(itemText).toBeTruthy();
      let checkmark = within(firstItem).getByRole('img');
      expect(checkmark).toBeTruthy();
      checkmark = within(secondItem).getByRole('img');
      expect(checkmark).toBeTruthy();
         
      // Deselect the first item
      triggerPress(firstItem);
      expect(firstItem).toHaveAttribute('aria-checked', 'false');
      checkmark = within(firstItem).queryByRole('img');
      expect(checkmark).toBeNull();

      // Make sure there only a single checkmark now
      checkmarks = tree.getAllByRole('img');
      expect(checkmarks.length).toBe(1);

      expect(onSelectionChange).toBeCalledTimes(1);
      expect(onSelectionChange.mock.calls[0][0].has('Bar')).toBeTruthy();
    });

    it.each`
      Name        | Component | props
      ${'Menu'}   | ${Menu}   | ${{onSelectionChange, selectionMode: 'multiple', defaultSelectedKeys: ['Foo', 'Bar'], disabledKeys: ['Baz']}}
    `('$Name supports disabledKeys', function ({Component, props}) {
      let tree = renderComponent(Component, {}, props);
      let menu = tree.getByRole('menu');

      // Attempt to trigger disabled item
      let menuItems = within(menu).getAllByRole('menuitemcheckbox');
      let disabledItem = menuItems[2];
      triggerPress(disabledItem);
      
      expect(disabledItem).toHaveAttribute('aria-checked', 'false');
      expect(disabledItem).toHaveAttribute('aria-disabled', 'true');
         
      // Make sure that only two items are checked still
      let checkmarks = tree.getAllByRole('img');
      expect(checkmarks.length).toBe(2);

      expect(onSelectionChange).toBeCalledTimes(0);
    });
  });

  describe('supports no selection', function () {
    it.each`
      Name        | Component | props
      ${'Menu'}   | ${Menu}   | ${{onSelectionChange, selectionMode: 'none'}}
    `('$Name prevents selection of any items', function ({Component, props}) {
      let tree = renderComponent(Component, {}, props);
      let menu = tree.getByRole('menu');
      
      // Make sure nothing is checked by default
      let checkmarks = tree.queryAllByRole('img');
      expect(checkmarks.length).toBe(0);

      // Attempt to select a variety of items via enter, space, and click
      let menuItems = within(menu).getAllByRole('menuitem');
      let firstItem = menuItems[3];
      let secondItem = menuItems[4];
      let thirdItem = menuItems[1];
      triggerPress(firstItem);
      fireEvent.keyDown(secondItem, {key: ' ', code: 32, charCode: 32});
      fireEvent.keyDown(thirdItem, {key: 'Enter', code: 13, charCode: 13});
      expect(firstItem).not.toHaveAttribute('aria-checked', 'true');
      expect(secondItem).not.toHaveAttribute('aria-checked', 'true');
      expect(thirdItem).not.toHaveAttribute('aria-checked', 'true');
      
      // Make sure nothing is still checked
      checkmarks = tree.queryAllByRole('img');
      expect(checkmarks.length).toBe(0);
      expect(onSelectionChange).toBeCalledTimes(0);
    });
  });

  describe('supports type to select', function () {
    it.each`
      Name        | Component | props
      ${'Menu'}   | ${Menu}   | ${{autoFocus: true}}
    `('$Name supports focusing items by typing letters in rapid succession', function ({Component, props}) {
      let tree = renderComponent(Component, {}, props);
      let menu = tree.getByRole('menu');
      let menuItems = within(menu).getAllByRole('menuitemradio');
      expect(document.activeElement).toBe(menuItems[0]);

      fireEvent.keyDown(menu, {key: 'B'});
      expect(document.activeElement).toBe(menuItems[1]);

      fireEvent.keyDown(menu, {key: 'L'});
      expect(document.activeElement).toBe(menuItems[3]);

      fireEvent.keyDown(menu, {key: 'E'});
      expect(document.activeElement).toBe(menuItems[4]);
    });

    it.each`
      Name        | Component | props
      ${'Menu'}   | ${Menu}   | ${{autoFocus: true}}
    `('$Name resets the search text after a timeout', function ({Component, props}) {
      let tree = renderComponent(Component, {}, props);
      let menu = tree.getByRole('menu');
      let menuItems = within(menu).getAllByRole('menuitemradio');
      expect(document.activeElement).toBe(menuItems[0]);

      fireEvent.keyDown(menu, {key: 'B'});
      expect(document.activeElement).toBe(menuItems[1]);

      jest.runAllTimers();

      fireEvent.keyDown(menu, {key: 'B'});
      expect(document.activeElement).toBe(menuItems[2]);
    });

    it.each`
      Name        | Component | props
      ${'Menu'}   | ${Menu}   | ${{autoFocus: true}}
    `('$Name wraps around when no items past the current one match', function ({Component, props}) {
      let tree = renderComponent(Component, {}, props);
      let menu = tree.getByRole('menu');
      let menuItems = within(menu).getAllByRole('menuitemradio');
      expect(document.activeElement).toBe(menuItems[0]);

      fireEvent.keyDown(menu, {key: 'B'});
      fireEvent.keyDown(menu, {key: 'L'});
      fireEvent.keyDown(menu, {key: 'E'});
      expect(document.activeElement).toBe(menuItems[4]);

      jest.runAllTimers();

      fireEvent.keyDown(menu, {key: 'B'});
      expect(document.activeElement).toBe(menuItems[1]);
    });
  });

  it('supports DialogTrigger as a wrapper around items', function () {
    let tree = render(
      <Provider theme={theme}>
        <Menu id={menuId} selectionMode="none">
          <Section title="Test">
            <DialogTrigger>
              <Item>Hi</Item>
              <Dialog>
                I'm a dialog
              </Dialog>
            </DialogTrigger>
          </Section>
        </Menu>
      </Provider>
    );

    let menu = tree.getByRole('menu');
    let menuItem = within(menu).getByRole('menuitem');
    triggerPress(menuItem);

    let dialog = tree.getByRole('dialog');
    expect(dialog).toBeVisible();
  });

<<<<<<< HEAD
  describe('supports onPress', function () {
    it('Menu with static list supports onPress', function () {
      let onPress = jest.fn();
      let onSelectionChange = jest.fn();
      let tree = render(
        <Provider theme={theme}>
          <Menu onSelectionChange={onSelectionChange}>
            <Item onPress={() => onPress('One')}>One</Item>
            <Item onPress={() => onPress('Two')}>Two</Item>
            <Item onPress={() => onPress('Three')}>Three</Item>
          </Menu>
        </Provider>
      );

      let menu = tree.getByRole('menu');

      let [item1, item2, item3] = [
        within(menu).getByText('One'),
        within(menu).getByText('Two'),
        within(menu).getByText('Three')
      ];

      triggerPress(item1);
      expect(onPress).toHaveBeenCalledWith('One');
      expect(onSelectionChange).toHaveBeenCalledTimes(1);


      triggerPress(item2);
      expect(onPress).toHaveBeenCalledWith('Two');
      expect(onSelectionChange).toHaveBeenCalledTimes(2);


      triggerPress(item3);
      expect(onPress).toHaveBeenCalledWith('Three');
      expect(onSelectionChange).toHaveBeenCalledTimes(3);
    });

    it('Menu with generative list supports onPress', function () {
      let onPress = jest.fn();
      let onSelectionChange = jest.fn();
      let flatItems = [
        {name: 'One'},
        {name: 'Two'},
        {name: 'Three'}
      ];
      let tree = render(
        <Provider theme={theme}>
          <Menu onSelectionChange={onSelectionChange} items={flatItems} itemKey="name">
            {item => <Item onPress={() => onPress(item.name)}>{item.name}</Item>}
          </Menu>
        </Provider>
      );

      jest.runAllTimers();

      let menu = tree.getByRole('menu');

      let [item1, item2, item3] = [
        within(menu).getByText('One'),
        within(menu).getByText('Two'),
        within(menu).getByText('Three')
      ];

      triggerPress(item1);
      expect(onPress).toHaveBeenCalledWith('One');
      expect(onSelectionChange).toHaveBeenCalledTimes(1);


      triggerPress(item2);
      expect(onPress).toHaveBeenCalledWith('Two');
      expect(onSelectionChange).toHaveBeenCalledTimes(2);


      triggerPress(item3);
      expect(onPress).toHaveBeenCalledWith('Three');
      expect(onSelectionChange).toHaveBeenCalledTimes(3);
    });
=======
  it('supports complex menu items with aria-labelledby and aria-describedby', function () {
    let tree = render(
      <Provider theme={theme}>
        <Menu id={menuId} selectionMode="none">
          <Item>
            <Bell />
            <Text>Label</Text>
            <Text slot="description">Description</Text>
            <Keyboard>⌘V</Keyboard>
          </Item>
        </Menu>
      </Provider>
    );

    let menu = tree.getByRole('menu');
    let menuItem = within(menu).getByRole('menuitem');
    let label = within(menu).getByText('Label');
    let description = within(menu).getByText('Description');
    let keyboard = within(menu).getByText('⌘V');
    
    expect(menuItem).toHaveAttribute('aria-labelledby', label.id);
    expect(menuItem).toHaveAttribute('aria-describedby', `${description.id} ${keyboard.id}`);
>>>>>>> 979e6e1e
  });
});<|MERGE_RESOLUTION|>--- conflicted
+++ resolved
@@ -649,7 +649,6 @@
     expect(dialog).toBeVisible();
   });
 
-<<<<<<< HEAD
   describe('supports onPress', function () {
     it('Menu with static list supports onPress', function () {
       let onPress = jest.fn();
@@ -727,7 +726,8 @@
       expect(onPress).toHaveBeenCalledWith('Three');
       expect(onSelectionChange).toHaveBeenCalledTimes(3);
     });
-=======
+  });
+
   it('supports complex menu items with aria-labelledby and aria-describedby', function () {
     let tree = render(
       <Provider theme={theme}>
@@ -750,6 +750,5 @@
     
     expect(menuItem).toHaveAttribute('aria-labelledby', label.id);
     expect(menuItem).toHaveAttribute('aria-describedby', `${description.id} ${keyboard.id}`);
->>>>>>> 979e6e1e
   });
 });