--- conflicted
+++ resolved
@@ -477,9 +477,7 @@
         </div>
       </>
     )
-<<<<<<< HEAD
-  )
-  .add(
+  ).add(
     'MenuTrigger with trigger="longPress"',
     () => (
       <>
@@ -496,33 +494,7 @@
         </div>
       </>
     )
-  )
-  .add('double menu', () => (
-    <Flex gap="size-100">
-      <MenuTrigger>
-        <ActionButton
-          onPressStart={action('1onPressStart')}
-          onPressEnd={action('1onPressEnd')}
-          onPress={action('1onPress')}>
-          Menu Button 1
-        </ActionButton>
-        {defaultMenu}
-      </MenuTrigger>
-      <MenuTrigger>
-        <ActionButton
-          onPressStart={action('2onPressStart')}
-          onPressEnd={action('2onPressEnd')}
-          onPress={action('2onPress')}>
-          Menu Button 2
-        </ActionButton>
-        {defaultMenu}
-      </MenuTrigger>
-    </Flex>
-  ));
-
-=======
   );
->>>>>>> b8e7a96e
 
 let customMenuItem = (item) => {
   let Icon = iconMap[item.icon];
