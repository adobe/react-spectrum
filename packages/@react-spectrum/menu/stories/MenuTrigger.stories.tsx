/*
 * Copyright 2020 Adobe. All rights reserved.
 * This file is licensed to you under the Apache License, Version 2.0 (the "License");
 * you may not use this file except in compliance with the License. You may obtain a copy
 * of the License at http://www.apache.org/licenses/LICENSE-2.0
 *
 * Unless required by applicable law or agreed to in writing, software distributed under
 * the License is distributed on an "AS IS" BASIS, WITHOUT WARRANTIES OR REPRESENTATIONS
 * OF ANY KIND, either express or implied. See the License for the specific language
 * governing permissions and limitations under the License.
 */

import {action} from '@storybook/addon-actions';
import {ActionButton} from '@react-spectrum/button';
import AlignCenter from '@spectrum-icons/workflow/AlignCenter';
import AlignLeft from '@spectrum-icons/workflow/AlignLeft';
import AlignRight from '@spectrum-icons/workflow/AlignRight';
import Blower from '@spectrum-icons/workflow/Blower';
import Book from '@spectrum-icons/workflow/Book';
import {Content, Footer} from '@react-spectrum/view';
import {ContextualHelpTrigger, Item, Menu, MenuTrigger, Section} from '../';
import Copy from '@spectrum-icons/workflow/Copy';
import Cut from '@spectrum-icons/workflow/Cut';
import {Dialog} from '@react-spectrum/dialog';
import {Heading, Keyboard, Text} from '@react-spectrum/text';
import {Link} from '@react-spectrum/link';
import Paste from '@spectrum-icons/workflow/Paste';
<<<<<<< HEAD
import React from 'react';
import {storiesOf} from '@storybook/react';
import {SelectionGroup} from '@react-stately/collections';
=======
import React, {useState} from 'react';
import {ToggleButton} from '@adobe/react-spectrum';
import {TranslateMenu} from './../chromatic/MenuTriggerLanguages.chromatic';
>>>>>>> b57b3af4

let iconMap = {
  AlignCenter,
  AlignLeft,
  AlignRight,
  Blower,
  Book,
  Copy,
  Cut,
  Paste
};

let hardModeProgrammatic = [
  {name: 'Section 1', children: [
    {name: 'Copy', icon: 'Copy', shortcut: '⌘C'},
    {name: 'Cut', icon: 'Cut', shortcut: '⌘X'},
    {name: 'Paste', icon: 'Paste', shortcut: '⌘V'}
  ]},
  {name: 'Section 2', children: [
    {name: 'Puppy', icon: 'AlignLeft', shortcut: '⌘P'},
    {name: 'Doggo', icon: 'AlignCenter', shortcut: '⌘D'},
    {name: 'Floof', icon: 'AlignRight', shortcut: '⌘F'},
    {name: 'hasChildren', children: [
      {name: 'Thailand', icon: 'Blower', shortcut: '⌘T'},
      {name: 'Germany', icon: 'Book', shortcut: '⌘G'}
    ]}
  ]}
];

let flatMenu = [
  {name: 'Aardvark'},
  {name: 'Kangaroo'},
  {name: 'Snake'},
  {name: 'Danni'},
  {name: 'Devon'},
  {name: 'Ross'},
  {name: 'Puppy'},
  {name: 'Doggo'},
  {name: 'Floof'}
];

let withSection = [
  {name: 'Animals', children: [
    {name: 'Aardvark'},
    {name: 'Kangaroo'},
    {name: 'Snake'}
  ]},
  {name: 'People', children: [
    {name: 'Danni'},
    {name: 'Devon'},
    {name: 'Ross', children: [
      {name: 'Tests', children: [
        {name: 'blah'}
      ]}
    ]}
  ]}
];

let itemsWithFalsyId = [
  {id: 1, name: 'Animals', children: [
    {id: 0, name: 'id=0'},
    {id: 2, name: 'Snake'}
  ]},
  {id: 3, name: 'People', children: [
    {id: 4, name: 'Danni'},
    {id: 5, name: 'Devon'},
    {id: 6, name: 'Ross', children: [
      {id: 7, name: 'Tests', children: [
        {id: 8, name: 'blah'}
      ]}
    ]}
  ]}
];

export default {
  title: 'MenuTrigger'
};

export const DefaultMenuStatic = () =>
  render(
    <Menu onAction={action('onAction')}>
      <Item>One</Item>
      <Item>Two</Item>
      <Item>Three</Item>
    </Menu>
  );

DefaultMenuStatic.story = {
  name: 'default menu (static)'
};

export const DefaultMenuGenerative = () =>
  render(
    <Menu items={flatMenu} onAction={action('onAction')}>
      {(item) => <Item key={item.name}>{item.name}</Item>}
    </Menu>
  );

DefaultMenuGenerative.story = {
  name: 'default menu (generative)'
};

export const DefaultMenuWSectionStatic = () =>
  render(
    <Menu onAction={action('onAction')}>
      <Section title="Section 1">
        <Item>One</Item>
        <Item>Two</Item>
        <Item>Three</Item>
      </Section>
      <Section title="Section 2">
        <Item>One</Item>
        <Item>Two</Item>
        <Item>Three</Item>
      </Section>
    </Menu>
  );

DefaultMenuWSectionStatic.story = {
  name: 'default menu w/ section (static)'
};

export const DefaultMenuWSectionGenerative = () => render(defaultMenu);

DefaultMenuWSectionGenerative.story = {
  name: 'default menu w/ section (generative)'
};

export const DefaultMenuWTitlelessSectionsStatic = () =>
  render(
    <Menu onAction={action('onAction')}>
      <Section aria-label="Section 1">
        <Item>One</Item>
        <Item>Two</Item>
        <Item>Three</Item>
      </Section>
      <Section aria-label="Section 2">
        <Item>One</Item>
        <Item>Two</Item>
        <Item>Three</Item>
      </Section>
    </Menu>
  );

DefaultMenuWTitlelessSectionsStatic.story = {
  name: 'default menu w/ titleless sections (static)'
};

export const DefaultMenuWTitlelessSectionsGenerative = () =>
  render(
    <Menu items={withSection} onAction={action('onAction')}>
      {(item) => (
        <Section key={item.name} items={item.children} aria-label={item.name}>
          {(item) => <Item key={item.name}>{item.name}</Item>}
        </Section>
      )}
    </Menu>
  );

DefaultMenuWTitlelessSectionsGenerative.story = {
  name: 'default menu w/ titleless sections (generative)'
};

export const WithFalsyItemKeys = () =>
  render(
    <Menu items={itemsWithFalsyId} onAction={action('onAction')}>
      {(item) => (
        <Section items={item.children} title={item.name}>
          {(item) => <Item>{item.name}</Item>}
        </Section>
      )}
    </Menu>
  );

WithFalsyItemKeys.story = {
  name: 'with falsy item keys'
};

export const SingleSelectedKeyControlledStatic = () =>
  render(
    <Menu selectionMode="single" onAction={action('onAction')} selectedKeys={['2']}>
      <Section title="Section 1">
        <Item key="1">One</Item>
        <Item key="2">Two</Item>
        <Item key="3">Three</Item>
      </Section>
      <Section title="Section 2">
        <Item key="4">Four</Item>
        <Item key="5">Five</Item>
        <Item key="6">Six</Item>
        <Item key="7">Seven</Item>
      </Section>
    </Menu>
  );

SingleSelectedKeyControlledStatic.story = {
  name: 'single selected key (controlled, static)'
};

export const SingleSelectedKeyControlledGenerative = () =>
  render(defaultMenu, {}, {selectedKeys: ['Kangaroo'], selectionMode: 'single'});

SingleSelectedKeyControlledGenerative.story = {
  name: 'single selected key (controlled, generative)'
};

export const SingleDefaultSelectedKeyUncontrolledStatic = () =>
  render(
    <Menu selectionMode="single" onAction={action('onAction')} defaultSelectedKeys={['2']}>
      <Section title="Section 1">
        <Item key="1">One</Item>
        <Item key="2">Two</Item>
        <Item key="3">Three</Item>
      </Section>
      <Section title="Section 2">
        <Item key="4">Four</Item>
        <Item key="5">Five</Item>
        <Item key="6">Six</Item>
        <Item key="7">Seven</Item>
      </Section>
    </Menu>
  );

SingleDefaultSelectedKeyUncontrolledStatic.story = {
  name: 'single default selected key (uncontrolled, static)'
};

export const SingleDefaultSelectedKeyUncontrolledGenerative = () =>
  render(defaultMenu, {}, {defaultSelectedKeys: ['Kangaroo'], selectionMode: 'single'});

SingleDefaultSelectedKeyUncontrolledGenerative.story = {
  name: 'single default selected key (uncontrolled, generative)'
};

export const MultipleDefaultSelectedKeyControlledStatic = () =>
  render(
    <Menu
      onAction={action('onAction')}
      selectionMode="multiple"
      selectedKeys={['2', '5']}
      disabledKeys={['1', '3']}>
      <Section title="Section 1">
        <Item key="1">One</Item>
        <Item key="2">Two</Item>
        <Item key="3">Three</Item>
      </Section>
      <Section title="Section 2">
        <Item key="4">Four</Item>
        <Item key="5">Five</Item>
        <Item key="6">Six</Item>
      </Section>
    </Menu>
  );

MultipleDefaultSelectedKeyControlledStatic.story = {
  name: 'multiple default selected key (controlled, static)'
};

export const MultipleSelectedKeyControlledGenerative = () =>
  render(defaultMenu, {}, {selectedKeys: ['Kangaroo', 'Devon'], selectionMode: 'multiple'});

MultipleSelectedKeyControlledGenerative.story = {
  name: 'multiple selected key (controlled, generative)'
};

export const MultipleDefaultSelectedKeyUncontrolledStatic = () =>
  render(
    <Menu
      onAction={action('onAction')}
      selectionMode="multiple"
      defaultSelectedKeys={['2', '5']}
      disabledKeys={['1', '3']}>
      <Section title="Section 1">
        <Item key="1">One</Item>
        <Item key="2">Two</Item>
        <Item key="3">Three</Item>
      </Section>
      <Section title="Section 2">
        <Item key="4">Four</Item>
        <Item key="5">Five</Item>
        <Item key="6">Six</Item>
      </Section>
    </Menu>
  );

MultipleDefaultSelectedKeyUncontrolledStatic.story = {
  name: 'multiple default selected key (uncontrolled, static)'
};

export const MultipleDefaultSelectedKeyUncontrolledGenerative = () =>
  render(
    defaultMenu,
    {},
    {defaultSelectedKeys: ['Kangaroo', 'Devon'], selectionMode: 'multiple'}
  );

MultipleDefaultSelectedKeyUncontrolledGenerative.story = {
  name: 'multiple default selected key (uncontrolled, generative)'
};

export const MenuWithAutoFocusTrue = () => render(defaultMenu, {}, {autoFocus: true});

MenuWithAutoFocusTrue.story = {
  name: 'Menu with autoFocus=true'
};

export const MenuWithAutoFocusFalse = () => render(defaultMenu, {}, {autoFocus: false});

MenuWithAutoFocusFalse.story = {
  name: 'Menu with autoFocus=false'
};

export const MenuWithAutoFocusTrueDefaultSelectedKeyUncontrolledSelectionModeSingle = () =>
  render(
    defaultMenu,
    {},
    {autoFocus: true, selectionMode: 'single', defaultSelectedKeys: ['Kangaroo']}
  );

MenuWithAutoFocusTrueDefaultSelectedKeyUncontrolledSelectionModeSingle.story = {
  name: 'Menu with autoFocus=true, default selected key (uncontrolled), selectionMode single'
};

export const MenuWithAutoFocusFirst = () => render(defaultMenu, {}, {autoFocus: 'first'});

MenuWithAutoFocusFirst.story = {
  name: 'Menu with autoFocus="first"'
};

export const MenuWithAutoFocusLast = () => render(defaultMenu, {}, {autoFocus: 'last'});

MenuWithAutoFocusLast.story = {
  name: 'Menu with autoFocus="last"'
};

export const MenuWithKeyboardSelectionWrappingFalse = () =>
  render(defaultMenu, {}, {shouldFocusWrap: false});

MenuWithKeyboardSelectionWrappingFalse.story = {
  name: 'Menu with keyboard selection wrapping false'
};

export const AlignEnd = () =>
  render(
    <Menu onAction={action('onAction')}>
      <Item>One</Item>
      <Item>Two</Item>
      <Item>Three</Item>
    </Menu>,
    {align: 'end'}
  );

AlignEnd.story = {
  name: 'align="end"'
};

export const DirectionTop = () => render(defaultMenu, {direction: 'top'});

DirectionTop.story = {
  name: 'direction="top"'
};

export const DirectionBottom = () => render(defaultMenu, {direction: 'bottom'});

DirectionBottom.story = {
  name: 'direction="bottom"'
};

export const DirectionStart = () => render(defaultMenu, {direction: 'start'});

DirectionStart.story = {
  name: 'direction="start"'
};

export const DirectionStartAlignEnd = () =>
  render(defaultMenu, {direction: 'start', align: 'end'});

DirectionStartAlignEnd.story = {
  name: 'direction="start", align="end"'
};

export const DirectionEnd = () => render(defaultMenu, {direction: 'end'});

DirectionEnd.story = {
  name: 'direction="end"'
};

export const DirectionEndAlignEnd = () => render(defaultMenu, {direction: 'end', align: 'end'});

DirectionEndAlignEnd.story = {
  name: 'direction="end", align="end"'
};

export const DirectionLeft = () => render(defaultMenu, {direction: 'left'});

DirectionLeft.story = {
  name: 'direction="left"'
};

export const DirectionLeftAlignEnd = () => render(defaultMenu, {direction: 'left', align: 'end'});

DirectionLeftAlignEnd.story = {
  name: 'direction="left", align="end"'
};

export const DirectionRight = () => render(defaultMenu, {direction: 'right'});

DirectionRight.story = {
  name: 'direction="right"'
};

export const DirectionRightAlignEnd = () =>
  render(defaultMenu, {direction: 'right', align: 'end'});

DirectionRightAlignEnd.story = {
  name: 'direction="right", align="end"'
};

export const ShouldFlip = () => render(defaultMenu, {shouldFlip: true});

ShouldFlip.story = {
  name: 'shouldFlip'
};

export const IsOpen = () => render(defaultMenu, {isOpen: true});

IsOpen.story = {
  name: 'isOpen'
};

export const DefaultOpen = () => render(defaultMenu, {defaultOpen: true});

DefaultOpen.story = {
  name: 'defaultOpen'
};

export const DisabledButton = () => render(defaultMenu, {isDisabled: true});

DisabledButton.story = {
  name: 'disabled button'
};

export const MultiselectMenu = () => render(defaultMenu, {}, {selectionMode: 'multiple'});

MultiselectMenu.story = {
  name: 'multiselect menu'
};

export const NoSelectionAllowedMenu = () => render(defaultMenu, {}, {selectionMode: 'none'});

NoSelectionAllowedMenu.story = {
  name: 'no selection allowed menu'
};

export const CloseOnSelectFalse = () => render(defaultMenu, {closeOnSelect: false}, {});

CloseOnSelectFalse.story = {
  name: 'closeOnSelect=false'
};

export const CloseOnSelectTrueMultiselectMenu = () =>
  render(defaultMenu, {closeOnSelect: true}, {selectionMode: 'multiple'});

CloseOnSelectTrueMultiselectMenu.story = {
  name: 'closeOnSelect=true, multiselect menu'
};

export const MenuWithSemanticElementsStatic = () => (
  <div style={{display: 'flex', width: 'auto', margin: '250px 0'}}>
    <MenuTrigger onOpenChange={action('onOpenChange')}>
      <ActionButton
        onPress={action('press')}
        onPressStart={action('pressstart')}
        onPressEnd={action('pressend')}>
        Menu Button
      </ActionButton>
      <Menu onAction={action('action')}>
        <Section title="Section 1">
          <Item textValue="Copy">
            <Copy size="S" />
            <Text>Copy</Text>
            <Keyboard>⌘C</Keyboard>
          </Item>
          <Item textValue="Cut">
            <Cut size="S" />
            <Text>Cut</Text>
            <Keyboard>⌘X</Keyboard>
          </Item>
          <Item textValue="Paste">
            <Paste size="S" />
            <Text>Paste</Text>
            <Keyboard>⌘V</Keyboard>
          </Item>
        </Section>
        <Section title="Section 2">
          <Item textValue="Puppy">
            <AlignLeft size="S" />
            <Text>Puppy</Text>
            <Text slot="description">Puppy description super long as well geez</Text>
          </Item>
          <Item textValue="Doggo with really really really long long long text">
            <AlignCenter size="S" />
            <Text>Doggo with really really really long long long text</Text>
            <Text slot="end">Value</Text>
          </Item>
          <Item textValue="Floof">
            <AlignRight size="S" />
            <Text>Floof</Text>
          </Item>
          <Item>Basic Item</Item>
        </Section>
      </Menu>
    </MenuTrigger>
  </div>
);

MenuWithSemanticElementsStatic.story = {
  name: 'menu with semantic elements (static)'
};

export const MenuWithSemanticElementsGenerative = () =>
  render(
    <Menu items={hardModeProgrammatic} onAction={action('onAction')}>
      {(item) => (
        <Section key={item.name} items={item.children} title={item.name}>
          {(item) => customMenuItem(item)}
        </Section>
      )}
    </Menu>
  );

MenuWithSemanticElementsGenerative.story = {
  name: 'menu with semantic elements (generative)'
};

export const MenuShouldPreventScrolling = () => (
  <div style={{height: 100, display: 'flex'}}>
    <div style={{paddingTop: 100, height: 100, overflow: 'auto', background: 'antiquewhite'}}>
      <div style={{height: 200}}>
        <div>Shouldn't be able to scroll here while Menu is open.</div>
        <MenuTrigger onOpenChange={action('onOpenChange')} defaultOpen>
          <ActionButton
            onPress={action('press')}
            onPressStart={action('pressstart')}
            onPressEnd={action('pressend')}>
            Menu Button
          </ActionButton>
          <Menu items={withSection} onAction={action('action')}>
            {(item) => (
              <Section key={item.name} items={item.children} title={item.name}>
                {(item) => (
                  <Item key={item.name} childItems={item.children}>
                    {item.name}
                  </Item>
                )}
              </Section>
            )}
          </Menu>
        </MenuTrigger>
      </div>
    </div>
    <div style={{paddingTop: 100, height: 100, overflow: 'auto', flex: 1, background: 'grey'}}>
      <div style={{height: 200}}>Also shouldn't be able to scroll here while Menu is open.</div>
    </div>
  </div>
);

MenuShouldPreventScrolling.story = {
  name: 'menu should prevent scrolling'
};

export const MenuClosesOnBlur = () => (
  <>
    <div style={{display: 'flex', width: 'auto', margin: '250px 0'}}>
      <label htmlFor="focus-before">Focus before</label>
      <input id="focus-before" />
      <MenuTrigger onOpenChange={action('onOpenChange')}>
        <ActionButton
          onPress={action('press')}
          onPressStart={action('pressstart')}
          onPressEnd={action('pressend')}>
          Menu Button
        </ActionButton>
        <Menu items={withSection} onAction={action('action')} disabledKeys={['Snake', 'Ross']}>
          {(item) => (
            <Section key={item.name} items={item.children} title={item.name}>
              {(item) => (
                <Item key={item.name} childItems={item.children}>
                  {item.name}
                </Item>
              )}
<<<<<<< HEAD
            </Menu>
          </MenuTrigger>
          <input placeholder="Tab here" />
        </div>
      </>
    )
  )
  .add(
    'with falsy key',
    () => render(
      <Menu onAction={action('onAction')}>
        <Item key="1">One</Item>
        <Item key="">Two</Item>
        <Item key="3">Three</Item>
      </Menu>
    )
  ).add(
    'with Selection Group',
    () => render(
      <Menu onAction={action('onAction')} disabledKeys={["8"]}>
        <Section title="Single selection">
          <SelectionGroup selectionMode="single">
            <Item key="1">
              One
            </Item>
            <Item key="2">
              Two
            </Item>
            <Item key="3">
              Three
            </Item>
          </SelectionGroup>
        </Section>
        <Section title="Multi selection">
          <SelectionGroup selectionMode="multiple">
            <Item key="7">
              Seven
            </Item>
            <Item key="8">
              Eight
            </Item>
            <Item key="9">
              Nine
            </Item>
          </SelectionGroup>
        </Section>
        <Item key="4">
          Four
        </Item>
        <Item key="5">
          Five
        </Item>
        <Item key="6">
          Six
        </Item>
      </Menu>
    )
=======
            </Section>
          )}
        </Menu>
      </MenuTrigger>
      <label htmlFor="focus-after">Focus after</label>
      <input id="focus-after" />
    </div>
  </>
);

MenuClosesOnBlur.story = {
  name: 'menu closes on blur'
};

export const WithFalsyKey = () =>
  render(
    <Menu onAction={action('onAction')}>
      <Item key="1">One</Item>
      <Item key="">Two</Item>
      <Item key="3">Three</Item>
    </Menu>
>>>>>>> b57b3af4
  );

WithFalsyKey.story = {
  name: 'with falsy key'
};

export const MenuTriggerWithTriggerLongPress = () => render(defaultMenu, {trigger: 'longPress'});

MenuTriggerWithTriggerLongPress.story = {
  name: 'MenuTrigger with trigger="longPress"'
};

export const ControlledIsOpen = () => <ControlledOpeningMenuTrigger />;

ControlledIsOpen.story = {
  name: 'controlled isOpen'
};

export const WithTranslations = () => <TranslateMenu />;

WithTranslations.story = {
  name: 'with translations',
  parameters: {description: {data: 'Translations included for: Arabic, English, Hebrew, Japanese, Korean, Simplified Chinese, and Traditional Chinese.'}}
};

let customMenuItem = (item) => {
  let Icon = iconMap[item.icon];
  return (
    <Item childItems={item.children} textValue={item.name} key={item.name}>
      {item.icon && <Icon size="S" />}
      <Text>{item.name}</Text>
      {item.shortcut && <Keyboard>{item.shortcut}</Keyboard>}
    </Item>
  );
};

function render(menu, {isDisabled, ...props}: any = {}, menuProps = {}) {
  let menuRender = React.cloneElement(menu, menuProps);
  return (
    <div style={{display: 'flex', width: 'auto', margin: '250px 0'}}>
      <MenuTrigger onOpenChange={action('onOpenChange')} {...props}>
        <ActionButton
          isDisabled={isDisabled}
          onPress={action('press')}
          onPressStart={action('pressstart')}
          onPressEnd={action('pressend')}>
          Menu Button
        </ActionButton>
        {menuRender}
      </MenuTrigger>
    </div>
  );
}

let defaultMenu = (
  <Menu items={withSection} onAction={action('action')} disabledKeys={['Snake', 'Ross']}>
    {(item: any) => (
      <Section key={item.name} items={item.children} title={item.name}>
        {(item: any) => <Item key={item.name} childItems={item.children}>{item.name}</Item>}
      </Section>
    )}
  </Menu>
);

function ControlledOpeningMenuTrigger() {
  let [isOpen, setIsOpen] = useState(false);
  return (
    <div style={{display: 'flex', width: 'auto', margin: '250px 0'}}>
      <MenuTrigger onOpenChange={setIsOpen} isOpen={isOpen}>
        <ActionButton
          onPress={action('press')}
          onPressStart={action('pressstart')}
          onPressEnd={action('pressend')}>
          Menu Button
        </ActionButton>
        <Menu onAction={action('onAction')}>
          <Item key="1">One</Item>
          <Item key="">Two</Item>
          <Item key="3">Three</Item>
        </Menu>
      </MenuTrigger>
    </div>
  );
}

export let MenuItemUnavailable = {
  render: () => render(
    <Menu onAction={action('onAction')}>
      <Item key="1">One</Item>
      <ContextualHelpTrigger isUnavailable>
        <Item key="foo">Two</Item>
        <Dialog>
          <Heading>hello</Heading>
          <Content>Is it me you're looking for?</Content>
        </Dialog>
      </ContextualHelpTrigger>
      <ContextualHelpTrigger isUnavailable>
        <Item key="baz">Two point five</Item>
        <Dialog>
          <Heading>hello</Heading>
          <Content>Is it me you're looking for?</Content>
        </Dialog>
      </ContextualHelpTrigger>
      <Item key="3">Three</Item>
      <ContextualHelpTrigger isUnavailable>
        <Item key="bar">
          <Text>Four</Text>
          <Text slot={'description'}>Shut the door</Text>
        </Item>
        <Dialog>
          <Heading>hello</Heading>
          <Content>Is it me you're looking for?</Content>
          <Footer><Link>Learn more</Link></Footer>
        </Dialog>
      </ContextualHelpTrigger>
      <Item key="5">Five</Item>
    </Menu>
  )
};

export let MenuItemUnavailableDynamic = {
  render: () => render(
    <Menu items={flatMenu} onAction={action('onAction')}>
      {(item) => {
        if (item.name === 'Kangaroo') {
          return (
            <ContextualHelpTrigger isUnavailable>
              <Item key={item.name}>{item.name}</Item>
              <Dialog>
                <Heading>hello</Heading>
                <Content>Is it me you're looking for?</Content>
              </Dialog>
            </ContextualHelpTrigger>
          );
        }
        return <Item key={item.name}>{item.name}</Item>;
      }}
    </Menu>
  )
};

export let MenuItemUnavailableToggling = {
  render: () => <MenuWithUnavailableSometimes />
};

function MenuWithUnavailableSometimes(props) {
  let [isUnavailable, setIsUnavailable] = useState(false);
  return (
    <>
      <ToggleButton isSelected={isUnavailable} onChange={setIsUnavailable}>Toggle item 2</ToggleButton>
      <div style={{display: 'flex', width: 'auto', margin: '250px 0'}}>
        <MenuTrigger onOpenChange={action('onOpenChange')} {...props}>
          <ActionButton>
            Menu Button
          </ActionButton>
          <Menu onAction={action('onAction')}>
            <Item key="1">One</Item>
            <ContextualHelpTrigger isUnavailable={isUnavailable}>
              <Item key="foo">Two</Item>
              <Dialog>
                <Heading>hello</Heading>
                <Content>Is it me you're looking for?</Content>
              </Dialog>
            </ContextualHelpTrigger>
            <ContextualHelpTrigger isUnavailable>
              <Item key="baz">Two point five</Item>
              <Dialog>
                <Heading>hello</Heading>
                <Content>Is it me you're looking for?</Content>
              </Dialog>
            </ContextualHelpTrigger>
            <Item key="3">Three</Item>
            <ContextualHelpTrigger isUnavailable>
              <Item key="bar">
                <Text>Four</Text>
                <Text slot={'description'}>Shut the door</Text>
              </Item>
              <Dialog>
                <Heading>hello</Heading>
                <Content>Is it me you're looking for?</Content>
                <Footer><Link>Learn more</Link></Footer>
              </Dialog>
            </ContextualHelpTrigger>
            <Item key="5">Five</Item>
          </Menu>
        </MenuTrigger>
      </div>
    </>
  );
}<|MERGE_RESOLUTION|>--- conflicted
+++ resolved
@@ -25,15 +25,10 @@
 import {Heading, Keyboard, Text} from '@react-spectrum/text';
 import {Link} from '@react-spectrum/link';
 import Paste from '@spectrum-icons/workflow/Paste';
-<<<<<<< HEAD
-import React from 'react';
-import {storiesOf} from '@storybook/react';
+import React, {useState} from 'react';
 import {SelectionGroup} from '@react-stately/collections';
-=======
-import React, {useState} from 'react';
 import {ToggleButton} from '@adobe/react-spectrum';
 import {TranslateMenu} from './../chromatic/MenuTriggerLanguages.chromatic';
->>>>>>> b57b3af4
 
 let iconMap = {
   AlignCenter,
@@ -625,65 +620,6 @@
                   {item.name}
                 </Item>
               )}
-<<<<<<< HEAD
-            </Menu>
-          </MenuTrigger>
-          <input placeholder="Tab here" />
-        </div>
-      </>
-    )
-  )
-  .add(
-    'with falsy key',
-    () => render(
-      <Menu onAction={action('onAction')}>
-        <Item key="1">One</Item>
-        <Item key="">Two</Item>
-        <Item key="3">Three</Item>
-      </Menu>
-    )
-  ).add(
-    'with Selection Group',
-    () => render(
-      <Menu onAction={action('onAction')} disabledKeys={["8"]}>
-        <Section title="Single selection">
-          <SelectionGroup selectionMode="single">
-            <Item key="1">
-              One
-            </Item>
-            <Item key="2">
-              Two
-            </Item>
-            <Item key="3">
-              Three
-            </Item>
-          </SelectionGroup>
-        </Section>
-        <Section title="Multi selection">
-          <SelectionGroup selectionMode="multiple">
-            <Item key="7">
-              Seven
-            </Item>
-            <Item key="8">
-              Eight
-            </Item>
-            <Item key="9">
-              Nine
-            </Item>
-          </SelectionGroup>
-        </Section>
-        <Item key="4">
-          Four
-        </Item>
-        <Item key="5">
-          Five
-        </Item>
-        <Item key="6">
-          Six
-        </Item>
-      </Menu>
-    )
-=======
             </Section>
           )}
         </Menu>
@@ -705,7 +641,6 @@
       <Item key="">Two</Item>
       <Item key="3">Three</Item>
     </Menu>
->>>>>>> b57b3af4
   );
 
 WithFalsyKey.story = {
@@ -895,4 +830,46 @@
       </div>
     </>
   );
-}+}
+  
+export let WithSelectionGroupStatic = {
+  render: () => render(
+    <Menu onAction={action('onAction')} disabledKeys={["8"]}>
+      <Section title="Single selection">
+        <SelectionGroup selectionMode="single">
+          <Item key="1">
+            One
+          </Item>
+          <Item key="2">
+            Two
+          </Item>
+          <Item key="3">
+            Three
+          </Item>
+        </SelectionGroup>
+      </Section>
+      <Section title="Multi selection">
+        <SelectionGroup selectionMode="multiple">
+          <Item key="7">
+            Seven
+          </Item>
+          <Item key="8">
+            Eight
+          </Item>
+          <Item key="9">
+            Nine
+          </Item>
+        </SelectionGroup>
+      </Section>
+      <Item key="4">
+        Four
+      </Item>
+      <Item key="5">
+        Five
+      </Item>
+      <Item key="6">
+        Six
+      </Item>
+    </Menu>
+  )
+};