/*
 * Copyright 2020 Adobe. All rights reserved.
 * This file is licensed to you under the Apache License, Version 2.0 (the "License");
 * you may not use this file except in compliance with the License. You may obtain a copy
 * of the License at http://www.apache.org/licenses/LICENSE-2.0
 *
 * Unless required by applicable law or agreed to in writing, software distributed under
 * the License is distributed on an "AS IS" BASIS, WITHOUT WARRANTIES OR REPRESENTATIONS
 * OF ANY KIND, either express or implied. See the License for the specific language
 * governing permissions and limitations under the License.
 */

import {action} from '@storybook/addon-actions';
import {ActionButton} from '@react-spectrum/button';
import AlignCenter from '@spectrum-icons/workflow/AlignCenter';
import AlignLeft from '@spectrum-icons/workflow/AlignLeft';
import AlignRight from '@spectrum-icons/workflow/AlignRight';
import Blower from '@spectrum-icons/workflow/Blower';
import Book from '@spectrum-icons/workflow/Book';
import {Content, Footer} from '@react-spectrum/view';
import Copy from '@spectrum-icons/workflow/Copy';
import Cut from '@spectrum-icons/workflow/Cut';
import {Dialog} from '@react-spectrum/dialog';
import {Heading, Keyboard, Text} from '@react-spectrum/text';
import {Item, Menu, MenuDialogTrigger, MenuTrigger, Section} from '../';
import {Link} from '@react-spectrum/link';
import Paste from '@spectrum-icons/workflow/Paste';
import React, {useState} from 'react';

let iconMap = {
  AlignCenter,
  AlignLeft,
  AlignRight,
  Blower,
  Book,
  Copy,
  Cut,
  Paste
};

let hardModeProgrammatic = [
  {name: 'Section 1', children: [
    {name: 'Copy', icon: 'Copy', shortcut: '⌘C'},
    {name: 'Cut', icon: 'Cut', shortcut: '⌘X'},
    {name: 'Paste', icon: 'Paste', shortcut: '⌘V'}
  ]},
  {name: 'Section 2', children: [
    {name: 'Puppy', icon: 'AlignLeft', shortcut: '⌘P'},
    {name: 'Doggo', icon: 'AlignCenter', shortcut: '⌘D'},
    {name: 'Floof', icon: 'AlignRight', shortcut: '⌘F'},
    {name: 'hasChildren', children: [
      {name: 'Thailand', icon: 'Blower', shortcut: '⌘T'},
      {name: 'Germany', icon: 'Book', shortcut: '⌘G'}
    ]}
  ]}
];

let flatMenu = [
  {name: 'Aardvark'},
  {name: 'Kangaroo'},
  {name: 'Snake'},
  {name: 'Danni'},
  {name: 'Devon'},
  {name: 'Ross'},
  {name: 'Puppy'},
  {name: 'Doggo'},
  {name: 'Floof'}
];

let withSection = [
  {name: 'Animals', children: [
    {name: 'Aardvark'},
    {name: 'Kangaroo'},
    {name: 'Snake'}
  ]},
  {name: 'People', children: [
    {name: 'Danni'},
    {name: 'Devon'},
    {name: 'Ross', children: [
      {name: 'Tests', children: [
        {name: 'blah'}
      ]}
    ]}
  ]}
];

let itemsWithFalsyId = [
  {id: 1, name: 'Animals', children: [
    {id: 0, name: 'id=0'},
    {id: 2, name: 'Snake'}
  ]},
  {id: 3, name: 'People', children: [
    {id: 4, name: 'Danni'},
    {id: 5, name: 'Devon'},
    {id: 6, name: 'Ross', children: [
      {id: 7, name: 'Tests', children: [
        {id: 8, name: 'blah'}
      ]}
    ]}
  ]}
];

export default {
  title: 'MenuTrigger'
};

export const DefaultMenuStatic = () =>
  render(
    <Menu onAction={action('onAction')}>
      <Item>One</Item>
      <Item>Two</Item>
      <Item>Three</Item>
    </Menu>
  );

DefaultMenuStatic.story = {
  name: 'default menu (static)'
};

export const DefaultMenuGenerative = () =>
  render(
    <Menu items={flatMenu} onAction={action('onAction')}>
      {(item) => <Item key={item.name}>{item.name}</Item>}
    </Menu>
  );

DefaultMenuGenerative.story = {
  name: 'default menu (generative)'
};

export const DefaultMenuWSectionStatic = () =>
  render(
    <Menu onAction={action('onAction')}>
      <Section title="Section 1">
        <Item>One</Item>
        <Item>Two</Item>
        <Item>Three</Item>
      </Section>
      <Section title="Section 2">
        <Item>One</Item>
        <Item>Two</Item>
        <Item>Three</Item>
      </Section>
    </Menu>
  );

DefaultMenuWSectionStatic.story = {
  name: 'default menu w/ section (static)'
};

export const DefaultMenuWSectionGenerative = () => render(defaultMenu);

DefaultMenuWSectionGenerative.story = {
  name: 'default menu w/ section (generative)'
};

export const DefaultMenuWTitlelessSectionsStatic = () =>
  render(
    <Menu onAction={action('onAction')}>
      <Section aria-label="Section 1">
        <Item>One</Item>
        <Item>Two</Item>
        <Item>Three</Item>
      </Section>
      <Section aria-label="Section 2">
        <Item>One</Item>
        <Item>Two</Item>
        <Item>Three</Item>
      </Section>
    </Menu>
  );

DefaultMenuWTitlelessSectionsStatic.story = {
  name: 'default menu w/ titleless sections (static)'
};

export const DefaultMenuWTitlelessSectionsGenerative = () =>
  render(
    <Menu items={withSection} onAction={action('onAction')}>
      {(item) => (
        <Section key={item.name} items={item.children} aria-label={item.name}>
          {(item) => <Item key={item.name}>{item.name}</Item>}
        </Section>
      )}
    </Menu>
  );

DefaultMenuWTitlelessSectionsGenerative.story = {
  name: 'default menu w/ titleless sections (generative)'
};

export const WithFalsyItemKeys = () =>
  render(
    <Menu items={itemsWithFalsyId} onAction={action('onAction')}>
      {(item) => (
        <Section items={item.children} title={item.name}>
          {(item) => <Item>{item.name}</Item>}
        </Section>
      )}
    </Menu>
  );

WithFalsyItemKeys.story = {
  name: 'with falsy item keys'
};

export const SingleSelectedKeyControlledStatic = () =>
  render(
    <Menu selectionMode="single" onAction={action('onAction')} selectedKeys={['2']}>
      <Section title="Section 1">
        <Item key="1">One</Item>
        <Item key="2">Two</Item>
        <Item key="3">Three</Item>
      </Section>
      <Section title="Section 2">
        <Item key="4">Four</Item>
        <Item key="5">Five</Item>
        <Item key="6">Six</Item>
        <Item key="7">Seven</Item>
      </Section>
    </Menu>
  );

SingleSelectedKeyControlledStatic.story = {
  name: 'single selected key (controlled, static)'
};

export const SingleSelectedKeyControlledGenerative = () =>
  render(defaultMenu, {}, {selectedKeys: ['Kangaroo'], selectionMode: 'single'});

SingleSelectedKeyControlledGenerative.story = {
  name: 'single selected key (controlled, generative)'
};

export const SingleDefaultSelectedKeyUncontrolledStatic = () =>
  render(
    <Menu selectionMode="single" onAction={action('onAction')} defaultSelectedKeys={['2']}>
      <Section title="Section 1">
        <Item key="1">One</Item>
        <Item key="2">Two</Item>
        <Item key="3">Three</Item>
      </Section>
      <Section title="Section 2">
        <Item key="4">Four</Item>
        <Item key="5">Five</Item>
        <Item key="6">Six</Item>
        <Item key="7">Seven</Item>
      </Section>
    </Menu>
  );

SingleDefaultSelectedKeyUncontrolledStatic.story = {
  name: 'single default selected key (uncontrolled, static)'
};

export const SingleDefaultSelectedKeyUncontrolledGenerative = () =>
  render(defaultMenu, {}, {defaultSelectedKeys: ['Kangaroo'], selectionMode: 'single'});

SingleDefaultSelectedKeyUncontrolledGenerative.story = {
  name: 'single default selected key (uncontrolled, generative)'
};

export const MultipleDefaultSelectedKeyControlledStatic = () =>
  render(
    <Menu
      onAction={action('onAction')}
      selectionMode="multiple"
      selectedKeys={['2', '5']}
      disabledKeys={['1', '3']}>
      <Section title="Section 1">
        <Item key="1">One</Item>
        <Item key="2">Two</Item>
        <Item key="3">Three</Item>
      </Section>
      <Section title="Section 2">
        <Item key="4">Four</Item>
        <Item key="5">Five</Item>
        <Item key="6">Six</Item>
      </Section>
    </Menu>
  );

MultipleDefaultSelectedKeyControlledStatic.story = {
  name: 'multiple default selected key (controlled, static)'
};

export const MultipleSelectedKeyControlledGenerative = () =>
  render(defaultMenu, {}, {selectedKeys: ['Kangaroo', 'Devon'], selectionMode: 'multiple'});

MultipleSelectedKeyControlledGenerative.story = {
  name: 'multiple selected key (controlled, generative)'
};

export const MultipleDefaultSelectedKeyUncontrolledStatic = () =>
  render(
    <Menu
      onAction={action('onAction')}
      selectionMode="multiple"
      defaultSelectedKeys={['2', '5']}
      disabledKeys={['1', '3']}>
      <Section title="Section 1">
        <Item key="1">One</Item>
        <Item key="2">Two</Item>
        <Item key="3">Three</Item>
      </Section>
      <Section title="Section 2">
        <Item key="4">Four</Item>
        <Item key="5">Five</Item>
        <Item key="6">Six</Item>
      </Section>
    </Menu>
  );

MultipleDefaultSelectedKeyUncontrolledStatic.story = {
  name: 'multiple default selected key (uncontrolled, static)'
};

export const MultipleDefaultSelectedKeyUncontrolledGenerative = () =>
  render(
    defaultMenu,
    {},
    {defaultSelectedKeys: ['Kangaroo', 'Devon'], selectionMode: 'multiple'}
  );

MultipleDefaultSelectedKeyUncontrolledGenerative.story = {
  name: 'multiple default selected key (uncontrolled, generative)'
};

export const MenuWithAutoFocusTrue = () => render(defaultMenu, {}, {autoFocus: true});

MenuWithAutoFocusTrue.story = {
  name: 'Menu with autoFocus=true'
};

export const MenuWithAutoFocusFalse = () => render(defaultMenu, {}, {autoFocus: false});

MenuWithAutoFocusFalse.story = {
  name: 'Menu with autoFocus=false'
};

export const MenuWithAutoFocusTrueDefaultSelectedKeyUncontrolledSelectionModeSingle = () =>
  render(
    defaultMenu,
    {},
    {autoFocus: true, selectionMode: 'single', defaultSelectedKeys: ['Kangaroo']}
  );

MenuWithAutoFocusTrueDefaultSelectedKeyUncontrolledSelectionModeSingle.story = {
  name: 'Menu with autoFocus=true, default selected key (uncontrolled), selectionMode single'
};

export const MenuWithAutoFocusFirst = () => render(defaultMenu, {}, {autoFocus: 'first'});

MenuWithAutoFocusFirst.story = {
  name: 'Menu with autoFocus="first"'
};

export const MenuWithAutoFocusLast = () => render(defaultMenu, {}, {autoFocus: 'last'});

MenuWithAutoFocusLast.story = {
  name: 'Menu with autoFocus="last"'
};

export const MenuWithKeyboardSelectionWrappingFalse = () =>
  render(defaultMenu, {}, {shouldFocusWrap: false});

MenuWithKeyboardSelectionWrappingFalse.story = {
  name: 'Menu with keyboard selection wrapping false'
};

export const AlignEnd = () =>
  render(
    <Menu onAction={action('onAction')}>
      <Item>One</Item>
      <Item>Two</Item>
      <Item>Three</Item>
    </Menu>,
    {align: 'end'}
  );

AlignEnd.story = {
  name: 'align="end"'
};

export const DirectionTop = () => render(defaultMenu, {direction: 'top'});

DirectionTop.story = {
  name: 'direction="top"'
};

export const DirectionBottom = () => render(defaultMenu, {direction: 'bottom'});

DirectionBottom.story = {
  name: 'direction="bottom"'
};

export const DirectionStart = () => render(defaultMenu, {direction: 'start'});

DirectionStart.story = {
  name: 'direction="start"'
};

export const DirectionStartAlignEnd = () =>
  render(defaultMenu, {direction: 'start', align: 'end'});

DirectionStartAlignEnd.story = {
  name: 'direction="start", align="end"'
};

export const DirectionEnd = () => render(defaultMenu, {direction: 'end'});

DirectionEnd.story = {
  name: 'direction="end"'
};

export const DirectionEndAlignEnd = () => render(defaultMenu, {direction: 'end', align: 'end'});

DirectionEndAlignEnd.story = {
  name: 'direction="end", align="end"'
};

export const DirectionLeft = () => render(defaultMenu, {direction: 'left'});

DirectionLeft.story = {
  name: 'direction="left"'
};

export const DirectionLeftAlignEnd = () => render(defaultMenu, {direction: 'left', align: 'end'});

DirectionLeftAlignEnd.story = {
  name: 'direction="left", align="end"'
};

export const DirectionRight = () => render(defaultMenu, {direction: 'right'});

DirectionRight.story = {
  name: 'direction="right"'
};

export const DirectionRightAlignEnd = () =>
  render(defaultMenu, {direction: 'right', align: 'end'});

DirectionRightAlignEnd.story = {
  name: 'direction="right", align="end"'
};

export const ShouldFlip = () => render(defaultMenu, {shouldFlip: true});

ShouldFlip.story = {
  name: 'shouldFlip'
};

export const IsOpen = () => render(defaultMenu, {isOpen: true});

IsOpen.story = {
  name: 'isOpen'
};

export const DefaultOpen = () => render(defaultMenu, {defaultOpen: true});

DefaultOpen.story = {
  name: 'defaultOpen'
};

export const DisabledButton = () => render(defaultMenu, {isDisabled: true});

DisabledButton.story = {
  name: 'disabled button'
};

export const MultiselectMenu = () => render(defaultMenu, {}, {selectionMode: 'multiple'});

MultiselectMenu.story = {
  name: 'multiselect menu'
};

export const NoSelectionAllowedMenu = () => render(defaultMenu, {}, {selectionMode: 'none'});

NoSelectionAllowedMenu.story = {
  name: 'no selection allowed menu'
};

export const CloseOnSelectFalse = () => render(defaultMenu, {closeOnSelect: false}, {});

CloseOnSelectFalse.story = {
  name: 'closeOnSelect=false'
};

export const CloseOnSelectTrueMultiselectMenu = () =>
  render(defaultMenu, {closeOnSelect: true}, {selectionMode: 'multiple'});

CloseOnSelectTrueMultiselectMenu.story = {
  name: 'closeOnSelect=true, multiselect menu'
};

export const MenuWithSemanticElementsStatic = () => (
  <div style={{display: 'flex', width: 'auto', margin: '250px 0'}}>
    <MenuTrigger onOpenChange={action('onOpenChange')}>
      <ActionButton
        onPress={action('press')}
        onPressStart={action('pressstart')}
        onPressEnd={action('pressend')}>
        Menu Button
      </ActionButton>
      <Menu onAction={action('action')}>
        <Section title="Section 1">
          <Item textValue="Copy">
            <Copy size="S" />
            <Text>Copy</Text>
            <Keyboard>⌘C</Keyboard>
          </Item>
          <Item textValue="Cut">
            <Cut size="S" />
            <Text>Cut</Text>
            <Keyboard>⌘X</Keyboard>
          </Item>
          <Item textValue="Paste">
            <Paste size="S" />
            <Text>Paste</Text>
            <Keyboard>⌘V</Keyboard>
          </Item>
        </Section>
        <Section title="Section 2">
          <Item textValue="Puppy">
            <AlignLeft size="S" />
            <Text>Puppy</Text>
            <Text slot="description">Puppy description super long as well geez</Text>
          </Item>
          <Item textValue="Doggo with really really really long long long text">
            <AlignCenter size="S" />
            <Text>Doggo with really really really long long long text</Text>
            <Text slot="end">Value</Text>
          </Item>
          <Item textValue="Floof">
            <AlignRight size="S" />
            <Text>Floof</Text>
          </Item>
          <Item>Basic Item</Item>
        </Section>
      </Menu>
    </MenuTrigger>
  </div>
);

MenuWithSemanticElementsStatic.story = {
  name: 'menu with semantic elements (static)'
};

export const MenuWithSemanticElementsGenerative = () =>
  render(
    <Menu items={hardModeProgrammatic} onAction={action('onAction')}>
      {(item) => (
        <Section key={item.name} items={item.children} title={item.name}>
          {(item) => customMenuItem(item)}
        </Section>
      )}
    </Menu>
  );

MenuWithSemanticElementsGenerative.story = {
  name: 'menu with semantic elements (generative)'
};

export const MenuShouldPreventScrolling = () => (
  <div style={{height: 100, display: 'flex'}}>
    <div style={{paddingTop: 100, height: 100, overflow: 'auto', background: 'antiquewhite'}}>
      <div style={{height: 200}}>
        <div>Shouldn't be able to scroll here while Menu is open.</div>
        <MenuTrigger onOpenChange={action('onOpenChange')} defaultOpen>
          <ActionButton
            onPress={action('press')}
            onPressStart={action('pressstart')}
            onPressEnd={action('pressend')}>
            Menu Button
          </ActionButton>
          <Menu items={withSection} onAction={action('action')}>
            {(item) => (
              <Section key={item.name} items={item.children} title={item.name}>
                {(item) => (
                  <Item key={item.name} childItems={item.children}>
                    {item.name}
                  </Item>
                )}
              </Section>
            )}
          </Menu>
        </MenuTrigger>
      </div>
    </div>
    <div style={{paddingTop: 100, height: 100, overflow: 'auto', flex: 1, background: 'grey'}}>
      <div style={{height: 200}}>Also shouldn't be able to scroll here while Menu is open.</div>
    </div>
  </div>
);

MenuShouldPreventScrolling.story = {
  name: 'menu should prevent scrolling'
};

export const MenuClosesOnBlur = () => (
  <>
    <div style={{display: 'flex', width: 'auto', margin: '250px 0'}}>
      <label htmlFor="focus-before">Focus before</label>
      <input id="focus-before" />
      <MenuTrigger onOpenChange={action('onOpenChange')}>
        <ActionButton
          onPress={action('press')}
          onPressStart={action('pressstart')}
          onPressEnd={action('pressend')}>
          Menu Button
        </ActionButton>
        <Menu items={withSection} onAction={action('action')} disabledKeys={['Snake', 'Ross']}>
          {(item) => (
            <Section key={item.name} items={item.children} title={item.name}>
              {(item) => (
                <Item key={item.name} childItems={item.children}>
                  {item.name}
                </Item>
              )}
<<<<<<< HEAD
            </Menu>
          </MenuTrigger>
          <label htmlFor="focus-after">Focus after</label>
          <input id="focus-after" />
        </div>
      </>
    )
  )
  .add(
    'with falsy key',
    () => render(
      <Menu onAction={action('onAction')}>
        <Item key="1">One</Item>
        <Item key="">Two</Item>
        <Item key="3">Three</Item>
      </Menu>
    )
  )
  .add(
    'MenuTrigger with trigger="longPress"',
    () => render(defaultMenu, {trigger: 'longPress'})
  )
  .add('controlled isOpen',
    () => <ControlledOpeningMenuTrigger />
  )
  .add(
    'menu sub dialog',
    () => render(
      <Menu onAction={action('onAction')}>
        <Item key="1">One</Item>
        <MenuDialogTrigger isUnavailable>
          <Item key="foo">Two</Item>
          <Dialog>
            <Heading>hello</Heading>
            <Content>Is it me you're looking for?</Content>
          </Dialog>
        </MenuDialogTrigger>
        <Item key="3">Three</Item>
        <MenuDialogTrigger isUnavailable>
          <Item key="bar">
            <Text>Four</Text>
            <Text slot={'description'}>Shut the door</Text>
          </Item>
          <Dialog>
            <Heading>hello</Heading>
            <Content>Is it me you're looking for?</Content>
            <Footer><Link>Learn more</Link></Footer>
          </Dialog>
        </MenuDialogTrigger>
        <Item key="5">Five</Item>
      </Menu>
    )
=======
            </Section>
          )}
        </Menu>
      </MenuTrigger>
      <label htmlFor="focus-after">Focus after</label>
      <input id="focus-after" />
    </div>
  </>
);

MenuClosesOnBlur.story = {
  name: 'menu closes on blur'
};

export const WithFalsyKey = () =>
  render(
    <Menu onAction={action('onAction')}>
      <Item key="1">One</Item>
      <Item key="">Two</Item>
      <Item key="3">Three</Item>
    </Menu>
>>>>>>> d5282cf0
  );

WithFalsyKey.story = {
  name: 'with falsy key'
};

export const MenuTriggerWithTriggerLongPress = () => render(defaultMenu, {trigger: 'longPress'});

MenuTriggerWithTriggerLongPress.story = {
  name: 'MenuTrigger with trigger="longPress"'
};

export const ControlledIsOpen = () => <ControlledOpeningMenuTrigger />;

ControlledIsOpen.story = {
  name: 'controlled isOpen'
};

let customMenuItem = (item) => {
  let Icon = iconMap[item.icon];
  return (
    <Item childItems={item.children} textValue={item.name} key={item.name}>
      {item.icon && <Icon size="S" />}
      <Text>{item.name}</Text>
      {item.shortcut && <Keyboard>{item.shortcut}</Keyboard>}
    </Item>
  );
};

function render(menu, {isDisabled, ...props}: any = {}, menuProps = {}) {
  let menuRender = React.cloneElement(menu, menuProps);
  return (
    <div style={{display: 'flex', width: 'auto', margin: '250px 0'}}>
      <MenuTrigger onOpenChange={action('onOpenChange')} {...props}>
        <ActionButton
          isDisabled={isDisabled}
          onPress={action('press')}
          onPressStart={action('pressstart')}
          onPressEnd={action('pressend')}>
          Menu Button
        </ActionButton>
        {menuRender}
      </MenuTrigger>
    </div>
  );
}

let defaultMenu = (
  <Menu items={withSection} onAction={action('action')} disabledKeys={['Snake', 'Ross']}>
    {(item: any) => (
      <Section key={item.name} items={item.children} title={item.name}>
        {(item: any) => <Item key={item.name} childItems={item.children}>{item.name}</Item>}
      </Section>
    )}
  </Menu>
);

function ControlledOpeningMenuTrigger() {
  let [isOpen, setIsOpen] = useState(false);
  return (
    <div style={{display: 'flex', width: 'auto', margin: '250px 0'}}>
      <MenuTrigger onOpenChange={setIsOpen} isOpen={isOpen}>
        <ActionButton
          onPress={action('press')}
          onPressStart={action('pressstart')}
          onPressEnd={action('pressend')}>
          Menu Button
        </ActionButton>
        <Menu onAction={action('onAction')}>
          <Item key="1">One</Item>
          <Item key="">Two</Item>
          <Item key="3">Three</Item>
        </Menu>
      </MenuTrigger>
    </div>
  );
}<|MERGE_RESOLUTION|>--- conflicted
+++ resolved
@@ -617,60 +617,6 @@
                   {item.name}
                 </Item>
               )}
-<<<<<<< HEAD
-            </Menu>
-          </MenuTrigger>
-          <label htmlFor="focus-after">Focus after</label>
-          <input id="focus-after" />
-        </div>
-      </>
-    )
-  )
-  .add(
-    'with falsy key',
-    () => render(
-      <Menu onAction={action('onAction')}>
-        <Item key="1">One</Item>
-        <Item key="">Two</Item>
-        <Item key="3">Three</Item>
-      </Menu>
-    )
-  )
-  .add(
-    'MenuTrigger with trigger="longPress"',
-    () => render(defaultMenu, {trigger: 'longPress'})
-  )
-  .add('controlled isOpen',
-    () => <ControlledOpeningMenuTrigger />
-  )
-  .add(
-    'menu sub dialog',
-    () => render(
-      <Menu onAction={action('onAction')}>
-        <Item key="1">One</Item>
-        <MenuDialogTrigger isUnavailable>
-          <Item key="foo">Two</Item>
-          <Dialog>
-            <Heading>hello</Heading>
-            <Content>Is it me you're looking for?</Content>
-          </Dialog>
-        </MenuDialogTrigger>
-        <Item key="3">Three</Item>
-        <MenuDialogTrigger isUnavailable>
-          <Item key="bar">
-            <Text>Four</Text>
-            <Text slot={'description'}>Shut the door</Text>
-          </Item>
-          <Dialog>
-            <Heading>hello</Heading>
-            <Content>Is it me you're looking for?</Content>
-            <Footer><Link>Learn more</Link></Footer>
-          </Dialog>
-        </MenuDialogTrigger>
-        <Item key="5">Five</Item>
-      </Menu>
-    )
-=======
             </Section>
           )}
         </Menu>
@@ -692,7 +638,6 @@
       <Item key="">Two</Item>
       <Item key="3">Three</Item>
     </Menu>
->>>>>>> d5282cf0
   );
 
 WithFalsyKey.story = {
@@ -769,4 +714,32 @@
       </MenuTrigger>
     </div>
   );
-}+}
+
+export let MenuItemUnavailable = {
+  render: () => render(
+    <Menu onAction={action('onAction')}>
+      <Item key="1">One</Item>
+      <MenuDialogTrigger isUnavailable>
+        <Item key="foo">Two</Item>
+        <Dialog>
+          <Heading>hello</Heading>
+          <Content>Is it me you're looking for?</Content>
+        </Dialog>
+      </MenuDialogTrigger>
+      <Item key="3">Three</Item>
+      <MenuDialogTrigger isUnavailable>
+        <Item key="bar">
+          <Text>Four</Text>
+          <Text slot={'description'}>Shut the door</Text>
+        </Item>
+        <Dialog>
+          <Heading>hello</Heading>
+          <Content>Is it me you're looking for?</Content>
+          <Footer><Link>Learn more</Link></Footer>
+        </Dialog>
+      </MenuDialogTrigger>
+      <Item key="5">Five</Item>
+    </Menu>
+  )
+};