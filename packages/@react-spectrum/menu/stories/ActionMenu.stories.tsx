/*
 * Copyright 2021 Adobe. All rights reserved.
 * This file is licensed to you under the Apache License, Version 2.0 (the "License");
 * you may not use this file except in compliance with the License. You may obtain a copy
 * of the License at http://www.apache.org/licenses/LICENSE-2.0
 *
 * Unless required by applicable law or agreed to in writing, software distributed under
 * the License is distributed on an "AS IS" BASIS, WITHOUT WARRANTIES OR REPRESENTATIONS
 * OF ANY KIND, either express or implied. See the License for the specific language
 * governing permissions and limitations under the License.
 */

import {action} from '@storybook/addon-actions';
import {ActionMenu} from '..';
import {Alignment} from '@react-types/shared';
import {Checkbox} from '@react-spectrum/checkbox';
import {Flex} from '../../layout';
import {Item} from '../';
import {Meta, Story} from '@storybook/react';
import {Picker} from '../../picker';
import React, {useState} from 'react';
import {SpectrumActionMenuProps} from '@react-types/menu';
import {Tooltip, TooltipTrigger} from '../../tooltip';

const meta: Meta<SpectrumActionMenuProps<object>> = {
  title: 'ActionMenu',
  component: ActionMenu
};

export default meta;

const Template = <T extends object>(): Story<SpectrumActionMenuProps<T>> => (args) => (
  <ActionMenu onAction={action('action')} {...args}>
    <Item key="one">One</Item>
    <Item key="two">Two</Item>
    <Item key="three">Three</Item>
  </ActionMenu>
);

type Direction = 'bottom' | 'top' | 'left' | 'right' | 'start' | 'end';
const directionItems = [
  {
    key: 'bottom',
    label: 'Bottom'
  },
  {
    key: 'top',
    label: 'Top'
  },
  {
    key: 'left',
    label: 'Left'
  },
  {
    key: 'right',
    label: 'Right'
  },
  {
    key: 'start',
    label: 'Start'
  },
  {
    key: 'end',
    label: 'End'
  }];
const alignItems = [
  {
    key: 'start',
    label: 'Start'
  },
  {
    key: 'end',
    label: 'End'
  }
];

function isOfDirection(key: string): key is Direction {
  return directionItems.map(e => e.key).includes(key);
}

function isOfAlignment(key: string): key is Alignment {
  return alignItems.map(e => e.key).includes(key);
}

function DirectionAlignment() {
  const [align, setAlignment] = useState<Alignment>('start');
  const [direction, setDirection] = useState<Direction>('bottom');
  const [shouldFlip, setShouldFlip] = useState(true);

  const handleAlignChange = (key) => {
    if (isOfAlignment(key)) {
      setAlignment(key);
    }
  };

  const handleDirectionChange = (key) => {
    if (isOfDirection(key)) {
      setDirection(key);
    }
  };

  return (<Flex alignItems="end" gap={10} wrap>
    <Picker label="Align" items={alignItems} selectedKey={align} onSelectionChange={handleAlignChange}>
      {(item) => <Item key={item.key}>{item.label}</Item>}
    </Picker>
    <Picker label="Direction" items={directionItems} selectedKey={direction} onSelectionChange={handleDirectionChange}>
      {(item) => <Item key={item.key}>{item.label}</Item>}
    </Picker>
<<<<<<< HEAD
    <Checkbox isSelected={shouldFlip} onChange={setShouldFlip}>Should Flip</Checkbox>
    <ActionMenu
      onAction={action('action')}
      align={align}
      direction={direction}
      shouldFlip={shouldFlip}>
=======
    <ActionMenu
      onAction={action('action')}
      align={align}
      direction={direction}>
>>>>>>> be936ca8
      <Item key="one">One</Item>
      <Item key="two">Two</Item>
      <Item key="three">Three</Item>
    </ActionMenu>
  </Flex>);
}

export const Default = Template().bind({});
Default.args = {};

export const AriaLabel = Template().bind({});
AriaLabel.args = {'aria-label': 'Some more actions'};

export const DOMId = Template().bind({});
DOMId.args = {id: 'my-action-menu'};

export const Quiet = Template().bind({});
Quiet.args = {isQuiet: true};

export const Disabled = Template().bind({});
Disabled.args = {isDisabled: true};

export const DisabledKeys = Template().bind({});
DisabledKeys.args = {disabledKeys: ['two']};

export const AutoFocus = Template().bind({});
AutoFocus.args = {autoFocus: true};

<<<<<<< HEAD
export const DirectionAlignFlip = () => <DirectionAlignment />;
=======
export const DirectionAlign = () => <DirectionAlignment />;

export const WithTooltip = () => (
  <TooltipTrigger delay={0}>
    <ActionMenu>
      <Item key="cut">Cut</Item>
      <Item key="copy">Copy</Item>
      <Item key="paste">Paste</Item>
    </ActionMenu>
    <Tooltip>Actions</Tooltip>
  </TooltipTrigger>
);
>>>>>>> be936ca8
<|MERGE_RESOLUTION|>--- conflicted
+++ resolved
@@ -106,19 +106,12 @@
     <Picker label="Direction" items={directionItems} selectedKey={direction} onSelectionChange={handleDirectionChange}>
       {(item) => <Item key={item.key}>{item.label}</Item>}
     </Picker>
-<<<<<<< HEAD
     <Checkbox isSelected={shouldFlip} onChange={setShouldFlip}>Should Flip</Checkbox>
     <ActionMenu
       onAction={action('action')}
       align={align}
       direction={direction}
       shouldFlip={shouldFlip}>
-=======
-    <ActionMenu
-      onAction={action('action')}
-      align={align}
-      direction={direction}>
->>>>>>> be936ca8
       <Item key="one">One</Item>
       <Item key="two">Two</Item>
       <Item key="three">Three</Item>
@@ -147,9 +140,6 @@
 export const AutoFocus = Template().bind({});
 AutoFocus.args = {autoFocus: true};
 
-<<<<<<< HEAD
-export const DirectionAlignFlip = () => <DirectionAlignment />;
-=======
 export const DirectionAlign = () => <DirectionAlignment />;
 
 export const WithTooltip = () => (
@@ -161,5 +151,4 @@
     </ActionMenu>
     <Tooltip>Actions</Tooltip>
   </TooltipTrigger>
-);
->>>>>>> be936ca8
+);