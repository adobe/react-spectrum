--- conflicted
+++ resolved
@@ -80,15 +80,8 @@
   let overlay;
   if (isMobile) {
     overlay = (
-<<<<<<< HEAD
-      <Tray isOpen={isOpen} onClose={onClose}>
+      <Tray isOpen={state.isOpen} onClose={onClose}>
         {contents}
-=======
-      <Tray isOpen={state.isOpen} onClose={onClose}>
-        <FocusScope restoreFocus>
-          {menu}
-        </FocusScope>
->>>>>>> 22215eca
       </Tray>
     );
   } else {
