/*
 * Copyright 2020 Adobe. All rights reserved.
 * This file is licensed to you under the Apache License, Version 2.0 (the "License");
 * you may not use this file except in compliance with the License. You may obtain a copy
 * of the License at http://www.apache.org/licenses/LICENSE-2.0
 *
 * Unless required by applicable law or agreed to in writing, software distributed under
 * the License is distributed on an "AS IS" BASIS, WITHOUT WARRANTIES OR REPRESENTATIONS
 * OF ANY KIND, either express or implied. See the License for the specific language
 * governing permissions and limitations under the License.
 */

import {FocusScope} from '@react-aria/focus';
import {MenuContext} from './context';
import {Overlay, Popover, Tray} from '@react-spectrum/overlays';
import {Placement, useOverlayPosition} from '@react-aria/overlays';
import {PressResponder} from '@react-aria/interactions';
<<<<<<< HEAD
import {Provider} from '@react-spectrum/provider';
import React, {Fragment, useRef} from 'react';
import {SpectrumMenuTriggerProps} from '@react-types/menu';
=======
import React, {Fragment, useRef, useState} from 'react';
import {useControlledState} from '@react-stately/utils';
>>>>>>> a17a6601
import {useMediaQuery} from '@react-spectrum/utils';
import {useMenuTrigger} from '@react-aria/menu';
import {useMenuTriggerState} from '@react-stately/menu';

export function MenuTrigger(props: SpectrumMenuTriggerProps) {
  let menuPopoverRef = useRef<HTMLDivElement>();
  let menuTriggerRef = useRef<HTMLElement>();
  let menuRef = useRef<HTMLUListElement>();
  let {
    children,
    align = 'start',
    shouldFlip = true,
    direction = 'bottom',
    closeOnSelect = true
  } = props;

  let [menuTrigger, menu] = React.Children.toArray(children);
  let state = useMenuTriggerState(props);

  let onClose = () => {
    state.setOpen(false);
  };

  let {menuTriggerProps, menuProps} = useMenuTrigger(
    {
      ref: menuTriggerRef
    },
    state
  );

  let {overlayProps, placement} = useOverlayPosition({
    targetRef: menuTriggerRef,
    overlayRef: menuPopoverRef,
    scrollRef: menuRef,
    placement: `${direction} ${align}` as Placement,
    shouldFlip: shouldFlip,
    isOpen: state.isOpen
  });

  let isMobile = useMediaQuery('(max-width: 700px)');
  let menuContext = {
    ...menuProps,
    ref: menuRef,
<<<<<<< HEAD
    focusStrategy: state.focusStrategy,
=======
>>>>>>> a17a6601
    onClose,
    closeOnSelect,
    autoFocus: focusStrategy,
    UNSAFE_style: {
      width: isMobile ? '100%' : undefined
    }
  };

  // On small screen devices, the menu is rendered in a tray, otherwise a popover.
  let overlay;
  if (isMobile) {
    overlay = (
      <Tray isOpen={state.isOpen} onClose={onClose}>
        <FocusScope restoreFocus>
          {menu}
        </FocusScope>
      </Tray>
    );
  } else {
    overlay = (
      <Popover 
        {...overlayProps}
        ref={menuPopoverRef}
        placement={placement}
        hideArrow
        onClose={onClose}>
        <FocusScope restoreFocus>
          {menu}
        </FocusScope>
      </Popover>
    );
  }
   
  return (
    <Fragment>
<<<<<<< HEAD
      <Provider isDisabled={isDisabled}>
        <PressResponder {...menuTriggerProps} ref={menuTriggerRef} isPressed={state.isOpen}>
          {menuTrigger}
        </PressResponder>
      </Provider>
=======
      <PressResponder {...menuTriggerProps} ref={menuTriggerRef} isPressed={isOpen}>
        {menuTrigger}
      </PressResponder>
>>>>>>> a17a6601
      <MenuContext.Provider value={menuContext}>
        <Overlay isOpen={state.isOpen}>
          {overlay}
        </Overlay>
      </MenuContext.Provider>
    </Fragment>
  );
}<|MERGE_RESOLUTION|>--- conflicted
+++ resolved
@@ -15,14 +15,8 @@
 import {Overlay, Popover, Tray} from '@react-spectrum/overlays';
 import {Placement, useOverlayPosition} from '@react-aria/overlays';
 import {PressResponder} from '@react-aria/interactions';
-<<<<<<< HEAD
-import {Provider} from '@react-spectrum/provider';
 import React, {Fragment, useRef} from 'react';
 import {SpectrumMenuTriggerProps} from '@react-types/menu';
-=======
-import React, {Fragment, useRef, useState} from 'react';
-import {useControlledState} from '@react-stately/utils';
->>>>>>> a17a6601
 import {useMediaQuery} from '@react-spectrum/utils';
 import {useMenuTrigger} from '@react-aria/menu';
 import {useMenuTriggerState} from '@react-stately/menu';
@@ -66,13 +60,9 @@
   let menuContext = {
     ...menuProps,
     ref: menuRef,
-<<<<<<< HEAD
-    focusStrategy: state.focusStrategy,
-=======
->>>>>>> a17a6601
     onClose,
     closeOnSelect,
-    autoFocus: focusStrategy,
+    autoFocus: state.focusStrategy,
     UNSAFE_style: {
       width: isMobile ? '100%' : undefined
     }
@@ -105,17 +95,9 @@
    
   return (
     <Fragment>
-<<<<<<< HEAD
-      <Provider isDisabled={isDisabled}>
-        <PressResponder {...menuTriggerProps} ref={menuTriggerRef} isPressed={state.isOpen}>
-          {menuTrigger}
-        </PressResponder>
-      </Provider>
-=======
-      <PressResponder {...menuTriggerProps} ref={menuTriggerRef} isPressed={isOpen}>
+      <PressResponder {...menuTriggerProps} ref={menuTriggerRef} isPressed={state.isOpen}>
         {menuTrigger}
       </PressResponder>
->>>>>>> a17a6601
       <MenuContext.Provider value={menuContext}>
         <Overlay isOpen={state.isOpen}>
           {overlay}
