/*
 * Copyright 2020 Adobe. All rights reserved.
 * This file is licensed to you under the Apache License, Version 2.0 (the "License");
 * you may not use this file except in compliance with the License. You may obtain a copy
 * of the License at http://www.apache.org/licenses/LICENSE-2.0
 *
 * Unless required by applicable law or agreed to in writing, software distributed under
 * the License is distributed on an "AS IS" BASIS, WITHOUT WARRANTIES OR REPRESENTATIONS
 * OF ANY KIND, either express or implied. See the License for the specific language
 * governing permissions and limitations under the License.
 */

<<<<<<< HEAD
import {DismissButton, Placement, useOverlayPosition} from '@react-aria/overlays';
import {FocusScope} from '@react-aria/focus';
import {MenuContext} from './context';
import {Overlay, Popover, Tray} from '@react-spectrum/overlays';
=======
import {DOMRefValue} from '@react-types/shared';
import {FocusScope} from '@react-aria/focus';
import {MenuContext} from './context';
import {Overlay, Popover, Tray} from '@react-spectrum/overlays';
import {Placement} from '@react-types/overlays';
>>>>>>> df5d830e
import {PressResponder} from '@react-aria/interactions';
import React, {Fragment, useRef} from 'react';
import {SpectrumMenuTriggerProps} from '@react-types/menu';
import {unwrapDOMRef, useMediaQuery} from '@react-spectrum/utils';
import {useMenuTrigger} from '@react-aria/menu';
import {useMenuTriggerState} from '@react-stately/menu';
import {useOverlayPosition} from '@react-aria/overlays';

export function MenuTrigger(props: SpectrumMenuTriggerProps) {
  let menuPopoverRef = useRef<DOMRefValue<HTMLDivElement>>();
  let menuTriggerRef = useRef<HTMLElement>();
  let menuRef = useRef<HTMLUListElement>();
  let {
    children,
    align = 'start',
    shouldFlip = true,
    direction = 'bottom',
    closeOnSelect = true
  } = props;

  let [menuTrigger, menu] = React.Children.toArray(children);
  let state = useMenuTriggerState(props);

<<<<<<< HEAD
  let onClose = () => {
    state.setOpen(false);
  };

  let {menuTriggerProps, overlayProps, menuProps} = useMenuTrigger(
=======
  let {menuTriggerProps, menuProps} = useMenuTrigger(
>>>>>>> df5d830e
    {
      ref: menuTriggerRef
    },
    state
  );

  let {overlayProps: positionProps, placement} = useOverlayPosition({
    targetRef: menuTriggerRef,
    overlayRef: unwrapDOMRef(menuPopoverRef),
    scrollRef: menuRef,
    placement: `${direction} ${align}` as Placement,
    shouldFlip: shouldFlip,
    isOpen: state.isOpen
  });

  let isMobile = useMediaQuery('(max-width: 700px)');
  let menuContext = {
    ...menuProps,
    ref: menuRef,
    onClose: state.close,
    closeOnSelect,
    autoFocus: state.focusStrategy,
    UNSAFE_style: {
      width: isMobile ? '100%' : undefined
    }
  };

  let contents = (
    <FocusScope restoreFocus>
      <DismissButton onDismiss={onClose} />
      {menu}
      <DismissButton onDismiss={onClose} />
    </FocusScope>
  );

  // On small screen devices, the menu is rendered in a tray, otherwise a popover.
  let overlay;
  if (isMobile) {
    overlay = (
<<<<<<< HEAD
      <Tray isOpen={state.isOpen} onClose={onClose}>
        {contents}
=======
      <Tray isOpen={state.isOpen} onClose={state.close}>
        <FocusScope restoreFocus>
          {menu}
        </FocusScope>
>>>>>>> df5d830e
      </Tray>
    );
  } else {
    overlay = (
<<<<<<< HEAD
      <Popover 
        {...positionProps}
        {...overlayProps}
        ref={menuPopoverRef}
        placement={placement}
        hideArrow
        onClose={onClose}>
        {contents}
      </Popover>
=======
      <Overlay isOpen={state.isOpen}>
        <Popover
          UNSAFE_style={overlayProps.style}
          ref={menuPopoverRef}
          placement={placement}
          hideArrow
          onClose={state.close}>
          <FocusScope restoreFocus>
            {menu}
          </FocusScope>
        </Popover>
      </Overlay>
>>>>>>> df5d830e
    );
  }

  return (
    <Fragment>
      <PressResponder {...menuTriggerProps} ref={menuTriggerRef} isPressed={state.isOpen}>
        {menuTrigger}
      </PressResponder>
      <MenuContext.Provider value={menuContext}>
        {overlay}
      </MenuContext.Provider>
    </Fragment>
  );
}<|MERGE_RESOLUTION|>--- conflicted
+++ resolved
@@ -10,18 +10,12 @@
  * governing permissions and limitations under the License.
  */
 
-<<<<<<< HEAD
-import {DismissButton, Placement, useOverlayPosition} from '@react-aria/overlays';
-import {FocusScope} from '@react-aria/focus';
-import {MenuContext} from './context';
-import {Overlay, Popover, Tray} from '@react-spectrum/overlays';
-=======
+import {DismissButton, useOverlayPosition} from '@react-aria/overlays';
 import {DOMRefValue} from '@react-types/shared';
 import {FocusScope} from '@react-aria/focus';
 import {MenuContext} from './context';
 import {Overlay, Popover, Tray} from '@react-spectrum/overlays';
 import {Placement} from '@react-types/overlays';
->>>>>>> df5d830e
 import {PressResponder} from '@react-aria/interactions';
 import React, {Fragment, useRef} from 'react';
 import {SpectrumMenuTriggerProps} from '@react-types/menu';
@@ -45,15 +39,7 @@
   let [menuTrigger, menu] = React.Children.toArray(children);
   let state = useMenuTriggerState(props);
 
-<<<<<<< HEAD
-  let onClose = () => {
-    state.setOpen(false);
-  };
-
   let {menuTriggerProps, overlayProps, menuProps} = useMenuTrigger(
-=======
-  let {menuTriggerProps, menuProps} = useMenuTrigger(
->>>>>>> df5d830e
     {
       ref: menuTriggerRef
     },
@@ -93,43 +79,22 @@
   let overlay;
   if (isMobile) {
     overlay = (
-<<<<<<< HEAD
-      <Tray isOpen={state.isOpen} onClose={onClose}>
+      <Tray isOpen={state.isOpen} onClose={state.close}>
         {contents}
-=======
-      <Tray isOpen={state.isOpen} onClose={state.close}>
-        <FocusScope restoreFocus>
-          {menu}
-        </FocusScope>
->>>>>>> df5d830e
       </Tray>
     );
   } else {
     overlay = (
-<<<<<<< HEAD
-      <Popover 
-        {...positionProps}
-        {...overlayProps}
-        ref={menuPopoverRef}
-        placement={placement}
-        hideArrow
-        onClose={onClose}>
-        {contents}
-      </Popover>
-=======
       <Overlay isOpen={state.isOpen}>
         <Popover
-          UNSAFE_style={overlayProps.style}
+          UNSAFE_style={positionProps.style}
           ref={menuPopoverRef}
           placement={placement}
           hideArrow
           onClose={state.close}>
-          <FocusScope restoreFocus>
-            {menu}
-          </FocusScope>
+          {contents}
         </Popover>
       </Overlay>
->>>>>>> df5d830e
     );
   }
 
