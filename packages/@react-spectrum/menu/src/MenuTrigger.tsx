--- conflicted
+++ resolved
@@ -16,15 +16,9 @@
 import {Overlay, Popover, Tray} from '@react-spectrum/overlays';
 import {Placement, useOverlayPosition} from '@react-aria/overlays';
 import {PressResponder} from '@react-aria/interactions';
-<<<<<<< HEAD
-import React, {Fragment, useRef, useState} from 'react';
-import {unwrapDOMRef, useMediaQuery} from '@react-spectrum/utils';
-import {useControlledState} from '@react-stately/utils';
-=======
 import React, {Fragment, useRef} from 'react';
 import {SpectrumMenuTriggerProps} from '@react-types/menu';
-import {useMediaQuery} from '@react-spectrum/utils';
->>>>>>> 5b4f6538
+import {unwrapDOMRef,useMediaQuery} from '@react-spectrum/utils';
 import {useMenuTrigger} from '@react-aria/menu';
 import {useMenuTriggerState} from '@react-stately/menu';
 
@@ -47,16 +41,7 @@
     {
       ref: menuTriggerRef
     },
-<<<<<<< HEAD
-    {
-      isOpen,
-      setOpen,
-      focusStrategy,
-      setFocusStrategy
-    }
-=======
     state
->>>>>>> 5b4f6538
   );
 
   let {overlayProps, placement} = useOverlayPosition({
