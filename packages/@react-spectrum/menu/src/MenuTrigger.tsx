/*
 * Copyright 2020 Adobe. All rights reserved.
 * This file is licensed to you under the Apache License, Version 2.0 (the "License");
 * you may not use this file except in compliance with the License. You may obtain a copy
 * of the License at http://www.apache.org/licenses/LICENSE-2.0
 *
 * Unless required by applicable law or agreed to in writing, software distributed under
 * the License is distributed on an "AS IS" BASIS, WITHOUT WARRANTIES OR REPRESENTATIONS
 * OF ANY KIND, either express or implied. See the License for the specific language
 * governing permissions and limitations under the License.
 */

import {FocusScope} from '@react-aria/focus';
import {FocusStrategy, SpectrumMenuTriggerProps} from '@react-types/menu';
import {MenuContext} from './context';
import {Overlay, Popover, Tray} from '@react-spectrum/overlays';
import {Placement, useOverlayPosition} from '@react-aria/overlays';
import {PressResponder} from '@react-aria/interactions';
import {Provider} from '@react-spectrum/provider';
import React, {Fragment, useRef, useState} from 'react';
import {useControlledState} from '@react-stately/utils';
import {useMediaQuery} from '@react-spectrum/utils';
import {useMenuTrigger} from '@react-aria/menu';

export function MenuTrigger(props: SpectrumMenuTriggerProps) {
  let menuPopoverRef = useRef<HTMLDivElement>();
  let menuTriggerRef = useRef<HTMLElement>();
  let menuRef = useRef<HTMLUListElement>();
  let {
    children,
    onOpenChange,
    align = 'start',
    shouldFlip = false,
    direction = 'bottom',
    isDisabled,
    closeOnSelect = true
  } = props;

  let [menuTrigger, menu] = React.Children.toArray(children);
  let [isOpen, setOpen] = useControlledState(props.isOpen, props.defaultOpen || false, onOpenChange);
  let [focusStrategy, setFocusStrategy] = useState('first' as FocusStrategy);

  let onClose = () => {
    setOpen(false);
  };

  let {menuTriggerProps, overlayProps, menuProps} = useMenuTrigger(
    {
      ref: menuTriggerRef,
      isDisabled
    },
    {
      isOpen, 
      setOpen,
      focusStrategy,
      setFocusStrategy
    }
  );

<<<<<<< HEAD
  let {overlayProps: positionProps, placement} = useOverlayPosition({
    containerRef: unwrapDOMRef(containerRef),
=======
  let {overlayProps, placement} = useOverlayPosition({
>>>>>>> 566a544a
    targetRef: menuTriggerRef,
    overlayRef: menuPopoverRef,
    scrollRef: menuRef,
    placement: `${direction} ${align}` as Placement,
    shouldFlip: shouldFlip,
    isOpen
  });

  let isMobile = useMediaQuery('(max-width: 700px)');
  let menuContext = {
    ...menuProps,
    ref: menuRef,
    focusStrategy,
    onClose,
    closeOnSelect,
    autoFocus: true,
    wrapAround: true,
    UNSAFE_style: {
      width: isMobile ? '100%' : undefined
    }
  };

  // On small screen devices, the menu is rendered in a tray, otherwise a popover.
  let overlay;
  if (isMobile) {
    overlay = (
      <Tray isOpen={isOpen} onClose={onClose}>
        <FocusScope restoreFocus>
          {menu}
        </FocusScope>
      </Tray>
    );
  } else {
    overlay = (
      <Popover 
        {...overlayProps}
        ref={menuPopoverRef}
        placement={placement}
        hideArrow
        onClose={onClose}>
        <FocusScope restoreFocus>
          {menu}
        </FocusScope>
      </Popover>
    );
  }
   
  return (
    <Fragment>
      <Provider isDisabled={isDisabled}>
        <PressResponder {...menuTriggerProps} ref={menuTriggerRef} isPressed={isOpen}>
          {menuTrigger}
        </PressResponder>
      </Provider>
      <MenuContext.Provider value={menuContext}>
<<<<<<< HEAD
        <Overlay isOpen={isOpen} ref={containerRef}>
          <Popover {...positionProps} {...overlayProps} ref={menuPopoverRef} hideArrow placement={placement} onClose={onClose}>
            <FocusScope restoreFocus>
              {menu}
            </FocusScope>
          </Popover>
=======
        <Overlay isOpen={isOpen}>
          {overlay}
>>>>>>> 566a544a
        </Overlay>
      </MenuContext.Provider>
    </Fragment>
  );
}<|MERGE_RESOLUTION|>--- conflicted
+++ resolved
@@ -57,12 +57,7 @@
     }
   );
 
-<<<<<<< HEAD
   let {overlayProps: positionProps, placement} = useOverlayPosition({
-    containerRef: unwrapDOMRef(containerRef),
-=======
-  let {overlayProps, placement} = useOverlayPosition({
->>>>>>> 566a544a
     targetRef: menuTriggerRef,
     overlayRef: menuPopoverRef,
     scrollRef: menuRef,
@@ -98,6 +93,7 @@
   } else {
     overlay = (
       <Popover 
+        {...positionProps}
         {...overlayProps}
         ref={menuPopoverRef}
         placement={placement}
@@ -118,17 +114,8 @@
         </PressResponder>
       </Provider>
       <MenuContext.Provider value={menuContext}>
-<<<<<<< HEAD
-        <Overlay isOpen={isOpen} ref={containerRef}>
-          <Popover {...positionProps} {...overlayProps} ref={menuPopoverRef} hideArrow placement={placement} onClose={onClose}>
-            <FocusScope restoreFocus>
-              {menu}
-            </FocusScope>
-          </Popover>
-=======
         <Overlay isOpen={isOpen}>
           {overlay}
->>>>>>> 566a544a
         </Overlay>
       </MenuContext.Provider>
     </Fragment>
