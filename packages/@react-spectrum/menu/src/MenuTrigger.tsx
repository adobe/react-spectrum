--- conflicted
+++ resolved
@@ -15,13 +15,8 @@
 import {Overlay, Popover, Tray} from '@react-spectrum/overlays';
 import {Placement, useOverlayPosition} from '@react-aria/overlays';
 import {PressResponder} from '@react-aria/interactions';
-<<<<<<< HEAD
-import React, {Fragment, useRef, useState} from 'react';
-import {useControlledState} from '@react-stately/utils';
-=======
 import React, {Fragment, useRef} from 'react';
 import {SpectrumMenuTriggerProps} from '@react-types/menu';
->>>>>>> 2b557c07
 import {useMediaQuery} from '@react-spectrum/utils';
 import {useMenuTrigger} from '@react-aria/menu';
 import {useMenuTriggerState} from '@react-stately/menu';
@@ -67,11 +62,7 @@
     ref: menuRef,
     onClose,
     closeOnSelect,
-<<<<<<< HEAD
-    autoFocus: focusStrategy,
-=======
     autoFocus: state.focusStrategy,
->>>>>>> 2b557c07
     UNSAFE_style: {
       width: isMobile ? '100%' : undefined
     }
@@ -104,11 +95,7 @@
    
   return (
     <Fragment>
-<<<<<<< HEAD
-      <PressResponder {...menuTriggerProps} ref={menuTriggerRef} isPressed={isOpen}>
-=======
       <PressResponder {...menuTriggerProps} ref={menuTriggerRef} isPressed={state.isOpen}>
->>>>>>> 2b557c07
         {menuTrigger}
       </PressResponder>
       <MenuContext.Provider value={menuContext}>
