/*
 * Copyright 2020 Adobe. All rights reserved.
 * This file is licensed to you under the Apache License, Version 2.0 (the "License");
 * you may not use this file except in compliance with the License. You may obtain a copy
 * of the License at http://www.apache.org/licenses/LICENSE-2.0
 *
 * Unless required by applicable law or agreed to in writing, software distributed under
 * the License is distributed on an "AS IS" BASIS, WITHOUT WARRANTIES OR REPRESENTATIONS
 * OF ANY KIND, either express or implied. See the License for the specific language
 * governing permissions and limitations under the License.
 */

import {classNames, SlotProvider, unwrapDOMRef, useDOMRef, useIsMobileDevice} from '@react-spectrum/utils';
import {DismissButton, useOverlayPosition} from '@react-aria/overlays';
import {DOMRef, DOMRefValue} from '@react-types/shared';
import {FocusScope} from '@react-aria/focus';
import {MenuContext} from './context';
import {Placement} from '@react-types/overlays';
import {Popover, Tray} from '@react-spectrum/overlays';
import {PressResponder} from '@react-aria/interactions';
import React, {forwardRef, Fragment, useRef} from 'react';
import {SpectrumMenuTriggerProps} from '@react-types/menu';
import styles from '@adobe/spectrum-css-temp/components/menu/vars.css';
import {useMenuTrigger} from '@react-aria/menu';
import {useMenuTriggerState} from '@react-stately/menu';

function MenuTrigger(props: SpectrumMenuTriggerProps, ref: DOMRef<HTMLElement>) {
  let menuPopoverRef = useRef<DOMRefValue<HTMLDivElement>>();
  let triggerRef = useRef<HTMLElement>();
  let domRef = useDOMRef(ref);
  let menuTriggerRef = domRef || triggerRef;
  let menuRef = useRef<HTMLUListElement>();
  let {
    children,
    align = 'start',
    shouldFlip = true,
    direction = 'bottom',
    closeOnSelect,
    trigger = 'press'
  } = props;

  let [menuTrigger, menu] = React.Children.toArray(children);
  let state = useMenuTriggerState(props);

  let {menuTriggerProps, menuProps} = useMenuTrigger({trigger}, state, menuTriggerRef);

  let initialPlacement: Placement;
  switch (direction) {
    case 'left':
    case 'right':
    case 'start':
    case 'end':
      initialPlacement = `${direction} ${align === 'end' ? 'bottom' : 'top'}` as Placement;
      break;
    case 'bottom':
    case 'top':
    default:
      initialPlacement = `${direction} ${align}` as Placement;
  }

  let isMobile = useIsMobileDevice();
  let {overlayProps: positionProps, placement} = useOverlayPosition({
    targetRef: menuTriggerRef,
    overlayRef: unwrapDOMRef(menuPopoverRef),
    scrollRef: menuRef,
    placement: initialPlacement,
    shouldFlip: shouldFlip,
    isOpen: state.isOpen && !isMobile,
    onClose: state.close
  });

  let menuContext = {
    ...menuProps,
    ref: menuRef,
    onClose: state.close,
    closeOnSelect,
    autoFocus: state.focusStrategy || true,
    UNSAFE_style: isMobile ? {
      width: '100%',
      maxHeight: 'inherit'
    } : undefined,
    UNSAFE_className: classNames(styles, {'spectrum-Menu-popover': !isMobile})
  };

  // Only contain focus while the menu is open. There is a fade out transition during which we may try to move focus.
  // If we contain, then focus will be pulled back into the menu.
  let contents = (
<<<<<<< HEAD
    <FocusScope restoreFocus contain={isMobile}>
      <DismissButton onDismiss={state.close} style={{transform: 'translate(0, -100%)'}} />
=======
    <FocusScope restoreFocus contain={isMobile && state.isOpen}>
      <DismissButton onDismiss={state.close} />
>>>>>>> 37324483
      {menu}
      <DismissButton onDismiss={state.close} style={{top: '100%'}} />
    </FocusScope>
  );

  // On small screen devices, the menu is rendered in a tray, otherwise a popover.
  let overlay;
  if (isMobile) {
    overlay = (
      <Tray isOpen={state.isOpen} onClose={state.close}>
        {contents}
      </Tray>
    );
  } else {
    overlay = (
      <Popover
        isOpen={state.isOpen}
        UNSAFE_style={positionProps.style}
        ref={menuPopoverRef}
        placement={placement}
        hideArrow
        onClose={state.close}
        shouldCloseOnBlur>
        {contents}
      </Popover>
    );
  }

  return (
    <Fragment>
      <SlotProvider slots={{actionButton: {holdAffordance: trigger === 'longPress'}}}>
        <PressResponder {...menuTriggerProps} ref={menuTriggerRef} isPressed={state.isOpen}>
          {menuTrigger}
        </PressResponder>
      </SlotProvider>
      <MenuContext.Provider value={menuContext}>
        {overlay}
      </MenuContext.Provider>
    </Fragment>
  );
}

/**
 * The MenuTrigger serves as a wrapper around a Menu and its associated trigger,
 * linking the Menu's open state with the trigger's press state.
 */
let _MenuTrigger = forwardRef(MenuTrigger);
export {_MenuTrigger as MenuTrigger};<|MERGE_RESOLUTION|>--- conflicted
+++ resolved
@@ -85,13 +85,8 @@
   // Only contain focus while the menu is open. There is a fade out transition during which we may try to move focus.
   // If we contain, then focus will be pulled back into the menu.
   let contents = (
-<<<<<<< HEAD
-    <FocusScope restoreFocus contain={isMobile}>
+    <FocusScope restoreFocus contain={isMobile && state.isOpen}>
       <DismissButton onDismiss={state.close} style={{transform: 'translate(0, -100%)'}} />
-=======
-    <FocusScope restoreFocus contain={isMobile && state.isOpen}>
-      <DismissButton onDismiss={state.close} />
->>>>>>> 37324483
       {menu}
       <DismissButton onDismiss={state.close} style={{top: '100%'}} />
     </FocusScope>
