/*
 * Copyright 2020 Adobe. All rights reserved.
 * This file is licensed to you under the Apache License, Version 2.0 (the "License");
 * you may not use this file except in compliance with the License. You may obtain a copy
 * of the License at http://www.apache.org/licenses/LICENSE-2.0
 *
 * Unless required by applicable law or agreed to in writing, software distributed under
 * the License is distributed on an "AS IS" BASIS, WITHOUT WARRANTIES OR REPRESENTATIONS
 * OF ANY KIND, either express or implied. See the License for the specific language
 * governing permissions and limitations under the License.
 */

import {FocusScope} from '@react-aria/focus';
import {MenuContext} from './context';
import {Overlay, Popover, Tray} from '@react-spectrum/overlays';
import {Placement, useOverlayPosition} from '@react-aria/overlays';
import {PressResponder} from '@react-aria/interactions';
import {Provider} from '@react-spectrum/provider';
<<<<<<< HEAD
import React, {Fragment, useRef} from 'react';
import {SpectrumMenuTriggerProps} from '@react-types/menu';
import {unwrapDOMRef, useMediaQuery} from '@react-spectrum/utils';
=======
import React, {Fragment, useRef, useState} from 'react';
import {useControlledState} from '@react-stately/utils';
import {useMediaQuery} from '@react-spectrum/utils';
>>>>>>> 1f82fe36
import {useMenuTrigger} from '@react-aria/menu';
import {useMenuTriggerState} from '@react-stately/menu';

export function MenuTrigger(props: SpectrumMenuTriggerProps) {
  let menuPopoverRef = useRef<HTMLDivElement>();
  let menuTriggerRef = useRef<HTMLElement>();
  let menuRef = useRef<HTMLUListElement>();
  let {
    children,
    align = 'start',
    shouldFlip = false,
    direction = 'bottom',
    isDisabled,
    closeOnSelect = true
  } = props;

  let [menuTrigger, menu] = React.Children.toArray(children);
  let state = useMenuTriggerState(props);

  let onClose = () => {
    state.setOpen(false);
  };

  let {menuTriggerProps, menuProps} = useMenuTrigger(
    {
      ref: menuTriggerRef,
      isDisabled
    },
    state
  );

  let {overlayProps, placement} = useOverlayPosition({
    targetRef: menuTriggerRef,
    overlayRef: menuPopoverRef,
    scrollRef: menuRef,
    placement: `${direction} ${align}` as Placement,
    shouldFlip: shouldFlip,
    isOpen: state.isOpen
  });

  let isMobile = useMediaQuery('(max-width: 700px)');
  let menuContext = {
    ...menuProps,
<<<<<<< HEAD
    focusStrategy: state.focusStrategy,
=======
    ref: menuRef,
    focusStrategy,
>>>>>>> 1f82fe36
    onClose,
    closeOnSelect,
    autoFocus: true,
    wrapAround: true,
    UNSAFE_style: {
      width: isMobile ? '100%' : undefined
    }
  };

  // On small screen devices, the menu is rendered in a tray, otherwise a popover.
  let overlay;
  if (isMobile) {
    overlay = (
<<<<<<< HEAD
      <Tray isOpen={state.isOpen} onClose={() => state.setOpen(false)}>
=======
      <Tray isOpen={isOpen} onClose={onClose}>
>>>>>>> 1f82fe36
        <FocusScope restoreFocus>
          {menu}
        </FocusScope>
      </Tray>
    );
  } else {
    overlay = (
      <Popover 
        {...overlayProps}
        ref={menuPopoverRef}
        placement={placement}
        hideArrow
<<<<<<< HEAD
        onClose={() => state.setOpen(false)}>
=======
        onClose={onClose}>
>>>>>>> 1f82fe36
        <FocusScope restoreFocus>
          {menu}
        </FocusScope>
      </Popover>
    );
  }
   
  return (
    <Fragment>
      <Provider isDisabled={isDisabled}>
        <PressResponder {...menuTriggerProps} ref={menuTriggerRef} isPressed={state.isOpen}>
          {menuTrigger}
        </PressResponder>
      </Provider>
      <MenuContext.Provider value={menuContext}>
<<<<<<< HEAD
        <Overlay isOpen={state.isOpen} ref={containerRef}>
=======
        <Overlay isOpen={isOpen}>
>>>>>>> 1f82fe36
          {overlay}
        </Overlay>
      </MenuContext.Provider>
    </Fragment>
  );
}<|MERGE_RESOLUTION|>--- conflicted
+++ resolved
@@ -16,15 +16,9 @@
 import {Placement, useOverlayPosition} from '@react-aria/overlays';
 import {PressResponder} from '@react-aria/interactions';
 import {Provider} from '@react-spectrum/provider';
-<<<<<<< HEAD
 import React, {Fragment, useRef} from 'react';
 import {SpectrumMenuTriggerProps} from '@react-types/menu';
-import {unwrapDOMRef, useMediaQuery} from '@react-spectrum/utils';
-=======
-import React, {Fragment, useRef, useState} from 'react';
-import {useControlledState} from '@react-stately/utils';
 import {useMediaQuery} from '@react-spectrum/utils';
->>>>>>> 1f82fe36
 import {useMenuTrigger} from '@react-aria/menu';
 import {useMenuTriggerState} from '@react-stately/menu';
 
@@ -68,12 +62,8 @@
   let isMobile = useMediaQuery('(max-width: 700px)');
   let menuContext = {
     ...menuProps,
-<<<<<<< HEAD
+    ref: menuRef,
     focusStrategy: state.focusStrategy,
-=======
-    ref: menuRef,
-    focusStrategy,
->>>>>>> 1f82fe36
     onClose,
     closeOnSelect,
     autoFocus: true,
@@ -87,11 +77,7 @@
   let overlay;
   if (isMobile) {
     overlay = (
-<<<<<<< HEAD
-      <Tray isOpen={state.isOpen} onClose={() => state.setOpen(false)}>
-=======
-      <Tray isOpen={isOpen} onClose={onClose}>
->>>>>>> 1f82fe36
+      <Tray isOpen={state.isOpen} onClose={onClose}>
         <FocusScope restoreFocus>
           {menu}
         </FocusScope>
@@ -104,11 +90,7 @@
         ref={menuPopoverRef}
         placement={placement}
         hideArrow
-<<<<<<< HEAD
-        onClose={() => state.setOpen(false)}>
-=======
         onClose={onClose}>
->>>>>>> 1f82fe36
         <FocusScope restoreFocus>
           {menu}
         </FocusScope>
@@ -124,11 +106,7 @@
         </PressResponder>
       </Provider>
       <MenuContext.Provider value={menuContext}>
-<<<<<<< HEAD
-        <Overlay isOpen={state.isOpen} ref={containerRef}>
-=======
-        <Overlay isOpen={isOpen}>
->>>>>>> 1f82fe36
+        <Overlay isOpen={state.isOpen}>
           {overlay}
         </Overlay>
       </MenuContext.Provider>
