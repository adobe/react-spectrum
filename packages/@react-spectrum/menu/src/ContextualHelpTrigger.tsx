/*
 * Copyright 2023 Adobe. All rights reserved.
 * This file is licensed to you under the Apache License, Version 2.0 (the "License");
 * you may not use this file except in compliance with the License. You may obtain a copy
 * of the License at http://www.apache.org/licenses/LICENSE-2.0
 *
 * Unless required by applicable law or agreed to in writing, software distributed under
 * the License is distributed on an "AS IS" BASIS, WITHOUT WARRANTIES OR REPRESENTATIONS
 * OF ANY KIND, either express or implied. See the License for the specific language
 * governing permissions and limitations under the License.
 */

import {ActionButton} from '@react-spectrum/button';
import ArrowDownSmall from '@spectrum-icons/ui/ArrowDownSmall';
import {classNames, SlotProvider, useIsMobileDevice} from '@react-spectrum/utils';
import {getInteractionModality} from '@react-aria/interactions';
import helpStyles from '@adobe/spectrum-css-temp/components/contextualhelp/vars.css';
// @ts-ignore
import intlMessages from '../intl/*.json';
import {ItemProps} from '@react-types/shared';
import {Popover} from '@react-spectrum/overlays';
import React, {Key, ReactElement, useRef} from 'react';
<<<<<<< HEAD
import ReactDOM from 'react-dom';
import styles from '@adobe/spectrum-css-temp/components/menu/vars.css';
import {SubmenuTriggerContext, useMenuStateContext} from './context';
import {UNSTABLE_useSubmenuTrigger} from '@react-aria/menu';
import {UNSTABLE_useSubmenuTriggerState} from '@react-stately/menu';
import {useLocale, useLocalizedStringFormatter} from '@react-aria/i18n';
=======
import styles from '@adobe/spectrum-css-temp/components/menu/vars.css';
import {useOverlayTriggerState} from '@react-stately/overlays';
>>>>>>> fa11f172

interface MenuDialogTriggerProps {
  /** Whether the menu item is currently unavailable. */
  isUnavailable?: boolean,
  /** The triggering Item and the Dialog, respectively. */
  children: [ReactElement, ReactElement]
}

interface InternalMenuDialogTriggerProps extends MenuDialogTriggerProps {
  targetKey: Key
}

export interface SpectrumMenuDialogTriggerProps extends MenuDialogTriggerProps {}

function ContextualHelpTrigger(props: InternalMenuDialogTriggerProps): ReactElement {
  let {isUnavailable, targetKey} = props;

  let triggerRef = useRef<HTMLLIElement>(null);
  let popoverRef = useRef(null);
  let {popoverContainerRef, trayContainerRef, rootMenuTriggerState, menu: parentMenuRef, state} = useMenuStateContext();
  let triggerNode = state.collection.getItem(targetKey);
  let submenuTriggerState = UNSTABLE_useSubmenuTriggerState({triggerKey: targetKey}, {...rootMenuTriggerState, ...state});
  let {submenuTriggerProps, popoverProps, overlayProps} = UNSTABLE_useSubmenuTrigger({
    node: triggerNode,
    parentMenuRef,
    submenuRef: popoverRef,
    submenuType: 'dialog',
    isDisabled: !isUnavailable
  }, submenuTriggerState, triggerRef);
  let slots = {};
  if (isUnavailable) {
    slots = {
      dialog: {UNSAFE_className: classNames(helpStyles, 'react-spectrum-ContextualHelp-dialog', classNames(styles, 'spectrum-Menu-subdialog'))},
      content: {UNSAFE_className: helpStyles['react-spectrum-ContextualHelp-content']},
      footer: {UNSAFE_className: helpStyles['react-spectrum-ContextualHelp-footer']}
    };
  }
  let [trigger] = React.Children.toArray(props.children);
  let [, content] = props.children as [ReactElement, ReactElement];

  let isMobile = useIsMobileDevice();
  let onBlurWithin = (e) => {
    if (e.relatedTarget && popoverRef.current && (!popoverRef?.current?.UNSAFE_getDOMNode()?.contains(e.relatedTarget) && !(e.relatedTarget === triggerRef.current && getInteractionModality() === 'pointer'))) {
      if (submenuTriggerState.isOpen) {
        submenuTriggerState.close();
      }
    }
  };

  let overlay;
  let tray;
  let stringFormatter = useLocalizedStringFormatter(intlMessages);
  let {direction} = useLocale();
  let backButtonText = state?.collection.getItem(rootMenuTriggerState.UNSTABLE_expandedKeysStack.slice(-1)[0])?.textValue;
  let backButtonLabel = stringFormatter.format('backButton', {
    prevMenuButton: backButtonText
  });
  let onBackButtonPress = () => {
    submenuTriggerState.close();
    if (parentMenuRef.current && !parentMenuRef.current.contains(document.activeElement)) {
      // Delay for the parent menu in the tray to no longer be display: none so focus can properly be moved to it
      requestAnimationFrame(() => parentMenuRef.current.focus());
    }
  };

  if (isMobile) {
    if (trayContainerRef.current && submenuTriggerState.isOpen) {
      // TODO: would be nice to centralize this wrapper div and header so that Menu and ContextualHelpTrigger don't duplicate it
      // TODO: update this so that the back button is a heading and the wrapper is a dialog? Are nested dialogs allowed? Otherwise overwrite the role on
      // the inner dialog via slots? Or maybe just have the dismiss button handle it? Ask accessibility team if having two nested dialogs is a problem
      tray = (
        <div
          className={
            classNames(
              styles,
              'spectrum-Menu-wrapper',
              'spectrum-Menu-trayWrapper'
            )
        }>
          <div className={classNames(styles, 'spectrum-Submenu-headingWrapper')}>
            <ActionButton
              aria-label={backButtonLabel}
              isQuiet
              onPress={onBackButtonPress}>
              {/* We don't have a ArrowLeftSmall so make due with ArrowDownSmall and transforms */}
              {direction === 'rtl' ? <ArrowDownSmall UNSAFE_style={{rotate: '270deg'}} /> : <ArrowDownSmall UNSAFE_style={{rotate: '90deg'}} />}
            </ActionButton>
            <h2 className={classNames(styles, 'spectrum-Submenu-heading')}>{backButtonText}</h2>
          </div>
          {content}
        </div>
      );

      overlay = ReactDOM.createPortal(tray, trayContainerRef.current);
    }
  } else {
    overlay = (
      <Popover
        {...popoverProps}
        {...overlayProps}
        onBlurWithin={onBlurWithin}
        container={popoverContainerRef.current}
        state={submenuTriggerState}
        ref={popoverRef}
        triggerRef={triggerRef}
        placement="end top"
        containerPadding={0}
        crossOffset={-5}
        offset={-10}
        hideArrow
        enableBothDismissButtons>
        {content}
      </Popover>
    );
  }

  return (
    <>
      <SubmenuTriggerContext.Provider value={{isUnavailable, triggerRef, ...submenuTriggerProps}}>{trigger}</SubmenuTriggerContext.Provider>
      <SlotProvider slots={slots}>
<<<<<<< HEAD
        {submenuTriggerState.isOpen && overlay}
=======
        {
          isMobile ? (
            <Modal state={state} isDismissable>
              <DismissButton onDismiss={state.close} />
              {content}
              <DismissButton onDismiss={state.close} />
            </Modal>
          ) : (
            <Popover
              UNSAFE_style={{clipPath: 'unset', overflow: 'visible', filter: 'unset', borderWidth: '0px'}}
              onExit={onExit}
              onBlurWithin={onBlurWithin}
              container={container.current}
              state={state}
              ref={popoverRef}
              triggerRef={triggerRef}
              placement="end top"
              offset={-10}
              hideArrow
              isNonModal
              enableBothDismissButtons
              disableFocusManagement>
              {content}
            </Popover>
          )
        }
>>>>>>> fa11f172
      </SlotProvider>
    </>
  );
}

ContextualHelpTrigger.getCollectionNode = function* getCollectionNode<T>(props: ItemProps<T>) {
  let childArray: ReactElement[] = [];
  React.Children.forEach(props.children, child => {
    if (React.isValidElement(child)) {
      childArray.push(child);
    }
  });
  let [trigger] = childArray;
  let [, content] = props.children as [ReactElement, ReactElement];

  yield {
    element: React.cloneElement(trigger, {...trigger.props, hasChildItems: true, isTrigger: true}),
    wrapper: (element) => (
      <ContextualHelpTrigger key={element.key} targetKey={element.key} {...props}>
        {element}
        {content}
      </ContextualHelpTrigger>
    )
  };
};

let _Item = ContextualHelpTrigger as (props: SpectrumMenuDialogTriggerProps) => JSX.Element;
export {_Item as ContextualHelpTrigger};<|MERGE_RESOLUTION|>--- conflicted
+++ resolved
@@ -20,17 +20,12 @@
 import {ItemProps} from '@react-types/shared';
 import {Popover} from '@react-spectrum/overlays';
 import React, {Key, ReactElement, useRef} from 'react';
-<<<<<<< HEAD
 import ReactDOM from 'react-dom';
 import styles from '@adobe/spectrum-css-temp/components/menu/vars.css';
 import {SubmenuTriggerContext, useMenuStateContext} from './context';
 import {UNSTABLE_useSubmenuTrigger} from '@react-aria/menu';
 import {UNSTABLE_useSubmenuTriggerState} from '@react-stately/menu';
 import {useLocale, useLocalizedStringFormatter} from '@react-aria/i18n';
-=======
-import styles from '@adobe/spectrum-css-temp/components/menu/vars.css';
-import {useOverlayTriggerState} from '@react-stately/overlays';
->>>>>>> fa11f172
 
 interface MenuDialogTriggerProps {
   /** Whether the menu item is currently unavailable. */
@@ -129,6 +124,7 @@
   } else {
     overlay = (
       <Popover
+        UNSAFE_style={{clipPath: 'unset', overflow: 'visible', filter: 'unset', borderWidth: '0px'}}
         {...popoverProps}
         {...overlayProps}
         onBlurWithin={onBlurWithin}
@@ -151,36 +147,7 @@
     <>
       <SubmenuTriggerContext.Provider value={{isUnavailable, triggerRef, ...submenuTriggerProps}}>{trigger}</SubmenuTriggerContext.Provider>
       <SlotProvider slots={slots}>
-<<<<<<< HEAD
         {submenuTriggerState.isOpen && overlay}
-=======
-        {
-          isMobile ? (
-            <Modal state={state} isDismissable>
-              <DismissButton onDismiss={state.close} />
-              {content}
-              <DismissButton onDismiss={state.close} />
-            </Modal>
-          ) : (
-            <Popover
-              UNSAFE_style={{clipPath: 'unset', overflow: 'visible', filter: 'unset', borderWidth: '0px'}}
-              onExit={onExit}
-              onBlurWithin={onBlurWithin}
-              container={container.current}
-              state={state}
-              ref={popoverRef}
-              triggerRef={triggerRef}
-              placement="end top"
-              offset={-10}
-              hideArrow
-              isNonModal
-              enableBothDismissButtons
-              disableFocusManagement>
-              {content}
-            </Popover>
-          )
-        }
->>>>>>> fa11f172
       </SlotProvider>
     </>
   );
