--- conflicted
+++ resolved
@@ -43,17 +43,10 @@
   let triggerRef = useRef<HTMLLIElement>(null);
   let popoverRef = useRef(null);
   let {popoverContainer, trayContainerRef, rootMenuTriggerState, menu: parentMenuRef, state} = useMenuStateContext();
-<<<<<<< HEAD
-  let submenuTriggerState = UNSTABLE_useSubmenuTriggerState({triggerKey: targetKey}, {...rootMenuTriggerState, ...state});
-  let submenuRef = unwrapDOMRef(popoverRef);
-  let {submenuTriggerProps, popoverProps} = UNSTABLE_useSubmenuTrigger({
-=======
   let triggerNode = state.collection.getItem(targetKey);
   let submenuTriggerState = useSubmenuTriggerState({triggerKey: targetKey}, {...rootMenuTriggerState, ...state});
   let submenuRef = unwrapDOMRef(popoverRef);
   let {submenuTriggerProps, popoverProps} = useSubmenuTrigger({
-    node: triggerNode,
->>>>>>> 122d0c87
     parentMenuRef,
     submenuRef,
     type: 'dialog',
