/*
 * Copyright 2020 Adobe. All rights reserved.
 * This file is licensed to you under the Apache License, Version 2.0 (the "License");
 * you may not use this file except in compliance with the License. You may obtain a copy
 * of the License at http://www.apache.org/licenses/LICENSE-2.0
 *
 * Unless required by applicable law or agreed to in writing, software distributed under
 * the License is distributed on an "AS IS" BASIS, WITHOUT WARRANTIES OR REPRESENTATIONS
 * OF ANY KIND, either express or implied. See the License for the specific language
 * governing permissions and limitations under the License.
 */

import CheckmarkMedium from '@spectrum-icons/ui/CheckmarkMedium';
import ChevronLeft from '@spectrum-icons/workflow/ChevronLeft';
import ChevronRight from '@spectrum-icons/workflow/ChevronRight';
import {classNames, ClearSlots, SlotProvider} from '@react-spectrum/utils';
import {DOMAttributes, Key, Node} from '@react-types/shared';
import {FocusRing} from '@react-aria/focus';
import {Grid} from '@react-spectrum/layout';
import InfoOutline from '@spectrum-icons/workflow/InfoOutline';
// @ts-ignore
import intlMessages from '../intl/*.json';
import {mergeRefs, useObjectRef, useSlotId} from '@react-aria/utils';
import React, {useMemo, useRef} from 'react';
import styles from '@adobe/spectrum-css-temp/components/menu/vars.css';
import {Text} from '@react-spectrum/text';
import {TreeState} from '@react-stately/tree';
import {useLocale, useLocalizedStringFormatter} from '@react-aria/i18n';
import {useMenuContext, useSubmenuTriggerContext} from './context';
import {useMenuItem} from '@react-aria/menu';

interface MenuItemProps<T> {
  item: Node<T>,
  state: TreeState<T>,
  isVirtualized?: boolean,
  onAction?: (key: Key) => void
}

/** @private */
export function MenuItem<T>(props: MenuItemProps<T>) {
  let {
    item,
    state,
    isVirtualized,
    onAction
  } = props;
<<<<<<< HEAD
  let stringFormatter = useLocalizedStringFormatter(intlMessages, '@react-spectrum/menu');
  let menuDialogContext = useMenuDialogContext();
  let {triggerRef} = menuDialogContext || {};
  let isMenuDialogTrigger = !!menuDialogContext;
  let isUnavailable = false;

  if (isMenuDialogTrigger) {
    isUnavailable = menuDialogContext.isUnavailable;
  }

  let ElementType: React.ElementType = item.props.href ? 'a' : 'div';

=======
>>>>>>> 378f3eea
  let {
    closeOnSelect
  } = useMenuContext();
  let {
    rendered,
    key
  } = item;

  let stringFormatter = useLocalizedStringFormatter(intlMessages);
  let {direction} = useLocale();

  let submenuTriggerContext = useSubmenuTriggerContext();
  let {triggerRef, ...submenuTriggerProps} = submenuTriggerContext || {};
  let isSubmenuTrigger = !!submenuTriggerContext;
  let isUnavailable;
  let ElementType: React.ElementType = item.props.href ? 'a' : 'div';

  if (isSubmenuTrigger) {
    isUnavailable = submenuTriggerContext.isUnavailable;
  }

  let isDisabled = state.disabledKeys.has(key);
  let isSelectable = !isSubmenuTrigger && state.selectionManager.selectionMode !== 'none';
  let isSelected = isSelectable && state.selectionManager.isSelected(key);
  let itemref = useRef<any>(null);
  let ref = useObjectRef(useMemo(() => mergeRefs(itemref, triggerRef), [itemref, triggerRef]));
  let {
    menuItemProps,
    labelProps,
    descriptionProps,
    keyboardShortcutProps
  } = useMenuItem(
    {
      isSelected,
      isDisabled,
      'aria-label': item['aria-label'],
      key,
      closeOnSelect,
      isVirtualized,
      onAction,
      ...submenuTriggerProps
    },
    state,
    ref
  );
  let endId = useSlotId();
  let endProps: DOMAttributes = {};
  if (endId) {
    endProps.id = endId;
    menuItemProps['aria-describedby'] = [menuItemProps['aria-describedby'], endId].filter(Boolean).join(' ');
  }

  let contents = typeof rendered === 'string'
    ? <Text>{rendered}</Text>
    : rendered;

  return (
    <FocusRing focusRingClass={classNames(styles, 'focus-ring')}>
      <ElementType
        {...menuItemProps}
        ref={ref}
        className={classNames(
          styles,
          'spectrum-Menu-item',
          {
            'is-disabled': isDisabled,
            'is-selected': isSelected,
            'is-selectable': isSelectable,
            'is-open': submenuTriggerProps.isOpen
          }
        )}>
        <Grid
          UNSAFE_className={
            classNames(
              styles,
              'spectrum-Menu-itemGrid'
            )
          }>
          <ClearSlots>
            <SlotProvider
              slots={{
                text: {UNSAFE_className: styles['spectrum-Menu-itemLabel'], ...labelProps},
                end: {UNSAFE_className: styles['spectrum-Menu-end'], ...endProps},
                icon: {UNSAFE_className: styles['spectrum-Menu-icon'], size: 'S'},
                description: {UNSAFE_className: styles['spectrum-Menu-description'], ...descriptionProps},
                keyboard: {UNSAFE_className: styles['spectrum-Menu-keyboard'], ...keyboardShortcutProps},
                chevron: {UNSAFE_className: styles['spectrum-Menu-chevron'], size: 'S'}
              }}>
              {contents}
              {isSelected &&
                <CheckmarkMedium
                  slot="checkmark"
                  UNSAFE_className={
                    classNames(
                      styles,
                      'spectrum-Menu-checkmark'
                    )
                  } />
              }
              {
                isUnavailable && <InfoOutline slot="end" size="XS" alignSelf="center" aria-label={stringFormatter.format('unavailable')} />
              }
              {
                isUnavailable == null && isSubmenuTrigger && (direction === 'rtl' ? <ChevronLeft slot="chevron" /> : <ChevronRight slot="chevron" />)
              }
            </SlotProvider>
          </ClearSlots>
        </Grid>
      </ElementType>
    </FocusRing>
  );
}<|MERGE_RESOLUTION|>--- conflicted
+++ resolved
@@ -44,21 +44,6 @@
     isVirtualized,
     onAction
   } = props;
-<<<<<<< HEAD
-  let stringFormatter = useLocalizedStringFormatter(intlMessages, '@react-spectrum/menu');
-  let menuDialogContext = useMenuDialogContext();
-  let {triggerRef} = menuDialogContext || {};
-  let isMenuDialogTrigger = !!menuDialogContext;
-  let isUnavailable = false;
-
-  if (isMenuDialogTrigger) {
-    isUnavailable = menuDialogContext.isUnavailable;
-  }
-
-  let ElementType: React.ElementType = item.props.href ? 'a' : 'div';
-
-=======
->>>>>>> 378f3eea
   let {
     closeOnSelect
   } = useMenuContext();
@@ -67,7 +52,7 @@
     key
   } = item;
 
-  let stringFormatter = useLocalizedStringFormatter(intlMessages);
+  let stringFormatter = useLocalizedStringFormatter(intlMessages, '@react-spectrum/menu');
   let {direction} = useLocale();
 
   let submenuTriggerContext = useSubmenuTriggerContext();
