--- conflicted
+++ resolved
@@ -44,21 +44,6 @@
     isVirtualized,
     onAction
   } = props;
-<<<<<<< HEAD
-=======
-  let stringFormatter = useLocalizedStringFormatter(intlMessages);
-  let menuDialogContext = useMenuDialogContext();
-  let {triggerRef} = menuDialogContext || {};
-  let isMenuDialogTrigger = !!menuDialogContext;
-  let isUnavailable = false;
-
-  if (isMenuDialogTrigger) {
-    isUnavailable = menuDialogContext.isUnavailable;
-  }
-
-  let ElementType: React.ElementType = item.props.href ? 'a' : 'div';
-
->>>>>>> 54d260d7
   let {
     closeOnSelect
   } = useMenuContext();
@@ -70,7 +55,6 @@
   let isMenuDialogTrigger = !!subMenuTriggerContext && subMenuTriggerContext.isUnavailable !== false;
   let isUnavailable;
   let ElementType: React.ElementType = item.props.href ? 'a' : 'div';
-  let domProps = filterDOMProps(item.props, {isLink: !!item.props.href});
 
   let {
     rendered,
