/*
 * Copyright 2020 Adobe. All rights reserved.
 * This file is licensed to you under the Apache License, Version 2.0 (the "License");
 * you may not use this file except in compliance with the License. You may obtain a copy
 * of the License at http://www.apache.org/licenses/LICENSE-2.0
 *
 * Unless required by applicable law or agreed to in writing, software distributed under
 * the License is distributed on an "AS IS" BASIS, WITHOUT WARRANTIES OR REPRESENTATIONS
 * OF ANY KIND, either express or implied. See the License for the specific language
 * governing permissions and limitations under the License.
 */

import CheckmarkMedium from '@spectrum-icons/ui/CheckmarkMedium';
import ChevronLeft from '@spectrum-icons/workflow/ChevronLeft';
import ChevronRight from '@spectrum-icons/workflow/ChevronRight';
import {classNames, ClearSlots, SlotProvider} from '@react-spectrum/utils';
import {DOMAttributes, Node} from '@react-types/shared';
import {filterDOMProps, mergeProps, mergeRefs, useObjectRef, useSlotId} from '@react-aria/utils';
import {FocusRing} from '@react-aria/focus';
import {Grid} from '@react-spectrum/layout';
import InfoOutline from '@spectrum-icons/workflow/InfoOutline';
// @ts-ignore
import intlMessages from '../intl/*.json';
import React, {Key, useMemo, useRef} from 'react';
import styles from '@adobe/spectrum-css-temp/components/menu/vars.css';
import {Text} from '@react-spectrum/text';
import {TreeState} from '@react-stately/tree';
import {useLocale, useLocalizedStringFormatter} from '@react-aria/i18n';
import {useMenuContext, useSubMenuTriggerContext} from './context';
import {useMenuItem} from '@react-aria/menu';

interface MenuItemProps<T> {
  item: Node<T>,
  state: TreeState<T>,
  isVirtualized?: boolean,
  onAction?: (key: Key) => void
}

/** @private */
export function MenuItem<T>(props: MenuItemProps<T>) {
  let {
    item,
    state,
    isVirtualized,
    onAction
  } = props;
  let stringFormatter = useLocalizedStringFormatter(intlMessages);
<<<<<<< HEAD
  let subMenuTriggerContext = useSubMenuTriggerContext();
  let {direction} = useLocale();
  let {triggerRef, ...subMenuTriggerProps} = subMenuTriggerContext || {};
  // If menuDialogContext.isUnavailable is explicitly false, then disable all submenu behavior
  let isMenuDialogTrigger = !!subMenuTriggerContext && subMenuTriggerContext.isUnavailable !== false;
  let isUnavailable;
=======
  let menuDialogContext = useMenuDialogContext();
  let {triggerRef} = menuDialogContext || {};
  let isMenuDialogTrigger = !!menuDialogContext;
  let isUnavailable = false;

  if (isMenuDialogTrigger) {
    isUnavailable = menuDialogContext.isUnavailable;
  }

  let ElementType: React.ElementType = item.props.href ? 'a' : 'div';
  let domProps = filterDOMProps(item.props, {isLink: !!item.props.href});

>>>>>>> d5186e1c
  let {
    closeOnSelect
  } = useMenuContext();

  let domProps = filterDOMProps(item.props);

  let {
    rendered,
    key
  } = item;

  if (isMenuDialogTrigger) {
    isUnavailable = subMenuTriggerContext.isUnavailable;
  }

<<<<<<< HEAD
  let isDisabled = state.disabledKeys.has(key);
  let isSelectable = !isMenuDialogTrigger && state.selectionManager.selectionMode !== 'none';
  let isSelected = isSelectable && state.selectionManager.isSelected(key);
  let itemref = useRef<HTMLLIElement>(null);
=======
  let itemref = useRef<any>(null);
>>>>>>> d5186e1c
  let ref = useObjectRef(useMemo(() => mergeRefs(itemref, triggerRef), [itemref, triggerRef]));
  let {
    menuItemProps,
    labelProps,
    descriptionProps,
    keyboardShortcutProps
  } = useMenuItem(
    {
      isSelected,
      isDisabled,
      'aria-label': item['aria-label'],
      key,
      closeOnSelect,
      isVirtualized,
      onAction,
      ...subMenuTriggerProps
    },
    state,
    ref
  );
  let endId = useSlotId();
  let endProps: DOMAttributes = {};
  if (endId) {
    endProps.id = endId;
    menuItemProps['aria-describedby'] = [menuItemProps['aria-describedby'], endId].filter(Boolean).join(' ');
  }

  let contents = typeof rendered === 'string'
    ? <Text>{rendered}</Text>
    : rendered;

  return (
    <FocusRing focusRingClass={classNames(styles, 'focus-ring')}>
      <ElementType
        {...mergeProps(menuItemProps, domProps)}
        ref={ref}
        className={classNames(
          styles,
          'spectrum-Menu-item',
          {
            'is-disabled': isDisabled,
            'is-selected': isSelected,
            'is-selectable': isSelectable,
            'is-open': state.expandedKeys.has(key)
          }
        )}>
        <Grid
          UNSAFE_className={
            classNames(
              styles,
              'spectrum-Menu-itemGrid'
            )
          }>
          <ClearSlots>
            <SlotProvider
              slots={{
                text: {UNSAFE_className: styles['spectrum-Menu-itemLabel'], ...labelProps},
                end: {UNSAFE_className: styles['spectrum-Menu-end'], ...endProps},
                icon: {UNSAFE_className: styles['spectrum-Menu-icon'], size: 'S'},
                description: {UNSAFE_className: styles['spectrum-Menu-description'], ...descriptionProps},
                keyboard: {UNSAFE_className: styles['spectrum-Menu-keyboard'], ...keyboardShortcutProps},
                chevron: {UNSAFE_className: styles['spectrum-Menu-chevron'], size: 'S'}
              }}>
              {contents}
              {isSelected &&
                <CheckmarkMedium
                  slot="checkmark"
                  UNSAFE_className={
                    classNames(
                      styles,
                      'spectrum-Menu-checkmark'
                    )
                  } />
              }
              {
                isUnavailable && <InfoOutline slot="end" size="XS" alignSelf="center" aria-label={stringFormatter.format('unavailable')} />
              }
              {
                !isUnavailable && isMenuDialogTrigger && (direction === 'rtl' ? <ChevronLeft slot="chevron" /> : <ChevronRight slot="chevron" />)
              }
            </SlotProvider>
          </ClearSlots>
        </Grid>
      </ElementType>
    </FocusRing>
  );
}<|MERGE_RESOLUTION|>--- conflicted
+++ resolved
@@ -44,33 +44,18 @@
     isVirtualized,
     onAction
   } = props;
+  let {
+    closeOnSelect
+  } = useMenuContext();
   let stringFormatter = useLocalizedStringFormatter(intlMessages);
-<<<<<<< HEAD
   let subMenuTriggerContext = useSubMenuTriggerContext();
   let {direction} = useLocale();
   let {triggerRef, ...subMenuTriggerProps} = subMenuTriggerContext || {};
   // If menuDialogContext.isUnavailable is explicitly false, then disable all submenu behavior
   let isMenuDialogTrigger = !!subMenuTriggerContext && subMenuTriggerContext.isUnavailable !== false;
   let isUnavailable;
-=======
-  let menuDialogContext = useMenuDialogContext();
-  let {triggerRef} = menuDialogContext || {};
-  let isMenuDialogTrigger = !!menuDialogContext;
-  let isUnavailable = false;
-
-  if (isMenuDialogTrigger) {
-    isUnavailable = menuDialogContext.isUnavailable;
-  }
-
   let ElementType: React.ElementType = item.props.href ? 'a' : 'div';
   let domProps = filterDOMProps(item.props, {isLink: !!item.props.href});
-
->>>>>>> d5186e1c
-  let {
-    closeOnSelect
-  } = useMenuContext();
-
-  let domProps = filterDOMProps(item.props);
 
   let {
     rendered,
@@ -81,14 +66,10 @@
     isUnavailable = subMenuTriggerContext.isUnavailable;
   }
 
-<<<<<<< HEAD
   let isDisabled = state.disabledKeys.has(key);
   let isSelectable = !isMenuDialogTrigger && state.selectionManager.selectionMode !== 'none';
   let isSelected = isSelectable && state.selectionManager.isSelected(key);
-  let itemref = useRef<HTMLLIElement>(null);
-=======
   let itemref = useRef<any>(null);
->>>>>>> d5186e1c
   let ref = useObjectRef(useMemo(() => mergeRefs(itemref, triggerRef), [itemref, triggerRef]));
   let {
     menuItemProps,
