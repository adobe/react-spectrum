/*
 * Copyright 2020 Adobe. All rights reserved.
 * This file is licensed to you under the Apache License, Version 2.0 (the "License");
 * you may not use this file except in compliance with the License. You may obtain a copy
 * of the License at http://www.apache.org/licenses/LICENSE-2.0
 *
 * Unless required by applicable law or agreed to in writing, software distributed under
 * the License is distributed on an "AS IS" BASIS, WITHOUT WARRANTIES OR REPRESENTATIONS
 * OF ANY KIND, either express or implied. See the License for the specific language
 * governing permissions and limitations under the License.
 */

import {classNames, useIsMobileDevice} from '@react-spectrum/utils';
import {Key} from '@react-types/shared';
import {MenuContext, SubmenuTriggerContext, useMenuStateContext} from './context';
import {mergeProps} from '@react-aria/utils';
import {Popover} from '@react-spectrum/overlays';
import React, {ReactElement, useRef} from 'react';
import ReactDOM from 'react-dom';
import styles from '@adobe/spectrum-css-temp/components/menu/vars.css';
import {useLocale} from '@react-aria/i18n';
import {useSubmenuTrigger} from '@react-aria/menu';
import {useSubmenuTriggerState} from '@react-stately/menu';

interface SubmenuTriggerProps {
  /**
   * The contents of the SubmenuTrigger - an Item and a Menu.
   */
  children: ReactElement[],
  targetKey: Key
}

export interface SpectrumSubmenuTriggerProps extends Omit<SubmenuTriggerProps, 'targetKey'> {}

function SubmenuTrigger(props: SubmenuTriggerProps) {
  let triggerRef = useRef<HTMLDivElement>();
  let {
    children,
    targetKey
  } = props;

  let [menuTrigger, menu] = React.Children.toArray(children);
<<<<<<< HEAD
  let {popoverContainer, trayContainerRef, menu: parentMenuRef, submenu: menuRef, rootMenuTriggerState} = useMenuStateContext();
  let submenuTriggerState = UNSTABLE_useSubmenuTriggerState({triggerKey: targetKey}, rootMenuTriggerState);
  let {submenuTriggerProps, submenuProps, popoverProps} = UNSTABLE_useSubmenuTrigger({
=======
  let {popoverContainer, trayContainerRef, menu: parentMenuRef, submenu: menuRef, rootMenuTriggerState, state} = useMenuStateContext();
  let triggerNode = state.collection.getItem(targetKey);
  let submenuTriggerState = useSubmenuTriggerState({triggerKey: targetKey}, rootMenuTriggerState);
  let {submenuTriggerProps, submenuProps, popoverProps} = useSubmenuTrigger({
    node: triggerNode,
>>>>>>> 122d0c87
    parentMenuRef,
    submenuRef: menuRef
  }, submenuTriggerState, triggerRef);
  let isMobile = useIsMobileDevice();
  let onBackButtonPress = () => {
    submenuTriggerState.close();
    if (parentMenuRef.current && !parentMenuRef.current.contains(document.activeElement)) {
      parentMenuRef.current.focus();
    }
  };

  let {direction} = useLocale();
  let mobileSubmenuKeyDown = (e: KeyboardEvent) => {
    switch (e.key) {
      case 'ArrowLeft':
        if (direction === 'ltr') {
          triggerRef.current.focus();
        }
        break;
      case 'ArrowRight':
        if (direction === 'rtl') {
          triggerRef.current.focus();
        }
        break;
    }
  };

  let overlay;

  if (isMobile)  {
    delete submenuTriggerProps.onBlur;
    delete submenuTriggerProps.onHoverChange;
    submenuProps.autoFocus ??= true;
    if (trayContainerRef.current && submenuTriggerState.isOpen) {
      overlay = ReactDOM.createPortal(menu, trayContainerRef.current);
    }
  } else {
    let onDismissButtonPress = () => {
      submenuTriggerState.close();
      parentMenuRef.current?.focus();
    };

    overlay = (
      <Popover
        {...popoverProps}
        onDismissButtonPress={onDismissButtonPress}
        UNSAFE_className={classNames(styles, 'spectrum-Submenu-popover')}
        container={popoverContainer}
        containerPadding={0}
        enableBothDismissButtons
        UNSAFE_style={{clipPath: 'unset', overflow: 'visible', borderWidth: '0px'}}
        state={submenuTriggerState}
        triggerRef={triggerRef}
        scrollRef={menuRef}
        placement="end top"
        hideArrow>
        {menu}
      </Popover>
    );
  }

  let menuContext = {
    ...mergeProps(submenuProps, {
      ref: menuRef,
      UNSAFE_style: isMobile ? {
        width: '100%',
        maxHeight: 'inherit'
      } : undefined,
      UNSAFE_className: classNames(styles, {'spectrum-Menu-popover': !isMobile}),
      ...(isMobile && {
        onBackButtonPress,
        onKeyDown: mobileSubmenuKeyDown
      })
    })
  };

  return (
    <>
      <SubmenuTriggerContext.Provider value={{triggerRef, ...submenuTriggerProps}}>{menuTrigger}</SubmenuTriggerContext.Provider>
      <MenuContext.Provider value={menuContext}>
        {overlay}
      </MenuContext.Provider>
    </>
  );
}

SubmenuTrigger.getCollectionNode = function* (props: SpectrumSubmenuTriggerProps) {
  let childArray: ReactElement[] = [];
  React.Children.forEach(props.children, child => {
    if (React.isValidElement(child)) {
      childArray.push(child);
    }
  });
  let [trigger] = childArray;
  let [, content] = props.children as [ReactElement, ReactElement];

  yield {
    element: React.cloneElement(trigger, {...trigger.props, hasChildItems: true, isTrigger: true}),
    wrapper: (element) => (
      <SubmenuTrigger key={element.key} targetKey={element.key} {...props}>
        {element}
        {content}
      </SubmenuTrigger>
    )
  };
};

let _SubmenuTrigger = SubmenuTrigger as (props: SpectrumSubmenuTriggerProps) => JSX.Element;
export {_SubmenuTrigger as SubmenuTrigger};<|MERGE_RESOLUTION|>--- conflicted
+++ resolved
@@ -40,17 +40,10 @@
   } = props;
 
   let [menuTrigger, menu] = React.Children.toArray(children);
-<<<<<<< HEAD
-  let {popoverContainer, trayContainerRef, menu: parentMenuRef, submenu: menuRef, rootMenuTriggerState} = useMenuStateContext();
-  let submenuTriggerState = UNSTABLE_useSubmenuTriggerState({triggerKey: targetKey}, rootMenuTriggerState);
-  let {submenuTriggerProps, submenuProps, popoverProps} = UNSTABLE_useSubmenuTrigger({
-=======
   let {popoverContainer, trayContainerRef, menu: parentMenuRef, submenu: menuRef, rootMenuTriggerState, state} = useMenuStateContext();
   let triggerNode = state.collection.getItem(targetKey);
   let submenuTriggerState = useSubmenuTriggerState({triggerKey: targetKey}, rootMenuTriggerState);
   let {submenuTriggerProps, submenuProps, popoverProps} = useSubmenuTrigger({
-    node: triggerNode,
->>>>>>> 122d0c87
     parentMenuRef,
     submenuRef: menuRef
   }, submenuTriggerState, triggerRef);
