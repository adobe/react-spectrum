/*
 * Copyright 2020 Adobe. All rights reserved.
 * This file is licensed to you under the Apache License, Version 2.0 (the "License");
 * you may not use this file except in compliance with the License. You may obtain a copy
 * of the License at http://www.apache.org/licenses/LICENSE-2.0
 *
 * Unless required by applicable law or agreed to in writing, software distributed under
 * the License is distributed on an "AS IS" BASIS, WITHOUT WARRANTIES OR REPRESENTATIONS
 * OF ANY KIND, either express or implied. See the License for the specific language
 * governing permissions and limitations under the License.
 */

<<<<<<< HEAD
import {ActionButton} from '@react-spectrum/button';
import ArrowDownSmall from '@spectrum-icons/ui/ArrowDownSmall';
=======
>>>>>>> d349e85f
import {classNames, useDOMRef, useIsMobileDevice, useStyleProps} from '@react-spectrum/utils';
import {DOMRef} from '@react-types/shared';
import {FocusScope} from '@react-aria/focus';
// @ts-ignore
import intlMessages from '../intl/*.json';
import {MenuContext, MenuStateContext, useMenuStateContext} from './context';
import {MenuItem} from './MenuItem';
import {MenuSection} from './MenuSection';
import {mergeProps, useLayoutEffect, useSlotId, useSyncRef} from '@react-aria/utils';
import React, {ReactElement, useContext, useRef, useState} from 'react';
import {SpectrumMenuProps} from '@react-types/menu';
import styles from '@adobe/spectrum-css-temp/components/menu/vars.css';
import {useLocale, useLocalizedStringFormatter} from '@react-aria/i18n';
import {useMenu} from '@react-aria/menu';
import {useTreeState} from '@react-stately/tree';

function Menu<T extends object>(props: SpectrumMenuProps<T>, ref: DOMRef<HTMLDivElement>) {
  let isSubmenu = true;
  let stringFormatter = useLocalizedStringFormatter(intlMessages);
  let contextProps = useContext(MenuContext);
  let parentMenuContext = useMenuStateContext();
  let {rootMenuTriggerState, state: parentMenuTreeState} = parentMenuContext || {};
  if (!parentMenuContext) {
    rootMenuTriggerState = contextProps.state;
    isSubmenu = false;
  }
  let completeProps = {
    ...mergeProps(contextProps, props)
  };
  let domRef = useDOMRef(ref);
  let popoverContainerRef = useRef(null);
  let trayContainerRef = useRef(null);
  let state = useTreeState(completeProps);
  let submenuRef = useRef<HTMLDivElement>(null);
  let {menuProps} = useMenu(completeProps, state, domRef);
  let {styleProps} = useStyleProps(completeProps);
  useSyncRef(contextProps, domRef);
<<<<<<< HEAD
  let {direction} = useLocale();

  let [leftOffset, setLeftOffset] = useState({left: 0});
  useLayoutEffect(() => {
    let {left} = popoverContainerRef.current.getBoundingClientRect();
    setLeftOffset({left: -1 * left});
  }, []);
=======
  let isMobile = useIsMobileDevice();
>>>>>>> d349e85f

  let isMobile = useIsMobileDevice();
  let backButtonText = parentMenuTreeState?.collection.getItem(rootMenuTriggerState?.UNSTABLE_expandedKeysStack.slice(-1)[0])?.textValue;
  let backButtonLabel = stringFormatter.format('backButton', {
    prevMenuButton: backButtonText
  });
  let headingId = useSlotId();
  let menuLevel = contextProps.level || 0;
  let hasOpenSubmenu = state.collection.getItem(rootMenuTriggerState?.UNSTABLE_expandedKeysStack[menuLevel]) != null;
  // TODO: add slide transition
  return (
<<<<<<< HEAD
    <MenuStateContext.Provider value={{popoverContainerRef, trayContainerRef, menu: domRef, submenu: submenuRef, rootMenuTriggerState, state}}>
      <div ref={trayContainerRef} />
      <FocusScope contain={hasOpenSubmenu}>
        <div
          // TODO: check if this role should always be applied, even for non submenu cases
          role={headingId ? 'dialog' : undefined}
          aria-labelledby={headingId}
          aria-hidden={isMobile && hasOpenSubmenu}
          className={
            classNames(
              styles,
              'spectrum-Menu-wrapper',
              {
                'spectrum-Menu-trayWrapper': isMobile,
                'is-expanded': hasOpenSubmenu
              }
            )
        }>
          {isMobile && isSubmenu && !hasOpenSubmenu && (
            <div className={classNames(styles, 'spectrum-Submenu-headingWrapper')}>
              <ActionButton
                aria-label={backButtonLabel}
                isQuiet
                onPress={contextProps.onBackButtonPress}>
                {/* We don't have a ArrowLeftSmall so make due with ArrowDownSmall and transforms */}
                {direction === 'rtl' ? <ArrowDownSmall UNSAFE_style={{rotate: '270deg'}} /> : <ArrowDownSmall UNSAFE_style={{rotate: '90deg'}} />}
              </ActionButton>
              <h2 id={headingId} className={classNames(styles, 'spectrum-Submenu-heading')}>{backButtonText}</h2>
            </div>
          )}
=======
    <MenuStateContext.Provider value={{state, container: scopedRef, menu: domRef}}>
      <FocusScope contain={state.expandedKeys.size > 0}>
        <div className={classNames(styles, !isMobile ? 'spectrum-Menu-wrapper' : '')}>
>>>>>>> d349e85f
          <div
            {...menuProps}
            style={mergeProps(styleProps.style, menuProps.style)}
            ref={domRef}
            className={
              classNames(
                styles,
                'spectrum-Menu',
                styleProps.className
              )
            }>
            {[...state.collection].map(item => {
              if (item.type === 'section') {
                return (
                  <MenuSection
                    key={item.key}
                    item={item}
                    state={state}
                    onAction={completeProps.onAction} />
                );
              }

              let menuItem = (
                <MenuItem
                  key={item.key}
                  item={item}
                  state={state}
                  onAction={completeProps.onAction} />
              );

              if (item.wrapper) {
                menuItem = item.wrapper(menuItem);
              }

              return menuItem;
            })}
          </div>
        </div>
        {/* Make the portal container for submenus wide enough so that the submenu items can render as wide as they need to be */}
        <div ref={popoverContainerRef} style={{width: '100vw', position: 'absolute', top: -5, ...leftOffset}} />
      </FocusScope>
    </MenuStateContext.Provider>
  );
}

/**
 * Menus display a list of actions or options that a user can choose.
 */
// forwardRef doesn't support generic parameters, so cast the result to the correct type
// https://stackoverflow.com/questions/58469229/react-with-typescript-generics-while-using-react-forwardref
const _Menu = React.forwardRef(Menu) as <T>(props: SpectrumMenuProps<T> & {ref?: DOMRef<HTMLDivElement>}) => ReactElement;
export {_Menu as Menu};<|MERGE_RESOLUTION|>--- conflicted
+++ resolved
@@ -10,11 +10,8 @@
  * governing permissions and limitations under the License.
  */
 
-<<<<<<< HEAD
 import {ActionButton} from '@react-spectrum/button';
 import ArrowDownSmall from '@spectrum-icons/ui/ArrowDownSmall';
-=======
->>>>>>> d349e85f
 import {classNames, useDOMRef, useIsMobileDevice, useStyleProps} from '@react-spectrum/utils';
 import {DOMRef} from '@react-types/shared';
 import {FocusScope} from '@react-aria/focus';
@@ -52,17 +49,12 @@
   let {menuProps} = useMenu(completeProps, state, domRef);
   let {styleProps} = useStyleProps(completeProps);
   useSyncRef(contextProps, domRef);
-<<<<<<< HEAD
   let {direction} = useLocale();
-
   let [leftOffset, setLeftOffset] = useState({left: 0});
   useLayoutEffect(() => {
     let {left} = popoverContainerRef.current.getBoundingClientRect();
     setLeftOffset({left: -1 * left});
   }, []);
-=======
-  let isMobile = useIsMobileDevice();
->>>>>>> d349e85f
 
   let isMobile = useIsMobileDevice();
   let backButtonText = parentMenuTreeState?.collection.getItem(rootMenuTriggerState?.UNSTABLE_expandedKeysStack.slice(-1)[0])?.textValue;
@@ -74,7 +66,6 @@
   let hasOpenSubmenu = state.collection.getItem(rootMenuTriggerState?.UNSTABLE_expandedKeysStack[menuLevel]) != null;
   // TODO: add slide transition
   return (
-<<<<<<< HEAD
     <MenuStateContext.Provider value={{popoverContainerRef, trayContainerRef, menu: domRef, submenu: submenuRef, rootMenuTriggerState, state}}>
       <div ref={trayContainerRef} />
       <FocusScope contain={hasOpenSubmenu}>
@@ -105,11 +96,6 @@
               <h2 id={headingId} className={classNames(styles, 'spectrum-Submenu-heading')}>{backButtonText}</h2>
             </div>
           )}
-=======
-    <MenuStateContext.Provider value={{state, container: scopedRef, menu: domRef}}>
-      <FocusScope contain={state.expandedKeys.size > 0}>
-        <div className={classNames(styles, !isMobile ? 'spectrum-Menu-wrapper' : '')}>
->>>>>>> d349e85f
           <div
             {...menuProps}
             style={mergeProps(styleProps.style, menuProps.style)}
