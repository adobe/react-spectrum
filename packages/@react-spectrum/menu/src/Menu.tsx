--- conflicted
+++ resolved
@@ -56,25 +56,18 @@
           );
         }
 
-<<<<<<< HEAD
-        return (
-=======
         let menuItem = (
->>>>>>> 6179b870
           <MenuItem
             key={item.key}
             item={item}
             state={state} />
         );
-<<<<<<< HEAD
-=======
 
         if (item.wrapper) {
           menuItem = item.wrapper(menuItem);
         }
 
         return menuItem;
->>>>>>> 6179b870
       })}
     </ul>
   );
