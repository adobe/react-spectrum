/*
 * Copyright 2020 Adobe. All rights reserved.
 * This file is licensed to you under the Apache License, Version 2.0 (the "License");
 * you may not use this file except in compliance with the License. You may obtain a copy
 * of the License at http://www.apache.org/licenses/LICENSE-2.0
 *
 * Unless required by applicable law or agreed to in writing, software distributed under
 * the License is distributed on an "AS IS" BASIS, WITHOUT WARRANTIES OR REPRESENTATIONS
 * OF ANY KIND, either express or implied. See the License for the specific language
 * governing permissions and limitations under the License.
 */

import {classNames, useDOMRef, useStyleProps} from '@react-spectrum/utils';
import {DOMRef} from '@react-types/shared';
import {FocusScope} from '@react-aria/focus';
import {MenuContext, MenuStateContext} from './context';
import {MenuItem} from './MenuItem';
import {MenuSection} from './MenuSection';
import {mergeProps, useSyncRef} from '@react-aria/utils';
import React, {ReactElement, useContext, useRef} from 'react';
import {SpectrumMenuProps} from '@react-types/menu';
import styles from '@adobe/spectrum-css-temp/components/menu/vars.css';
import {useMenu} from '@react-aria/menu';
import {useTreeState} from '@react-stately/tree';

function Menu<T extends object>(props: SpectrumMenuProps<T>, ref: DOMRef<HTMLDivElement>) {
  let contextProps = useContext(MenuContext);
  let completeProps = {
    ...mergeProps(contextProps, props)
  };

  let domRef = useDOMRef(ref);
  let scopedRef = useRef(null);
  let state = useTreeState(completeProps);
  let {menuProps} = useMenu(completeProps, state, domRef);
  let {styleProps} = useStyleProps(completeProps);
  useSyncRef(contextProps, domRef);

  return (
    <MenuStateContext.Provider value={{state, container: scopedRef, menu: domRef}}>
      <FocusScope contain={state.expandedKeys.size > 0}>
<<<<<<< HEAD
        <div
          {...menuProps}
          {...styleProps}
          ref={domRef}
          className={
            classNames(
              styles,
              'spectrum-Menu',
              styleProps.className
            )
          }>
          {[...state.collection].map(item => {
            if (item.type === 'section') {
              return (
                <MenuSection
=======
        <div style={{overflow: 'hidden', maxHeight: '100%', display: 'inline-flex', borderRadius: 'var(--spectrum-alias-border-radius-regular)'}}>
          <ul
            {...menuProps}
            {...styleProps}
            ref={domRef}
            className={
              classNames(
                styles,
                'spectrum-Menu',
                styleProps.className
              )
            }>
            {[...state.collection].map(item => {
              if (item.type === 'section') {
                return (
                  <MenuSection
                    key={item.key}
                    item={item}
                    state={state}
                    onAction={completeProps.onAction} />
                );
              }

              let menuItem = (
                <MenuItem
>>>>>>> 8d367e02
                  key={item.key}
                  item={item}
                  state={state}
                  onAction={completeProps.onAction} />
              );

              if (item.wrapper) {
                menuItem = item.wrapper(menuItem);
              }

<<<<<<< HEAD
            return menuItem;
          })}
=======
              return menuItem;
            })}
          </ul>
>>>>>>> 8d367e02
        </div>
        <div ref={scopedRef} />
      </FocusScope>
    </MenuStateContext.Provider>
  );
}

/**
 * Menus display a list of actions or options that a user can choose.
 */
// forwardRef doesn't support generic parameters, so cast the result to the correct type
// https://stackoverflow.com/questions/58469229/react-with-typescript-generics-while-using-react-forwardref
const _Menu = React.forwardRef(Menu) as <T>(props: SpectrumMenuProps<T> & {ref?: DOMRef<HTMLDivElement>}) => ReactElement;
export {_Menu as Menu};<|MERGE_RESOLUTION|>--- conflicted
+++ resolved
@@ -39,25 +39,8 @@
   return (
     <MenuStateContext.Provider value={{state, container: scopedRef, menu: domRef}}>
       <FocusScope contain={state.expandedKeys.size > 0}>
-<<<<<<< HEAD
-        <div
-          {...menuProps}
-          {...styleProps}
-          ref={domRef}
-          className={
-            classNames(
-              styles,
-              'spectrum-Menu',
-              styleProps.className
-            )
-          }>
-          {[...state.collection].map(item => {
-            if (item.type === 'section') {
-              return (
-                <MenuSection
-=======
         <div style={{overflow: 'hidden', maxHeight: '100%', display: 'inline-flex', borderRadius: 'var(--spectrum-alias-border-radius-regular)'}}>
-          <ul
+          <div
             {...menuProps}
             {...styleProps}
             ref={domRef}
@@ -81,7 +64,6 @@
 
               let menuItem = (
                 <MenuItem
->>>>>>> 8d367e02
                   key={item.key}
                   item={item}
                   state={state}
@@ -92,14 +74,9 @@
                 menuItem = item.wrapper(menuItem);
               }
 
-<<<<<<< HEAD
-            return menuItem;
-          })}
-=======
               return menuItem;
             })}
-          </ul>
->>>>>>> 8d367e02
+          </div>
         </div>
         <div ref={scopedRef} />
       </FocusScope>
