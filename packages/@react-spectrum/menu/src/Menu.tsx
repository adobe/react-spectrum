--- conflicted
+++ resolved
@@ -36,11 +36,7 @@
   let {rootMenuTriggerState, state: parentMenuTreeState} = parentMenuContext || {};
   if (!parentMenuContext) {
     rootMenuTriggerState = contextProps.state;
-<<<<<<< HEAD
-    isSubMenu = false;
-=======
     isSubmenu = false;
->>>>>>> a53f5568
   }
   let completeProps = {
     ...mergeProps(contextProps, props)
@@ -69,51 +65,29 @@
   });
   let headingId = useSlotId();
   let menuLevel = contextProps.level || 0;
-<<<<<<< HEAD
-  let hasOpenSubMenu = state.collection.getItem(rootMenuTriggerState?.UNSTABLE_expandedKeysStack[menuLevel]) != null;
+  let hasOpenSubmenu = state.collection.getItem(rootMenuTriggerState?.UNSTABLE_expandedKeysStack[menuLevel]) != null;
   // TODO: add slide transition
   return (
     <MenuStateContext.Provider value={{popoverContainerRef, trayContainerRef, menu: domRef, submenu: submenuRef, rootMenuTriggerState, state}}>
       <div ref={trayContainerRef} />
-      <FocusScope contain={hasOpenSubMenu}>
-=======
-  let hasOpenSubmenu = state.collection.getItem(rootMenuTriggerState?.UNSTABLE_expandedKeysStack[menuLevel]) != null;
-  // TODO: add slide transition
-  return (
-    <MenuStateContext.Provider value={{popoverContainerRef, trayContainerRef, menu: domRef, rootMenuTriggerState, state}}>
-      <div ref={trayContainerRef} />
       <FocusScope contain={hasOpenSubmenu}>
->>>>>>> a53f5568
         <div
           // TODO: check if this role should always be applied, even for non submenu cases
           role={headingId ? 'dialog' : undefined}
           aria-labelledby={headingId}
-<<<<<<< HEAD
-          aria-hidden={isMobile && hasOpenSubMenu}
-=======
           aria-hidden={isMobile && hasOpenSubmenu}
->>>>>>> a53f5568
           className={
             classNames(
               styles,
               'spectrum-Menu-wrapper',
               {
                 'spectrum-Menu-trayWrapper': isMobile,
-<<<<<<< HEAD
-                'is-expanded': hasOpenSubMenu
-              }
-            )
-        }>
-          {isMobile && isSubMenu && !hasOpenSubMenu && (
-            <div className={classNames(styles, 'spectrum-SubMenu-headingWrapper')}>
-=======
                 'is-expanded': hasOpenSubmenu
               }
             )
         }>
           {isMobile && isSubmenu && !hasOpenSubmenu && (
             <div className={classNames(styles, 'spectrum-Submenu-headingWrapper')}>
->>>>>>> a53f5568
               <ActionButton
                 aria-label={backButtonLabel}
                 isQuiet
