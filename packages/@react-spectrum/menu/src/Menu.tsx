--- conflicted
+++ resolved
@@ -40,27 +40,6 @@
   return (
     <MenuStateContext.Provider value={{state, container: scopedRef, menu: domRef}}>
       <FocusScope contain={state.expandedKeys.size > 0}>
-<<<<<<< HEAD
-        <ul
-          {...menuProps}
-          {...styleProps}
-          ref={domRef}
-          className={
-            classNames(
-              styles,
-              'spectrum-Menu',
-              styleProps.className
-            )
-          }>
-          {[...state.collection].map(item => {
-            if (item.type === 'selectionGroup') {
-              return <MenuSelectionGroup item={item} state={state} {...item.props} />;
-            }
-
-            if (item.type === 'section') {
-              return (
-                <MenuSection
-=======
         <div style={{overflow: 'hidden', maxHeight: '100%', display: 'inline-flex', borderRadius: 'var(--spectrum-alias-border-radius-regular)'}}>
           <ul
             {...menuProps}
@@ -74,6 +53,10 @@
               )
             }>
             {[...state.collection].map(item => {
+              if (item.type === 'selectionGroup') {
+                return <MenuSelectionGroup item={item} state={state} {...item.props} />;
+              }
+
               if (item.type === 'section') {
                 return (
                   <MenuSection
@@ -86,7 +69,6 @@
 
               let menuItem = (
                 <MenuItem
->>>>>>> 1e98470a
                   key={item.key}
                   item={item}
                   state={state}
