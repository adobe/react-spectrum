--- conflicted
+++ resolved
@@ -10,64 +10,64 @@
  * governing permissions and limitations under the License.
  */
 
-import {action} from '@storybook/addon-actions';
-import {ActionGroup, Item} from '@react-spectrum/actiongroup';
-<<<<<<< HEAD
-import {ActionMenu} from '@react-spectrum/menu';
-import Add from '@spectrum-icons/workflow/Add';
-import {classNames} from '@react-spectrum/utils';
-=======
-import {Collection} from 'react-aria-components';
->>>>>>> 412a5181
-import {Content} from '@react-spectrum/view';
-import Delete from '@spectrum-icons/workflow/Delete';
-import {DragItem} from '@react-types/shared';
-import dropIndicatorStyles from '@adobe/spectrum-css-temp/components/dropindicator/vars.css';
-import Edit from '@spectrum-icons/workflow/Edit';
-import FileTxt from '@spectrum-icons/workflow/FileTxt';
-import Folder from '@spectrum-icons/workflow/Folder';
-import {Heading, Text} from '@react-spectrum/text';
-import {IllustratedMessage} from '@react-spectrum/illustratedmessage';
-import {Link} from '@react-spectrum/link';
-<<<<<<< HEAD
-import React, {JSX} from 'react';
-import {SpectrumTreeViewProps, TreeView, TreeViewItem} from '../src';
-import {useDragAndDrop} from 'react-aria-components';
-import {TreeData, useTreeData} from 'react-stately';
-
-=======
-import React from 'react';
-import {SpectrumTreeViewProps, TreeItemContent, TreeView, TreeViewItem} from '../src';
->>>>>>> 412a5181
+import { action } from "@storybook/addon-actions";
+import { ActionGroup, Item } from "@react-spectrum/actiongroup";
+import { classNames } from "@react-spectrum/utils";
+import { Collection } from "react-aria-components";
+import { Content } from "@react-spectrum/view";
+import Delete from "@spectrum-icons/workflow/Delete";
+import { DragItem } from "@react-types/shared";
+import dropIndicatorStyles from "@adobe/spectrum-css-temp/components/dropindicator/vars.css";
+import Edit from "@spectrum-icons/workflow/Edit";
+import FileTxt from "@spectrum-icons/workflow/FileTxt";
+import Folder from "@spectrum-icons/workflow/Folder";
+import { Heading, Text } from "@react-spectrum/text";
+import { IllustratedMessage } from "@react-spectrum/illustratedmessage";
+import { Link } from "@react-spectrum/link";
+import React, { JSX } from "react";
+import {
+  SpectrumTreeViewProps,
+  TreeItemContent,
+  TreeView,
+  TreeViewItem,
+} from "../src";
+import { useDragAndDrop } from "react-aria-components";
+import { useTreeData } from "react-stately";
 
 export default {
-  title: 'TreeView',
-  excludeStories: [
-    'renderEmptyState'
-  ],
+  title: "TreeView",
+  excludeStories: ["renderEmptyState"],
   argTypes: {
     items: {
       table: {
-        disable: true
-      }
+        disable: true,
+      },
     },
     renderEmptyState: {
       table: {
-        disable: true
-      }
-    }
-  }
+        disable: true,
+      },
+    },
+  },
 };
 
 // TODO: This story crashes on save and story switch, not sure why or if only local...
 export const TreeExampleStatic = (args: SpectrumTreeViewProps<unknown>) => (
-  <div style={{width: '300px', resize: 'both', height: '90vh', overflow: 'auto'}}>
-    <TreeView {...args} disabledKeys={['projects-1']} aria-label="test static tree" onExpandedChange={action('onExpandedChange')} onSelectionChange={action('onSelectionChange')}>
+  <div
+    style={{ width: "300px", resize: "both", height: "90vh", overflow: "auto" }}
+  >
+    <TreeView
+      {...args}
+      disabledKeys={["projects-1"]}
+      aria-label="test static tree"
+      onExpandedChange={action("onExpandedChange")}
+      onSelectionChange={action("onSelectionChange")}
+    >
       <TreeViewItem id="Photos" textValue="Photos">
         <TreeItemContent>
           <Text>Photos</Text>
           <Folder />
-          <ActionGroup onAction={action('onActionGroup action')}>
+          <ActionGroup onAction={action("onActionGroup action")}>
             <Item key="edit">
               <Edit />
               <Text>Edit</Text>
@@ -83,7 +83,7 @@
         <TreeItemContent>
           <Text>Projects</Text>
           <Folder />
-          <ActionGroup onAction={action('onActionGroup action')}>
+          <ActionGroup onAction={action("onActionGroup action")}>
             <Item key="edit">
               <Edit />
               <Text>Edit</Text>
@@ -98,7 +98,7 @@
           <TreeItemContent>
             <Text>Projects-1</Text>
             <Folder />
-            <ActionGroup onAction={action('onActionGroup action')}>
+            <ActionGroup onAction={action("onActionGroup action")}>
               <Item key="edit">
                 <Edit />
                 <Text>Edit</Text>
@@ -113,7 +113,7 @@
             <TreeItemContent>
               <Text>Projects-1A</Text>
               <FileTxt />
-              <ActionGroup onAction={action('onActionGroup action')}>
+              <ActionGroup onAction={action("onActionGroup action")}>
                 <Item key="edit">
                   <Edit />
                   <Text>Edit</Text>
@@ -130,7 +130,7 @@
           <TreeItemContent>
             <Text>Projects-2</Text>
             <FileTxt />
-            <ActionGroup onAction={action('onActionGroup action')}>
+            <ActionGroup onAction={action("onActionGroup action")}>
               <Item key="edit">
                 <Edit />
                 <Text>Edit</Text>
@@ -146,7 +146,7 @@
           <TreeItemContent>
             <Text>Projects-3</Text>
             <FileTxt />
-            <ActionGroup onAction={action('onActionGroup action')}>
+            <ActionGroup onAction={action("onActionGroup action")}>
               <Item key="edit">
                 <Edit />
                 <Text>Edit</Text>
@@ -165,76 +165,120 @@
 
 TreeExampleStatic.story = {
   args: {
-    selectionMode: 'none',
-    selectionStyle: 'checkbox',
-    disabledBehavior: 'selection'
+    selectionMode: "none",
+    selectionStyle: "checkbox",
+    disabledBehavior: "selection",
   },
   argTypes: {
     selectionMode: {
-      control: 'radio',
-      options: ['none', 'single', 'multiple']
+      control: "radio",
+      options: ["none", "single", "multiple"],
     },
     selectionStyle: {
-      control: 'radio',
-      options: ['checkbox', 'highlight']
+      control: "radio",
+      options: ["checkbox", "highlight"],
     },
     disabledBehavior: {
-      control: 'radio',
-      options: ['selection', 'all']
+      control: "radio",
+      options: ["selection", "all"],
     },
     disallowEmptySelection: {
       control: {
-        type: 'boolean'
-      }
-    }
-  }
+        type: "boolean",
+      },
+    },
+  },
 };
 
 type Node = {
-  id: string,
-  name: string,
-  icon: JSX.Element,
-  childItems?: Node[]
+  id: string;
+  name: string;
+  icon: JSX.Element;
+  childItems?: Node[];
 };
 let rows: Node[] = [
-  {id: 'projects', name: 'Projects', icon: <Folder />, childItems: [
-    {id: 'project-1', name: 'Project 1', icon: <FileTxt />},
-    {id: 'project-2', name: 'Project 2', icon: <Folder />, childItems: [
-      {id: 'project-2A', name: 'Project 2A', icon: <FileTxt />},
-      {id: 'project-2B', name: 'Project 2B', icon: <FileTxt />},
-      {id: 'project-2C', name: 'Project 2C', icon: <FileTxt />}
-    ]},
-    {id: 'project-3', name: 'Project 3', icon: <FileTxt />},
-    {id: 'project-4', name: 'Project 4', icon: <FileTxt />},
-    {id: 'project-5', name: 'Project 5', icon: <Folder />, childItems: [
-      {id: 'project-5A', name: 'Project 5A', icon: <FileTxt />},
-      {id: 'project-5B', name: 'Project 5B', icon: <FileTxt />},
-      {id: 'project-5C', name: 'Project 5C', icon: <FileTxt />}
-    ]}
-  ]},
-  {id: 'reports', name: 'Reports', icon: <Folder />, childItems: [
-    {id: 'reports-1', name: 'Reports 1', icon: <Folder />, childItems: [
-      {id: 'reports-1A', name: 'Reports 1A', icon: <Folder />, childItems: [
-        {id: 'reports-1AB', name: 'Reports 1AB', icon: <Folder />, childItems: [
-          {id: 'reports-1ABC', name: 'Reports 1ABC', icon: <FileTxt />}
-        ]}
-      ]},
-      {id: 'reports-1B', name: 'Reports 1B', icon: <FileTxt />},
-      {id: 'reports-1C', name: 'Reports 1C', icon: <FileTxt />}
-    ]},
-    {id: 'reports-2', name: 'Reports 2', icon: <FileTxt />}
-  ]}
+  {
+    id: "projects",
+    name: "Projects",
+    icon: <Folder />,
+    childItems: [
+      { id: "project-1", name: "Project 1", icon: <FileTxt /> },
+      {
+        id: "project-2",
+        name: "Project 2",
+        icon: <Folder />,
+        childItems: [
+          { id: "project-2A", name: "Project 2A", icon: <FileTxt /> },
+          { id: "project-2B", name: "Project 2B", icon: <FileTxt /> },
+          { id: "project-2C", name: "Project 2C", icon: <FileTxt /> },
+        ],
+      },
+      { id: "project-3", name: "Project 3", icon: <FileTxt /> },
+      { id: "project-4", name: "Project 4", icon: <FileTxt /> },
+      {
+        id: "project-5",
+        name: "Project 5",
+        icon: <Folder />,
+        childItems: [
+          { id: "project-5A", name: "Project 5A", icon: <FileTxt /> },
+          { id: "project-5B", name: "Project 5B", icon: <FileTxt /> },
+          { id: "project-5C", name: "Project 5C", icon: <FileTxt /> },
+        ],
+      },
+    ],
+  },
+  {
+    id: "reports",
+    name: "Reports",
+    icon: <Folder />,
+    childItems: [
+      {
+        id: "reports-1",
+        name: "Reports 1",
+        icon: <Folder />,
+        childItems: [
+          {
+            id: "reports-1A",
+            name: "Reports 1A",
+            icon: <Folder />,
+            childItems: [
+              {
+                id: "reports-1AB",
+                name: "Reports 1AB",
+                icon: <Folder />,
+                childItems: [
+                  {
+                    id: "reports-1ABC",
+                    name: "Reports 1ABC",
+                    icon: <FileTxt />,
+                  },
+                ],
+              },
+            ],
+          },
+          { id: "reports-1B", name: "Reports 1B", icon: <FileTxt /> },
+          { id: "reports-1C", name: "Reports 1C", icon: <FileTxt /> },
+        ],
+      },
+      { id: "reports-2", name: "Reports 2", icon: <FileTxt /> },
+    ],
+  },
 ];
 
 const DynamicTreeItem = (props) => {
-  let {childItems, name, icon} = props;
+  let { childItems, name, icon } = props;
   return (
     <>
-      <TreeViewItem id={props.id} childItems={childItems} textValue={name} href={props.href}>
+      <TreeViewItem
+        id={props.id}
+        childItems={childItems}
+        textValue={name}
+        href={props.href}
+      >
         <TreeItemContent>
           <Text>{name}</Text>
           {icon}
-          <ActionGroup onAction={action('onActionGroup action')}>
+          <ActionGroup onAction={action("onActionGroup action")}>
             <Item key="edit">
               <Edit />
               <Text>Edit</Text>
@@ -253,7 +297,8 @@
               childItems={item.childItems}
               textValue={item.name}
               name={item.name}
-              href={props.href}>
+              href={props.href}
+            >
               {item.name}
             </DynamicTreeItem>
           )}
@@ -264,15 +309,25 @@
 };
 
 export const TreeExampleDynamic = (args: SpectrumTreeViewProps<unknown>) => (
-  <div style={{width: '300px', resize: 'both', height: '90vh', overflow: 'auto'}}>
-    <TreeView disabledKeys={['reports-1AB']} aria-label="test dynamic tree" items={rows} onExpandedChange={action('onExpandedChange')} onSelectionChange={action('onSelectionChange')} {...args}>
+  <div
+    style={{ width: "300px", resize: "both", height: "90vh", overflow: "auto" }}
+  >
+    <TreeView
+      disabledKeys={["reports-1AB"]}
+      aria-label="test dynamic tree"
+      items={rows}
+      onExpandedChange={action("onExpandedChange")}
+      onSelectionChange={action("onSelectionChange")}
+      {...args}
+    >
       {(item: any) => (
         <DynamicTreeItem
           id={item.id}
           icon={item.icon}
           childItems={item.childItems}
           textValue={item.name}
-          name={item.name} />
+          name={item.name}
+        />
       )}
     </TreeView>
   </div>
@@ -280,7 +335,7 @@
 
 TreeExampleDynamic.story = {
   ...TreeExampleStatic.story,
-  parameters: null
+  parameters: null,
 };
 
 export const TreeExampleDynamicDragNDrop = (
@@ -290,17 +345,16 @@
     initialItems: rows,
     getChildren: (item) => {
       return item.childItems ?? [];
-    }
+    },
   });
   // @TODO internalise inside Tree ?
-  let {dragAndDropHooks} = useDragAndDrop({
+  let { dragAndDropHooks } = useDragAndDrop({
     getItems: (keys) => {
       return [...keys].map((key) => {
         return {
-          'text/plain': list.getItem(key)?.key ?? ''
+          "text/plain": list.getItem(key)?.key ?? "",
         } as DragItem;
       });
-
     },
     renderDropIndicator() {
       return <InsertionIndicator />;
@@ -326,30 +380,32 @@
           (c) => c.key === e.target.key
         );
       }
-      if (e.target.dropPosition === 'before') {
+      if (e.target.dropPosition === "before") {
         list.moveBefore(k, parent, i);
-      } else if (e.target.dropPosition === 'after') {
+      } else if (e.target.dropPosition === "after") {
         list.moveAfter(k, parent, i);
       }
-    }
+    },
   });
   return (
     <div
       style={{
-        width: '330px',
-        padding: '0 15px',
-        resize: 'both',
-        height: '90vh',
-        overflow: 'auto'
-      }}>
+        width: "330px",
+        padding: "0 15px",
+        resize: "both",
+        height: "90vh",
+        overflow: "auto",
+      }}
+    >
       <TreeView
-        disabledKeys={['reports-1AB']}
+        disabledKeys={["reports-1AB"]}
         aria-label="test dynamic tree"
         items={list.items}
-        onExpandedChange={action('onExpandedChange')}
-        onSelectionChange={action('onSelectionChange')}
+        onExpandedChange={action("onExpandedChange")}
+        onSelectionChange={action("onSelectionChange")}
         {...args}
-        dragAndDropHooks={dragAndDropHooks}>
+        dragAndDropHooks={dragAndDropHooks}
+      >
         {(item: any) => {
           if (!item.value) {
             return;
@@ -357,10 +413,11 @@
           return (
             <TreeViewItem
               childItems={item.children ?? []}
-              textValue={item.value.name}>
+              textValue={item.value.name}
+            >
               <Text>{item.value.name}</Text>
               {item.value.icon}
-              <ActionGroup onAction={action('onActionGroup action')}>
+              <ActionGroup onAction={action("onActionGroup action")}>
                 <Item key="edit">
                   <Edit />
                   <Text>Edit</Text>
@@ -380,22 +437,31 @@
 
 TreeExampleDynamic.story = {
   ...TreeExampleStatic.story,
-  parameters: null
+  parameters: null,
 };
 
 export const WithActions = {
   render: TreeExampleDynamic,
   ...TreeExampleDynamic,
   args: {
-    onAction: action('onAction'),
-    ...TreeExampleDynamic.story.args
-  },
-  name: 'Tree with actions'
+    onAction: action("onAction"),
+    ...TreeExampleDynamic.story.args,
+  },
+  name: "Tree with actions",
 };
 
 export const WithLinks = (args: SpectrumTreeViewProps<unknown>) => (
-  <div style={{width: '300px', resize: 'both', height: '90vh', overflow: 'auto'}}>
-    <TreeView {...args} disabledKeys={['reports-1AB']} aria-label="test dynamic tree" items={rows} onExpandedChange={action('onExpandedChange')} onSelectionChange={action('onSelectionChange')}>
+  <div
+    style={{ width: "300px", resize: "both", height: "90vh", overflow: "auto" }}
+  >
+    <TreeView
+      {...args}
+      disabledKeys={["reports-1AB"]}
+      aria-label="test dynamic tree"
+      items={rows}
+      onExpandedChange={action("onExpandedChange")}
+      onSelectionChange={action("onSelectionChange")}
+    >
       {(item) => (
         <DynamicTreeItem
           id={item.id}
@@ -403,7 +469,8 @@
           childItems={item.childItems}
           textValue={item.name}
           name={item.name}
-          href="https://adobe.com/" />
+          href="https://adobe.com/"
+        />
       )}
     </TreeView>
   </div>
@@ -411,12 +478,12 @@
 
 WithLinks.story = {
   ...TreeExampleDynamic.story,
-  name: 'Tree with links',
+  name: "Tree with links",
   parameters: {
     description: {
-      data: 'every tree item should link to adobe.com'
-    }
-  }
+      data: "every tree item should link to adobe.com",
+    },
+  },
 };
 
 export function renderEmptyState() {
@@ -426,7 +493,10 @@
         <path d="M133.7,8.5h-118c-1.9,0-3.5,1.6-3.5,3.5v27c0,0.8,0.7,1.5,1.5,1.5s1.5-0.7,1.5-1.5V23.5h119V92c0,0.3-0.2,0.5-0.5,0.5h-118c-0.3,0-0.5-0.2-0.5-0.5V69c0-0.8-0.7-1.5-1.5-1.5s-1.5,0.7-1.5,1.5v23c0,1.9,1.6,3.5,3.5,3.5h118c1.9,0,3.5-1.6,3.5-3.5V12C137.2,10.1,135.6,8.5,133.7,8.5z M15.2,21.5V12c0-0.3,0.2-0.5,0.5-0.5h118c0.3,0,0.5,0.2,0.5,0.5v9.5H15.2z M32.6,16.5c0,0.6-0.4,1-1,1h-10c-0.6,0-1-0.4-1-1s0.4-1,1-1h10C32.2,15.5,32.6,15.9,32.6,16.5z M13.6,56.1l-8.6,8.5C4.8,65,4.4,65.1,4,65.1c-0.4,0-0.8-0.1-1.1-0.4c-0.6-0.6-0.6-1.5,0-2.1l8.6-8.5l-8.6-8.5c-0.6-0.6-0.6-1.5,0-2.1c0.6-0.6,1.5-0.6,2.1,0l8.6,8.5l8.6-8.5c0.6-0.6,1.5-0.6,2.1,0c0.6,0.6,0.6,1.5,0,2.1L15.8,54l8.6,8.5c0.6,0.6,0.6,1.5,0,2.1c-0.3,0.3-0.7,0.4-1.1,0.4c-0.4,0-0.8-0.1-1.1-0.4L13.6,56.1z" />
       </svg>
       <Heading>No results</Heading>
-      <Content>No results found, press <Link onPress={action('linkPress')}>here</Link> for more info.</Content>
+      <Content>
+        No results found, press <Link onPress={action("linkPress")}>here</Link>{" "}
+        for more info.
+      </Content>
     </IllustratedMessage>
   );
 }
@@ -437,38 +507,52 @@
   args: {
     ...TreeExampleDynamic.story.args,
     items: [],
-    renderEmptyState
-  },
-  name: 'Empty Tree'
+    renderEmptyState,
+  },
+  name: "Empty Tree",
 };
 
 export const WithActionMenu = (args: SpectrumTreeViewProps<unknown>) => (
-  <div style={{width: '300px', resize: 'both', height: '90vh', overflow: 'auto'}}>
-    <TreeView {...args} disabledKeys={['reports-1AB']} aria-label="test dynamic tree" items={rows} onExpandedChange={action('onExpandedChange')} onSelectionChange={action('onSelectionChange')}>
+  <div
+    style={{ width: "300px", resize: "both", height: "90vh", overflow: "auto" }}
+  >
+    <TreeView
+      {...args}
+      disabledKeys={["reports-1AB"]}
+      aria-label="test dynamic tree"
+      items={rows}
+      onExpandedChange={action("onExpandedChange")}
+      onSelectionChange={action("onSelectionChange")}
+    >
       {(item) => (
         <DynamicTreeItem
           id={item.id}
           icon={item.icon}
           childItems={item.childItems}
           textValue={item.name}
-          name={item.name} />
+          name={item.name}
+        />
       )}
     </TreeView>
   </div>
 );
-
 
 function InsertionIndicator() {
   return (
     <div
       role="option"
       aria-selected="false"
-      className={classNames(dropIndicatorStyles, 'spectrum-DropIndicator', 'spectrum-DropIndicator--horizontal')}
+      className={classNames(
+        dropIndicatorStyles,
+        "spectrum-DropIndicator",
+        "spectrum-DropIndicator--horizontal"
+      )}
       style={{
-        width: '100%',
-        margin: '-5px 0',
+        width: "100%",
+        margin: "-5px 0",
         height: 2,
-        outline: 'none'
-      }} />
+        outline: "none",
+      }}
+    />
   );
 }