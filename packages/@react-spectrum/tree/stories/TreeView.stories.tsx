--- conflicted
+++ resolved
@@ -10,31 +10,6 @@
  * governing permissions and limitations under the License.
  */
 
-<<<<<<< HEAD
-import { action } from "@storybook/addon-actions";
-import { ActionGroup, Item } from "@react-spectrum/actiongroup";
-import { classNames } from "@react-spectrum/utils";
-import { Collection } from "react-aria-components";
-import { Content } from "@react-spectrum/view";
-import Delete from "@spectrum-icons/workflow/Delete";
-import { DragItem } from "@react-types/shared";
-import dropIndicatorStyles from "@adobe/spectrum-css-temp/components/dropindicator/vars.css";
-import Edit from "@spectrum-icons/workflow/Edit";
-import FileTxt from "@spectrum-icons/workflow/FileTxt";
-import Folder from "@spectrum-icons/workflow/Folder";
-import { Heading, Text } from "@react-spectrum/text";
-import { IllustratedMessage } from "@react-spectrum/illustratedmessage";
-import { Link } from "@react-spectrum/link";
-import React, { JSX } from "react";
-import {
-  SpectrumTreeViewProps,
-  TreeItemContent,
-  TreeView,
-  TreeViewItem,
-} from "../src";
-import { useDragAndDrop } from "react-aria-components";
-import { useTreeData } from "react-stately";
-=======
 import {action} from '@storybook/addon-actions';
 import {ActionGroup, Item} from '@react-spectrum/actiongroup';
 import {Collection} from 'react-aria-components';
@@ -46,9 +21,13 @@
 import {Heading, Text} from '@react-spectrum/text';
 import {IllustratedMessage} from '@react-spectrum/illustratedmessage';
 import {Link} from '@react-spectrum/link';
-import React from 'react';
+import React, { JSX } from 'react';
 import {SpectrumTreeViewProps, TreeView, TreeViewItem, TreeViewItemContent} from '../src';
->>>>>>> a792c1ad
+import { useTreeData } from 'react-stately';
+import { useDragAndDrop } from '@react-spectrum/dnd';
+import { classNames } from '@react-spectrum/utils';
+import dropIndicatorStyles from "@adobe/spectrum-css-temp/components/dropindicator/vars.css";
+import { DragItem } from '@react-types/shared';
 
 export default {
   title: "TreeView",
@@ -285,18 +264,8 @@
   let { childItems, name, icon } = props;
   return (
     <>
-<<<<<<< HEAD
-      <TreeViewItem
-        id={props.id}
-        childItems={childItems}
-        textValue={name}
-        href={props.href}
-      >
-        <TreeItemContent>
-=======
       <TreeViewItem id={props.id} childItems={childItems} textValue={name} href={props.href}>
         <TreeViewItemContent>
->>>>>>> a792c1ad
           <Text>{name}</Text>
           {icon}
           <ActionGroup onAction={action("onActionGroup action")}>
@@ -377,9 +346,9 @@
         } as DragItem;
       });
     },
-    renderDropIndicator() {
-      return <InsertionIndicator />;
-    },
+    // renderDropIndicator() {
+    //   return <InsertionIndicator />;
+    // },
     onReorder(e) {
       const k = e.keys.values().next().value;
       const parent = list.getItem(e.target.key)?.parentKey ?? null;
