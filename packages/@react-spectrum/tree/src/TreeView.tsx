--- conflicted
+++ resolved
@@ -249,11 +249,7 @@
 }
 
 
-<<<<<<< HEAD
-export const TreeViewItemContent = (props: Omit<TreeItemContentProps, 'children'> & {children: ReactNode}): ReactElement => {
-=======
-export const TreeViewItemContent = (props: SpectrumTreeViewItemContentProps) => {
->>>>>>> 5334df7f
+export const TreeViewItemContent = (props: SpectrumTreeViewItemContentProps): ReactElement => {
   let {
     children
   } = props;
