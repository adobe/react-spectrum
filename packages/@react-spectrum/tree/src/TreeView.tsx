--- conflicted
+++ resolved
@@ -10,10 +10,6 @@
  * governing permissions and limitations under the License.
  */
 
-<<<<<<< HEAD
-import {AriaTreeGridListProps} from '@react-aria/tree';
-import {ButtonContext, DragAndDropHooks, TreeItemContentProps, TreeItemContentRenderProps, TreeItemProps, TreeItemRenderProps, TreeRenderProps, UNSTABLE_Tree, UNSTABLE_TreeItem, UNSTABLE_TreeItemContent, useContextProps} from 'react-aria-components';
-=======
 import {AriaTreeProps} from '@react-aria/tree';
 import {
   ButtonContext,
@@ -27,7 +23,6 @@
   TreeRenderProps,
   useContextProps
 } from 'react-aria-components';
->>>>>>> a792c1ad
 import {Checkbox} from '@react-spectrum/checkbox';
 import ChevronLeftMedium from '@spectrum-icons/ui/ChevronLeftMedium';
 import ChevronRightMedium from '@spectrum-icons/ui/ChevronRightMedium';
@@ -38,12 +33,9 @@
 import {style} from '@react-spectrum/style-macro-s1' with {type: 'macro'};
 import {useButton} from '@react-aria/button';
 import {useLocale} from '@react-aria/i18n';
-
-<<<<<<< HEAD
-export interface SpectrumTreeViewProps<T> extends Omit<AriaTreeGridListProps<T>, 'children'>, StyleProps,  SpectrumSelectionProps, Expandable {
-=======
+import type {DragAndDropHooks} from '@react-spectrum/dnd';
+
 export interface SpectrumTreeViewProps<T> extends Omit<AriaTreeProps<T>, 'children'>, StyleProps, SpectrumSelectionProps, Expandable {
->>>>>>> a792c1ad
   /** Provides content to display when there are no items in the tree. */
   renderEmptyState?: () => JSX.Element,
   /**
@@ -57,7 +49,7 @@
   children?: ReactNode | ((item: T) => ReactNode),
 
   /** The drag and drop hooks returned by `useDragAndDrop` used to enable drag and drop behavior for the ListBox. */
-  dragAndDropHooks?: DragAndDropHooks
+  dragAndDropHooks?: DragAndDropHooks['dragAndDropHooks']
 }
 
 export interface SpectrumTreeViewItemProps<T extends object = object> extends Omit<TreeItemProps, 'className' | 'style' | 'value' | 'onHoverStart' | 'onHoverEnd' | 'onHoverChange'> {
