{
  "name": "@react-spectrum/tree",
  "version": "3.0.0-alpha.1",
  "description": "Spectrum UI components in React",
  "license": "Apache-2.0",
  "main": "dist/main.js",
  "module": "dist/module.js",
  "exports": {
    "types": "./dist/types.d.ts",
    "import": "./dist/import.mjs",
    "require": "./dist/main.js"
  },
  "types": "dist/types.d.ts",
  "source": "src/index.ts",
  "files": [
    "dist",
    "src"
  ],
  "sideEffects": [
    "*.css"
  ],
  "targets": {
    "main": {
      "includeNodeModules": [
        "@adobe/spectrum-css-temp"
      ]
    },
    "module": {
      "includeNodeModules": [
        "@adobe/spectrum-css-temp"
      ]
    }
  },
  "repository": {
    "type": "git",
    "url": "https://github.com/adobe/react-spectrum"
  },
  "dependencies": {
<<<<<<< HEAD
    "@react-aria/button": "workspace:^",
    "@react-aria/i18n": "workspace:^",
    "@react-aria/tree": "workspace:^",
    "@react-aria/utils": "workspace:^",
    "@react-spectrum/checkbox": "workspace:^",
    "@react-spectrum/text": "workspace:^",
    "@react-spectrum/utils": "workspace:^",
    "@react-types/shared": "workspace:^",
    "@spectrum-icons/ui": "workspace:^",
    "@swc/helpers": "^0.5.0",
    "react-aria-components": "workspace:^"
=======
    "@react-aria/button": "^3.9.5",
    "@react-aria/i18n": "^3.11.1",
    "@react-aria/tree": "3.0.0-alpha.1",
    "@react-aria/utils": "^3.24.1",
    "@react-spectrum/checkbox": "^3.9.6",
    "@react-spectrum/text": "^3.5.5",
    "@react-spectrum/utils": "^3.11.7",
    "@react-types/shared": "^3.23.1",
    "@spectrum-icons/ui": "^3.6.7",
    "@swc/helpers": "^0.5.0",
    "react-aria-components": "^1.2.1"
>>>>>>> 1cacbf1d
  },
  "peerDependencies": {
    "@react-spectrum/provider": "^3.0.0",
    "react": "^16.8.0 || ^17.0.0-rc.1 || ^18.0.0",
    "react-dom": "^16.8.0 || ^17.0.0-rc.1 || ^18.0.0"
  },
  "devDependencies": {
    "@adobe/spectrum-css-temp": "3.0.0-alpha.1",
    "@react-spectrum/style-macro-s1": "workspace:^"
  },
  "publishConfig": {
    "access": "public"
  }
}<|MERGE_RESOLUTION|>--- conflicted
+++ resolved
@@ -36,7 +36,6 @@
     "url": "https://github.com/adobe/react-spectrum"
   },
   "dependencies": {
-<<<<<<< HEAD
     "@react-aria/button": "workspace:^",
     "@react-aria/i18n": "workspace:^",
     "@react-aria/tree": "workspace:^",
@@ -48,19 +47,6 @@
     "@spectrum-icons/ui": "workspace:^",
     "@swc/helpers": "^0.5.0",
     "react-aria-components": "workspace:^"
-=======
-    "@react-aria/button": "^3.9.5",
-    "@react-aria/i18n": "^3.11.1",
-    "@react-aria/tree": "3.0.0-alpha.1",
-    "@react-aria/utils": "^3.24.1",
-    "@react-spectrum/checkbox": "^3.9.6",
-    "@react-spectrum/text": "^3.5.5",
-    "@react-spectrum/utils": "^3.11.7",
-    "@react-types/shared": "^3.23.1",
-    "@spectrum-icons/ui": "^3.6.7",
-    "@swc/helpers": "^0.5.0",
-    "react-aria-components": "^1.2.1"
->>>>>>> 1cacbf1d
   },
   "peerDependencies": {
     "@react-spectrum/provider": "^3.0.0",
