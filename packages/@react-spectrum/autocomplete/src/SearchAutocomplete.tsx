/*
 * Copyright 2020 Adobe. All rights reserved.
 * This file is licensed to you under the Apache License, Version 2.0 (the "License");
 * you may not use this file except in compliance with the License. You may obtain a copy
 * of the License at http://www.apache.org/licenses/LICENSE-2.0
 *
 * Unless required by applicable law or agreed to in writing, software distributed under
 * the License is distributed on an "AS IS" BASIS, WITHOUT WARRANTIES OR REPRESENTATIONS
 * OF ANY KIND, either express or implied. See the License for the specific language
 * governing permissions and limitations under the License.
 */
import {AriaButtonProps} from '@react-types/button';
import {classNames, useFocusableRef, useIsMobileDevice, useResizeObserver, useUnwrapDOMRef} from '@react-spectrum/utils';
import {ClearButton} from '@react-spectrum/button';
import {DOMRefValue, FocusableRef} from '@react-types/shared';
import {Field} from '@react-spectrum/label';
import {FocusRing} from '@react-aria/focus';
// @ts-ignore
import intlMessages from '../intl/*.json';
import {ListBoxBase, useListBoxLayout} from '@react-spectrum/listbox';
import Magnifier from '@spectrum-icons/ui/Magnifier';
import {MobileSearchAutocomplete} from './MobileSearchAutocomplete';
import {Popover} from '@react-spectrum/overlays';
import {ProgressCircle} from '@react-spectrum/progress';
<<<<<<< HEAD
import React, {
  forwardRef,
  InputHTMLAttributes,
  ReactElement,
  RefObject,
  useCallback,
  useEffect,
  useRef,
  useState
} from 'react';
=======
import React, {forwardRef, InputHTMLAttributes, RefObject, useCallback, useEffect, useRef, useState} from 'react';
import searchAutocompleteStyles from './searchautocomplete.css';
>>>>>>> 0bbceb44
import searchStyles from '@adobe/spectrum-css-temp/components/search/vars.css';
import {SpectrumSearchAutocompleteProps} from '@react-types/autocomplete';
import styles from '@adobe/spectrum-css-temp/components/inputgroup/vars.css';
import {TextFieldBase} from '@react-spectrum/textfield';
import textfieldStyles from '@adobe/spectrum-css-temp/components/textfield/vars.css';
import {useComboBoxState} from '@react-stately/combobox';
import {useFilter, useLocalizedStringFormatter} from '@react-aria/i18n';
import {useHover} from '@react-aria/interactions';
import {useLayoutEffect} from '@react-aria/utils';
import {useProvider, useProviderProps} from '@react-spectrum/provider';
import {useSearchAutocomplete} from '@react-aria/autocomplete';

function SearchAutocomplete<T extends object>(props: SpectrumSearchAutocompleteProps<T>, ref: FocusableRef<HTMLElement>) {
  props = useProviderProps(props);

  if (props.placeholder) {
    console.warn('Placeholders are deprecated due to accessibility issues. Please use help text instead.');
  }

  let isMobile = useIsMobileDevice();
  if (isMobile) {
    // menuTrigger=focus/manual don't apply to mobile searchwithin
    return <MobileSearchAutocomplete {...props} menuTrigger="input" ref={ref} />;
  } else {
    return <SearchAutocompleteBase {...props} ref={ref} />;
  }
}

function _SearchAutocompleteBase<T extends object>(props: SpectrumSearchAutocompleteProps<T>, ref: FocusableRef<HTMLElement>) {
  props = useProviderProps(props);

  let {
    menuTrigger = 'input',
    shouldFlip = true,
    direction = 'bottom',
    isQuiet,
    loadingState,
    onLoadMore,
    onSubmit = () => {}
  } = props;

  let stringFormatter = useLocalizedStringFormatter(intlMessages);
  let isAsync = loadingState != null;
  let popoverRef = useRef<DOMRefValue<HTMLDivElement>>(null);
  let unwrappedPopoverRef = useUnwrapDOMRef(popoverRef);
  let listBoxRef = useRef(null);
  let inputRef = useRef<HTMLInputElement>(null);
  let domRef = useFocusableRef(ref, inputRef);

  let {contains} = useFilter({sensitivity: 'base'});
  let state = useComboBoxState(
    {
      ...props,
      defaultFilter: contains,
      allowsEmptyCollection: isAsync,
      allowsCustomValue: true,
      onSelectionChange: (key) => key !== null && onSubmit(null, key),
      selectedKey: undefined,
      defaultSelectedKey: undefined
    }
  );
  let layout = useListBoxLayout(state);

  let {inputProps, listBoxProps, labelProps, clearButtonProps} = useSearchAutocomplete(
    {
      ...props,
      keyboardDelegate: layout,
      popoverRef: unwrappedPopoverRef,
      listBoxRef,
      inputRef,
      menuTrigger
    },
    state
  );

  // Measure the width of the inputfield to inform the width of the menu (below).
  let [menuWidth, setMenuWidth] = useState<number>(0);
  let {scale} = useProvider();

  let onResize = useCallback(() => {
    if (inputRef.current) {
      let inputWidth = inputRef.current.offsetWidth;
      setMenuWidth(inputWidth);
    }
  }, [inputRef, setMenuWidth]);

  useResizeObserver({
    ref: domRef,
    onResize: onResize
  });

  useLayoutEffect(onResize, [scale, onResize]);

  let style = {
    width: isQuiet ? undefined : menuWidth,
    minWidth: isQuiet ? `calc(${menuWidth}px + calc(2 * var(--spectrum-dropdown-quiet-offset)))` : menuWidth
  };

  return (
    <>
      <Field {...props} labelProps={labelProps} ref={domRef}>
        <SearchAutocompleteInput
          {...props}
          isOpen={state.isOpen}
          loadingState={loadingState}
          inputProps={inputProps}
          inputRef={inputRef}
          clearButtonProps={clearButtonProps} />
      </Field>
      <Popover
        state={state}
        UNSAFE_style={style}
        UNSAFE_className={classNames(styles, 'spectrum-InputGroup-popover', {'spectrum-InputGroup-popover--quiet': isQuiet})}
        ref={popoverRef}
        triggerRef={inputRef}
        placement={`${direction} end`}
        hideArrow
        isNonModal
        shouldFlip={shouldFlip}>
        <ListBoxBase
          {...listBoxProps}
          ref={listBoxRef}
          disallowEmptySelection
          autoFocus={state.focusStrategy}
          shouldSelectOnPressUp
          focusOnPointerEnter
          layout={layout}
          state={state}
          shouldUseVirtualFocus
          isLoading={loadingState === 'loadingMore'}
          onLoadMore={onLoadMore}
          renderEmptyState={() => isAsync && (
            <span>
              {stringFormatter.format('noResults')}
            </span>
          )} />
      </Popover>
    </>
  );
}

let SearchAutocompleteBase = React.forwardRef(_SearchAutocompleteBase) as <T>(props: SpectrumSearchAutocompleteProps<T> & {ref?: FocusableRef<HTMLElement>}) => ReactElement;


interface SearchAutocompleteInputProps<T> extends SpectrumSearchAutocompleteProps<T> {
  inputProps: InputHTMLAttributes<HTMLInputElement>,
  inputRef: RefObject<HTMLInputElement | HTMLTextAreaElement>,
  style?: React.CSSProperties,
  className?: string,
  isOpen?: boolean,
  clearButtonProps: AriaButtonProps
}

// any type is because we don't want to call useObjectRef because this is an internal component and we know
// we are always passing an object ref
function _SearchAutocompleteInput<T>(props: SearchAutocompleteInputProps<T>, ref: any) {
  let searchIcon = (
    <Magnifier data-testid="searchicon" />
  );

  let {
    icon = searchIcon,
    isQuiet,
    isDisabled,
    isReadOnly,
    validationState,
    inputProps,
    inputRef,
    autoFocus,
    style,
    className,
    loadingState,
    isOpen,
    menuTrigger,
    clearButtonProps
  } = props;
  let {hoverProps, isHovered} = useHover({});
  let stringFormatter = useLocalizedStringFormatter(intlMessages);
  let timeout = useRef<ReturnType<typeof setTimeout> | null>(null);
  let [showLoading, setShowLoading] = useState(false);

  let loadingCircle = (
    <ProgressCircle
      aria-label={stringFormatter.format('loading')}
      size="S"
      isIndeterminate
      UNSAFE_className={classNames(
        textfieldStyles,
        'spectrum-Textfield-circleLoader',
        classNames(
          styles,
          'spectrum-InputGroup-input-circleLoader'
        )
      )} />
  );

  let clearButton = (
    <ClearButton
      {...clearButtonProps}
      preventFocus
      UNSAFE_className={
        classNames(
          searchStyles,
          'spectrum-ClearButton'
        )
      }
      isDisabled={isDisabled} />
  );

  let isLoading = loadingState === 'loading' || loadingState === 'filtering';
  let inputValue = inputProps.value;
  let lastInputValue = useRef(inputValue);
  useEffect(() => {
    if (isLoading && !showLoading) {
      if (timeout.current === null) {
        timeout.current = setTimeout(() => {
          setShowLoading(true);
        }, 500);
      }

      // If user is typing, clear the timer and restart since it is a new request
      if (inputValue !== lastInputValue.current) {
        clearTimeout(timeout.current);
        timeout.current = setTimeout(() => {
          setShowLoading(true);
        }, 500);
      }
    } else if (!isLoading) {
      // If loading is no longer happening, clear any timers and hide the loading circle
      setShowLoading(false);
      if (timeout.current != null) {
        clearTimeout(timeout.current);
        timeout.current = null;
      }
    }

    lastInputValue.current = inputValue;
  }, [isLoading, showLoading, inputValue]);

  return (
    <FocusRing
      within
      isTextInput
      focusClass={classNames(styles, 'is-focused')}
      focusRingClass={classNames(styles, 'focus-ring')}
      autoFocus={autoFocus}>
      <div
        {...hoverProps}
        ref={ref as RefObject<HTMLDivElement>}
        style={style}
        className={
          classNames(
            styles,
            'spectrum-InputGroup',
            {
              'spectrum-InputGroup--quiet': isQuiet,
              'is-disabled': isDisabled,
              'spectrum-InputGroup--invalid': validationState === 'invalid' && !isDisabled,
              'is-hovered': isHovered
            },
            classNames(
              searchAutocompleteStyles,
              'searchautocomplete'
            ),
            className
          )
        }>
        <TextFieldBase
          inputProps={inputProps}
          inputRef={inputRef}
          UNSAFE_className={
            classNames(
              searchStyles,
              'spectrum-Search',
              'spectrum-Textfield',
              {
                'is-disabled': isDisabled,
                'is-quiet': isQuiet,
                'spectrum-Search--invalid': validationState === 'invalid' && !isDisabled,
                'spectrum-Search--valid': validationState === 'valid' && !isDisabled
              },
              classNames(
                styles,
                'spectrum-InputGroup-field'
              )
            )
          }
          inputClassName={classNames(searchStyles, 'spectrum-Search-input')}
          isDisabled={isDisabled}
          isQuiet={isQuiet}
          validationState={validationState}
          isLoading={showLoading && (isOpen || menuTrigger === 'manual' || loadingState === 'loading')}
          loadingIndicator={loadingState != null ? loadingCircle : undefined}
          icon={icon}
<<<<<<< HEAD
          wrapperChildren={(inputValue !== '' && !isReadOnly) ? clearButton : undefined} />
=======
          wrapperChildren={(inputValue !== '' && !isReadOnly) && clearButton}
          disableFocusRing />
>>>>>>> 0bbceb44
      </div>
    </FocusRing>
  );
}

let SearchAutocompleteInput = React.forwardRef(_SearchAutocompleteInput) as <T>(props: SearchAutocompleteInputProps<T> & {ref?: any}) => ReactElement;


/**
 * A SearchAutocomplete is a searchfield that supports a dynamic list of suggestions.
 */
let _SearchAutocomplete = forwardRef(SearchAutocomplete);
export {_SearchAutocomplete as SearchAutocomplete};<|MERGE_RESOLUTION|>--- conflicted
+++ resolved
@@ -22,7 +22,6 @@
 import {MobileSearchAutocomplete} from './MobileSearchAutocomplete';
 import {Popover} from '@react-spectrum/overlays';
 import {ProgressCircle} from '@react-spectrum/progress';
-<<<<<<< HEAD
 import React, {
   forwardRef,
   InputHTMLAttributes,
@@ -33,10 +32,7 @@
   useRef,
   useState
 } from 'react';
-=======
-import React, {forwardRef, InputHTMLAttributes, RefObject, useCallback, useEffect, useRef, useState} from 'react';
 import searchAutocompleteStyles from './searchautocomplete.css';
->>>>>>> 0bbceb44
 import searchStyles from '@adobe/spectrum-css-temp/components/search/vars.css';
 import {SpectrumSearchAutocompleteProps} from '@react-types/autocomplete';
 import styles from '@adobe/spectrum-css-temp/components/inputgroup/vars.css';
@@ -331,12 +327,8 @@
           isLoading={showLoading && (isOpen || menuTrigger === 'manual' || loadingState === 'loading')}
           loadingIndicator={loadingState != null ? loadingCircle : undefined}
           icon={icon}
-<<<<<<< HEAD
-          wrapperChildren={(inputValue !== '' && !isReadOnly) ? clearButton : undefined} />
-=======
-          wrapperChildren={(inputValue !== '' && !isReadOnly) && clearButton}
+          wrapperChildren={(inputValue !== '' && !isReadOnly) ? clearButton : undefined}
           disableFocusRing />
->>>>>>> 0bbceb44
       </div>
     </FocusRing>
   );
