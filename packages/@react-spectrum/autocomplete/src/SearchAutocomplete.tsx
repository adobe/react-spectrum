--- conflicted
+++ resolved
@@ -126,12 +126,8 @@
   useLayoutEffect(onResize, [scale, onResize]);
 
   let style = {
-<<<<<<< HEAD
     ...overlayProps.style,
     width: isQuiet ? undefined : menuWidth,
-=======
-    width: isQuiet ? null : menuWidth,
->>>>>>> bb4366c3
     minWidth: isQuiet ? `calc(${menuWidth}px + calc(2 * var(--spectrum-dropdown-quiet-offset)))` : menuWidth
   };
 
