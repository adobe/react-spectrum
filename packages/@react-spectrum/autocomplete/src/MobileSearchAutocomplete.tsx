--- conflicted
+++ resolved
@@ -154,13 +154,8 @@
     children,
     style,
     className
-<<<<<<< HEAD
-  } = props;
-  let formatMessage = useMessageFormatter(intlMessages);
-=======
 } = props;
   let stringFormatter = useLocalizedStringFormatter(intlMessages);
->>>>>>> a45266c6
   let valueId = useId();
   let invalidId = useId();
   let validationIcon = validationState === 'invalid'
