--- conflicted
+++ resolved
@@ -1017,11 +1017,7 @@
       triggerPress(cards[1]);
       expect(document.activeElement).toBe(cards[1]);
 
-<<<<<<< HEAD
       await user.keyboard('Title 12');
-=======
-      userEvent.type(document.activeElement, 'Title 12');
->>>>>>> 99ca82e8
       act(() => {
         jest.runAllTimers();
       });
@@ -1203,22 +1199,16 @@
       fireEvent.keyDown(document.activeElement, {key: 'End', code: 35, charCode: 35});
       fireEvent.keyUp(document.activeElement, {key: 'End', code: 35, charCode: 35});
 
-<<<<<<< HEAD
-=======
       act(() => {
         grid.scrollTop += 100;
         fireEvent.scroll(grid);
       });
 
->>>>>>> 99ca82e8
       act(() => {
         jest.runAllTimers();
       });
       expect(within(grid).getByText('Title 12')).toBeTruthy();
-<<<<<<< HEAD
-
-=======
->>>>>>> 99ca82e8
+
 
       let spinner = within(grid).getByRole('progressbar');
       expect(spinner).toHaveAttribute('aria-label', 'Loading more…');
