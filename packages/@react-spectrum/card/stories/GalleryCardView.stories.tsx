// @ts-nocheck
/*
 * Copyright 2021 Adobe. All rights reserved.
 * This file is licensed to you under the Apache License, Version 2.0 (the "License");
 * you may not use this file except in compliance with the License. You may obtain a copy
 * of the License at http://www.apache.org/licenses/LICENSE-2.0
 *
 * Unless required by applicable law or agreed to in writing, software distributed under
 * the License is distributed on an "AS IS" BASIS, WITHOUT WARRANTIES OR REPRESENTATIONS
 * OF ANY KIND, either express or implied. See the License for the specific language
 * governing permissions and limitations under the License.
 */

import {
  AsyncLoading,
  AsyncLoadingCardViewStory,
  CardViewIdKeysStory,
  ControlledCards,
  ControlledCardViewStory,
  CustomLayout,
  DisabledKeys,
  DynamicCards,
  DynamicCardViewStory,
  EmptyWithHeightGrid,
  FalsyIds,
  FilteringGrid,
  IsLoadingHeightGrid,
  LoadingMoreGrid,
  StaticCards,
  StaticCardViewStory
} from './GridCardView.stories';
import {CardView, GalleryLayout} from '../';
import {GalleryLayoutOptions} from '../src/GalleryLayout';
import {Meta, StoryObj} from '@storybook/react';
import React, {JSX, useMemo} from 'react';
import {Size} from '@react-stately/virtualizer';
import {SpectrumCardViewProps} from '@react-types/card';
import {StoryObj} from '@storybook/react';
import {useCollator} from '@react-aria/i18n';

let itemsLowVariance = [
  {width: 1001, height: 381, src: 'https://i.imgur.com/Z7AzH2c.jpg', id: 1, title: 'Bob 1'},
  {width: 640, height: 640, src: 'https://i.imgur.com/DhygPot.jpg', id: 2, title: 'Joe 1 really really really really long'},
  {width: 314, height: 1009, src: 'https://i.imgur.com/3lzeoK7.jpg', id: 3, title: 'Jane 1'},
  {width: 1516, height: 1009, src: 'https://i.imgur.com/1nScMIH.jpg', id: 4, title: 'Bob 2'},
  {width: 640, height: 640, src: 'https://i.imgur.com/DhygPot.jpg', id: 5, title: 'Joe 2'},
  {width: 1516, height: 1009, src: 'https://i.imgur.com/1nScMIH.jpg', id: 6, title: 'Jane 2'},
  {width: 1001, height: 381, src: 'https://i.imgur.com/Z7AzH2c.jpg', id: 7, title: 'Bob 3'},
  {width: 314, height: 1009, src: 'https://i.imgur.com/3lzeoK7.jpg', id: 8, title: 'Joe 3'},
  {width: 314, height: 1009, src: 'https://i.imgur.com/3lzeoK7.jpg', id: 9, title: 'Jane 3'},
  {width: 1516, height: 1009, src: 'https://i.imgur.com/1nScMIH.jpg', id: 10, title: 'Bob 4'},
  {width: 314, height: 1009, src: 'https://i.imgur.com/3lzeoK7.jpg', id: 11, title: 'Joe 4'},
  {width: 1001, height: 381, src: 'https://i.imgur.com/Z7AzH2c.jpg', id: 12, title: 'Jane 4'},
  {width: 314, height: 1009, src: 'https://i.imgur.com/3lzeoK7.jpg', id: 13, title: 'Bob 5'},
  {width: 1516, height: 1009, src: 'https://i.imgur.com/1nScMIH.jpg', id: 14, title: 'Joe 5'},
  {width: 314, height: 1009, src: 'https://i.imgur.com/3lzeoK7.jpg', id: 15, title: 'Jane 5'},
  {width: 1516, height: 1009, src: 'https://i.imgur.com/1nScMIH.jpg', id: 16, title: 'Bob 6'},
  {width: 314, height: 1009, src: 'https://i.imgur.com/3lzeoK7.jpg', id: 17, title: 'Joe 6'},
  {width: 640, height: 640, src: 'https://i.imgur.com/DhygPot.jpg', id: 18, title: 'Jane 6'},
  {width: 314, height: 1009, src: 'https://i.imgur.com/3lzeoK7.jpg', id: 19, title: 'Bob 7'},
  {width: 1001, height: 381, src: 'https://i.imgur.com/Z7AzH2c.jpg', id: 20, title: 'Joe 7'},
  {width: 1516, height: 1009, src: 'https://i.imgur.com/1nScMIH.jpg', id: 21, title: 'Jane 7'},
  {width: 314, height: 1009, src: 'https://i.imgur.com/3lzeoK7.jpg', id: 22, title: 'Bob 8'}
];

let itemsNoThinImages = [
  {width: 1001, height: 381, src: 'https://i.imgur.com/Z7AzH2c.jpg', id: 1, title: 'Bob 1'},
  {width: 640, height: 640, src: 'https://i.imgur.com/DhygPot.jpg', id: 2, title: 'Joe 1 really really really really long'},
  {width: 1516, height: 1009, src: 'https://i.imgur.com/1nScMIH.jpg', id: 4, title: 'Jane 1'},
  {width: 640, height: 640, src: 'https://i.imgur.com/DhygPot.jpg', id: 5, title: 'Bob 2'},
  {width: 1516, height: 1009, src: 'https://i.imgur.com/1nScMIH.jpg', id: 6, title: 'Joe 2'},
  {width: 1001, height: 381, src: 'https://i.imgur.com/Z7AzH2c.jpg', id: 7, title: 'Jane 2'},
  {width: 1516, height: 1009, src: 'https://i.imgur.com/1nScMIH.jpg', id: 10, title: 'Bob 3'},
  {width: 1001, height: 381, src: 'https://i.imgur.com/Z7AzH2c.jpg', id: 12, title: 'Joe 3'},
  {width: 1516, height: 1009, src: 'https://i.imgur.com/1nScMIH.jpg', id: 14, title: 'Jane 3'},
  {width: 1516, height: 1009, src: 'https://i.imgur.com/1nScMIH.jpg', id: 16, title: 'Bob 4'},
  {width: 640, height: 640, src: 'https://i.imgur.com/DhygPot.jpg', id: 18, title: 'Joe 4'},
  {width: 1001, height: 381, src: 'https://i.imgur.com/Z7AzH2c.jpg', id: 20, title: 'Jane 4'},
  {width: 1516, height: 1009, src: 'https://i.imgur.com/1nScMIH.jpg', id: 21, title: 'Bob 5'}
];

// TODO: accessibility failures regarding article element with role="gridcell", will need to double check when we pick CardView back up
export default {
  title: 'CardView/Gallery layout',
  component: CardView,
  args: {
    'aria-label': 'Test CardView'
  },
  argTypes: {
    layout: {
      table: {
        disable: true
      }
    },
    selectionMode: {
      control: 'radio',
      defaultValue: 'multiple',
      options: ['none', 'single', 'multiple']
    }
  }
} as Meta<typeof CardView>;

export const DefaultGalleryStatic: StaticCardViewStory = {
  ...StaticCards,
  args: {
    ...StaticCards.args,
    layout: GalleryLayout
  }
};

export const FalsyIdGallery: CardViewIdKeysStory = {
  ...FalsyIds,
  args: {
    ...FalsyIds.args,
    layout: GalleryLayout
  }
};

export const DefaultGalleryNoThinImages: DynamicCardViewStory = {
  ...DynamicCards,
  args: {
    ...DynamicCards.args,
    layout: GalleryLayout,
    items: itemsNoThinImages
  },
  name: 'dynamic cards, no thin images'
};

export const DefaultGalleryLowVariance: DynamicCardViewStory = {
  ...DynamicCards,
  args: {
    ...DynamicCards.args,
    layout: GalleryLayout,
    items: itemsLowVariance
  },
  name: 'dynamic cards, low variance in aspect ratios'
};

export const DefaultGallery: DynamicCardViewStory = {
  ...DynamicCards,
  args: {
    ...DynamicCards.args,
    layout: GalleryLayout
  },
  name: 'dynamic cards, high variance in aspect ratios'
};

export const DisabledKeysGallery: DynamicCardViewStory = {
  ...DisabledKeys,
  args: {
    ...DisabledKeys.args,
    layout: GalleryLayout,
    items: itemsLowVariance
  }
};

export const SelectedKeys: ControlledCardViewStory = {
  ...ControlledCards,
  args: {
    ...ControlledCards.args,
    layout: GalleryLayout,
    items: itemsLowVariance
  }
};

export const IsLoadingHeightGallery: DynamicCardViewStory = {
  ...IsLoadingHeightGrid,
  args: {
    ...IsLoadingHeightGrid.args,
    layout: GalleryLayout
  }
};

export const LoadingMoreGallery: DynamicCardViewStory = {
  ...LoadingMoreGrid,
  args: {
    ...LoadingMoreGrid.args,
    layout: GalleryLayout
  }
};

export const FilteringGallery: DynamicCardViewStory = {
  ...FilteringGrid,
  args: {
    ...FilteringGrid.args,
    layout: GalleryLayout
  }
};

export const EmptyWithHeightGallery: DynamicCardViewStory = {
  ...EmptyWithHeightGrid,
  args: {
    ...EmptyWithHeightGrid.args,
    layout: GalleryLayout
  }
};

export const AsyncLoadingGallery: AsyncLoadingCardViewStory = {
  ...AsyncLoading,
  args: {
    ...AsyncLoading.args,
    layout: GalleryLayout
  }
};

export const CustomLayoutOptions: CustomGalleryLayoutStory = {
  render: (args) => <CustomGalleryLayout {...args} />,
  args: {
    selectionMode: 'multiple',
    items: itemsLowVariance,
    layoutOptions: {idealRowHeight: 400, itemSpacing: new Size(10, 10), itemPadding: 78, minItemSize: new Size(150, 400)}
  },
  name: 'Custom layout options'
};

interface LayoutOptions {
  layoutOptions?: GalleryLayoutOptions
}
type CustomGalleryLayoutStory = StoryObj<typeof CustomGalleryLayout>;
<<<<<<< HEAD
function CustomGalleryLayout(props: SpectrumCardViewProps<object> & LayoutOptions) {
=======
function CustomGalleryLayout(props: SpectrumCardViewProps<object> & LayoutOptions): JSX.Element {
>>>>>>> 2d9262c8
  let {
    layoutOptions,
    ...otherProps
  } = props;
  let collator = useCollator({usage: 'search', sensitivity: 'base'});
  let galleryLayout = useMemo(() => new GalleryLayout<object>({collator, ...layoutOptions}), [collator, layoutOptions]);

  return CustomLayout({...otherProps, layout: galleryLayout});
}<|MERGE_RESOLUTION|>--- conflicted
+++ resolved
@@ -35,7 +35,6 @@
 import React, {JSX, useMemo} from 'react';
 import {Size} from '@react-stately/virtualizer';
 import {SpectrumCardViewProps} from '@react-types/card';
-import {StoryObj} from '@storybook/react';
 import {useCollator} from '@react-aria/i18n';
 
 let itemsLowVariance = [
@@ -217,11 +216,7 @@
   layoutOptions?: GalleryLayoutOptions
 }
 type CustomGalleryLayoutStory = StoryObj<typeof CustomGalleryLayout>;
-<<<<<<< HEAD
-function CustomGalleryLayout(props: SpectrumCardViewProps<object> & LayoutOptions) {
-=======
 function CustomGalleryLayout(props: SpectrumCardViewProps<object> & LayoutOptions): JSX.Element {
->>>>>>> 2d9262c8
   let {
     layoutOptions,
     ...otherProps
