/*
 * Copyright 2021 Adobe. All rights reserved.
 * This file is licensed to you under the Apache License, Version 2.0 (the "License");
 * you may not use this file except in compliance with the License. You may obtain a copy
 * of the License at http://www.apache.org/licenses/LICENSE-2.0
 *
 * Unless required by applicable law or agreed to in writing, software distributed under
 * the License is distributed on an "AS IS" BASIS, WITHOUT WARRANTIES OR REPRESENTATIONS
 * OF ANY KIND, either express or implied. See the License for the specific language
 * governing permissions and limitations under the License.
 */

import {AriaCardProps, SpectrumCardProps} from '@react-types/card';
import {Checkbox} from '@react-spectrum/checkbox';
import {classNames, SlotProvider, useDOMRef, useHasChild, useStyleProps} from '@react-spectrum/utils';
import {DOMRef, Node} from '@react-types/shared';
import {filterDOMProps, mergeProps, useResizeObserver, useSlotId} from '@react-aria/utils';
import {FocusRing} from '@react-aria/focus';
import {getFocusableTreeWalker} from  '@react-aria/focus';
import React, {HTMLAttributes, useCallback, useMemo, useRef, useState} from 'react';
import styles from '@adobe/spectrum-css-temp/components/card/vars.css';
import {useCardViewContext} from './CardViewContext';
import {useFocusWithin, useHover} from '@react-aria/interactions';
import {useProviderProps} from '@react-spectrum/provider';

interface CardBaseProps<T> extends SpectrumCardProps {
  articleProps?: HTMLAttributes<HTMLElement>,
  item?: Node<T>
}

function CardBase<T extends object>(props: CardBaseProps<T>, ref: DOMRef<HTMLDivElement>) {
  props = useProviderProps(props);
  let context = useCardViewContext() || {}; // we can call again here, won't change from Card.tsx
  let {state} = context;
  let manager = state?.selectionManager;
  let {
    isQuiet,
    orientation = 'vertical',
    articleProps = {},
    item,
    layout,
    children
  } = props;

  let key = item?.key;
  let isSelected = manager?.isSelected(key);
  let isDisabled = state?.disabledKeys.has(key);
  let onChange = () => manager?.select(key);

  let {styleProps} = useStyleProps(props);
  let {cardProps, titleProps, contentProps} = useCard(props);
  let domRef = useDOMRef(ref);
  let gridRef = useRef<HTMLDivElement>();
  let checkboxRef = useRef(null);

  // cards are only interactive if there is a selection manager and it allows selection
  let {hoverProps, isHovered} = useHover({isDisabled: manager === undefined || manager?.selectionMode === 'none' || isDisabled});
  let [isFocused, setIsFocused] = useState(false);
  let {focusWithinProps} = useFocusWithin({
    onFocusWithinChange: setIsFocused,
    isDisabled
  });

  // ToDo: see css for comment about avatar under selector .spectrum-Card--noLayout.spectrum-Card--default
  let hasPreviewImage = useHasChild(`.${styles['spectrum-Card-image']}`, gridRef);
  let hasPreviewIllustration = useHasChild(`.${styles['spectrum-Card-illustration']}`, gridRef);
  let hasPreview = hasPreviewImage || hasPreviewIllustration;

  // this is for horizontal cards
  let [height, setHeight] = useState(NaN);
  let updateHeight = useCallback(() => {
    if (orientation !== 'horizontal') {
      return;
    }

    let cardHeight = gridRef.current.getBoundingClientRect().height;
    setHeight(cardHeight);
  }, [orientation, gridRef, setHeight]);
  useResizeObserver({ref: gridRef, onResize: updateHeight});

  let aspectRatioEnforce = undefined;
  if (orientation === 'horizontal' && !isNaN(height)) {
    aspectRatioEnforce = {
      height: `${height}px`,
      width: `${height}px`
    };
  }

  let slots = useMemo(() => ({
    image: {UNSAFE_className: classNames(styles, 'spectrum-Card-image'), objectFit: orientation === 'horizontal' ? 'cover' : 'contain', alt: '', ...aspectRatioEnforce},
    illustration: {UNSAFE_className: classNames(styles, 'spectrum-Card-illustration'), ...aspectRatioEnforce},
    avatar: {UNSAFE_className: classNames(styles, 'spectrum-Card-avatar'), size: 'avatar-size-400'},
    heading: {UNSAFE_className: classNames(styles, 'spectrum-Card-heading'), ...titleProps},
    content: {UNSAFE_className: classNames(styles, 'spectrum-Card-content'), ...contentProps},
    detail: {UNSAFE_className: classNames(styles, 'spectrum-Card-detail')}
  }), [titleProps, contentProps, height, isQuiet, orientation]);

<<<<<<< HEAD
=======
  // This is only for quiet grid cards
  let [isCloseToSquare, setIsCloseToSquare] = useState(false);
  useLayoutEffect(() => {
    if (!(layout === 'grid' && isQuiet)) {
      return;
    }
    // ToDo: how to handle illustrations? what if the illustration looks like an image? What about swatches/fonts https://spectrum-contributions.corp.adobe.com/page/asset-card-beta/#File-type
    let image = gridRef.current.querySelector(`.${styles['spectrum-Card-image']} img`) as HTMLImageElement;
    if (!image) {
      return;
    }
    let measure = () => {
      let height = image.naturalHeight;
      let width = image.naturalWidth;
      /*
      * ToDo: Choose between min-padding and plain ratio
      * Do we want to just do a ratio measurement when it's close to being a square?
      * or do we want to actually figure out min-padding?
      * Min Padding would require us to check that the padding is not less than the min in both Vertical and Horizontal
      * Unfortunately img contain doesn't actually create padding, which is what this math below can figure out
      * Vs the commented out straight ratio check
      * */
      let imgTagHeight = image.clientHeight;
      let imgTagWidth = image.clientWidth;
      let ratio = Math.min(imgTagWidth / width, imgTagHeight / height);
      let trueHeight = ratio * height;
      let trueWidth = ratio * width;
      let paddingVertical = imgTagHeight - trueHeight;
      let paddingHorizontal = imgTagWidth - trueWidth;
      if (paddingVertical < 16 && paddingHorizontal < 16) { // ToDo: does this need to be different per scale?
        setIsCloseToSquare(true);
      } else {
        setIsCloseToSquare(false);
      }

      // let ratio = height / width;
      // if (ratio > 0.9 && ratio < 1.1) {
      //   setIsCloseToSquare(true);
      // }
    };
    if (image.complete) {
      measure();
    } else {
      image.addEventListener('load', measure);
      return () => {
        image.removeEventListener('load', measure);
      };
    }
    // ToDo: how to re-run if image src changes?
  }, [children, setIsCloseToSquare, isQuiet, layout]);

  useLayoutEffect(() => {
    if (gridRef?.current) {
      let walker = getFocusableTreeWalker(gridRef.current);
      let nextNode = walker.nextNode();
      while (nextNode != null) {
        if (checkboxRef.current && !checkboxRef.current.UNSAFE_getDOMNode().contains(nextNode)) {
          console.warn('Card does not support focusable elements, please contact the team regarding your use case.');
          break;
        }
        nextNode = walker.nextNode();
      }
    }
  }, [children]);

>>>>>>> 1098d682
  return (
    <FocusRing focusRingClass={classNames(styles, 'focus-ring')}>
      <article
        {...styleProps}
        {...mergeProps(cardProps, focusWithinProps, hoverProps, filterDOMProps(props), articleProps)}
        ref={domRef}
        className={classNames(styles, 'spectrum-Card', {
          'spectrum-Card--default': !isQuiet && orientation !== 'horizontal',
          'spectrum-Card--isQuiet': isQuiet && orientation !== 'horizontal',
          'spectrum-Card--horizontal': orientation === 'horizontal',
          'spectrum-Card--noPreview': !hasPreview,
          'is-hovered': isHovered,
          'is-focused': isFocused,
          'is-selected': isSelected,
          'spectrum-Card--waterfall': layout === 'waterfall',
          'spectrum-Card--gallery': layout === 'gallery',
          'spectrum-Card--grid': layout === 'grid',
          'spectrum-Card--noLayout': layout !== 'waterfall' && layout !== 'gallery' && layout !== 'grid'
        }, styleProps.className)}>
        <div ref={gridRef} className={classNames(styles, 'spectrum-Card-grid')}>
          {manager && manager.selectionMode !== 'none' && (
            <div className={classNames(styles, 'spectrum-Card-checkboxWrapper')}>
              <Checkbox
                ref={checkboxRef}
                isDisabled={isDisabled}
                excludeFromTabOrder
                isSelected={isSelected}
                onChange={onChange}
                UNSAFE_className={classNames(styles, 'spectrum-Card-checkbox')}
                isEmphasized
                aria-label="select" />
            </div>
          )}
          <SlotProvider slots={slots}>
            {children}
          </SlotProvider>
          <div className={classNames(styles, 'spectrum-Card-decoration')} />
        </div>
      </article>
    </FocusRing>
  );
}

interface AriaCardOptions extends AriaCardProps {
}

interface CardAria {
  cardProps: HTMLAttributes<HTMLDivElement>,
  titleProps: HTMLAttributes<HTMLDivElement>,
  contentProps: HTMLAttributes<HTMLDivElement>
}

function useCard(props: AriaCardOptions): CardAria {
  let titleId = useSlotId();
  let descriptionId = useSlotId();
  let titleProps = useMemo(() => ({
    id: titleId
  }), [titleId]);
  let contentProps = useMemo(() => ({
    id: descriptionId
  }), [descriptionId]);

  return {
    cardProps: {
      ...filterDOMProps(props),
      'aria-labelledby': titleId,
      'aria-describedby': descriptionId,
      tabIndex: 0
    },
    titleProps,
    contentProps
  };
}

/**
 * TODO: Add description of component here.
 */
const _CardBase = React.forwardRef(CardBase);
export {_CardBase as CardBase};<|MERGE_RESOLUTION|>--- conflicted
+++ resolved
@@ -14,7 +14,7 @@
 import {Checkbox} from '@react-spectrum/checkbox';
 import {classNames, SlotProvider, useDOMRef, useHasChild, useStyleProps} from '@react-spectrum/utils';
 import {DOMRef, Node} from '@react-types/shared';
-import {filterDOMProps, mergeProps, useResizeObserver, useSlotId} from '@react-aria/utils';
+import {filterDOMProps, mergeProps, useLayoutEffect, useResizeObserver, useSlotId} from '@react-aria/utils';
 import {FocusRing} from '@react-aria/focus';
 import {getFocusableTreeWalker} from  '@react-aria/focus';
 import React, {HTMLAttributes, useCallback, useMemo, useRef, useState} from 'react';
@@ -95,59 +95,6 @@
     detail: {UNSAFE_className: classNames(styles, 'spectrum-Card-detail')}
   }), [titleProps, contentProps, height, isQuiet, orientation]);
 
-<<<<<<< HEAD
-=======
-  // This is only for quiet grid cards
-  let [isCloseToSquare, setIsCloseToSquare] = useState(false);
-  useLayoutEffect(() => {
-    if (!(layout === 'grid' && isQuiet)) {
-      return;
-    }
-    // ToDo: how to handle illustrations? what if the illustration looks like an image? What about swatches/fonts https://spectrum-contributions.corp.adobe.com/page/asset-card-beta/#File-type
-    let image = gridRef.current.querySelector(`.${styles['spectrum-Card-image']} img`) as HTMLImageElement;
-    if (!image) {
-      return;
-    }
-    let measure = () => {
-      let height = image.naturalHeight;
-      let width = image.naturalWidth;
-      /*
-      * ToDo: Choose between min-padding and plain ratio
-      * Do we want to just do a ratio measurement when it's close to being a square?
-      * or do we want to actually figure out min-padding?
-      * Min Padding would require us to check that the padding is not less than the min in both Vertical and Horizontal
-      * Unfortunately img contain doesn't actually create padding, which is what this math below can figure out
-      * Vs the commented out straight ratio check
-      * */
-      let imgTagHeight = image.clientHeight;
-      let imgTagWidth = image.clientWidth;
-      let ratio = Math.min(imgTagWidth / width, imgTagHeight / height);
-      let trueHeight = ratio * height;
-      let trueWidth = ratio * width;
-      let paddingVertical = imgTagHeight - trueHeight;
-      let paddingHorizontal = imgTagWidth - trueWidth;
-      if (paddingVertical < 16 && paddingHorizontal < 16) { // ToDo: does this need to be different per scale?
-        setIsCloseToSquare(true);
-      } else {
-        setIsCloseToSquare(false);
-      }
-
-      // let ratio = height / width;
-      // if (ratio > 0.9 && ratio < 1.1) {
-      //   setIsCloseToSquare(true);
-      // }
-    };
-    if (image.complete) {
-      measure();
-    } else {
-      image.addEventListener('load', measure);
-      return () => {
-        image.removeEventListener('load', measure);
-      };
-    }
-    // ToDo: how to re-run if image src changes?
-  }, [children, setIsCloseToSquare, isQuiet, layout]);
-
   useLayoutEffect(() => {
     if (gridRef?.current) {
       let walker = getFocusableTreeWalker(gridRef.current);
@@ -162,7 +109,6 @@
     }
   }, [children]);
 
->>>>>>> 1098d682
   return (
     <FocusRing focusRingClass={classNames(styles, 'focus-ring')}>
       <article
