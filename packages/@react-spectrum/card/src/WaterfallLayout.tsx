/*
 * Copyright 2021 Adobe. All rights reserved.
 * This file is licensed to you under the Apache License, Version 2.0 (the "License");
 * you may not use this file except in compliance with the License. You may obtain a copy
 * of the License at http://www.apache.org/licenses/LICENSE-2.0
 *
 * Unless required by applicable law or agreed to in writing, software distributed under
 * the License is distributed on an "AS IS" BASIS, WITHOUT WARRANTIES OR REPRESENTATIONS
 * OF ANY KIND, either express or implied. See the License for the specific language
 * governing permissions and limitations under the License.
 */

import {BaseLayout, BaseLayoutOptions} from './BaseLayout';
import {InvalidationContext, LayoutInfo, Rect, Size} from '@react-stately/virtualizer';
import {Key} from 'react';
import {KeyboardDelegate, Node} from '@react-types/shared';

export interface WaterfallLayoutOptions extends BaseLayoutOptions {
  /**
   * The minimum item size.
   * @default 240 x 136
   */
  minItemSize?: Size,
  /**
   * The maximum item size.
   * @default Infinity
   */
  maxItemSize?: Size,
  /**
   * The minimum space required between items.
   * @default 18 x 18
   */
  minSpace?: Size,
  /**
   * The maximum number of columns.
   * @default Infinity
   */
  maxColumns?: number
}

// TODO: this didn't have any options that varied with card size, should it have?
export class WaterfallLayout<T> extends BaseLayout<T> implements KeyboardDelegate {
  protected minItemSize: Size;
  protected maxItemSize: Size;
  protected minSpace: Size;
  protected maxColumns: number;
  protected numColumns: number;
  protected itemWidth: number;
  protected horizontalSpacing: number;

  constructor(options: WaterfallLayoutOptions = {}) {
    // TODO: WaterfallLayout doesn't use card size in v2, but perhaps it should support it? Perhaps it would modify
    // minItemSize defaults or other things
    super(options);
    this.minItemSize = options.minItemSize || new Size(240, 136);
    this.maxItemSize = options.maxItemSize || new Size(Infinity, Infinity);
    this.margin = options.margin != null ? options.margin : 24;
    this.minSpace = options.minSpace || new Size(18, 18);
    this.maxColumns = options.maxColumns || Infinity;
<<<<<<< HEAD
    // TODO: not entirely sure what this is for since the layout will automatically shift itself to the correct vertical space for the card
    this.itemPadding = options.itemPadding != null ? options.itemPadding : 56;
=======

>>>>>>> 7e8a7f69
    this.itemWidth = 0;
    this.numColumns = 0;
    this.lastCollection = null;
  }

  /** Returns the layout name. */
  get layoutType() {
    return 'waterfall';
  }

  /** Calculate the layout information for the entire gallery collection. */
  buildCollection(invalidationContext: InvalidationContext<Node<T>, unknown>) {
    // Compute the number of columns needed to display the content
    let visibleWidth = this.virtualizer.visibleRect.width;
    let availableWidth = visibleWidth - this.margin * 2;
    let columns = Math.floor((availableWidth + this.minSpace.width) / (this.minItemSize.width + this.minSpace.width));
    this.numColumns = Math.max(1, Math.min(this.maxColumns, columns));


    // Compute the available width (minus the space between items)
    let width = availableWidth - (this.minSpace.width * (this.numColumns - 1));

    // Compute the item width based on the space available
    let itemWidth = Math.round(width / this.numColumns);
    itemWidth = Math.max(this.minItemSize.width, Math.min(this.maxItemSize.width, itemWidth));
    this.itemWidth = itemWidth;

    // Compute the horizontal spacing
    // if only one column, we cannot divide by zero, so set it to 1
    let horizontalSpacing = Math.round((availableWidth - this.numColumns * itemWidth) / Math.max(1, this.numColumns - 1));
    this.horizontalSpacing = horizontalSpacing;

    // Setup an array of column heights
    let columnHeights = Array(this.numColumns).fill(this.margin);
    for (let node of this.collection) {
      let key = node.key;
      // Compute the height of the item. Use the existing height if available,
      // otherwise call the delegate to estimate the size.
      let oldLayoutInfo = this.layoutInfos.get(key);
      let height;
      let estimatedSize = true;
      if (oldLayoutInfo) {
        height = oldLayoutInfo.rect.height;
        estimatedSize = invalidationContext.sizeChanged || oldLayoutInfo.estimatedSize;
      } else if (node.props.width && node.props.height) {
        let nodeWidth = node.props.width;
        let nodeHeight = node.props.height;
        let scaledHeight = Math.round(nodeHeight * ((itemWidth) / nodeWidth));
        height = Math.max(this.minItemSize.height, Math.min(this.maxItemSize.height, scaledHeight));
      } else {
        height = itemWidth;
      }

      // Figure out which column to place the item in, and compute its position.
      let column = this.getNextColumnIndex(columnHeights);
      let x = this.margin + column * (itemWidth + horizontalSpacing);
      let y = columnHeights[column];

      let rect = new Rect(x, y, itemWidth, height);
      let layoutInfo = new LayoutInfo(node.type, key, rect);
      layoutInfo.estimatedSize = estimatedSize;
      layoutInfo.allowOverflow = true;
      this.layoutInfos.set(key, layoutInfo);

      // TODO: From v2 figure out this bit, when does this get called and what to replace this.collectionView._transaction with?
      // Removing it from v2 doesn't seem to do anything?
      // if (layoutInfo.estimatedSize && !invalidationContext.contentChanged && !this.collectionView._transaction) {
      //   this.updateItemSize(new IndexPath(section, i));
      // }

      columnHeights[column] += layoutInfo.rect.height + this.minSpace.height;
    }

    // Reset all columns to the maximum for the next section
    let maxHeight = Math.max.apply(Math, columnHeights) - this.minSpace.height + this.margin;
    columnHeights.fill(maxHeight);
    let y = columnHeights[0];

    if (this.isLoading) {
      let loaderY = y;
      let loaderHeight = 60;
      // If there aren't any items, make loader take all avaliable room and remove margin from y calculation
      // so it doesn't scroll
      if (this.collection.size === 0) {
        loaderY = 0;
        loaderHeight = this.virtualizer.visibleRect.height || 60;
      }

      let rect = new Rect(0, loaderY, this.virtualizer.visibleRect.width, loaderHeight);
      let loader = new LayoutInfo('loader', 'loader', rect);
      this.layoutInfos.set('loader', loader);
      y = loader.rect.maxY;
    }

    if (this.collection.size === 0 && !this.isLoading) {
      let rect = new Rect(0, 0, this.virtualizer.visibleRect.width, this.virtualizer.visibleRect.height);
      let placeholder = new LayoutInfo('placeholder', 'placeholder', rect);
      this.layoutInfos.set('placeholder', placeholder);
      y = placeholder.rect.maxY;
    }

    this.contentSize = new Size(this.virtualizer.visibleRect.width, y);
  }

  /** Returns whether or not the layout info for a given node should have its size info updated. */
  updateItemSize(key: Key, size: Size) {
    let layoutInfo = this.layoutInfos.get(key);
    if (!size || !layoutInfo) {
      return false;
    }

    if (size.height !== layoutInfo.rect.height) {
      // TODO: also not sure about copying layout info vs mutating it. Listlayout does the below
      // but I feel that is because it actually maintained a layoutNode map cache which this doesn't have
      let newLayoutInfo = layoutInfo.copy();
      newLayoutInfo.rect.height = size.height;
      this.layoutInfos.set(key, newLayoutInfo);
      // TODO: v2 had layoutInfo.estimatedSize = view.estimatedSize || false; but we can't do the same here?
      layoutInfo.estimatedSize = false;
      return true;
    }

    return false;
  }

  private getNextColumnIndex(columnHeights) {
    let minIndex = 0;
    for (let i = 0; i < columnHeights.length; i++) {
      if (columnHeights[i] < columnHeights[minIndex]) {
        minIndex = i;
      }
    }

    return minIndex;
  }

  private getClosestRight(key: Key) {
    let layoutInfo = this.getLayoutInfo(key);
    // Refactored from v2. Current strategy is to find the closest card in the adjacent column.
    // This prevent the issue where it was possible that the closest layoutInfo would be two columns over due to the middle card being exceptionally tall
    // and thus the top corner to top corner distance was massive.

    // First look for a card to the immediate right of the current card. If we can't find any, look for the nearest card in the entire column to the right of the card
    let rect = new Rect(layoutInfo.rect.maxX + 1, layoutInfo.rect.y, layoutInfo.rect.width + this.horizontalSpacing, layoutInfo.rect.height);
    key = this._findClosest(layoutInfo.rect, rect)?.key;

    if (!key) {
      rect = new Rect(layoutInfo.rect.maxX + 1, 0, layoutInfo.rect.width + this.horizontalSpacing, this.virtualizer.contentSize.height);
      key = this._findClosest(layoutInfo.rect, rect)?.key;
    }

    return this.collection.getItem(key)?.childNodes[0]?.key;
  }

  private getClosestLeft(key: Key) {
    let layoutInfo = this.getLayoutInfo(key);
     // First look for a card to the immediate left of the current card. If we can't find any, look for the nearest card in the entire column to the left of the card
    let rect = new Rect(layoutInfo.rect.x - layoutInfo.rect.width - this.horizontalSpacing - 1, layoutInfo.rect.y, layoutInfo.rect.width + this.horizontalSpacing, layoutInfo.rect.height);
    key = this._findClosest(layoutInfo.rect, rect)?.key;

    if (!key) {
      rect = new Rect(layoutInfo.rect.x - layoutInfo.rect.width - this.horizontalSpacing - 1, 0, layoutInfo.rect.width + this.horizontalSpacing, this.virtualizer.contentSize.height);
      key = this._findClosest(layoutInfo.rect, rect)?.key;
    }

    return this.collection.getItem(key)?.childNodes[0]?.key;
  }

  /** Returns the key visually to the right of the given one, or `null` for none. */
  getKeyRightOf(key: Key) {
    // Expected key is the currently focused cell so we need the parent row key
    let parentRowKey = this.collection.getItem(key).parentKey;
    return this.direction === 'rtl' ?  this.getClosestLeft(parentRowKey) : this.getClosestRight(parentRowKey);
  }

  /** Returns the key visually to the left of the given one, or `null` for none. */
  getKeyLeftOf(key: Key) {
    // Expected key is the currently focused cell so we need the parent row key
    let parentRowKey = this.collection.getItem(key).parentKey;
    return this.direction === 'rtl' ?  this.getClosestRight(parentRowKey) : this.getClosestLeft(parentRowKey);
  }
}<|MERGE_RESOLUTION|>--- conflicted
+++ resolved
@@ -57,12 +57,6 @@
     this.margin = options.margin != null ? options.margin : 24;
     this.minSpace = options.minSpace || new Size(18, 18);
     this.maxColumns = options.maxColumns || Infinity;
-<<<<<<< HEAD
-    // TODO: not entirely sure what this is for since the layout will automatically shift itself to the correct vertical space for the card
-    this.itemPadding = options.itemPadding != null ? options.itemPadding : 56;
-=======
-
->>>>>>> 7e8a7f69
     this.itemWidth = 0;
     this.numColumns = 0;
     this.lastCollection = null;
