/*
 * Copyright 2020 Adobe. All rights reserved.
 * This file is licensed to you under the Apache License, Version 2.0 (the "License");
 * you may not use this file except in compliance with the License. You may obtain a copy
 * of the License at http://www.apache.org/licenses/LICENSE-2.0
 *
 * Unless required by applicable law or agreed to in writing, software distributed under
 * the License is distributed on an "AS IS" BASIS, WITHOUT WARRANTIES OR REPRESENTATIONS
 * OF ANY KIND, either express or implied. See the License for the specific language
 * governing permissions and limitations under the License.
 */

<<<<<<< HEAD
import {
  baseStyleProps,
  dimensionValue,
  filterDOMProps,
  passthroughStyle,
  StyleHandlers,
  useDOMRef,
  useStyleProps
} from '@react-spectrum/utils';
import {DimensionValue, DOMRef} from '@react-types/shared';
import {GridProps} from '@react-types/layout';
=======
import {DOMRef} from '@react-types/shared';
import {filterDOMProps} from '@react-aria/utils';
import {GridProps} from '@react-types/layout';
import {
  gridStyleProps,
  useDOMRef,
  useStyleProps
} from '@react-spectrum/utils';
>>>>>>> 9d24e7e2
import React, {forwardRef} from 'react';

export const gridStyleProps: StyleHandlers = {
  ...baseStyleProps,
  autoFlow: ['gridAutoFlow', passthroughStyle],
  autoColumns: ['gridAutoColumns', gridDimensionValue],
  autoRows: ['gridAutoRows', gridDimensionValue],
  areas: ['gridTemplateAreas', gridTemplateAreasValue],
  columns: ['gridTemplateColumns', gridTemplateValue],
  rows: ['gridTemplateRows', gridTemplateValue],
  gap: ['gap', dimensionValue],
  rowGap: ['rowGap', dimensionValue],
  columnGap: ['rowGap', dimensionValue],
  justifyItems: ['justifyItems', passthroughStyle],
  justifyContent: ['justifyContent', passthroughStyle],
  alignItems: ['alignItems', passthroughStyle],
  alignContent: ['alignContent', passthroughStyle]
};

/**
 * A layout container using CSS grid. Supports Spectrum dimensions as values to
 * ensure consistent and adaptive sizing and spacing.
 */
function Grid(props: GridProps, ref: DOMRef<HTMLDivElement>) {
  let {
    children,
    ...otherProps
  } = props;
  let {styleProps} = useStyleProps(otherProps, gridStyleProps);
  styleProps.style.display = 'grid'; // inline-grid?
  let domRef = useDOMRef(ref);

  return (
    <div {...filterDOMProps(otherProps)} {...styleProps} ref={domRef}>
      {children}
    </div>
  );
}

/**
 * Can be used to make a repeating fragment of the columns or rows list.
 * See [MDN](https://developer.mozilla.org/en-US/docs/Web/CSS/repeat).
 * @param count - the number of times to repeat the fragment
 * @param repeat - the fragment to repeat
 */
export function repeat(count: number | 'auto-fill' | 'auto-fit', repeat: DimensionValue | DimensionValue[]): string {
  return `repeat(${count}, ${gridTemplateValue(repeat)})`;
}

/**
 * Defines a size range greater than or equal to min and less than or equal to max.
 * See [MDN](https://developer.mozilla.org/en-US/docs/Web/CSS/minmax).
 * @param min - the minimum size
 * @param max - the maximum size
 */
export function minmax(min: DimensionValue, max: DimensionValue): string {
  return `minmax(${gridDimensionValue(min)}, ${gridDimensionValue(max)})`;
}

/**
 * Clamps a given size to an available size.
 * See [MDN](https://developer.mozilla.org/en-US/docs/Web/CSS/fit-content).
 * @param dimension - the size to clamp
 */
export function fitContent(dimension: DimensionValue): string {
  return `fit-content(${gridDimensionValue(dimension)})`;
}

function gridTemplateAreasValue(value) {
  return value.map(v => `"${v}"`).join('\n');
}

function gridDimensionValue(value) {
  if (/^max-content|min-content|minmax|auto|fit-content|repeat|subgrid/.test(value)) {
    return value;
  }

  return dimensionValue(value);
}

function gridTemplateValue(value) {
  if (Array.isArray(value)) {
    return value.map(gridDimensionValue).join(' ');
  }

  return gridDimensionValue(value);
}

const _Grid = forwardRef(Grid);
export {_Grid as Grid};<|MERGE_RESOLUTION|>--- conflicted
+++ resolved
@@ -10,11 +10,9 @@
  * governing permissions and limitations under the License.
  */
 
-<<<<<<< HEAD
 import {
   baseStyleProps,
   dimensionValue,
-  filterDOMProps,
   passthroughStyle,
   StyleHandlers,
   useDOMRef,
@@ -22,16 +20,7 @@
 } from '@react-spectrum/utils';
 import {DimensionValue, DOMRef} from '@react-types/shared';
 import {GridProps} from '@react-types/layout';
-=======
-import {DOMRef} from '@react-types/shared';
 import {filterDOMProps} from '@react-aria/utils';
-import {GridProps} from '@react-types/layout';
-import {
-  gridStyleProps,
-  useDOMRef,
-  useStyleProps
-} from '@react-spectrum/utils';
->>>>>>> 9d24e7e2
 import React, {forwardRef} from 'react';
 
 export const gridStyleProps: StyleHandlers = {
