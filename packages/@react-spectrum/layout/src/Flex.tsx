/*
 * Copyright 2020 Adobe. All rights reserved.
 * This file is licensed to you under the Apache License, Version 2.0 (the "License");
 * you may not use this file except in compliance with the License. You may obtain a copy
 * of the License at http://www.apache.org/licenses/LICENSE-2.0
 *
 * Unless required by applicable law or agreed to in writing, software distributed under
 * the License is distributed on an "AS IS" BASIS, WITHOUT WARRANTIES OR REPRESENTATIONS
 * OF ANY KIND, either express or implied. See the License for the specific language
 * governing permissions and limitations under the License.
 */

<<<<<<< HEAD
import {filterDOMProps, flexStyleProps, useSlotProps, useStyleProps} from '@react-spectrum/utils';
=======
import {classNames, filterDOMProps, flexStyleProps, SlotProvider, useSlotProps, useStyleProps} from '@react-spectrum/utils';
>>>>>>> 1f82fe36
import {FlexProps} from '@react-types/layout';
import {HTMLElement} from 'react-dom';
import React, {RefObject} from 'react';

export const Flex = React.forwardRef((props: FlexProps, ref: RefObject<HTMLElement>) => {
  props = useSlotProps(props);
  let {
    children,
    slots,
    ...otherProps
  } = props;
  let {styleProps} = useStyleProps(otherProps, flexStyleProps);

  styleProps.style.display = 'flex'; // inline-flex?

  return (
<<<<<<< HEAD
    <div {...filterDOMProps(otherProps)} {...styleProps} ref={ref}>
      {children}
=======
    <div
      {...filterDOMProps(otherProps)}
      {...styleProps}
      className={classNames({}, styleProps.className, slots && slots.container && slots.container.UNSAFE_className)}
      ref={ref}>
      <SlotProvider slots={slots}>
        {children}
      </SlotProvider>
>>>>>>> 1f82fe36
    </div>
  );
});<|MERGE_RESOLUTION|>--- conflicted
+++ resolved
@@ -10,11 +10,7 @@
  * governing permissions and limitations under the License.
  */
 
-<<<<<<< HEAD
-import {filterDOMProps, flexStyleProps, useSlotProps, useStyleProps} from '@react-spectrum/utils';
-=======
-import {classNames, filterDOMProps, flexStyleProps, SlotProvider, useSlotProps, useStyleProps} from '@react-spectrum/utils';
->>>>>>> 1f82fe36
+import {filterDOMProps, flexStyleProps, SlotProvider, useSlotProps, useStyleProps} from '@react-spectrum/utils';
 import {FlexProps} from '@react-types/layout';
 import {HTMLElement} from 'react-dom';
 import React, {RefObject} from 'react';
@@ -31,19 +27,10 @@
   styleProps.style.display = 'flex'; // inline-flex?
 
   return (
-<<<<<<< HEAD
     <div {...filterDOMProps(otherProps)} {...styleProps} ref={ref}>
-      {children}
-=======
-    <div
-      {...filterDOMProps(otherProps)}
-      {...styleProps}
-      className={classNames({}, styleProps.className, slots && slots.container && slots.container.UNSAFE_className)}
-      ref={ref}>
       <SlotProvider slots={slots}>
         {children}
       </SlotProvider>
->>>>>>> 1f82fe36
     </div>
   );
 });