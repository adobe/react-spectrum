--- conflicted
+++ resolved
@@ -10,12 +10,8 @@
  * governing permissions and limitations under the License.
  */
 
-<<<<<<< HEAD
+import {DOMRef} from '@react-types/shared';
 import {filterDOMProps, flexStyleProps, SlotProvider, useSlotProps, useStyleProps} from '@react-spectrum/utils';
-=======
-import {DOMRef} from '@react-types/shared';
-import {filterDOMProps, flexStyleProps, useDOMRef, useSlotProps, useStyleProps} from '@react-spectrum/utils';
->>>>>>> dd2cd3db
 import {FlexProps} from '@react-types/layout';
 import {HTMLElement} from 'react-dom';
 import React, {forwardRef, RefObject} from 'react';
@@ -32,15 +28,10 @@
   let domRef = useDOMRef(ref);
 
   return (
-<<<<<<< HEAD
-    <div {...filterDOMProps(otherProps)} {...styleProps} ref={ref}>
+    <div {...filterDOMProps(otherProps)} {...styleProps} ref={domRef}>
       <SlotProvider slots={slots}>
         {children}
       </SlotProvider>
-=======
-    <div {...filterDOMProps(otherProps)} {...styleProps} ref={domRef}>
-      {children}
->>>>>>> dd2cd3db
     </div>
   );
 };
