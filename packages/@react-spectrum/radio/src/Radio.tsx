/*
 * Copyright 2020 Adobe. All rights reserved.
 * This file is licensed to you under the Apache License, Version 2.0 (the "License");
 * you may not use this file except in compliance with the License. You may obtain a copy
 * of the License at http://www.apache.org/licenses/LICENSE-2.0
 *
 * Unless required by applicable law or agreed to in writing, software distributed under
 * the License is distributed on an "AS IS" BASIS, WITHOUT WARRANTIES OR REPRESENTATIONS
 * OF ANY KIND, either express or implied. See the License for the specific language
 * governing permissions and limitations under the License.
 */

import {classNames, filterDOMProps, useFocusableRef, useStyleProps} from '@react-spectrum/utils';
import {FocusableRef} from '@react-types/shared';
import {FocusRing} from '@react-aria/focus';
import React, {forwardRef, useRef} from 'react';
import {SpectrumRadioProps} from '@react-types/radio';
import styles from '@adobe/spectrum-css-temp/components/radio/vars.css';
import {useRadio} from '@react-aria/radio';
import {useRadioProvider} from './RadioGroup';

function Radio(props: SpectrumRadioProps, ref: FocusableRef<HTMLLabelElement>) {
  if (!props.children && !props['aria-label']) {
    console.warn('If no children are provided, an aria-label must be specified');
  }

  let {
    isDisabled,
    children,
    autoFocus,
    ...otherProps
  } = props;
  let {styleProps} = useStyleProps(otherProps);

  let inputRef = useRef<HTMLInputElement>(null);
  let domRef = useFocusableRef(ref, inputRef);

  let radioGroupProps = useRadioProvider();
  let {
    isEmphasized,
    isDisabled: isGroupDisabled,
    validationState,
    state
  } = radioGroupProps;

  let {inputProps} = useRadio({
    ...props,
    ...radioGroupProps,
    isDisabled: isDisabled || isGroupDisabled
<<<<<<< HEAD
  }, state);

  let inputRef = useRef<HTMLInputElement>(null);
  let domRef = useFocusableRef(ref, inputRef);
=======
  }, state, inputRef);
>>>>>>> 7e20d1b9

  return (
    <label
      {...filterDOMProps(
        otherProps,
        {
          'aria-label': false
        }
      )}
      {...styleProps}
      ref={domRef}
      className={
        classNames(
          styles,
          'spectrum-Radio',
          {
            // Removing. Pending design feedback.
            // 'spectrum-Radio--labelBelow': labelPosition === 'bottom',
            'spectrum-Radio--quiet': !isEmphasized,
            'is-disabled': isDisabled,
            'is-invalid': validationState === 'invalid'
          },
          styleProps.className
        )
      }>
      <FocusRing focusRingClass={classNames(styles, 'focus-ring')} autoFocus={autoFocus}>
        <input
          {...inputProps}
          ref={inputRef}
          className={classNames(styles, 'spectrum-Radio-input')} />
      </FocusRing>
      <span className={classNames(styles, 'spectrum-Radio-button')} />
      {children && (
        <span className={classNames(styles, 'spectrum-Radio-label')}>
          {children}
        </span>
      )}
    </label>
  );
}
/**
 * Radio buttons allow users to select a single option from a list of mutually exclusive options.
 * All possible options are exposed up front for users to compare.
 */
const _Radio = forwardRef(Radio);
export {_Radio as Radio};<|MERGE_RESOLUTION|>--- conflicted
+++ resolved
@@ -47,14 +47,7 @@
     ...props,
     ...radioGroupProps,
     isDisabled: isDisabled || isGroupDisabled
-<<<<<<< HEAD
-  }, state);
-
-  let inputRef = useRef<HTMLInputElement>(null);
-  let domRef = useFocusableRef(ref, inputRef);
-=======
   }, state, inputRef);
->>>>>>> 7e20d1b9
 
   return (
     <label
