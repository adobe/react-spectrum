--- conflicted
+++ resolved
@@ -147,34 +147,15 @@
 </RadioGroup>
 ```
 
-<<<<<<< HEAD
-### Label Position and Alignment
-=======
-### Label position
->>>>>>> 415ae70c
-
+### Label position and alignment
 By default, the label is positioned above the RadioGroup.
-The `labelPosition` prop can be used to position the label to the side.
-
-```tsx example
-<<<<<<< HEAD
-<RadioGroup label="Example Options" labelPosition="side" labelAlign="end">
-=======
-<RadioGroup label="Example Options" labelPosition="side">
- <Radio value="wizard">Wizard</Radio>
- <Radio value="dragon">Dragon</Radio>
-</RadioGroup>
-```
-
-### Label align
-
-Labels can be aligned to the "start" or the "end" of the RadioGroup.
+The `labelPosition` prop can be used to position the label to the side. The `labelAlign` prop can
+be used to align the label as "start" or "end".
 For left-to-right (LTR) languages, "start" refers to the left most edge of the RadioGroup
 and "end" refers to the right most edge. For right-to-left (RTL) languages, this is flipped.
 
 ```tsx example
-<RadioGroup label="Example Options" labelAlign="end">
->>>>>>> 415ae70c
+<RadioGroup label="Example Options" labelPosition="side" labelAlign="end">
  <Radio value="wizard">Wizard</Radio>
  <Radio value="dragon">Dragon</Radio>
 </RadioGroup>
