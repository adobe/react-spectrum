{/* Copyright 2020 Adobe. All rights reserved.
This file is licensed to you under the Apache License, Version 2.0 (the "License");
you may not use this file except in compliance with the License. You may obtain a copy
of the License at http://www.apache.org/licenses/LICENSE-2.0
Unless required by applicable law or agreed to in writing, software distributed under
the License is distributed on an "AS IS" BASIS, WITHOUT WARRANTIES OR REPRESENTATIONS
OF ANY KIND, either express or implied. See the License for the specific language
governing permissions and limitations under the License. */}

import {Layout} from '@react-spectrum/docs';
export default Layout;

import docs from 'docs:@react-spectrum/radio';
import packageData from '@react-spectrum/radio/package.json';
import {HeaderInfo, PropTable, PageDescription} from '@react-spectrum/docs';

```jsx import
import {Radio, RadioGroup} from '@react-spectrum/radio';
import {Flex} from '@react-spectrum/layout';
```

---
category: Forms
keywords: [radio group, radio]
---

# RadioGroup

<PageDescription>{docs.exports.Radio.description}</PageDescription>

<HeaderInfo
  packageData={packageData}
  componentNames={['RadioGroup', 'Radio']}
  sourceData={[
  {type: 'Spectrum', url: 'https://spectrum.adobe.com/page/radio-button/'}
  ]}
  since="3.0.0" />

## Example

```tsx example
<RadioGroup label="Favorite pet">
  <Radio value="dogs">Dogs</Radio>
  <Radio value="cats">Cats</Radio>
</RadioGroup>
```

## Content

RadioGroup accepts multiple Radio elements as children.
Each Radio represents an option that can be selected, labeled by its children.

**Note:** A Radio cannot be used outside of a RadioGroup.

## Value

RadioGroup only allows single selection. An initial, uncontrolled value can be provided to the RadioGroup using the `defaultValue` prop.
Alternatively, a controlled value can be provided using the `value` prop.

```tsx example
function Example() {
  let [selected, setSelected] = React.useState<string | number>('yes');

  return (
    <Flex gap="size-300">
      <RadioGroup label="Are you a wizard? (uncontrolled)" defaultValue="yes">
        <Radio value="yes">Yes</Radio>
        <Radio value="no">No</Radio>
      </RadioGroup>

      <RadioGroup label="Are you a wizard? (controlled)" value={selected} onChange={setSelected}>
        <Radio value="yes">Yes</Radio>
        <Radio value="no">No</Radio>
      </RadioGroup>
    </Flex>
  );
}
```

### HTML forms

RadioGroup supports the `name` prop, paired with the Radio `value` prop, for integration with HTML forms.

```tsx example
<RadioGroup label="Favorite pet" name="pet">
  <Radio value="dogs">Dogs</Radio>
  <Radio value="cats">Cats</Radio>
</RadioGroup>
```

## Labeling
A visual label should be provided for the RadioGroup using the `label` prop. If the RadioGroup is required, the `isRequired` and
`necessityIndicator` props can be used to show a required state.

```tsx example
<Flex gap="size-300" wrap>
  <RadioGroup label="Favorite avatar">
    <Radio value="wizard">Wizard</Radio>
    <Radio value="dragon">Dragon</Radio>
  </RadioGroup>

  <RadioGroup label="Favorite avatar" isRequired necessityIndicator="icon">
    <Radio value="wizard">Wizard</Radio>
    <Radio value="dragon">Dragon</Radio>
  </RadioGroup>

  <RadioGroup label="Favorite avatar" isRequired necessityIndicator="label">
    <Radio value="wizard">Wizard</Radio>
    <Radio value="dragon">Dragon</Radio>
  </RadioGroup>

  <RadioGroup label="Favorite avatar" necessityIndicator="label">
   <Radio value="wizard">Wizard</Radio>
   <Radio value="dragon">Dragon</Radio>
  </RadioGroup>
</Flex>
```
### Accessibility

If a visible label isn't specified for a RadioGroup, an `aria-label` must be provided for accessibility. If the field is labeled by a separate element, an `aria-labelledby` prop must be provided using the id of the labeling element instead.

Radio elements should always have a visible label.

### Internationalization

To internationalize a RadioGroup, a localized string should be passed to the `label` prop and as the child content of the Radio elements.
For languages that are read right-to-left (e.g. Hebrew and Arabic), the Radio is automatically placed on the right side of the text. When the necessityIndicator prop is set to "label", a localized string will be provided for "(required)" or "(optional)" automatically.

## Events

RadioGroup accepts an `onChange` prop, which is triggered when a user changes the selected value.
The example below uses `onChange` to log how the user is interacting with the component.

```tsx example
function Example() {
<<<<<<< HEAD
  let [selected, setSelected] = React.useState<string | number>('');
=======
  let [selected, setSelected] = React.useState(null);
>>>>>>> eeeaf38d

  return (
    <>
      <RadioGroup label="Favorite avatar" value={selected} onChange={setSelected}>
        <Radio value="wizard">Wizard</Radio>
        <Radio value="dragon">Dragon</Radio>
      </RadioGroup>
      <div>You have selected: {selected}</div>
    </>
  );
}
```

## Validation

RadioGroup supports the `isRequired` prop to ensure the user selects an option, as well as custom client and server-side validation. It can also be integrated with other form libraries. See the [Forms](forms.html) guide to learn more.

When the [Form](Form.html) component has the `validationBehavior="native"` prop, validation errors block form submission and are displayed as help text automatically.

```tsx example
import {Form, ButtonGroup, Button} from '@adobe/react-spectrum';

<Form validationBehavior="native">
  {/*- begin highlight -*/}
  <RadioGroup label="Favorite pet" name="pet" isRequired>
  {/*- end highlight -*/}
    <Radio value="dogs">Dog</Radio>
    <Radio value="cats">Cat</Radio>
    <Radio value="dragon">Dragon</Radio>
  </RadioGroup>
  <ButtonGroup>
    <Button type="submit" variant="primary">Submit</Button>
    <Button type="reset" variant="secondary">Reset</Button>
  </ButtonGroup>
</Form>
```

By default, `RadioGroup` displays default validation messages provided by the browser. See [Customizing error messages](forms.html#customizing-error-messages) in the Forms guide to learn how to provide your own custom errors.

## RadioGroup props

<PropTable component={docs.exports.RadioGroup} links={docs.links} />

## Radio props

<PropTable component={docs.exports.Radio} links={docs.links} />

## Visual options

### Orientation

RadioGroups are vertically oriented by default.
The `orientation` prop can be used to change the orientation to horizontal.

```tsx example
<RadioGroup label="Favorite avatar" orientation="horizontal">
  <Radio value="wizard">Wizard</Radio>
  <Radio value="dragon">Dragon</Radio>
</RadioGroup>
```

### Label position and alignment
[View guidelines](https://spectrum.adobe.com/page/radio-button/#Label)

By default, the label is positioned above the RadioGroup.
The `labelPosition` prop can be used to position the label to the side. The `labelAlign` prop can
be used to align the label as "start" or "end".
For left-to-right (LTR) languages, "start" refers to the left most edge of the RadioGroup
and "end" refers to the right most edge. For right-to-left (RTL) languages, this is flipped.

```tsx example
<RadioGroup label="Favorite avatar" labelPosition="side" labelAlign="end">
  <Radio value="wizard">Wizard</Radio>
  <Radio value="dragon">Dragon</Radio>
</RadioGroup>
```

### Help text
[View guidelines](https://spectrum.adobe.com/page/radio-group/#Help-text-(description-and-error-message))

Both a description and an error message can be supplied to a RadioGroup. The description is always visible unless `isInvalid` is true and an error message is provided. The error message can be used to help the user fix their input quickly and should be specific to the detected error. All strings should be localized.

```tsx example
function Example() {
  let [selected, setSelected] = React.useState<string | number>('dogs');
  let isValid = selected === 'dogs';

  return (
    <RadioGroup
      aria-label="Favorite pet"
      onChange={setSelected}
      isInvalid={!isValid}
      description="Please select a pet."
      errorMessage={
        selected === 'cats'
          ? 'No cats allowed.'
          : 'Please select dogs.'
      }>
      <Radio value="dogs">
        Dogs
      </Radio>
      <Radio value="cats">
        Cats
      </Radio>
      <Radio value="dragons">
        Dragons
      </Radio>
    </RadioGroup>
  );
}
```

### Contextual help

A [ContextualHelp](ContextualHelp.html) element may be placed next to the label to provide additional information or help about a RadioGroup.

```tsx example
import {Content, ContextualHelp, Heading} from '@adobe/react-spectrum';

<RadioGroup
  label="T-shirt size"
  contextualHelp={
    <ContextualHelp variant="info">
      <Heading>Size and fit</Heading>
      <Content>Our sizes run on the small side. Choose a size up from your usual.</Content>
    </ContextualHelp>
  }>
  <Radio value="S">Small</Radio>
  <Radio value="M">Medium</Radio>
  <Radio value="L">Large</Radio>
</RadioGroup>
```

### Disabled
[View guidelines](https://spectrum.adobe.com/page/radio-button/#Disabled)

```tsx example
<RadioGroup label="Favorite avatar" isDisabled>
  <Radio value="wizard">Wizard</Radio>
  <Radio value="dragon">Dragon</Radio>
</RadioGroup>
```

```tsx example
<RadioGroup label="Favorite avatar">
  <Radio value="wizard">Wizard</Radio>
  <Radio value="dragon" isDisabled>Dragon</Radio>
</RadioGroup>
```

### Read only
[View guidelines](https://spectrum.adobe.com/page/radio-button/#Read-only)

The isReadOnly prop makes the selection immutable. Unlike isDisabled, the RadioGroup remains focusable.
See the [MDN docs](https://developer.mozilla.org/en-US/docs/Web/HTML/Attributes/readonly) for more information.

```tsx example
<RadioGroup label="Favorite avatar" defaultValue="wizard" isReadOnly>
  <Radio value="wizard">Wizard</Radio>
  <Radio value="dragon">Dragon</Radio>
</RadioGroup>
```

### Emphasized
[View guidelines](https://spectrum.adobe.com/page/radio-button/#Emphasis)

```tsx example
<RadioGroup label="Favorite avatar" defaultValue="dragon" isEmphasized>
  <Radio value="wizard">Wizard</Radio>
  <Radio value="dragon">Dragon</Radio>
</RadioGroup>
```<|MERGE_RESOLUTION|>--- conflicted
+++ resolved
@@ -133,11 +133,7 @@
 
 ```tsx example
 function Example() {
-<<<<<<< HEAD
-  let [selected, setSelected] = React.useState<string | number>('');
-=======
-  let [selected, setSelected] = React.useState(null);
->>>>>>> eeeaf38d
+  let [selected, setSelected] = React.useState<string | number | null>(null);
 
   return (
     <>
