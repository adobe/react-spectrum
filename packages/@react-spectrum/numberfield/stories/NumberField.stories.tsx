--- conflicted
+++ resolved
@@ -20,189 +20,6 @@
 import {Heading} from '@react-spectrum/text';
 import {Item, Picker} from '@react-spectrum/picker';
 import {NumberField} from '../src';
-<<<<<<< HEAD
-import React, {useState} from 'react';
-import {storiesOf} from '@storybook/react';
-import {TextField} from '@react-spectrum/textfield';
-
-storiesOf('NumberField', module)
-  .addParameters({providerSwitcher: {status: 'notice'}})
-  .addDecorator(story => (
-    <ErrorBoundary>{story()}</ErrorBoundary>
-  ))
-  .add(
-    'default',
-    () => render({})
-  )
-  .add(
-    'defaultValue: 10',
-    () => render({defaultValue: 10})
-  )
-  .add(
-    'value: 10',
-    () => render({value: 10})
-  )
-  .add(
-    'maximumFractionDigits = 0',
-    () => render({formatOptions: {maximumFractionDigits: 0}})
-  )
-  .add(
-    'currency',
-    () => render({formatOptions: {style: 'currency', currency: 'EUR'}, label: 'Price'})
-  )
-  .add(
-    'percent',
-    () => render({formatOptions: {style: 'percent'}, label: 'Tax'})
-  )
-  .add(
-    'percent, max fraction digits: 2, no min fraction digits',
-    () => render({formatOptions: {style: 'percent', maximumFractionDigits: 2}, label: 'Tax'})
-  )
-  .add(
-    'percent min = 2 max = 2 fraction digits',
-    () => render({formatOptions: {style: 'percent', minimumFractionDigits: 2, maximumFractionDigits: 2}, label: 'Tax'})
-  )
-  .add(
-    'percent min = 2 max = 3 fraction digits',
-    () => render({formatOptions: {style: 'percent', minimumFractionDigits: 2, maximumFractionDigits: 3}, label: 'Tax'})
-  )
-  .add(
-    'minValue = 0, 0 fraction digits',
-    () => render({minValue: 0, formatOptions: {maximumFractionDigits: 0}})
-  )
-  .add(
-    'percent using sign',
-    () => render({formatOptions: {style: 'percent', signDisplay: 'always'}, label: 'Tax'})
-  )
-  .add(
-    'disabled',
-    () => render({isDisabled: true})
-  )
-  .add(
-    'readonly',
-    () => render({defaultValue: 10, isReadOnly: true})
-  )
-  .add(
-    'isQuiet',
-    () => render({isQuiet: true})
-  )
-  .add(
-    'quiet disabled',
-    () => render({isQuiet: true, isDisabled: true, defaultValue: 10})
-  )
-  .add(
-    'quiet readonly',
-    () => render({isQuiet: true, isReadOnly: true, defaultValue: 10})
-  )
-  .add(
-    'validationState: invalid',
-    () => render({validationState: 'invalid'})
-  )
-  .add(
-    'validationState: valid',
-    () => render({validationState: 'valid'})
-  )
-  .add(
-    'validationState: invalid, isQuiet',
-    () => render({validationState: 'invalid', isQuiet: true})
-  )
-  .add(
-    'validationState: valid, isQuiet',
-    () => render({validationState: 'valid', isQuiet: true})
-  )
-  .add(
-    'minValue = 0, maxValue = 20',
-    () => render({minValue: 0, maxValue: 20})
-  )
-  .add(
-    'minValue = 0, maxValue = 20, quiet',
-    () => render({isQuiet: true, minValue: 0, maxValue: 20})
-  )
-  .add(
-    'minValue = -50, maxValue = -20',
-    () => render({minValue: -50, maxValue: -20})
-  )
-  .add(
-    'minValue = 20, maxValue = 50',
-    () => render({minValue: 20, maxValue: 50})
-  )
-  .add(
-    'minValue = 0, defaultValue = 0',
-    () => render({minValue: 0, defaultValue: 0})
-  )
-  .add(
-    'step = 5',
-    () => render({step: 5})
-  )
-  .add(
-    'step = 3 with min = 2, max = 21',
-    () => render({step: 3, minValue: 2, maxValue: 21})
-  )
-  .add(
-    'autoFocus',
-    () => render({autoFocus: true})
-  )
-  .add(
-    'hideStepper',
-    () => render({hideStepper: true})
-  )
-  .add(
-    'isQuiet, hideStepper',
-    () => render({isQuiet: true, hideStepper: true})
-  )
-  .add(
-    'required',
-    () => render({isRequired: true})
-  )
-  .add(
-    'optional',
-    () => render({necessityIndicator: 'label'})
-  )
-  .add(
-    'required with label',
-    () => render({isRequired: true, necessityIndicator: 'label'})
-  )
-  .add(
-    'label top end',
-    () => render({isRequired: true, labelPosition: 'top', labelAlign: 'end'})
-  )
-  .add(
-    'label side',
-    () => render({isRequired: true, labelPosition: 'side'})
-  )
-  .add(
-    'no visible label',
-    () => renderNoLabel({isRequired: true, 'aria-label': 'Width'})
-  )
-  .add(
-    'quiet no visible label',
-    () => renderNoLabel({isQuiet: true, isRequired: true, 'aria-label': 'Width'})
-  )
-  .add(
-    'quiet no visible label hidestepper',
-    () => renderNoLabel({hideStepper: true, isQuiet: true, isRequired: true, 'aria-label': 'Width'})
-  )
-  .add(
-    'aria-labelledby',
-    () => (
-      <>
-        <label htmlFor="numberfield" id="label">Width</label>
-        {renderNoLabel({isRequired: true, id: 'numberfield', 'aria-labelledby': 'label'})}
-      </>
-    )
-  )
-  .add(
-    'with description, no visible label',
-    () => renderNoLabel({'aria-label': 'Age', description: 'Please select your age.'})
-  )
-  .add(
-    'with error message, labelPosition: side',
-    () => render({labelPosition: 'side', errorMessage: 'Please enter a positive number.', validationState: 'invalid'})
-  )
-  .add(
-    'contextual help',
-    () => render({contextualHelp: (
-=======
 import React, {ReactNode, useState} from 'react';
 
 export default {
@@ -490,7 +307,6 @@
 export const _ContextualHelp = () =>
   render({
     contextualHelp: (
->>>>>>> 2600c965
       <ContextualHelp>
         <Heading>What is a segment?</Heading>
         <Content>
@@ -498,66 +314,6 @@
           navigated from, and much more.
         </Content>
       </ContextualHelp>
-<<<<<<< HEAD
-    )})
-  )
-  .add(
-    'custom width',
-    () => render({width: 'size-3000'})
-  )
-  .add(
-    'quiet custom width',
-    () => render({isQuiet: true, width: 'size-3000'})
-  )
-  .add(
-    'custom width no visible label',
-    () => renderNoLabel({width: 'size-3000', isRequired: true, 'aria-label': 'Width'})
-  )
-  .add(
-    'custom width, labelPosition=side',
-    () => render({width: 'size-3000', labelPosition: 'side'})
-  )
-  .add(
-    'controlled',
-    () => <NumberFieldControlled />
-  )
-  .add(
-    'currency switcher',
-    () => <NumberFieldWithCurrencySelect />
-  )
-  .add(
-    'flexed',
-    () => renderSet()
-  )
-  .add(
-    'min width',
-    () => render({width: 0})
-  )
-  .add(
-    'focus events',
-    () => render({onBlur: action('onBlur'), onFocus: action('onFocus'), onFocusChange: action('onFocusChange'), onKeyDown: action('onKeyDown'), onKeyUp: action('onKeyUp')})
-  )
-  .add(
-    'input dom events',
-    () => render({
-      onCopy: action('onCopy'), onCut: action('onCut'), onPaste: action('onPaste'), onCompositionStart: action('onCompositionStart'), onCompositionEnd: action('onCompositionEnd'),
-      onCompositionUpdate: action('onCompositionUpdate'), onSelect: action('onSelect'), onBeforeInput: action('onBeforeInput'), onInput: action('onInput')
-    })
-  )
-  .add(
-    'reset controlled state to blank with null',
-    () => <NumberFieldControlledStateReset />
-  )
-  .add('form submit', () => (
-    <Form onSubmit={chain(action('submit'), (e) => e.preventDefault())}>
-      <NumberField label="Give me a number" onChange={action('change')} formatOptions={{style: 'currency', currency: 'JPY'}} />
-      <TextField label="Give me a string" onChange={action('changestring')} />
-      <Button type="submit" variant="accent">
-        Click Me
-      </Button>
-    </Form>
-  ));
-=======
     )
   });
 
@@ -650,7 +406,6 @@
 ResetControlledStateToBlankWithNull.story = {
   name: 'reset controlled state to blank with null'
 };
->>>>>>> 2600c965
 
 function render(props: any = {}) {
   return (
