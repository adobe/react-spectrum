/*
 * Copyright 2020 Adobe. All rights reserved.
 * This file is licensed to you under the Apache License, Version 2.0 (the "License");
 * you may not use this file except in compliance with the License. You may obtain a copy
 * of the License at http://www.apache.org/licenses/LICENSE-2.0
 *
 * Unless required by applicable law or agreed to in writing, software distributed under
 * the License is distributed on an "AS IS" BASIS, WITHOUT WARRANTIES OR REPRESENTATIONS
 * OF ANY KIND, either express or implied. See the License for the specific language
 * governing permissions and limitations under the License.
 */

jest.mock('@react-aria/live-announcer');
import {act, fireEvent, pointerMap, render, triggerPress, within} from '@react-spectrum/test-utils';
import {announce} from '@react-aria/live-announcer';
import {Button} from '@react-spectrum/button';
import {chain} from '@react-aria/utils';
import messages from '../../../@react-aria/numberfield/intl/*';
import {NumberField} from '../';
import {Provider} from '@react-spectrum/provider';
import React, {useState} from 'react';
import {theme} from '@react-spectrum/theme-default';
import userEvent from '@testing-library/user-event';

// for some reason hu-HU isn't supported in jsdom/node
let locales = Object.keys(messages).map(locale => locale.replace('.json', '')).filter(locale => locale !== 'hu-HU');

// a note for these tests, text selection is not working in jsdom, so on focus will not select the value already
// in the numberfield

describe('NumberField', function () {
  let onChangeSpy = jest.fn();
  let onBlurSpy = jest.fn();
  let onKeyDownSpy = jest.fn();
  let onKeyUpSpy = jest.fn();
  let user;

  beforeAll(() => {
    user = userEvent.setup({delay: null, pointerMap});
    jest.useFakeTimers();
  });

  afterEach(() => {
    onChangeSpy.mockClear();
    onBlurSpy.mockClear();
    onKeyDownSpy.mockClear();
    onKeyUpSpy.mockClear();
    announce.mockClear();
    // there's an announcer, make sure to run through it
    // make sure only to run the pending timers, spin button can cause an infinite loop if we run all
    act(() => {jest.runOnlyPendingTimers();});
  });

  function renderNumberField(props = {}, providerProps = {}) {
    let {locale = 'en-US', scale = 'medium'} = providerProps;
    let {container, debug, rerender} = render(<Provider theme={theme} scale={scale} locale={locale}><NumberField aria-label="labelled" {...props} /></Provider>);

    let root = props.label ? container.firstChild.firstChild : undefined;
    container = within(container).queryByRole('group');
    let textField = within(container).queryByRole('textbox');
    let buttons = within(container).queryAllByRole('button');
    let incrementButton = buttons[0];
    let decrementButton = buttons[1];
    return {
      root,
      container,
      textField,
      buttons,
      incrementButton,
      decrementButton,
      debug,
      rerender: (props = {}, locale) => rerender(<Provider theme={theme} locale={locale}><NumberField aria-label="labelled" {...props} /></Provider>)
    };
  }

  it.each`
    Name
    ${'NumberField'}
  `('$Name has correct aria and props', () => {
    let {
      container,
      textField,
      incrementButton,
      decrementButton
    } = renderNumberField();

    expect(container).toBeTruthy();
    expect(container).toHaveAttribute('role', 'group');
    expect(textField).toBeTruthy();
    expect(textField).toHaveAttribute('type', 'text');
    expect(textField).toHaveAttribute('inputMode', 'numeric');
    expect(incrementButton).toBeTruthy();
    expect(decrementButton).toBeTruthy();
    expect(incrementButton).toHaveAttribute('tabIndex', '-1');
    expect(decrementButton).toHaveAttribute('tabIndex', '-1');
  });

  it('attaches a user provided ref to the outer div', function () {
    let ref = React.createRef();
    let {container, textField} = renderNumberField({ref});

    expect(ref.current.UNSAFE_getDOMNode()).toBe(container.parentElement);
    act(() => {
      ref.current.focus();
    });
    expect(document.activeElement).toBe(textField);
  });

  it('attaches a user provided ref to the outer div with a label', function () {
    let ref = React.createRef();
    let {root, textField} = renderNumberField({ref, label: 'Visually labelled'});

    expect(ref.current.UNSAFE_getDOMNode()).toBe(root);
    act(() => {
      ref.current.focus();
    });
    expect(document.activeElement).toBe(textField);
  });

  it.each`
    Name              | props                                                       | platform    | UA               | inputMode
    ${'NumberField'}  | ${{}}                                                       | ${'iPhone'} | ${'AppleWebKit'} | ${'text'}
    ${'NumberField'}  | ${{formatOptions: {maximumFractionDigits: 0}}}              | ${'iPhone'} | ${'AppleWebKit'} | ${'text'}
    ${'NumberField'}  | ${{minValue: 0}}                                            | ${'iPhone'} | ${'AppleWebKit'} | ${'decimal'}
    ${'NumberField'}  | ${{minValue: 0, formatOptions: {maximumFractionDigits: 0}}} | ${'iPhone'} | ${'AppleWebKit'} | ${'numeric'}
    ${'NumberField'}  | ${{}}                                                       | ${'iPad'}   | ${'AppleWebKit'} | ${'numeric'}
    ${'NumberField'}  | ${{formatOptions: {maximumFractionDigits: 0}}}              | ${'iPad'}   | ${'AppleWebKit'} | ${'numeric'}
    ${'NumberField'}  | ${{minValue: 0}}                                            | ${'iPad'}   | ${'AppleWebKit'} | ${'numeric'}
    ${'NumberField'}  | ${{minValue: 0, formatOptions: {maximumFractionDigits: 0}}} | ${'iPad'}   | ${'AppleWebKit'} | ${'numeric'}
    ${'NumberField'}  | ${{}}                                                       | ${'Mac'}    | ${'AppleWebKit'} | ${'numeric'}
    ${'NumberField'}  | ${{formatOptions: {maximumFractionDigits: 0}}}              | ${'Mac'}    | ${'AppleWebKit'} | ${'numeric'}
    ${'NumberField'}  | ${{minValue: 0}}                                            | ${'Mac'}    | ${'AppleWebKit'} | ${'numeric'}
    ${'NumberField'}  | ${{minValue: 0, formatOptions: {maximumFractionDigits: 0}}} | ${'Mac'}    | ${'AppleWebKit'} | ${'numeric'}
    ${'NumberField'}  | ${{}}                                                       | ${'Linux'}  | ${'Android'}     | ${'numeric'}
    ${'NumberField'}  | ${{formatOptions: {maximumFractionDigits: 0}}}              | ${'Linux'}  | ${'Android'}     | ${'numeric'}
    ${'NumberField'}  | ${{minValue: 0}}                                            | ${'Linux'}  | ${'Android'}     | ${'decimal'}
    ${'NumberField'}  | ${{minValue: 0, formatOptions: {maximumFractionDigits: 0}}} | ${'Linux'}  | ${'Android'}     | ${'numeric'}
  `('$Name uses inputMode=$inputMode on $platform $UA with $props', ({props, platform, UA, inputMode}) => {
    let platformMock = jest.spyOn(navigator, 'platform', 'get').mockImplementation(() => platform);
    let uaMock = jest.spyOn(navigator, 'userAgent', 'get').mockImplementation(() => UA);

    let {
      textField
    } = renderNumberField({onChange: onChangeSpy, ...props});
    platformMock.mockRestore();
    uaMock.mockRestore();

    expect(textField).toHaveAttribute('inputMode', inputMode);
  });

  it.each`
    Name
    ${'NumberField'}
  `('$Name switches to numeric inputMode if maximumFractionDigits is 0 and no negative numbers', async () => {
    let {
      textField
    } = renderNumberField({onChange: onChangeSpy, formatOptions: {maximumFractionDigits: 0}, minValue: 0});

    expect(textField).toHaveAttribute('inputMode', 'numeric');

    act(() => {textField.focus();});
    await user.keyboard('5.2');
    expect(textField).toHaveAttribute('value', '52');
    act(() => {textField.blur();});
    expect(onChangeSpy).toHaveBeenCalledWith(52);
  });

  it.each`
    Name
    ${'NumberField'}
  `('$Name switches to numeric for currencies that have no decimals', async () => {
    let {
      textField
    } = renderNumberField({onChange: onChangeSpy, formatOptions: {style: 'currency', currency: 'JPY'}, minValue: 0});

    expect(textField).toHaveAttribute('inputMode', 'numeric');

    act(() => {textField.focus();});
    await user.keyboard('5.2');
    expect(textField).toHaveAttribute('value', '52');
    act(() => {textField.blur();});
    expect(textField).toHaveAttribute('value', '¥52');
    expect(onChangeSpy).toHaveBeenCalledWith(52);
  });

  it.each`
    Name
    ${'NumberField'}
  `('$Name switches to numeric for percentages', async () => {
    let {
      textField
    } = renderNumberField({onChange: onChangeSpy, formatOptions: {style: 'percent'}});

    expect(textField).toHaveAttribute('inputMode', 'numeric');

    act(() => {textField.focus();});
    await user.keyboard('5.2');
    expect(textField).toHaveAttribute('value', '52');
    act(() => {textField.blur();});
    expect(textField).toHaveAttribute('value', '52%');
    expect(onChangeSpy).toHaveBeenCalledWith(0.52);
  });

  it.each`
    Name
    ${'NumberField'}
  `('$Name handles input change', async () => {
    let {textField} = renderNumberField({onChange: onChangeSpy});

    act(() => {textField.focus();});
    await user.keyboard('5');
    act(() => {textField.blur();});
    expect(onChangeSpy).toHaveBeenCalledWith(5);
  });

  it.each`
    Name
    ${'NumberField'}
  `('$Name handles just typing a minus sign from empty', async () => {
    let {textField} = renderNumberField({onChange: onChangeSpy});

    act(() => {textField.focus();});
    await user.keyboard('-');
    act(() => {textField.blur();});
    expect(onChangeSpy).not.toHaveBeenCalled();
    expect(textField).toHaveAttribute('value', '');
  });

  it.each`
    Name
    ${'NumberField'}
  `('$Name handles starting a number with a decimal input change', async () => {
    let {textField} = renderNumberField({onChange: onChangeSpy});

    act(() => {textField.focus();});
    await user.keyboard('.5');
    act(() => {textField.blur();});
    expect(onChangeSpy).toHaveBeenCalledWith(0.5);
  });

  it.each`
    Name
    ${'NumberField'}
  `('cannot type random letter after a number', async () => {
    let {textField} = renderNumberField({onChange: onChangeSpy});

    act(() => {textField.focus();});
    await user.keyboard('1acd');
    expect(textField).toHaveAttribute('value', '1');
    expect(onChangeSpy).not.toHaveBeenCalled();
    act(() => {textField.blur();});
    expect(onChangeSpy).toHaveBeenCalledTimes(1);
    expect(onChangeSpy).toHaveBeenCalledWith(1);
    expect(textField).toHaveAttribute('value', '1');
  });

  it.each`
    Name
    ${'NumberField'}
  `('$Name handles input change with custom step number', async () => {
    let {textField, incrementButton} = renderNumberField({onChange: onChangeSpy, onBlur: onBlurSpy, step: 5});

    act(() => {textField.focus();});
    expect(onBlurSpy).not.toHaveBeenCalled();
    await user.keyboard('2');
    act(() => {textField.blur();});
    expect(onChangeSpy).toHaveBeenLastCalledWith(0);
    expect(onChangeSpy).toHaveBeenCalledTimes(1);
    triggerPress(incrementButton);
    expect(onChangeSpy).toHaveBeenLastCalledWith(5);
    expect(onChangeSpy).toHaveBeenCalledTimes(2);
    expect(onBlurSpy).toHaveBeenCalledTimes(1);

    act(() => {textField.focus();});
    await user.clear(textField);
    await user.keyboard('3');
    act(() => {textField.blur();});
    expect(onChangeSpy).toHaveBeenLastCalledWith(5);
    expect(onChangeSpy).toHaveBeenCalledTimes(2);
    triggerPress(incrementButton);
    expect(onChangeSpy).toHaveBeenLastCalledWith(10);
    expect(onChangeSpy).toHaveBeenCalledTimes(3);
    expect(onBlurSpy).toHaveBeenCalledTimes(2); // blur spy is called after each blur
  });

  it.each`
    Name
    ${'NumberField'}
  `('$Name fires state change then blur', async () => {
    let {textField} = renderNumberField({onChange: onChangeSpy, onBlur: onBlurSpy, step: 5});
    act(() => {textField.focus();});
    await user.keyboard('3');
    await user.tab();
    expect(onChangeSpy.mock.invocationCallOrder[0]).toBeLessThan(onBlurSpy.mock.invocationCallOrder[0]);
  });

  it.each`
    Name
    ${'NumberField'}
  `('$Name will not allow typing of a number less than the min', async () => {
    let {
      container,
      textField
    } = renderNumberField({onChange: onChangeSpy, minValue: 0});

    expect(container).not.toHaveAttribute('aria-invalid');

    act(() => {textField.focus();});
    await user.keyboard('-');
    expect(onChangeSpy).toHaveBeenCalledTimes(0);
    expect(textField).toHaveAttribute('value', '');
    await user.keyboard('1');
    expect(onChangeSpy).not.toHaveBeenCalled();
    act(() => {textField.blur();});
    expect(onChangeSpy).toHaveBeenCalledTimes(1);
    expect(onChangeSpy).toHaveBeenCalledWith(1);
    expect(textField).toHaveAttribute('value', '1');

    expect(container).not.toHaveAttribute('aria-invalid');
  });

  it.each`
    Name
    ${'NumberField'}
  `('$Name will allow typing of a number between min and max', async () => {
    let {
      textField
    } = renderNumberField({onChange: onChangeSpy, minValue: 20, maxValue: 50});

    act(() => {textField.focus();});
    await user.keyboard('32');
    expect(textField).toHaveAttribute('value', '32');
    expect(onChangeSpy).not.toHaveBeenCalled();
    act(() => {textField.blur();});
    expect(onChangeSpy).toHaveBeenCalledTimes(1);
    expect(onChangeSpy).toHaveBeenCalledWith(32);
    expect(textField).toHaveAttribute('value', '32');
  });

  it.each`
    Name
    ${'NumberField'}
  `('$Name will not allow typing of a number greater than the max', async () => {
    let {
      container,
      textField
    } = renderNumberField({onChange: onChangeSpy, maxValue: 1, defaultValue: 0});

    expect(container).not.toHaveAttribute('aria-invalid');

    act(() => {textField.focus();});
    await user.keyboard('2');
    expect(onChangeSpy).not.toHaveBeenCalled();
    act(() => {textField.blur();});
    expect(onChangeSpy).toHaveBeenCalled();
    expect(onChangeSpy).toHaveBeenCalledWith(1);
    expect(textField).toHaveAttribute('value', '1');

    expect(container).not.toHaveAttribute('aria-invalid');

    onChangeSpy.mockReset();
    act(() => {textField.focus();});
    await user.keyboard('1');
    expect(onChangeSpy).not.toHaveBeenCalled();
    act(() => {textField.blur();});
    expect(onChangeSpy).not.toHaveBeenCalled();
    expect(textField).toHaveAttribute('value', '1');
  });

  it.each`
    Name
    ${'NumberField'}
  `('$Name increment value by one when increment button is pressed', () => {
    let {incrementButton} = renderNumberField({defaultValue: 0, onChange: onChangeSpy});

    triggerPress(incrementButton);
    expect(onChangeSpy).toHaveBeenCalledWith(1);
  });

  it.each`
    Name
    ${'NumberField'}
  `('$Name decrement value by one when increment button is pressed', () => {
    let {decrementButton} = renderNumberField({defaultValue: 0, onChange: onChangeSpy});

    triggerPress(decrementButton);
    expect(onChangeSpy).toHaveBeenCalledWith(-1);
  });

  it.each`
    Name
    ${'NumberField'}
  `('$Name use step for increasing and decreasing value', () => {
    let {decrementButton, incrementButton} = renderNumberField({defaultValue: 0, step: 10, onChange: onChangeSpy});

    triggerPress(decrementButton);
    expect(onChangeSpy).toHaveBeenCalledWith(-10);

    onChangeSpy.mockReset();
    triggerPress(incrementButton);
    expect(onChangeSpy).toHaveBeenCalledWith(0);
  });

  it.each`
    Name
    ${'NumberField'}
  `('$Name decrement value when scrolling downwards or left in LTR', () => {
    // downwards is reverse natural scroll? i don't know how to describe it
    let {textField} = renderNumberField({defaultValue: 0, onChange: onChangeSpy, onBlur: onBlurSpy});

    act(() => {textField.focus();});
    fireEvent.wheel(textField, {deltaY: -10});
    expect(onChangeSpy).toHaveBeenCalledWith(-1);
    act(() => {textField.blur();});
    expect(onBlurSpy).toHaveBeenCalledTimes(1); // blur isn't triggered erroneously by wheel events
  });

  it.each`
    Name
    ${'NumberField'}
  `('$Name cannot scroll to step when not focused', () => {
    let {textField} = renderNumberField({defaultValue: 0, onChange: onChangeSpy});

    fireEvent.wheel(textField, {deltaY: -10});
    expect(onChangeSpy).not.toHaveBeenCalled();
  });

  it.each`
    Name
    ${'NumberField'}
  `('$Name increment value when scrolling upwards', () => {
    let {textField} = renderNumberField({defaultValue: 0, onChange: onChangeSpy});

    act(() => {textField.focus();});
    fireEvent.wheel(textField, {deltaY: 10});
    expect(onChangeSpy).toHaveBeenLastCalledWith(1);
    act(() => {textField.blur();});
  });

  it.each`
    Name
    ${'NumberField'}
  `('$Name decrement value when scrolling down', () => {
    let {textField} = renderNumberField({defaultValue: 0, onChange: onChangeSpy}, {locale: 'ar-AE'});

    act(() => {textField.focus();});
    fireEvent.wheel(textField, {deltaY: -10});
    expect(onChangeSpy).toHaveBeenCalledWith(-1);
    act(() => {textField.blur();});
  });

  // pinch to zoom triggers scrolling https://bugzilla.mozilla.org/show_bug.cgi?id=1052253 with the ctrl key
  it.each`
    Name
    ${'NumberField'}
  `('$Name should not fire increment or decrement if it is a zoom event', () => {

    let {textField} = renderNumberField({defaultValue: 0, onChange: onChangeSpy});

    act(() => {textField.focus();});
    fireEvent.wheel(textField, {deltaY: 10, ctrlKey: true});
    expect(onChangeSpy).not.toHaveBeenCalled();
    fireEvent.wheel(textField, {deltaY: -10, ctrlKey: true});
    expect(onChangeSpy).not.toHaveBeenCalled();
    act(() => {textField.blur();});
  });

  // TODO: what should happen when an invalid defaultValue is supplied in a min/max

  it.each`
    Name
    ${'NumberField'}
  `('$Name onChange is not called when controlled at minValue and decrement is pressed', () => {
    let {
      container,
      decrementButton
    } = renderNumberField({onChange: onChangeSpy, minValue: 3, value: 3});

    expect(container).toBeTruthy();
    expect(container).toHaveAttribute('role', 'group');
    expect(container).not.toHaveAttribute('aria-invalid');
    triggerPress(decrementButton);
    expect(onChangeSpy).toHaveBeenCalledTimes(0);
  });

  it.each`
    Name
    ${'v3 NumberField'}
  `('$Name onChange is not called when controlled at maxValue and increment is pressed', () => {
    let {
      container,
      incrementButton
    } = renderNumberField({onChange: onChangeSpy, maxValue: 3, value: 3});

    expect(container).toBeTruthy();
    expect(container).toHaveAttribute('role', 'group');
    expect(container).not.toHaveAttribute('aria-invalid');
    triggerPress(incrementButton);
    expect(onChangeSpy).toHaveBeenCalledTimes(0);
  });

  it.each`
    Name
    ${'NumberField'}
  `('$Name can hide step buttons', () => {
    let {textField, incrementButton, decrementButton} = renderNumberField({hideStepper: true});

    expect(textField).toBeDefined();
    expect(incrementButton).not.toBeDefined();
    expect(decrementButton).not.toBeDefined();
  });

  it.each`
    Name
    ${'NumberField'}
  `('$Name step buttons show for mobile', () => {
    let {textField, incrementButton, decrementButton} = renderNumberField({}, {scale: 'large'});

    expect(textField).toBeDefined();
    expect(incrementButton).toBeDefined();
    expect(decrementButton).toBeDefined();
  });

  it.each`
    Name
    ${'NumberField'}
  `('$Name step buttons show for mobile quiet', () => {
    let {textField, incrementButton, decrementButton} = renderNumberField({isQuiet: true}, {scale: 'large'});

    expect(textField).toBeDefined();
    expect(incrementButton).toBeDefined();
    expect(decrementButton).toBeDefined();
  });

  it.each`
    Name
    ${'NumberField'}
  `('$Name starting from empty field, will start at the 0 if neither min or max are defined', async () => {
    let {
      textField,
      incrementButton,
      decrementButton
    } = renderNumberField({onChange: onChangeSpy, onBlur: onBlurSpy});

    expect(textField).toHaveAttribute('value', '');
    triggerPress(incrementButton);
    expect(textField).toHaveAttribute('value', '0');
    expect(onChangeSpy).toHaveBeenCalledTimes(1);
    expect(onChangeSpy).toHaveBeenCalledWith(0);
    expect(onBlurSpy).not.toHaveBeenCalled();

    act(() => {textField.focus();});
    await user.clear(textField);
    act(() => {textField.blur();});
    expect(textField).toHaveAttribute('value', '');
    expect(onChangeSpy).toHaveBeenCalledTimes(2);
    expect(onChangeSpy).toHaveBeenLastCalledWith(NaN);
    expect(onBlurSpy).toHaveBeenCalledTimes(1);

    triggerPress(decrementButton);
    expect(textField).toHaveAttribute('value', '0');
    expect(onChangeSpy).toHaveBeenCalledTimes(3);
    expect(onChangeSpy).toHaveBeenCalledWith(0);
    expect(onBlurSpy).toHaveBeenCalledTimes(1); // increment/decrement buttons don't trigger blur
  });

  it.each`
    Name
    ${'NumberField'}
  `('$Name starting from empty field, will start from the min value', async () => {
    let {
      textField,
      incrementButton,
      decrementButton
    } = renderNumberField({onChange: onChangeSpy, minValue: 3});

    expect(textField).toHaveAttribute('value', '');
    triggerPress(incrementButton);
    expect(textField).toHaveAttribute('value', '3');
    expect(onChangeSpy).toHaveBeenCalledTimes(1);
    expect(onChangeSpy).toHaveBeenCalledWith(3);

    act(() => {textField.focus();});
    await user.clear(textField);
    act(() => {textField.blur();});
    expect(textField).toHaveAttribute('value', '');
    expect(onChangeSpy).toHaveBeenCalledTimes(2);
    expect(onChangeSpy).toHaveBeenLastCalledWith(NaN);

    triggerPress(decrementButton);
    expect(textField).toHaveAttribute('value', '3');
    expect(onChangeSpy).toHaveBeenCalledTimes(3);
    expect(onChangeSpy).toHaveBeenLastCalledWith(3);
  });

  it.each`
    Name
    ${'NumberField'}
  `('$Name starting from empty field, will start at from the max value', async () => {
    let {
      textField,
      incrementButton,
      decrementButton
    } = renderNumberField({onChange: onChangeSpy, maxValue: 3});

    expect(textField).toHaveAttribute('value', '');
    triggerPress(decrementButton);
    expect(textField).toHaveAttribute('value', '3');
    expect(onChangeSpy).toHaveBeenCalledTimes(1);
    expect(onChangeSpy).toHaveBeenCalledWith(3);

    act(() => {textField.focus();});
    await user.clear(textField);
    act(() => {textField.blur();});
    expect(textField).toHaveAttribute('value', '');
    expect(onChangeSpy).toHaveBeenCalledTimes(2);
    expect(onChangeSpy).toHaveBeenLastCalledWith(NaN);

    triggerPress(incrementButton);
    expect(textField).toHaveAttribute('value', '0');
    expect(onChangeSpy).toHaveBeenCalledTimes(3);
    expect(onChangeSpy).toHaveBeenLastCalledWith(0);
  });

  it.each`
    Name
    ${'NumberField'}
  `('$Name properly will return the same number from onChange as is displayed', async () => {
    let {textField} = renderNumberField({key: 'foo', onChange: onChangeSpy, defaultValue: 10, formatOptions: {maximumFractionDigits: 2}});

    act(() => {textField.focus();});
    expect(textField).toHaveAttribute('value', '10');
    await user.keyboard('.01');
    expect(textField).toHaveAttribute('value', '10.01');
    expect(onChangeSpy).not.toHaveBeenCalled();

    await user.keyboard('45');
    expect(textField).toHaveAttribute('value', '10.0145');
    expect(onChangeSpy).not.toHaveBeenCalled();
    act(() => {textField.blur();});
    expect(textField).toHaveAttribute('value', '10.01');
    expect(onChangeSpy).toHaveBeenCalledTimes(1);
    expect(onChangeSpy).toHaveBeenCalledWith(10.01);
  });

  it.each`
    Name
    ${'NumberField'}
  `('$Name properly formats defaultValue', () => {
    let {textField} = renderNumberField({defaultValue: 10, formatOptions: {style: 'currency', currency: 'EUR'}});

    expect(textField).toHaveAttribute('value', '€10.00');
  });

  it.each`
    Name
    ${'NumberField'}
  `('$Name calls onChange with typed value and properly formats', async () => {
    let {textField} = renderNumberField({onChange: onChangeSpy, formatOptions: {style: 'currency', currency: 'EUR'}});

    act(() => {textField.focus();});
    await user.keyboard('12 .83');
    act(() => {textField.blur();});
    expect(textField).toHaveAttribute('value', '€12.83');

    expect(onChangeSpy).toHaveBeenCalledTimes(1);
    expect(onChangeSpy).toHaveBeenCalledWith(12.83);
  });

  it.each`
    Name
    ${'NumberField'}
  `('$Name will not call onChange with NaN before a valid input has been typed', async () => {
    let {textField} = renderNumberField({onChange: onChangeSpy, formatOptions: {style: 'currency', currency: 'EUR'}});
    act(() => {textField.focus();});
    await user.keyboard('-');
    await user.keyboard('{Backspace}');
    act(() => {textField.blur();});
    expect(onChangeSpy).not.toHaveBeenCalled();
  });

  it.each`
    Name
    ${'NumberField'}
  `('$Name will parse numbers even if they have currency in them', async () => {
    let {textField} = renderNumberField({onChange: onChangeSpy, defaultValue: -10, formatOptions: {style: 'currency', currency: 'USD'}});
    act(() => {textField.focus();});
    expect(textField).toHaveAttribute('value', '-$10.00');
    await user.keyboard('{Backspace}');
    await user.keyboard('2');
    expect(textField).toHaveAttribute('value', '-$10.02');
    act(() => {textField.blur();});
    expect(textField).toHaveAttribute('value', '-$10.02');
    expect(onChangeSpy).toHaveBeenCalledTimes(1);
    expect(onChangeSpy).toHaveBeenCalledWith(-10.02);
  });

  it.each`
    Name
    ${'NumberField'}
  `('$Name will not call onChange with NaN twice in a row', async () => {
    let {textField} = renderNumberField({onChange: onChangeSpy, formatOptions: {style: 'currency', currency: 'EUR'}});
    act(() => {textField.focus();});
    await user.keyboard('-');
    await user.keyboard('{Backspace}');
    await user.keyboard('-');
    await user.keyboard('{Backspace}');
    act(() => {textField.blur();});
    expect(onChangeSpy).not.toHaveBeenCalled();
  });

  it.each`
    Name
    ${'NumberField'}
  `('$Name if an invalid input is left, then revert to last good value', async () => {
    let {textField} = renderNumberField({onChange: onChangeSpy, formatOptions: {style: 'currency', currency: 'EUR'}});
    act(() => {textField.focus();});
    await user.keyboard('-1');
    expect(onChangeSpy).not.toHaveBeenCalled();
    act(() => {textField.blur();});
    expect(onChangeSpy).toHaveBeenCalledTimes(1);
    expect(onChangeSpy).toHaveBeenCalledWith(-1);
    expect(textField).toHaveAttribute('value', '-€1.00');
    onChangeSpy.mockReset();
    act(() => {textField.focus();});
    await user.keyboard('{Backspace}');
    await user.keyboard('{Backspace}');
    await user.keyboard('{Backspace}');
    await user.keyboard('{Backspace}');
    await user.keyboard('{Backspace}');
    expect(textField).toHaveAttribute('value', '-');
    act(() => {textField.blur();});
    expect(onChangeSpy).not.toHaveBeenCalled();
    expect(textField).toHaveAttribute('value', '-€1.00');
  });

  it.each`
    Name                    | value          | result
    ${'NumberField'}        | ${'98.543213'} | ${'98.54321'}
    ${'NumberField rounds'} | ${'98.543216'} | ${'98.54322'}
  `('$Name can have specified fraction digits', async ({value, result}) => {
    let {textField} = renderNumberField({onChange: onChangeSpy, formatOptions: {maximumFractionDigits: 5}});
    act(() => {textField.focus();});
    await user.keyboard(value);
    act(() => {textField.blur();});
    expect(textField).toHaveAttribute('value', result);
  });

  it.each`
    Name                           | value   | result
    ${'NumberField down positive'} | ${'6'}  | ${'5'}
    ${'NumberField up positive'}   | ${'8'}  | ${'10'}
    ${'NumberField down negative'} | ${'-8'} | ${'-10'}
    ${'NumberField up negative'}   | ${'-6'} | ${'-5'}
  `('$Name rounds to step on commit', async ({value, result}) => {
    let {textField} = renderNumberField({onChange: onChangeSpy, step: 5});
    act(() => {textField.focus();});
    await user.keyboard(value);
    act(() => {textField.blur();});
    expect(textField).toHaveAttribute('value', result);
  });

  // TODO: this doesn't work in Node 12 but it does in 13, once we can move to that in circle ci this can be un-skipped
  // longer explanation - NumberFormat in Node 12 doesn't accept maximumFractionDigits, nor does it include it in some cases for
  // the resolved options
  it.skip.each`
    Name
    ${'NumberField'}
  `('$Name properly formats percents', async () => {
    let {textField, incrementButton} = renderNumberField({onChange: onChangeSpy, defaultValue: 0.1, formatOptions: {style: 'percent'}});

    expect(textField).toHaveAttribute('inputMode', 'numeric');
    expect(textField).toHaveAttribute('value', '10%');
    act(() => {textField.focus();});
    await user.clear(textField);
    await user.keyboard('25');
    expect(textField).toHaveAttribute('value', '25');
    act(() => {textField.blur();});
    expect(textField).toHaveAttribute('value', '25%');
    expect(onChangeSpy).toHaveBeenLastCalledWith(0.25);
    act(() => {textField.focus();});
    triggerPress(incrementButton);
    act(() => {textField.blur();});
    expect(textField).toHaveAttribute('value', '26%');
    expect(onChangeSpy).toHaveBeenLastCalledWith(0.26);
  });

  it.each`
    Name
    ${'NumberField'}
  `('$Name properly formats percent for 2.11', async () => {
    let {textField} = renderNumberField({onChange: onChangeSpy, formatOptions: {style: 'percent', minimumFractionDigits: 2, maximumFractionDigits: 2}});

    act(() => {textField.focus();});
    await user.keyboard('2.11');
    act(() => {textField.blur();});
    expect(textField).toHaveAttribute('value', '2.11%');
    expect(onChangeSpy).toHaveBeenCalledWith(0.0211);
  });

  it.each`
    Name
    ${'NumberField'}
  `('$Name properly formats percents as a unit', async () => {
    let {textField} = renderNumberField({onChange: onChangeSpy, value: 10, formatOptions: {style: 'unit', unit: 'percent', signDisplay: 'always'}});

    expect(textField).toHaveAttribute('value', '+10%');
    act(() => {textField.focus();});
    textField.setSelectionRange(2, 3);
    await user.keyboard('{Backspace}');
    expect(textField).toHaveAttribute('value', '+1%');
    expect(onChangeSpy).not.toHaveBeenCalled();
    textField.setSelectionRange(2, 3);
    await user.keyboard('5%');
    expect(textField).toHaveAttribute('value', '+15%');
    act(() => {textField.blur();});
    expect(onChangeSpy).toHaveBeenCalledWith(15);
  });

  it.each`
    Name
    ${'NumberField'}
  `('$Name properly formats value', () => {
    let {textField} = renderNumberField({value: 10, formatOptions: {style: 'currency', currency: 'EUR'}});

    expect(textField).toHaveAttribute('value', '€10.00');
  });

  it.each`
    Name
    ${'NumberField'}
  `('$Name properly formats value when value changes', () => {
    let {textField, incrementButton, decrementButton} = renderNumberField({defaultValue: 10, formatOptions: {style: 'currency', currency: 'EUR'}});

    expect(textField).toHaveAttribute('value', '€10.00');
    triggerPress(incrementButton);
    expect(textField).toHaveAttribute('value', '€11.00');
    triggerPress(decrementButton);
    triggerPress(decrementButton);
    expect(textField).toHaveAttribute('value', '€9.00');
  });

  it.each`
    Name
    ${'NumberField'}
  `('$Name properly formats value when formatter changes', () => {
    let {textField, rerender} = renderNumberField({defaultValue: 10, formatOptions: {style: 'currency', currency: 'EUR'}});

    expect(textField).toHaveAttribute('value', '€10.00');
    rerender({defaultValue: 10, formatOptions: {style: 'currency', currency: 'USD'}});
    expect(textField).toHaveAttribute('value', '$10.00');
  });

  it.each`
    Name
    ${'NumberField'}
  `('$Name keeps formatting on focus', () => {
    let {textField} = renderNumberField({defaultValue: 10, formatOptions: {style: 'currency', currency: 'EUR'}});

    expect(textField).toHaveAttribute('value', '€10.00');
    act(() => {textField.focus();});
    expect(textField).toHaveAttribute('value', '€10.00');
  });

  it.each`
    Name
    ${'NumberField'}
  `('$Name properly formats currencySign accounting', async () => {
    let {textField, incrementButton} = renderNumberField({onChange: onChangeSpy, defaultValue: -10, formatOptions: {style: 'currency', currency: 'USD', currencySign: 'accounting'}});

    expect(textField).toHaveAttribute('value', '($10.00)');
    triggerPress(incrementButton);
    expect(textField).toHaveAttribute('value', '($9.00)');
    expect(onChangeSpy).toHaveBeenCalledTimes(1);
    expect(onChangeSpy).toHaveBeenCalledWith(-9);
    expect(announce).toHaveBeenCalledTimes(1);
    expect(announce).toHaveBeenLastCalledWith('−$9.00', 'assertive');

    act(() => {textField.focus();});
    textField.setSelectionRange(2, 3);
    await user.keyboard('{Backspace}');
    expect(announce).toHaveBeenCalledTimes(2);
    expect(announce).toHaveBeenLastCalledWith('−$0.00', 'assertive');
    textField.setSelectionRange(2, 2);
    await user.keyboard('1');
    expect(announce).toHaveBeenCalledTimes(3);
    expect(announce).toHaveBeenLastCalledWith('−$1.00', 'assertive');
    textField.setSelectionRange(3, 3);
    await user.keyboard('8');
    expect(textField).toHaveAttribute('value', '($18.00)');
    act(() => {textField.blur();});
    expect(textField).toHaveAttribute('value', '($18.00)');
    expect(onChangeSpy).toHaveBeenCalledTimes(2);
    expect(onChangeSpy).toHaveBeenLastCalledWith(-18);
    expect(announce).toHaveBeenCalledTimes(4);
    expect(announce).toHaveBeenLastCalledWith('−$18.00', 'assertive');

    act(() => {textField.focus();});
    textField.setSelectionRange(7, 8);
    await user.keyboard('{Backspace}');
    expect(textField).toHaveAttribute('value', '($18.00');
    expect(announce).toHaveBeenCalledTimes(5);
    expect(announce).toHaveBeenLastCalledWith('$18.00', 'assertive');
    act(() => {textField.blur();});
    expect(textField).toHaveAttribute('value', '$18.00');
    expect(onChangeSpy).toHaveBeenCalledTimes(3);
    expect(onChangeSpy).toHaveBeenLastCalledWith(18);

    act(() => {textField.focus();});
    await user.clear(textField);
    expect(announce).toHaveBeenCalledTimes(6);
    expect(announce).toHaveBeenLastCalledWith('Empty', 'assertive');
    await user.keyboard('($32)');
    expect(textField).toHaveAttribute('value', '($32)');
    expect(announce).toHaveBeenCalledTimes(9);
    expect(announce).toHaveBeenLastCalledWith('−$32.00', 'assertive');
    act(() => {textField.blur();});
    expect(textField).toHaveAttribute('value', '($32.00)');
    expect(onChangeSpy).toHaveBeenCalledTimes(4);
    expect(onChangeSpy).toHaveBeenLastCalledWith(-32);
  });

  // TODO: not a regression, this is already broken in chrome, but we should fix it at some point
  it.skip.each`
    Name
    ${'NumberField'}
  `('$Name can use accounting sign in arabic with latin numerals', async () => {
    let {textField} = renderNumberField({onChange: onChangeSpy, formatOptions: {style: 'currency', currency: 'USD', currencySign: 'accounting'}}, {locale: 'ar-AE'});

    act(() => {textField.focus();});
    await user.type(textField, '(10)');
    expect(textField).toHaveAttribute('value', '(10)');
    expect(announce).toHaveBeenCalledTimes(3);
    expect(announce).toHaveBeenLastCalledWith('‎−US$ 10.00', 'assertive');
    act(() => {textField.blur();});
    expect(textField).toHaveAttribute('value', '(US$10.00)');
    expect(onChangeSpy).toHaveBeenCalledTimes(1);
    expect(onChangeSpy).toHaveBeenLastCalledWith(-10);
  });

  it.each`
    Name
    ${'NumberField'}
  `('$Name can edit a currencySign accounting in a locale that does not use the parenthesis notation', async () => {
    let {textField, incrementButton} = renderNumberField({
      onChange: onChangeSpy,
      defaultValue: -10,
      formatOptions: {style: 'currency', currency: 'USD', currencySign: 'accounting'}
    }, {locale: 'el-GR'});

    expect(textField).toHaveAttribute('value', '-10,00 $');
    triggerPress(incrementButton);
    expect(textField).toHaveAttribute('value', '-9,00 $');
    expect(onChangeSpy).toHaveBeenCalledTimes(1);
    expect(onChangeSpy).toHaveBeenCalledWith(-9);
    expect(announce).toHaveBeenCalledTimes(1);
    expect(announce).toHaveBeenLastCalledWith('−9,00 $', 'assertive');

    act(() => {
      textField.focus();
    });
    textField.setSelectionRange(1, 2);
    await user.keyboard('{Backspace}');
    expect(announce).toHaveBeenCalledTimes(2);
    expect(announce).toHaveBeenLastCalledWith('−0,00 $', 'assertive');
    textField.setSelectionRange(1, 1);
    await user.keyboard('1');
    expect(announce).toHaveBeenCalledTimes(3);
    expect(announce).toHaveBeenLastCalledWith('−1,00 $', 'assertive');
    textField.setSelectionRange(2, 2);
    await user.keyboard('8');
    expect(textField).toHaveAttribute('value', '-18,00 $');
    expect(announce).toHaveBeenCalledTimes(4);
    expect(announce).toHaveBeenLastCalledWith('−18,00 $', 'assertive');
    act(() => {
      textField.blur();
    });
    expect(textField).toHaveAttribute('value', '-18,00 $');
    expect(onChangeSpy).toHaveBeenCalledTimes(2);
    expect(onChangeSpy).toHaveBeenLastCalledWith(-18);
  });

  it.each`
    Name              | props                                                    | locale     | expected
    ${'US Euros'}     | ${{formatOptions: {style: 'currency', currency: 'EUR'}}} | ${'en-US'} | ${'€10.00'}
    ${'Arabic Euros'} | ${{formatOptions: {style: 'currency', currency: 'EUR'}}} | ${'ar-AE'} | ${'‏10.00 €'}
    ${'French Euros'} | ${{formatOptions: {style: 'currency', currency: 'EUR'}}} | ${'fr-FR'} | ${'10,00 €'}
    ${'US JPY'}       | ${{formatOptions: {style: 'currency', currency: 'JPY'}}} | ${'en-US'} | ${'¥10'}
  `('$Name keeps formatted value on focus', ({props, locale, expected}) => {
    let {textField} = renderNumberField({defaultValue: 10, ...props}, {locale});

    expect(textField).toHaveAttribute('value', expected);
    act(() => {textField.focus();});
    expect(textField).toHaveAttribute('value', expected);
    act(() => {textField.blur();});
  });

  // must use js-escapes for negative currency arabic, otherwise jest won't recognize the result as being equal
  it.each`
    Name                       | props                                                                       | locale     | expected
    ${'US Euros'}              | ${{defaultValue: 10, formatOptions: {style: 'currency', currency: 'EUR'}}}  | ${'en-US'} | ${['€10.00', '€11.00', '€9.00']}
    ${'French Euros'}          | ${{defaultValue: 10, formatOptions: {style: 'currency', currency: 'EUR'}}}  | ${'fr-FR'} | ${['10,00 €', '11,00 €', '9,00 €']}
    ${'Arabic Euros'}          | ${{defaultValue: 10, formatOptions: {style: 'currency', currency: 'EUR'}}}  | ${'ar-AE'} | ${['‏10.00 €', '‏11.00 €', '‏9.00 €']}
    ${'US Euros negative'}     | ${{defaultValue: -10, formatOptions: {style: 'currency', currency: 'EUR'}}} | ${'en-US'} | ${['-€10.00', '-€9.00', '-€11.00']}
    ${'French Euros negative'} | ${{defaultValue: -10, formatOptions: {style: 'currency', currency: 'EUR'}}} | ${'fr-FR'} | ${['-10,00 €', '-9,00 €', '-11,00 €']}
    ${'Arabic Euros negative'} | ${{defaultValue: -10, formatOptions: {style: 'currency', currency: 'EUR'}}} | ${'ar-AE'} | ${['‏‎-10.00 €', '‏‎-9.00 €', '‏‎-11.00 €']}
  `('$Name pressing increment & decrement keeps formatting', ({props, locale, expected}) => {
    let {textField, incrementButton, decrementButton} = renderNumberField({minValue: -15, ...props}, {locale});

    expect(textField).toHaveAttribute('value', expected[0]);
    triggerPress(incrementButton);
    expect(textField).toHaveAttribute('value', expected[1]);
    triggerPress(decrementButton);
    triggerPress(decrementButton);
    expect(textField).toHaveAttribute('value', expected[2]);
  });

  it.each`
    Name              | props                                                    | locale     | expected
    ${'US Euros'}     | ${{formatOptions: {style: 'currency', currency: 'EUR'}}} | ${'en-US'} | ${['€10.00', '€11.00', '€9.00', '€9.00']}
    ${'French Euros'} | ${{formatOptions: {style: 'currency', currency: 'EUR'}}} | ${'fr-FR'} | ${['10,00 €', '11,00 €', '9,00 €', '9,00 €']}
    ${'Arabic Euros'} | ${{formatOptions: {style: 'currency', currency: 'EUR'}}} | ${'ar-AE'} | ${['‏10.00 €', '‏11.00 €', '‏9.00 €', '‏9.00 €']}
  `('$Name pressing up arrow & down arrow keeps focus state formatting', ({props, locale, expected}) => {
    let {textField} = renderNumberField({defaultValue: 10, onKeyDown: onKeyDownSpy, onKeyUp: onKeyUpSpy, ...props}, {locale});

    act(() => {textField.focus();});
    expect(textField).toHaveAttribute('value', expected[0]);
    expect(onKeyDownSpy).not.toHaveBeenCalled();
    expect(onKeyUpSpy).not.toHaveBeenCalled();
    fireEvent.keyDown(textField, {key: 'ArrowUp'});
    fireEvent.keyUp(textField, {key: 'ArrowUp'});
    expect(textField).toHaveAttribute('value', expected[1]);
    fireEvent.keyDown(textField, {key: 'ArrowDown'});
    fireEvent.keyUp(textField, {key: 'ArrowDown'});
    fireEvent.keyDown(textField, {key: 'ArrowDown'});
    fireEvent.keyUp(textField, {key: 'ArrowDown'});
    expect(textField).toHaveAttribute('value', expected[2]);
    act(() => {textField.blur();});
    // after blur, we should go to the formatted version
    expect(textField).toHaveAttribute('value', expected[3]);
    expect(onKeyDownSpy).toHaveBeenCalledTimes(3); // correct number of key events are called
    expect(onKeyUpSpy).toHaveBeenCalledTimes(3);
  });

  it.each`
    Name
    ${'NumberField'}
  `('$Name sets invalid input value to valid number value on blur', async () => {
    let {textField} = renderNumberField({defaultValue: 10});

    expect(textField).toHaveAttribute('value', '10');
    await user.keyboard('-');
    act(() => {textField.blur();});
    expect(textField).toHaveAttribute('value', '10');
    act(() => {textField.focus();});
    expect(textField).toHaveAttribute('value', '10');
    act(() => {textField.blur();});
  });

  it.each`
    Name
    ${'NumberField'}
  `('$Name sets invalid input value to valid step on blur', async () => {
    let {textField} = renderNumberField({onChange: onChangeSpy, defaultValue: 10, step: 10});

    expect(textField).toHaveAttribute('value', '10');
    act(() => {textField.focus();});
    await user.keyboard('5');
    act(() => {textField.blur();});
    expect(textField).toHaveAttribute('value', '110');
    expect(onChangeSpy).toHaveBeenCalledWith(110);
    expect(onChangeSpy).toHaveBeenCalledTimes(1);

    act(() => {textField.focus();});
    await user.clear(textField);
    await user.keyboard('16');
    expect(textField).toHaveAttribute('value', '16');
    act(() => {textField.blur();});
    expect(textField).toHaveAttribute('value', '20');
    expect(onChangeSpy).toHaveBeenLastCalledWith(20);
    expect(onChangeSpy).toHaveBeenCalledTimes(2);
  });

  it.each`
    Name
    ${'NumberField'}
  `('goes to valid max on `end`', () => {
    let {textField} = renderNumberField({onChange: onChangeSpy, defaultValue: 10, maxValue: 521});

    expect(textField).toHaveAttribute('value', '10');
    act(() => {textField.focus();});
    fireEvent.keyDown(textField, {key: 'End'});
    fireEvent.keyUp(textField, {key: 'End'});
    act(() => {textField.blur();});
    expect(textField).toHaveAttribute('value', '521');
    expect(onChangeSpy).toHaveBeenCalledWith(521);
    expect(onChangeSpy).toHaveBeenCalledTimes(1);
  });

  it.each`
    Name
    ${'NumberField'}
  `('goes to valid step max on `end`', () => {
    let {textField} = renderNumberField({onChange: onChangeSpy, defaultValue: 10, step: 10, maxValue: 521});

    expect(textField).toHaveAttribute('value', '10');
    act(() => {textField.focus();});
    fireEvent.keyDown(textField, {key: 'End'});
    fireEvent.keyUp(textField, {key: 'End'});
    act(() => {textField.blur();});
    expect(textField).toHaveAttribute('value', '520');
    expect(onChangeSpy).toHaveBeenCalledWith(520);
    expect(onChangeSpy).toHaveBeenCalledTimes(1);
  });

  it.each`
    Name
    ${'NumberField'}
  `('goes to valid min on `home`', () => {
    let {textField} = renderNumberField({onChange: onChangeSpy, defaultValue: 10, minValue: -521});

    expect(textField).toHaveAttribute('value', '10');
    act(() => {textField.focus();});
    fireEvent.keyDown(textField, {key: 'Home'});
    fireEvent.keyUp(textField, {key: 'Home'});
    act(() => {textField.blur();});
    expect(textField).toHaveAttribute('value', '-521');
    expect(onChangeSpy).toHaveBeenCalledWith(-521);
    expect(onChangeSpy).toHaveBeenCalledTimes(1);
  });

  it.each`
    Name
    ${'NumberField'}
  `('goes to valid step min on `home`', () => {
    let {textField} = renderNumberField({onChange: onChangeSpy, defaultValue: 10, step: 10, minValue: -521});

    expect(textField).toHaveAttribute('value', '10');
    act(() => {textField.focus();});
    fireEvent.keyDown(textField, {key: 'Home'});
    fireEvent.keyUp(textField, {key: 'Home'});
    act(() => {textField.blur();});
    expect(textField).toHaveAttribute('value', '-521');
    expect(onChangeSpy).toHaveBeenCalledWith(-521);
    expect(onChangeSpy).toHaveBeenCalledTimes(1);
  });

  it.each`
    Name                               | direction    | props                                         | expected
    ${'unbound'}                       | ${'up'}      | ${{minValue: undefined, maxValue: undefined}} | ${0}
    ${'unbound'}                       | ${'down'}    | ${{minValue: undefined, maxValue: undefined}} | ${0}
    ${'negative lower bound'}          | ${'up'}      | ${{minValue: -5, maxValue: undefined}}        | ${-5}
    ${'negative lower bound'}          | ${'down'}    | ${{minValue: -5, maxValue: undefined}}        | ${0}
    ${'positive lower bound'}          | ${'up'}      | ${{minValue: 5, maxValue: undefined}}         | ${5}
    ${'positive lower bound'}          | ${'down'}    | ${{minValue: 5, maxValue: undefined}}         | ${5}
    ${'positive upper bound'}          | ${'up'}      | ${{minValue: undefined, maxValue: 5}}         | ${0}
    ${'positive upper bound'}          | ${'down'}    | ${{minValue: undefined, maxValue: 5}}         | ${5}
    ${'negative upper bound'}          | ${'up'}      | ${{minValue: undefined, maxValue: -5}}        | ${-5}
    ${'negative upper bound'}          | ${'down'}    | ${{minValue: undefined, maxValue: -5}}        | ${-5}
    ${'negative lower positive upper'} | ${'up'}      | ${{minValue: -5, maxValue: 5}}                | ${-5}
    ${'negative lower positive upper'} | ${'down'}    | ${{minValue: -5, maxValue: 5}}                | ${5}
    ${'negative lower negative upper'} | ${'up'}      | ${{minValue: -15, maxValue: -5}}              | ${-15}
    ${'negative lower negative upper'} | ${'down'}    | ${{minValue: -15, maxValue: -5}}              | ${-5}
    ${'positive lower positive upper'} | ${'up'}      | ${{minValue: 5, maxValue: 15}}                | ${5}
    ${'positive lower positive upper'} | ${'down'}    | ${{minValue: 5, maxValue: 15}}                | ${15}
  `('$direction $Name starts from the right place', ({direction, props, expected}) => {
    let {textField} = renderNumberField({onChange: onChangeSpy, onBlur: onBlurSpy, onKeyUp: onKeyUpSpy, onKeyDown: onKeyDownSpy, ...props});
    let key = direction === 'up' ? 'ArrowUp' : 'ArrowDown';
    act(() => {textField.focus();});
    expect(onBlurSpy).not.toHaveBeenCalled();
    expect(onKeyUpSpy).not.toHaveBeenCalled();
    expect(onKeyDownSpy).not.toHaveBeenCalled();
    fireEvent.keyDown(textField, {key});
    fireEvent.keyUp(textField, {key});
    expect(onChangeSpy).toHaveBeenCalledWith(expected);
    act(() => {textField.blur();});
    expect(onBlurSpy).toHaveBeenCalledTimes(1); // checking the blur and key events with arrow keys
    expect(onKeyUpSpy).toHaveBeenCalledTimes(1);
    expect(onKeyDownSpy).toHaveBeenCalledTimes(1);
  });

  it.each`
    Name                               | direction    | props                                         | expected
    ${'unbound'}                       | ${'up'}      | ${{minValue: undefined, maxValue: undefined}} | ${0}
    ${'unbound'}                       | ${'down'}    | ${{minValue: undefined, maxValue: undefined}} | ${0}
    ${'negative lower bound'}          | ${'up'}      | ${{minValue: -5, maxValue: undefined}}        | ${-5}
    ${'negative lower bound'}          | ${'down'}    | ${{minValue: -5, maxValue: undefined}}        | ${1}
    ${'positive lower bound'}          | ${'up'}      | ${{minValue: 5, maxValue: undefined}}         | ${5}
    ${'positive lower bound'}          | ${'down'}    | ${{minValue: 5, maxValue: undefined}}         | ${5}
    ${'positive upper bound'}          | ${'up'}      | ${{minValue: undefined, maxValue: 5}}         | ${0}
    ${'positive upper bound'}          | ${'down'}    | ${{minValue: undefined, maxValue: 5}}         | ${3}
    ${'negative upper bound'}          | ${'up'}      | ${{minValue: undefined, maxValue: -5}}        | ${-6}
    ${'negative upper bound'}          | ${'down'}    | ${{minValue: undefined, maxValue: -5}}        | ${-6}
    ${'negative lower positive upper'} | ${'up'}      | ${{minValue: -5, maxValue: 5}}                | ${-5}
    ${'negative lower positive upper'} | ${'down'}    | ${{minValue: -5, maxValue: 5}}                | ${4}
    ${'negative lower negative upper'} | ${'up'}      | ${{minValue: -15, maxValue: -5}}              | ${-15}
    ${'negative lower negative upper'} | ${'down'}    | ${{minValue: -15, maxValue: -5}}              | ${-6}
    ${'positive lower positive upper'} | ${'up'}      | ${{minValue: 5, maxValue: 15}}                | ${5}
    ${'positive lower positive upper'} | ${'down'}    | ${{minValue: 5, maxValue: 15}}                | ${14}
  `('$direction $Name step 3 starts from the right place', ({direction, props, expected}) => {
    let {textField} = renderNumberField({onChange: onChangeSpy, step: 3, ...props});
    let key = direction === 'up' ? 'ArrowUp' : 'ArrowDown';
    act(() => {textField.focus();});
    fireEvent.keyDown(textField, {key});
    fireEvent.keyUp(textField, {key});
    expect(onChangeSpy).toHaveBeenCalledWith(expected);
    act(() => {textField.blur();});
  });

  it.each`
    Name              | props                                                    | locale     | keystrokes              | expected
    ${'US Euros'}     | ${{formatOptions: {style: 'currency', currency: 'EUR'}}} | ${'en-US'} | ${['4', '2', '.', '1']} | ${['4', '42', '42.', '42.1', '€42.10']}
    ${'French Euros'} | ${{formatOptions: {style: 'currency', currency: 'EUR'}}} | ${'fr-FR'} | ${['4', '2', ',', '1']} | ${['4', '42', '42,', '42,1', '42,10 €']}
<<<<<<< HEAD
    ${'Arabic Euros'} | ${{formatOptions: {style: 'currency', currency: 'EUR'}}} | ${'ar-AE'} | ${['٤', '٢', ',', '١']} | ${['٤', '٤٢', '٤٢,', '٤٢,١', '‏٤٢٫١٠ €']}
  `('$Name typing in locale stays consistent', ({props, locale, keystrokes, expected}) => {
=======
    ${'Arabic Euros'} | ${{formatOptions: {style: 'currency', currency: 'EUR'}}} | ${'ar-AE'} | ${['٤', '٢', ',', '١']} | ${['٤', '٤٢', '٤٢,', '٤٢,١', '٤٢٫١٠ €']}
  `('$Name typing in locale stays consistent', async ({props, locale, keystrokes, expected}) => {
>>>>>>> 0b5321df
    let {textField} = renderNumberField({onChange: onChangeSpy, ...props}, {locale});

    act(() => {textField.focus();});
    expect(textField).toHaveAttribute('value', '');
    await user.keyboard(keystrokes[0]);
    expect(onChangeSpy).not.toHaveBeenCalled();
    expect(textField).toHaveAttribute('value', expected[0]);
    await user.keyboard(keystrokes[1]);
    expect(onChangeSpy).not.toHaveBeenCalled();
    expect(textField).toHaveAttribute('value', expected[1]);
    await user.keyboard(keystrokes[2]);
    expect(onChangeSpy).not.toHaveBeenCalled();
    expect(textField).toHaveAttribute('value', expected[2]);
    await user.keyboard(keystrokes[3]);
    expect(onChangeSpy).not.toHaveBeenCalled();
    expect(textField).toHaveAttribute('value', expected[3]);
    act(() => {textField.blur();});
    expect(onChangeSpy).toHaveBeenCalledWith(42.1);
    // after blur, we should go to the formatted version
    expect(textField).toHaveAttribute('value', expected[4]);
  });

  it.each`
    Name              | props | locale     | keystrokes                   | expected
    ${'US Euros'}     | ${{}} | ${'en-US'} | ${['1', ',', '0', '0', '0']} | ${['1', '1,', '1,0', '1,00', '1,000', '1,000']}
    ${'French Euros'} | ${{}} | ${'fr-FR'} | ${['1', ' ', '0', '0', '0']} | ${['1', '1 ', '1 0', '1 00', '1 000', '1 000']}
    ${'Arabic Euros'} | ${{}} | ${'ar-AE'} | ${['١', '.', '٠', '٠', '٠']} | ${['١', '١.', '١.٠', '١.٠٠', '١.٠٠٠', '١٬٠٠٠']}
  `('$Name typing group characters works', async ({props, locale, keystrokes, expected}) => {
    let {textField} = renderNumberField({onChange: onChangeSpy, ...props}, {locale});

    act(() => {textField.focus();});
    expect(textField).toHaveAttribute('value', '');
    await user.keyboard(keystrokes[0]);
    expect(onChangeSpy).not.toHaveBeenCalled();
    expect(textField).toHaveAttribute('value', expected[0]);
    await user.keyboard(keystrokes[1]);
    expect(onChangeSpy).not.toHaveBeenCalled();
    expect(textField).toHaveAttribute('value', expected[1]);
    await user.keyboard(keystrokes[2]);
    expect(onChangeSpy).not.toHaveBeenCalled();
    expect(textField).toHaveAttribute('value', expected[2]);
    await user.keyboard(keystrokes[3]);
    expect(onChangeSpy).not.toHaveBeenCalled();
    expect(textField).toHaveAttribute('value', expected[3]);
    await user.keyboard(keystrokes[4]);
    expect(onChangeSpy).not.toHaveBeenCalled();
    expect(textField).toHaveAttribute('value', expected[4]);
    act(() => {textField.blur();});
    expect(onChangeSpy).toHaveBeenCalledWith(1000);
    // after blur, we should go to the formatted version
    expect(textField).toHaveAttribute('value', expected[5]);
  });

  it.each`
    Name              | props                                                                      | locale
    ${'US SAR'}       | ${{defaultValue: 10, formatOptions: {style: 'currency', currency: 'SAR'}}} | ${'en-US'}
  `('$Name will not allow invalid characters', async ({props, locale}) => {
    let {textField} = renderNumberField({onChange: onChangeSpy, ...props}, {locale});
    expect(textField).toHaveAttribute('value', 'SAR 10.00');

    act(() => {textField.focus();});
    expect(textField).toHaveAttribute('value', 'SAR 10.00');
    await user.keyboard('@!');
    expect(textField).toHaveAttribute('value', 'SAR 10.00');
    act(() => {textField.blur();});
  });

  it('advances automatically if the arrows are held down', () => {
    let {textField, incrementButton, decrementButton} = renderNumberField({defaultValue: 10, onChange: onChangeSpy});

    act(() => {textField.focus();});
    fireEvent.mouseDown(incrementButton);
    expect(onChangeSpy).toHaveBeenCalledWith(11);
    act(() => {jest.advanceTimersByTime(399);});
    expect(onChangeSpy).toHaveBeenCalledTimes(1);
    act(() => {jest.advanceTimersByTime(1);});
    expect(onChangeSpy).toHaveBeenCalledTimes(2);
    expect(onChangeSpy).toHaveBeenCalledWith(12);
    act(() => {jest.advanceTimersByTime(60);});
    expect(onChangeSpy).toHaveBeenCalledTimes(3);
    expect(onChangeSpy).toHaveBeenCalledWith(13);
    act(() => {jest.advanceTimersByTime(60);});
    act(() => {jest.advanceTimersByTime(60);});
    act(() => {jest.advanceTimersByTime(60);});
    expect(onChangeSpy).toHaveBeenCalledTimes(6);
    expect(onChangeSpy).toHaveBeenNthCalledWith(4, 14);
    expect(onChangeSpy).toHaveBeenNthCalledWith(5, 15);
    expect(onChangeSpy).toHaveBeenNthCalledWith(6, 16);
    fireEvent.mouseUp(incrementButton);
    onChangeSpy.mockReset();

    fireEvent.mouseDown(decrementButton);
    expect(onChangeSpy).toHaveBeenCalledWith(15);
    act(() => {jest.advanceTimersByTime(399);});
    expect(onChangeSpy).toHaveBeenCalledTimes(1);
    act(() => {jest.advanceTimersByTime(1);});
    expect(onChangeSpy).toHaveBeenCalledTimes(2);
    expect(onChangeSpy).toHaveBeenCalledWith(14);
    act(() => {jest.advanceTimersByTime(60);});
    expect(onChangeSpy).toHaveBeenCalledTimes(3);
    expect(onChangeSpy).toHaveBeenCalledWith(13);
    act(() => {jest.advanceTimersByTime(60);});
    act(() => {jest.advanceTimersByTime(60);});
    act(() => {jest.advanceTimersByTime(60);});
    expect(onChangeSpy).toHaveBeenCalledTimes(6);
    expect(onChangeSpy).toHaveBeenNthCalledWith(4, 12);
    expect(onChangeSpy).toHaveBeenNthCalledWith(5, 11);
    expect(onChangeSpy).toHaveBeenNthCalledWith(6, 10);
    fireEvent.mouseUp(decrementButton);
  });

  it('advances automatically to the limit and not beyond', () => {
    let {textField, incrementButton, decrementButton} = renderNumberField({defaultValue: 10, minValue: 0, maxValue: 20, onChange: onChangeSpy});

    act(() => {textField.focus();});
    fireEvent.mouseDown(incrementButton);
    // to get to 20, it'll take 11 (0ms), 12 (400ms), 13 (60ms) ... 20 (540ms) 22 (660ms)
    // we should never get to 21 or 22 though, but lets advance the time there to make sure
    act(() => {jest.advanceTimersByTime(400);});
    for (let i = 0; i < 10; i += 1) {
      act(() => {jest.advanceTimersByTime(60);});
    }
    expect(onChangeSpy).toHaveBeenCalledTimes(10);
    expect(onChangeSpy).toHaveBeenLastCalledWith(20);
    fireEvent.mouseUp(incrementButton);

    onChangeSpy.mockReset();

    fireEvent.mouseDown(decrementButton);
    act(() => {jest.advanceTimersByTime(400);});
    for (let i = 0; i < 20; i += 1) {
      act(() => {jest.advanceTimersByTime(60);});
    }
    expect(onChangeSpy).toHaveBeenCalledTimes(20);
    expect(onChangeSpy).toHaveBeenLastCalledWith(0);
    fireEvent.mouseUp(decrementButton);
  });

  it('advances increment starting from undefined', () => {
    let {textField, incrementButton} = renderNumberField({onChange: onChangeSpy});

    act(() => {textField.focus();});
    fireEvent.mouseDown(incrementButton);
    // it should start at 0
    act(() => {jest.advanceTimersByTime(400);});
    act(() => {jest.advanceTimersByTime(60);});
    expect(onChangeSpy).toHaveBeenCalledTimes(3);
    expect(onChangeSpy).toHaveBeenLastCalledWith(2);
    fireEvent.mouseUp(incrementButton);
  });

  it('advances increment starting from undefined where min is defined', () => {
    let {textField, incrementButton} = renderNumberField({onChange: onChangeSpy, minValue: 20});

    act(() => {textField.focus();});
    fireEvent.mouseDown(incrementButton);
    act(() => {jest.advanceTimersByTime(400);});
    act(() => {jest.advanceTimersByTime(60);});
    expect(onChangeSpy).toHaveBeenCalledTimes(3);
    expect(onChangeSpy).toHaveBeenLastCalledWith(22);
    fireEvent.mouseUp(incrementButton);
  });

  it('advances decrement starting from undefined', () => {
    let {textField, decrementButton} = renderNumberField({onChange: onChangeSpy});

    act(() => {textField.focus();});
    fireEvent.mouseDown(decrementButton);
    // it should start at 0
    act(() => {jest.advanceTimersByTime(400);});
    act(() => {jest.advanceTimersByTime(60);});
    expect(onChangeSpy).toHaveBeenCalledTimes(3);
    expect(onChangeSpy).toHaveBeenLastCalledWith(-2);
    fireEvent.mouseUp(decrementButton);
  });

  it.each`
    Name
    ${'v3 NumberField'}
  `('$Name handles input change with custom decimal step number', async () => {
    let {textField, incrementButton} = renderNumberField({onChange: onChangeSpy, step: 0.001});

    act(() => {textField.focus();});
    await user.keyboard('1');
    triggerPress(incrementButton);
    expect(onChangeSpy).toHaveBeenCalledWith(1.001);
    triggerPress(incrementButton);
    expect(onChangeSpy).toHaveBeenCalledWith(1.002);
    triggerPress(incrementButton);
    expect(onChangeSpy).toHaveBeenCalledWith(1.003);
    triggerPress(incrementButton);
    expect(onChangeSpy).toHaveBeenCalledWith(1.004);
    act(() => {textField.blur();});
  });

  it.each`
    Name
    ${'v3 NumberField'}
  `('$Name will start with uncommitted value when stepper buttons are pressed', async () => {
    let {textField, incrementButton} = renderNumberField({onChange: onChangeSpy, step: 5});

    act(() => {textField.focus();});
    await user.keyboard('2');
    triggerPress(incrementButton);
    expect(onChangeSpy).toHaveBeenCalledTimes(1);
    expect(onChangeSpy).toHaveBeenLastCalledWith(5);
    act(() => {textField.blur();});

    act(() => {textField.focus();});
    await user.clear(textField);
    act(() => {textField.blur();});
    expect(onChangeSpy).toHaveBeenCalledTimes(2);
    expect(onChangeSpy).toHaveBeenLastCalledWith(NaN);

    act(() => {textField.focus();});
    await user.keyboard('3');
    triggerPress(incrementButton);
    expect(onChangeSpy).toHaveBeenCalledTimes(3);
    expect(onChangeSpy).toHaveBeenLastCalledWith(5);
    act(() => {textField.blur();});

    act(() => {textField.focus();});
    await user.clear(textField);
    act(() => {textField.blur();});
    expect(onChangeSpy).toHaveBeenCalledTimes(4);
    expect(onChangeSpy).toHaveBeenLastCalledWith(NaN);
  });

  it.each`
    Name
    ${'v3 NumberField'}
  `('$Name adjust the text field value if the resulting number is the same - inc', async () => {
    let {textField, incrementButton} = renderNumberField({onChange: onChangeSpy});

    act(() => {textField.focus();});
    await user.keyboard('2');
    expect(textField).toHaveAttribute('value', '2');
    triggerPress(incrementButton);
    expect(onChangeSpy).toHaveBeenCalledTimes(1);
    expect(onChangeSpy).toHaveBeenCalledWith(3);
    expect(textField).toHaveAttribute('value', '3');
    act(() => {textField.blur();});

    act(() => {textField.focus();});
    await user.clear(textField);
    await user.keyboard('2');
    expect(textField).toHaveAttribute('value', '2');
    triggerPress(incrementButton);
    expect(onChangeSpy).toHaveBeenCalledTimes(1);
    expect(textField).toHaveAttribute('value', '3');
    act(() => {textField.blur();});
  });

  it.each`
    Name
    ${'v3 NumberField'}
  `('$Name adjust the text field value if the resulting number is the same - dec', async () => {
    let {textField, decrementButton} = renderNumberField({onChange: onChangeSpy});

    act(() => {textField.focus();});
    await user.keyboard('2');
    expect(textField).toHaveAttribute('value', '2');
    triggerPress(decrementButton);
    expect(onChangeSpy).toHaveBeenCalledTimes(1);
    expect(onChangeSpy).toHaveBeenCalledWith(1);
    expect(textField).toHaveAttribute('value', '1');
    act(() => {textField.blur();});

    act(() => {textField.focus();});
    await user.clear(textField);
    await user.keyboard('2');
    expect(textField).toHaveAttribute('value', '2');
    triggerPress(decrementButton);
    expect(onChangeSpy).toHaveBeenCalledTimes(1);
    expect(textField).toHaveAttribute('value', '1');
    act(() => {textField.blur();});
  });

  // not sure why this one won't work, it looked like select() was added to jsdom 5 years ago
  it.skip.each`
    Name
    ${'v3 NumberField'}
  `('$Name selects input text on focus', async () => {
    let {textField} = renderNumberField({defaultValue: 100});
    // start with 100 in the input
    expect(textField).toHaveAttribute('value', '100');
    // after we focus, we should have all 0f '100' selected, we can prove this by typing something into the input
    // if it wasn't all selected, then we'd still see some of the old value, instead we want to only see the new value
    act(() => {textField.focus();});
    await user.keyboard('3');
    expect(textField).toHaveAttribute('value', '3');
    act(() => {textField.blur();});
  });

  it.each`
    Name
    ${'NumberField'}
  `('$Name isReadOnly cannot be stepped', () => {
    let {textField, incrementButton, decrementButton} = renderNumberField({defaultValue: 100, isReadOnly: true});
    expect(textField).toHaveAttribute('value', '100');
    expect(incrementButton).toHaveAttribute('aria-disabled');
    expect(decrementButton).toHaveAttribute('aria-disabled');
    // they are aria-disabled, but don't have the attribute disabled because they are not buttons or inputs
    // should they be made buttons again after the Safari bug is fixed, this will need to be reversed
    expect(incrementButton).not.toBeDisabled();
    expect(decrementButton).not.toBeDisabled();
  });

  it.each`
    Name
    ${'NumberField'}
  `('$Name has proper aria attributes', () => {
    let {textField, incrementButton, decrementButton} = renderNumberField({
      defaultValue: 100,
      minValue: 0,
      maxValue: 100,
      isReadOnly: true,
      isDisabled: true,
      isRequired: true,
      id: 'test-numberfield-id',
      formatOptions: {style: 'currency', currency: 'EUR'}
    });

    expect(textField).not.toHaveAttribute('aria-valuenow', '100');
    expect(textField).not.toHaveAttribute('aria-valuetext', '€100.00');
    expect(textField).not.toHaveAttribute('aria-valuemin', '0');
    expect(textField).not.toHaveAttribute('aria-valuemax', '100');
    expect(textField).toHaveAttribute('aria-readonly', 'true');
    expect(textField).toHaveAttribute('aria-required', 'true');
    expect(textField).toHaveAttribute('aria-disabled', 'true');
    expect(textField).not.toHaveAttribute('role');
    expect(textField).toHaveAttribute('id', 'test-numberfield-id');

    expect(incrementButton).toHaveAttribute('aria-controls', textField.id);
    expect(decrementButton).toHaveAttribute('aria-controls', textField.id);
  });

  describe('labeling', () => {
    it('string label', () => {
      let {textField, incrementButton, decrementButton} = renderNumberField({
        label: 'Width',
        'aria-label': null
      });

      expect(textField).toHaveAttribute('aria-labelledby');
      expect(textField).toHaveAttribute('id');

      let labelId = textField.getAttribute('aria-labelledby');
      let label = document.getElementById(labelId);
      expect(label).toHaveTextContent('Width');
      expect(label).toHaveAttribute('for', textField.id);

      expect(incrementButton).toHaveAttribute('aria-label', 'Increase Width');
      expect(incrementButton).not.toHaveAttribute('id');
      expect(incrementButton).not.toHaveAttribute('aria-labelledby');
      expect(decrementButton).toHaveAttribute('aria-label', 'Decrease Width');
      expect(decrementButton).not.toHaveAttribute('id');
      expect(decrementButton).not.toHaveAttribute('aria-labelledby');
    });

    it('aria-label', () => {
      let {textField, incrementButton, decrementButton} = renderNumberField({
        'aria-label': 'Width'
      });

      expect(textField).not.toHaveAttribute('aria-labelledby');
      expect(textField).toHaveAttribute('aria-label', 'Width');

      expect(incrementButton).toHaveAttribute('aria-label', 'Increase Width');
      expect(incrementButton).not.toHaveAttribute('id');
      expect(incrementButton).not.toHaveAttribute('aria-labelledby');
      expect(decrementButton).toHaveAttribute('aria-label', 'Decrease Width');
      expect(decrementButton).not.toHaveAttribute('id');
      expect(decrementButton).not.toHaveAttribute('aria-labelledby');
    });

    it('JSX label', () => {
      let {textField, incrementButton, decrementButton} = renderNumberField({
        label: <span>Width</span>,
        'aria-label': null
      });

      expect(textField).toHaveAttribute('aria-labelledby');
      expect(textField).toHaveAttribute('id');

      let labelId = textField.getAttribute('aria-labelledby');
      let label = document.getElementById(labelId);
      expect(label).toHaveTextContent('Width');
      expect(label).toHaveAttribute('for', textField.id);

      expect(incrementButton).toHaveAttribute('aria-label', 'Increase');
      expect(incrementButton).toHaveAttribute('id');
      expect(incrementButton).toHaveAttribute('aria-labelledby', `${incrementButton.id} ${labelId}`);
      expect(decrementButton).toHaveAttribute('aria-label', 'Decrease');
      expect(decrementButton).toHaveAttribute('id');
      expect(decrementButton).toHaveAttribute('aria-labelledby', `${decrementButton.id} ${labelId}`);
    });

    it('aria-labelledby', () => {
      let {textField, incrementButton, decrementButton} = renderNumberField({
        'aria-labelledby': 'label-id',
        'aria-label': null
      });

      expect(textField).toHaveAttribute('aria-labelledby', 'label-id');
      expect(textField).toHaveAttribute('id');

      expect(incrementButton).toHaveAttribute('aria-label', 'Increase');
      expect(incrementButton).toHaveAttribute('id');
      expect(incrementButton).toHaveAttribute('aria-labelledby', `${incrementButton.id} label-id`);
      expect(decrementButton).toHaveAttribute('aria-label', 'Decrease');
      expect(decrementButton).toHaveAttribute('id');
      expect(decrementButton).toHaveAttribute('aria-labelledby', `${decrementButton.id} label-id`);
    });

    it('custom incrementAriaLabel', () => {
      let {textField, incrementButton, decrementButton} = renderNumberField({
        'aria-label': 'Width',
        incrementAriaLabel: 'Increment'
      });

      expect(textField).not.toHaveAttribute('aria-labelledby');
      expect(textField).toHaveAttribute('aria-label', 'Width');

      expect(incrementButton).toHaveAttribute('aria-label', 'Increment');
      expect(incrementButton).not.toHaveAttribute('id');
      expect(incrementButton).not.toHaveAttribute('aria-labelledby');
      expect(decrementButton).toHaveAttribute('aria-label', 'Decrease Width');
      expect(decrementButton).not.toHaveAttribute('id');
      expect(decrementButton).not.toHaveAttribute('aria-labelledby');
    });

    it('custom decrementAriaLabel', () => {
      let {textField, incrementButton, decrementButton} = renderNumberField({
        'aria-label': 'Width',
        decrementAriaLabel: 'Decrement'
      });

      expect(textField).not.toHaveAttribute('aria-labelledby');
      expect(textField).toHaveAttribute('aria-label', 'Width');

      expect(incrementButton).toHaveAttribute('aria-label', 'Increase Width');
      expect(incrementButton).not.toHaveAttribute('id');
      expect(incrementButton).not.toHaveAttribute('aria-labelledby');
      expect(decrementButton).toHaveAttribute('aria-label', 'Decrement');
      expect(decrementButton).not.toHaveAttribute('id');
      expect(decrementButton).not.toHaveAttribute('aria-labelledby');
    });

    it('error message', () => {
      let {textField, root} = renderNumberField({
        label: 'Width',
        errorMessage: 'This is a error.',
        validationState: 'invalid'
      });

      let errorText = within(root).getByText('This is a error.');
      expect(textField).toHaveAttribute('aria-describedby', errorText.id);
    });

    it('description', () => {
      let {textField, root} = renderNumberField({
        label: 'Width',
        description: 'This is a description.'
      });

      let description = within(root).getByText('This is a description.');
      expect(textField).toHaveAttribute('aria-describedby', description.id);
    });
  });

  it.each`
    Name                          | props
    ${'NumberField uncontrolled'} | ${{defaultValue: 0}}
    ${'NumberField controlled'}   | ${{value: 0}}
  `('$Name 0 is rendered', ({props}) => {
    let {textField} = renderNumberField(props);
    expect(textField).toHaveAttribute('value', '0');
  });

  it.each`
    Name                          | props
    ${'NumberField controlled'}   | ${{value: 10, onChange: onChangeSpy}}
  `('$Name 10 is rendered and will not change the value in the input for steppers', ({props}) => {
    let {textField, incrementButton, decrementButton} = renderNumberField(props);
    expect(textField).toHaveAttribute('value', '10');
    triggerPress(incrementButton);
    expect(textField).toHaveAttribute('value', '10');
    expect(onChangeSpy).toHaveBeenCalledTimes(1);
    expect(onChangeSpy).toHaveBeenCalledWith(11);
    triggerPress(decrementButton);
    expect(textField).toHaveAttribute('value', '10');
    expect(onChangeSpy).toHaveBeenCalledTimes(2);
    expect(onChangeSpy).toHaveBeenCalledWith(9);
  });

  it.each`
    Name                          | props
    ${'NumberField controlled'}   | ${{value: 10, onChange: onChangeSpy}}
  `('$Name 10 is rendered and will not change the value in the input for typed text', async ({props}) => {
    let {textField} = renderNumberField(props);
    expect(textField).toHaveAttribute('value', '10');
    act(() => {textField.focus();});
    await user.keyboard('123');
    act(() => {textField.blur();});
    expect(textField).toHaveAttribute('value', '10');
    expect(onChangeSpy).toHaveBeenCalledTimes(1);
    expect(onChangeSpy).toHaveBeenCalledWith(10123);
  });

  it.each`
    Name
    ${'NumberField controlled'}
  `('$Name 10 is rendered and will change if the controlled version is implemented', () => {
    function NumberFieldControlled(props) {
      let {onChange} = props;
      let [value, setValue] = useState(10);
      return (
        <Provider theme={theme} scale="medium" locale="en-US">
          <NumberField {...props} label="you shall not change" formatOptions={{style: 'currency', currency: 'EUR'}} value={value} onChange={chain(setValue, onChange)} />
        </Provider>
      );
    }
    let {container, getByRole} = render(<NumberFieldControlled onChange={onChangeSpy} />);
    container = within(container).queryByRole('group');
    let textField = getByRole('textbox');
    let buttons = within(container).queryAllByRole('button');
    let incrementButton = buttons[0];
    let decrementButton = buttons[1];
    expect(textField).toHaveAttribute('value', '€10.00');
    triggerPress(incrementButton);
    expect(textField).toHaveAttribute('value', '€11.00');
    expect(onChangeSpy).toHaveBeenCalledTimes(1);
    expect(onChangeSpy).toHaveBeenCalledWith(11);
    triggerPress(decrementButton);
    expect(onChangeSpy).toHaveBeenCalledTimes(2);
    expect(onChangeSpy).toHaveBeenLastCalledWith(10);
    expect(textField).toHaveAttribute('value', '€10.00');
  });

  it.each`
    Name             | props
    ${'NumberField'} | ${{validationState: 'invalid'}}
  `('$Name can be invalid', ({props}) => {
    let {container} = renderNumberField(props);
    expect(container).toHaveAttribute('aria-invalid', 'true');
  });

  it.each`
    Name             | props
    ${'NumberField'} | ${{label: 'this is the stepper that never ends'}}
  `('$Name supports labels', ({props}) => {
    let {getByLabelText, getByRole} = render(<Provider theme={theme} locale="en-US"><NumberField {...props} /></Provider>);
    let spinButton = getByRole('textbox');
    expect(getByLabelText(props.label)).toBe(spinButton);
    expect(spinButton).toHaveAttribute('aria-roledescription', 'Number field');
  });

  it.each`
    Name
    ${'NumberField'}
  `('$Name will re-enable the steppers if the value causing it to be disabled is deleted', async () => {
    let {textField, decrementButton, incrementButton} = renderNumberField({onChange: onChangeSpy, defaultValue: 1, maxValue: 1});
    expect(textField).toHaveAttribute('value', '1');
    expect(incrementButton).toHaveAttribute('aria-disabled');
    expect(decrementButton).not.toHaveAttribute('aria-disabled');

    act(() => {textField.focus();});
    await user.clear(textField);
    expect(onChangeSpy).not.toHaveBeenCalled();
    expect(textField).toHaveAttribute('value', '');
    expect(incrementButton).not.toHaveAttribute('aria-disabled');
    expect(decrementButton).not.toHaveAttribute('aria-disabled');
    act(() => {textField.blur();});
    expect(onChangeSpy).toHaveBeenCalledWith(NaN);
  });

  it('should disable the steppers if the typed value is greater than the maximum', async () => {
    let {textField, decrementButton, incrementButton} = renderNumberField({onChange: onChangeSpy, maxValue: 15});
    expect(incrementButton).not.toHaveAttribute('aria-disabled');
    expect(decrementButton).not.toHaveAttribute('aria-disabled');

    act(() => {textField.focus();});

    await user.keyboard('10');
    expect(incrementButton).not.toHaveAttribute('aria-disabled');
    expect(decrementButton).not.toHaveAttribute('aria-disabled');

    await user.keyboard('0');
    expect(incrementButton).toHaveAttribute('aria-disabled');
    expect(decrementButton).not.toHaveAttribute('aria-disabled');
  });

  it('should disable the steppers if the typed value is smaller than the minimum', async () => {
    let {textField, decrementButton, incrementButton} = renderNumberField({onChange: onChangeSpy, minValue: -15});
    expect(incrementButton).not.toHaveAttribute('aria-disabled');
    expect(decrementButton).not.toHaveAttribute('aria-disabled');

    act(() => {textField.focus();});

    await user.keyboard('-10');
    expect(incrementButton).not.toHaveAttribute('aria-disabled');
    expect(decrementButton).not.toHaveAttribute('aria-disabled');

    await user.keyboard('0');
    expect(incrementButton).not.toHaveAttribute('aria-disabled');
    expect(decrementButton).toHaveAttribute('aria-disabled');
  });

  it('should disable the steppers if the typed value is greater than the maximum step', async () => {
    let {textField, decrementButton, incrementButton} = renderNumberField({onChange: onChangeSpy, minValue: 2, maxValue: 21, step: 3});
    expect(incrementButton).not.toHaveAttribute('aria-disabled');
    expect(decrementButton).not.toHaveAttribute('aria-disabled');

    act(() => {textField.focus();});

    await user.keyboard('19');
    expect(incrementButton).not.toHaveAttribute('aria-disabled');
    expect(decrementButton).not.toHaveAttribute('aria-disabled');

    await user.clear(textField);
    await user.keyboard('20');
    expect(incrementButton).toHaveAttribute('aria-disabled');
    expect(decrementButton).not.toHaveAttribute('aria-disabled');
  });

  it('should disable the steppers if the typed value is greater than the minimum step', async () => {
    let {textField, decrementButton, incrementButton} = renderNumberField({onChange: onChangeSpy, minValue: 2, maxValue: 21, step: 3});
    expect(incrementButton).not.toHaveAttribute('aria-disabled');
    expect(decrementButton).not.toHaveAttribute('aria-disabled');

    act(() => {textField.focus();});

    await user.keyboard('3');
    expect(incrementButton).not.toHaveAttribute('aria-disabled');
    expect(decrementButton).not.toHaveAttribute('aria-disabled');

    await user.clear(textField);
    await user.keyboard('2');
    expect(incrementButton).not.toHaveAttribute('aria-disabled');
    expect(decrementButton).toHaveAttribute('aria-disabled');
  });

  it.each`
    Name
    ${'NumberField'}
  `('$Name can type in a numeral system that is not the default for the locale', async () => {
    let {textField} = renderNumberField({onChange: onChangeSpy});
    expect(textField).toHaveAttribute('value', '');

    act(() => {textField.focus();});
    await user.keyboard('٤٢');
    act(() => {textField.blur();});
    expect(textField).toHaveAttribute('value', '٤٢');
    expect(onChangeSpy).toHaveBeenCalledWith(42);
    onChangeSpy.mockReset();

    act(() => {textField.focus();});
    await user.keyboard('1');
    act(() => {textField.blur();});
    expect(textField).toHaveAttribute('value', '٤٢');
    expect(onChangeSpy).not.toHaveBeenCalled();
    onChangeSpy.mockReset();

    act(() => {textField.focus();});
    await user.clear(textField);
    await user.keyboard('56');
    act(() => {textField.blur();});
    expect(textField).toHaveAttribute('value', '56');
    expect(onChangeSpy).toHaveBeenCalledWith(56);
  });

  it.each`
    Name
    ${'NumberField'}
  `('$Name can type in a numeral system that is not the default for arab system', async () => {
    let {textField} = renderNumberField({onChange: onChangeSpy});
    expect(textField).toHaveAttribute('value', '');

    act(() => {textField.focus();});
    await user.keyboard('21');
    act(() => {textField.blur();});
    expect(textField).toHaveAttribute('value', '21');
    expect(onChangeSpy).toHaveBeenCalledWith(21);
    onChangeSpy.mockReset();

    act(() => {textField.focus();});
    await user.keyboard('٤');
    expect(textField).toHaveAttribute('value', '21');
    act(() => {textField.blur();});
    expect(textField).toHaveAttribute('value', '21');
    expect(onChangeSpy).not.toHaveBeenCalled();
    onChangeSpy.mockReset();

    act(() => {textField.focus();});
    await user.clear(textField);
    await user.keyboard('٤٢');
    act(() => {textField.blur();});
    expect(textField).toHaveAttribute('value', '٤٢');
    expect(onChangeSpy).toHaveBeenCalledWith(42);
  });

  it.each`
    Name
    ${'NumberField'}
  `('$Name can type any kind of whitespace', async () => {
    let {textField} = renderNumberField({onChange: onChangeSpy, formatOptions: {style: 'currency', currency: 'SAR'}});
    expect(textField).toHaveAttribute('value', '');

    act(() => {textField.focus();});
    await user.keyboard(' 21 . 00 ');
    expect(textField).toHaveAttribute('value', ' 21 . 00 ');
    act(() => {textField.blur();});
    expect(textField).toHaveAttribute('value', 'SAR 21.00');
    expect(onChangeSpy).toHaveBeenCalledWith(21);
  });

  it.each(locales)('%s formats', (locale) => {
    let {textField} = renderNumberField({onChange: onChangeSpy, defaultValue: -52, formatOptions: {style: 'currency', currency: 'USD'}}, {locale});

    let formatter = new Intl.NumberFormat(locale, {style: 'currency', currency: 'USD'});
    expect(textField).toHaveAttribute('value', formatter.format(-52));
  });

  it.each(locales)('%s can have latin numerals entered', async (locale) => {
    let {textField} = renderNumberField({onChange: onChangeSpy, formatOptions: {style: 'currency', currency: 'USD'}}, {locale});

    act(() => {textField.focus();});
    await user.keyboard('21');
    act(() => {textField.blur();});

    let formatter = new Intl.NumberFormat(locale + '-u-nu-latn', {style: 'currency', currency: 'USD'});
    expect(textField).toHaveAttribute('value', formatter.format(21));
  });

  it.each(locales)('%s can have latin numerals entered with SAR', async (locale) => {
    let {textField} = renderNumberField({onChange: onChangeSpy, formatOptions: {style: 'currency', currency: 'SAR'}}, {locale});
    act(() => {textField.focus();});
    await user.keyboard('21');
    act(() => {textField.blur();});
    let formatter = new Intl.NumberFormat(locale + '-u-nu-latn', {style: 'currency', currency: 'SAR'});
    expect(textField).toHaveAttribute('value', formatter.format(21));
  });

  it.each(locales)('%s can have arabic numerals entered', async (locale) => {
    let {textField} = renderNumberField({onChange: onChangeSpy, formatOptions: {style: 'currency', currency: 'USD'}}, {locale});

    act(() => {textField.focus();});
    await user.keyboard('٢١');
    act(() => {textField.blur();});

    let formatter = new Intl.NumberFormat(locale + '-u-nu-arab', {style: 'currency', currency: 'USD'});
    expect(textField).toHaveAttribute('value', formatter.format(21));
  });

  it.each(locales)('%s can have hanidec numerals entered', async (locale) => {
    let {textField} = renderNumberField({onChange: onChangeSpy, formatOptions: {style: 'currency', currency: 'USD'}}, {locale});

    act(() => {textField.focus();});
    await user.keyboard('二一');
    act(() => {textField.blur();});

    let formatter = new Intl.NumberFormat(locale + '-u-nu-hanidec', {style: 'currency', currency: 'USD'});
    expect(textField).toHaveAttribute('value', formatter.format(21));
  });

  describe('beforeinput', () => {
    let getTargetRanges = InputEvent.prototype.getTargetRanges;
    beforeEach(() => {
      InputEvent.prototype.getTargetRanges = () => {};
    });

    afterEach(() => {
      InputEvent.prototype.getTargetRanges = getTargetRanges;
    });

    it.each(['deleteHardLineBackward', 'deleteSoftLineBackward', 'deleteContentBackward', 'deleteContentForward', 'deleteContent', 'deleteByCut', 'deleteByDrag'])('allows %s of whole currency symbol', async (inputType) => {
      let {textField} = renderNumberField({onChange: onChangeSpy, formatOptions: {style: 'currency', currency: 'USD', currencyDisplay: 'code'}});

      act(() => {textField.focus();});
      await user.keyboard('12');
      act(() => {textField.blur();});

      expect(textField).toHaveAttribute('value', 'USD 12.00');

      act(() => {textField.focus();});
      textField.setSelectionRange(0, 3);

      let e = new InputEvent('beforeinput', {cancelable: true, inputType});
      let proceed = fireEvent(textField, e);

      expect(proceed).toBe(true);
    });

    it.each(['deleteHardLineBackward', 'deleteSoftLineBackward', 'deleteContentBackward', 'deleteContentForward', 'deleteContent', 'deleteByCut', 'deleteByDrag'])('prevents %s of partial currency symbol', async (inputType) => {
      let {textField} = renderNumberField({onChange: onChangeSpy, formatOptions: {style: 'currency', currency: 'USD', currencyDisplay: 'code'}});

      act(() => {textField.focus();});
      await user.keyboard('12');
      act(() => {textField.blur();});

      expect(textField).toHaveAttribute('value', 'USD 12.00');

      act(() => {textField.focus();});
      textField.setSelectionRange(1, 3);

      let e = new InputEvent('beforeinput', {cancelable: true, inputType});
      let proceed = fireEvent(textField, e);

      expect(proceed).toBe(false);
    });

    it.each(['deleteContentBackward', 'deleteContentForward'])('prevents %s inside currency symbol', async (inputType) => {
      let {textField} = renderNumberField({onChange: onChangeSpy, formatOptions: {style: 'currency', currency: 'USD', currencyDisplay: 'code'}});

      act(() => {textField.focus();});
      await user.keyboard('12');
      act(() => {textField.blur();});

      expect(textField).toHaveAttribute('value', 'USD 12.00');

      act(() => {textField.focus();});
      textField.setSelectionRange(1, 1);

      let e = new InputEvent('beforeinput', {cancelable: true, inputType});
      let proceed = fireEvent(textField, e);

      expect(proceed).toBe(false);
    });

    it.each(['insertText', 'insertFromPaste', 'insertFromDrop', 'insertFromYank', 'insertReplacementText'])('allows %s of number inside number', async (inputType) => {
      let {textField} = renderNumberField({onChange: onChangeSpy, formatOptions: {style: 'currency', currency: 'USD', currencyDisplay: 'code'}});

      act(() => {textField.focus();});
      await user.keyboard('12');
      act(() => {textField.blur();});

      expect(textField).toHaveAttribute('value', 'USD 12.00');

      act(() => {textField.focus();});
      textField.setSelectionRange(5, 5);

      let e = new InputEvent('beforeinput', {cancelable: true, data: '2', inputType});
      let proceed = fireEvent(textField, e);

      expect(proceed).toBe(true);
    });

    it.each(['insertText', 'insertFromPaste', 'insertFromDrop', 'insertFromYank', 'insertReplacementText'])('allows %s replacing whole number', async (inputType) => {
      let {textField} = renderNumberField({onChange: onChangeSpy, formatOptions: {style: 'currency', currency: 'USD', currencyDisplay: 'code'}});

      act(() => {textField.focus();});
      await user.keyboard('12');
      act(() => {textField.blur();});

      expect(textField).toHaveAttribute('value', 'USD 12.00');

      act(() => {textField.focus();});
      textField.setSelectionRange(4, 10);

      let e = new InputEvent('beforeinput', {cancelable: true, data: '2', inputType});
      let proceed = fireEvent(textField, e);

      expect(proceed).toBe(true);
    });

    it.each(['insertText', 'insertFromPaste', 'insertFromDrop', 'insertFromYank', 'insertReplacementText'])('prevents %s of number inside currency symbol', async (inputType) => {
      let {textField} = renderNumberField({onChange: onChangeSpy, formatOptions: {style: 'currency', currency: 'USD', currencyDisplay: 'code'}});

      act(() => {textField.focus();});
      await user.keyboard('12');
      act(() => {textField.blur();});

      expect(textField).toHaveAttribute('value', 'USD 12.00');

      act(() => {textField.focus();});
      textField.setSelectionRange(1, 1);

      let e = new InputEvent('beforeinput', {cancelable: true, data: '2', inputType});
      let proceed = fireEvent(textField, e);

      expect(proceed).toBe(false);
    });

    it.each(['historyUndo', 'historyRedo'])('allows %s', async (inputType) => {
      let {textField} = renderNumberField({onChange: onChangeSpy, formatOptions: {style: 'currency', currency: 'USD', currencyDisplay: 'code'}});

      act(() => {textField.focus();});
      await user.keyboard('12');
      act(() => {textField.blur();});

      expect(textField).toHaveAttribute('value', 'USD 12.00');

      act(() => {textField.focus();});
      textField.setSelectionRange(2, 2);

      let e = new InputEvent('beforeinput', {cancelable: true, inputType});
      let proceed = fireEvent(textField, e);

      expect(proceed).toBe(true);
    });

    it.each(['deleteContentForward'])('allows %s of starting plusSign', async (inputType) => {
      let {textField} = renderNumberField({onChange: onChangeSpy, formatOptions: {style: 'unit', unit: 'percent', signDisplay: 'always'}});

      act(() => {textField.focus();});
      await user.keyboard('12');
      act(() => {textField.blur();});

      expect(textField).toHaveAttribute('value', '+12%');

      act(() => {textField.focus();});
      textField.setSelectionRange(0, 0);

      let e = new InputEvent('beforeinput', {cancelable: true, inputType});
      let proceed = fireEvent(textField, e);

      expect(proceed).toBe(true);
    });
  });

  it('handles compositionend events and undoes them if invalid', async () => {
    let {textField} = renderNumberField({onChange: onChangeSpy});

    act(() => {textField.focus();});
    await user.keyboard('123');
    textField.setSelectionRange(1, 1);

    // fire compositionstart and beforeinput
    fireEvent.compositionStart(textField);
    let e = new InputEvent('beforeinput', {cancelable: false, data: 'ü', inputType: 'insertCompositionText'});
    let proceed = fireEvent(textField, e);
    expect(proceed).toBe(true);

    // fire input event to update the value
    fireEvent.input(textField, {data: 'ü'});

    // manually update value and selection state because JSDOM won't
    textField.value = '1ü23';
    textField.setSelectionRange(2, 2);

    // Fire compositionend
    fireEvent.compositionEnd(textField);

    // Value and selection should be reverted
    expect(textField.value).toBe('123');
    expect(textField.selectionStart).toBe(1);
    expect(textField.selectionEnd).toBe(1);
  });

  it('adds data attributes to textField', () => {
    let {textField} = renderNumberField({'data-testid': '123'});

    expect(textField).toHaveAttribute('data-testid', '123');
  });

  describe('locale specific', () => {
    describe('spanish (spain)', () => {
      it('can determine the group symbol', async () => {
        let {textField} = renderNumberField({onChange: onChangeSpy}, {locale: 'es-ES'});
        act(() => {textField.focus();});
        await user.keyboard('123.456.789');
        expect(textField).toHaveAttribute('value', '123.456.789');
        act(() => {textField.blur();});
        expect(textField).toHaveAttribute('value', '123.456.789');
      });
    });
  });

  it('can be reset to blank using null', () => {
    function NumberFieldControlled(props) {
      let {onChange} = props;
      let [value, setValue] = useState(10);
      return (
        <Provider theme={theme} scale="medium" locale="en-US">
          <NumberField {...props} label="reset to blank using null" value={value} onChange={value => setValue(value)} />
          <Button
            variant={'primary'}
            onPress={() => chain(setValue(null), onChange())}>
            Reset
          </Button>
        </Provider>
      );
    }
    let resetSpy = jest.fn();
    let {getByText, getByRole} = render(<NumberFieldControlled onChange={resetSpy} />);
    let textField = getByRole('textbox');
    let resetButton = getByText('Reset');

    expect(textField).toHaveAttribute('value', '10');
    triggerPress(resetButton);
    expect(resetSpy).toHaveBeenCalledTimes(1);
    expect(textField).toHaveAttribute('value', '');
  });

  it('supports form value', () => {
    let {textField, rerender} = renderNumberField({name: 'age', value: 30});
    expect(textField).not.toHaveAttribute('name');
    let hiddenInput = document.querySelector('input[type=hidden]');
    expect(hiddenInput).toHaveAttribute('name', 'age');
    expect(hiddenInput).toHaveValue('30');

    rerender({name: 'age', value: null});
    expect(hiddenInput).toHaveValue('');
  });

  it('supports form reset', async () => {
    function Test() {
      let [value, setValue] = React.useState(10);
      return (
        <Provider theme={theme}>
          <form>
            <NumberField data-testid="input" label="Value" value={value} onChange={setValue} />
            <input type="reset" data-testid="reset" />
          </form>
        </Provider>
      );
    }

    let {getByTestId} = render(<Test />);
    let input = getByTestId('input');

    expect(input).toHaveValue('10');
    act(() => input.focus());
    await user.keyboard('0');
    expect(input).toHaveValue('100');

    let button = getByTestId('reset');
    act(() => input.blur());
    await user.click(button);
    expect(input).toHaveValue('10');
  });
});<|MERGE_RESOLUTION|>--- conflicted
+++ resolved
@@ -1211,13 +1211,8 @@
     Name              | props                                                    | locale     | keystrokes              | expected
     ${'US Euros'}     | ${{formatOptions: {style: 'currency', currency: 'EUR'}}} | ${'en-US'} | ${['4', '2', '.', '1']} | ${['4', '42', '42.', '42.1', '€42.10']}
     ${'French Euros'} | ${{formatOptions: {style: 'currency', currency: 'EUR'}}} | ${'fr-FR'} | ${['4', '2', ',', '1']} | ${['4', '42', '42,', '42,1', '42,10 €']}
-<<<<<<< HEAD
     ${'Arabic Euros'} | ${{formatOptions: {style: 'currency', currency: 'EUR'}}} | ${'ar-AE'} | ${['٤', '٢', ',', '١']} | ${['٤', '٤٢', '٤٢,', '٤٢,١', '‏٤٢٫١٠ €']}
-  `('$Name typing in locale stays consistent', ({props, locale, keystrokes, expected}) => {
-=======
-    ${'Arabic Euros'} | ${{formatOptions: {style: 'currency', currency: 'EUR'}}} | ${'ar-AE'} | ${['٤', '٢', ',', '١']} | ${['٤', '٤٢', '٤٢,', '٤٢,١', '٤٢٫١٠ €']}
   `('$Name typing in locale stays consistent', async ({props, locale, keystrokes, expected}) => {
->>>>>>> 0b5321df
     let {textField} = renderNumberField({onChange: onChangeSpy, ...props}, {locale});
 
     act(() => {textField.focus();});
