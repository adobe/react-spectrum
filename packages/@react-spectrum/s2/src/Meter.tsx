--- conflicted
+++ resolved
@@ -21,8 +21,6 @@
 import {FieldLabel} from './Field';
 import {fieldLabel, getAllowedOverrides, StyleProps} from './style-utils' with {type: 'macro'};
 import {size, style} from '../style/spectrum-theme' with {type: 'macro'};
-import {SkeletonWrapper} from './Skeleton';
-import {Text} from './Content';
 import {useDOMRef} from '@react-spectrum/utils';
 import {useSpectrumContextProps} from './useSpectrumContextProps';
 
@@ -48,11 +46,7 @@
 
 export const MeterContext = createContext<ContextValue<MeterProps, DOMRefValue<HTMLDivElement>>>(null);
 
-<<<<<<< HEAD
-const wrapper = style<MeterStyleProps>({
-=======
 const wrapper = style({
->>>>>>> dcf312bc
   ...bar(),
   width: {
     default: 208,
@@ -135,19 +129,10 @@
       {({percentage, valueText}) => (
         <>
           {label && <FieldLabel size={size} labelAlign="start" labelPosition="top" staticColor={staticColor}>{label}</FieldLabel>}
-<<<<<<< HEAD
-          {label && <Text styles={valueStyles({size, labelAlign: 'end', staticColor})}>{valueText}</Text>}
-          <SkeletonWrapper>
-            <div className={trackStyles({staticColor, size})}>
-              <div className={fillStyles({staticColor, variant})} style={{width: percentage + '%'}} />
-            </div>
-          </SkeletonWrapper>
-=======
           {label && <span className={valueStyles({size, labelAlign: 'end', staticColor})}>{valueText}</span>}
           <div className={trackStyles({staticColor, size})}>
             <div className={fillStyles({staticColor, variant})} style={{width: percentage + '%'}} />
           </div>
->>>>>>> dcf312bc
         </>
       )}
     </AriaMeter>
