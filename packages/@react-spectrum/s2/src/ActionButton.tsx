/*
 * Copyright 2024 Adobe. All rights reserved.
 * This file is licensed to you under the Apache License, Version 2.0 (the "License");
 * you may not use this file except in compliance with the License. You may obtain a copy
 * of the License at http://www.apache.org/licenses/LICENSE-2.0
 *
 * Unless required by applicable law or agreed to in writing, software distributed under
 * the License is distributed on an "AS IS" BASIS, WITHOUT WARRANTIES OR REPRESENTATIONS
 * OF ANY KIND, either express or implied. See the License for the specific language
 * governing permissions and limitations under the License.
 */

import {baseColor, fontRelative, style} from '../style/spectrum-theme' with { type: 'macro' };
<<<<<<< HEAD
import {ButtonProps, ButtonRenderProps, ContextValue, OverlayTriggerStateContext, Provider, Button as RACButton, Text} from 'react-aria-components';
=======
import {ButtonProps, ButtonRenderProps, ContextValue, OverlayTriggerStateContext, Provider, Button as RACButton} from 'react-aria-components';
>>>>>>> dcf312bc
import {centerBaseline} from './CenterBaseline';
import {createContext, forwardRef, ReactNode, useContext} from 'react';
import {FocusableRef, FocusableRefValue} from '@react-types/shared';
import {focusRing, getAllowedOverrides, StyleProps} from './style-utils' with { type: 'macro' };
import {IconContext} from './Icon';
import {pressScale} from './pressScale';
<<<<<<< HEAD
import {SkeletonContext} from './Skeleton';
import {TextContext} from './Content';
import {useFocusableRef} from '@react-spectrum/utils';
import {useFormProps} from './Form';
=======
import {Text, TextContext} from './Content';
import {useFocusableRef} from '@react-spectrum/utils';
>>>>>>> dcf312bc
import {useSpectrumContextProps} from './useSpectrumContextProps';

export interface ActionButtonStyleProps {
  /**
   * The size of the ActionButton.
   *
   * @default 'M'
   */
  size?: 'XS' | 'S' | 'M' | 'L' | 'XL',
  /** The static color style to apply. Useful when the ActionButton appears over a color background. */
  staticColor?: 'black' | 'white',
  /** Whether the button should be displayed with a [quiet style](https://spectrum.adobe.com/page/action-button/#Quiet). */
  isQuiet?: boolean
}

interface ToggleButtonStyleProps {
  /** Whether the ActionButton should be selected (controlled). */
  isSelected?: boolean,
  /** Whether the button should be displayed with an [emphasized style](https://spectrum.adobe.com/page/action-button/#Emphasis). */
  isEmphasized?: boolean
}

export interface ActionButtonProps extends Omit<ButtonProps, 'className' | 'style' | 'children' | 'onHover' | 'onHoverStart' | 'onHoverEnd' | 'onHoverChange'>, StyleProps, ActionButtonStyleProps {
  /** The content to display in the ActionButton. */
  children?: ReactNode
}

// These styles handle both ActionButton and ToggleButton
export const btnStyles = style<ButtonRenderProps & ActionButtonStyleProps & ToggleButtonStyleProps>({
  ...focusRing(),
  display: 'flex',
  alignItems: 'center',
  justifyContent: 'center',
  columnGap: 'text-to-visual',
  font: 'control',
  fontWeight: 'medium',
  userSelect: 'none',
  height: 'control',
  minWidth: 'control',
  transition: 'default',
  forcedColorAdjust: 'none',
  backgroundColor: {
    default: {
      ...baseColor('gray-100'),
      default: {
        default: 'gray-100',
        isQuiet: 'transparent'
      }
    },
    isSelected: {
      default: 'neutral',
      isEmphasized: 'accent',
      isDisabled: {
        default: 'gray-100',
        isQuiet: 'transparent'
      }
    },
    staticColor: {
      white: {
        ...baseColor('transparent-white-100'),
        default: {
          default: 'transparent-white-100',
          isQuiet: 'transparent'
        },
        isSelected: {
          default: baseColor('transparent-white-800'),
          isDisabled: {
            default: 'transparent-white-100',
            isQuiet: 'transparent'
          }
        }
      },
      black: {
        ...baseColor('transparent-black-100'),
        default: {
          default: 'transparent-black-100',
          isQuiet: 'transparent'
        },
        isSelected: {
          default: baseColor('transparent-black-800'),
          isDisabled: {
            default: 'transparent-black-100',
            isQuiet: 'transparent'
          }
        }
      }
    },
    forcedColors: {
      default: 'ButtonFace',
      isSelected: {
        default: 'Highlight',
        isDisabled: 'ButtonFace'
      }
    }
  },
  color: {
    default: 'neutral',
    isSelected: {
      default: 'gray-25',
      isEmphasized: 'white'
    },
    isDisabled: 'disabled',
    staticColor: {
      white: {
        default: baseColor('transparent-white-800'),
        isSelected: 'black',
        isDisabled: 'transparent-white-400'
      },
      black: {
        default: baseColor('transparent-black-800'),
        isSelected: 'white',
        isDisabled: 'transparent-black-400'
      }
    },
    forcedColors: {
      default: 'ButtonText',
      isSelected: 'HighlightText',
      isDisabled: {
        default: 'GrayText'
      }
    }
  },
  '--iconPrimary': {
    type: 'fill',
    value: 'currentColor'
  },
  outlineColor: {
    default: 'focus-ring',
    staticColor: {
      white: 'white',
      black: 'black'
    },
    forcedColors: 'Highlight'
  },
  borderStyle: 'none',
  paddingX: {
    default: 'edge-to-text',
    ':has([slot=icon]:only-child)': 0
  },
  paddingY: 0,
  borderRadius: 'control',
  '--iconMargin': {
    type: 'marginTop',
    value: {
      default: fontRelative(-2),
      ':has([slot=icon]:only-child)': 0
    }
  },
  disableTapHighlight: true
}, getAllowedOverrides());

export const ActionButtonContext = createContext<ContextValue<ActionButtonProps, FocusableRefValue<HTMLButtonElement>>>(null);

function ActionButton(props: ActionButtonProps, ref: FocusableRef<HTMLButtonElement>) {
  [props, ref] = useSpectrumContextProps(props, ref, ActionButtonContext);
<<<<<<< HEAD
  props = useFormProps(props as any);
=======
>>>>>>> dcf312bc
  let domRef = useFocusableRef(ref);
  let overlayTriggerState = useContext(OverlayTriggerStateContext);

  return (
    <RACButton
      {...props}
      ref={domRef}
      style={pressScale(domRef, props.UNSAFE_style)}
      className={renderProps => (props.UNSAFE_className || '') + btnStyles({
        ...renderProps,
        // Retain hover styles when an overlay is open.
        isHovered: renderProps.isHovered || overlayTriggerState?.isOpen || false,
        staticColor: props.staticColor,
        size: props.size || 'M',
        isQuiet: props.isQuiet
      }, props.styles)}>
      <Provider
        values={[
<<<<<<< HEAD
          [SkeletonContext, null],
=======
>>>>>>> dcf312bc
          [TextContext, {styles: style({paddingY: '--labelPadding', order: 1, truncate: true})}],
          [IconContext, {
            render: centerBaseline({slot: 'icon', styles: style({order: 0})}),
            styles: style({size: fontRelative(20), marginStart: '--iconMargin', flexShrink: 0})
          }]
        ]}>
        {typeof props.children === 'string' ? <Text>{props.children}</Text> : props.children}
      </Provider>
    </RACButton>
  );
}

/**
 * ActionButtons allow users to perform an action.
 * They’re used for similar, task-based options within a workflow, and are ideal for interfaces where buttons aren’t meant to draw a lot of attention.
 */
let _ActionButton = forwardRef(ActionButton);
export {_ActionButton as ActionButton};<|MERGE_RESOLUTION|>--- conflicted
+++ resolved
@@ -11,26 +11,15 @@
  */
 
 import {baseColor, fontRelative, style} from '../style/spectrum-theme' with { type: 'macro' };
-<<<<<<< HEAD
-import {ButtonProps, ButtonRenderProps, ContextValue, OverlayTriggerStateContext, Provider, Button as RACButton, Text} from 'react-aria-components';
-=======
 import {ButtonProps, ButtonRenderProps, ContextValue, OverlayTriggerStateContext, Provider, Button as RACButton} from 'react-aria-components';
->>>>>>> dcf312bc
 import {centerBaseline} from './CenterBaseline';
 import {createContext, forwardRef, ReactNode, useContext} from 'react';
 import {FocusableRef, FocusableRefValue} from '@react-types/shared';
 import {focusRing, getAllowedOverrides, StyleProps} from './style-utils' with { type: 'macro' };
 import {IconContext} from './Icon';
 import {pressScale} from './pressScale';
-<<<<<<< HEAD
-import {SkeletonContext} from './Skeleton';
-import {TextContext} from './Content';
-import {useFocusableRef} from '@react-spectrum/utils';
-import {useFormProps} from './Form';
-=======
 import {Text, TextContext} from './Content';
 import {useFocusableRef} from '@react-spectrum/utils';
->>>>>>> dcf312bc
 import {useSpectrumContextProps} from './useSpectrumContextProps';
 
 export interface ActionButtonStyleProps {
@@ -186,10 +175,6 @@
 
 function ActionButton(props: ActionButtonProps, ref: FocusableRef<HTMLButtonElement>) {
   [props, ref] = useSpectrumContextProps(props, ref, ActionButtonContext);
-<<<<<<< HEAD
-  props = useFormProps(props as any);
-=======
->>>>>>> dcf312bc
   let domRef = useFocusableRef(ref);
   let overlayTriggerState = useContext(OverlayTriggerStateContext);
 
@@ -208,10 +193,6 @@
       }, props.styles)}>
       <Provider
         values={[
-<<<<<<< HEAD
-          [SkeletonContext, null],
-=======
->>>>>>> dcf312bc
           [TextContext, {styles: style({paddingY: '--labelPadding', order: 1, truncate: true})}],
           [IconContext, {
             render: centerBaseline({slot: 'icon', styles: style({order: 0})}),
