--- conflicted
+++ resolved
@@ -10,11 +10,7 @@
  * governing permissions and limitations under the License.
  */
 
-<<<<<<< HEAD
-import {createLeafComponent, FilterLessNode} from '@react-aria/collections';
-=======
 import {CollectionNode, createLeafComponent} from '@react-aria/collections';
->>>>>>> eb58e405
 import {ReactNode} from 'react';
 import {Skeleton} from './Skeleton';
 
@@ -24,11 +20,7 @@
 
 let cache = new WeakMap();
 
-<<<<<<< HEAD
-class SkeletonNode extends FilterLessNode<unknown> {
-=======
 class SkeletonNode extends CollectionNode<unknown> {
->>>>>>> eb58e405
   static readonly type = 'skeleton';
 }
 
