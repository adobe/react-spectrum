--- conflicted
+++ resolved
@@ -11,13 +11,8 @@
 // @ts-ignore
 import intlMessages from '../intl/*.json';
 import {mergeStyles} from '../style/runtime';
-<<<<<<< HEAD
-import {Popover, PopoverProps} from './Popover';
+import {PopoverBase, PopoverDialogProps} from './Popover';
 import {space, style} from '../style' with {type: 'macro'};
-=======
-import {PopoverBase, PopoverDialogProps} from './Popover';
-import {style, size as styleSize} from '../style' with {type: 'macro'};
->>>>>>> a0067434
 import {StyleProps} from './style-utils' with { type: 'macro' };
 import {useLocalizedStringFormatter} from '@react-aria/i18n';
 import {useSpectrumContextProps} from './useSpectrumContextProps';
