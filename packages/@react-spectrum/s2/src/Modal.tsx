--- conflicted
+++ resolved
@@ -84,77 +84,6 @@
     <ModalOverlay
       {...props}
       className={renderProps => modalOverlayStyles({...renderProps, colorScheme})}>
-<<<<<<< HEAD
-      <RACModal
-        {...props}
-        ref={modalRef}
-        className={renderProps => style({
-          display: 'flex',
-          flexDirection: 'column',
-          borderRadius: {
-            default: 'xl',
-            size: {
-              fullscreenTakeover: 'none'
-            }
-          },
-          width: {
-            size: {
-              // Copied from designs, not sure if correct.
-              S: 400,
-              M: 480,
-              L: 640,
-              XL: 960,
-              fullscreen: 'calc(100% - 40px)',
-              fullscreenTakeover: 'full'
-            }
-          },
-          height: {
-            size: {
-              fullscreen: 'calc(100% - 40px)',
-              fullscreenTakeover: 'full'
-            }
-          },
-          maxWidth: {
-            default: '90vw',
-            size: {
-              fullscreen: 'none',
-              fullscreenTakeover: 'none'
-            }
-          },
-          maxHeight: {
-            default: '90vh',
-            size: {
-              fullscreen: 'none',
-              fullscreenTakeover: 'none'
-            }
-          },
-          '--s2-container-bg': {
-            type: 'backgroundColor',
-            value: 'layer-2'
-          },
-          backgroundColor: '--s2-container-bg',
-          opacity: {
-            isEntering: 0,
-            isExiting: 0
-          },
-          translateY: {
-            isEntering: 20
-          },
-          transition: '[opacity, translate]',
-          transitionDuration: {
-            default: 250,
-            isExiting: 130
-          },
-          transitionDelay: {
-            default: 160,
-            isExiting: 0
-          },
-          // Transparent outline for WHCM.
-          outlineStyle: 'solid',
-          outlineWidth: 1,
-          outlineColor: 'transparent'
-        })({...renderProps, size: props.size})} />
-=======
       <div className={modalWrapper({size: props.size})} style={{containerType: 'size'} as any}>
         <RACModal
           {...props}
@@ -174,25 +103,26 @@
                 S: 400,
                 M: 480,
                 L: 640,
-                fullscreen: 'calc(100% - 40px)',
-                fullscreenTakeover: 'full'
-              }
-            },
-            height: {
-              size: {
-                fullscreen: 'calc(100% - 40px)',
-                fullscreenTakeover: 'full'
-              }
-            },
-            maxWidth: {
-              default: '90vw',
-              size: {
-                fullscreen: 'none',
-                fullscreenTakeover: 'none'
-              }
-            },
-            maxHeight: {
-              default: '90%',
+                XL: 960,
+              fullscreen: 'calc(100% - 40px)',
+              fullscreenTakeover: 'full'
+            }
+          },
+          height: {
+            size: {
+              fullscreen: 'calc(100% - 40px)',
+              fullscreenTakeover: 'full'
+            }
+          },
+          maxWidth: {
+            default: '90vw',
+            size: {
+              fullscreen: 'none',
+              fullscreenTakeover: 'none'
+            }
+          },
+          maxHeight: {
+            default: '90%',
               size: {
                 fullscreen: 'none',
                 fullscreenTakeover: 'none'
@@ -231,7 +161,6 @@
             outlineColor: 'transparent'
           })({...renderProps, size: props.size})} />
       </div>
->>>>>>> fad8ae95
     </ModalOverlay>
   );
 });