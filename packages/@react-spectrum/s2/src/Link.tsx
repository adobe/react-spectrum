/*
 * Copyright 2024 Adobe. All rights reserved.
 * This file is licensed to you under the Apache License, Version 2.0 (the "License");
 * you may not use this file except in compliance with the License. You may obtain a copy
 * of the License at http://www.apache.org/licenses/LICENSE-2.0
 *
 * Unless required by applicable law or agreed to in writing, software distributed under
 * the License is distributed on an "AS IS" BASIS, WITHOUT WARRANTIES OR REPRESENTATIONS
 * OF ANY KIND, either express or implied. See the License for the specific language
 * governing permissions and limitations under the License.
 */

import {ContextValue, LinkRenderProps, Link as RACLink, LinkProps as RACLinkProps} from 'react-aria-components';
<<<<<<< HEAD
import {createContext, forwardRef, ReactNode, useContext} from 'react';
import {FocusableRef, FocusableRefValue} from '@react-types/shared';
import {focusRing, getAllowedOverrides, StyleProps} from './style-utils' with {type: 'macro'};
import {SkeletonContext, useSkeletonText} from './Skeleton';
import {style} from '../style/spectrum-theme' with {type: 'macro'};
import {useFocusableRef} from '@react-spectrum/utils';
import {useLayoutEffect} from '@react-aria/utils';
=======
import {createContext, forwardRef, ReactNode} from 'react';
import {FocusableRef, FocusableRefValue} from '@react-types/shared';
import {focusRing, getAllowedOverrides, StyleProps} from './style-utils' with {type: 'macro'};
import {style} from '../style/spectrum-theme' with {type: 'macro'};
import {useFocusableRef} from '@react-spectrum/utils';
>>>>>>> dcf312bc
import {useSpectrumContextProps} from './useSpectrumContextProps';

interface LinkStyleProps {
  /**
   * The [visual style](https://spectrum.adobe.com/page/link/#Options) of the link.
   * @default 'primary'
   */
  variant?: 'primary' | 'secondary',
  /** The static color style to apply. Useful when the link appears over a color background. */
  staticColor?: 'white' | 'black',
  /** Whether the link is on its own vs inside a longer string of text. */
  isStandalone?: boolean,
  /** Whether the link should be displayed with a quiet style. */
  isQuiet?: boolean
}

export interface LinkProps extends Omit<RACLinkProps, 'isDisabled' | 'className' | 'style' | 'children' | 'onHover' | 'onHoverStart' | 'onHoverEnd' | 'onHoverChange'>, StyleProps, LinkStyleProps {
  children?: ReactNode
}

export const LinkContext = createContext<ContextValue<LinkProps, FocusableRefValue<HTMLAnchorElement>>>(null);

<<<<<<< HEAD
const link = style<LinkRenderProps & LinkStyleProps & {isSkeleton: boolean}>({
=======
const link = style<LinkRenderProps & LinkStyleProps>({
>>>>>>> dcf312bc
  ...focusRing(),
  borderRadius: 'sm',
  font: {
    isStandalone: 'ui'
  },
  color: {
    variant: {
      primary: 'accent',
      secondary: 'neutral' // TODO: should there be an option to inherit from the paragraph? What about hover states?
    },
    staticColor: {
      white: 'white',
      black: 'black'
    },
    forcedColors: 'LinkText'
  },
  transition: 'default',
  fontWeight: {
    isStandalone: 'medium'
  },
  textDecoration: {
    default: 'underline',
    isStandalone: {
      // Inline links must always have an underline for accessibility.
      isQuiet: {
        default: 'none',
        isHovered: 'underline',
        isFocusVisible: 'underline'
      }
    }
  },
  outlineColor: {
    default: 'focus-ring',
    staticColor: {
      white: 'white',
      black: 'black'
    },
    forcedColors: 'Highlight'
  },
  disableTapHighlight: true
}, getAllowedOverrides());

function Link(props: LinkProps, ref: FocusableRef<HTMLAnchorElement>) {
  [props, ref] = useSpectrumContextProps(props, ref, LinkContext);
<<<<<<< HEAD
  let {variant = 'primary', staticColor, isQuiet, isStandalone, UNSAFE_style, UNSAFE_className = '', styles, children} = props;

  let domRef = useFocusableRef(ref);
  let isSkeleton = useContext(SkeletonContext);
  [children, UNSAFE_style] = useSkeletonText(children, UNSAFE_style);

  useLayoutEffect(() => {
    if (domRef.current) {
      // TODO: should RAC Link pass through inert?
      domRef.current.inert = isSkeleton;
    }
  }, [domRef, isSkeleton]);

=======
  let {variant = 'primary', staticColor, isQuiet, isStandalone, UNSAFE_style, UNSAFE_className = '', styles} = props;

  let domRef = useFocusableRef(ref);
>>>>>>> dcf312bc
  return (
    <RACLink
      {...props}
      ref={domRef}
      style={UNSAFE_style}
      className={renderProps => UNSAFE_className + link({...renderProps, variant, staticColor, isQuiet, isStandalone, isSkeleton}, styles)}>
      {children}
    </RACLink>
  );
}

/**
 * Links allow users to navigate to a different location.
 * They can be presented inline inside a paragraph or as standalone text.
 */
const _Link = /*#__PURE__*/ forwardRef(Link);
export {_Link as Link};<|MERGE_RESOLUTION|>--- conflicted
+++ resolved
@@ -11,21 +11,11 @@
  */
 
 import {ContextValue, LinkRenderProps, Link as RACLink, LinkProps as RACLinkProps} from 'react-aria-components';
-<<<<<<< HEAD
-import {createContext, forwardRef, ReactNode, useContext} from 'react';
-import {FocusableRef, FocusableRefValue} from '@react-types/shared';
-import {focusRing, getAllowedOverrides, StyleProps} from './style-utils' with {type: 'macro'};
-import {SkeletonContext, useSkeletonText} from './Skeleton';
-import {style} from '../style/spectrum-theme' with {type: 'macro'};
-import {useFocusableRef} from '@react-spectrum/utils';
-import {useLayoutEffect} from '@react-aria/utils';
-=======
 import {createContext, forwardRef, ReactNode} from 'react';
 import {FocusableRef, FocusableRefValue} from '@react-types/shared';
 import {focusRing, getAllowedOverrides, StyleProps} from './style-utils' with {type: 'macro'};
 import {style} from '../style/spectrum-theme' with {type: 'macro'};
 import {useFocusableRef} from '@react-spectrum/utils';
->>>>>>> dcf312bc
 import {useSpectrumContextProps} from './useSpectrumContextProps';
 
 interface LinkStyleProps {
@@ -48,11 +38,7 @@
 
 export const LinkContext = createContext<ContextValue<LinkProps, FocusableRefValue<HTMLAnchorElement>>>(null);
 
-<<<<<<< HEAD
-const link = style<LinkRenderProps & LinkStyleProps & {isSkeleton: boolean}>({
-=======
 const link = style<LinkRenderProps & LinkStyleProps>({
->>>>>>> dcf312bc
   ...focusRing(),
   borderRadius: 'sm',
   font: {
@@ -97,33 +83,15 @@
 
 function Link(props: LinkProps, ref: FocusableRef<HTMLAnchorElement>) {
   [props, ref] = useSpectrumContextProps(props, ref, LinkContext);
-<<<<<<< HEAD
-  let {variant = 'primary', staticColor, isQuiet, isStandalone, UNSAFE_style, UNSAFE_className = '', styles, children} = props;
-
-  let domRef = useFocusableRef(ref);
-  let isSkeleton = useContext(SkeletonContext);
-  [children, UNSAFE_style] = useSkeletonText(children, UNSAFE_style);
-
-  useLayoutEffect(() => {
-    if (domRef.current) {
-      // TODO: should RAC Link pass through inert?
-      domRef.current.inert = isSkeleton;
-    }
-  }, [domRef, isSkeleton]);
-
-=======
   let {variant = 'primary', staticColor, isQuiet, isStandalone, UNSAFE_style, UNSAFE_className = '', styles} = props;
 
   let domRef = useFocusableRef(ref);
->>>>>>> dcf312bc
   return (
     <RACLink
       {...props}
       ref={domRef}
       style={UNSAFE_style}
-      className={renderProps => UNSAFE_className + link({...renderProps, variant, staticColor, isQuiet, isStandalone, isSkeleton}, styles)}>
-      {children}
-    </RACLink>
+      className={renderProps => UNSAFE_className + link({...renderProps, variant, staticColor, isQuiet, isStandalone}, styles)} />
   );
 }
 
