--- conflicted
+++ resolved
@@ -18,13 +18,8 @@
 import {FocusableRef, FocusableRefValue} from '@react-types/shared';
 import {IconContext} from './Icon';
 import {pressScale} from './pressScale';
-import {SkeletonContext} from './Skeleton';
 import {Text, TextContext} from './Content';
 import {useFocusableRef} from '@react-spectrum/utils';
-<<<<<<< HEAD
-import {useFormProps} from './Form';
-=======
->>>>>>> dcf312bc
 import {useSpectrumContextProps} from './useSpectrumContextProps';
 
 interface ButtonStyleProps {
@@ -277,10 +272,6 @@
 
 function Button(props: ButtonProps, ref: FocusableRef<HTMLButtonElement>) {
   [props, ref] = useSpectrumContextProps(props, ref, ButtonContext);
-<<<<<<< HEAD
-  props = useFormProps(props);
-=======
->>>>>>> dcf312bc
   let domRef = useFocusableRef(ref);
   let overlayTriggerState = useContext(OverlayTriggerStateContext);
 
@@ -300,10 +291,6 @@
       }, props.styles)}>
       <Provider
         values={[
-<<<<<<< HEAD
-          [SkeletonContext, null],
-=======
->>>>>>> dcf312bc
           [TextContext, {styles: style({paddingY: '--labelPadding', order: 1})}],
           [IconContext, {
             render: centerBaseline({slot: 'icon', styles: style({order: 0})}),
@@ -326,10 +313,6 @@
 
 function LinkButton(props: LinkButtonProps, ref: FocusableRef<HTMLAnchorElement>) {
   [props, ref] = useSpectrumContextProps(props, ref, LinkButtonContext);
-<<<<<<< HEAD
-  props = useFormProps(props);
-=======
->>>>>>> dcf312bc
   let domRef = useFocusableRef(ref);
   let overlayTriggerState = useContext(OverlayTriggerStateContext);
 
@@ -349,10 +332,6 @@
       }, props.styles)}>
       <Provider
         values={[
-<<<<<<< HEAD
-          [SkeletonContext, null],
-=======
->>>>>>> dcf312bc
           [TextContext, {styles: style({paddingY: '--labelPadding', order: 1})}],
           [IconContext, {
             render: centerBaseline({slot: 'icon', styles: style({order: 0})}),
