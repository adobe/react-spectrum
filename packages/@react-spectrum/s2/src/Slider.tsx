/*
 * Copyright 2024 Adobe. All rights reserved.
 * This file is licensed to you under the Apache License, Version 2.0 (the "License");
 * you may not use this file except in compliance with the License. You may obtain a copy
 * of the License at http://www.apache.org/licenses/LICENSE-2.0
 *
 * Unless required by applicable law or agreed to in writing, software distributed under
 * the License is distributed on an "AS IS" BASIS, WITHOUT WARRANTIES OR REPRESENTATIONS
 * OF ANY KIND, either express or implied. See the License for the specific language
 * governing permissions and limitations under the License.
 */

import {
  Slider as AriaSlider,
  SliderProps as AriaSliderProps,
  ContextValue,
  SliderOutput,
  SliderThumb,
  SliderThumbRenderProps,
  SliderTrack
} from 'react-aria-components';
import {clamp} from '@react-aria/utils';
import {Context, createContext, forwardRef, ForwardRefExoticComponent, ReactNode, RefAttributes, RefObject, useContext, useRef} from 'react';
import {controlFont, field, fieldInput, getAllowedOverrides, StyleProps} from './style-utils' with {type: 'macro'};
import {FieldLabel} from './Field';
import {FocusableRef, FocusableRefValue, InputDOMProps, SpectrumLabelableProps} from '@react-types/shared';
import {focusRing, style} from '../style' with {type: 'macro'};
import {FormContext, useFormProps} from './Form';
import {mergeStyles} from '../style/runtime';
import {pressScale} from './pressScale';
import {useFocusableRef} from '@react-spectrum/utils';
import {useLocale, useNumberFormatter} from '@react-aria/i18n';
import {useSpectrumContextProps} from './useSpectrumContextProps';

export interface SliderBaseProps<T> extends Omit<AriaSliderProps<T>, 'children' | 'style' | 'className' | 'orientation'>, Omit<SpectrumLabelableProps, 'necessityIndicator' | 'isRequired'>, StyleProps {
  children?: ReactNode,
  /**
   * The size of the Slider.
   *
   * @default 'M'
   */
  size?: 'S' | 'M' | 'L' | 'XL',
  /**
   * Whether the Slider should be displayed with an emphasized style.
   */
  isEmphasized?: boolean,
  /**
   * The style of the Slider's track.
   *
   * @default 'thin'
   */
  trackStyle?: 'thin' | 'thick', // TODO: add ramp
  /**
   * The style of the Slider's thumb.
   *
   * @default 'default'
   */
  thumbStyle?: 'default' | 'precise'
  // TODO
  // isEditable?: boolean,
}

export interface SliderProps extends Omit<SliderBaseProps<number>, 'children'>, InputDOMProps {
  /**
   * The offset from which to start the fill.
   */
  fillOffset?: number
}

export const SliderContext:
  Context<ContextValue<Partial<SliderProps>, FocusableRefValue<HTMLDivElement>>> =
  createContext<ContextValue<Partial<SliderProps>, FocusableRefValue<HTMLDivElement>>>(null);

const slider = style({
  font: controlFont(),
  alignItems: {
    labelPosition: {
      side: 'center'
    }
  },
  color: {
    default: 'neutral-subdued',
    isDisabled: 'disabled'
  },
  columnGap: {
    size: {
      S: 16,
      M: 16,
      L: 20,
      XL: 24
    },
    isInForm: 12
  }
}, getAllowedOverrides());

const labelContainer = style({
  display: {
    labelPosition: {
      top: 'grid'
    }
  },
  gridArea: 'label',
  width: 'full',
  gridTemplateAreas: {
    labelPosition: {
      top: ['label output']
    }
  },
  gridTemplateColumns: {
    labelPosition: {
      top: [
        '1fr auto'
      ]
    }
  },
  textAlign: {
    labelPosition: {
      side: {
        labelAlign: {
          start: 'start',
          end: 'end'
        }
      }
    }
  },
  '--field-gap': {
    type: 'paddingBottom',
    value: 0
  }
});

const output = style({
  gridArea: 'output',
  textAlign: {
    labelPosition: {
      top: {
        direction: {
          ltr: 'end',
          rtl: 'start'
        }
      },
      side: {
        direction: {
          ltr: 'start',
          rtl: 'end'
        },
        isInForm: 'end'
      }
    }
  }
});

export let track = style({
  gridArea: 'track',
  position: 'relative',
  width: 'full',
  height: {
    size: {
      S: 24,
      M: 32,
      L: 40,
      XL: 48
    }
  }
});

export let thumbContainer = style({
  size: {
    size: {
      S: 18,
      M: 20,
      L: 22,
      XL: 24
    }
  },
  display: 'inline-block',
  position: 'absolute',
  top: '50%'
});

// if precision thumb should have a smaller hit area, then remove this
export let thumbHitArea = style({
  size: {
    thumbStyle: {
      default: {
        size: {
          S: 18,
          M: 20,
          L: 22,
          XL: 24
        }
      },
      precise: {
        size: {
          S: 20,
          M: 22,
          L: 24,
          XL: 26
        }
      }
    }
  }
});

export let thumb = style<SliderThumbRenderProps & {size: 'S' | 'M' | 'L' | 'XL', thumbStyle: 'default' | 'precise'}>({
  ...focusRing(),
  display: 'inline-block',
  boxSizing: 'border-box',
  position: 'absolute',
  top: '50%',
  left: '50%',
  transform: 'translateY(-50%) translateX(-50%)',
  width: {
    thumbStyle: {
      default: {
        size: {
          S: 18,
          M: 20,
          L: 22,
          XL: 24
        }
      },
      precise: 6
    }
  },
  height: {
    thumbStyle: {
      default: {
        size: {
          S: 18,
          M: 20,
          L: 22,
          XL: 24
        }
      },
      precise: {
        size: {
          S: 20,
          M: 22,
          L: 24,
          XL: 26
        }
      }
    }
  },
  borderRadius: 'full',
  borderStyle: 'solid',
  borderWidth: '[2px]',
  borderColor: {
    default: 'gray-800',
    isHovered: 'gray-900',
    isDragging: 'gray-900',
    isDisabled: 'disabled',
    forcedColors: {
      isDisabled: 'GrayText'
    }
  },
  backgroundColor: 'gray-25'
});

const trackStyling = {
  height: {
    trackStyle: {
      thin: 4,
      thick: 16
    }
  },
  top: '50%',
  borderRadius: {
    trackStyle: {
      thin: 'lg',
      thick: 'sm'
    }
  }
} as const;

export let upperTrack = style<{isDisabled?: boolean, trackStyle: 'thin' | 'thick'}>({
  ...trackStyling,
  position: 'absolute',
  backgroundColor: {
    default: 'gray-300',
    isDisabled: 'disabled'
  },
  translateY: '-50%',
  width: 'full',
  boxSizing: 'border-box',
  borderStyle: 'solid',
  borderWidth: '[.5px]',
  borderColor: {
    default: 'transparent',
    forcedColors: {
      default: 'ButtonText',
      isDisabled: 'GrayText'
    }
  }
});

export let filledTrack = style<{isDisabled?: boolean, isEmphasized?: boolean, trackStyle: 'thin' | 'thick'}>({
  ...trackStyling,
  position: 'absolute',
  backgroundColor: {
    default: 'gray-700',
    isEmphasized: 'accent-900',
    isDisabled: 'disabled',
    forcedColors: {
      default: 'Highlight',
      isDisabled: 'GrayText'
    }
  },
  boxSizing: 'border-box',
  borderStyle: 'solid',
  borderWidth: '[.5px]',
  borderColor: {
    default: 'transparent',
    forcedColors: {
      default: 'ButtonText',
      isDisabled: 'GrayText'
    }
  },
  translateY: '-50%'
});

export function SliderBase<T extends number | number[]>(props: SliderBaseProps<T> & {sliderRef: RefObject<HTMLDivElement | null>}): ReactNode {
  let formContext = useContext(FormContext);
  props = useFormProps(props);
  let {
    label,
    labelPosition = 'top',
    labelAlign = 'start',
    size = 'M',
    minValue = 0,
    maxValue = 100,
    formatOptions
  } = props;
  let formatter = useNumberFormatter(formatOptions);
  let {direction} = useLocale();

  return (
    <AriaSlider
      {...props}
      ref={props.sliderRef}
      className={renderProps => (props.UNSAFE_className || '') + mergeStyles(style(field())({labelPosition, isInForm: !!formContext}), slider({...renderProps, labelPosition, size, isInForm: !!formContext}, props.styles))}>
      {({state}) => {
        let maxLabelLength = Math.max([...formatter.format(minValue)].length, [...formatter.format(maxValue)].length);
        switch (state.values.length) {
          case 1:
            break;
          case 2:
            // This should really use the NumberFormat#formatRange proposal...
            // https://github.com/tc39/ecma402/issues/393
            // https://github.com/tc39/proposal-intl-numberformat-v3#formatrange-ecma-402-393
            // https://developer.mozilla.org/en-US/docs/Web/JavaScript/Reference/Global_Objects/Intl/NumberFormat/formatRange
            maxLabelLength = 3 + 2 * Math.max(
              maxLabelLength,
              [...formatter.format(minValue)].length, [...formatter.format(maxValue)].length
            );
            break;
          default:
            throw new Error('Only sliders with 1 or 2 handles are supported!');
        }

        let outputValue = (
          <SliderOutput
            style={{width: `${maxLabelLength}ch`, minWidth: `${maxLabelLength}ch`, fontVariantNumeric: 'tabular-nums'}}
            className={output({direction, labelPosition, isInForm: !!formContext})}>
            {({state}) =>
              state.values.map((_, i) => state.getThumbValueLabel(i)).join(' – ')}
          </SliderOutput>
        );

        return (
          <>
            <div className={labelContainer({labelPosition, labelAlign})}>
              <FieldLabel
                isDisabled={props.isDisabled}
                size={props.size}
                labelPosition={labelPosition}
                labelAlign={labelAlign}
                contextualHelp={props.contextualHelp}>
                {label}
              </FieldLabel>
              {labelPosition === 'top' && outputValue}
            </div>
            <div className={style({...fieldInput(), display: 'inline-flex', alignItems: 'center', gap: {default: 16, size: {L: 20, XL: 24}}})({size})}>
              {props.children}
              {labelPosition === 'side' && outputValue}
            </div>
          </>
        );
      }}
    </AriaSlider>
  );
}

<<<<<<< HEAD
export const Slider:
  ForwardRefExoticComponent<SliderProps & RefAttributes<FocusableRefValue<HTMLDivElement, HTMLDivElement>>> =
/*#__PURE__*/ forwardRef(function Slider(props: SliderProps, ref: FocusableRef<HTMLDivElement>) {
=======
/**
 * Sliders allow users to quickly select a value within a range. They should be used when the upper and lower bounds to the range are invariable.
 */
export const Slider = /*#__PURE__*/ forwardRef(function Slider(props: SliderProps, ref: FocusableRef<HTMLDivElement>) {
>>>>>>> ef071a51
  [props, ref] = useSpectrumContextProps(props, ref, SliderContext);
  let formContext = useContext(FormContext);
  props = useFormProps(props);
  let {
    labelPosition = 'top',
    size = 'M',
    fillOffset,
    isEmphasized,
    trackStyle = 'thin',
    thumbStyle = 'default'
  } = props;
  let thumbRef = useRef(null);
  let inputRef = useRef(null); // TODO: need to pass inputRef to SliderThumb when we release the next version of RAC 1.3.0
  let domRef = useFocusableRef(ref, inputRef);
  let {direction} = useLocale();
  let cssDirection = direction === 'rtl' ? 'right' : 'left';

  return (
    <SliderBase
      {...props}
      sliderRef={domRef}>
      <SliderTrack
        className={track({size, labelPosition, isInForm: !!formContext})}>
        {({state, isDisabled}) => {

          fillOffset = fillOffset !== undefined ? clamp(fillOffset, state.getThumbMinValue(0), state.getThumbMaxValue(0)) : state.getThumbMinValue(0);

          let fillWidth = state.getThumbPercent(0) - state.getValuePercent(fillOffset);
          let isRightOfOffset = fillWidth > 0;
          let offset = isRightOfOffset ? state.getValuePercent(fillOffset) : state.getThumbPercent(0);

          return (
            <>
              <div className={upperTrack({isDisabled, trackStyle})} />
              <div style={{width: `${Math.abs(fillWidth) * 100}%`, [cssDirection]: `${offset * 100}%`}} className={filledTrack({isDisabled, isEmphasized, trackStyle})} />
              <SliderThumb  className={thumbContainer} index={0} name={props.name} ref={thumbRef} style={(renderProps) => pressScale(thumbRef, {transform: 'translate(-50%, -50%)'})({...renderProps, isPressed: renderProps.isDragging})}>
                {(renderProps) => (
                  <div className={thumbHitArea({size})}>
                    <div
                      className={thumb({
                        ...renderProps,
                        size,
                        thumbStyle
                      })} />
                  </div>
                )}
              </SliderThumb>
            </>
          );
        }}
      </SliderTrack>
    </SliderBase>
  );
});<|MERGE_RESOLUTION|>--- conflicted
+++ resolved
@@ -392,16 +392,12 @@
   );
 }
 
-<<<<<<< HEAD
+/**
+ * Sliders allow users to quickly select a value within a range. They should be used when the upper and lower bounds to the range are invariable.
+ */
 export const Slider:
   ForwardRefExoticComponent<SliderProps & RefAttributes<FocusableRefValue<HTMLDivElement, HTMLDivElement>>> =
 /*#__PURE__*/ forwardRef(function Slider(props: SliderProps, ref: FocusableRef<HTMLDivElement>) {
-=======
-/**
- * Sliders allow users to quickly select a value within a range. They should be used when the upper and lower bounds to the range are invariable.
- */
-export const Slider = /*#__PURE__*/ forwardRef(function Slider(props: SliderProps, ref: FocusableRef<HTMLDivElement>) {
->>>>>>> ef071a51
   [props, ref] = useSpectrumContextProps(props, ref, SliderContext);
   let formContext = useContext(FormContext);
   props = useFormProps(props);
