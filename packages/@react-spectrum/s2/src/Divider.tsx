/*
 * Copyright 2024 Adobe. All rights reserved.
 * This file is licensed to you under the Apache License, Version 2.0 (the "License");
 * you may not use this file except in compliance with the License. You may obtain a copy
 * of the License at http://www.apache.org/licenses/LICENSE-2.0
 *
 * Unless required by applicable law or agreed to in writing, software distributed under
 * the License is distributed on an "AS IS" BASIS, WITHOUT WARRANTIES OR REPRESENTATIONS
 * OF ANY KIND, either express or implied. See the License for the specific language
 * governing permissions and limitations under the License.
 */

<<<<<<< HEAD
import {ContextValue, Separator as RACSeparator, SeparatorProps as RACSeparatorProps, useContextProps} from 'react-aria-components';
import {createContext, forwardRef} from 'react';
import {DOMRef} from '@react-types/shared';
=======
import {ContextValue, Separator as RACSeparator, SeparatorProps as RACSeparatorProps} from 'react-aria-components';
import {createContext, forwardRef} from 'react';
import {DOMRef, DOMRefValue} from '@react-types/shared';
>>>>>>> 660e7689
import {getAllowedOverrides, StyleProps} from './style-utils' with {type: 'macro'};
import {style} from '../style/spectrum-theme' with {type: 'macro'};
import {useDOMRef} from '@react-spectrum/utils';
import {useSpectrumContextProps} from './useSpectrumContextProps';

/*
 * Adding as it's own type to deal with size being a part of the theme so we
 * can type style() and it's parameters.
 */
interface DividerSpectrumProps {
  /**
   * How thick the Divider should be.
   * @default 'M'
   */
  size?: 'S' | 'M' | 'L',
  /**
   * How thick the Divider should be.
   * @default 'horizontal'
   */
  orientation?: 'horizontal' | 'vertical',
  /** The static color style to apply. Useful when the Divider appears over a color background. */
  staticColor?: 'white' | 'black'
}

// TODO: allow overriding height (only when orientation is vertical)??
export interface DividerProps extends DividerSpectrumProps, Omit<RACSeparatorProps, 'className' | 'style' | 'elementType'>, StyleProps {}

<<<<<<< HEAD
export const DividerContext = createContext<ContextValue<DividerProps, HTMLElement>>(null);
=======
export const DividerContext = createContext<ContextValue<DividerProps, DOMRefValue>>(null);
>>>>>>> 660e7689

export const divider = style<DividerSpectrumProps>({
  alignSelf: 'stretch',
  backgroundColor: {
    default: 'gray-200',
    size: {
      L: 'gray-800'
    },
    staticColor: {
      white: {
        default: 'transparent-white-200',
        size: {
          L: 'transparent-white-800'
        }
      },
      black: {
        default: 'transparent-black-200',
        size: {
          L: 'transparent-black-800'
        }
      }
    },
    forcedColors: 'ButtonBorder'
  },
  borderStyle: 'none',
  borderRadius: 'full',
  margin: 0,
  height: {
    orientation: {
      horizontal: {
        // These should be px not rems, because we're emulating a border.
        default: '[2px]',
        size: {
          S: '[1px]',
          L: '[4px]'
        }
      }
    }
  },
  width: {
    orientation: {
      vertical: {
        default: '[2px]',
        size: {
          S: '[1px]',
          L: '[4px]'
        }
      }
    }
  }
}, getAllowedOverrides());

function Divider(props: DividerProps, ref: DOMRef) {
  [props, ref] = useSpectrumContextProps(props, ref, DividerContext);
  let domRef = useDOMRef(ref);
  [props, domRef] = useContextProps(props, domRef, DividerContext);

  return (
    <RACSeparator
      {...props}
      ref={domRef}
      style={props.UNSAFE_style}
      className={(props.UNSAFE_className || '') + divider({
        size: props.size || 'M',
        orientation: props.orientation || 'horizontal',
        staticColor: props.staticColor
      }, props.styles)} />
  );
}

/**
 * Dividers bring clarity to a layout by grouping and dividing content in close proximity.
 * They can also be used to establish rhythm and hierarchy.
 */
let _Divider = /*#__PURE__*/ forwardRef(Divider);
export {_Divider as Divider};<|MERGE_RESOLUTION|>--- conflicted
+++ resolved
@@ -10,15 +10,9 @@
  * governing permissions and limitations under the License.
  */
 
-<<<<<<< HEAD
-import {ContextValue, Separator as RACSeparator, SeparatorProps as RACSeparatorProps, useContextProps} from 'react-aria-components';
-import {createContext, forwardRef} from 'react';
-import {DOMRef} from '@react-types/shared';
-=======
 import {ContextValue, Separator as RACSeparator, SeparatorProps as RACSeparatorProps} from 'react-aria-components';
 import {createContext, forwardRef} from 'react';
 import {DOMRef, DOMRefValue} from '@react-types/shared';
->>>>>>> 660e7689
 import {getAllowedOverrides, StyleProps} from './style-utils' with {type: 'macro'};
 import {style} from '../style/spectrum-theme' with {type: 'macro'};
 import {useDOMRef} from '@react-spectrum/utils';
@@ -46,11 +40,7 @@
 // TODO: allow overriding height (only when orientation is vertical)??
 export interface DividerProps extends DividerSpectrumProps, Omit<RACSeparatorProps, 'className' | 'style' | 'elementType'>, StyleProps {}
 
-<<<<<<< HEAD
-export const DividerContext = createContext<ContextValue<DividerProps, HTMLElement>>(null);
-=======
 export const DividerContext = createContext<ContextValue<DividerProps, DOMRefValue>>(null);
->>>>>>> 660e7689
 
 export const divider = style<DividerSpectrumProps>({
   alignSelf: 'stretch',
@@ -106,7 +96,6 @@
 function Divider(props: DividerProps, ref: DOMRef) {
   [props, ref] = useSpectrumContextProps(props, ref, DividerContext);
   let domRef = useDOMRef(ref);
-  [props, domRef] = useContextProps(props, domRef, DividerContext);
 
   return (
     <RACSeparator
