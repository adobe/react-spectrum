/*
 * Copyright 2024 Adobe. All rights reserved.
 * This file is licensed to you under the Apache License, Version 2.0 (the "License");
 * you may not use this file except in compliance with the License. You may obtain a copy
 * of the License at http://www.apache.org/licenses/LICENSE-2.0
 *
 * Unless required by applicable law or agreed to in writing, software distributed under
 * the License is distributed on an "AS IS" BASIS, WITHOUT WARRANTIES OR REPRESENTATIONS
 * OF ANY KIND, either express or implied. See the License for the specific language
 * governing permissions and limitations under the License.
 */

import {
<<<<<<< HEAD
  TabListProps as AriaTabListProps,
  TabPanel as AriaTabPanel,
  TabPanelProps as AriaTabPanelProps,
  TabProps as AriaTabProps,
  TabsProps as AriaTabsProps,
  ContextValue,
  Group,
  Provider,
  Tab as RACTab,
  TabList as RACTabList,
  Tabs as RACTabs,
  TabListStateContext
} from 'react-aria-components';
import {centerBaseline} from './CenterBaseline';
import {Collection, DOMRef, DOMRefValue, FocusableRef, FocusableRefValue, Key, Node, Orientation, RefObject} from '@react-types/shared';
import {CollectionBuilder} from '@react-aria/collections';
import {createContext, forwardRef, Fragment, ReactNode, useCallback, useContext, useEffect, useMemo, useRef, useState} from 'react';
import {focusRing, size, style} from '../style' with {type: 'macro'};
import {getAllowedOverrides, StyleProps, StylesPropWithHeight, UnsafeStyles} from './style-utils' with {type: 'macro'};
import {IconContext} from './Icon';
import {Picker, PickerItem} from './TabsPicker';
=======
    TabListProps as AriaTabListProps,
    TabPanel as AriaTabPanel,
    TabPanelProps as AriaTabPanelProps,
    TabProps as AriaTabProps,
    TabsProps as AriaTabsProps,
    ContextValue,
    Provider,
    Tab as RACTab,
    TabList as RACTabList,
    Tabs as RACTabs,
    TabListStateContext,
    useSlottedContext
  } from 'react-aria-components';
import {centerBaseline} from './CenterBaseline';
import {Collection, DOMRef, DOMRefValue, Key, Node, Orientation} from '@react-types/shared';
import {createContext, forwardRef, ReactNode, useCallback, useContext, useEffect, useRef, useState} from 'react';
import {focusRing, style} from '../style' with {type: 'macro'};
import {getAllowedOverrides, StyleProps, StylesPropWithHeight, UnsafeStyles} from './style-utils' with {type: 'macro'};
import {IconContext} from './Icon';
>>>>>>> 32a9a54e
import {Text, TextContext} from './Content';
import {useDOMRef} from '@react-spectrum/utils';
<<<<<<< HEAD
import {useEffectEvent, useId, useLayoutEffect, useResizeObserver} from '@react-aria/utils';
import {useHasTabbableChild} from '@react-aria/focus';
=======
import {useLayoutEffect} from '@react-aria/utils';
>>>>>>> 32a9a54e
import {useLocale} from '@react-aria/i18n';
import {useSpectrumContextProps} from './useSpectrumContextProps';

export interface TabsProps extends Omit<AriaTabsProps, 'className' | 'style' | 'children'>, UnsafeStyles {
  /** Spectrum-defined styles, returned by the `style()` macro. */
  styles?: StylesPropWithHeight,
  /** The content to display in the tabs. */
  children?: ReactNode,
  /**
   * The amount of space between the tabs.
   * @default 'regular'
   */
  density?: 'compact' | 'regular'
}

export interface TabProps extends Omit<AriaTabProps, 'children' | 'style' | 'className'>, StyleProps {
  /** The content to display in the tab. */
  children?: ReactNode
}

export interface TabListProps<T> extends Omit<AriaTabListProps<T>, 'children' | 'style' | 'className'>, StyleProps {
  /** The content to display in the tablist. */
  children?: ReactNode
}

export interface TabPanelProps extends Omit<AriaTabPanelProps, 'children' | 'style' | 'className'>, UnsafeStyles {
  /** Spectrum-defined styles, returned by the `style()` macro. */
  styles?: StylesPropWithHeight,
  /** The content to display in the tab panels. */
  children?: ReactNode
}

export const TabsContext = createContext<ContextValue<TabsProps, DOMRefValue<HTMLDivElement>>>(null);
<<<<<<< HEAD
const InternalTabsContext = createContext<TabsProps & {onFocus:() => void, pickerRef?: FocusableRef<HTMLButtonElement>}>({onFocus: () => {}});
const CollapseContext = createContext({
  showTabs: true,
  menuId: ''
});

const tabs = style({
  position: 'relative',
=======

const tabPanel = style({
  marginTop: 4,
  color: 'gray-800',
  flexGrow: 1,
  flexBasis: '[0%]',
  minHeight: 0,
  minWidth: 0
}, getAllowedOverrides({height: true}));

export function TabPanel(props: TabPanelProps) {
  return (
    <AriaTabPanel
      {...props}
      style={props.UNSAFE_style}
      className={(props.UNSAFE_className || '') + tabPanel(null, props.styles)} />
  );
}

const tab = style({
  ...focusRing(),
>>>>>>> 32a9a54e
  display: 'flex',
  color: {
    default: 'neutral-subdued',
    isSelected: 'neutral',
    isHovered: 'neutral-subdued',
    isDisabled: 'disabled',
    forcedColors: {
      isSelected: 'Highlight',
      isDisabled: 'GrayText'
    }
  },
  borderRadius: 'sm',
  gap: 'text-to-visual',
  height: {
    density: {
      compact: 32,
      regular: 48
    }
  },
  alignItems: 'center',
  position: 'relative',
  cursor: 'default',
  flexShrink: 0,
  transition: 'default'
}, getAllowedOverrides());

const icon = style({
  flexShrink: 0,
  '--iconPrimary': {
    type: 'fill',
    value: 'currentColor'
  }
});

export function Tab(props: TabProps) {
  let {density} = useSlottedContext(TabsContext) ?? {};

  return (
<<<<<<< HEAD
    <Provider
      values={[
        [InternalTabsContext, {
          density,
          isDisabled,
          orientation,
          disabledKeys,
          selectedKey: value,
          onSelectionChange: setValue,
          labelBehavior,
          onFocus: () => pickerRef.current?.focus(),
          pickerRef
        }]
      ]}>
      <CollectionBuilder content={props.children}>
        {collection => (
          <CollapsingTabs
            {...props}
            selectedKey={value}
            onSelectionChange={setValue}
            collection={collection}
            containerRef={domRef} />
        )}
      </CollectionBuilder>
    </Provider>
=======
    <RACTab
      {...props}
      style={props.UNSAFE_style}
      className={renderProps => (props.UNSAFE_className || '') + tab({...renderProps, density}, props.styles)}>
      <Provider
        values={[
          [TextContext, {styles: style({order: 1})}],
          [IconContext, {
            render: centerBaseline({slot: 'icon', styles: style({order: 0})}),
            styles: icon
          }]
        ]}>
        {typeof props.children === 'string' ? <Text>{props.children}</Text> : props.children}
      </Provider>
    </RACTab>
>>>>>>> 32a9a54e
  );
}

const tablist = style({
  display: 'flex',
  gap: {
    orientation: {
      horizontal: {
        density: {
          compact: 24,
          regular: 32
        }
      }
    }
  },
  flexDirection: {
    orientation: {
      vertical: 'column'
    }
  },
  paddingEnd: {
    orientation: {
      vertical: 20
    }
  },
  paddingStart: {
    orientation: {
      vertical: 12
    }
  },
  flexShrink: 0,
  flexBasis: '[0%]'
});

export function TabList<T extends object>(props: TabListProps<T>) {
<<<<<<< HEAD
  let {showTabs} = useContext(CollapseContext) ?? {};
  if (showTabs) {
    return <TabListInner {...props} />;
  }
}

function TabListInner<T extends object>(props: TabListProps<T>) {
  let {density, isDisabled, disabledKeys, orientation, labelBehavior} = useContext(InternalTabsContext) ?? {};
=======
  let {density, isDisabled, disabledKeys, orientation} = useSlottedContext(TabsContext) ?? {};
>>>>>>> 32a9a54e
  let state = useContext(TabListStateContext);
  let [selectedTab, setSelectedTab] = useState<HTMLElement | undefined>(undefined);
  let tablistRef = useRef<HTMLDivElement>(null);

  useLayoutEffect(() => {
    if (tablistRef?.current) {
      let tab: HTMLElement | null = tablistRef.current.querySelector('[role=tab][data-selected=true]');

      if (tab != null) {
        setSelectedTab(tab);
      }
    }
  }, [tablistRef, state?.selectedItem?.key]);
<<<<<<< HEAD

  // let prevFocused = useRef<boolean | undefined>(false);
  // useLayoutEffect(() => {
  //   if (!showItems && !prevFocused.current && state?.selectionManager.isFocused) {
  //     onFocus();
  //   }
  //   prevFocused.current = state?.selectionManager.isFocused;
  // }, [state?.selectionManager.isFocused, state?.selectionManager.focusedKey, showItems]);
=======
>>>>>>> 32a9a54e

  return (
    <div
      style={props.UNSAFE_style}
      className={(props.UNSAFE_className || '') + style({position: 'relative'}, getAllowedOverrides())(null, props.styles)}>
      {orientation === 'vertical' &&
        <TabLine disabledKeys={disabledKeys} isDisabled={isDisabled} selectedTab={selectedTab} orientation={orientation} density={density} />}
      <RACTabList
        {...props}
        ref={tablistRef}
        className={renderProps => tablist({...renderProps, density})} />
      {orientation === 'horizontal' &&
<<<<<<< HEAD
        <TabLine showItems disabledKeys={disabledKeys} isDisabled={isDisabled} selectedTab={selectedTab} orientation={orientation} density={density} />}
=======
        <TabLine disabledKeys={disabledKeys} isDisabled={isDisabled} selectedTab={selectedTab} orientation={orientation} density={density} />}
>>>>>>> 32a9a54e
    </div>
  );
}

function isAllTabsDisabled<T>(collection: Collection<Node<T>> | null, disabledKeys: Set<Key>) {
  let testKey: Key | null = null;
  if (collection && collection.size > 0) {
    testKey = collection.getFirstKey();

    let index = 0;
    while (testKey && index < collection.size) {
      // We have to check if the item in the collection has a key in disabledKeys or has the isDisabled prop set directly on it
      if (!disabledKeys.has(testKey) && !collection.getItem(testKey)?.props?.isDisabled) {
        return false;
      }

      testKey = collection.getKeyAfter(testKey);
      index++;
    }
    return true;
  }
  return false;
}

interface TabLineProps {
  disabledKeys: Iterable<Key> | undefined,
  isDisabled: boolean | undefined,
  selectedTab: HTMLElement | undefined,
  orientation?: Orientation,
  density?: 'compact' | 'regular'
}

const selectedIndicator = style({
  position: 'absolute',
  backgroundColor: {
    default: 'neutral',
    isDisabled: 'disabled',
    forcedColors: {
      default: 'Highlight',
      isDisabled: 'GrayText'
    }
  },
  height: {
    orientation: {
      horizontal: '[2px]'
    }
  },
  width: {
    orientation: {
      vertical: '[2px]'
    }
  },
  bottom: {
    orientation: {
      horizontal: 0
    }
  },
  borderStyle: 'none',
  borderRadius: 'full',
  transitionDuration: 130,
  transitionTimingFunction: 'in-out'
});

function TabLine(props: TabLineProps) {
  let {
    disabledKeys,
    isDisabled: isTabsDisabled,
    selectedTab,
    orientation,
    density
  } = props;
  let {direction} = useLocale();
  let state = useContext(TabListStateContext);

  // We want to add disabled styling to the selection indicator only if all the Tabs are disabled
  let [isDisabled, setIsDisabled] = useState<boolean>(false);
  useEffect(() => {
    let isDisabled = isTabsDisabled || isAllTabsDisabled(state?.collection || null, disabledKeys ? new Set(disabledKeys) : new Set(null));
    setIsDisabled(isDisabled);
  }, [state?.collection, disabledKeys, isTabsDisabled, setIsDisabled]);

  let [style, setStyle] = useState<{transform: string | undefined, width: string | undefined, height: string | undefined}>({
    transform: undefined,
    width: undefined,
    height: undefined
  });

  let onResize = useCallback(() => {
    if (selectedTab) {
      let styleObj: { transform: string | undefined, width: string | undefined, height: string | undefined } = {
        transform: undefined,
        width: undefined,
        height: undefined
      };

      // In RTL, calculate the transform from the right edge of the tablist so that resizing the window doesn't break the Tabline position due to offsetLeft changes
      let offset = direction === 'rtl' ? -1 * ((selectedTab.offsetParent as HTMLElement)?.offsetWidth - selectedTab.offsetWidth - selectedTab.offsetLeft) : selectedTab.offsetLeft;
      styleObj.transform = orientation === 'vertical'
        ? `translateY(${selectedTab.offsetTop}px)`
        : `translateX(${offset}px)`;

      if (orientation === 'horizontal') {
        styleObj.width = `${selectedTab.offsetWidth}px`;
      } else {
        styleObj.height = `${selectedTab.offsetHeight}px`;
      }
      setStyle(styleObj);
    }
  }, [direction, setStyle, selectedTab, orientation]);

  useLayoutEffect(() => {
    onResize();
  }, [onResize, state?.selectedItem?.key, direction, orientation, density]);

  return (
    <div style={{...style}} className={selectedIndicator({isDisabled, orientation})} />
  );
}

const tabs = style({
  display: 'flex',
  flexShrink: 0,
  fontFamily: 'sans',
  fontWeight: 'normal',
  flexDirection: {
    orientation: {
      horizontal: 'column'
    }
  }
}, getAllowedOverrides({height: true}));

<<<<<<< HEAD
export function TabPanel(props: TabPanelProps) {
  let {showTabs} = useContext(CollapseContext);
  let {selectedKey} = useContext(InternalTabsContext);
  if (showTabs) {
    return (
      <AriaTabPanel
        {...props}
        style={props.UNSAFE_style}
        className={props.UNSAFE_className + tabPanel(null, props.styles)} />
    );
  }

  if (props.id !== selectedKey) {
    return null;
  }

  return <CollapsedTabPanel {...props} />;
}

function CollapsedTabPanel(props: TabPanelProps) {
  let {UNSAFE_style, UNSAFE_className = '', ...otherProps} = props;
  let {menuId} = useContext(CollapseContext);
  let ref = useRef(null);
  let tabIndex = useHasTabbableChild(ref) ? undefined : 0;

  return (
    <Group
      {...otherProps}
      aria-labelledby={menuId}
      tabIndex={tabIndex}
      style={UNSAFE_style}
      className={UNSAFE_className + tabPanel(null, props.styles)} />
  );
}

function isAllTabsDisabled<T>(collection: Collection<Node<T>> | undefined, disabledKeys: Set<Key>) {
  let testKey: Key | null = null;
  if (collection && collection.size > 0) {
    testKey = collection.getFirstKey();

    let index = 0;
    while (testKey && index < collection.size) {
      // We have to check if the item in the collection has a key in disabledKeys or has the isDisabled prop set directly on it
      if (!disabledKeys.has(testKey) && !collection.getItem(testKey)?.props?.isDisabled) {
        return false;
      }

      testKey = collection.getKeyAfter(testKey);
      index++;
    }
    return true;
  }
  return false;
}

let HiddenTabs = function (props: {
  listRef: RefObject<HTMLDivElement | null>,
  items: Array<Node<any>>,
  size?: string,
  density?: 'compact' | 'regular'
}) {
  let {listRef, items, size, density} = props;

  return (
    <div
      // @ts-ignore
      inert="true"
      ref={listRef}
      className={style({
        display: '[inherit]',
        flexDirection: '[inherit]',
        gap: '[inherit]',
        flexWrap: '[inherit]',
        position: 'absolute',
        inset: 0,
        visibility: 'hidden',
        overflow: 'hidden',
        opacity: 0
      })}>
      {items.map((item) => {
        // pull off individual props as an allow list, don't want refs or other props getting through
        return (
          <div
            data-hidden-tab
            style={item.props.UNSAFE_style}
            key={item.key}
            className={item.props.className({size, density})}>
            {item.props.children({size, density})}
          </div>
        );
      })}
    </div>
  );
};

let TabsMenu = (props: {items: Array<Node<any>>, onSelectionChange: TabsProps['onSelectionChange']} & TabsProps) => {
  let {id, items} = props;
  let {density, onSelectionChange, selectedKey, isDisabled, disabledKeys, pickerRef, labelBehavior} = useContext(InternalTabsContext);
  let state = useContext(TabListStateContext);
  let allKeysDisabled = useMemo(() => {
    return isAllTabsDisabled(state?.collection, disabledKeys ? new Set(disabledKeys) : new Set());
  }, [state?.collection, disabledKeys]);

  return (
    <div
      className={style({
        display: 'flex',
        alignItems: 'center',
        height: {
          density: {
            compact: 32,
            regular: 48
          }
        }})({density})}>
      <Picker
        id={id}
        aria-label={props['aria-label']}
        aria-labelledby={props['aria-labelledby']}
        aria-describedby={props['aria-describedby']}
        aria-details={props['aria-details']}
        ref={pickerRef ? pickerRef : undefined}
        isDisabled={isDisabled || allKeysDisabled}
        density={density!}
        labelBehavior={labelBehavior}
        items={items}
        disabledKeys={disabledKeys}
        selectedKey={selectedKey}
        onSelectionChange={onSelectionChange}>
        {(item: Node<any>) => {
          // need to determine the best way to handle icon only -> icon and text
          // good enough to aria-label the picker item?
          return (
            <PickerItem
              {...item.props.originalProps}
              isDisabled={isDisabled || allKeysDisabled}
              key={item.key}>
              {item.props.children({density, isMenu: true})}
            </PickerItem>
          );
        }}
      </Picker>
    </div>
  );
};

let CollapsingTabs = ({collection, containerRef, ...props}: {collection: Collection<Node<unknown>>, containerRef: any} & TabsProps) => {
  let {density = 'regular', orientation = 'horizontal', labelBehavior = 'show', onSelectionChange} = props;
  let [showItems, _setShowItems] = useState(true);
  let setShowItems = useCallback((value: boolean) => {
    if (orientation === 'vertical') {
      // if orientation is vertical, we always show the items
      _setShowItems(true);
    } else {
      _setShowItems(value);
    }
  }, [orientation]);

  let {direction} = useLocale();

  let children = useMemo(() => [...collection], [collection]);

  let listRef = useRef<HTMLDivElement | null>(null);
  let updateOverflow = useEffectEvent(() => {
    if (orientation === 'vertical' || !listRef.current || !containerRef?.current) {
      return;
    }
    let container = listRef.current;
    let containerRect = container.getBoundingClientRect();
    let tabs = container.querySelectorAll('[data-hidden-tab]');
    let lastTab = tabs[tabs.length - 1];
    let lastTabRect = lastTab.getBoundingClientRect();
    if (direction === 'ltr') {
      setShowItems?.(lastTabRect.right <= containerRect.right);
    } else {
      setShowItems?.(lastTabRect.left >= containerRect.left);
    }
  });

  useResizeObserver({ref: containerRef, onResize: updateOverflow});

  useLayoutEffect(() => {
    if (collection.size > 0) {
      queueMicrotask(updateOverflow);
    }
  }, [collection.size, updateOverflow]);

  useEffect(() => {
    // Recalculate visible tags when fonts are loaded.
    document.fonts?.ready.then(() => updateOverflow());
    // eslint-disable-next-line react-hooks/exhaustive-deps
  }, []);

  let menuId = useId();

  let contents: ReactNode;
  if (showItems) {
    contents = (
      <RACTabs
        {...props}
        style={{display: 'contents'}}>
        {props.children}
      </RACTabs>
    );
  } else {
    contents = (
      <>
        <TabsMenu id={menuId} items={children} onSelectionChange={onSelectionChange} />
        <CollapseContext.Provider value={{showTabs: false, menuId}}>
          {props.children}
        </CollapseContext.Provider>
      </>
    );
  }

  return (
    <div style={props.UNSAFE_style} className={(props.UNSAFE_className || '') + tabs({orientation})} ref={containerRef}>
      <div className={tablist({orientation, labelBehavior, density})}>
        <HiddenTabs items={children} density={density} listRef={listRef} />
      </div>
      <CollapseContext.Provider value={{showTabs: true, menuId}}>
        {contents}
      </CollapseContext.Provider>
    </div>
=======
/**
 * Tabs organize content into multiple sections and allow users to navigate between them. The content under the set of tabs should be related and form a coherent unit.
 */
export const Tabs = forwardRef(function Tabs(props: TabsProps, ref: DOMRef<HTMLDivElement>) {
  [props, ref] = useSpectrumContextProps(props, ref, TabsContext);
  let {
    density = 'regular',
    isDisabled,
    disabledKeys,
    orientation = 'horizontal'
  } = props;
  let domRef = useDOMRef(ref);

  return (
    <RACTabs
      {...props}
      ref={domRef}
      style={props.UNSAFE_style}
      className={renderProps => (props.UNSAFE_className || '') + tabs({...renderProps}, props.styles)}>
      <Provider
        values={[
          [TabsContext, {density, isDisabled, disabledKeys, orientation}]
        ]}>
        {props.children}
      </Provider>
    </RACTabs>
>>>>>>> 32a9a54e
  );
});<|MERGE_RESOLUTION|>--- conflicted
+++ resolved
@@ -11,7 +11,6 @@
  */
 
 import {
-<<<<<<< HEAD
   TabListProps as AriaTabListProps,
   TabPanel as AriaTabPanel,
   TabPanelProps as AriaTabPanelProps,
@@ -28,40 +27,16 @@
 import {centerBaseline} from './CenterBaseline';
 import {Collection, DOMRef, DOMRefValue, FocusableRef, FocusableRefValue, Key, Node, Orientation, RefObject} from '@react-types/shared';
 import {CollectionBuilder} from '@react-aria/collections';
-import {createContext, forwardRef, Fragment, ReactNode, useCallback, useContext, useEffect, useMemo, useRef, useState} from 'react';
+import {createContext, forwardRef, ReactNode, useCallback, useContext, useEffect, useMemo, useRef, useState} from 'react';
 import {focusRing, size, style} from '../style' with {type: 'macro'};
 import {getAllowedOverrides, StyleProps, StylesPropWithHeight, UnsafeStyles} from './style-utils' with {type: 'macro'};
 import {IconContext} from './Icon';
 import {Picker, PickerItem} from './TabsPicker';
-=======
-    TabListProps as AriaTabListProps,
-    TabPanel as AriaTabPanel,
-    TabPanelProps as AriaTabPanelProps,
-    TabProps as AriaTabProps,
-    TabsProps as AriaTabsProps,
-    ContextValue,
-    Provider,
-    Tab as RACTab,
-    TabList as RACTabList,
-    Tabs as RACTabs,
-    TabListStateContext,
-    useSlottedContext
-  } from 'react-aria-components';
-import {centerBaseline} from './CenterBaseline';
-import {Collection, DOMRef, DOMRefValue, Key, Node, Orientation} from '@react-types/shared';
-import {createContext, forwardRef, ReactNode, useCallback, useContext, useEffect, useRef, useState} from 'react';
-import {focusRing, style} from '../style' with {type: 'macro'};
-import {getAllowedOverrides, StyleProps, StylesPropWithHeight, UnsafeStyles} from './style-utils' with {type: 'macro'};
-import {IconContext} from './Icon';
->>>>>>> 32a9a54e
 import {Text, TextContext} from './Content';
+import {useControlledState} from '@react-stately/utils';
 import {useDOMRef} from '@react-spectrum/utils';
-<<<<<<< HEAD
 import {useEffectEvent, useId, useLayoutEffect, useResizeObserver} from '@react-aria/utils';
 import {useHasTabbableChild} from '@react-aria/focus';
-=======
-import {useLayoutEffect} from '@react-aria/utils';
->>>>>>> 32a9a54e
 import {useLocale} from '@react-aria/i18n';
 import {useSpectrumContextProps} from './useSpectrumContextProps';
 
@@ -74,18 +49,21 @@
    * The amount of space between the tabs.
    * @default 'regular'
    */
-  density?: 'compact' | 'regular'
+  density?: 'compact' | 'regular',
+  /**
+   * Defines if the text within the tabs should be hidden and only the icon should be shown.
+   * The text is always visible when the item is collapsed into a picker.
+   * @default 'show'
+   */
+  labelBehavior?: 'show' | 'hide'
 }
 
 export interface TabProps extends Omit<AriaTabProps, 'children' | 'style' | 'className'>, StyleProps {
   /** The content to display in the tab. */
-  children?: ReactNode
-}
-
-export interface TabListProps<T> extends Omit<AriaTabListProps<T>, 'children' | 'style' | 'className'>, StyleProps {
-  /** The content to display in the tablist. */
-  children?: ReactNode
-}
+  children: ReactNode
+}
+
+export interface TabListProps<T> extends Omit<AriaTabListProps<T>, 'style' | 'className'>, StyleProps {}
 
 export interface TabPanelProps extends Omit<AriaTabPanelProps, 'children' | 'style' | 'className'>, UnsafeStyles {
   /** Spectrum-defined styles, returned by the `style()` macro. */
@@ -95,7 +73,6 @@
 }
 
 export const TabsContext = createContext<ContextValue<TabsProps, DOMRefValue<HTMLDivElement>>>(null);
-<<<<<<< HEAD
 const InternalTabsContext = createContext<TabsProps & {onFocus:() => void, pickerRef?: FocusableRef<HTMLButtonElement>}>({onFocus: () => {}});
 const CollapseContext = createContext({
   showTabs: true,
@@ -104,68 +81,33 @@
 
 const tabs = style({
   position: 'relative',
-=======
-
-const tabPanel = style({
-  marginTop: 4,
-  color: 'gray-800',
-  flexGrow: 1,
-  flexBasis: '[0%]',
-  minHeight: 0,
-  minWidth: 0
+  display: 'flex',
+  flexShrink: 0,
+  font: 'ui',
+  flexDirection: {
+    orientation: {
+      horizontal: 'column'
+    }
+  }
 }, getAllowedOverrides({height: true}));
 
-export function TabPanel(props: TabPanelProps) {
-  return (
-    <AriaTabPanel
-      {...props}
-      style={props.UNSAFE_style}
-      className={(props.UNSAFE_className || '') + tabPanel(null, props.styles)} />
-  );
-}
-
-const tab = style({
-  ...focusRing(),
->>>>>>> 32a9a54e
-  display: 'flex',
-  color: {
-    default: 'neutral-subdued',
-    isSelected: 'neutral',
-    isHovered: 'neutral-subdued',
-    isDisabled: 'disabled',
-    forcedColors: {
-      isSelected: 'Highlight',
-      isDisabled: 'GrayText'
-    }
-  },
-  borderRadius: 'sm',
-  gap: 'text-to-visual',
-  height: {
-    density: {
-      compact: 32,
-      regular: 48
-    }
-  },
-  alignItems: 'center',
-  position: 'relative',
-  cursor: 'default',
-  flexShrink: 0,
-  transition: 'default'
-}, getAllowedOverrides());
-
-const icon = style({
-  flexShrink: 0,
-  '--iconPrimary': {
-    type: 'fill',
-    value: 'currentColor'
-  }
-});
-
-export function Tab(props: TabProps) {
-  let {density} = useSlottedContext(TabsContext) ?? {};
-
-  return (
-<<<<<<< HEAD
+/**
+ * Tabs organize content into multiple sections and allow users to navigate between them. The content under the set of tabs should be related and form a coherent unit.
+ */
+export const Tabs = forwardRef(function Tabs(props: TabsProps, ref: DOMRef<HTMLDivElement>) {
+  [props, ref] = useSpectrumContextProps(props, ref, TabsContext);
+  let {
+    density = 'regular',
+    isDisabled,
+    disabledKeys,
+    orientation = 'horizontal',
+    labelBehavior = 'show'
+  } = props;
+  let domRef = useDOMRef(ref);
+  let [value, setValue] = useControlledState(props.selectedKey, props.defaultSelectedKey ?? null!, props.onSelectionChange);
+  let pickerRef = useRef<FocusableRefValue<HTMLButtonElement>>(null);
+
+  return (
     <Provider
       values={[
         [InternalTabsContext, {
@@ -191,25 +133,8 @@
         )}
       </CollectionBuilder>
     </Provider>
-=======
-    <RACTab
-      {...props}
-      style={props.UNSAFE_style}
-      className={renderProps => (props.UNSAFE_className || '') + tab({...renderProps, density}, props.styles)}>
-      <Provider
-        values={[
-          [TextContext, {styles: style({order: 1})}],
-          [IconContext, {
-            render: centerBaseline({slot: 'icon', styles: style({order: 0})}),
-            styles: icon
-          }]
-        ]}>
-        {typeof props.children === 'string' ? <Text>{props.children}</Text> : props.children}
-      </Provider>
-    </RACTab>
->>>>>>> 32a9a54e
-  );
-}
+  );
+});
 
 const tablist = style({
   display: 'flex',
@@ -219,6 +144,14 @@
         density: {
           compact: 24,
           regular: 32
+        },
+        labelBehavior: {
+          hide: {
+            density: {
+              compact: 16,
+              regular: 24
+            }
+          }
         }
       }
     }
@@ -243,7 +176,6 @@
 });
 
 export function TabList<T extends object>(props: TabListProps<T>) {
-<<<<<<< HEAD
   let {showTabs} = useContext(CollapseContext) ?? {};
   if (showTabs) {
     return <TabListInner {...props} />;
@@ -252,9 +184,6 @@
 
 function TabListInner<T extends object>(props: TabListProps<T>) {
   let {density, isDisabled, disabledKeys, orientation, labelBehavior} = useContext(InternalTabsContext) ?? {};
-=======
-  let {density, isDisabled, disabledKeys, orientation} = useSlottedContext(TabsContext) ?? {};
->>>>>>> 32a9a54e
   let state = useContext(TabListStateContext);
   let [selectedTab, setSelectedTab] = useState<HTMLElement | undefined>(undefined);
   let tablistRef = useRef<HTMLDivElement>(null);
@@ -268,7 +197,6 @@
       }
     }
   }, [tablistRef, state?.selectedItem?.key]);
-<<<<<<< HEAD
 
   // let prevFocused = useRef<boolean | undefined>(false);
   // useLayoutEffect(() => {
@@ -277,8 +205,6 @@
   //   }
   //   prevFocused.current = state?.selectionManager.isFocused;
   // }, [state?.selectionManager.isFocused, state?.selectionManager.focusedKey, showItems]);
-=======
->>>>>>> 32a9a54e
 
   return (
     <div
@@ -289,35 +215,11 @@
       <RACTabList
         {...props}
         ref={tablistRef}
-        className={renderProps => tablist({...renderProps, density})} />
+        className={renderProps => tablist({...renderProps, labelBehavior, density})} />
       {orientation === 'horizontal' &&
-<<<<<<< HEAD
         <TabLine showItems disabledKeys={disabledKeys} isDisabled={isDisabled} selectedTab={selectedTab} orientation={orientation} density={density} />}
-=======
-        <TabLine disabledKeys={disabledKeys} isDisabled={isDisabled} selectedTab={selectedTab} orientation={orientation} density={density} />}
->>>>>>> 32a9a54e
     </div>
   );
-}
-
-function isAllTabsDisabled<T>(collection: Collection<Node<T>> | null, disabledKeys: Set<Key>) {
-  let testKey: Key | null = null;
-  if (collection && collection.size > 0) {
-    testKey = collection.getFirstKey();
-
-    let index = 0;
-    while (testKey && index < collection.size) {
-      // We have to check if the item in the collection has a key in disabledKeys or has the isDisabled prop set directly on it
-      if (!disabledKeys.has(testKey) && !collection.getItem(testKey)?.props?.isDisabled) {
-        return false;
-      }
-
-      testKey = collection.getKeyAfter(testKey);
-      index++;
-    }
-    return true;
-  }
-  return false;
 }
 
 interface TabLineProps {
@@ -325,7 +227,8 @@
   isDisabled: boolean | undefined,
   selectedTab: HTMLElement | undefined,
   orientation?: Orientation,
-  density?: 'compact' | 'regular'
+  density?: 'compact' | 'regular',
+  showItems?: boolean
 }
 
 const selectedIndicator = style({
@@ -370,12 +273,9 @@
   let {direction} = useLocale();
   let state = useContext(TabListStateContext);
 
-  // We want to add disabled styling to the selection indicator only if all the Tabs are disabled
-  let [isDisabled, setIsDisabled] = useState<boolean>(false);
-  useEffect(() => {
-    let isDisabled = isTabsDisabled || isAllTabsDisabled(state?.collection || null, disabledKeys ? new Set(disabledKeys) : new Set(null));
-    setIsDisabled(isDisabled);
-  }, [state?.collection, disabledKeys, isTabsDisabled, setIsDisabled]);
+  let isDisabled = useMemo(() => {
+    return isTabsDisabled || isAllTabsDisabled(state?.collection, disabledKeys ? new Set(disabledKeys) : new Set());
+  }, [state?.collection, disabledKeys, isTabsDisabled]);
 
   let [style, setStyle] = useState<{transform: string | undefined, width: string | undefined, height: string | undefined}>({
     transform: undefined,
@@ -408,26 +308,116 @@
 
   useLayoutEffect(() => {
     onResize();
-  }, [onResize, state?.selectedItem?.key, direction, orientation, density]);
+  }, [onResize, state?.selectedItem?.key, density]);
+
+  let ref = useRef<HTMLElement | undefined>(selectedTab);
+  // assign ref before the useResizeObserver useEffect runs
+  useLayoutEffect(() => {
+    ref.current = selectedTab;
+  });
+  useResizeObserver({ref, onResize});
 
   return (
     <div style={{...style}} className={selectedIndicator({isDisabled, orientation})} />
   );
 }
 
-const tabs = style({
+const tab = style({
+  ...focusRing(),
   display: 'flex',
+  color: {
+    default: 'neutral-subdued',
+    isSelected: 'neutral',
+    isHovered: 'neutral-subdued',
+    isDisabled: 'disabled',
+    forcedColors: {
+      isSelected: 'Highlight',
+      isDisabled: 'GrayText'
+    }
+  },
+  borderRadius: 'sm',
+  gap: 'text-to-visual',
+  height: {
+    density: {
+      compact: 32,
+      regular: 48
+    }
+  },
+  alignItems: 'center',
+  position: 'relative',
+  cursor: 'default',
   flexShrink: 0,
-  fontFamily: 'sans',
-  fontWeight: 'normal',
-  flexDirection: {
-    orientation: {
-      horizontal: 'column'
-    }
-  }
+  transition: 'default',
+  paddingX: {
+    labelBehavior: {
+      hide: size(6)
+    }
+  }
+}, getAllowedOverrides());
+
+const icon = style({
+  display: 'block',
+  flexShrink: 0,
+  '--iconPrimary': {
+    type: 'fill',
+    value: 'currentColor'
+  }
+});
+
+export function Tab(props: TabProps) {
+  let {density, labelBehavior} = useContext(InternalTabsContext) ?? {};
+
+  return (
+    <RACTab
+      {...props}
+      // @ts-ignore
+      originalProps={props}
+      style={props.UNSAFE_style}
+      className={renderProps => (props.UNSAFE_className || '') + tab({...renderProps, density, labelBehavior}, props.styles)}>
+      {({
+          // @ts-ignore
+          isMenu
+        }) => {
+        if (isMenu) {
+          return props.children;
+        } else {
+          return (
+            <Provider
+              values={[
+                [TextContext, {
+                  styles:
+                    style({
+                      order: 1,
+                      display: {
+                        labelBehavior: {
+                          hide: 'none'
+                        }
+                      }
+                    })({labelBehavior})
+                }],
+                [IconContext, {
+                  render: centerBaseline({slot: 'icon', styles: style({order: 0})}),
+                  styles: icon
+                }]
+              ]}>
+              {typeof props.children === 'string' ? <Text>{props.children}</Text> : props.children}
+            </Provider>
+          );
+        }
+      }}
+    </RACTab>
+  );
+}
+
+const tabPanel = style({
+  marginTop: 4,
+  color: 'gray-800',
+  flexGrow: 1,
+  flexBasis: '[0%]',
+  minHeight: 0,
+  minWidth: 0
 }, getAllowedOverrides({height: true}));
 
-<<<<<<< HEAD
 export function TabPanel(props: TabPanelProps) {
   let {showTabs} = useContext(CollapseContext);
   let {selectedKey} = useContext(InternalTabsContext);
@@ -651,33 +641,5 @@
         {contents}
       </CollapseContext.Provider>
     </div>
-=======
-/**
- * Tabs organize content into multiple sections and allow users to navigate between them. The content under the set of tabs should be related and form a coherent unit.
- */
-export const Tabs = forwardRef(function Tabs(props: TabsProps, ref: DOMRef<HTMLDivElement>) {
-  [props, ref] = useSpectrumContextProps(props, ref, TabsContext);
-  let {
-    density = 'regular',
-    isDisabled,
-    disabledKeys,
-    orientation = 'horizontal'
-  } = props;
-  let domRef = useDOMRef(ref);
-
-  return (
-    <RACTabs
-      {...props}
-      ref={domRef}
-      style={props.UNSAFE_style}
-      className={renderProps => (props.UNSAFE_className || '') + tabs({...renderProps}, props.styles)}>
-      <Provider
-        values={[
-          [TabsContext, {density, isDisabled, disabledKeys, orientation}]
-        ]}>
-        {props.children}
-      </Provider>
-    </RACTabs>
->>>>>>> 32a9a54e
-  );
-});+  );
+};