/*
 * Copyright 2024 Adobe. All rights reserved.
 * This file is licensed to you under the Apache License, Version 2.0 (the "License");
 * you may not use this file except in compliance with the License. You may obtain a copy
 * of the License at http://www.apache.org/licenses/LICENSE-2.0
 *
 * Unless required by applicable law or agreed to in writing, software distributed under
 * the License is distributed on an "AS IS" BASIS, WITHOUT WARRANTIES OR REPRESENTATIONS
 * OF ANY KIND, either express or implied. See the License for the specific language
 * governing permissions and limitations under the License.
 */

import {
  TabListProps as AriaTabListProps,
  TabPanel as AriaTabPanel,
  TabPanelProps as AriaTabPanelProps,
  TabProps as AriaTabProps,
  TabsProps as AriaTabsProps,
  ContextValue,
  Group,
  Provider,
  Tab as RACTab,
  TabList as RACTabList,
  Tabs as RACTabs,
  TabListStateContext
} from 'react-aria-components';
import {centerBaseline} from './CenterBaseline';
import {Collection, DOMRef, DOMRefValue, Key, Node, Orientation, RefObject} from '@react-types/shared';
import {CollectionBuilder} from '@react-aria/collections';
import {createContext, forwardRef, ReactNode, useCallback, useContext, useEffect, useMemo, useRef, useState} from 'react';
import {focusRing, size, style} from '../style' with {type: 'macro'};
import {getAllowedOverrides, StyleProps, StylesPropWithHeight, UnsafeStyles} from './style-utils' with {type: 'macro'};
import {IconContext} from './Icon';
import {Picker, PickerItem} from './TabsPicker';
import {Text, TextContext} from './Content';
import {useControlledState} from '@react-stately/utils';
import {useDOMRef} from '@react-spectrum/utils';
import {useEffectEvent, useId, useLabels, useLayoutEffect, useResizeObserver} from '@react-aria/utils';
import {useHasTabbableChild} from '@react-aria/focus';
import {useLocale} from '@react-aria/i18n';
import {useSpectrumContextProps} from './useSpectrumContextProps';

export interface TabsProps extends Omit<AriaTabsProps, 'className' | 'style' | 'children'>, UnsafeStyles {
  /** Spectrum-defined styles, returned by the `style()` macro. */
  styles?: StylesPropWithHeight,
  /** The content to display in the tabs. */
  children: ReactNode,
  /**
   * The amount of space between the tabs.
   * @default 'regular'
   */
  density?: 'compact' | 'regular',
  /**
   * Defines if the text within the tabs should be hidden and only the icon should be shown.
   * The text is always visible when the item is collapsed into a picker.
   * @default 'show'
   */
  labelBehavior?: 'show' | 'hide'
}

export interface TabProps extends Omit<AriaTabProps, 'children' | 'style' | 'className'>, StyleProps {
  /** The content to display in the tab. */
  children: ReactNode
}

<<<<<<< HEAD
export interface TabListProps<T> extends Omit<AriaTabListProps<T>, 'children' | 'style' | 'className'>, StyleProps {
  /** The content to display in the tablist. */
  children: ReactNode
}
=======
export interface TabListProps<T> extends Omit<AriaTabListProps<T>, 'style' | 'className' | 'aria-label' | 'aria-labelledby'>, StyleProps {}
>>>>>>> fb3b8654

export interface TabPanelProps extends Omit<AriaTabPanelProps, 'children' | 'style' | 'className'>, UnsafeStyles {
  /** Spectrum-defined styles, returned by the `style()` macro. */
  styles?: StylesPropWithHeight,
  /** The content to display in the tab panels. */
  children: ReactNode
}

<<<<<<< HEAD
export const TabsContext = createContext<ContextValue<Partial<TabsProps>, DOMRefValue<HTMLDivElement>>>(null);
=======
export const TabsContext = createContext<ContextValue<TabsProps, DOMRefValue<HTMLDivElement>>>(null);
const InternalTabsContext = createContext<TabsProps>({});
const CollapseContext = createContext({
  showTabs: true,
  menuId: '',
  valueId: ''
});
>>>>>>> fb3b8654

const tabs = style({
  position: 'relative',
  display: 'flex',
  flexShrink: 0,
  font: 'ui',
  flexDirection: {
    orientation: {
      horizontal: 'column'
    }
  }
}, getAllowedOverrides({height: true}));

/**
 * Tabs organize content into multiple sections and allow users to navigate between them. The content under the set of tabs should be related and form a coherent unit.
 */
export const Tabs = forwardRef(function Tabs(props: TabsProps, ref: DOMRef<HTMLDivElement>) {
  [props, ref] = useSpectrumContextProps(props, ref, TabsContext);
  let {
    density = 'regular',
    isDisabled,
    disabledKeys,
    orientation = 'horizontal',
    labelBehavior = 'show'
  } = props;
  let domRef = useDOMRef(ref);
  let [value, setValue] = useControlledState(props.selectedKey, props.defaultSelectedKey ?? null!, props.onSelectionChange);

  if (!props['aria-label'] && !props['aria-labelledby']) {
    throw new Error('An aria-label or aria-labelledby prop is required on Tabs for accessibility.');
  }

  return (
    <Provider
      values={[
        [InternalTabsContext, {
          density,
          isDisabled,
          orientation,
          disabledKeys,
          selectedKey: value,
          onSelectionChange: setValue,
          labelBehavior,
          'aria-label': props['aria-label'],
          'aria-labelledby': props['aria-labelledby']
        }]
      ]}>
      <CollectionBuilder content={props.children}>
        {collection => (
          <CollapsingTabs
            {...props}
            selectedKey={value}
            onSelectionChange={setValue}
            collection={collection}
            containerRef={domRef} />
        )}
      </CollectionBuilder>
    </Provider>
  );
});

const tablist = style({
  display: 'flex',
  gap: {
    orientation: {
      horizontal: {
        density: {
          compact: 24,
          regular: 32
        },
        labelBehavior: {
          hide: {
            density: {
              compact: 16,
              regular: 24
            }
          }
        }
      }
    }
  },
  flexDirection: {
    orientation: {
      vertical: 'column'
    }
  },
  paddingEnd: {
    orientation: {
      vertical: 20
    }
  },
  paddingStart: {
    orientation: {
      vertical: 12
    }
  },
  flexShrink: 0,
  flexBasis: '[0%]'
});

export function TabList<T extends object>(props: TabListProps<T>) {
  let {showTabs} = useContext(CollapseContext) ?? {};

  if (showTabs) {
    return <TabListInner {...props} />;
  }
}

function TabListInner<T extends object>(props: TabListProps<T>) {
  let {density, isDisabled, disabledKeys, orientation, labelBehavior, 'aria-label': ariaLabel, 'aria-labelledby': ariaLabelledBy} = useContext(InternalTabsContext) ?? {};
  let state = useContext(TabListStateContext);
  let [selectedTab, setSelectedTab] = useState<HTMLElement | undefined>(undefined);
  let tablistRef = useRef<HTMLDivElement>(null);

  useLayoutEffect(() => {
    if (tablistRef?.current) {
      let tab: HTMLElement | null = tablistRef.current.querySelector('[role=tab][data-selected=true]');

      if (tab != null) {
        setSelectedTab(tab);
      }
    }
  }, [tablistRef, state?.selectedItem?.key]);

  return (
    <div
      style={props.UNSAFE_style}
      className={(props.UNSAFE_className || '') + style({position: 'relative'}, getAllowedOverrides())(null, props.styles)}>
      {orientation === 'vertical' &&
        <TabLine disabledKeys={disabledKeys} isDisabled={isDisabled} selectedTab={selectedTab} orientation={orientation} density={density} />}
      <RACTabList
        {...props}
        aria-label={ariaLabel}
        aria-labelledby={ariaLabelledBy}
        ref={tablistRef}
        className={renderProps => tablist({...renderProps, labelBehavior, density})} />
      {orientation === 'horizontal' &&
        <TabLine disabledKeys={disabledKeys} isDisabled={isDisabled} selectedTab={selectedTab} orientation={orientation} density={density} />}
    </div>
  );
}

interface TabLineProps {
  disabledKeys: Iterable<Key> | undefined,
  isDisabled: boolean | undefined,
  selectedTab: HTMLElement | undefined,
  orientation?: Orientation,
  density?: 'compact' | 'regular'
}

const selectedIndicator = style({
  position: 'absolute',
  backgroundColor: {
    default: 'neutral',
    isDisabled: 'disabled',
    forcedColors: {
      default: 'Highlight',
      isDisabled: 'GrayText'
    }
  },
  height: {
    orientation: {
      horizontal: '[2px]'
    }
  },
  width: {
    orientation: {
      vertical: '[2px]'
    }
  },
  bottom: {
    orientation: {
      horizontal: 0
    }
  },
  borderStyle: 'none',
  borderRadius: 'full',
  transitionDuration: 130,
  transitionTimingFunction: 'in-out'
});

function TabLine(props: TabLineProps) {
  let {
    disabledKeys,
    isDisabled: isTabsDisabled,
    selectedTab,
    orientation,
    density
  } = props;
  let {direction} = useLocale();
  let state = useContext(TabListStateContext);

  // We want to add disabled styling to the selection indicator only if all the Tabs are disabled
  let [isDisabled, setIsDisabled] = useState<boolean>(false);
  useEffect(() => {
    let isDisabled = isTabsDisabled || isAllTabsDisabled(state?.collection, disabledKeys ? new Set(disabledKeys) : new Set(null));
    setIsDisabled(isDisabled);
  }, [state?.collection, disabledKeys, isTabsDisabled, setIsDisabled]);

  let [style, setStyle] = useState<{transform: string | undefined, width: string | undefined, height: string | undefined}>({
    transform: undefined,
    width: undefined,
    height: undefined
  });

  let onResize = useCallback(() => {
    if (selectedTab) {
      let styleObj: { transform: string | undefined, width: string | undefined, height: string | undefined } = {
        transform: undefined,
        width: undefined,
        height: undefined
      };

      // In RTL, calculate the transform from the right edge of the tablist so that resizing the window doesn't break the Tabline position due to offsetLeft changes
      let offset = direction === 'rtl' ? -1 * ((selectedTab.offsetParent as HTMLElement)?.offsetWidth - selectedTab.offsetWidth - selectedTab.offsetLeft) : selectedTab.offsetLeft;
      styleObj.transform = orientation === 'vertical'
        ? `translateY(${selectedTab.offsetTop}px)`
        : `translateX(${offset}px)`;

      if (orientation === 'horizontal') {
        styleObj.width = `${selectedTab.offsetWidth}px`;
      } else {
        styleObj.height = `${selectedTab.offsetHeight}px`;
      }
      setStyle(styleObj);
    }
  }, [direction, setStyle, selectedTab, orientation]);

  useLayoutEffect(() => {
    onResize();
  }, [onResize, state?.selectedItem?.key, density, direction, orientation]);

  return (
    <div style={{...style}} className={selectedIndicator({isDisabled, orientation})} />
  );
}

const tab = style({
  ...focusRing(),
  display: 'flex',
  color: {
    default: 'neutral-subdued',
    isSelected: 'neutral',
    isHovered: 'neutral-subdued',
    isDisabled: 'disabled',
    forcedColors: {
      isSelected: 'Highlight',
      isDisabled: 'GrayText'
    }
  },
  borderRadius: 'sm',
  gap: 'text-to-visual',
  height: {
    density: {
      compact: 32,
      regular: 48
    }
  },
  alignItems: 'center',
  position: 'relative',
  cursor: 'default',
  flexShrink: 0,
  transition: 'default',
  paddingX: {
    labelBehavior: {
      hide: size(6)
    }
  }
}, getAllowedOverrides());

const icon = style({
  display: 'block',
  flexShrink: 0,
  '--iconPrimary': {
    type: 'fill',
    value: 'currentColor'
  }
});

export function Tab(props: TabProps) {
  let {density, labelBehavior} = useContext(InternalTabsContext) ?? {};

  let contentId = useId();
  let ariaLabelledBy = props['aria-labelledby'] || '';
  return (
    <RACTab
      {...props}
      // @ts-ignore
      originalProps={props}
      aria-labelledby={`${labelBehavior === 'hide' ? contentId : ''} ${ariaLabelledBy}`}
      style={props.UNSAFE_style}
      className={renderProps => (props.UNSAFE_className || '') + tab({...renderProps, density, labelBehavior}, props.styles)}>
      {({
          // @ts-ignore
          isMenu
        }) => {
        if (isMenu) {
          return props.children;
        } else {
          return (
            <Provider
              values={[
                [TextContext, {
                  id: contentId,
                  styles:
                    style({
                      order: 1,
                      display: {
                        labelBehavior: {
                          hide: 'none'
                        }
                      }
                    })({labelBehavior})
                }],
                [IconContext, {
                  render: centerBaseline({slot: 'icon', styles: style({order: 0})}),
                  styles: icon
                }]
              ]}>
              {typeof props.children === 'string' ? <Text>{props.children}</Text> : props.children}
            </Provider>
          );
        }
      }}
    </RACTab>
  );
}

const tabPanel = style({
  ...focusRing(),
  display: 'flex',
  marginTop: 4,
  marginX: -4,
  paddingX: 4,
  color: 'gray-800',
  flexGrow: 1,
  flexShrink: 1,
  flexBasis: '[0%]',
  minHeight: 0,
  minWidth: 0,
  overflow: 'auto'
}, getAllowedOverrides({height: true}));

export function TabPanel(props: TabPanelProps) {
  let {showTabs} = useContext(CollapseContext);
  let {selectedKey} = useContext(InternalTabsContext);
  if (showTabs) {
    return (
      <AriaTabPanel
        {...props}
        style={props.UNSAFE_style}
        className={renderProps => (props.UNSAFE_className ?? '') + tabPanel(renderProps, props.styles)} />
    );
  }

  if (props.id !== selectedKey) {
    return null;
  }

  return <CollapsedTabPanel {...props} />;
}

function CollapsedTabPanel(props: TabPanelProps) {
  let {UNSAFE_style, UNSAFE_className = '', ...otherProps} = props;
  let {menuId, valueId} = useContext(CollapseContext);
  let ref = useRef(null);
  let tabIndex = useHasTabbableChild(ref) ? undefined : 0;

  return (
    <Group
      {...otherProps}
      ref={ref}
      aria-labelledby={menuId + ' ' + valueId}
      tabIndex={tabIndex}
      style={UNSAFE_style}
      className={renderProps => UNSAFE_className + tabPanel(renderProps, props.styles)} />
  );
}

function isAllTabsDisabled<T>(collection: Collection<Node<T>> | undefined, disabledKeys: Set<Key>) {
  let testKey: Key | null = null;
  if (collection && collection.size > 0) {
    testKey = collection.getFirstKey();

    let index = 0;
    while (testKey && index < collection.size) {
      // We have to check if the item in the collection has a key in disabledKeys or has the isDisabled prop set directly on it
      if (!disabledKeys.has(testKey) && !collection.getItem(testKey)?.props?.isDisabled) {
        return false;
      }

      testKey = collection.getKeyAfter(testKey);
      index++;
    }
    return true;
  }
  return false;
}

let HiddenTabs = function (props: {
  listRef: RefObject<HTMLDivElement | null>,
  items: Array<Node<any>>,
  size?: string,
  density?: 'compact' | 'regular'
}) {
  let {listRef, items, size, density} = props;

  return (
    <div
      // @ts-ignore
      inert="true"
      ref={listRef}
      className={style({
        display: '[inherit]',
        flexDirection: '[inherit]',
        gap: '[inherit]',
        flexWrap: '[inherit]',
        position: 'absolute',
        inset: 0,
        visibility: 'hidden',
        overflow: 'hidden',
        opacity: 0
      })}>
      {items.map((item) => {
        // pull off individual props as an allow list, don't want refs or other props getting through
        return (
          <div
            data-hidden-tab
            style={item.props.UNSAFE_style}
            key={item.key}
            className={item.props.className({size, density})}>
            {item.props.children({size, density})}
          </div>
        );
      })}
    </div>
  );
};

let TabsMenu = (props: {valueId: string, items: Array<Node<any>>, onSelectionChange: TabsProps['onSelectionChange']} & TabsProps) => {
  let {id, items, 'aria-label': ariaLabel, 'aria-labelledby': ariaLabelledBy, valueId} = props;
  let {density, onSelectionChange, selectedKey, isDisabled, disabledKeys, labelBehavior} = useContext(InternalTabsContext);
  let state = useContext(TabListStateContext);
  let allKeysDisabled = useMemo(() => {
    return isAllTabsDisabled(state?.collection, disabledKeys ? new Set(disabledKeys) : new Set());
  }, [state?.collection, disabledKeys]);
  let labelProps = useLabels({
    id,
    'aria-label': ariaLabel,
    'aria-labelledby': ariaLabelledBy
  });

  return (
    <div
      className={style({
        display: 'flex',
        flexShrink: 0,
        alignItems: 'center',
        height: {
          density: {
            compact: 32,
            regular: 48
          }
        }})({density})}>
      <Picker
        id={id}
        valueId={valueId}
        {...labelProps}
        aria-describedby={props['aria-describedby']}
        aria-details={props['aria-details']}
        isDisabled={isDisabled || allKeysDisabled}
        density={density!}
        labelBehavior={labelBehavior}
        items={items}
        disabledKeys={disabledKeys}
        selectedKey={selectedKey}
        onSelectionChange={onSelectionChange}>
        {(item: Node<any>) => {
          return (
            <PickerItem
              {...item.props.originalProps}
              isDisabled={isDisabled || allKeysDisabled}
              key={item.key}>
              {item.props.children({density, isMenu: true})}
            </PickerItem>
          );
        }}
      </Picker>
    </div>
  );
};

let CollapsingTabs = ({collection, containerRef, ...props}: {collection: Collection<Node<unknown>>, containerRef: any} & TabsProps) => {
  let {density = 'regular', orientation = 'horizontal', labelBehavior = 'show', onSelectionChange} = props;
  let [showItems, _setShowItems] = useState(true);
  showItems = orientation === 'vertical' ? true : showItems;
  let setShowItems = useCallback((value: boolean) => {
    if (orientation === 'vertical') {
      // if orientation is vertical, we always show the items
      _setShowItems(true);
    } else {
      _setShowItems(value);
    }
  }, [orientation]);

  let {direction} = useLocale();

  let children = useMemo(() => [...collection], [collection]);

  let listRef = useRef<HTMLDivElement | null>(null);
  let updateOverflow = useEffectEvent(() => {
    if (orientation === 'vertical' || !listRef.current || !containerRef?.current) {
      return;
    }
    let container = listRef.current;
    let containerRect = container.getBoundingClientRect();
    let tabs = container.querySelectorAll('[data-hidden-tab]');
    let lastTab = tabs[tabs.length - 1];
    let lastTabRect = lastTab.getBoundingClientRect();
    if (direction === 'ltr') {
      setShowItems?.(lastTabRect.right <= containerRect.right);
    } else {
      setShowItems?.(lastTabRect.left >= containerRect.left);
    }
  });

  useResizeObserver({ref: containerRef, onResize: updateOverflow});

  useLayoutEffect(() => {
    if (collection.size > 0) {
      queueMicrotask(updateOverflow);
    }
  }, [collection.size, updateOverflow]);

  let prevOrientation = useRef(orientation);
  useLayoutEffect(() => {
    if (collection.size > 0 && prevOrientation.current !== orientation) {
      updateOverflow();
    }
    prevOrientation.current = orientation;
  }, [collection.size, updateOverflow, orientation]);

  useEffect(() => {
    // Recalculate visible tags when fonts are loaded.
    document.fonts?.ready.then(() => updateOverflow());
    // eslint-disable-next-line react-hooks/exhaustive-deps
  }, []);

  let menuId = useId();
  let valueId = useId();

  let contents: ReactNode;
  if (showItems) {
    contents = (
      <RACTabs
        {...props}
        style={{display: 'contents'}}>
        {props.children}
      </RACTabs>
    );
  } else {
    contents = (
      <>
        <TabsMenu
          id={menuId}
          valueId={valueId}
          items={children}
          onSelectionChange={onSelectionChange}
          aria-label={props['aria-label']}
          aria-describedby={props['aria-labelledby']} />
        <CollapseContext.Provider value={{showTabs: false, menuId, valueId}}>
          {props.children}
        </CollapseContext.Provider>
      </>
    );
  }

  return (
    <div style={props.UNSAFE_style} className={(props.UNSAFE_className || '') + tabs({orientation}, props.styles)} ref={containerRef}>
      <div className={tablist({orientation, labelBehavior, density})}>
        <HiddenTabs items={children} density={density} listRef={listRef} />
      </div>
      <CollapseContext.Provider value={{showTabs: true, menuId, valueId}}>
        {contents}
      </CollapseContext.Provider>
    </div>
  );
};<|MERGE_RESOLUTION|>--- conflicted
+++ resolved
@@ -63,14 +63,10 @@
   children: ReactNode
 }
 
-<<<<<<< HEAD
-export interface TabListProps<T> extends Omit<AriaTabListProps<T>, 'children' | 'style' | 'className'>, StyleProps {
+export interface TabListProps<T> extends Omit<AriaTabListProps<T>, 'style' | 'className' | 'aria-label' | 'aria-labelledby'>, StyleProps {
   /** The content to display in the tablist. */
   children: ReactNode
 }
-=======
-export interface TabListProps<T> extends Omit<AriaTabListProps<T>, 'style' | 'className' | 'aria-label' | 'aria-labelledby'>, StyleProps {}
->>>>>>> fb3b8654
 
 export interface TabPanelProps extends Omit<AriaTabPanelProps, 'children' | 'style' | 'className'>, UnsafeStyles {
   /** Spectrum-defined styles, returned by the `style()` macro. */
@@ -79,17 +75,13 @@
   children: ReactNode
 }
 
-<<<<<<< HEAD
 export const TabsContext = createContext<ContextValue<Partial<TabsProps>, DOMRefValue<HTMLDivElement>>>(null);
-=======
-export const TabsContext = createContext<ContextValue<TabsProps, DOMRefValue<HTMLDivElement>>>(null);
-const InternalTabsContext = createContext<TabsProps>({});
+const InternalTabsContext = createContext<Partial<TabsProps>>({});
 const CollapseContext = createContext({
   showTabs: true,
   menuId: '',
   valueId: ''
 });
->>>>>>> fb3b8654
 
 const tabs = style({
   position: 'relative',
