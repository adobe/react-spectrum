/*
 * Copyright 2024 Adobe. All rights reserved.
 * This file is licensed to you under the Apache License, Version 2.0 (the "License");
 * you may not use this file except in compliance with the License. You may obtain a copy
 * of the License at http://www.apache.org/licenses/LICENSE-2.0
 *
 * Unless required by applicable law or agreed to in writing, software distributed under
 * the License is distributed on an "AS IS" BASIS, WITHOUT WARRANTIES OR REPRESENTATIONS
 * OF ANY KIND, either express or implied. See the License for the specific language
 * governing permissions and limitations under the License.
 */

import {
  TabListProps as AriaTabListProps,
  TabPanel as AriaTabPanel,
  TabPanelProps as AriaTabPanelProps,
  TabProps as AriaTabProps,
  TabsProps as AriaTabsProps,
  CollectionRenderer,
  ContextValue,
  Provider,
  Tab as RACTab,
  TabList as RACTabList,
  Tabs as RACTabs,
  TabListStateContext,
  UNSTABLE_CollectionRendererContext,
  UNSTABLE_DefaultCollectionRenderer
} from 'react-aria-components';
import {centerBaseline} from './CenterBaseline';
import {Collection, DOMRef, DOMRefValue, Key, Node, Orientation, RefObject} from '@react-types/shared';
import {createContext, forwardRef, Fragment, ReactNode, useCallback, useContext, useEffect, useMemo, useRef, useState} from 'react';
import {focusRing, style} from '../style' with {type: 'macro'};
import {getAllowedOverrides, StyleProps, StylesPropWithHeight, UnsafeStyles} from './style-utils' with {type: 'macro'};
import {IconContext} from './Icon';
import {Picker, PickerItem} from './TabsPicker';
import {Text, TextContext} from './Content';
import {useControlledState} from '@react-stately/utils';
import {useDOMRef} from '@react-spectrum/utils';
import {useEffectEvent, useLayoutEffect, useResizeObserver} from '@react-aria/utils';
import {useLocale} from '@react-aria/i18n';
import {useSpectrumContextProps} from './useSpectrumContextProps';

export interface TabsProps extends Omit<AriaTabsProps, 'className' | 'style' | 'children'>, UnsafeStyles {
  /** Spectrum-defined styles, returned by the `style()` macro. */
  styles?: StylesPropWithHeight,
  /** The content to display in the tabs. */
  children?: ReactNode,
  /**
   * The amount of space between the tabs.
   * @default 'regular'
   */
  density?: 'compact' | 'regular',
  /**
   * If the tabs should only display icons and no text.
   */
  iconOnly?: boolean
}

export interface TabProps extends Omit<AriaTabProps, 'children' | 'style' | 'className'>, StyleProps {
  /** The content to display in the tab. */
  children: ReactNode
}

export interface TabListProps<T> extends Omit<AriaTabListProps<T>, 'style' | 'className'>, StyleProps {}

export interface TabPanelProps extends Omit<AriaTabPanelProps, 'children' | 'style' | 'className'>, UnsafeStyles {
  /** Spectrum-defined styles, returned by the `style()` macro. */
  styles?: StylesPropWithHeight,
  /** The content to display in the tab panels. */
  children?: ReactNode
}

export const TabsContext = createContext<ContextValue<TabsProps, DOMRefValue<HTMLDivElement>>>(null);
const InternalTabsContext = createContext<TabsProps>({});

const tabs = style({
  display: 'flex',
  flexShrink: 0,
  font: 'ui',
  flexDirection: {
    orientation: {
      horizontal: 'column'
    }
  }
}, getAllowedOverrides({height: true}));

function Tabs(props: TabsProps, ref: DOMRef<HTMLDivElement>) {
  [props, ref] = useSpectrumContextProps(props, ref, TabsContext);
  let {
    density = 'regular',
    isDisabled,
    disabledKeys,
    orientation = 'horizontal',
    iconOnly = false
  } = props;
  let domRef = useDOMRef(ref);
  let [value, setValue] = useControlledState(props.selectedKey, props.defaultSelectedKey ?? null!, props.onSelectionChange);

  return (
    <Provider
      values={[
        [InternalTabsContext, {
          density,
          isDisabled,
          orientation,
          disabledKeys,
          selectedKey: value,
          onSelectionChange: setValue,
          iconOnly
        }]
      ]}>
      <CollapsingCollection containerRef={domRef}>
        <RACTabs
          {...props}
          ref={domRef}
          selectedKey={value}
          onSelectionChange={setValue}
          style={props.UNSAFE_style}
          className={renderProps => (props.UNSAFE_className || '') + tabs({...renderProps}, props.styles)}>
          {props.children}
        </RACTabs>
      </CollapsingCollection>
    </Provider>
  );
}

/**
 * Tabs organize content into multiple sections and allow users to navigate between them. The content under the set of tabs should be related and form a coherent unit.
 */
const _Tabs = forwardRef(Tabs);
export {_Tabs as Tabs};

const tablist = style({
  display: 'flex',
  gap: {
    orientation: {
      horizontal: {
        density: {
          compact: 24,
          regular: 32
        },
        isIconOnly: {
          density: {
            compact: 16,
            regular: 24
          }
        }
      }
    }
  },
  flexDirection: {
    orientation: {
      vertical: 'column'
    }
  },
  paddingEnd: {
    orientation: {
      vertical: 20
    }
  },
  paddingStart: {
    orientation: {
      vertical: 12
    }
  },
  flexShrink: 0,
  flexBasis: '[0%]'
});

export function TabList<T extends object>(props: TabListProps<T>) {
  let {density, isDisabled, disabledKeys, orientation, iconOnly} = useContext(InternalTabsContext) ?? {};
  let {showItems} = useContext(CollapseContext) ?? {};
  let state = useContext(TabListStateContext);
  let [selectedTab, setSelectedTab] = useState<HTMLElement | undefined>(undefined);
  let tablistRef = useRef<HTMLDivElement>(null);

  useLayoutEffect(() => {
    if (tablistRef?.current && showItems) {
      let tab: HTMLElement | null = tablistRef.current.querySelector('[role=tab][data-selected=true]');

      if (tab != null) {
        setSelectedTab(tab);
      }
    } else if (tablistRef?.current) {
      let picker: HTMLElement | null = tablistRef.current.querySelector('button');
      if (picker != null) {
        setSelectedTab(picker);
      }
    }
  }, [tablistRef, state?.selectedItem?.key, showItems]);

  return (
    <div
      style={props.UNSAFE_style}
      className={(props.UNSAFE_className || '') + style({position: 'relative'}, getAllowedOverrides())(null, props.styles)}>
      {showItems && orientation === 'vertical' &&
        <TabLine disabledKeys={disabledKeys} isDisabled={isDisabled} selectedTab={selectedTab} orientation={orientation} density={density} />}
      <RACTabList
        {...props}
        ref={tablistRef}
        className={renderProps => tablist({...renderProps, isIconOnly: iconOnly, density})} />
      {orientation === 'horizontal' &&
        <TabLine showItems={showItems} disabledKeys={disabledKeys} isDisabled={isDisabled} selectedTab={selectedTab} orientation={orientation} density={density} />}
    </div>
  );
}

interface TabLineProps {
  disabledKeys: Iterable<Key> | undefined,
  isDisabled: boolean | undefined,
  selectedTab: HTMLElement | undefined,
  orientation?: Orientation,
  density?: 'compact' | 'regular',
  showItems?: boolean
}

const selectedIndicator = style({
  position: 'absolute',
  backgroundColor: {
    default: 'neutral',
    isDisabled: 'disabled',
    forcedColors: {
      default: 'Highlight',
      isDisabled: 'GrayText'
    }
  },
  height: {
    orientation: {
      horizontal: '[2px]'
    }
  },
  width: {
    orientation: {
      vertical: '[2px]'
    }
  },
  bottom: {
    orientation: {
      horizontal: 0
    }
  },
  borderStyle: 'none',
  borderRadius: 'full',
  transitionDuration: 130,
  transitionTimingFunction: 'in-out'
});

function TabLine(props: TabLineProps) {
  let {
    disabledKeys,
    isDisabled: isTabsDisabled,
    selectedTab,
    orientation,
    density
  } = props;
  let {direction} = useLocale();
  let state = useContext(TabListStateContext);

  let isDisabled = useMemo(() => {
    return isTabsDisabled || isAllTabsDisabled(state?.collection, disabledKeys ? new Set(disabledKeys) : new Set());
  }, [state?.collection, disabledKeys, isTabsDisabled]);

  let [style, setStyle] = useState<{transform: string | undefined, width: string | undefined, height: string | undefined}>({
    transform: undefined,
    width: undefined,
    height: undefined
  });

  let onResize = useCallback(() => {
    if (selectedTab) {
      let styleObj: { transform: string | undefined, width: string | undefined, height: string | undefined } = {
        transform: undefined,
        width: undefined,
        height: undefined
      };

      // In RTL, calculate the transform from the right edge of the tablist so that resizing the window doesn't break the Tabline position due to offsetLeft changes
      let offset = direction === 'rtl' ? -1 * ((selectedTab.offsetParent as HTMLElement)?.offsetWidth - selectedTab.offsetWidth - selectedTab.offsetLeft) : selectedTab.offsetLeft;
      styleObj.transform = orientation === 'vertical'
        ? `translateY(${selectedTab.offsetTop}px)`
        : `translateX(${offset}px)`;

      if (orientation === 'horizontal') {
        styleObj.width = `${selectedTab.offsetWidth}px`;
      } else {
        styleObj.height = `${selectedTab.offsetHeight}px`;
      }
      setStyle(styleObj);
    }
  }, [direction, setStyle, selectedTab, orientation]);

  useLayoutEffect(() => {
    onResize();
  }, [onResize, state?.selectedItem?.key, direction, orientation, density]);

  return (
    <div style={{...style}} className={selectedIndicator({isDisabled, orientation})} />
  );
}

const tab = style({
  ...focusRing(),
  display: 'flex',
  color: {
    default: 'neutral-subdued',
    isSelected: 'neutral',
    isHovered: 'neutral-subdued',
    isDisabled: 'disabled',
    forcedColors: {
      isSelected: 'Highlight',
      isDisabled: 'GrayText'
    }
  },
  borderRadius: 'sm',
  gap: 'text-to-visual',
  height: {
    density: {
      compact: 32,
      regular: 48
    }
  },
  alignItems: 'center',
  position: 'relative',
  cursor: 'default',
  flexShrink: 0,
  transition: 'default'
}, getAllowedOverrides());

const icon = style({
  display: 'block',
  flexShrink: 0,
  '--iconPrimary': {
    type: 'fill',
    value: 'currentColor'
  }
});

<<<<<<< HEAD
export function Tab(props: TabProps) {
  let {density, iconOnly} = useContext(InternalTabsContext) ?? {};
=======
/**
 * Tabs organize content into multiple sections and allow users to navigate between them. The content under the set of tabs should be related and form a coherent unit.
 */
export const Tabs = forwardRef(function Tabs(props: TabsProps, ref: DOMRef<HTMLDivElement>) {
  [props, ref] = useSpectrumContextProps(props, ref, TabsContext);
  let {
    density = 'regular',
    isDisabled,
    disabledKeys,
    orientation = 'horizontal'
  } = props;
  let domRef = useDOMRef(ref);
>>>>>>> 10a43de8

  return (
    <RACTab
      {...props}
      // @ts-ignore
      originalProps={props}
      style={props.UNSAFE_style}
      className={renderProps => (props.UNSAFE_className || '') + tab({...renderProps, density}, props.styles)}>
      {({
          // @ts-ignore
          isMenu
        }) => {
        if (isMenu) {
          return props.children;
        } else {
          return (
            <Provider
              values={[
                [TextContext, {
                  styles:
                    style({
                      order: 1,
                      display: {
                        isIconOnly: 'none'
                      }
                    })({isIconOnly: iconOnly})
                }],
                [IconContext, {
                  render: centerBaseline({slot: 'icon', styles: style({order: 0})}),
                  styles: icon
                }]
              ]}>
              {typeof props.children === 'string' ? <Text>{props.children}</Text> : props.children}
            </Provider>
          );
        }
      }}
    </RACTab>
  );
<<<<<<< HEAD
}

const tabPanel = style({
  marginTop: 4,
  color: 'gray-800',
  flexGrow: 1,
  flexBasis: '[0%]',
  minHeight: 0,
  minWidth: 0
}, getAllowedOverrides({height: true}));

export function TabPanel(props: TabPanelProps) {
  return (
    <AriaTabPanel
      {...props}
      style={props.UNSAFE_style}
      className={(props.UNSAFE_className || '') + tabPanel(null, props.styles)} />
  );
}

function isAllTabsDisabled<T>(collection: Collection<Node<T>> | undefined, disabledKeys: Set<Key>) {
  let testKey: Key | null = null;
  if (collection && collection.size > 0) {
    testKey = collection.getFirstKey();

    let index = 0;
    while (testKey && index < collection.size) {
      // We have to check if the item in the collection has a key in disabledKeys or has the isDisabled prop set directly on it
      if (!disabledKeys.has(testKey) && !collection.getItem(testKey)?.props?.isDisabled) {
        return false;
      }

      testKey = collection.getKeyAfter(testKey);
      index++;
    }
    return true;
  }
  return false;
}

let HiddenTabs = function (props: {
  listRef: RefObject<HTMLDivElement | null>,
  items: Array<Node<any>>,
  size?: string,
  density?: 'compact' | 'regular'
}) {
  let {listRef, items, size, density} = props;

  return (
    <div
      // @ts-ignore
      inert="true"
      ref={listRef}
      className={style({
        display: '[inherit]',
        flexDirection: '[inherit]',
        gap: '[inherit]',
        flexWrap: '[inherit]',
        position: 'absolute',
        inset: 0,
        visibility: 'hidden',
        overflow: 'hidden',
        opacity: 0
      })}>
      {items.map((item) => {
        // pull off individual props as an allow list, don't want refs or other props getting through
        return (
          <div
            data-hidden-tab
            style={item.props.UNSAFE_style}
            key={item.key}
            className={item.props.className({size, density})}>
            {item.props.children({size, density})}
          </div>
        );
      })}
    </div>
  );
};

let TabsMenu = (props: {items: Array<Node<any>>, onSelectionChange: TabsProps['onSelectionChange']}) => {
  let {items} = props;
  let {density, onSelectionChange, selectedKey, isDisabled, disabledKeys} = useContext(InternalTabsContext);
  let state = useContext(TabListStateContext);
  let allKeysDisabled = useMemo(() => {
    return isAllTabsDisabled(state?.collection, disabledKeys ? new Set(disabledKeys) : new Set());
  }, [state?.collection, disabledKeys]);

  return (
    <UNSTABLE_CollectionRendererContext.Provider value={UNSTABLE_DefaultCollectionRenderer}>
      <div
        className={style({
          display: 'flex',
          alignItems: 'center',
          height: {
            density: {
              compact: 32,
              regular: 48
            }
          }})({density})}>
        <Picker
          isDisabled={isDisabled || allKeysDisabled}
          density={density!}
          items={items}
          disabledKeys={disabledKeys}
          selectedKey={selectedKey}
          onSelectionChange={onSelectionChange}
          aria-label={'Tab selector'}>
          {(item: Node<any>) => {
            // need to determine the best way to handle icon only -> icon and text
            // good enough to aria-label the picker item?
            return (
              <PickerItem
                {...item.props.originalProps}
                isDisabled={isDisabled || allKeysDisabled}
                key={item.key}>
                {item.props.children({density, isMenu: true})}
              </PickerItem>
            );
          }}
        </Picker>
      </div>
    </UNSTABLE_CollectionRendererContext.Provider>
  );
};

// Context for passing the count for the custom renderer
let CollapseContext = createContext<{
  containerRef: RefObject<HTMLDivElement | null>,
  showItems: boolean,
  setShowItems:(value: boolean) => void
} | null>(null);

function CollapsingCollection({children, containerRef}) {
  let [showItems, _setShowItems] = useState(true);
  let {orientation} = useContext(InternalTabsContext);
  let setShowItems = useCallback((value: boolean) => {
    if (orientation === 'vertical') {
      // if orientation is vertical, we always show the items
      _setShowItems(true);
    } else {
      _setShowItems(value);
    }
  }, [orientation]);
  return (
    <CollapseContext.Provider value={{containerRef, showItems: orientation === 'vertical' ? true : showItems, setShowItems}}>
      <UNSTABLE_CollectionRendererContext.Provider value={CollapsingCollectionRenderer}>
        {children}
      </UNSTABLE_CollectionRendererContext.Provider>
    </CollapseContext.Provider>
  );
}

let CollapsingCollectionRenderer: CollectionRenderer = {
  CollectionRoot({collection}) {
    return useCollectionRender(collection);
  },
  CollectionBranch({collection}) {
    return useCollectionRender(collection);
  }
};


let useCollectionRender = (collection: Collection<Node<unknown>>) => {
  let {containerRef, showItems, setShowItems} = useContext(CollapseContext) ?? {};
  let {density = 'regular', orientation = 'horizontal', onSelectionChange} = useContext(InternalTabsContext);
  let {direction} = useLocale();

  let children = useMemo(() => {
    let result: Node<any>[] = [];
    for (let key of collection.getKeys()) {
      result.push(collection.getItem(key)!);
    }
    return result;
  }, [collection]);

  let listRef = useRef<HTMLDivElement | null>(null);
  let updateOverflow = useEffectEvent(() => {
    if (orientation === 'vertical' || !listRef.current || !containerRef?.current) {
      return;
    }
    let container = listRef.current;
    let containerRect = container.getBoundingClientRect();
    let tabs = container.querySelectorAll('[data-hidden-tab]');
    let lastTab = tabs[tabs.length - 1];
    let lastTabRect = lastTab.getBoundingClientRect();
    if (direction === 'ltr') {
      setShowItems?.(lastTabRect.right <= containerRect.right);
    } else {
      setShowItems?.(lastTabRect.left >= containerRect.left);
    }
  });

  useResizeObserver({ref: containerRef, onResize: updateOverflow});

  useLayoutEffect(() => {
    if (collection.size > 0) {
      queueMicrotask(updateOverflow);
    }
  }, [collection.size, updateOverflow]);

  useEffect(() => {
    // Recalculate visible tags when fonts are loaded.
    document.fonts?.ready.then(() => updateOverflow());
    // eslint-disable-next-line react-hooks/exhaustive-deps
  }, []);

  return (
    <>
      <HiddenTabs items={children} density={density} listRef={listRef} />
      {showItems ? (
        children.map(node => <Fragment key={node.key}>{node.render?.(node)}</Fragment>)
      ) : (
        <>
          <TabsMenu items={children} onSelectionChange={onSelectionChange} />
        </>
      )}
    </>
  );
};
=======
});
>>>>>>> 10a43de8
<|MERGE_RESOLUTION|>--- conflicted
+++ resolved
@@ -84,7 +84,10 @@
   }
 }, getAllowedOverrides({height: true}));
 
-function Tabs(props: TabsProps, ref: DOMRef<HTMLDivElement>) {
+/**
+ * Tabs organize content into multiple sections and allow users to navigate between them. The content under the set of tabs should be related and form a coherent unit.
+ */
+export const Tabs = forwardRef(function Tabs(props: TabsProps, ref: DOMRef<HTMLDivElement>) {
   [props, ref] = useSpectrumContextProps(props, ref, TabsContext);
   let {
     density = 'regular',
@@ -122,13 +125,7 @@
       </CollapsingCollection>
     </Provider>
   );
-}
-
-/**
- * Tabs organize content into multiple sections and allow users to navigate between them. The content under the set of tabs should be related and form a coherent unit.
- */
-const _Tabs = forwardRef(Tabs);
-export {_Tabs as Tabs};
+});
 
 const tablist = style({
   display: 'flex',
@@ -335,23 +332,8 @@
   }
 });
 
-<<<<<<< HEAD
 export function Tab(props: TabProps) {
   let {density, iconOnly} = useContext(InternalTabsContext) ?? {};
-=======
-/**
- * Tabs organize content into multiple sections and allow users to navigate between them. The content under the set of tabs should be related and form a coherent unit.
- */
-export const Tabs = forwardRef(function Tabs(props: TabsProps, ref: DOMRef<HTMLDivElement>) {
-  [props, ref] = useSpectrumContextProps(props, ref, TabsContext);
-  let {
-    density = 'regular',
-    isDisabled,
-    disabledKeys,
-    orientation = 'horizontal'
-  } = props;
-  let domRef = useDOMRef(ref);
->>>>>>> 10a43de8
 
   return (
     <RACTab
@@ -391,7 +373,6 @@
       }}
     </RACTab>
   );
-<<<<<<< HEAD
 }
 
 const tabPanel = style({
@@ -611,7 +592,4 @@
       )}
     </>
   );
-};
-=======
-});
->>>>>>> 10a43de8
+};