/*
 * Copyright 2024 Adobe. All rights reserved.
 * This file is licensed to you under the Apache License, Version 2.0 (the "License");
 * you may not use this file except in compliance with the License. You may obtain a copy
 * of the License at http://www.apache.org/licenses/LICENSE-2.0
 *
 * Unless required by applicable law or agreed to in writing, software distributed under
 * the License is distributed on an "AS IS" BASIS, WITHOUT WARRANTIES OR REPRESENTATIONS
 * OF ANY KIND, either express or implied. See the License for the specific language
 * governing permissions and limitations under the License.
 */

import {
    TabListProps as AriaTabListProps,
    TabPanel as AriaTabPanel,
    TabPanelProps as AriaTabPanelProps,
    TabProps as AriaTabProps,
    TabsProps as AriaTabsProps,
    ContextValue,
    Provider,
    Tab as RACTab,
    TabList as RACTabList,
    Tabs as RACTabs,
    TabListStateContext,
    useSlottedContext
  } from 'react-aria-components';
import {centerBaseline} from './CenterBaseline';
import {Collection, DOMRef, DOMRefValue, Key, Node, Orientation} from '@react-types/shared';
import {createContext, forwardRef, ReactNode, useCallback, useContext, useEffect, useRef, useState} from 'react';
import {focusRing, style} from '../style' with {type: 'macro'};
import {getAllowedOverrides, StyleProps, StylesPropWithHeight, UnsafeStyles} from './style-utils' with {type: 'macro'};
import {IconContext} from './Icon';
<<<<<<< HEAD
import {inertValue, useEffectEvent, useLayoutEffect, useResizeObserver} from '@react-aria/utils';
// @ts-ignore
import intlMessages from '../intl/*.json';
import {Picker, PickerItem} from './TabsPicker';
=======
>>>>>>> 78683ee8
import {Text, TextContext} from './Content';
import {useDOMRef} from '@react-spectrum/utils';
<<<<<<< HEAD
import {useLocale, useLocalizedStringFormatter} from '@react-aria/i18n';
=======
import {useLayoutEffect} from '@react-aria/utils';
import {useLocale} from '@react-aria/i18n';
>>>>>>> 78683ee8
import {useSpectrumContextProps} from './useSpectrumContextProps';

export interface TabsProps extends Omit<AriaTabsProps, 'className' | 'style' | 'children'>, UnsafeStyles {
  /** Spectrum-defined styles, returned by the `style()` macro. */
  styles?: StylesPropWithHeight,
  /** The content to display in the tabs. */
  children?: ReactNode,
  /**
   * The amount of space between the tabs.
   * @default 'regular'
   */
  density?: 'compact' | 'regular'
}

export interface TabProps extends Omit<AriaTabProps, 'children' | 'style' | 'className'>, StyleProps {
  /** The content to display in the tab. */
  children?: ReactNode
}

export interface TabListProps<T> extends Omit<AriaTabListProps<T>, 'children' | 'style' | 'className'>, StyleProps {
  /** The content to display in the tablist. */
  children?: ReactNode
}

export interface TabPanelProps extends Omit<AriaTabPanelProps, 'children' | 'style' | 'className'>, UnsafeStyles {
  /** Spectrum-defined styles, returned by the `style()` macro. */
  styles?: StylesPropWithHeight,
  /** The content to display in the tab panels. */
  children?: ReactNode
}

export const TabsContext = createContext<ContextValue<TabsProps, DOMRefValue<HTMLDivElement>>>(null);

const tabPanel = style({
  marginTop: 4,
  color: 'gray-800',
  flexGrow: 1,
  flexBasis: '[0%]',
  minHeight: 0,
  minWidth: 0
}, getAllowedOverrides({height: true}));

export function TabPanel(props: TabPanelProps) {
  return (
    <AriaTabPanel
      {...props}
      style={props.UNSAFE_style}
      className={(props.UNSAFE_className || '') + tabPanel(null, props.styles)} />
  );
}

const tab = style({
  ...focusRing(),
  display: 'flex',
  color: {
    default: 'neutral-subdued',
    isSelected: 'neutral',
    isHovered: 'neutral-subdued',
    isDisabled: 'disabled',
    forcedColors: {
      isSelected: 'Highlight',
      isDisabled: 'GrayText'
    }
  },
  borderRadius: 'sm',
  gap: 'text-to-visual',
  height: {
    density: {
      compact: 32,
      regular: 48
    }
  },
  alignItems: 'center',
  position: 'relative',
  cursor: 'default',
  flexShrink: 0,
  transition: 'default'
}, getAllowedOverrides());

const icon = style({
  flexShrink: 0,
  '--iconPrimary': {
    type: 'fill',
    value: 'currentColor'
  }
});

export function Tab(props: TabProps) {
  let {density} = useSlottedContext(TabsContext) ?? {};

  return (
    <RACTab
      {...props}
      style={props.UNSAFE_style}
      className={renderProps => (props.UNSAFE_className || '') + tab({...renderProps, density}, props.styles)}>
      <Provider
        values={[
          [TextContext, {styles: style({order: 1})}],
          [IconContext, {
            render: centerBaseline({slot: 'icon', styles: style({order: 0})}),
            styles: icon
          }]
        ]}>
        {typeof props.children === 'string' ? <Text>{props.children}</Text> : props.children}
      </Provider>
    </RACTab>
  );
}

const tablist = style({
  display: 'flex',
  gap: {
    orientation: {
      horizontal: {
        density: {
          compact: 24,
          regular: 32
        }
      }
    }
  },
  flexDirection: {
    orientation: {
      vertical: 'column'
    }
  },
  paddingEnd: {
    orientation: {
      vertical: 20
    }
  },
  paddingStart: {
    orientation: {
      vertical: 12
    }
  },
  flexShrink: 0,
  flexBasis: '[0%]'
});

export function TabList<T extends object>(props: TabListProps<T>) {
  let {density, isDisabled, disabledKeys, orientation} = useSlottedContext(TabsContext) ?? {};
  let state = useContext(TabListStateContext);
  let [selectedTab, setSelectedTab] = useState<HTMLElement | undefined>(undefined);
  let tablistRef = useRef<HTMLDivElement>(null);

  useLayoutEffect(() => {
    if (tablistRef?.current) {
      let tab: HTMLElement | null = tablistRef.current.querySelector('[role=tab][data-selected=true]');

      if (tab != null) {
        setSelectedTab(tab);
      }
    }
  }, [tablistRef, state?.selectedItem?.key]);

  return (
    <div
      style={props.UNSAFE_style}
      className={(props.UNSAFE_className || '') + style({position: 'relative'}, getAllowedOverrides())(null, props.styles)}>
      {orientation === 'vertical' &&
        <TabLine disabledKeys={disabledKeys} isDisabled={isDisabled} selectedTab={selectedTab} orientation={orientation} density={density} />}
      <RACTabList
        {...props}
        ref={tablistRef}
        className={renderProps => tablist({...renderProps, density})} />
      {orientation === 'horizontal' &&
        <TabLine disabledKeys={disabledKeys} isDisabled={isDisabled} selectedTab={selectedTab} orientation={orientation} density={density} />}
    </div>
  );
}

function isAllTabsDisabled<T>(collection: Collection<Node<T>> | null, disabledKeys: Set<Key>) {
  let testKey: Key | null = null;
  if (collection && collection.size > 0) {
    testKey = collection.getFirstKey();

    let index = 0;
    while (testKey && index < collection.size) {
      // We have to check if the item in the collection has a key in disabledKeys or has the isDisabled prop set directly on it
      if (!disabledKeys.has(testKey) && !collection.getItem(testKey)?.props?.isDisabled) {
        return false;
      }

      testKey = collection.getKeyAfter(testKey);
      index++;
    }
    return true;
  }
  return false;
}

interface TabLineProps {
  disabledKeys: Iterable<Key> | undefined,
  isDisabled: boolean | undefined,
  selectedTab: HTMLElement | undefined,
  orientation?: Orientation,
  density?: 'compact' | 'regular'
}

const selectedIndicator = style({
  position: 'absolute',
  backgroundColor: {
    default: 'neutral',
    isDisabled: 'disabled',
    forcedColors: {
      default: 'Highlight',
      isDisabled: 'GrayText'
    }
  },
  height: {
    orientation: {
      horizontal: '[2px]'
    }
  },
  width: {
    orientation: {
      vertical: '[2px]'
    }
  },
  bottom: {
    orientation: {
      horizontal: 0
    }
  },
  borderStyle: 'none',
  borderRadius: 'full',
  transitionDuration: 130,
  transitionTimingFunction: 'in-out'
});

function TabLine(props: TabLineProps) {
  let {
    disabledKeys,
    isDisabled: isTabsDisabled,
    selectedTab,
    orientation,
    density
  } = props;
  let {direction} = useLocale();
  let state = useContext(TabListStateContext);

  // We want to add disabled styling to the selection indicator only if all the Tabs are disabled
  let [isDisabled, setIsDisabled] = useState<boolean>(false);
  useEffect(() => {
    let isDisabled = isTabsDisabled || isAllTabsDisabled(state?.collection || null, disabledKeys ? new Set(disabledKeys) : new Set(null));
    setIsDisabled(isDisabled);
  }, [state?.collection, disabledKeys, isTabsDisabled, setIsDisabled]);

  let [style, setStyle] = useState<{transform: string | undefined, width: string | undefined, height: string | undefined}>({
    transform: undefined,
    width: undefined,
    height: undefined
  });

  let onResize = useCallback(() => {
    if (selectedTab) {
      let styleObj: { transform: string | undefined, width: string | undefined, height: string | undefined } = {
        transform: undefined,
        width: undefined,
        height: undefined
      };

      // In RTL, calculate the transform from the right edge of the tablist so that resizing the window doesn't break the Tabline position due to offsetLeft changes
      let offset = direction === 'rtl' ? -1 * ((selectedTab.offsetParent as HTMLElement)?.offsetWidth - selectedTab.offsetWidth - selectedTab.offsetLeft) : selectedTab.offsetLeft;
      styleObj.transform = orientation === 'vertical'
        ? `translateY(${selectedTab.offsetTop}px)`
        : `translateX(${offset}px)`;

      if (orientation === 'horizontal') {
        styleObj.width = `${selectedTab.offsetWidth}px`;
      } else {
        styleObj.height = `${selectedTab.offsetHeight}px`;
      }
      setStyle(styleObj);
    }
  }, [direction, setStyle, selectedTab, orientation]);

  useLayoutEffect(() => {
    onResize();
  }, [onResize, state?.selectedItem?.key, direction, orientation, density]);

  return (
    <div style={{...style}} className={selectedIndicator({isDisabled, orientation})} />
  );
}

const tabs = style({
  display: 'flex',
  flexShrink: 0,
  fontFamily: 'sans',
  fontWeight: 'normal',
  flexDirection: {
    orientation: {
      horizontal: 'column'
    }
  }
}, getAllowedOverrides({height: true}));

/**
 * Tabs organize content into multiple sections and allow users to navigate between them. The content under the set of tabs should be related and form a coherent unit.
 */
export const Tabs = forwardRef(function Tabs(props: TabsProps, ref: DOMRef<HTMLDivElement>) {
  [props, ref] = useSpectrumContextProps(props, ref, TabsContext);
  let {
    density = 'regular',
    isDisabled,
    disabledKeys,
    orientation = 'horizontal'
  } = props;
  let domRef = useDOMRef(ref);

  return (
    <RACTabs
      {...props}
      ref={domRef}
      style={props.UNSAFE_style}
<<<<<<< HEAD
      className={(props.UNSAFE_className || '') + tabPanel(null, props.styles)} />
  );
}

function isAllTabsDisabled<T>(collection: Collection<Node<T>> | undefined, disabledKeys: Set<Key>) {
  let testKey: Key | null = null;
  if (collection && collection.size > 0) {
    testKey = collection.getFirstKey();

    let index = 0;
    while (testKey && index < collection.size) {
      // We have to check if the item in the collection has a key in disabledKeys or has the isDisabled prop set directly on it
      if (!disabledKeys.has(testKey) && !collection.getItem(testKey)?.props?.isDisabled) {
        return false;
      }

      testKey = collection.getKeyAfter(testKey);
      index++;
    }
    return true;
  }
  return false;
}

let HiddenTabs = function (props: {
  listRef: RefObject<HTMLDivElement | null>,
  items: Array<Node<any>>,
  size?: string,
  density?: 'compact' | 'regular'
}) {
  let {listRef, items, size, density} = props;

  return (
    <div
      // @ts-ignore
      inert={inertValue(true)}
      ref={listRef}
      className={style({
        display: '[inherit]',
        flexDirection: '[inherit]',
        gap: '[inherit]',
        flexWrap: '[inherit]',
        position: 'absolute',
        inset: 0,
        visibility: 'hidden',
        overflow: 'hidden',
        opacity: 0
      })}>
      {items.map((item) => {
        // pull off individual props as an allow list, don't want refs or other props getting through
        return (
          <div
            data-hidden-tab
            style={item.props.UNSAFE_style}
            key={item.key}
            className={item.props.className({size, density})}>
            {item.props.children({size, density})}
          </div>
        );
      })}
    </div>
  );
};

let TabsMenu = (props: {items: Array<Node<any>>, onSelectionChange: TabsProps['onSelectionChange']}) => {
  let stringFormatter = useLocalizedStringFormatter(intlMessages, '@react-spectrum/s2');
  let {items} = props;
  let {density, onSelectionChange, selectedKey, isDisabled, disabledKeys, pickerRef, labelBehavior} = useContext(InternalTabsContext);
  let state = useContext(TabListStateContext);
  let allKeysDisabled = useMemo(() => {
    return isAllTabsDisabled(state?.collection, disabledKeys ? new Set(disabledKeys) : new Set());
  }, [state?.collection, disabledKeys]);

  return (
    <UNSTABLE_CollectionRendererContext.Provider value={UNSTABLE_DefaultCollectionRenderer}>
      <div
        className={style({
          display: 'flex',
          alignItems: 'center',
          height: {
            density: {
              compact: 32,
              regular: 48
            }
          }})({density})}>
        <Picker
          ref={pickerRef ? pickerRef : undefined}
          isDisabled={isDisabled || allKeysDisabled}
          density={density!}
          labelBehavior={labelBehavior}
          items={items}
          disabledKeys={disabledKeys}
          selectedKey={selectedKey}
          onSelectionChange={onSelectionChange}
          aria-label={stringFormatter.format('tabs.selectorLabel')}>
          {(item: Node<any>) => {
            // need to determine the best way to handle icon only -> icon and text
            // good enough to aria-label the picker item?
            return (
              <PickerItem
                {...item.props.originalProps}
                isDisabled={isDisabled || allKeysDisabled}
                key={item.key}>
                {item.props.children({density, isMenu: true})}
              </PickerItem>
            );
          }}
        </Picker>
      </div>
    </UNSTABLE_CollectionRendererContext.Provider>
  );
};

// Context for passing the count for the custom renderer
let CollapseContext = createContext<{
  containerRef: RefObject<HTMLDivElement | null>,
  showItems: boolean,
  setShowItems:(value: boolean) => void
} | null>(null);

function CollapsingCollection({children, containerRef}) {
  let [showItems, _setShowItems] = useState(true);
  let {orientation} = useContext(InternalTabsContext);
  let setShowItems = useCallback((value: boolean) => {
    if (orientation === 'vertical') {
      // if orientation is vertical, we always show the items
      _setShowItems(true);
    } else {
      _setShowItems(value);
    }
  }, [orientation]);
  let ctx = useMemo(() => ({
    containerRef,
    showItems: orientation === 'vertical' ? true : showItems,
    setShowItems
  }), [containerRef, showItems, setShowItems]);
  return (
    <CollapseContext.Provider value={ctx}>
      <UNSTABLE_CollectionRendererContext.Provider value={CollapsingCollectionRenderer}>
        {children}
      </UNSTABLE_CollectionRendererContext.Provider>
    </CollapseContext.Provider>
  );
}

let CollapsingCollectionRenderer: CollectionRenderer = {
  CollectionRoot({collection}) {
    return useCollectionRender(collection);
  },
  CollectionBranch({collection}) {
    return useCollectionRender(collection);
  }
};


let useCollectionRender = (collection: Collection<Node<unknown>>) => {
  let {containerRef, showItems, setShowItems} = useContext(CollapseContext) ?? {};
  let {density = 'regular', orientation = 'horizontal', onSelectionChange} = useContext(InternalTabsContext);
  let {direction} = useLocale();

  let children = useMemo(() => {
    let result: Node<any>[] = [];
    for (let key of collection.getKeys()) {
      result.push(collection.getItem(key)!);
    }
    return result;
  }, [collection]);

  let listRef = useRef<HTMLDivElement | null>(null);
  let updateOverflow = useEffectEvent(() => {
    if (orientation === 'vertical' || !listRef.current || !containerRef?.current) {
      return;
    }
    let container = listRef.current;
    let containerRect = container.getBoundingClientRect();
    let tabs = container.querySelectorAll('[data-hidden-tab]');
    let lastTab = tabs[tabs.length - 1];
    let lastTabRect = lastTab.getBoundingClientRect();
    if (direction === 'ltr') {
      setShowItems?.(lastTabRect.right <= containerRect.right);
    } else {
      setShowItems?.(lastTabRect.left >= containerRect.left);
    }
  });

  useResizeObserver({ref: containerRef, onResize: updateOverflow});

  useLayoutEffect(() => {
    if (collection.size > 0) {
      queueMicrotask(updateOverflow);
    }
  }, [collection.size, updateOverflow]);

  useEffect(() => {
    // Recalculate visible tags when fonts are loaded.
    document.fonts?.ready.then(() => updateOverflow());
    // eslint-disable-next-line react-hooks/exhaustive-deps
  }, []);

  return (
    <>
      <HiddenTabs items={children} density={density} listRef={listRef} />
      {showItems ? (
        children.map(node => <Fragment key={node.key}>{node.render?.(node)}</Fragment>)
      ) : (
        <>
          <TabsMenu items={children} onSelectionChange={onSelectionChange} />
        </>
      )}
    </>
=======
      className={renderProps => (props.UNSAFE_className || '') + tabs({...renderProps}, props.styles)}>
      <Provider
        values={[
          [TabsContext, {density, isDisabled, disabledKeys, orientation}]
        ]}>
        {props.children}
      </Provider>
    </RACTabs>
>>>>>>> 78683ee8
  );
});<|MERGE_RESOLUTION|>--- conflicted
+++ resolved
@@ -30,21 +30,10 @@
 import {focusRing, style} from '../style' with {type: 'macro'};
 import {getAllowedOverrides, StyleProps, StylesPropWithHeight, UnsafeStyles} from './style-utils' with {type: 'macro'};
 import {IconContext} from './Icon';
-<<<<<<< HEAD
-import {inertValue, useEffectEvent, useLayoutEffect, useResizeObserver} from '@react-aria/utils';
-// @ts-ignore
-import intlMessages from '../intl/*.json';
-import {Picker, PickerItem} from './TabsPicker';
-=======
->>>>>>> 78683ee8
 import {Text, TextContext} from './Content';
 import {useDOMRef} from '@react-spectrum/utils';
-<<<<<<< HEAD
-import {useLocale, useLocalizedStringFormatter} from '@react-aria/i18n';
-=======
 import {useLayoutEffect} from '@react-aria/utils';
 import {useLocale} from '@react-aria/i18n';
->>>>>>> 78683ee8
 import {useSpectrumContextProps} from './useSpectrumContextProps';
 
 export interface TabsProps extends Omit<AriaTabsProps, 'className' | 'style' | 'children'>, UnsafeStyles {
@@ -362,218 +351,6 @@
       {...props}
       ref={domRef}
       style={props.UNSAFE_style}
-<<<<<<< HEAD
-      className={(props.UNSAFE_className || '') + tabPanel(null, props.styles)} />
-  );
-}
-
-function isAllTabsDisabled<T>(collection: Collection<Node<T>> | undefined, disabledKeys: Set<Key>) {
-  let testKey: Key | null = null;
-  if (collection && collection.size > 0) {
-    testKey = collection.getFirstKey();
-
-    let index = 0;
-    while (testKey && index < collection.size) {
-      // We have to check if the item in the collection has a key in disabledKeys or has the isDisabled prop set directly on it
-      if (!disabledKeys.has(testKey) && !collection.getItem(testKey)?.props?.isDisabled) {
-        return false;
-      }
-
-      testKey = collection.getKeyAfter(testKey);
-      index++;
-    }
-    return true;
-  }
-  return false;
-}
-
-let HiddenTabs = function (props: {
-  listRef: RefObject<HTMLDivElement | null>,
-  items: Array<Node<any>>,
-  size?: string,
-  density?: 'compact' | 'regular'
-}) {
-  let {listRef, items, size, density} = props;
-
-  return (
-    <div
-      // @ts-ignore
-      inert={inertValue(true)}
-      ref={listRef}
-      className={style({
-        display: '[inherit]',
-        flexDirection: '[inherit]',
-        gap: '[inherit]',
-        flexWrap: '[inherit]',
-        position: 'absolute',
-        inset: 0,
-        visibility: 'hidden',
-        overflow: 'hidden',
-        opacity: 0
-      })}>
-      {items.map((item) => {
-        // pull off individual props as an allow list, don't want refs or other props getting through
-        return (
-          <div
-            data-hidden-tab
-            style={item.props.UNSAFE_style}
-            key={item.key}
-            className={item.props.className({size, density})}>
-            {item.props.children({size, density})}
-          </div>
-        );
-      })}
-    </div>
-  );
-};
-
-let TabsMenu = (props: {items: Array<Node<any>>, onSelectionChange: TabsProps['onSelectionChange']}) => {
-  let stringFormatter = useLocalizedStringFormatter(intlMessages, '@react-spectrum/s2');
-  let {items} = props;
-  let {density, onSelectionChange, selectedKey, isDisabled, disabledKeys, pickerRef, labelBehavior} = useContext(InternalTabsContext);
-  let state = useContext(TabListStateContext);
-  let allKeysDisabled = useMemo(() => {
-    return isAllTabsDisabled(state?.collection, disabledKeys ? new Set(disabledKeys) : new Set());
-  }, [state?.collection, disabledKeys]);
-
-  return (
-    <UNSTABLE_CollectionRendererContext.Provider value={UNSTABLE_DefaultCollectionRenderer}>
-      <div
-        className={style({
-          display: 'flex',
-          alignItems: 'center',
-          height: {
-            density: {
-              compact: 32,
-              regular: 48
-            }
-          }})({density})}>
-        <Picker
-          ref={pickerRef ? pickerRef : undefined}
-          isDisabled={isDisabled || allKeysDisabled}
-          density={density!}
-          labelBehavior={labelBehavior}
-          items={items}
-          disabledKeys={disabledKeys}
-          selectedKey={selectedKey}
-          onSelectionChange={onSelectionChange}
-          aria-label={stringFormatter.format('tabs.selectorLabel')}>
-          {(item: Node<any>) => {
-            // need to determine the best way to handle icon only -> icon and text
-            // good enough to aria-label the picker item?
-            return (
-              <PickerItem
-                {...item.props.originalProps}
-                isDisabled={isDisabled || allKeysDisabled}
-                key={item.key}>
-                {item.props.children({density, isMenu: true})}
-              </PickerItem>
-            );
-          }}
-        </Picker>
-      </div>
-    </UNSTABLE_CollectionRendererContext.Provider>
-  );
-};
-
-// Context for passing the count for the custom renderer
-let CollapseContext = createContext<{
-  containerRef: RefObject<HTMLDivElement | null>,
-  showItems: boolean,
-  setShowItems:(value: boolean) => void
-} | null>(null);
-
-function CollapsingCollection({children, containerRef}) {
-  let [showItems, _setShowItems] = useState(true);
-  let {orientation} = useContext(InternalTabsContext);
-  let setShowItems = useCallback((value: boolean) => {
-    if (orientation === 'vertical') {
-      // if orientation is vertical, we always show the items
-      _setShowItems(true);
-    } else {
-      _setShowItems(value);
-    }
-  }, [orientation]);
-  let ctx = useMemo(() => ({
-    containerRef,
-    showItems: orientation === 'vertical' ? true : showItems,
-    setShowItems
-  }), [containerRef, showItems, setShowItems]);
-  return (
-    <CollapseContext.Provider value={ctx}>
-      <UNSTABLE_CollectionRendererContext.Provider value={CollapsingCollectionRenderer}>
-        {children}
-      </UNSTABLE_CollectionRendererContext.Provider>
-    </CollapseContext.Provider>
-  );
-}
-
-let CollapsingCollectionRenderer: CollectionRenderer = {
-  CollectionRoot({collection}) {
-    return useCollectionRender(collection);
-  },
-  CollectionBranch({collection}) {
-    return useCollectionRender(collection);
-  }
-};
-
-
-let useCollectionRender = (collection: Collection<Node<unknown>>) => {
-  let {containerRef, showItems, setShowItems} = useContext(CollapseContext) ?? {};
-  let {density = 'regular', orientation = 'horizontal', onSelectionChange} = useContext(InternalTabsContext);
-  let {direction} = useLocale();
-
-  let children = useMemo(() => {
-    let result: Node<any>[] = [];
-    for (let key of collection.getKeys()) {
-      result.push(collection.getItem(key)!);
-    }
-    return result;
-  }, [collection]);
-
-  let listRef = useRef<HTMLDivElement | null>(null);
-  let updateOverflow = useEffectEvent(() => {
-    if (orientation === 'vertical' || !listRef.current || !containerRef?.current) {
-      return;
-    }
-    let container = listRef.current;
-    let containerRect = container.getBoundingClientRect();
-    let tabs = container.querySelectorAll('[data-hidden-tab]');
-    let lastTab = tabs[tabs.length - 1];
-    let lastTabRect = lastTab.getBoundingClientRect();
-    if (direction === 'ltr') {
-      setShowItems?.(lastTabRect.right <= containerRect.right);
-    } else {
-      setShowItems?.(lastTabRect.left >= containerRect.left);
-    }
-  });
-
-  useResizeObserver({ref: containerRef, onResize: updateOverflow});
-
-  useLayoutEffect(() => {
-    if (collection.size > 0) {
-      queueMicrotask(updateOverflow);
-    }
-  }, [collection.size, updateOverflow]);
-
-  useEffect(() => {
-    // Recalculate visible tags when fonts are loaded.
-    document.fonts?.ready.then(() => updateOverflow());
-    // eslint-disable-next-line react-hooks/exhaustive-deps
-  }, []);
-
-  return (
-    <>
-      <HiddenTabs items={children} density={density} listRef={listRef} />
-      {showItems ? (
-        children.map(node => <Fragment key={node.key}>{node.render?.(node)}</Fragment>)
-      ) : (
-        <>
-          <TabsMenu items={children} onSelectionChange={onSelectionChange} />
-        </>
-      )}
-    </>
-=======
       className={renderProps => (props.UNSAFE_className || '') + tabs({...renderProps}, props.styles)}>
       <Provider
         values={[
@@ -582,6 +359,5 @@
         {props.children}
       </Provider>
     </RACTabs>
->>>>>>> 78683ee8
   );
 });