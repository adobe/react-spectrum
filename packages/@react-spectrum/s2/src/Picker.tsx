/*
 * Copyright 2024 Adobe. All rights reserved.
 * This file is licensed to you under the Apache License, Version 2.0 (the "License");
 * you may not use this file except in compliance with the License. You may obtain a copy
 * of the License at http://www.apache.org/licenses/LICENSE-2.0
 *
 * Unless required by applicable law or agreed to in writing, software distributed under
 * the License is distributed on an "AS IS" BASIS, WITHOUT WARRANTIES OR REPRESENTATIONS
 * OF ANY KIND, either express or implied. See the License for the specific language
 * governing permissions and limitations under the License.
 */

import {
  ListBoxSection as AriaListBoxSection,
  PopoverProps as AriaPopoverProps,
  Select as AriaSelect,
  SelectProps as AriaSelectProps,
  SelectRenderProps as AriaSelectRenderProps,
  Button,
  ButtonRenderProps,
  Collection,
  ContextValue,
  DEFAULT_SLOT,
  ListBox,
  ListBoxItem,
  ListBoxItemProps,
  ListBoxLoadMoreItem,
  ListBoxProps,
  ListLayout,
  Provider,
  SectionProps,
  SelectValue,
  Virtualizer
} from 'react-aria-components';
import {AsyncLoadable, FocusableRef, FocusableRefValue, GlobalDOMAttributes, HelpTextProps, LoadingState, PressEvent, RefObject, SpectrumLabelableProps} from '@react-types/shared';
import {AvatarContext} from './Avatar';
import {baseColor, focusRing, style} from '../style' with {type: 'macro'};
import {box, iconStyles as checkboxIconStyles} from './Checkbox';
import {centerBaseline} from './CenterBaseline';
import {
  checkbox,
  checkmark,
  description,
  icon,
  iconCenterWrapper,
  label,
  sectionHeading
} from './Menu';
import CheckmarkIcon from '../ui-icons/Checkmark';
import ChevronIcon from '../ui-icons/Chevron';
import {control, controlBorderRadius, controlFont, field, fieldInput, getAllowedOverrides, StyleProps} from './style-utils' with {type: 'macro'};
import {createHideableComponent} from '@react-aria/collections';
import {
  Divider,
  listbox,
  listboxHeader,
  listboxItem,
  LOADER_ROW_HEIGHTS
} from './ComboBox';
import {edgeToText} from '../style/spectrum-theme' with {type: 'macro'};
import {
  FieldErrorIcon,
  FieldLabel,
  HelpText
} from './Field';
import {FormContext, useFormProps} from './Form';
import {forwardRefType} from './types';
import {HeaderContext, HeadingContext, Text, TextContext} from './Content';
import {IconContext} from './Icon';
// @ts-ignore
import intlMessages from '../intl/*.json';
import {mergeStyles} from '../style/runtime';
import {Placement} from 'react-aria';
import {Popover} from './Popover';
import {PressResponder} from '@react-aria/interactions';
import {pressScale} from './pressScale';
import {ProgressCircle} from './ProgressCircle';
import {raw} from '../style/style-macro' with {type: 'macro'};
import React, {createContext, forwardRef, ReactNode, useContext, useMemo, useRef, useState} from 'react';
import {useFocusableRef} from '@react-spectrum/utils';
import {useGlobalListeners, useSlotId} from '@react-aria/utils';
import {useLocale, useLocalizedStringFormatter} from '@react-aria/i18n';
import {useScale} from './utils';
import {useSpectrumContextProps} from './useSpectrumContextProps';

export interface PickerStyleProps {
  /**
   * The size of the Picker.
   *
   * @default 'M'
   */
  size?: 'S' | 'M' | 'L' | 'XL',
  /**
   * Whether the picker should be displayed with a quiet style.
   */
  isQuiet?: boolean
}

type SelectionMode = 'single' | 'multiple';
export interface PickerProps<T extends object, M extends SelectionMode = 'single'> extends
<<<<<<< HEAD
  Omit<AriaSelectProps<T, M>, 'children' | 'style' | 'className' | 'isTriggerUpWhenOpen'  | keyof GlobalDOMAttributes>,
=======
  Omit<AriaSelectProps<T, M>, 'children' | 'style' | 'className' | 'allowsEmptyCollection' | keyof GlobalDOMAttributes>,
>>>>>>> a90e8f14
  PickerStyleProps,
  StyleProps,
  SpectrumLabelableProps,
  HelpTextProps,
  Pick<ListBoxProps<T>, 'items' | 'dependencies'>,
  Pick<AriaPopoverProps, 'shouldFlip'>,
  Pick<AsyncLoadable, 'onLoadMore'> {
    /** The contents of the collection. */
    children: ReactNode | ((item: T) => ReactNode),
    /**
     * Direction the menu will render relative to the Picker.
     *
     * @default 'bottom'
     */
    direction?: 'bottom' | 'top',
    /**
     * Alignment of the menu relative to the input target.
     *
     * @default 'start'
     */
    align?: 'start' | 'end',
    /** Width of the menu. By default, matches width of the trigger. Note that the minimum width of the dropdown is always equal to the trigger's width. */
    menuWidth?: number,
    /** The current loading state of the Picker. */
    loadingState?: LoadingState
}

interface PickerButtonProps extends PickerStyleProps, ButtonRenderProps {}

export const PickerContext = createContext<ContextValue<Partial<PickerProps<any>>, FocusableRefValue<HTMLButtonElement>>>(null);

const inputButton = style<PickerButtonProps | AriaSelectRenderProps>({
  ...focusRing(),
  ...control({shape: 'default', icon: true}),
  ...fieldInput(),
  outlineStyle: {
    default: 'none',
    isFocusVisible: 'solid',
    isQuiet: 'none'
  },
  position: 'relative',
  textAlign: 'start',
  borderStyle: {
    default: 'none',
    forcedColors: 'solid'
  },
  borderColor: {
    forcedColors: {
      default: 'ButtonText',
      isDisabled: 'GrayText'
    }
  },
  transition: 'default',
  paddingX: {
    default: 'edge-to-text',
    isQuiet: 0
  },
  backgroundColor: {
    default: baseColor('gray-100'),
    isOpen: 'gray-200',
    isDisabled: 'disabled',
    isQuiet: 'transparent'
  },
  color: {
    default: baseColor('neutral'),
    isDisabled: 'disabled'
  },
  maxWidth: {
    isQuiet: 'max'
  },
  disableTapHighlight: true
});

const quietFocusLine = style({
  width: 'full',
  // Use pixels since we are emulating a border.
  height: '[2px]',
  position: 'absolute',
  bottom: 0,
  borderRadius: 'full',
  backgroundColor: {
    default: 'blue-800',
    forcedColors: 'Highlight'
  }
});

export let menu = style({
  outlineStyle: 'none',
  display: 'grid',
  width: 'full',
  gridTemplateColumns: {
    size: {
      S: [edgeToText(24), 'auto', 'auto', 'minmax(0, 1fr)', 'auto', 'auto', 'auto', edgeToText(24)],
      M: [edgeToText(32), 'auto', 'auto', 'minmax(0, 1fr)', 'auto', 'auto', 'auto', edgeToText(32)],
      L: [edgeToText(40), 'auto', 'auto', 'minmax(0, 1fr)', 'auto', 'auto', 'auto', edgeToText(40)],
      XL: [edgeToText(48), 'auto', 'auto', 'minmax(0, 1fr)', 'auto', 'auto', 'auto', edgeToText(48)]
    }
  },
  boxSizing: 'border-box',
  maxHeight: 'inherit',
  overflow: 'auto',
  padding: 8,
  fontFamily: 'sans',
  fontSize: controlFont(),
  gridAutoRows: 'min-content'
});

const invalidBorder = style({
  ...controlBorderRadius(),
  position: 'absolute',
  top: 0,
  left: 0,
  bottom: 0,
  right: 0,
  pointerEvents: 'none',
  borderStyle: 'solid',
  borderWidth: 2,
  borderColor: baseColor('negative'),
  transition: 'default'
});

const valueStyles = style({
  flexGrow: {
    default: 1,
    isQuiet: 0
  },
  truncate: true,
  display: 'flex',
  alignItems: 'center'
});

const iconStyles = style({
  flexShrink: 0,
  rotate: 90,
  '--iconPrimary': {
    type: 'fill',
    value: 'currentColor'
  },
  color: {
    isLoading: 'disabled'
  }
});

const avatar = style({
  gridArea: 'icon',
  marginEnd: 'text-to-visual'
});

const loadingWrapperStyles = style({
  gridColumnStart: '1',
  gridColumnEnd: '-1',
  display: 'flex',
  alignItems: 'center',
  justifyContent: 'center',
  marginY: 8
});

const progressCircleStyles = style({
  size: {
    size: {
      S: 16,
      M: 20,
      L: 22,
      XL: 26
    }
  }
});

let InternalPickerContext = createContext<{size: 'S' | 'M' | 'L' | 'XL'}>({size: 'M'});
let InsideSelectValueContext = createContext(false);

/**
 * Pickers allow users to choose a single option from a collapsible list of options when space is limited.
 */
export const Picker = /*#__PURE__*/ (forwardRef as forwardRefType)(function Picker<T extends object, M extends SelectionMode = 'single'>(props: PickerProps<T, M>, ref: FocusableRef<HTMLButtonElement>) {
  let stringFormatter = useLocalizedStringFormatter(intlMessages, '@react-spectrum/s2');
  [props, ref] = useSpectrumContextProps(props, ref, PickerContext);
  let domRef = useFocusableRef(ref);
  let formContext = useContext(FormContext);
  props = useFormProps(props);
  let {
    direction = 'bottom',
    align = 'start',
    shouldFlip = true,
    menuWidth,
    label,
    description: descriptionMessage,
    errorMessage,
    children,
    items,
    size = 'M',
    labelPosition = 'top',
    labelAlign = 'start',
    necessityIndicator,
    UNSAFE_className = '',
    UNSAFE_style,
    placeholder = stringFormatter.format('picker.placeholder'),
    isQuiet,
    loadingState,
    onLoadMore,
    ...pickerProps
  } = props;

  // Better way to encode this into a style? need to account for flipping
  let menuOffset: number;
  if (size === 'S') {
    menuOffset = 6;
  } else if (size === 'M') {
    menuOffset = 6;
  } else if (size === 'L') {
    menuOffset = 7;
  } else {
    menuOffset = 8;
  }

  let renderer;
  let showButtonSpinner = useMemo(() => loadingState === 'loading', [loadingState]);
  let spinnerId = useSlotId([showButtonSpinner]);

  let listBoxLoadingCircle = (
    <ListBoxLoadMoreItem
      className={loadingWrapperStyles}
      isLoading={loadingState === 'loadingMore'}
      onLoadMore={onLoadMore}>
      <PickerProgressCircle size={size} aria-label={stringFormatter.format('table.loadingMore')} />
    </ListBoxLoadMoreItem>
  );

  if (typeof children === 'function' && items) {
    renderer = (
      <>
        <Collection items={items} dependencies={props.dependencies}>
          {children}
        </Collection>
        {listBoxLoadingCircle}
      </>
    );
  } else {
    renderer = (
      <>
        {children}
        {listBoxLoadingCircle}
      </>
    );
  }
  let scale = useScale();
  let {direction: dir} = useLocale();
  let RTLFlipOffset = dir === 'rtl' ? -1 : 1;

  return (
    <AriaSelect
      {...pickerProps}
      isTriggerUpWhenOpen
      aria-describedby={spinnerId}
      placeholder={placeholder}
      style={UNSAFE_style}
      className={UNSAFE_className + style(field(), getAllowedOverrides())({
        isInForm: !!formContext,
        labelPosition,
        size
      }, props.styles)}>
      {({isDisabled, isOpen, isFocusVisible, isInvalid, isRequired}) => (
        <>
          <InternalPickerContext.Provider value={{size}}>
            <FieldLabel
              includeNecessityIndicatorInAccessibilityName
              isDisabled={isDisabled}
              isRequired={isRequired}
              size={size}
              labelPosition={labelPosition}
              labelAlign={labelAlign}
              isQuiet={isQuiet}
              necessityIndicator={necessityIndicator}
              contextualHelp={props.contextualHelp}>
              {label}
            </FieldLabel>
            <PickerButton
              loadingState={loadingState}
              isOpen={isOpen}
              isQuiet={isQuiet}
              isFocusVisible={isFocusVisible}
              size={size}
              isInvalid={isInvalid}
              isDisabled={isDisabled}
              buttonRef={domRef}
              loadingCircle={
                <PickerProgressCircle
                  id={spinnerId}
                  size={size}
                  aria-label={stringFormatter.format('table.loading')} />
              } />
            <HelpText
              size={size}
              isDisabled={isDisabled}
              isInvalid={isInvalid}
              description={descriptionMessage}>
              {errorMessage}
            </HelpText>
            <Virtualizer
              layout={ListLayout}
              layoutOptions={{
                estimatedRowHeight: 32,
                estimatedHeadingHeight: 50,
                padding: 8,
                loaderHeight: LOADER_ROW_HEIGHTS[size][scale]}}>
              <Popover
                hideArrow
                padding="none"
                offset={menuOffset}
                crossOffset={isQuiet ? RTLFlipOffset * -12 : undefined}
                placement={`${direction} ${align}` as Placement}
                shouldFlip={shouldFlip}
                UNSAFE_style={{
                  width: menuWidth && !isQuiet ? `${menuWidth}px` : undefined
                }}
                styles={style({
                  minWidth: {
                    default: '--trigger-width',
                    isQuiet: 192
                  },
                  width: {
                    default: '--trigger-width',
                    isQuiet: '[calc(var(--trigger-width) - 24)]'
                  }
                })(props)}>
                <div
                  className={style({
                    display: 'flex',
                    size: 'full'
                  })}>
                  <Provider
                    values={[
                      [HeaderContext, {styles: listboxHeader({size})}],
                      [HeadingContext, {
                        // @ts-ignore
                        role: 'presentation',
                        styles: sectionHeading
                      }],
                      [TextContext, {
                        slots: {
                          description: {styles: description({size})}
                        }
                      }]
                    ]}>
                    <ListBox
                      dependencies={props.dependencies}
                      items={items}
                      className={listbox({size})}>
                      {renderer}
                    </ListBox>
                  </Provider>
                </div>
              </Popover>
            </Virtualizer>
          </InternalPickerContext.Provider>
        </>
      )}
    </AriaSelect>
  );
});

function PickerProgressCircle(props) {
  let {
    id,
    size,
    'aria-label': ariaLabel
  } = props;
  return (
    <ProgressCircle
      id={id}
      isIndeterminate
      size="S"
      aria-label={ariaLabel}
      styles={progressCircleStyles({size})} />
  );
}

const avatarSize = {
  S: 16,
  M: 20,
  L: 22,
  XL: 26
} as const;

interface PickerButtonInnerProps<T extends object> extends PickerStyleProps, Omit<AriaSelectRenderProps, 'isRequired' | 'isFocused'>, Pick<PickerProps<T>, 'loadingState'> {
  loadingCircle: ReactNode,
  buttonRef: RefObject<HTMLButtonElement | null>
}

// Needs to be hidable component or otherwise the PressResponder throws a warning when rendered in the fake DOM and tries to register
const PickerButton = createHideableComponent(function PickerButton<T extends object>(props: PickerButtonInnerProps<T>) {
  let {
    isOpen,
    isQuiet,
    isFocusVisible,
    size,
    isInvalid,
    isDisabled,
    loadingState,
    loadingCircle,
    buttonRef
  } = props;
  let stringFormatter = useLocalizedStringFormatter(intlMessages, '@react-spectrum/s2');

  // For mouse interactions, pickers open on press start. When the popover underlay appears
  // it covers the trigger button, causing onPressEnd to fire immediately and no press scaling
  // to occur. We override this by listening for pointerup on the document ourselves.
  let [isPressed, setPressed] = useState(false);
  let {addGlobalListener} = useGlobalListeners();
  let onPressStart = (e: PressEvent) => {
    if (e.pointerType !== 'mouse') {
      return;
    }
    setPressed(true);
    addGlobalListener(document, 'pointerup', () => {
      setPressed(false);
    }, {once: true, capture: true});
  };

  return (
    <PressResponder onPressStart={onPressStart} isPressed={isPressed}>
      <Button
        ref={buttonRef}
        style={renderProps => pressScale(buttonRef)(renderProps)}
        className={renderProps => inputButton({
          ...renderProps,
          size: size,
          isOpen,
          isQuiet
        })}>
        {(renderProps) => (
          <>
            <SelectValue className={valueStyles({isQuiet}) + ' ' + raw('&> :not([slot=icon], [slot=avatar], [slot=label], [data-slot=label]) {display: none;}')}>
              {({selectedItems, defaultChildren}) => {
                return (
                  <Provider
                    values={[
                      [IconContext, {
                        slots: {
                          icon: {
                            render: centerBaseline({slot: 'icon', styles: iconCenterWrapper}),
                            styles: icon
                          }
                        }
                      }],
                      [AvatarContext, {
                        slots: {
                          avatar: {
                            size: avatarSize[size ?? 'M'],
                            styles: avatar
                          }
                        }
                      }],
                      [TextContext, {
                        slots: {
                          description: {},
                          [DEFAULT_SLOT]: {
                            styles: style({
                              display: 'block',
                              flexGrow: 1,
                              truncate: true
                            }),
                            // @ts-ignore
                            'data-slot': 'label'
                          },
                          label: {
                            styles: style({
                              display: 'block',
                              flexGrow: 1,
                              truncate: true
                            }),
                            // @ts-ignore not technically necessary, but good for consistency
                            'data-slot': 'label'
                          }
                        }
                      }],
                      [InsideSelectValueContext, true]
                    ]}>
                    {selectedItems.length <= 1
                      ? defaultChildren
                      : <Text slot="label">{stringFormatter.format('picker.selectedCount', {count: selectedItems.length})}</Text>
                    }
                  </Provider>
                );
              }}
            </SelectValue>
            {isInvalid && <FieldErrorIcon isDisabled={isDisabled} />}
            {loadingState === 'loading' && !isOpen && loadingCircle}
            <ChevronIcon
              size={size}
              className={iconStyles({isLoading: loadingState === 'loading'})} />
            {isFocusVisible && isQuiet && <span className={quietFocusLine} /> }
            {isInvalid && !isDisabled && !isQuiet &&
              // @ts-ignore known limitation detecting functions from the theme
              <div className={invalidBorder({...renderProps, size})} />
            }
          </>
        )}
      </Button>
    </PressResponder>
  );
});

export interface PickerItemProps extends Omit<ListBoxItemProps, 'children' | 'style' | 'className' | 'onClick' | keyof GlobalDOMAttributes>, StyleProps {
  children: ReactNode
}

const checkmarkIconSize = {
  S: 'XS',
  M: 'M',
  L: 'L',
  XL: 'XL'
} as const;

export function PickerItem(props: PickerItemProps): ReactNode {
  let ref = useRef(null);
  let isLink = props.href != null;
  let {size} = useContext(InternalPickerContext);
  return (
    <ListBoxItem
      {...props}
      ref={ref}
      textValue={props.textValue || (typeof props.children === 'string' ? props.children as string : undefined)}
      style={pressScale(ref, props.UNSAFE_style)}
      className={renderProps => (props.UNSAFE_className || '') + listboxItem({...renderProps, size, isLink}, props.styles)}>
      {(renderProps) => {
        let {children} = props;
        let checkboxRenderProps = {...renderProps, size, isFocused: false, isFocusVisible: false, isIndeterminate: false, isReadOnly: false, isInvalid: false, isRequired: false};
        return (
          <DefaultProvider
            context={IconContext}
            value={{slots: {
              icon: {render: centerBaseline({slot: 'icon', styles: iconCenterWrapper}), styles: icon}
            }}}>
            <DefaultProvider
              context={AvatarContext}
              value={{slots: {
                avatar: {size: avatarSize[size], styles: avatar}
              }}}>
              <DefaultProvider
                context={TextContext}
                value={{
                  slots: {
                    [DEFAULT_SLOT]: {styles: label({size})},
                    label: {styles: label({size})},
                    description: {styles: description({...renderProps, size})}
                  }
                }}>
                {renderProps.selectionMode === 'single' && !isLink && <CheckmarkIcon size={checkmarkIconSize[size]} className={checkmark({...renderProps, size})} />}
                {renderProps.selectionMode === 'multiple' && !isLink && (
                  <div className={mergeStyles(checkbox, box(checkboxRenderProps))}>
                    <CheckmarkIcon size={size} className={checkboxIconStyles} />
                  </div>
              )}
                {typeof children === 'string' ? <Text slot="label">{children}</Text> : children}
              </DefaultProvider>
            </DefaultProvider>
          </DefaultProvider>
        );
      }}
    </ListBoxItem>
  );
}

// A Context.Provider that only sets a value if not inside SelectValue.
function DefaultProvider({context, value, children}: {context: React.Context<any>, value: any, children: any}) {
  let inSelectValue = useContext(InsideSelectValueContext);
  if (inSelectValue) {
    return children;
  }

  return <context.Provider value={value}>{children}</context.Provider>;
}

export interface PickerSectionProps<T extends object> extends Omit<SectionProps<T>, 'style' | 'className' | keyof GlobalDOMAttributes>, StyleProps {}
export function PickerSection<T extends object>(props: PickerSectionProps<T>): ReactNode {
  let {size} = useContext(InternalPickerContext);
  return (
    <>
      <AriaListBoxSection
        {...props}>
        {props.children}
      </AriaListBoxSection>
      <Divider size={size} />
    </>
  );
}<|MERGE_RESOLUTION|>--- conflicted
+++ resolved
@@ -98,11 +98,7 @@
 
 type SelectionMode = 'single' | 'multiple';
 export interface PickerProps<T extends object, M extends SelectionMode = 'single'> extends
-<<<<<<< HEAD
-  Omit<AriaSelectProps<T, M>, 'children' | 'style' | 'className' | 'isTriggerUpWhenOpen'  | keyof GlobalDOMAttributes>,
-=======
-  Omit<AriaSelectProps<T, M>, 'children' | 'style' | 'className' | 'allowsEmptyCollection' | keyof GlobalDOMAttributes>,
->>>>>>> a90e8f14
+  Omit<AriaSelectProps<T, M>, 'children' | 'style' | 'className' | 'allowsEmptyCollection' | 'isTriggerUpWhenOpen'  | keyof GlobalDOMAttributes>,
   PickerStyleProps,
   StyleProps,
   SpectrumLabelableProps,
