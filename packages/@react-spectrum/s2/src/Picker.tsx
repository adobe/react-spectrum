/*
 * Copyright 2024 Adobe. All rights reserved.
 * This file is licensed to you under the Apache License, Version 2.0 (the "License");
 * you may not use this file except in compliance with the License. You may obtain a copy
 * of the License at http://www.apache.org/licenses/LICENSE-2.0
 *
 * Unless required by applicable law or agreed to in writing, software distributed under
 * the License is distributed on an "AS IS" BASIS, WITHOUT WARRANTIES OR REPRESENTATIONS
 * OF ANY KIND, either express or implied. See the License for the specific language
 * governing permissions and limitations under the License.
 */

import {
  ListBoxSection as AriaListBoxSection,
  PopoverProps as AriaPopoverProps,
  Select as AriaSelect,
  SelectProps as AriaSelectProps,
  SelectRenderProps as AriaSelectRenderProps,
  Button,
  ButtonRenderProps,
  Collection,
  ContextValue,
  ListBox,
  ListBoxItem,
  ListBoxItemProps,
  ListBoxProps,
  ListLayout,
  Provider,
  SectionProps,
<<<<<<< HEAD
  SelectStateContext,
  SelectValue,
  UNSTABLE_ListBoxLoadingSentinel,
=======
  SelectValue,
>>>>>>> 493a9ae9
  Virtualizer
} from 'react-aria-components';
import {AsyncLoadable, FocusableRef, FocusableRefValue, HelpTextProps, PressEvent, RefObject, SpectrumLabelableProps} from '@react-types/shared';
import {baseColor, edgeToText, focusRing, style} from '../style' with {type: 'macro'};
import {centerBaseline} from './CenterBaseline';
import {
  checkmark,
  description,
  icon,
  iconCenterWrapper,
<<<<<<< HEAD
  label
=======
  label,
  sectionHeading
>>>>>>> 493a9ae9
} from './Menu';
import CheckmarkIcon from '../ui-icons/Checkmark';
import ChevronIcon from '../ui-icons/Chevron';
import {control, controlBorderRadius, controlFont, field, fieldInput, getAllowedOverrides, StyleProps} from './style-utils' with {type: 'macro'};
import {createHideableComponent} from '@react-aria/collections';
import {
  Divider,
  listbox,
  listboxHeader,
  listboxHeading,
  listboxItem,
  LOADER_ROW_HEIGHTS
} from './ComboBox';
import {
  Divider,
  listbox,
  listboxHeader,
  listboxItem
} from './ComboBox';
import {
  FieldErrorIcon,
  FieldLabel,
  HelpText
} from './Field';
<<<<<<< HEAD
=======
import {FocusableRef, FocusableRefValue, HelpTextProps, PressEvent, RefObject, SpectrumLabelableProps} from '@react-types/shared';
>>>>>>> 493a9ae9
import {FormContext, useFormProps} from './Form';
import {forwardRefType} from './types';
import {HeaderContext, HeadingContext, Text, TextContext} from './Content';
import {IconContext} from './Icon';
// @ts-ignore
import intlMessages from '../intl/*.json';
import {Placement} from 'react-aria';
import {PopoverBase} from './Popover';
import {PressResponder} from '@react-aria/interactions';
import {pressScale} from './pressScale';
import {ProgressCircle} from './ProgressCircle';
import {raw} from '../style/style-macro' with {type: 'macro'};
import React, {createContext, forwardRef, ReactNode, useContext, useRef, useState} from 'react';
import {useFocusableRef} from '@react-spectrum/utils';
import {useGlobalListeners, useSlotId} from '@react-aria/utils';
import {useLocalizedStringFormatter} from '@react-aria/i18n';
import {useScale} from './utils';
import {useSpectrumContextProps} from './useSpectrumContextProps';

export interface PickerStyleProps {
  /**
   * The size of the Picker.
   *
   * @default 'M'
   */
  size?: 'S' | 'M' | 'L' | 'XL',
  /**
   * Whether the picker should be displayed with a quiet style.
   * @private
   */
  isQuiet?: boolean
}

export interface PickerProps<T extends object> extends
  Omit<AriaSelectProps<T>, 'children' | 'style' | 'className'>,
  PickerStyleProps,
  StyleProps,
  SpectrumLabelableProps,
  HelpTextProps,
  Pick<ListBoxProps<T>, 'items'>,
  Pick<AriaPopoverProps, 'shouldFlip'>,
  AsyncLoadable
   {
    /** The contents of the collection. */
    children: ReactNode | ((item: T) => ReactNode),
    /**
     * Direction the menu will render relative to the Picker.
     *
     * @default 'bottom'
     */
    direction?: 'bottom' | 'top',
    /**
     * Alignment of the menu relative to the input target.
     *
     * @default 'start'
     */
    align?: 'start' | 'end',
    /** Width of the menu. By default, matches width of the trigger. Note that the minimum width of the dropdown is always equal to the trigger's width. */
    menuWidth?: number
}

interface PickerButtonProps extends PickerStyleProps, ButtonRenderProps {}

export const PickerContext = createContext<ContextValue<Partial<PickerProps<any>>, FocusableRefValue<HTMLButtonElement>>>(null);

const inputButton = style<PickerButtonProps | AriaSelectRenderProps>({
  ...focusRing(),
  ...control({shape: 'default', icon: true}),
  ...fieldInput(),
  outlineStyle: {
    default: 'none',
    isFocusVisible: 'solid',
    isQuiet: 'none'
  },
  position: 'relative',
  textAlign: 'start',
  borderStyle: {
    default: 'none',
    forcedColors: 'solid'
  },
  borderColor: {
    forcedColors: {
      default: 'ButtonText',
      isDisabled: 'GrayText'
    }
  },
  transition: 'default',
  paddingX: {
    default: 'edge-to-text',
    isQuiet: 0
  },
  backgroundColor: {
    default: baseColor('gray-100'),
    isOpen: 'gray-200',
    isDisabled: 'disabled',
    isQuiet: 'transparent'
  },
  color: {
    default: baseColor('neutral'),
    isDisabled: 'disabled'
  },
  maxWidth: {
    isQuiet: 'max'
  },
  disableTapHighlight: true
});

const quietFocusLine = style({
  width: 'full',
  // Use pixels since we are emulating a border.
  height: '[2px]',
  position: 'absolute',
  bottom: 0,
  borderRadius: 'full',
  backgroundColor: {
    default: 'blue-800',
    forcedColors: 'Highlight'
  }
});

export let menu = style({
  outlineStyle: 'none',
  display: 'grid',
  width: 'full',
  gridTemplateColumns: {
    size: {
      S: [edgeToText(24), 'auto', 'auto', 'minmax(0, 1fr)', 'auto', 'auto', 'auto', edgeToText(24)],
      M: [edgeToText(32), 'auto', 'auto', 'minmax(0, 1fr)', 'auto', 'auto', 'auto', edgeToText(32)],
      L: [edgeToText(40), 'auto', 'auto', 'minmax(0, 1fr)', 'auto', 'auto', 'auto', edgeToText(40)],
      XL: [edgeToText(48), 'auto', 'auto', 'minmax(0, 1fr)', 'auto', 'auto', 'auto', edgeToText(48)]
    }
  },
  boxSizing: 'border-box',
  maxHeight: 'inherit',
  overflow: 'auto',
  padding: 8,
  fontFamily: 'sans',
  fontSize: controlFont(),
  gridAutoRows: 'min-content'
});

const invalidBorder = style({
  ...controlBorderRadius(),
  position: 'absolute',
  top: 0,
  left: 0,
  bottom: 0,
  right: 0,
  pointerEvents: 'none',
  borderStyle: 'solid',
  borderWidth: 2,
  borderColor: baseColor('negative'),
  transition: 'default'
});

const valueStyles = style({
  flexGrow: {
    default: 1,
    isQuiet: 0
  },
  truncate: true,
  display: 'flex',
  alignItems: 'center'
});

const iconStyles = style({
  flexShrink: 0,
  rotate: 90,
  '--iconPrimary': {
    type: 'fill',
    value: 'currentColor'
  },
  color: {
    isInitialLoad: 'disabled'
  }
});

const loadingWrapperStyles = style({
  gridColumnStart: '1',
  gridColumnEnd: '-1',
  display: 'flex',
  alignItems: 'center',
  justifyContent: 'center',
  marginY: 8
});

const progressCircleStyles = style({
  size: {
    size: {
      S: 16,
      M: 20,
      L: 22,
      XL: 26
    }
  }
});

let InternalPickerContext = createContext<{size: 'S' | 'M' | 'L' | 'XL'}>({size: 'M'});
let InsideSelectValueContext = createContext(false);

/**
 * Pickers allow users to choose a single option from a collapsible list of options when space is limited.
 */
export const Picker = /*#__PURE__*/ (forwardRef as forwardRefType)(function Picker<T extends object>(props: PickerProps<T>, ref: FocusableRef<HTMLButtonElement>) {
  let stringFormatter = useLocalizedStringFormatter(intlMessages, '@react-spectrum/s2');
  [props, ref] = useSpectrumContextProps(props, ref, PickerContext);
  let domRef = useFocusableRef(ref);
  let formContext = useContext(FormContext);
  props = useFormProps(props);
  let {
    direction = 'bottom',
    align = 'start',
    shouldFlip = true,
    menuWidth,
    label,
    description: descriptionMessage,
    errorMessage,
    children,
    items,
    size = 'M',
    labelPosition = 'top',
    labelAlign = 'start',
    necessityIndicator,
    UNSAFE_className = '',
    UNSAFE_style,
    placeholder = stringFormatter.format('picker.placeholder'),
    isQuiet,
    isLoading,
    onLoadMore,
    ...pickerProps
  } = props;

  // Better way to encode this into a style? need to account for flipping
  let menuOffset: number;
  if (size === 'S') {
    menuOffset = 6;
  } else if (size === 'M') {
    menuOffset = 6;
  } else if (size === 'L') {
    menuOffset = 7;
  } else {
    menuOffset = 8;
  }

<<<<<<< HEAD
  let renderer;
  let spinnerId = useSlotId([isLoading]);

  let listBoxLoadingCircle = (
    <UNSTABLE_ListBoxLoadingSentinel
      className={loadingWrapperStyles}
      isLoading={isLoading}
      onLoadMore={onLoadMore}>
      <PickerProgressCircle size={size} aria-label={stringFormatter.format('table.loadingMore')} />
    </UNSTABLE_ListBoxLoadingSentinel>
  );

  if (typeof children === 'function' && items) {
    renderer = (
      <>
        <Collection items={items}>
          {children}
        </Collection>
        {listBoxLoadingCircle}
      </>
    );
  } else {
    renderer = (
      <>
        {children}
        {listBoxLoadingCircle}
      </>
    );
  }
  let scale = useScale();
  let layout = new ListLayout({estimatedRowHeight: 32, estimatedHeadingHeight: 50, padding: 8, loaderHeight: LOADER_ROW_HEIGHTS[size][scale]});

=======
>>>>>>> 493a9ae9
  return (
    <AriaSelect
      {...pickerProps}
      aria-describedby={spinnerId}
      placeholder={placeholder}
      style={UNSAFE_style}
      className={UNSAFE_className + style(field(), getAllowedOverrides())({
        isInForm: !!formContext,
        labelPosition,
        size
      }, props.styles)}>
      {({isDisabled, isOpen, isFocusVisible, isInvalid, isRequired}) => (
        <>
          <InternalPickerContext.Provider value={{size}}>
            <FieldLabel
              isDisabled={isDisabled}
              isRequired={isRequired}
              size={size}
              labelPosition={labelPosition}
              labelAlign={labelAlign}
              isQuiet={isQuiet}
              necessityIndicator={necessityIndicator}
              contextualHelp={props.contextualHelp}>
              {label}
            </FieldLabel>
            <PickerButton
<<<<<<< HEAD
              isLoading={isLoading}
=======
>>>>>>> 493a9ae9
              isOpen={isOpen}
              isQuiet={isQuiet}
              isFocusVisible={isFocusVisible}
              size={size}
              isInvalid={isInvalid}
              isDisabled={isDisabled}
<<<<<<< HEAD
              buttonRef={domRef}
              loadingCircle={
                <PickerProgressCircle
                  id={spinnerId}
                  size={size}
                  aria-label={stringFormatter.format('table.loading')} />
              } />
=======
              buttonRef={domRef} />
>>>>>>> 493a9ae9
            <HelpText
              size={size}
              isDisabled={isDisabled}
              isInvalid={isInvalid}
              description={descriptionMessage}>
              {errorMessage}
            </HelpText>
<<<<<<< HEAD
            <PopoverBase
              hideArrow
              offset={menuOffset}
              placement={`${direction} ${align}` as Placement}
              shouldFlip={shouldFlip}
              UNSAFE_style={{
                width: menuWidth && !isQuiet ? `${menuWidth}px` : undefined
              }}
              styles={style({
                marginStart: {
                  isQuiet: -12
                },
                minWidth: {
                  default: '--trigger-width',
                  isQuiet: 192
                },
                width: {
                  default: '--trigger-width',
                  isQuiet: 'calc(var(--trigger-width) + (-2 * self(marginStart)))'
                }
              })(props)}>
              <Provider
                values={[
                  [HeaderContext, {styles: listboxHeader({size})}],
                  [HeadingContext, {styles: listboxHeading}],
                  [TextContext, {
                    slots: {
                      description: {styles: description({size})}
                    }
                  }]
                ]}>
                <Virtualizer
                  layout={layout}>
                  <ListBox
                    items={items}
                    className={listbox({size})}>
                    {renderer}
                  </ListBox>
                </Virtualizer>
              </Provider>
            </PopoverBase>
=======
            <Virtualizer
              layout={ListLayout}
              layoutOptions={{
                estimatedRowHeight: 32, 
                estimatedHeadingHeight: 50, 
                padding: 8}}>
              <PopoverBase
                hideArrow
                offset={menuOffset}
                placement={`${direction} ${align}` as Placement}
                shouldFlip={shouldFlip}
                UNSAFE_style={{
                  width: menuWidth && !isQuiet ? `${menuWidth}px` : undefined
                }}
                styles={style({
                  marginStart: {
                    isQuiet: -12
                  },
                  minWidth: {
                    default: '[var(--trigger-width)]',
                    isQuiet: 192
                  },
                  width: {
                    default: '[var(--trigger-width)]',
                    isQuiet: '[calc(var(--trigger-width) + (-2 * self(marginStart)))]'
                  }
                })(props)}>
                <Provider
                  values={[
                    [HeaderContext, {styles: listboxHeader({size})}],
                    [HeadingContext, {styles: sectionHeading}],
                    [TextContext, {
                      slots: {
                        description: {styles: description({size})}
                      }
                    }]
                  ]}>
                  <ListBox
                    items={items}
                    className={listbox({size})}>
                    {children}
                  </ListBox>
                </Provider>
              </PopoverBase>
            </Virtualizer>
>>>>>>> 493a9ae9
          </InternalPickerContext.Provider>
        </>
      )}
    </AriaSelect>
  );
});

<<<<<<< HEAD
function PickerProgressCircle(props) {
  let {
    id,
    size,
    'aria-label': ariaLabel
  } = props;
  return (
    <ProgressCircle
      id={id}
      isIndeterminate
      size="S"
      aria-label={ariaLabel}
      styles={progressCircleStyles({size})} />
  );
}

interface PickerButtonInnerProps<T extends object> extends PickerStyleProps, Omit<AriaSelectRenderProps, 'isRequired' | 'isFocused'>, Pick<PickerProps<T>, 'isLoading'> {
  loadingCircle: ReactNode,
  buttonRef: RefObject<HTMLButtonElement | null>
}

// Needs to be hidable component or otherwise the PressResponder throws a warning when rendered in the fake DOM and tries to register
const PickerButton = createHideableComponent(function PickerButton<T extends object>(props: PickerButtonInnerProps<T>) {
=======
interface PickerButtonInnerProps extends PickerStyleProps, Omit<AriaSelectRenderProps, 'isRequired' | 'isFocused'> {
  buttonRef: RefObject<HTMLButtonElement | null>
}

function PickerButton(props: PickerButtonInnerProps) {
>>>>>>> 493a9ae9
  let {
    isOpen,
    isQuiet,
    isFocusVisible,
    size,
    isInvalid,
    isDisabled,
<<<<<<< HEAD
    isLoading,
    loadingCircle,
    buttonRef
  } = props;
  let state = useContext(SelectStateContext);
  // If it is the initial load, the collection either hasn't been formed or only has the loader so apply the disabled style
  let isInitialLoad = (state?.collection.size == null || state?.collection.size <= 1) && isLoading;
=======
    buttonRef
  } = props;
>>>>>>> 493a9ae9

  // For mouse interactions, pickers open on press start. When the popover underlay appears
  // it covers the trigger button, causing onPressEnd to fire immediately and no press scaling
  // to occur. We override this by listening for pointerup on the document ourselves.
  let [isPressed, setPressed] = useState(false);
  let {addGlobalListener} = useGlobalListeners();
  let onPressStart = (e: PressEvent) => {
    if (e.pointerType !== 'mouse') {
      return;
    }
    setPressed(true);
    addGlobalListener(document, 'pointerup', () => {
      setPressed(false);
    }, {once: true, capture: true});
  };

  return (
    <PressResponder onPressStart={onPressStart} isPressed={isPressed}>
      <Button
        ref={buttonRef}
        style={renderProps => pressScale(buttonRef)(renderProps)}
        // Prevent press scale from sticking while Picker is open.
        // @ts-ignore
        isPressed={false}
        className={renderProps => inputButton({
          ...renderProps,
          size: size,
          isOpen,
          isQuiet
        })}>
        {(renderProps) => (
          <>
            <SelectValue className={valueStyles({isQuiet}) + ' ' + raw('&> * {display: none;}')}>
              {({defaultChildren}) => {
                return (
                  <Provider
                    values={[
                      [IconContext, {
                        slots: {
                          icon: {
                            render: centerBaseline({slot: 'icon', styles: iconCenterWrapper}),
                            styles: icon
                          }
                        }
                      }],
                      [TextContext, {
                        slots: {
                          description: {},
                          label: {styles: style({
                            display: 'block',
                            flexGrow: 1,
                            truncate: true
                          })}
                        }
                      }],
                      [InsideSelectValueContext, true]
                    ]}>
                    {defaultChildren}
                  </Provider>
                );
              }}
            </SelectValue>
<<<<<<< HEAD
            {isInvalid && <FieldErrorIcon isDisabled={isDisabled} />}
            {isInitialLoad && !isOpen && loadingCircle}
            <ChevronIcon
              size={size}
              className={iconStyles({isInitialLoad})} />
            {isFocusVisible && isQuiet && <span className={quietFocusLine} /> }
            {isInvalid && !isDisabled && !isQuiet &&
=======
            {isInvalid && (
              <FieldErrorIcon isDisabled={isDisabled} />
            )}
            <ChevronIcon
              size={size}
              className={iconStyles} />
            {isFocusVisible && isQuiet && <span className={quietFocusLine} /> }
            {isInvalid && !isDisabled && !isQuiet &&
              // @ts-ignore known limitation detecting functions from the theme
>>>>>>> 493a9ae9
              <div className={invalidBorder({...renderProps, size})} />
            }
          </>
        )}
      </Button>
    </PressResponder>
  );
<<<<<<< HEAD
});
=======
}
>>>>>>> 493a9ae9

export interface PickerItemProps extends Omit<ListBoxItemProps, 'children' | 'style' | 'className'>, StyleProps {
  children: ReactNode
}

const checkmarkIconSize = {
  S: 'XS',
  M: 'M',
  L: 'L',
  XL: 'XL'
} as const;

export function PickerItem(props: PickerItemProps): ReactNode {
  let ref = useRef(null);
  let isLink = props.href != null;
  let {size} = useContext(InternalPickerContext);
  return (
    <ListBoxItem
      {...props}
      ref={ref}
      textValue={props.textValue || (typeof props.children === 'string' ? props.children as string : undefined)}
      style={pressScale(ref, props.UNSAFE_style)}
      className={renderProps => (props.UNSAFE_className || '') + listboxItem({...renderProps, size, isLink}, props.styles)}>
      {(renderProps) => {
        let {children} = props;
        return (
          <DefaultProvider
            context={IconContext}
            value={{slots: {
              icon: {render: centerBaseline({slot: 'icon', styles: iconCenterWrapper}), styles: icon}
            }}}>
            <DefaultProvider
              context={TextContext}
              value={{
                slots: {
                  label: {styles: label({size})},
                  description: {styles: description({...renderProps, size})}
                }
              }}>
              {!isLink && <CheckmarkIcon size={checkmarkIconSize[size]} className={checkmark({...renderProps, size})} />}
              {typeof children === 'string' ? <Text slot="label">{children}</Text> : children}
            </DefaultProvider>
          </DefaultProvider>
        );
      }}
    </ListBoxItem>
  );
}

// A Context.Provider that only sets a value if not inside SelectValue.
function DefaultProvider({context, value, children}: {context: React.Context<any>, value: any, children: any}) {
  let inSelectValue = useContext(InsideSelectValueContext);
  if (inSelectValue) {
    return children;
  }

  return <context.Provider value={value}>{children}</context.Provider>;
}

export interface PickerSectionProps<T extends object> extends SectionProps<T> {}
export function PickerSection<T extends object>(props: PickerSectionProps<T>): ReactNode {
  let {size} = useContext(InternalPickerContext);
  return (
    <>
      <AriaListBoxSection
        {...props}>
        {props.children}
      </AriaListBoxSection>
      <Divider size={size} />
    </>
  );
}<|MERGE_RESOLUTION|>--- conflicted
+++ resolved
@@ -27,13 +27,9 @@
   ListLayout,
   Provider,
   SectionProps,
-<<<<<<< HEAD
   SelectStateContext,
   SelectValue,
   UNSTABLE_ListBoxLoadingSentinel,
-=======
-  SelectValue,
->>>>>>> 493a9ae9
   Virtualizer
 } from 'react-aria-components';
 import {AsyncLoadable, FocusableRef, FocusableRefValue, HelpTextProps, PressEvent, RefObject, SpectrumLabelableProps} from '@react-types/shared';
@@ -44,12 +40,8 @@
   description,
   icon,
   iconCenterWrapper,
-<<<<<<< HEAD
-  label
-=======
   label,
   sectionHeading
->>>>>>> 493a9ae9
 } from './Menu';
 import CheckmarkIcon from '../ui-icons/Checkmark';
 import ChevronIcon from '../ui-icons/Chevron';
@@ -59,25 +51,14 @@
   Divider,
   listbox,
   listboxHeader,
-  listboxHeading,
   listboxItem,
   LOADER_ROW_HEIGHTS
-} from './ComboBox';
-import {
-  Divider,
-  listbox,
-  listboxHeader,
-  listboxItem
 } from './ComboBox';
 import {
   FieldErrorIcon,
   FieldLabel,
   HelpText
 } from './Field';
-<<<<<<< HEAD
-=======
-import {FocusableRef, FocusableRefValue, HelpTextProps, PressEvent, RefObject, SpectrumLabelableProps} from '@react-types/shared';
->>>>>>> 493a9ae9
 import {FormContext, useFormProps} from './Form';
 import {forwardRefType} from './types';
 import {HeaderContext, HeadingContext, Text, TextContext} from './Content';
@@ -322,7 +303,6 @@
     menuOffset = 8;
   }
 
-<<<<<<< HEAD
   let renderer;
   let spinnerId = useSlotId([isLoading]);
 
@@ -353,10 +333,7 @@
     );
   }
   let scale = useScale();
-  let layout = new ListLayout({estimatedRowHeight: 32, estimatedHeadingHeight: 50, padding: 8, loaderHeight: LOADER_ROW_HEIGHTS[size][scale]});
-
-=======
->>>>>>> 493a9ae9
+
   return (
     <AriaSelect
       {...pickerProps}
@@ -383,17 +360,13 @@
               {label}
             </FieldLabel>
             <PickerButton
-<<<<<<< HEAD
               isLoading={isLoading}
-=======
->>>>>>> 493a9ae9
               isOpen={isOpen}
               isQuiet={isQuiet}
               isFocusVisible={isFocusVisible}
               size={size}
               isInvalid={isInvalid}
               isDisabled={isDisabled}
-<<<<<<< HEAD
               buttonRef={domRef}
               loadingCircle={
                 <PickerProgressCircle
@@ -401,9 +374,6 @@
                   size={size}
                   aria-label={stringFormatter.format('table.loading')} />
               } />
-=======
-              buttonRef={domRef} />
->>>>>>> 493a9ae9
             <HelpText
               size={size}
               isDisabled={isDisabled}
@@ -411,55 +381,13 @@
               description={descriptionMessage}>
               {errorMessage}
             </HelpText>
-<<<<<<< HEAD
-            <PopoverBase
-              hideArrow
-              offset={menuOffset}
-              placement={`${direction} ${align}` as Placement}
-              shouldFlip={shouldFlip}
-              UNSAFE_style={{
-                width: menuWidth && !isQuiet ? `${menuWidth}px` : undefined
-              }}
-              styles={style({
-                marginStart: {
-                  isQuiet: -12
-                },
-                minWidth: {
-                  default: '--trigger-width',
-                  isQuiet: 192
-                },
-                width: {
-                  default: '--trigger-width',
-                  isQuiet: 'calc(var(--trigger-width) + (-2 * self(marginStart)))'
-                }
-              })(props)}>
-              <Provider
-                values={[
-                  [HeaderContext, {styles: listboxHeader({size})}],
-                  [HeadingContext, {styles: listboxHeading}],
-                  [TextContext, {
-                    slots: {
-                      description: {styles: description({size})}
-                    }
-                  }]
-                ]}>
-                <Virtualizer
-                  layout={layout}>
-                  <ListBox
-                    items={items}
-                    className={listbox({size})}>
-                    {renderer}
-                  </ListBox>
-                </Virtualizer>
-              </Provider>
-            </PopoverBase>
-=======
             <Virtualizer
               layout={ListLayout}
               layoutOptions={{
-                estimatedRowHeight: 32, 
-                estimatedHeadingHeight: 50, 
-                padding: 8}}>
+                estimatedRowHeight: 32,
+                estimatedHeadingHeight: 50,
+                padding: 8,
+                loaderHeight: LOADER_ROW_HEIGHTS[size][scale]}}>
               <PopoverBase
                 hideArrow
                 offset={menuOffset}
@@ -494,12 +422,11 @@
                   <ListBox
                     items={items}
                     className={listbox({size})}>
-                    {children}
+                    {renderer}
                   </ListBox>
                 </Provider>
               </PopoverBase>
             </Virtualizer>
->>>>>>> 493a9ae9
           </InternalPickerContext.Provider>
         </>
       )}
@@ -507,7 +434,6 @@
   );
 });
 
-<<<<<<< HEAD
 function PickerProgressCircle(props) {
   let {
     id,
@@ -531,13 +457,6 @@
 
 // Needs to be hidable component or otherwise the PressResponder throws a warning when rendered in the fake DOM and tries to register
 const PickerButton = createHideableComponent(function PickerButton<T extends object>(props: PickerButtonInnerProps<T>) {
-=======
-interface PickerButtonInnerProps extends PickerStyleProps, Omit<AriaSelectRenderProps, 'isRequired' | 'isFocused'> {
-  buttonRef: RefObject<HTMLButtonElement | null>
-}
-
-function PickerButton(props: PickerButtonInnerProps) {
->>>>>>> 493a9ae9
   let {
     isOpen,
     isQuiet,
@@ -545,7 +464,6 @@
     size,
     isInvalid,
     isDisabled,
-<<<<<<< HEAD
     isLoading,
     loadingCircle,
     buttonRef
@@ -553,10 +471,6 @@
   let state = useContext(SelectStateContext);
   // If it is the initial load, the collection either hasn't been formed or only has the loader so apply the disabled style
   let isInitialLoad = (state?.collection.size == null || state?.collection.size <= 1) && isLoading;
-=======
-    buttonRef
-  } = props;
->>>>>>> 493a9ae9
 
   // For mouse interactions, pickers open on press start. When the popover underlay appears
   // it covers the trigger button, causing onPressEnd to fire immediately and no press scaling
@@ -619,7 +533,6 @@
                 );
               }}
             </SelectValue>
-<<<<<<< HEAD
             {isInvalid && <FieldErrorIcon isDisabled={isDisabled} />}
             {isInitialLoad && !isOpen && loadingCircle}
             <ChevronIcon
@@ -627,17 +540,7 @@
               className={iconStyles({isInitialLoad})} />
             {isFocusVisible && isQuiet && <span className={quietFocusLine} /> }
             {isInvalid && !isDisabled && !isQuiet &&
-=======
-            {isInvalid && (
-              <FieldErrorIcon isDisabled={isDisabled} />
-            )}
-            <ChevronIcon
-              size={size}
-              className={iconStyles} />
-            {isFocusVisible && isQuiet && <span className={quietFocusLine} /> }
-            {isInvalid && !isDisabled && !isQuiet &&
               // @ts-ignore known limitation detecting functions from the theme
->>>>>>> 493a9ae9
               <div className={invalidBorder({...renderProps, size})} />
             }
           </>
@@ -645,11 +548,7 @@
       </Button>
     </PressResponder>
   );
-<<<<<<< HEAD
-});
-=======
-}
->>>>>>> 493a9ae9
+});
 
 export interface PickerItemProps extends Omit<ListBoxItemProps, 'children' | 'style' | 'className'>, StyleProps {
   children: ReactNode
