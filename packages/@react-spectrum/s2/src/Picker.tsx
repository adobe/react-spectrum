/*
 * Copyright 2024 Adobe. All rights reserved.
 * This file is licensed to you under the Apache License, Version 2.0 (the "License");
 * you may not use this file except in compliance with the License. You may obtain a copy
 * of the License at http://www.apache.org/licenses/LICENSE-2.0
 *
 * Unless required by applicable law or agreed to in writing, software distributed under
 * the License is distributed on an "AS IS" BASIS, WITHOUT WARRANTIES OR REPRESENTATIONS
 * OF ANY KIND, either express or implied. See the License for the specific language
 * governing permissions and limitations under the License.
 */

import {
  PopoverProps as AriaPopoverProps,
  Section as AriaSection,
  Select as AriaSelect,
  SelectProps as AriaSelectProps,
  SelectRenderProps as AriaSelectRenderProps,
  Button,
  ButtonRenderProps,
  ContextValue,
  ListBox,
  ListBoxItem,
  ListBoxItemProps,
  ListBoxProps,
  Provider,
  SectionProps,
  SelectValue
} from 'react-aria-components';
import {baseColor, edgeToText, style} from '../style/spectrum-theme' with {type: 'macro'};
import {centerBaseline} from './CenterBaseline';
import {
  checkmark,
  description,
  Divider,
  icon,
  iconCenterWrapper,
  label,
  menuitem,
  section,
  sectionHeader,
  sectionHeading
} from './Menu';
import CheckmarkIcon from '../ui-icons/Checkmark';
import ChevronIcon from '../ui-icons/Chevron';
import {field, fieldInput, focusRing, getAllowedOverrides, StyleProps} from './style-utils' with {type: 'macro'};
import {
  FieldErrorIcon,
  FieldLabel,
  HelpText
} from './Field';
import {FocusableRef, FocusableRefValue, HelpTextProps, SpectrumLabelableProps} from '@react-types/shared';
import {FormContext, useFormProps} from './Form';
import {forwardRefType} from './types';
import {HeaderContext, HeadingContext, Text, TextContext} from './Content';
import {IconContext} from './Icon';
// @ts-ignore
import intlMessages from '../intl/*.json';
import {Placement} from 'react-aria';
import {Popover} from './Popover';
import {pressScale} from './pressScale';
import {raw} from '../style/style-macro' with {type: 'macro'};
import React, {createContext, forwardRef, ReactNode, useContext, useRef} from 'react';
import {useFocusableRef} from '@react-spectrum/utils';
<<<<<<< HEAD
import {useLocalizedStringFormatter} from '@react-aria/i18n';
=======
import {useSpectrumContextProps} from './useSpectrumContextProps';
>>>>>>> 6932a9fb


export interface PickerStyleProps {
  /**
   * The size of the Picker.
   *
   * @default 'M'
   */
  size?: 'S' | 'M' | 'L' | 'XL',
  /**
   * Whether the picker should be displayed with a quiet style.
   * @private
   */
  isQuiet?: boolean
}

export interface PickerProps<T extends object> extends
  Omit<AriaSelectProps<T>, 'children' | 'style' | 'className'>,
  PickerStyleProps,
  StyleProps,
  SpectrumLabelableProps,
  HelpTextProps,
  Pick<ListBoxProps<T>, 'items'>,
  Pick<AriaPopoverProps, 'shouldFlip'> {
    /** The contents of the collection. */
    children: ReactNode | ((item: T) => ReactNode),
    /**
     * Direction the menu will render relative to the Picker.
     *
     * @default "bottom"
     */
    direction?: 'bottom' | 'top',
    /**
     * Alignment of the menu relative to the input target.
     *
     * @default "start"
     */
    align?: 'start' | 'end',
    /** Width of the menu. By default, matches width of the trigger. Note that the minimum width of the dropdown is always equal to the trigger's width. */
    menuWidth?: number
}

interface PickerButtonProps extends PickerStyleProps, ButtonRenderProps {}

export const PickerContext = createContext<ContextValue<Partial<PickerProps<any>>, FocusableRefValue<HTMLButtonElement>>>(null);

const inputButton = style<PickerButtonProps | AriaSelectRenderProps>({
  ...focusRing(),
  ...fieldInput(),
  outlineStyle: {
    default: 'none',
    isFocusVisible: 'solid',
    isQuiet: 'none'
  },
  position: 'relative',
  font: 'control',
  display: 'flex',
  textAlign: 'start',
  borderStyle: 'none',
  borderRadius: 'control',
  alignItems: 'center',
  height: 'control',
  transition: 'default',
  columnGap: {
    default: 'text-to-control',
    isQuiet: 'text-to-visual'
  },
  paddingX: {
    default: 'edge-to-text',
    isQuiet: 0
  },
  backgroundColor: {
    default: baseColor('gray-100'),
    isOpen: 'gray-200',
    isDisabled: 'disabled',
    isQuiet: 'transparent'
  },
  color: {
    default: 'neutral',
    isDisabled: 'disabled'
  },
  maxWidth: {
    isQuiet: 'max'
  },
  disableTapHighlight: true
});

const quietFocusLine = style({
  width: 'full',
  // Use pixels since we are emulating a border.
  height: '[2px]',
  position: 'absolute',
  bottom: 0,
  borderRadius: 'full',
  backgroundColor: {
    default: 'blue-800',
    forcedColors: 'Highlight'
  }
});

export let menu = style({
  outlineStyle: 'none',
  display: 'grid',
  gridTemplateColumns: {
    size: {
      S: [edgeToText(24), 'auto', 'auto', 'minmax(0, 1fr)', 'auto', 'auto', 'auto', edgeToText(24)],
      M: [edgeToText(32), 'auto', 'auto', 'minmax(0, 1fr)', 'auto', 'auto', 'auto', edgeToText(32)],
      L: [edgeToText(40), 'auto', 'auto', 'minmax(0, 1fr)', 'auto', 'auto', 'auto', edgeToText(40)],
      XL: [edgeToText(48), 'auto', 'auto', 'minmax(0, 1fr)', 'auto', 'auto', 'auto', edgeToText(48)]
    }
  },
  boxSizing: 'border-box',
  maxHeight: '[inherit]',
  overflow: 'auto',
  padding: 8,
  fontFamily: 'sans',
  fontSize: 'control'
});

const invalidBorder = style({
  position: 'absolute',
  top: 0,
  left: 0,
  bottom: 0,
  right: 0,
  pointerEvents: 'none',
  borderRadius: 'control',
  borderStyle: 'solid',
  borderWidth: 2,
  borderColor: 'negative',
  transition: 'default'
});

const valueStyles = style({
  flexGrow: {
    default: 1,
    isQuiet: 0
  },
  truncate: true,
  display: 'flex',
  alignItems: 'center'
});

const iconStyles = style({
  flexShrink: 0,
  rotate: 90,
  '--iconPrimary': {
    type: 'fill',
    value: 'currentColor'
  }
});

let InternalPickerContext = createContext<{size: 'S' | 'M' | 'L' | 'XL'}>({size: 'M'});
let InsideSelectValueContext = createContext(false);

function Picker<T extends object>(props: PickerProps<T>, ref: FocusableRef<HTMLButtonElement>) {
<<<<<<< HEAD
  let stringFormatter = useLocalizedStringFormatter(intlMessages, '@react-spectrum/s2');
=======
  [props, ref] = useSpectrumContextProps(props, ref, PickerContext);
>>>>>>> 6932a9fb
  let domRef = useFocusableRef(ref);
  let formContext = useContext(FormContext);
  props = useFormProps(props);
  let {
    direction = 'bottom',
    align = 'start',
    shouldFlip = true,
    menuWidth,
    label,
    description: descriptionMessage,
    errorMessage,
    children,
    items,
    size = 'M',
    labelPosition = 'top',
    labelAlign = 'start',
    necessityIndicator,
    UNSAFE_className = '',
    UNSAFE_style,
    placeholder = stringFormatter.format('picker.placeholder'),
    isQuiet,
    ...pickerProps
  } = props;

  // Better way to encode this into a style? need to account for flipping
  let menuOffset: number;
  if (size === 'S') {
    menuOffset = 6;
  } else if (size === 'M') {
    menuOffset = 6;
  } else if (size === 'L') {
    menuOffset = 7;
  } else {
    menuOffset = 8;
  }

  return (
    <AriaSelect
      {...pickerProps}
      placeholder={placeholder}
      style={UNSAFE_style}
      className={UNSAFE_className + style(field(), getAllowedOverrides())({
        isInForm: !!formContext,
        labelPosition,
        size
      }, props.styles)}>
      {({isDisabled, isOpen, isFocusVisible, isInvalid, isRequired}) => (
        <>
          <InternalPickerContext.Provider value={{size}}>
            <FieldLabel
              isDisabled={isDisabled}
              isRequired={isRequired}
              size={size}
              labelPosition={labelPosition}
              labelAlign={labelAlign}
              isQuiet={isQuiet}
              necessityIndicator={necessityIndicator}
              contextualHelp={props.contextualHelp}>
              {label}
            </FieldLabel>
            <Button
              ref={domRef}
              style={renderProps => pressScale(domRef)(renderProps)}
              className={renderProps => inputButton({
                ...renderProps,
                size: size,
                isOpen,
                isQuiet
              })}>
              {(renderProps) => (
                <>
                  <SelectValue className={valueStyles({isQuiet}) + ' ' + raw('&> * {display: none;}')}>
                    {({defaultChildren}) => {
                      return (
                        <Provider
                          values={[
                            [IconContext, {
                              slots: {
                                icon: {
                                  render: centerBaseline({slot: 'icon', styles: iconCenterWrapper}),
                                  styles: icon
                                }
                              }
                            }],
                            [TextContext, {
                              slots: {
                                description: {},
                                label: {styles: style({
                                  display: 'block',
                                  flexGrow: 1,
                                  truncate: true
                                })}
                              }
                            }],
                            [InsideSelectValueContext, true]
                          ]}>
                          {defaultChildren}
                        </Provider>
                      );
                    }}
                  </SelectValue>
                  {isInvalid && (
                    <FieldErrorIcon isDisabled={isDisabled} />
                  )}
                  <ChevronIcon
                    size={size}
                    className={iconStyles} />
                  {isFocusVisible && isQuiet && <span className={quietFocusLine} /> }
                  {isInvalid && !isDisabled && !isQuiet &&
                    // @ts-ignore known limitation detecting functions from the theme
                    <div className={invalidBorder({...renderProps, size})} />
                  }
                </>
              )}
            </Button>
            <HelpText
              size={size}
              isDisabled={isDisabled}
              isInvalid={isInvalid}
              description={descriptionMessage}>
              {errorMessage}
            </HelpText>
            <Popover
              hideArrow
              offset={menuOffset}
              placement={`${direction} ${align}` as Placement}
              shouldFlip={shouldFlip}
              UNSAFE_style={{
                width: menuWidth && !isQuiet ? `${menuWidth}px` : undefined
              }}
              styles={style({
                marginStart: {
                  isQuiet: -12
                },
                minWidth: {
                  default: '[var(--trigger-width)]',
                  isQuiet: 192
                },
                width: {
                  default: '[var(--trigger-width)]',
                  isQuiet: '[calc(var(--trigger-width) + (-2 * self(marginStart)))]'
                }
              })(props)}>
              <Provider
                values={[
                  [HeaderContext, {styles: sectionHeader({size})}],
                  [HeadingContext, {styles: sectionHeading}],
                  [TextContext, {
                    slots: {
                      description: {styles: description({size})}
                    }
                  }]
                ]}>
                <ListBox
                  items={items}
                  className={menu({size})}>
                  {children}
                </ListBox>
              </Provider>
            </Popover>
          </InternalPickerContext.Provider>
        </>
      )}
    </AriaSelect>
  );
}

/**
 * Pickers allow users to choose a single option from a collapsible list of options when space is limited.
 */
let _Picker = /*#__PURE__*/ (forwardRef as forwardRefType)(Picker);
export {_Picker as Picker};

export interface PickerItemProps extends Omit<ListBoxItemProps, 'children' | 'style' | 'className'>, StyleProps {
  children: ReactNode
}

const checkmarkIconSize = {
  S: 'XS',
  M: 'M',
  L: 'L',
  XL: 'XL'
} as const;

export function PickerItem(props: PickerItemProps) {
  let ref = useRef(null);
  let isLink = props.href != null;
  let {size} = useContext(InternalPickerContext);
  return (
    <ListBoxItem
      {...props}
      ref={ref}
      textValue={props.textValue || (typeof props.children === 'string' ? props.children as string : undefined)}
      style={pressScale(ref, props.UNSAFE_style)}
      className={renderProps => (props.UNSAFE_className || '') + menuitem({...renderProps, size, isLink}, props.styles)}>
      {(renderProps) => {
        let {children} = props;
        return (
          <DefaultProvider
            context={IconContext}
            value={{slots: {
              icon: {render: centerBaseline({slot: 'icon', styles: iconCenterWrapper}), styles: icon}
            }}}>
            <DefaultProvider
              context={TextContext}
              value={{
                slots: {
                  label: {styles: label({size})},
                  description: {styles: description({...renderProps, size})}
                }
              }}>
              {!isLink && <CheckmarkIcon size={checkmarkIconSize[size]} className={checkmark({...renderProps, size})} />}
              {typeof children === 'string' ? <Text slot="label">{children}</Text> : children}
            </DefaultProvider>
          </DefaultProvider>
        );
      }}
    </ListBoxItem>
  );
}

// A Context.Provider that only sets a value if not inside SelectValue.
function DefaultProvider({context, value, children}: {context: React.Context<any>, value: any, children: any}) {
  let inSelectValue = useContext(InsideSelectValueContext);
  if (inSelectValue) {
    return children;
  }

  return <context.Provider value={value}>{children}</context.Provider>;
}

export interface PickerSectionProps<T extends object> extends SectionProps<T> {}
export function PickerSection<T extends object>(props: PickerSectionProps<T>) {
  return (
    <>
      <AriaSection
        {...props}
        className={section}>
        {props.children}
      </AriaSection>
      <Divider />
    </>
  );
}<|MERGE_RESOLUTION|>--- conflicted
+++ resolved
@@ -62,11 +62,8 @@
 import {raw} from '../style/style-macro' with {type: 'macro'};
 import React, {createContext, forwardRef, ReactNode, useContext, useRef} from 'react';
 import {useFocusableRef} from '@react-spectrum/utils';
-<<<<<<< HEAD
 import {useLocalizedStringFormatter} from '@react-aria/i18n';
-=======
 import {useSpectrumContextProps} from './useSpectrumContextProps';
->>>>>>> 6932a9fb
 
 
 export interface PickerStyleProps {
@@ -223,11 +220,8 @@
 let InsideSelectValueContext = createContext(false);
 
 function Picker<T extends object>(props: PickerProps<T>, ref: FocusableRef<HTMLButtonElement>) {
-<<<<<<< HEAD
   let stringFormatter = useLocalizedStringFormatter(intlMessages, '@react-spectrum/s2');
-=======
   [props, ref] = useSpectrumContextProps(props, ref, PickerContext);
->>>>>>> 6932a9fb
   let domRef = useFocusableRef(ref);
   let formContext = useContext(FormContext);
   props = useFormProps(props);
