--- conflicted
+++ resolved
@@ -40,7 +40,6 @@
 } from './Menu';
 import CheckmarkIcon from '../ui-icons/Checkmark';
 import ChevronIcon from '../ui-icons/Chevron';
-<<<<<<< HEAD
 import {
   Divider,
   listbox,
@@ -48,10 +47,7 @@
   listboxHeading,
   listboxItem
 } from './ComboBox';
-import {field, fieldInput, getAllowedOverrides, StyleProps} from './style-utils' with {type: 'macro'};
-=======
 import {control, controlBorderRadius, controlFont, field, fieldInput, getAllowedOverrides, StyleProps} from './style-utils' with {type: 'macro'};
->>>>>>> 22a9d27f
 import {
   FieldErrorIcon,
   FieldLabel,
@@ -298,7 +294,6 @@
               contextualHelp={props.contextualHelp}>
               {label}
             </FieldLabel>
-<<<<<<< HEAD
             <PickerButton
               isOpen={isOpen}
               isQuiet={isQuiet}
@@ -307,67 +302,6 @@
               isInvalid={isInvalid}
               isDisabled={isDisabled}
               buttonRef={domRef} />
-=======
-            <PressResponder onPressStart={onPressStart} isPressed={isPressed}>
-              <Button
-                ref={domRef}
-                style={renderProps => pressScale(domRef)(renderProps)}
-                // Prevent press scale from sticking while Picker is open.
-                // @ts-ignore
-                isPressed={false}
-                className={renderProps => inputButton({
-                  ...renderProps,
-                  size: size,
-                  isOpen,
-                  isQuiet
-                })}>
-                {(renderProps) => (
-                  <>
-                    <SelectValue className={valueStyles({isQuiet}) + ' ' + raw('&> * {display: none;}')}>
-                      {({defaultChildren}) => {
-                        return (
-                          <Provider
-                            values={[
-                              [IconContext, {
-                                slots: {
-                                  icon: {
-                                    render: centerBaseline({slot: 'icon', styles: iconCenterWrapper}),
-                                    styles: icon
-                                  }
-                                }
-                              }],
-                              [TextContext, {
-                                slots: {
-                                  description: {},
-                                  label: {styles: style({
-                                    display: 'block',
-                                    flexGrow: 1,
-                                    truncate: true
-                                  })}
-                                }
-                              }],
-                              [InsideSelectValueContext, true]
-                            ]}>
-                            {defaultChildren}
-                          </Provider>
-                        );
-                      }}
-                    </SelectValue>
-                    {isInvalid && (
-                      <FieldErrorIcon isDisabled={isDisabled} />
-                    )}
-                    <ChevronIcon
-                      size={size}
-                      className={iconStyles} />
-                    {isFocusVisible && isQuiet && <span className={quietFocusLine} /> }
-                    {isInvalid && !isDisabled && !isQuiet &&
-                      <div className={invalidBorder({...renderProps, size})} />
-                    }
-                  </>
-                )}
-              </Button>
-            </PressResponder>
->>>>>>> 22a9d27f
             <HelpText
               size={size}
               isDisabled={isDisabled}
@@ -375,7 +309,6 @@
               description={descriptionMessage}>
               {errorMessage}
             </HelpText>
-<<<<<<< HEAD
             <Virtualizer
               layout={ListLayout}
               layoutOptions={{
@@ -421,46 +354,6 @@
                 </Provider>
               </PopoverBase>
             </Virtualizer>
-=======
-            <PopoverBase
-              hideArrow
-              offset={menuOffset}
-              placement={`${direction} ${align}` as Placement}
-              shouldFlip={shouldFlip}
-              UNSAFE_style={{
-                width: menuWidth && !isQuiet ? `${menuWidth}px` : undefined
-              }}
-              styles={style({
-                marginStart: {
-                  isQuiet: -12
-                },
-                minWidth: {
-                  default: '--trigger-width',
-                  isQuiet: 192
-                },
-                width: {
-                  default: '--trigger-width',
-                  isQuiet: 'calc(var(--trigger-width) + (-2 * self(marginStart)))'
-                }
-              })(props)}>
-              <Provider
-                values={[
-                  [HeaderContext, {styles: sectionHeader({size})}],
-                  [HeadingContext, {styles: sectionHeading}],
-                  [TextContext, {
-                    slots: {
-                      description: {styles: description({size})}
-                    }
-                  }]
-                ]}>
-                <ListBox
-                  items={items}
-                  className={menu({size})}>
-                  {children}
-                </ListBox>
-              </Provider>
-            </PopoverBase>
->>>>>>> 22a9d27f
           </InternalPickerContext.Provider>
         </>
       )}
