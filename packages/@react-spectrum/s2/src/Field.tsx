--- conflicted
+++ resolved
@@ -202,12 +202,8 @@
         }
       }}
       onTouchEnd={e => {
-<<<<<<< HEAD
         let target = e.target as HTMLElement;
-        if (!target.isContentEditable && !target.closest('button,input,textarea')) {
-=======
-        if (!(e.target as Element).closest('button,input,textarea,[role="button"]')) {
->>>>>>> 5c8217a9
+        if (!target.isContentEditable && !target.closest('button,input,textarea,[role="button"]')) {
           e.preventDefault();
           (e.currentTarget.querySelector('input, textarea') as HTMLElement)?.focus();
         }
