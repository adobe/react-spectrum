--- conflicted
+++ resolved
@@ -21,12 +21,7 @@
   Text,
   useContextProps
 } from 'react-aria-components';
-<<<<<<< HEAD
-import {baseColor, style} from '../style/spectrum-theme' with {type: 'macro'};
-import ChevronIcon from '../ui-icons/Chevron';
-=======
 import {baseColor, size, style} from '../style/spectrum-theme' with {type: 'macro'};
->>>>>>> dcf312bc
 import {createContext, CSSProperties, ForwardedRef, forwardRef, ReactNode, Ref, useContext, useImperativeHandle, useMemo, useRef} from 'react';
 import {createFocusableRef} from '@react-spectrum/utils';
 import Dash from '../ui-icons/Dash';
@@ -171,16 +166,6 @@
   }
 });
 
-<<<<<<< HEAD
-const chevronSize = {
-  S: 'XS',
-  M: 'S',
-  L: 'L',
-  XL: 'XL'
-} as const;
-
-=======
->>>>>>> dcf312bc
 function NumberField(props: NumberFieldProps, ref: Ref<TextFieldRef>) {
   [props, ref] = useSpectrumContextProps(props, ref, NumberFieldContext);
   let {
