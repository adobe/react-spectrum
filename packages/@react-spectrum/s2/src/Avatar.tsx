/*
 * Copyright 2024 Adobe. All rights reserved.
 * This file is licensed to you under the Apache License, Version 2.0 (the "License");
 * you may not use this file except in compliance with the License. You may obtain a copy
 * of the License at http://www.apache.org/licenses/LICENSE-2.0
 *
 * Unless required by applicable law or agreed to in writing, software distributed under
 * the License is distributed on an "AS IS" BASIS, WITHOUT WARRANTIES OR REPRESENTATIONS
 * OF ANY KIND, either express or implied. See the License for the specific language
 * governing permissions and limitations under the License.
 */

import {ContextValue} from 'react-aria-components';
import {createContext, forwardRef} from 'react';
import {DOMProps, DOMRef, DOMRefValue} from '@react-types/shared';
import {filterDOMProps} from '@react-aria/utils';
<<<<<<< HEAD
import {getAllowedOverrides, StylesPropWithHeight, UnsafeStyles} from './style-utils' with {type: 'macro'};
import {Image} from './Image';
=======
import {getAllowedOverrides, StylesPropWithoutWidth, UnsafeStyles} from './style-utils' with {type: 'macro'};
>>>>>>> dcf312bc
import {style} from '../style/spectrum-theme' with { type: 'macro' };
import {useDOMRef} from '@react-spectrum/utils';
import {useSpectrumContextProps} from './useSpectrumContextProps';

export interface AvatarProps extends UnsafeStyles, DOMProps {
<<<<<<< HEAD
  /** Text description of the avatar. */
  alt?: string,
  /** The image URL for the avatar. */
  src?: string,
  /** Spectrum-defined styles, returned by the `style()` macro. */
  styles?: StylesPropWithHeight
}

export interface AvatarContextProps extends UnsafeStyles, DOMProps {
=======
>>>>>>> dcf312bc
  /** Text description of the avatar. */
  alt?: string,
  /** The image URL for the avatar. */
  src?: string,
  /** Spectrum-defined styles, returned by the `style()` macro. */
  styles?: StylesPropWithoutWidth,
  /**
   * The size of the avatar.
   * @default 24
   */
  size?: 16 | 20 | 24 | 28 | 32 | 36 | 40 | 44 | 48 | 56 | 64 | 80 | 96 | 112 | (number & {}),
  /** Whether the avatar is over a color background. */
  isOverBackground?: boolean
}

const imageStyles = style({
  borderRadius: 'full',
  size: 20,
<<<<<<< HEAD
  disableTapHighlight: true,
  pointerEvents: 'none',
  userSelect: 'none',
  flexShrink: 0
}, getAllowedOverrides({height: true}));

export const AvatarContext = createContext<ContextValue<AvatarContextProps, DOMRefValue<HTMLDivElement>>>(null);

function Avatar(props: AvatarProps, ref: DOMRef<HTMLDivElement>) {
=======
  flexShrink: 0,
  flexGrow: 0,
  disableTapHighlight: true,
  outlineStyle: {
    default: 'none',
    isOverBackground: 'solid'
  },
  outlineColor: '--s2-container-bg',
  outlineWidth: {
    default: 1,
    isLarge: 2
  }
}, getAllowedOverrides({width: false}));

export const AvatarContext = createContext<ContextValue<AvatarProps, DOMRefValue<HTMLImageElement>>>(null);

function Avatar(props: AvatarProps, ref: DOMRef<HTMLImageElement>) {
>>>>>>> dcf312bc
  [props, ref] = useSpectrumContextProps(props, ref, AvatarContext);
  let domRef = useDOMRef(ref);
  let {
    alt = '',
    src,
    UNSAFE_style,
    UNSAFE_className = '',
    size = 24,
    isOverBackground,
    ...otherProps
  } = props;
  const domProps = filterDOMProps(otherProps);

  let remSize = size / 16 + 'rem';
  let isLarge = size >= 64;
  return (
    <Image
      {...domProps}
      ref={domRef}
      alt={alt}
<<<<<<< HEAD
      UNSAFE_style={UNSAFE_style}
      UNSAFE_className={UNSAFE_className}
      styles={imageStyles(null, props.styles)}
=======
      style={{
        ...UNSAFE_style,
        width: remSize,
        height: remSize
      }}
      className={(UNSAFE_className ?? '') + imageStyles({isOverBackground, isLarge}, props.styles)}
>>>>>>> dcf312bc
      src={src} />
  );
}

/**
 * An avatar is a thumbnail representation of an entity, such as a user or an organization.
 */
let _Avatar = forwardRef(Avatar);
export {_Avatar as Avatar};<|MERGE_RESOLUTION|>--- conflicted
+++ resolved
@@ -14,29 +14,12 @@
 import {createContext, forwardRef} from 'react';
 import {DOMProps, DOMRef, DOMRefValue} from '@react-types/shared';
 import {filterDOMProps} from '@react-aria/utils';
-<<<<<<< HEAD
-import {getAllowedOverrides, StylesPropWithHeight, UnsafeStyles} from './style-utils' with {type: 'macro'};
-import {Image} from './Image';
-=======
 import {getAllowedOverrides, StylesPropWithoutWidth, UnsafeStyles} from './style-utils' with {type: 'macro'};
->>>>>>> dcf312bc
 import {style} from '../style/spectrum-theme' with { type: 'macro' };
 import {useDOMRef} from '@react-spectrum/utils';
 import {useSpectrumContextProps} from './useSpectrumContextProps';
 
 export interface AvatarProps extends UnsafeStyles, DOMProps {
-<<<<<<< HEAD
-  /** Text description of the avatar. */
-  alt?: string,
-  /** The image URL for the avatar. */
-  src?: string,
-  /** Spectrum-defined styles, returned by the `style()` macro. */
-  styles?: StylesPropWithHeight
-}
-
-export interface AvatarContextProps extends UnsafeStyles, DOMProps {
-=======
->>>>>>> dcf312bc
   /** Text description of the avatar. */
   alt?: string,
   /** The image URL for the avatar. */
@@ -55,17 +38,6 @@
 const imageStyles = style({
   borderRadius: 'full',
   size: 20,
-<<<<<<< HEAD
-  disableTapHighlight: true,
-  pointerEvents: 'none',
-  userSelect: 'none',
-  flexShrink: 0
-}, getAllowedOverrides({height: true}));
-
-export const AvatarContext = createContext<ContextValue<AvatarContextProps, DOMRefValue<HTMLDivElement>>>(null);
-
-function Avatar(props: AvatarProps, ref: DOMRef<HTMLDivElement>) {
-=======
   flexShrink: 0,
   flexGrow: 0,
   disableTapHighlight: true,
@@ -83,7 +55,6 @@
 export const AvatarContext = createContext<ContextValue<AvatarProps, DOMRefValue<HTMLImageElement>>>(null);
 
 function Avatar(props: AvatarProps, ref: DOMRef<HTMLImageElement>) {
->>>>>>> dcf312bc
   [props, ref] = useSpectrumContextProps(props, ref, AvatarContext);
   let domRef = useDOMRef(ref);
   let {
@@ -100,22 +71,16 @@
   let remSize = size / 16 + 'rem';
   let isLarge = size >= 64;
   return (
-    <Image
+    <img
       {...domProps}
       ref={domRef}
       alt={alt}
-<<<<<<< HEAD
-      UNSAFE_style={UNSAFE_style}
-      UNSAFE_className={UNSAFE_className}
-      styles={imageStyles(null, props.styles)}
-=======
       style={{
         ...UNSAFE_style,
         width: remSize,
         height: remSize
       }}
       className={(UNSAFE_className ?? '') + imageStyles({isOverBackground, isLarge}, props.styles)}
->>>>>>> dcf312bc
       src={src} />
   );
 }
