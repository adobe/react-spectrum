--- conflicted
+++ resolved
@@ -47,16 +47,10 @@
   flexShrink: 0
 }, getAllowedOverrides({height: true}));
 
-<<<<<<< HEAD
-export const AvatarContext = createContext<ContextValue<AvatarContextProps, HTMLDivElement>>({});
+export const AvatarContext = createContext<ContextValue<AvatarContextProps, DOMRefValue<HTMLDivElement>>>(null);
 
 function Avatar(props: AvatarProps, ref: DOMRef<HTMLDivElement>) {
-=======
-export const AvatarContext = createContext<ContextValue<AvatarContextProps, DOMRefValue<HTMLImageElement>>>(null);
-
-function Avatar(props: AvatarProps, ref: DOMRef<HTMLImageElement>) {
   [props, ref] = useSpectrumContextProps(props, ref, AvatarContext);
->>>>>>> 660e7689
   let domRef = useDOMRef(ref);
   let {
     alt = '',
