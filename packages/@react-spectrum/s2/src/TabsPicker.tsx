/*
 * Copyright 2024 Adobe. All rights reserved.
 * This file is licensed to you under the Apache License, Version 2.0 (the "License");
 * you may not use this file except in compliance with the License. You may obtain a copy
 * of the License at http://www.apache.org/licenses/LICENSE-2.0
 *
 * Unless required by applicable law or agreed to in writing, software distributed under
 * the License is distributed on an "AS IS" BASIS, WITHOUT WARRANTIES OR REPRESENTATIONS
 * OF ANY KIND, either express or implied. See the License for the specific language
 * governing permissions and limitations under the License.
 */
import {
  PopoverProps as AriaPopoverProps,
  Select as AriaSelect,
  SelectProps as AriaSelectProps,
  Button,
  ContextValue,
  DEFAULT_SLOT,
  ListBox,
  ListBoxItem,
  ListBoxItemProps,
  ListBoxProps,
  Provider,
  SelectValue
} from 'react-aria-components';
import {baseColor, edgeToText, focusRing, size, style} from '../style' with {type: 'macro'};
import {centerBaseline} from './CenterBaseline';
import {
  checkmark,
  description,
  icon,
  label,
  menuitem,
  sectionHeader,
  sectionHeading
} from './Menu';
import CheckmarkIcon from '../ui-icons/Checkmark';
import ChevronIcon from '../ui-icons/Chevron';
import {controlFont, fieldInput, StyleProps} from './style-utils' with {type: 'macro'};
import {
  FieldLabel
} from './Field';
import {FocusableRef, FocusableRefValue, SpectrumLabelableProps} from '@react-types/shared';
import {forwardRefType} from './types';
import {HeaderContext, HeadingContext, Text, TextContext} from './Content';
import {IconContext} from './Icon';
import {Placement, useLocale} from 'react-aria';
import {Popover} from './Popover';
import {pressScale} from './pressScale';
import {raw} from '../style/style-macro' with {type: 'macro'};
import React, {createContext, forwardRef, ReactNode, useContext, useRef} from 'react';
import {useFocusableRef} from '@react-spectrum/utils';
import {useFormProps} from './Form';
import {useSpectrumContextProps} from './useSpectrumContextProps';
export interface PickerStyleProps {
}
export interface PickerProps<T extends object> extends
  Omit<AriaSelectProps<T>, 'children' | 'style' | 'className' | 'placeholder'>,
  PickerStyleProps,
  StyleProps,
  SpectrumLabelableProps,
  Pick<ListBoxProps<T>, 'items'>,
  Pick<AriaPopoverProps, 'shouldFlip'> {
    /** The contents of the collection. */
    children: ReactNode | ((item: T) => ReactNode),
    /**
     * Direction the menu will render relative to the Picker.
     *
     * @default 'bottom'
     */
    direction?: 'bottom' | 'top',
    /**
     * Alignment of the menu relative to the input target.
     *
     * @default 'start'
     */
    align?: 'start' | 'end',
    /** Width of the menu. By default, matches width of the trigger. Note that the minimum width of the dropdown is always equal to the trigger's width. */
    menuWidth?: number,
    /** Density of the tabs, affects the height of the picker. */
    density: 'compact' | 'regular',
    /**
     * If the tab picker should only display icon and no text for the button label.
     * @default 'show
     */
    labelBehavior?: 'show' | 'hide',
    /** Id for the SelectedValue so we can label using it. */
    valueId?: string
}
export const PickerContext = createContext<ContextValue<Partial<PickerProps<any>>, FocusableRefValue<HTMLButtonElement>>>(null);
const inputButton = style({
  ...focusRing(),
  ...fieldInput(),
  outlineStyle: {
    default: 'none',
    isFocusVisible: 'solid'
  },
  position: 'relative',
  font: 'ui',
  display: 'flex',
  textAlign: 'start',
  borderStyle: 'none',
  borderRadius: 'sm',
  alignItems: 'center',
  transition: 'default',
  columnGap: 'text-to-visual',
  paddingX: 0,
  backgroundColor: 'transparent',
  color: {
    default: baseColor('neutral'),
    isDisabled: 'disabled'
  },
  maxWidth: {
    isQuiet: 'max'
  },
  disableTapHighlight: true,
  height: {
    default: 48,
    density: {
      compact: 32
    }
  },
  boxSizing: 'border-box'
});
export let menu = style({
  outlineStyle: 'none',
  display: 'grid',
  gridTemplateColumns: [edgeToText(32), 'auto', 'auto', 'minmax(0, 1fr)', 'auto', 'auto', 'auto', edgeToText(32)],
  boxSizing: 'border-box',
  width: 'full',
  maxHeight: 'inherit',
  overflow: 'auto',
  padding: 8,
  fontFamily: 'sans',
  fontSize: controlFont()
});
const valueStyles = style({
  flexGrow: 0,
  truncate: true,
  display: 'flex',
  alignItems: 'center',
  height: 'full'
});
const iconStyles = style({
  flexShrink: 0,
  rotate: 90,
  '--iconPrimary': {
    type: 'fill',
    value: 'currentColor'
  }
});
const iconCenterWrapper = style({
  display: 'flex',
  gridArea: 'icon',
  paddingStart: {
    labelBehavior: {
      hide: size(6)
    }
  }
});
let InsideSelectValueContext = createContext(false);
function Picker<T extends object>(props: PickerProps<T>, ref: FocusableRef<HTMLButtonElement>) {
  [props, ref] = useSpectrumContextProps(props, ref, PickerContext);
  let domRef = useFocusableRef(ref);
  props = useFormProps(props);
  let {
    direction = 'bottom',
    align = 'start',
    shouldFlip = true,
    children,
    items,
    density,
    labelBehavior = 'show',
    valueId,
    ...pickerProps
  } = props;
  let isQuiet = true;
  const menuOffset: number = 6;
  const size = 'M';
  let ariaLabelledby = props['aria-labelledby'] ?? '';
  let {direction: dir} = useLocale();
  let RTLFlipOffset = dir === 'rtl' ? -1 : 1;

  return (
    <div>
      <AriaSelect
        {...pickerProps}
<<<<<<< HEAD
        className={''}
=======
        className=""
>>>>>>> 692e7829
        aria-labelledby={`${labelBehavior === 'hide' ? valueId : ''} ${ariaLabelledby}`}>
        {({isOpen}) => (
          <>
            <FieldLabel isQuiet={isQuiet} />
            <Button
              ref={domRef}
              style={renderProps => pressScale(domRef)(renderProps)}
              // Prevent press scale from sticking while Picker is open.
              // @ts-ignore
              isPressed={false}
              className={renderProps => inputButton({
                ...renderProps,
                size: 'M',
                isOpen,
                isQuiet,
                density
              })}>
              <SelectValue className={valueStyles + ' ' + raw('&> * {display: none;}')}>
                {({defaultChildren}) => {
                  return (
                    <Provider
                      values={[
                        [IconContext, {
                          slots: {
                            icon: {
                              render: centerBaseline({slot: 'icon', styles: iconCenterWrapper({labelBehavior})}),
                              styles: icon
                            }
                          }
                        }],
                        [TextContext, {
                          slots: {
                            // Default slot is useful when converting other collections to PickerItems.
                            [DEFAULT_SLOT]: {
                              id: valueId,
                              styles: style({
                                display: {
                                  default: 'block',
                                  labelBehavior: {
                                    hide: 'none'
                                  }
                                },
                                flexGrow: 1,
                                truncate: true
                              })({labelBehavior})
                            }
                          }
                        }],
                        [InsideSelectValueContext, true]
                      ]}>
                      {defaultChildren}
                    </Provider>
                  );
                }}
              </SelectValue>
              <ChevronIcon
                size={size}
                className={iconStyles} />
            </Button>
            <Popover
              hideArrow
              offset={menuOffset}
              crossOffset={RTLFlipOffset * -12}
              placement={`${direction} ${align}` as Placement}
              shouldFlip={shouldFlip}
              styles={style({
                minWidth: 192,
                width: 'calc(var(--trigger-width) - 24)'
              })}>
              <div
                className={style({
                  display: 'flex',
                  size: 'full'
                })}>
                <Provider
                  values={[
                    [HeaderContext, {styles: sectionHeader({size})}],
                    [HeadingContext, {
                      // @ts-ignore
                      role: 'presentation',
                      styles: sectionHeading
                    }],
                    [TextContext, {
                      slots: {
                        description: {styles: description({size})}
                      }
                    }]
                  ]}>
                  <ListBox
                    items={items}
                    className={menu}>
                    {children}
                  </ListBox>
                </Provider>
              </div>
            </Popover>
          </>
        )}
      </AriaSelect>
      <TabLine isDisabled={props.isDisabled} />
    </div>
  );
}
/**
 * Pickers allow users to choose a single option from a collapsible list of options when space is limited.
 */
let _Picker = /*#__PURE__*/ (forwardRef as forwardRefType)(Picker);
export {_Picker as Picker};


const selectedIndicator = style<{isDisabled?: boolean}>({
  backgroundColor: {
    default: 'neutral',
    isDisabled: 'disabled',
    forcedColors: {
      default: 'Highlight',
      isDisabled: 'GrayText'
    }
  },
  height: '[2px]',
  borderStyle: 'none',
  borderRadius: 'full',
  marginTop: '[-2px]',
  transitionDuration: 130,
  transitionTimingFunction: 'in-out'
});
function TabLine(props: {isDisabled?: boolean}) {
  return <div className={selectedIndicator(props)} />;
}


export interface PickerItemProps extends Omit<ListBoxItemProps, 'children' | 'style' | 'className'>, StyleProps {
  children: ReactNode
}
export function PickerItem(props: PickerItemProps): ReactNode {
  let ref = useRef(null);
  let isLink = props.href != null;
  const size = 'M';
  return (
    <ListBoxItem
      {...props}
      ref={ref}
      textValue={props.textValue || (typeof props.children === 'string' ? props.children as string : undefined)}
      style={pressScale(ref, props.UNSAFE_style)}
      className={renderProps => (props.UNSAFE_className || '') + menuitem({...renderProps, size, isLink}, props.styles)}>
      {(renderProps) => {
        let {children} = props;
        return (
          <DefaultProvider
            context={IconContext}
            value={{slots: {
              icon: {render: centerBaseline({slot: 'icon', styles: iconCenterWrapper({})}), styles: icon}
            }}}>
            <DefaultProvider
              context={TextContext}
              value={{
                slots: {
                  [DEFAULT_SLOT]: {styles: label({size})}
                }
              }}>
              {!isLink && <CheckmarkIcon size={size} className={checkmark({...renderProps, size})} />}
              {typeof children === 'string' ? <Text>{children}</Text> : children}
            </DefaultProvider>
          </DefaultProvider>
        );
      }}
    </ListBoxItem>
  );
}
// A Context.Provider that only sets a value if not inside SelectValue.
function DefaultProvider({context, value, children}: {context: React.Context<any>, value: any, children: any}) {
  let inSelectValue = useContext(InsideSelectValueContext);
  if (inSelectValue) {
    return children;
  }
  return <context.Provider value={value}>{children}</context.Provider>;
}<|MERGE_RESOLUTION|>--- conflicted
+++ resolved
@@ -185,11 +185,7 @@
     <div>
       <AriaSelect
         {...pickerProps}
-<<<<<<< HEAD
-        className={''}
-=======
         className=""
->>>>>>> 692e7829
         aria-labelledby={`${labelBehavior === 'hide' ? valueId : ''} ${ariaLabelledby}`}>
         {({isOpen}) => (
           <>
