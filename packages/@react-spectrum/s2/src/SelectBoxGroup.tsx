--- conflicted
+++ resolved
@@ -391,24 +391,14 @@
   }), [orientation, isDisabled]);
 
   return (
-<<<<<<< HEAD
-    <ListBox
-      selectionMode={selectionMode}
-      layout="grid"
-      orientation={orientation}
-      className={(UNSAFE_className || '') + gridStyles({orientation}, styles)}
-      style={UNSAFE_style}
-      {...otherProps}>
-      <SelectBoxContext.Provider value={selectBoxContextValue}>
-=======
     <SelectBoxContext.Provider value={selectBoxContextValue}>
       <ListBox
         selectionMode={selectionMode}
         layout="grid"
+        orientation={orientation}
         className={(UNSAFE_className || '') + gridStyles({orientation}, styles)}
         style={UNSAFE_style}
         {...otherProps}>
->>>>>>> ecb05e28
         {children}
       </ListBox>
     </SelectBoxContext.Provider>
