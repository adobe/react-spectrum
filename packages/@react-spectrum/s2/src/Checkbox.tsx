--- conflicted
+++ resolved
@@ -141,43 +141,6 @@
       inputRef={inputRef}
       style={props.UNSAFE_style}
       className={renderProps => (props.UNSAFE_className || '') + wrapper({...renderProps, isInForm, size: props.size || 'M'}, props.styles)}>
-<<<<<<< HEAD
-      {renderProps => {
-        let checkbox = (
-          <div
-            ref={boxRef}
-            style={pressScale(boxRef)(renderProps)}
-            className={box({
-              ...renderProps,
-              isSelected: renderProps.isSelected || renderProps.isIndeterminate,
-              size: props.size || 'M',
-              isEmphasized: isInCheckboxGroup ? ctx?.isEmphasized : props.isEmphasized
-            })}>
-            {renderProps.isIndeterminate &&
-              <DashIcon size={iconSize[props.size || 'M']} className={iconStyles} />
-            }
-            {renderProps.isSelected && !renderProps.isIndeterminate &&
-              <CheckmarkIcon size={iconSize[props.size || 'M']} className={iconStyles} />
-            }
-          </div>
-        );
-
-        // Only render checkbox without center baseline if no label.
-        // This avoids expanding the checkbox height to the font's line height.
-        if (!children) {
-          return checkbox;
-        }
-
-        return (
-          <>
-            <CenterBaseline>
-              {checkbox}
-            </CenterBaseline>
-            {children}
-          </>
-        );
-      }}
-=======
       {renderProps => (
         <>
           <CenterBaseline>
@@ -201,7 +164,6 @@
           {children}
         </>
       )}
->>>>>>> dcf312bc
     </AriaCheckbox>
   );
 }
