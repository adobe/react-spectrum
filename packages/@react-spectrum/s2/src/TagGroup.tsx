/*
 * Copyright 2024 Adobe. All rights reserved.
 * This file is licensed to you under the Apache License, Version 2.0 (the "License");
 * you may not use this file except in compliance with the License. You may obtain a copy
 * of the License at http://www.apache.org/licenses/LICENSE-2.0
 *
 * Unless required by applicable law or agreed to in writing, software distributed under
 * the License is distributed on an "AS IS" BASIS, WITHOUT WARRANTIES OR REPRESENTATIONS
 * OF ANY KIND, either express or implied. See the License for the specific language
 * governing permissions and limitations under the License.
 */

import {ActionButton} from './ActionButton';
import AlertIcon from '../s2wf-icons/S2_Icon_AlertTriangle_20_N.svg';
import {
  Tag as AriaTag,
  TagGroup as AriaTagGroup,
  TagGroupProps as AriaTagGroupProps,
  TagProps as AriaTagProps,
  composeRenderProps,
  Provider,
  TextContext as RACTextContext,
  TagList,
  TagListContext,
  TagListProps,
  useLocale
} from 'react-aria-components';
import {AvatarContext} from './Avatar';
import {CenterBaseline, centerBaseline} from './CenterBaseline';
import {ClearButton} from './ClearButton';
import {CollectionBuilder} from '@react-aria/collections';
import {createContext, forwardRef, ReactNode, useContext, useEffect, useMemo, useRef, useState} from 'react';
import {DOMRef, HelpTextProps, Node, SpectrumLabelableProps} from '@react-types/shared';
import {field, focusRing, getAllowedOverrides, StyleProps} from './style-utils' with {type: 'macro'};
import {FieldLabel} from './Field';
import {flushSync} from 'react-dom';
import {fontRelative, style} from '../style/spectrum-theme' with { type: 'macro' };
import {FormContext, useFormProps} from './Form';
import {forwardRefType} from './types';
import {IconContext} from './Icon';
import {ImageContext, Text, TextContext} from './Content';
import {pressScale} from './pressScale';
import {useDOMRef} from '@react-spectrum/utils';
import {useEffectEvent, useId, useLayoutEffect, useResizeObserver} from '@react-aria/utils';

// Get types from RSP and extend those?
export interface TagProps extends Omit<AriaTagProps, 'children' | 'style' | 'className'>, StyleProps {
  /** The children of the tag. */
  children?: ReactNode
}

export interface TagGroupProps<T> extends Omit<AriaTagGroupProps, 'children' | 'style' | 'className'>, Pick<TagListProps<T>, 'items' | 'children' | 'renderEmptyState'>, Omit<SpectrumLabelableProps, 'isRequired' | 'necessityIndicator'>, StyleProps, Omit<HelpTextProps, 'errorMessage'> {
  /** A description for the tag group. */
  description?: ReactNode,
  /**
   * The size of the tag group.
   *
   * @default 'M'
   */
  size?: 'S' | 'M' | 'L',
  /** Whether the tags are displayed in an emphasized style. */
  isEmphasized?: boolean,
  /** Provides content to display when there are no items in the tag group. */
  renderEmptyState?: () => ReactNode,
  /** Whether the tags are displayed in a error state. */
  isInvalid?: boolean,
  /** An error message for the field. */
  errorMessage?: ReactNode,
  /** Limit the number of rows initially shown. This will render a button that allows the user to expand to show all tags. */
  maxRows?: number,
  /** The label to display on the action button.  */
  actionLabel?: string,
  /** Handler that is called when the action button is pressed. */
  onAction?: () => void
}

const TagGroupContext = createContext<TagGroupProps<any>>({});

const helpTextStyles = style({
  gridArea: 'helptext',
  display: 'flex',
  alignItems: 'baseline',
  gap: 'text-to-visual',
  font: 'control',
  color: {
    default: 'neutral-subdued',
    isInvalid: 'negative'
  },
  '--iconPrimary': {
    type: 'fill',
    value: 'currentColor'
  },
  contain: 'inline-size',
  paddingTop: '--field-gap',
  cursor: 'text'
});

const InternalTagGroupContext = createContext<TagGroupProps<any>>({});

function TagGroup<T extends object>(props: TagGroupProps<T>, ref: DOMRef<HTMLDivElement>) {
  props = useFormProps(props);
  let {onRemove} = props;
  return (
    <InternalTagGroupContext.Provider value={{onRemove}}>
      <CustomTagGroup {...props} forwardedRef={ref}>
        <TagList style={{display: 'flex', gap: 4}}>
          {props.children}
        </TagList>
      </CustomTagGroup>
    </InternalTagGroupContext.Provider>
  );
}

/** Tags allow users to categorize content. They can represent keywords or people, and are grouped to describe an item or a search request. */
let _TagGroup = /*#__PURE__*/ (forwardRef as forwardRefType)(TagGroup);
export {_TagGroup as TagGroup};

interface CustomTagGroupProps<T> extends TagGroupProps<T> {
  forwardedRef: DOMRef<HTMLDivElement>
}

function CustomTagGroup<T>(props: CustomTagGroupProps<T>) {
  return (
    // @ts-ignore how do i fix this one?
    <CollectionBuilder content={props.children}>
      {collection => <TagGroupInner props={props} forwardedRef={props.forwardedRef} collection={collection} />}
    </CollectionBuilder>
  );
}

function TagGroupInner<T>({
  props: {
    label,
    description,
    labelPosition = 'top',
    labelAlign = 'start',
    renderEmptyState,
    isEmphasized,
    isInvalid,
    errorMessage,
    UNSAFE_className = '',
    UNSAFE_style,
    size = 'M',
    ...props
  },
  forwardedRef: ref,
  collection
}: {props: CustomTagGroupProps<T>, forwardedRef: DOMRef<HTMLDivElement>, collection: any}) {
  let {maxRows, actionLabel, onAction} = props;
  let {direction} = useLocale();
  let containerRef = useRef(null);
  let tagsRef = useRef<HTMLDivElement | null>(null);
  let actionsRef = useRef<HTMLDivElement | null>(null);
  let hiddenTagsRef = useRef<HTMLDivElement | null>(null);
  let [tagState, setTagState] = useState({visibleTagCount: collection.size, showCollapseButton: false});
  let [isCollapsed, setIsCollapsed] = useState(maxRows != null);
  let {onRemove} = useContext(InternalTagGroupContext);
  let isEmpty = collection.size === 0;
  let showActions = tagState.showCollapseButton || tagState.visibleTagCount < collection.size;
  let formContext = useContext(FormContext);
  let domRef = useDOMRef(ref);

  let allItems = useMemo(
    () => Array.from(collection) as Array<Node<T>>,
    [collection]
  );
  let items = useMemo(
    () => Array.from(collection).slice(0, !isCollapsed ? collection.size : tagState.visibleTagCount) as Array<Node<T>>,
    [collection, tagState.visibleTagCount, isCollapsed]
  );

  let updateVisibleTagCount = useEffectEvent(() => {
    if (maxRows != null && maxRows > 0) {
      let computeVisibleTagCount = () => {
        let currContainerRef: HTMLDivElement | null = hiddenTagsRef.current;
        let currTagsRef: HTMLDivElement | null = hiddenTagsRef.current;
        let currActionsRef: HTMLDivElement | null = actionsRef.current;
        if (!currContainerRef || !currTagsRef || collection.size === 0 || currContainerRef.parentElement == null) {
          return {
            visibleTagCount: 0,
            showCollapseButton: false
          };
        }

        // Count rows and show tags until we hit the maxRows.
        // I think this is still a safe assumption, and we don't need to queryAll for role=tag
        let tags = [...currTagsRef.children];
        let currY = -Infinity;
        let rowCount = 0;
        let index = 0;
        let tagWidths: number[] = [];
        for (let tag of tags) {
          let {width, y} = tag.getBoundingClientRect();

          if (y !== currY) {
            currY = y;
            rowCount++;
          }

          if (rowCount > maxRows) {
            break;
          }
          tagWidths.push(width);
          index++;
        }

        // Remove tags until there is space for the collapse button and action button (if present) on the last row.
        let buttons = currActionsRef ? [...currActionsRef.children] : [];
        if (buttons.length > 0 && rowCount >= maxRows) {
          let buttonsWidth = buttons.reduce((acc, curr) => acc += curr.getBoundingClientRect().width, 0);
          let margins = parseFloat(getComputedStyle(buttons[0]).marginInlineStart);
          buttonsWidth += margins * 2;
          let end = direction === 'ltr' ? 'right' : 'left';
          let containerEnd = currContainerRef.parentElement?.getBoundingClientRect()[end] - margins;
          let lastTagEnd = tags[index - 1]?.getBoundingClientRect()[end];
          lastTagEnd += margins;
          let availableWidth = containerEnd - lastTagEnd;

          while (availableWidth <= buttonsWidth && index > 0) {
            let tagWidth = tagWidths.pop();
            if (tagWidth != null) {
              availableWidth += tagWidth;
            }
            index--;
          }
        }

        return {
          visibleTagCount: Math.max(index, 1),
          showCollapseButton: index < collection.size
        };
      };
      let result = computeVisibleTagCount();
      flushSync(() => {
        setTagState(result);
      });
    }
  });

  useResizeObserver({ref: containerRef, onResize: updateVisibleTagCount});

  useLayoutEffect(() => {
    if (collection.size > 0 && (maxRows != null && maxRows > 0)) {
      queueMicrotask(updateVisibleTagCount);
    }
  }, [collection.size, updateVisibleTagCount, maxRows]);

  useEffect(() => {
    // Recalculate visible tags when fonts are loaded.
    document.fonts?.ready.then(() => updateVisibleTagCount());
    // eslint-disable-next-line react-hooks/exhaustive-deps
  }, []);

  let handlePressCollapse = () => {
    setIsCollapsed(prevCollapsed => !prevCollapsed);
  };

  let helpText: ReactNode = null;
  if (!isInvalid && description) {
    helpText =  (
      <Text
        slot="description"
        className={helpTextStyles({size})}>
        {description}
      </Text>
    );
  } else if (isInvalid) {
    helpText = (
      <div
        className={helpTextStyles({size, isInvalid})}>
        <CenterBaseline>
          <AlertIcon />
        </CenterBaseline>
        <Text slot="errorMessage">
          {errorMessage}
        </Text>
      </div>
    );
  }

  return (
    <AriaTagGroup
      {...props}
      ref={domRef}
      style={UNSAFE_style}
      className={UNSAFE_className + style(field(), getAllowedOverrides())({
        size,
        labelPosition: labelPosition,
        isInForm: !!formContext
      }, props.styles)}>
      <FieldLabel
        size={size}
        labelPosition={labelPosition}
        labelAlign={labelAlign}
        contextualHelp={props.contextualHelp}>
        {label}
      </FieldLabel>
      <div
        ref={containerRef}
        className={style({
          gridArea: 'input',
          minWidth: 'full',
          marginStart: -4,
          marginEnd: 4,
          position: 'relative'
        })}>
        <FormContext.Provider value={{...formContext, size}}>
          <Provider
            values={[
              [RACTextContext, undefined],
              [TagGroupContext, {size, isEmphasized}]
            ]}>
            {/* invisible collection for measuring */}
            <div
              // @ts-ignore
              inert="true"
              ref={hiddenTagsRef}
              className={style({
                display: 'inline',
                flexWrap: 'wrap',
                fontFamily: 'sans',
                position: 'absolute',
                top: 0,
                bottom: 0,
                start: -4,
                end: 4,
                visibility: 'hidden',
                overflow: 'hidden',
                opacity: 0
              })}>
              {allItems.map(item => {
                // pull off individual props as an allow list, don't want refs or other props getting through
                // possibly should render a tag look alike instead though, so i don't call the hooks either or add id's to elements etc
                return (
                  <div
                    style={item.props.UNSAFE_style}
                    key={item.key}
                    className={item.props.className({size, allowsRemoving: Boolean(onRemove)})}>
                    {item.props.children({size, allowsRemoving: Boolean(onRemove), isInCtx: true})}
                  </div>
                );
              })}
            </div>
            {/* real tag list */}
            <TagList
              ref={tagsRef}
              items={items}
              renderEmptyState={renderEmptyState}
              className={style({
                display: 'inline',
                minWidth: 'full',
<<<<<<< HEAD
                fontFamily: 'sans'
              })}>
              {item => <Tag {...item.props} />}
=======
                flexWrap: 'wrap',
                font: 'ui'
              })({isEmpty})}>
              {children}
>>>>>>> f56a7874
            </TagList>
            {showActions && !isEmpty &&
              <ActionGroup
                actionsRef={actionsRef}
                tagState={tagState}
                size={size}
                isCollapsed={isCollapsed}
                handlePressCollapse={handlePressCollapse}
                onAction={onAction}
                actionLabel={actionLabel} />
            }
          </Provider>
        </FormContext.Provider>
      </div>
      {helpText}
    </AriaTagGroup>
  );
}

function ActionGroup(props) {
  let {
    actionsRef,
    tagState,
    size,
    isCollapsed,
    handlePressCollapse,
    onAction,
    actionLabel
  } = props;
  let tagListCtx = useContext(TagListContext);
  // @ts-ignore how do I fix this one?
  let {id: gridId} = tagListCtx ?? {};
  let actionsId = useId();
  return (
    <div
      role="group"
      ref={actionsRef}
      id={actionsId}
      aria-label={'Actions'}
      aria-labelledby={`${gridId} ${actionsId}`}
      className={style({
        display: 'inline'
      })}>
      {tagState.showCollapseButton &&
        <ActionButton
          isQuiet
          size={size}
          styles={style({margin: 4})}
          UNSAFE_style={{display: 'inline-flex'}}
          onPress={handlePressCollapse}>
          {isCollapsed ? 'Show all' : 'Collapse'}
        </ActionButton>
      }
      {actionLabel && onAction &&
        <ActionButton
          isQuiet
          size={size}
          styles={style({margin: 4})}
          UNSAFE_style={{display: 'inline-flex'}}
          onPress={() => onAction?.()}>
          {actionLabel}
        </ActionButton>
      }
    </div>
  );
}

const tagStyles = style({
  ...focusRing(),
  display: 'inline-flex',
  alignItems: 'center',
  justifyContent: 'center',
  font: 'control',
  height: 'control',
  transition: 'default',
  minWidth: 0,
  // maxWidth: '[calc(self(height) * 7)]', // s2 designs show a max width on tags but we pushed back on this in v3
  backgroundColor: {
    default: 'gray-100',
    isHovered: {
      default: 'gray-200'
    },
    isFocusVisible: {
      default: 'gray-200'
    },
    isSelected: {
      default: 'neutral',
      isEmphasized: {
        default: 'accent'
      }
    },
    isDisabled: 'disabled',
    forcedColors: {
      default: 'ButtonFace',
      isSelected: 'Highlight'
    }
  },
  color: {
    default: 'neutral',
    isSelected: {
      default: 'gray-25',
      isEmphasized: 'white'
    },
    isDisabled: 'disabled',
    forcedColors: {
      default: 'ButtonText',
      isSelected: 'HighlightText',
      isDisabled: 'GrayText'
    }
  },
  borderStyle: 'none',
  paddingStart: {
    default: 'edge-to-text'
  },
  paddingEnd: {
    default: 'edge-to-text',
    allowsRemoving: 0
  },
  paddingY: 0,
  margin: 4,
  borderRadius: 'control',
  cursor: {
    default: 'default',
    isLink: 'pointer'
  },
  '--iconMargin': {
    type: 'marginTop',
    value: {
      default: fontRelative(-2)
    }
  },
  '--iconPrimary': {
    type: 'fill',
    value: 'currentColor'
  }
});

export function Tag({children, ...props}: TagProps) {
  let textValue = typeof children === 'string' ? children : undefined;
  let ctx = useContext(TagGroupContext);
  let isInCtx = Boolean(ctx.size);
  let {size = 'M', isEmphasized} = ctx;

  let ref = useRef(null);
  let isLink = props.href != null;
  return (
    <AriaTag
      textValue={textValue}
      {...props}
      ref={ref}
      style={{...props.UNSAFE_style, ...pressScale(ref)}}
      className={renderProps => props.UNSAFE_className || '' + tagStyles({size, isEmphasized, isLink, ...renderProps})} >
      {composeRenderProps(children, (children, renderProps) => (
        <TagWrapper isInCtx={isInCtx} {...renderProps}>{children}</TagWrapper>
      ))}
    </AriaTag>
  );
}

function TagWrapper({children, isDisabled, allowsRemoving, isInCtx}) {
  let {size = 'M'} = useContext(TagGroupContext);
  return (
    <>
      {isInCtx && (
      <div
        className={style({
          display: 'inline',
          minWidth: 0,
          alignItems: 'center',
          gap: 'text-to-visual',
          forcedColorAdjust: 'none',
          backgroundColor: 'transparent'
        })}>
        <Provider
          values={[
                [TextContext, {className: style({paddingY: '--labelPadding', order: 1, truncate: true})}],
            [IconContext, {
              render: centerBaseline({slot: 'icon', className: style({order: 0})}),
              styles: style({size: fontRelative(20), marginStart: '--iconMargin', flexShrink: 0})
            }],
            [AvatarContext, {
              styles: style({size: fontRelative(20), flexShrink: 0, order: 0})
            }],
            [ImageContext, {
              className: style({size: fontRelative(20), flexShrink: 0, order: 0, aspectRatio: 'square', objectFit: 'contain'})
            }]
          ]}>
          {typeof children === 'string' ? <Text>{children}</Text> : children}
        </Provider>
      </div>
        )}
      {!isInCtx && children}
      {allowsRemoving && isInCtx && (
      <ClearButton
        slot="remove"
        size={size}
        isDisabled={isDisabled} />
        )}
    </>
  );
}<|MERGE_RESOLUTION|>--- conflicted
+++ resolved
@@ -349,16 +349,9 @@
               className={style({
                 display: 'inline',
                 minWidth: 'full',
-<<<<<<< HEAD
-                fontFamily: 'sans'
+                font: 'ui'
               })}>
               {item => <Tag {...item.props} />}
-=======
-                flexWrap: 'wrap',
-                font: 'ui'
-              })({isEmpty})}>
-              {children}
->>>>>>> f56a7874
             </TagList>
             {showActions && !isEmpty &&
               <ActionGroup
