/*
 * Copyright 2024 Adobe. All rights reserved.
 * This file is licensed to you under the Apache License, Version 2.0 (the "License");
 * you may not use this file except in compliance with the License. You may obtain a copy
 * of the License at http://www.apache.org/licenses/LICENSE-2.0
 *
 * Unless required by applicable law or agreed to in writing, software distributed under
 * the License is distributed on an "AS IS" BASIS, WITHOUT WARRANTIES OR REPRESENTATIONS
 * OF ANY KIND, either express or implied. See the License for the specific language
 * governing permissions and limitations under the License.
 */

import {ActionButton} from './ActionButton';
import AlertIcon from '../s2wf-icons/S2_Icon_AlertTriangle_20_N.svg';
import {
  Tag as AriaTag,
  TagGroup as AriaTagGroup,
  TagGroupProps as AriaTagGroupProps,
  TagProps as AriaTagProps,
  composeRenderProps,
  ContextValue,
  Provider,
  TextContext as RACTextContext,
  TagList,
<<<<<<< HEAD
  TagListContext,
  TagListProps,
  useLocale
=======
  TagListProps,
  useSlottedContext
>>>>>>> e2bf18a2
} from 'react-aria-components';
import {AvatarContext} from './Avatar';
import {CenterBaseline, centerBaseline} from './CenterBaseline';
import {ClearButton} from './ClearButton';
<<<<<<< HEAD
import {Collection, CollectionBuilder} from '@react-aria/collections';
import {createContext, forwardRef, ReactNode, useContext, useEffect, useMemo, useRef, useState} from 'react';
import {DOMRef, HelpTextProps, Node, SpectrumLabelableProps} from '@react-types/shared';
=======
import {createContext, forwardRef, ReactNode, useContext, useRef} from 'react';
import {DOMRef, DOMRefValue, HelpTextProps, SpectrumLabelableProps} from '@react-types/shared';
>>>>>>> e2bf18a2
import {field, focusRing, getAllowedOverrides, StyleProps} from './style-utils' with {type: 'macro'};
import {FieldLabel} from './Field';
import {flushSync} from 'react-dom';
import {fontRelative, style} from '../style/spectrum-theme' with { type: 'macro' };
import {FormContext, useFormProps} from './Form';
import {forwardRefType} from './types';
import {IconContext} from './Icon';
import {ImageContext, Text, TextContext} from './Content';
import {pressScale} from './pressScale';
import {useDOMRef} from '@react-spectrum/utils';
<<<<<<< HEAD
import {useEffectEvent, useId, useLayoutEffect, useResizeObserver} from '@react-aria/utils';
=======
import {useSpectrumContextProps} from './useSpectrumContextProps';
>>>>>>> e2bf18a2

// Get types from RSP and extend those?
export interface TagProps extends Omit<AriaTagProps, 'children' | 'style' | 'className'>, StyleProps {
  /** The children of the tag. */
  children?: ReactNode
}

export interface TagGroupProps<T> extends Omit<AriaTagGroupProps, 'children' | 'style' | 'className'>, Pick<TagListProps<T>, 'items' | 'children' | 'renderEmptyState'>, Omit<SpectrumLabelableProps, 'isRequired' | 'necessityIndicator'>, StyleProps, Omit<HelpTextProps, 'errorMessage'> {
  /** A description for the tag group. */
  description?: ReactNode,
  /**
   * The size of the tag group.
   *
   * @default 'M'
   */
  size?: 'S' | 'M' | 'L',
  /** Whether the tags are displayed in an emphasized style. */
  isEmphasized?: boolean,
  /** Provides content to display when there are no items in the tag group. */
  renderEmptyState?: () => ReactNode,
  /** Whether the tags are displayed in a error state. */
  isInvalid?: boolean,
  /** An error message for the field. */
  errorMessage?: ReactNode,
  /** Limit the number of rows initially shown. This will render a button that allows the user to expand to show all tags. */
  maxRows?: number,
  /** The label to display on the action button.  */
  actionLabel?: string,
  /** Handler that is called when the action button is pressed. */
  onAction?: () => void
}

export const TagGroupContext = createContext<ContextValue<TagGroupProps<any>, DOMRefValue<HTMLDivElement>>>(null);

const helpTextStyles = style({
  gridArea: 'helptext',
  display: 'flex',
  alignItems: 'baseline',
  gap: 'text-to-visual',
  font: 'control',
  color: {
    default: 'neutral-subdued',
    isInvalid: 'negative'
  },
  '--iconPrimary': {
    type: 'fill',
    value: 'currentColor'
  },
  contain: 'inline-size',
  paddingTop: '--field-gap',
  cursor: 'text'
});

const InternalTagGroupContext = createContext<TagGroupProps<any>>({});

function TagGroup<T extends object>(props: TagGroupProps<T>, ref: DOMRef<HTMLDivElement>) {
  props = useFormProps(props);
  let {onRemove} = props;
  return (
    <InternalTagGroupContext.Provider value={{onRemove}}>
      <CollectionBuilder content={<Collection {...props} />}>
        {collection => <TagGroupInner props={props} forwardedRef={ref} collection={collection} />}
      </CollectionBuilder>
    </InternalTagGroupContext.Provider>
  );
}

/** Tags allow users to categorize content. They can represent keywords or people, and are grouped to describe an item or a search request. */
let _TagGroup = /*#__PURE__*/ (forwardRef as forwardRefType)(TagGroup);
export {_TagGroup as TagGroup};

function TagGroupInner<T>({
  props: {
    label,
    description,
    labelPosition = 'top',
    labelAlign = 'start',
    renderEmptyState,
    isEmphasized,
    isInvalid,
    errorMessage,
    UNSAFE_className = '',
    UNSAFE_style,
    size = 'M',
    ...props
<<<<<<< HEAD
  },
  forwardedRef: ref,
  collection
}: {props: TagGroupProps<T>, forwardedRef: DOMRef<HTMLDivElement>, collection: any}) {
  let {maxRows, actionLabel, onAction, ...otherProps} = props;
  let {direction} = useLocale();
  let containerRef = useRef(null);
  let tagsRef = useRef<HTMLDivElement | null>(null);
  let actionsRef = useRef<HTMLDivElement | null>(null);
  let hiddenTagsRef = useRef<HTMLDivElement | null>(null);
  let [tagState, setTagState] = useState({visibleTagCount: collection.size, showCollapseButton: false});
  let [isCollapsed, setIsCollapsed] = useState(maxRows != null);
  let {onRemove} = useContext(InternalTagGroupContext);
  let isEmpty = collection.size === 0;
  let showActions = tagState.showCollapseButton || tagState.visibleTagCount < collection.size;
=======
  }: TagGroupProps<T>,
  ref: DOMRef<HTMLDivElement>
) {
  [props, ref] = useSpectrumContextProps(props, ref, TagGroupContext);
>>>>>>> e2bf18a2
  let formContext = useContext(FormContext);
  let domRef = useDOMRef(ref);

  let allItems = useMemo(
    () => Array.from(collection) as Array<Node<T>>,
    [collection]
  );
  let items = useMemo(
    () => Array.from(collection).slice(0, !isCollapsed ? collection.size : tagState.visibleTagCount) as Array<Node<T>>,
    [collection, tagState.visibleTagCount, isCollapsed]
  );

  let updateVisibleTagCount = useEffectEvent(() => {
    if (maxRows != null && maxRows > 0) {
      let computeVisibleTagCount = () => {
        let currContainerRef: HTMLDivElement | null = hiddenTagsRef.current;
        let currTagsRef: HTMLDivElement | null = hiddenTagsRef.current;
        let currActionsRef: HTMLDivElement | null = actionsRef.current;
        if (!currContainerRef || !currTagsRef || collection.size === 0 || currContainerRef.parentElement == null) {
          return {
            visibleTagCount: 0,
            showCollapseButton: false
          };
        }

        // Count rows and show tags until we hit the maxRows.
        // I think this is still a safe assumption, and we don't need to queryAll for role=tag
        let tags = [...currTagsRef.children];
        let currY = -Infinity;
        let rowCount = 0;
        let index = 0;
        let tagWidths: number[] = [];
        for (let tag of tags) {
          let {width, y} = tag.getBoundingClientRect();

          if (y !== currY) {
            currY = y;
            rowCount++;
          }

          if (rowCount > maxRows) {
            break;
          }
          tagWidths.push(width);
          index++;
        }

        // Remove tags until there is space for the collapse button and action button (if present) on the last row.
        let buttons = currActionsRef ? [...currActionsRef.children] : [];
        if (buttons.length > 0 && rowCount >= maxRows) {
          let buttonsWidth = buttons.reduce((acc, curr) => acc += curr.getBoundingClientRect().width, 0);
          let margins = parseFloat(getComputedStyle(buttons[0]).marginInlineStart);
          buttonsWidth += margins * 2;
          let end = direction === 'ltr' ? 'right' : 'left';
          let containerEnd = currContainerRef.parentElement?.getBoundingClientRect()[end] - margins;
          let lastTagEnd = tags[index - 1]?.getBoundingClientRect()[end];
          lastTagEnd += margins;
          let availableWidth = containerEnd - lastTagEnd;

          while (availableWidth <= buttonsWidth && index > 0) {
            let tagWidth = tagWidths.pop();
            if (tagWidth != null) {
              availableWidth += tagWidth;
            }
            index--;
          }
        }

        return {
          visibleTagCount: Math.max(index, 1),
          showCollapseButton: index < collection.size
        };
      };
      let result = computeVisibleTagCount();
      flushSync(() => {
        setTagState(result);
      });
    }
  });

  useResizeObserver({ref: containerRef, onResize: updateVisibleTagCount});

  useLayoutEffect(() => {
    if (collection.size > 0 && (maxRows != null && maxRows > 0)) {
      queueMicrotask(updateVisibleTagCount);
    }
  }, [collection.size, updateVisibleTagCount, maxRows]);

  useEffect(() => {
    // Recalculate visible tags when fonts are loaded.
    document.fonts?.ready.then(() => updateVisibleTagCount());
    // eslint-disable-next-line react-hooks/exhaustive-deps
  }, []);

  let handlePressCollapse = () => {
    setIsCollapsed(prevCollapsed => !prevCollapsed);
  };

  let helpText: ReactNode = null;
  if (!isInvalid && description) {
    helpText =  (
      <Text
        slot="description"
<<<<<<< HEAD
        className={helpTextStyles({size})}>
=======
        styles={helpTextStyles({size})}>
>>>>>>> e2bf18a2
        {description}
      </Text>
    );
  } else if (isInvalid) {
    helpText = (
      <div
        className={helpTextStyles({size, isInvalid})}>
        <CenterBaseline>
          <AlertIcon />
        </CenterBaseline>
        <Text slot="errorMessage">
          {errorMessage}
        </Text>
      </div>
    );
  }

  return (
    <AriaTagGroup
      {...otherProps}
      ref={domRef}
      style={UNSAFE_style}
      className={UNSAFE_className + style(field(), getAllowedOverrides())({
        size,
        labelPosition: labelPosition,
        isInForm: !!formContext
      }, props.styles)}>
      <FieldLabel
        size={size}
        labelPosition={labelPosition}
        labelAlign={labelAlign}
        contextualHelp={props.contextualHelp}>
        {label}
      </FieldLabel>
      <div
        ref={containerRef}
        className={style({
          gridArea: 'input',
          minWidth: 'full',
          marginStart: {
            default: -4,
            isEmpty: 0
          },
          marginEnd: {
            default: 4,
            isEmpty: 0
          },
          position: 'relative'
        })({isEmpty})}>
        <FormContext.Provider value={{...formContext, size}}>
          <Provider
            values={[
              [RACTextContext, undefined],
              [TagGroupContext, {size, isEmphasized}]
            ]}>
            {/* invisible collection for measuring */}
            <div
              // @ts-ignore
              inert="true"
              ref={hiddenTagsRef}
              className={style({
                display: 'inline',
                flexWrap: 'wrap',
                fontFamily: 'sans',
                position: 'absolute',
                top: 0,
                bottom: 0,
                start: -4,
                end: 4,
                visibility: 'hidden',
                overflow: 'hidden',
                opacity: 0
              })}>
              {allItems.map(item => {
                // pull off individual props as an allow list, don't want refs or other props getting through
                // possibly should render a tag look alike instead though, so i don't call the hooks either or add id's to elements etc
                return (
                  <div
                    style={item.props.UNSAFE_style}
                    key={item.key}
                    className={item.props.className({size, allowsRemoving: Boolean(onRemove)})}>
                    {item.props.children({size, allowsRemoving: Boolean(onRemove), isInCtx: true})}
                  </div>
                );
              })}
            </div>
            {/* real tag list */}
            <TagList
              ref={tagsRef}
              items={items}
              renderEmptyState={renderEmptyState}
              className={style({
                display: 'inline',
                minWidth: 'full',
                font: 'ui'
              })}>
              {item => <Tag {...item.props} />}
            </TagList>
            {showActions && !isEmpty &&
              <ActionGroup
                actionsRef={actionsRef}
                tagState={tagState}
                size={size}
                isCollapsed={isCollapsed}
                handlePressCollapse={handlePressCollapse}
                onAction={onAction}
                actionLabel={actionLabel} />
            }
          </Provider>
        </FormContext.Provider>
      </div>
      {helpText}
    </AriaTagGroup>
  );
}

function ActionGroup(props) {
  let {
    actionsRef,
    tagState,
    size,
    isCollapsed,
    handlePressCollapse,
    onAction,
    actionLabel
  } = props;
  let tagListCtx = useContext(TagListContext);
  // @ts-ignore how do I fix this one?
  let {id: gridId} = tagListCtx ?? {};
  let actionsId = useId();
  return (
    <div
      role="group"
      ref={actionsRef}
      id={actionsId}
      aria-label={'Actions'}
      aria-labelledby={`${gridId} ${actionsId}`}
      className={style({
        display: 'inline'
      })}>
      {tagState.showCollapseButton &&
        <ActionButton
          isQuiet
          size={size}
          styles={style({margin: 4})}
          UNSAFE_style={{display: 'inline-flex'}}
          onPress={handlePressCollapse}>
          {isCollapsed ? 'Show all' : 'Collapse'}
        </ActionButton>
      }
      {actionLabel && onAction &&
        <ActionButton
          isQuiet
          size={size}
          styles={style({margin: 4})}
          UNSAFE_style={{display: 'inline-flex'}}
          onPress={() => onAction?.()}>
          {actionLabel}
        </ActionButton>
      }
    </div>
  );
}

const tagStyles = style({
  ...focusRing(),
  display: 'inline-flex',
  verticalAlign: 'middle',
  alignItems: 'center',
  justifyContent: 'center',
  font: 'control',
  height: 'control',
  transition: 'default',
  minWidth: 0,
  // maxWidth: '[calc(self(height) * 7)]', // s2 designs show a max width on tags but we pushed back on this in v3
  backgroundColor: {
    default: 'gray-100',
    isHovered: {
      default: 'gray-200'
    },
    isFocusVisible: {
      default: 'gray-200'
    },
    isSelected: {
      default: 'neutral',
      isEmphasized: {
        default: 'accent'
      }
    },
    isDisabled: 'disabled',
    forcedColors: {
      default: 'ButtonFace',
      isSelected: 'Highlight'
    }
  },
  color: {
    default: 'neutral',
    isSelected: {
      default: 'gray-25',
      isEmphasized: 'white'
    },
    isDisabled: 'disabled',
    forcedColors: {
      default: 'ButtonText',
      isSelected: 'HighlightText',
      isDisabled: 'GrayText'
    }
  },
  borderStyle: 'none',
  paddingStart: {
    default: 'edge-to-text'
  },
  paddingEnd: {
    default: 'edge-to-text',
    allowsRemoving: 0
  },
  paddingY: 0,
  margin: 4,
  borderRadius: 'control',
  cursor: {
    default: 'default',
    isLink: 'pointer'
  },
  '--iconMargin': {
    type: 'marginTop',
    value: {
      default: fontRelative(-2)
    }
  },
  '--iconPrimary': {
    type: 'fill',
    value: 'currentColor'
  }
});

export function Tag({children, ...props}: TagProps) {
  let textValue = typeof children === 'string' ? children : undefined;
<<<<<<< HEAD
  let ctx = useContext(TagGroupContext);
  let isInCtx = Boolean(ctx.size);
  let {size = 'M', isEmphasized} = ctx;
=======
  let {size = 'M', isEmphasized} = useSlottedContext(TagGroupContext)!;
>>>>>>> e2bf18a2

  let ref = useRef(null);
  let isLink = props.href != null;
  return (
    <AriaTag
      textValue={textValue}
      {...props}
      ref={ref}
<<<<<<< HEAD
      style={{...props.UNSAFE_style, ...pressScale(ref)}}
      className={renderProps => props.UNSAFE_className || '' + tagStyles({size, isEmphasized, isLink, ...renderProps})} >
      {composeRenderProps(children, (children, renderProps) => (
        <TagWrapper isInCtx={isInCtx} {...renderProps}>{children}</TagWrapper>
=======
      style={pressScale(ref)}
      className={renderProps => tagStyles({...renderProps, size, isEmphasized, isLink})} >
      {composeRenderProps(children, (children, {allowsRemoving, isDisabled}) => (
        <>
          <div
            className={style({
              display: 'flex',
              minWidth: 0,
              alignItems: 'center',
              gap: 'text-to-visual',
              forcedColorAdjust: 'none',
              backgroundColor: 'transparent'
            })}>
            <Provider
              values={[
                [TextContext, {styles: style({paddingY: '--labelPadding', order: 1, truncate: true})}],
                [IconContext, {
                  render: centerBaseline({slot: 'icon', styles: style({order: 0})}),
                  styles: style({size: fontRelative(20), marginStart: '--iconMargin', flexShrink: 0})
                }],
                [AvatarContext, {
                  styles: style({size: fontRelative(20), flexShrink: 0, order: 0})
                }],
                [ImageContext, {
                  className: style({size: fontRelative(20), flexShrink: 0, order: 0, aspectRatio: 'square', objectFit: 'contain'})
                }]
              ]}>
              {typeof children === 'string' ? <Text>{children}</Text> : children}
            </Provider>
          </div>
          {allowsRemoving && (
            <ClearButton
              slot="remove"
              size={size}
              isDisabled={isDisabled} />
          )}
        </>
>>>>>>> e2bf18a2
      ))}
    </AriaTag>
  );
}

function TagWrapper({children, isDisabled, allowsRemoving, isInCtx}) {
  let {size = 'M'} = useContext(TagGroupContext);
  return (
    <>
      {isInCtx && (
      <div
        className={style({
          display: 'flex',
          minWidth: 0,
          alignItems: 'center',
          gap: 'text-to-visual',
          forcedColorAdjust: 'none',
          backgroundColor: 'transparent'
        })}>
        <Provider
          values={[
            [TextContext, {className: style({order: 1, truncate: true})}],
            [IconContext, {
              render: centerBaseline({slot: 'icon', className: style({order: 0})}),
              styles: style({size: fontRelative(20), marginStart: '--iconMargin', flexShrink: 0})
            }],
            [AvatarContext, {
              styles: style({size: fontRelative(20), flexShrink: 0, order: 0})
            }],
            [ImageContext, {
              className: style({size: fontRelative(20), flexShrink: 0, order: 0, aspectRatio: 'square', objectFit: 'contain'})
            }]
          ]}>
          {typeof children === 'string' ? <Text>{children}</Text> : children}
        </Provider>
      </div>
        )}
      {!isInCtx && children}
      {allowsRemoving && isInCtx && (
        <ClearButton
          slot="remove"
          size={size}
          isDisabled={isDisabled} />
      )}
    </>
  );
}<|MERGE_RESOLUTION|>--- conflicted
+++ resolved
@@ -22,26 +22,17 @@
   Provider,
   TextContext as RACTextContext,
   TagList,
-<<<<<<< HEAD
   TagListContext,
   TagListProps,
-  useLocale
-=======
-  TagListProps,
+  useLocale,
   useSlottedContext
->>>>>>> e2bf18a2
 } from 'react-aria-components';
 import {AvatarContext} from './Avatar';
 import {CenterBaseline, centerBaseline} from './CenterBaseline';
 import {ClearButton} from './ClearButton';
-<<<<<<< HEAD
 import {Collection, CollectionBuilder} from '@react-aria/collections';
 import {createContext, forwardRef, ReactNode, useContext, useEffect, useMemo, useRef, useState} from 'react';
-import {DOMRef, HelpTextProps, Node, SpectrumLabelableProps} from '@react-types/shared';
-=======
-import {createContext, forwardRef, ReactNode, useContext, useRef} from 'react';
-import {DOMRef, DOMRefValue, HelpTextProps, SpectrumLabelableProps} from '@react-types/shared';
->>>>>>> e2bf18a2
+import {DOMRef, DOMRefValue, HelpTextProps, Node, SpectrumLabelableProps} from '@react-types/shared';
 import {field, focusRing, getAllowedOverrides, StyleProps} from './style-utils' with {type: 'macro'};
 import {FieldLabel} from './Field';
 import {flushSync} from 'react-dom';
@@ -52,11 +43,8 @@
 import {ImageContext, Text, TextContext} from './Content';
 import {pressScale} from './pressScale';
 import {useDOMRef} from '@react-spectrum/utils';
-<<<<<<< HEAD
 import {useEffectEvent, useId, useLayoutEffect, useResizeObserver} from '@react-aria/utils';
-=======
 import {useSpectrumContextProps} from './useSpectrumContextProps';
->>>>>>> e2bf18a2
 
 // Get types from RSP and extend those?
 export interface TagProps extends Omit<AriaTagProps, 'children' | 'style' | 'className'>, StyleProps {
@@ -142,11 +130,11 @@
     UNSAFE_style,
     size = 'M',
     ...props
-<<<<<<< HEAD
   },
   forwardedRef: ref,
   collection
 }: {props: TagGroupProps<T>, forwardedRef: DOMRef<HTMLDivElement>, collection: any}) {
+  [props, ref] = useSpectrumContextProps(props, ref, TagGroupContext);
   let {maxRows, actionLabel, onAction, ...otherProps} = props;
   let {direction} = useLocale();
   let containerRef = useRef(null);
@@ -158,12 +146,6 @@
   let {onRemove} = useContext(InternalTagGroupContext);
   let isEmpty = collection.size === 0;
   let showActions = tagState.showCollapseButton || tagState.visibleTagCount < collection.size;
-=======
-  }: TagGroupProps<T>,
-  ref: DOMRef<HTMLDivElement>
-) {
-  [props, ref] = useSpectrumContextProps(props, ref, TagGroupContext);
->>>>>>> e2bf18a2
   let formContext = useContext(FormContext);
   let domRef = useDOMRef(ref);
 
@@ -267,11 +249,7 @@
     helpText =  (
       <Text
         slot="description"
-<<<<<<< HEAD
-        className={helpTextStyles({size})}>
-=======
         styles={helpTextStyles({size})}>
->>>>>>> e2bf18a2
         {description}
       </Text>
     );
@@ -509,13 +487,9 @@
 
 export function Tag({children, ...props}: TagProps) {
   let textValue = typeof children === 'string' ? children : undefined;
-<<<<<<< HEAD
-  let ctx = useContext(TagGroupContext);
-  let isInCtx = Boolean(ctx.size);
-  let {size = 'M', isEmphasized} = ctx;
-=======
-  let {size = 'M', isEmphasized} = useSlottedContext(TagGroupContext)!;
->>>>>>> e2bf18a2
+  let ctx = useSlottedContext(TagGroupContext);
+  let isInCtx = Boolean(ctx?.size);
+  let {size = 'M', isEmphasized} = ctx ?? {};
 
   let ref = useRef(null);
   let isLink = props.href != null;
@@ -524,57 +498,17 @@
       textValue={textValue}
       {...props}
       ref={ref}
-<<<<<<< HEAD
       style={{...props.UNSAFE_style, ...pressScale(ref)}}
       className={renderProps => props.UNSAFE_className || '' + tagStyles({size, isEmphasized, isLink, ...renderProps})} >
       {composeRenderProps(children, (children, renderProps) => (
         <TagWrapper isInCtx={isInCtx} {...renderProps}>{children}</TagWrapper>
-=======
-      style={pressScale(ref)}
-      className={renderProps => tagStyles({...renderProps, size, isEmphasized, isLink})} >
-      {composeRenderProps(children, (children, {allowsRemoving, isDisabled}) => (
-        <>
-          <div
-            className={style({
-              display: 'flex',
-              minWidth: 0,
-              alignItems: 'center',
-              gap: 'text-to-visual',
-              forcedColorAdjust: 'none',
-              backgroundColor: 'transparent'
-            })}>
-            <Provider
-              values={[
-                [TextContext, {styles: style({paddingY: '--labelPadding', order: 1, truncate: true})}],
-                [IconContext, {
-                  render: centerBaseline({slot: 'icon', styles: style({order: 0})}),
-                  styles: style({size: fontRelative(20), marginStart: '--iconMargin', flexShrink: 0})
-                }],
-                [AvatarContext, {
-                  styles: style({size: fontRelative(20), flexShrink: 0, order: 0})
-                }],
-                [ImageContext, {
-                  className: style({size: fontRelative(20), flexShrink: 0, order: 0, aspectRatio: 'square', objectFit: 'contain'})
-                }]
-              ]}>
-              {typeof children === 'string' ? <Text>{children}</Text> : children}
-            </Provider>
-          </div>
-          {allowsRemoving && (
-            <ClearButton
-              slot="remove"
-              size={size}
-              isDisabled={isDisabled} />
-          )}
-        </>
->>>>>>> e2bf18a2
       ))}
     </AriaTag>
   );
 }
 
 function TagWrapper({children, isDisabled, allowsRemoving, isInCtx}) {
-  let {size = 'M'} = useContext(TagGroupContext);
+  let {size = 'M'} = useSlottedContext(TagGroupContext) ?? {};
   return (
     <>
       {isInCtx && (
@@ -589,7 +523,7 @@
         })}>
         <Provider
           values={[
-            [TextContext, {className: style({order: 1, truncate: true})}],
+            [TextContext, {styles: style({order: 1, truncate: true})}],
             [IconContext, {
               render: centerBaseline({slot: 'icon', className: style({order: 0})}),
               styles: style({size: fontRelative(20), marginStart: '--iconMargin', flexShrink: 0})
