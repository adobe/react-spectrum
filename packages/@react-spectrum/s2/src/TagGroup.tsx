/*
 * Copyright 2024 Adobe. All rights reserved.
 * This file is licensed to you under the Apache License, Version 2.0 (the "License");
 * you may not use this file except in compliance with the License. You may obtain a copy
 * of the License at http://www.apache.org/licenses/LICENSE-2.0
 *
 * Unless required by applicable law or agreed to in writing, software distributed under
 * the License is distributed on an "AS IS" BASIS, WITHOUT WARRANTIES OR REPRESENTATIONS
 * OF ANY KIND, either express or implied. See the License for the specific language
 * governing permissions and limitations under the License.
 */

import AlertIcon from '../s2wf-icons/S2_Icon_AlertTriangle_20_N.svg';
import {
  Tag as AriaTag,
  TagGroup as AriaTagGroup,
  TagGroupProps as AriaTagGroupProps,
  TagProps as AriaTagProps,
  composeRenderProps,
  ContextValue,
  Provider,
  TextContext as RACTextContext,
  TagList,
  TagListProps,
  useSlottedContext
} from 'react-aria-components';
import {AvatarContext} from './Avatar';
import {CenterBaseline, centerBaseline} from './CenterBaseline';
import {ClearButton} from './ClearButton';
import {createContext, forwardRef, ReactNode, useContext, useRef} from 'react';
import {DOMRef, DOMRefValue, HelpTextProps, SpectrumLabelableProps} from '@react-types/shared';
import {field, focusRing, getAllowedOverrides, StyleProps} from './style-utils' with {type: 'macro'};
import {FieldLabel} from './Field';
import {fontRelative, style} from '../style/spectrum-theme' with { type: 'macro' };
import {FormContext, useFormProps} from './Form';
import {forwardRefType} from './types';
import {IconContext} from './Icon';
import {ImageContext, Text, TextContext} from './Content';
import intlMessages from '../intl/*.json';
import {pressScale} from './pressScale';
// @ts-ignore
import {useDOMRef} from '@react-spectrum/utils';
<<<<<<< HEAD
import {useLocalizedStringFormatter} from '@react-aria/i18n';
=======
import {useSpectrumContextProps} from './useSpectrumContextProps';
>>>>>>> 6932a9fb

// Get types from RSP and extend those?
export interface TagProps extends Omit<AriaTagProps, 'children' | 'style' | 'className'> {
  /** The children of the tag. */
  children?: ReactNode
}

export interface TagGroupProps<T> extends Omit<AriaTagGroupProps, 'children' | 'style' | 'className'>, Pick<TagListProps<T>, 'items' | 'children' | 'renderEmptyState'>, Omit<SpectrumLabelableProps, 'isRequired' | 'necessityIndicator'>, StyleProps, Omit<HelpTextProps, 'errorMessage'> {
  /** A description for the tag group. */
  description?: ReactNode,
  /**
   * The size of the tag group.
   *
   * @default 'M'
   */
  size?: 'S' | 'M' | 'L',
  /** Whether the tags are displayed in an emphasized style. */
  isEmphasized?: boolean,
  /** Provides content to display when there are no items in the tag group. */
  renderEmptyState?: () => ReactNode,
  /** Whether the tags are displayed in a error state. */
  isInvalid?: boolean,
  /** An error message for the field. */
  errorMessage?: ReactNode
}

export const TagGroupContext = createContext<ContextValue<TagGroupProps<any>, DOMRefValue<HTMLDivElement>>>(null);

const helpTextStyles = style({
  gridArea: 'helptext',
  display: 'flex',
  alignItems: 'baseline',
  gap: 'text-to-visual',
  font: 'control',
  color: {
    default: 'neutral-subdued',
    isInvalid: 'negative'
  },
  '--iconPrimary': {
    type: 'fill',
    value: 'currentColor'
  },
  contain: 'inline-size',
  paddingTop: '--field-gap',
  cursor: 'text'
});

function TagGroup<T extends object>(
  props: TagGroupProps<T>,
  ref: DOMRef<HTMLDivElement>
) {
  let stringFormatter = useLocalizedStringFormatter(intlMessages, '@react-spectrum/s2');
  let {
    label,
    description,
    items,
    labelPosition = 'top',
    labelAlign = 'start',
    children,
    renderEmptyState = () => stringFormatter.format('tag.noTags'),
    isEmphasized,
    isInvalid,
    errorMessage,
    UNSAFE_className = '',
    UNSAFE_style,
<<<<<<< HEAD
    size = 'M',
    ...otherProps
  } = props;

=======
    ...props
  }: TagGroupProps<T>,
  ref: DOMRef<HTMLDivElement>
) {
  [props, ref] = useSpectrumContextProps(props, ref, TagGroupContext);
>>>>>>> 6932a9fb
  let formContext = useContext(FormContext);
  props = useFormProps(props);
  let domRef = useDOMRef(ref);

  let helpText: ReactNode = null;
  if (!isInvalid && description) {
    helpText =  (
      <Text
        slot="description"
<<<<<<< HEAD
        className={helpTextStyles({size})}>
=======
        styles={helpTextStyles({size})}>
>>>>>>> 6932a9fb
        {description}
      </Text>
    );
  } else if (isInvalid) {
    helpText = (
      <div
        className={helpTextStyles({size, isInvalid})}>
        <CenterBaseline>
          <AlertIcon />
        </CenterBaseline>
        <Text slot="errorMessage">
          {errorMessage}
        </Text>
      </div>
    );
  }

  // TODO collapse behavior, need a custom collection render so we can limit the number of children
  // but this isn't possible yet
  return (
    <AriaTagGroup
      {...otherProps}
      ref={domRef}
      style={UNSAFE_style}
      className={UNSAFE_className + style(field(), getAllowedOverrides())({
        size: props.size,
        labelPosition: labelPosition,
        isInForm: !!formContext
      }, props.styles)}>
      <FieldLabel
        size={size}
        labelPosition={labelPosition}
        labelAlign={labelAlign}
        contextualHelp={props.contextualHelp}>
        {label}
      </FieldLabel>
      <div
        className={style({
          gridArea: 'input',
          display: 'flex',
          flexWrap: 'wrap',
          minWidth: 'full',
          // TODO: what should this gap be?
          gap: 16
        })}>
        <FormContext.Provider value={{...formContext, size}}>
          <Provider
            values={[
              [RACTextContext, undefined],
              [TagGroupContext, {size, isEmphasized}]
            ]}>
            <TagList
              items={items}
              renderEmptyState={renderEmptyState}
              className={({isEmpty}) => style({
                marginX: {
                  default: -4, // use negative number when theme TS is ready
                  isEmpty: 0
                },
                display: 'flex',
                minWidth: 'full',
                flexWrap: 'wrap',
                font: 'ui'
              })({isEmpty})}>
              {children}
            </TagList>
          </Provider>
        </FormContext.Provider>
      </div>
      {helpText}
    </AriaTagGroup>
  );
}

/** Tags allow users to categorize content. They can represent keywords or people, and are grouped to describe an item or a search request. */
let _TagGroup = /*#__PURE__*/ (forwardRef as forwardRefType)(TagGroup);
export {_TagGroup as TagGroup};

const tagStyles = style({
  ...focusRing(),
  display: 'inline-flex',
  alignItems: 'center',
  justifyContent: 'center',
  font: 'control',
  height: 'control',
  transition: 'default',
  minWidth: 0,
  // maxWidth: '[calc(self(height) * 7)]', // s2 designs show a max width on tags but we pushed back on this in v3
  backgroundColor: {
    default: 'gray-100',
    isHovered: {
      default: 'gray-200'
    },
    isFocusVisible: {
      default: 'gray-200'
    },
    isSelected: {
      default: 'neutral',
      isEmphasized: {
        default: 'accent'
      }
    },
    isDisabled: 'disabled',
    forcedColors: {
      default: 'ButtonFace',
      isSelected: 'Highlight'
    }
  },
  color: {
    default: 'neutral',
    isSelected: {
      default: 'gray-25',
      isEmphasized: 'white'
    },
    isDisabled: 'disabled',
    forcedColors: {
      default: 'ButtonText',
      isSelected: 'HighlightText',
      isDisabled: 'GrayText'
    }
  },
  borderStyle: 'none',
  paddingStart: {
    default: 'edge-to-text'
  },
  paddingEnd: {
    default: 'edge-to-text',
    allowsRemoving: 0
  },
  paddingY: 0,
  margin: 4,
  borderRadius: 'control',
  cursor: {
    default: 'default',
    isLink: 'pointer'
  },
  '--iconMargin': {
    type: 'marginTop',
    value: {
      default: fontRelative(-2)
    }
  },
  '--iconPrimary': {
    type: 'fill',
    value: 'currentColor'
  }
});

export function Tag({children, ...props}: TagProps) {
  let textValue = typeof children === 'string' ? children : undefined;
  let {size = 'M', isEmphasized} = useSlottedContext(TagGroupContext)!;

  let ref = useRef(null);
  let isLink = props.href != null;
  return (
    <AriaTag
      textValue={textValue}
      {...props}
      ref={ref}
      style={pressScale(ref)}
      className={renderProps => tagStyles({...renderProps, size, isEmphasized, isLink})} >
      {composeRenderProps(children, (children, {allowsRemoving, isDisabled}) => (
        <>
          <div
            className={style({
              display: 'flex',
              minWidth: 0,
              alignItems: 'center',
              gap: 'text-to-visual',
              forcedColorAdjust: 'none',
              backgroundColor: 'transparent'
            })}>
            <Provider
              values={[
                [TextContext, {styles: style({paddingY: '--labelPadding', order: 1, truncate: true})}],
                [IconContext, {
                  render: centerBaseline({slot: 'icon', styles: style({order: 0})}),
                  styles: style({size: fontRelative(20), marginStart: '--iconMargin', flexShrink: 0})
                }],
                [AvatarContext, {
                  styles: style({size: fontRelative(20), flexShrink: 0, order: 0})
                }],
                [ImageContext, {
                  className: style({size: fontRelative(20), flexShrink: 0, order: 0, aspectRatio: 'square', objectFit: 'contain'})
                }]
              ]}>
              {typeof children === 'string' ? <Text>{children}</Text> : children}
            </Provider>
          </div>
          {allowsRemoving && (
            <ClearButton
              slot="remove"
              size={size}
              isDisabled={isDisabled} />
          )}
        </>
      ))}
    </AriaTag>
  );
}<|MERGE_RESOLUTION|>--- conflicted
+++ resolved
@@ -36,15 +36,12 @@
 import {forwardRefType} from './types';
 import {IconContext} from './Icon';
 import {ImageContext, Text, TextContext} from './Content';
+// @ts-ignore
 import intlMessages from '../intl/*.json';
 import {pressScale} from './pressScale';
-// @ts-ignore
 import {useDOMRef} from '@react-spectrum/utils';
-<<<<<<< HEAD
 import {useLocalizedStringFormatter} from '@react-aria/i18n';
-=======
 import {useSpectrumContextProps} from './useSpectrumContextProps';
->>>>>>> 6932a9fb
 
 // Get types from RSP and extend those?
 export interface TagProps extends Omit<AriaTagProps, 'children' | 'style' | 'className'> {
@@ -97,6 +94,7 @@
   ref: DOMRef<HTMLDivElement>
 ) {
   let stringFormatter = useLocalizedStringFormatter(intlMessages, '@react-spectrum/s2');
+  [props, ref] = useSpectrumContextProps(props, ref, TagGroupContext);
   let {
     label,
     description,
@@ -110,18 +108,10 @@
     errorMessage,
     UNSAFE_className = '',
     UNSAFE_style,
-<<<<<<< HEAD
     size = 'M',
     ...otherProps
   } = props;
 
-=======
-    ...props
-  }: TagGroupProps<T>,
-  ref: DOMRef<HTMLDivElement>
-) {
-  [props, ref] = useSpectrumContextProps(props, ref, TagGroupContext);
->>>>>>> 6932a9fb
   let formContext = useContext(FormContext);
   props = useFormProps(props);
   let domRef = useDOMRef(ref);
@@ -131,11 +121,7 @@
     helpText =  (
       <Text
         slot="description"
-<<<<<<< HEAD
-        className={helpTextStyles({size})}>
-=======
         styles={helpTextStyles({size})}>
->>>>>>> 6932a9fb
         {description}
       </Text>
     );
