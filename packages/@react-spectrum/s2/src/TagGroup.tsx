--- conflicted
+++ resolved
@@ -504,24 +504,18 @@
   }
 });
 
-<<<<<<< HEAD
+const avatarSize = {
+  S: 16,
+  M: 20,
+  L: 24
+} as const;
+
 function Tag({children, textValue, ...props}: TagProps, ref: DOMRef<HTMLDivElement>) {
   textValue ||= typeof children === 'string' ? children : undefined;
   let ctx = useSlottedContext(TagGroupContext);
   let isInRealDOM = Boolean(ctx?.size);
   let {size, isEmphasized} = ctx ?? {};
   let domRef = useDOMRef(ref);
-=======
-const avatarSize = {
-  S: 16,
-  M: 20,
-  L: 24
-} as const;
-
-export function Tag({children, ...props}: TagProps) {
-  let textValue = typeof children === 'string' ? children : undefined;
-  let {size = 'M', isEmphasized} = useSlottedContext(TagGroupContext)!;
->>>>>>> b27e4495
 
   let backupRef = useRef(null);
   domRef = domRef || backupRef;
@@ -530,60 +524,11 @@
     <AriaTag
       textValue={textValue}
       {...props}
-<<<<<<< HEAD
       ref={domRef}
       style={pressScale(domRef)}
       className={renderProps => tagStyles({size, isEmphasized, isLink, ...renderProps})} >
       {composeRenderProps(children, (children, renderProps) => (
         <TagWrapper isInRealDOM={isInRealDOM} {...renderProps}>{typeof children === 'string' ? <Text>{children}</Text> : children}</TagWrapper>
-=======
-      ref={ref}
-      style={pressScale(ref)}
-      className={renderProps => tagStyles({...renderProps, size, isEmphasized, isLink})} >
-      {composeRenderProps(children, (children, {allowsRemoving, isDisabled}) => (
-        <>
-          <div
-            className={style({
-              display: 'flex',
-              minWidth: 0,
-              alignItems: 'center',
-              gap: 'text-to-visual',
-              forcedColorAdjust: 'none',
-              backgroundColor: 'transparent'
-            })}>
-            <Provider
-              values={[
-                [TextContext, {styles: style({paddingY: '--labelPadding', order: 1, truncate: true})}],
-                [IconContext, {
-                  render: centerBaseline({slot: 'icon', styles: style({order: 0})}),
-                  styles: style({size: fontRelative(20), marginStart: '--iconMargin', flexShrink: 0})
-                }],
-                [AvatarContext, {
-                  size: avatarSize[size],
-                  styles: style({order: 0})
-                }],
-                [ImageContext, {
-                  className: style({
-                    size: fontRelative(20),
-                    flexShrink: 0,
-                    order: 0,
-                    aspectRatio: 'square',
-                    objectFit: 'contain',
-                    borderRadius: 'sm'
-                  })
-                }]
-              ]}>
-              {typeof children === 'string' ? <Text>{children}</Text> : children}
-            </Provider>
-          </div>
-          {allowsRemoving && (
-            <ClearButton
-              slot="remove"
-              size={size}
-              isDisabled={isDisabled} />
-          )}
-        </>
->>>>>>> b27e4495
       ))}
     </AriaTag>
   );
@@ -616,10 +561,18 @@
               styles: style({size: fontRelative(20), marginStart: '--iconMargin', flexShrink: 0})
             }],
             [AvatarContext, {
-              styles: style({size: fontRelative(20), flexShrink: 0, order: 0})
+              size: avatarSize[size],
+              styles: style({order: 0})
             }],
             [ImageContext, {
-              className: style({size: fontRelative(20), flexShrink: 0, order: 0, aspectRatio: 'square', objectFit: 'contain'})
+              className: style({
+                size: fontRelative(20),
+                flexShrink: 0,
+                order: 0,
+                aspectRatio: 'square',
+                objectFit: 'contain',
+                borderRadius: 'sm'
+              })
             }]
           ]}>
           {children}
