/*
 * Copyright 2024 Adobe. All rights reserved.
 * This file is licensed to you under the Apache License, Version 2.0 (the "License");
 * you may not use this file except in compliance with the License. You may obtain a copy
 * of the License at http://www.apache.org/licenses/LICENSE-2.0
 *
 * Unless required by applicable law or agreed to in writing, software distributed under
 * the License is distributed on an "AS IS" BASIS, WITHOUT WARRANTIES OR REPRESENTATIONS
 * OF ANY KIND, either express or implied. See the License for the specific language
 * governing permissions and limitations under the License.
 */

import {
  ComboBox as AriaComboBox,
  ComboBoxProps as AriaComboBoxProps,
  ListBoxSection as AriaListBoxSection,
  PopoverProps as AriaPopoverProps,
  Button,
  Collection,
  ComboBoxStateContext,
  ContextValue,
  InputContext,
  ListBox,
  ListBoxItem,
  ListBoxItemProps,
  ListBoxProps,
  ListLayout,
  Provider,
  SectionProps,
<<<<<<< HEAD
  UNSTABLE_ListBoxLoadingSentinel
} from 'react-aria-components';
import {AsyncLoadable, HelpTextProps, LoadingState, SpectrumLabelableProps} from '@react-types/shared';
import {baseColor, style} from '../style' with {type: 'macro'};
=======
  SeparatorContext,
  SeparatorProps,
  useContextProps,
  Virtualizer
} from 'react-aria-components';
import {baseColor, edgeToText, focusRing, space, style} from '../style' with {type: 'macro'};
>>>>>>> 0c3a3b49
import {centerBaseline} from './CenterBaseline';
import {centerPadding, field, fieldInput, getAllowedOverrides, StyleProps} from './style-utils' with {type: 'macro'};
import {
  checkmark,
  description,
  icon,
  iconCenterWrapper,
  label
} from './Menu';
import CheckmarkIcon from '../ui-icons/Checkmark';
import ChevronIcon from '../ui-icons/Chevron';
<<<<<<< HEAD
import {createContext, CSSProperties, ForwardedRef, forwardRef, ReactNode, Ref, useCallback, useContext, useEffect, useImperativeHandle, useMemo, useRef, useState} from 'react';
=======
import {createContext, CSSProperties, ElementType, ForwardedRef, forwardRef, ReactNode, Ref, useCallback, useContext, useImperativeHandle, useRef, useState} from 'react';
>>>>>>> 0c3a3b49
import {createFocusableRef} from '@react-spectrum/utils';
import {createLeafComponent} from '@react-aria/collections';
import {divider} from './Divider';
import {FieldErrorIcon, FieldGroup, FieldLabel, HelpText, Input} from './Field';
import {filterDOMProps, mergeRefs, useResizeObserver} from '@react-aria/utils';
import {FormContext, useFormProps} from './Form';
import {forwardRefType} from './types';
import {HeaderContext, HeadingContext, Text, TextContext} from './Content';
import {IconContext} from './Icon';
<<<<<<< HEAD
// @ts-ignore
import intlMessages from '../intl/*.json';
import {menu} from './Picker';
import {mergeRefs, useResizeObserver, useSlotId} from '@react-aria/utils';
import {Placement} from 'react-aria';
=======
import {mergeStyles} from '../style/runtime';
import {Placement, useSeparator} from 'react-aria';
>>>>>>> 0c3a3b49
import {PopoverBase} from './Popover';
import {pressScale} from './pressScale';
import {ProgressCircle} from './ProgressCircle';
import {TextFieldRef} from '@react-types/textfield';
import {useLocalizedStringFormatter} from '@react-aria/i18n';
import {useSpectrumContextProps} from './useSpectrumContextProps';

export interface ComboboxStyleProps {
  /**
   * The size of the Combobox.
   *
   * @default 'M'
   */
  size?: 'S' | 'M' | 'L' | 'XL'
}
export interface ComboBoxProps<T extends object> extends
  Omit<AriaComboBoxProps<T>, 'children' | 'style' | 'className' | 'defaultFilter' | 'allowsEmptyCollection' | 'isLoading'>,
  ComboboxStyleProps,
  StyleProps,
  SpectrumLabelableProps,
  HelpTextProps,
  Pick<ListBoxProps<T>, 'items'>,
  Pick<AriaPopoverProps, 'shouldFlip'>,
  Pick<AsyncLoadable, 'onLoadMore'>  {
    /** The contents of the collection. */
    children: ReactNode | ((item: T) => ReactNode),
    /**
     * Direction the menu will render relative to the ComboBox.
     *
     * @default 'bottom'
     */
    direction?: 'bottom' | 'top',
    /**
     * Alignment of the menu relative to the input target.
     *
     * @default 'start'
     */
    align?: 'start' | 'end',
    /** Width of the menu. By default, matches width of the trigger. Note that the minimum width of the dropdown is always equal to the trigger's width. */
    menuWidth?: number,
    /** The current loading state of the ComboBox. Determines whether or not the progress circle should be shown. */
    loadingState?: LoadingState
}

export const ComboBoxContext = createContext<ContextValue<Partial<ComboBoxProps<any>>, TextFieldRef>>(null);

const inputButton = style({
  display: 'flex',
  outlineStyle: 'none',
  textAlign: 'center',
  borderStyle: 'none',
  borderRadius: 'control-sm',
  alignItems: 'center',
  justifyContent: 'center',
  size: {
    size: {
      S: 16,
      M: 20,
      L: 24,
      XL: 32
    }
  },
  marginStart: 'text-to-control',
  aspectRatio: 'square',
  flexShrink: 0,
  transition: {
    default: 'default',
    forcedColors: 'none'
  },
  backgroundColor: {
    default: baseColor('gray-100'),
    isOpen: 'gray-200',
    isDisabled: 'disabled',
    forcedColors: {
      default: 'ButtonText',
      isHovered: 'Highlight',
      isOpen: 'Highlight',
      isDisabled: 'GrayText'
    }
  },
  color: {
    default: 'neutral',
    isDisabled: 'disabled',
    forcedColors: {
      default: 'ButtonFace'
    }
  }
});

const iconStyles = style({
  flexShrink: 0,
  rotate: 90,
  '--iconPrimary': {
    type: 'fill',
    value: 'currentColor'
  }
});

<<<<<<< HEAD
const loadingWrapperStyles = style({
  gridColumnStart: '1',
  gridColumnEnd: '-1',
  display: 'flex',
  alignItems: 'center',
  justifyContent: 'center',
  marginY: 8
});

const progressCircleStyles = style({
  size: {
    size: {
      S: 16,
      M: 20,
      L: 22,
      XL: 26
    }
  },
  marginStart: {
    isInput: 'text-to-visual'
  }
});

const emptyStateText = style({
  font: {
    size: {
      S: 'ui-sm',
      M: 'ui',
      L: 'ui-lg',
      XL: 'ui-xl'
    }
  },
  display: 'flex',
  alignItems: 'center',
  paddingStart: 'edge-to-text'
=======
export let listbox = style<{size: 'S' | 'M' | 'L' | 'XL'}>({
  width: 'full',
  boxSizing: 'border-box',
  maxHeight: '[inherit]',
  overflow: 'auto',
  fontFamily: 'sans',
  fontSize: 'control'
});

export let listboxItem = style({
  ...focusRing(),
  boxSizing: 'border-box',
  borderRadius: 'control',
  font: 'control',
  '--labelPadding': {
    type: 'paddingTop',
    value: centerPadding()
  },
  paddingBottom: '--labelPadding',
  backgroundColor: { // TODO: revisit color when I have access to dev mode again
    default: {
      default: 'transparent',
      isFocused: baseColor('gray-100').isFocusVisible
    }
  },
  color: {
    default: 'neutral',
    isDisabled: {
      default: 'disabled',
      forcedColors: 'GrayText'
    }
  },
  position: 'relative',
  // each menu item should take up the entire width, the subgrid will handle within the item
  gridColumnStart: 1,
  gridColumnEnd: -1,
  display: 'grid',
  gridTemplateAreas: [
    '. checkmark icon label       value keyboard descriptor .',
    '. .         .    description .     .        .          .'
  ],
  gridTemplateColumns: {
    size: {
      S: [edgeToText(24), 'auto', 'auto', 'minmax(0, 1fr)', 'auto', 'auto', 'auto', edgeToText(24)],
      M: [edgeToText(32), 'auto', 'auto', 'minmax(0, 1fr)', 'auto', 'auto', 'auto', edgeToText(32)],
      L: [edgeToText(40), 'auto', 'auto', 'minmax(0, 1fr)', 'auto', 'auto', 'auto', edgeToText(40)],
      XL: [edgeToText(48), 'auto', 'auto', 'minmax(0, 1fr)', 'auto', 'auto', 'auto', edgeToText(48)]
    }
  },
  gridTemplateRows: {
    // min-content prevents second row from 'auto'ing to a size larger then 0 when empty
    default: 'auto minmax(0, min-content)',
    ':has([slot=description])': 'auto auto'
  },
  rowGap: {
    ':has([slot=description])': space(1)
  },
  alignItems: 'baseline',
  minHeight: 'control',
  height: 'min',
  textDecoration: 'none',
  cursor: {
    default: 'default',
    isLink: 'pointer'
  },
  transition: 'default'
}, getAllowedOverrides());

export let listboxHeader = style<{size?: 'S' | 'M' | 'L' | 'XL'}>({
  color: 'neutral',
  boxSizing: 'border-box',
  minHeight: 'control',
  paddingY: centerPadding(),
  marginX: {
    size: {
      S: '[calc(24 * 3 / 8)]',
      M: '[calc(32 * 3 / 8)]',
      L: '[calc(40 * 3 / 8)]',
      XL: '[calc(48 * 3 / 8)]'
    }
  }
});

export let listboxHeading = style({
  fontSize: 'ui',
  fontWeight: 'bold',
  lineHeight: 'ui',
  margin: 0
});

// not sure why edgeToText won't work...
const separatorWrapper = style({
  display: {
    ':is(:last-child > &)': 'none',
    default: 'flex'
  },
  // marginX: {
  //   size: {
  //     S: edgeToText(24),
  //     M: edgeToText(32),
  //     L: edgeToText(40),
  //     XL: edgeToText(48)
  //   }
  // },
  marginX: {
    size: {
      S: '[calc(24 * 3 / 8)]',
      M: '[calc(32 * 3 / 8)]',
      L: '[calc(40 * 3 / 8)]',
      XL: '[calc(48 * 3 / 8)]'
    }
  },
  height: 12
>>>>>>> 0c3a3b49
});

let InternalComboboxContext = createContext<{size: 'S' | 'M' | 'L' | 'XL'}>({size: 'M'});

/**
 * ComboBox allow users to choose a single option from a collapsible list of options when space is limited.
 */
export const ComboBox = /*#__PURE__*/ (forwardRef as forwardRefType)(function ComboBox<T extends object>(props: ComboBoxProps<T>, ref: Ref<TextFieldRef>) {
  [props, ref] = useSpectrumContextProps(props, ref, ComboBoxContext);

  let formContext = useContext(FormContext);
  props = useFormProps(props);
  let {
    size = 'M',
    labelPosition = 'top',
    UNSAFE_className = '',
    UNSAFE_style,
    loadingState,
    ...comboBoxProps
  } = props;

  return (
    <AriaComboBox
      {...comboBoxProps}
      allowsEmptyCollection={loadingState != null}
      style={UNSAFE_style}
      className={UNSAFE_className + style(field(), getAllowedOverrides())({
        isInForm: !!formContext,
        labelPosition,
        size
      }, props.styles)}>
      {({isDisabled, isOpen, isRequired, isInvalid}) => (
<<<<<<< HEAD
        <ComboboxInner {...props} isDisabled={isDisabled} isOpen={isOpen} isRequired={isRequired} isInvalid={isInvalid} ref={ref} />
=======
        <>
          <InternalComboboxContext.Provider value={{size}}>
            <FieldLabel
              isDisabled={isDisabled}
              isRequired={isRequired}
              size={size}
              labelPosition={labelPosition}
              labelAlign={labelAlign}
              necessityIndicator={necessityIndicator}
              contextualHelp={props.contextualHelp}>
              {label}
            </FieldLabel>
            <FieldGroup
              ref={triggerRef}
              role="presentation"
              isDisabled={isDisabled}
              isInvalid={isInvalid}
              size={size}
              styles={style({
                ...fieldInput(),
                paddingStart: 'edge-to-text',
                // better way to do this one? it's not actually half, they are
                // [9, 4], [12, 6], [15, 8], [18, 8]
                // also noticed that our measurement is including the border, making the padding too much
                paddingEnd: '[calc(self(height, self(minHeight)) * 3 / 16)]'
              })({size})}>
              <InputContext.Consumer>
                {ctx => (
                  <InputContext.Provider value={{...ctx, ref: mergeRefs((ctx as any)?.ref, inputRef)}}>
                    <Input />
                  </InputContext.Provider>
                )}
              </InputContext.Consumer>
              {isInvalid && <FieldErrorIcon isDisabled={isDisabled} />}
              <Button
                ref={buttonRef}
                // Prevent press scale from sticking while ComboBox is open.
                // @ts-ignore
                isPressed={false}
                style={renderProps => pressScale(buttonRef)(renderProps)}
                className={renderProps => inputButton({
                  ...renderProps,
                  size,
                  isOpen
                })}>
                <ChevronIcon
                  size={size}
                  className={iconStyles} />
              </Button>
            </FieldGroup>
            <HelpText
              size={size}
              isDisabled={isDisabled}
              isInvalid={isInvalid}
              description={descriptionMessage}>
              {errorMessage}
            </HelpText>
            <PopoverBase
              hideArrow
              triggerRef={triggerRef}
              offset={menuOffset}
              placement={`${direction} ${align}` as Placement}
              shouldFlip={shouldFlip}
              UNSAFE_style={{
                width: menuWidth ? `${menuWidth}px` : undefined,
                // manually subtract border as we can't set Popover to border-box, it causes the contents to spill out
                '--trigger-width': `calc(${triggerWidth} - 2px)`
              } as CSSProperties}
              styles={style({
                minWidth: '[var(--trigger-width)]',
                width: '[var(--trigger-width)]'
              })}>
              <Provider
                values={[
                  [HeaderContext, {styles: listboxHeader({size})}],
                  [HeadingContext, {styles: listboxHeading}],
                  [TextContext, {
                    slots: {
                      'description': {styles: description({size})}
                    }
                  }]
                ]}>
                <Virtualizer
                  layout={ListLayout}
                  layoutOptions={{
                    estimatedRowHeight: 32,
                    padding: 8,
                    estimatedHeadingHeight: 50
                  }}>
                  <ListBox
                    items={items}
                    className={listbox({size})}>
                    {children}
                  </ListBox>
                </Virtualizer>
              </Provider>
            </PopoverBase>
          </InternalComboboxContext.Provider>
        </>
>>>>>>> 0c3a3b49
      )}
    </AriaComboBox>
  );
});

export interface ComboBoxItemProps extends Omit<ListBoxItemProps, 'children' | 'style' | 'className'>, StyleProps {
  children: ReactNode
}

const checkmarkIconSize = {
  S: 'XS',
  M: 'M',
  L: 'L',
  XL: 'XL'
} as const;

export function ComboBoxItem(props: ComboBoxItemProps): ReactNode {
  let ref = useRef(null);
  let isLink = props.href != null;
  let {size} = useContext(InternalComboboxContext);
  return (
    <ListBoxItem
      {...props}
      ref={ref}
      textValue={props.textValue || (typeof props.children === 'string' ? props.children as string : undefined)}
      style={pressScale(ref, props.UNSAFE_style)}
      className={renderProps => (props.UNSAFE_className || '') + listboxItem({...renderProps, size, isLink}, props.styles)}>
      {(renderProps) => {
        let {children} = props;
        return (
          <>
            <Provider
              values={[
                [IconContext, {
                  slots: {
                    icon: {render: centerBaseline({slot: 'icon', styles: iconCenterWrapper}), styles: icon}
                  }
                }],
                [TextContext, {
                  slots: {
                    label: {styles: label({size})},
                    description: {styles: description({...renderProps, size})}
                  }
                }]
              ]}>
              {!isLink && <CheckmarkIcon size={checkmarkIconSize[size]} className={checkmark({...renderProps, size})} />}
              {typeof children === 'string' ? <Text slot="label">{children}</Text> : children}
            </Provider>
          </>
        );
      }}
    </ListBoxItem>
  );
}

export interface ComboBoxSectionProps<T extends object> extends SectionProps<T> {}
export function ComboBoxSection<T extends object>(props: ComboBoxSectionProps<T>): ReactNode {
  let {size} = useContext(InternalComboboxContext);
  return (
    <>
      <AriaListBoxSection
        {...props}>
        {props.children}
      </AriaListBoxSection>
      <Divider size={size} />
    </>
  );
}

<<<<<<< HEAD
// TODO: not quite sure why typescript is complaining when I types this as T extends object
const ComboboxInner = forwardRef(function ComboboxInner(props: ComboBoxProps<any> & {isOpen: boolean}, ref: ForwardedRef<TextFieldRef | null>) {
  let {
    direction = 'bottom',
    align = 'start',
    shouldFlip = true,
    menuWidth,
    label,
    description: descriptionMessage,
    errorMessage,
    children,
    items,
    size = 'M',
    labelPosition = 'top',
    labelAlign = 'start',
    necessityIndicator,
    loadingState,
    isDisabled,
    isOpen,
    isRequired,
    isInvalid,
    menuTrigger,
    onLoadMore
  } = props;

  let stringFormatter = useLocalizedStringFormatter(intlMessages, '@react-spectrum/s2');
  let inputRef = useRef<HTMLInputElement>(null);
  let domRef = useRef<HTMLDivElement>(null);
  let buttonRef = useRef<HTMLButtonElement>(null);
  // Expose imperative interface for ref
  useImperativeHandle(ref, () => ({
    ...createFocusableRef(domRef, inputRef),
    select() {
      if (inputRef.current) {
        inputRef.current.select();
      }
    },
    getInputElement() {
      return inputRef.current;
    }
  }));

  // Better way to encode this into a style? need to account for flipping
  let menuOffset: number;
  if (size === 'S') {
    menuOffset = 6;
  } else if (size === 'M') {
    menuOffset = 6;
  } else if (size === 'L') {
    menuOffset = 7;
  } else {
    menuOffset = 8;
  }

  let triggerRef = useRef<HTMLDivElement>(null);
    // Make menu width match input + button
  let [triggerWidth, setTriggerWidth] = useState<string | null>(null);
  let onResize = useCallback(() => {
    if (triggerRef.current) {
      let inputRect = triggerRef.current.getBoundingClientRect();
      let minX = inputRect.left;
      let maxX = inputRect.right;
      setTriggerWidth((maxX - minX) + 'px');
    }
  }, [triggerRef, setTriggerWidth]);

  useResizeObserver({
    ref: triggerRef,
    onResize: onResize
  });

  let state = useContext(ComboBoxStateContext);
  let timeout = useRef<ReturnType<typeof setTimeout> | null>(null);
  let [showLoading, setShowLoading] = useState(false);
  let isLoadingOrFiltering = loadingState === 'loading' || loadingState === 'filtering';
  {/* Logic copied from S1 */}
  let showFieldSpinner = useMemo(() => showLoading && (isOpen || menuTrigger === 'manual' || loadingState === 'loading'), [showLoading, isOpen, menuTrigger, loadingState]);
  let spinnerId = useSlotId([showFieldSpinner]);

  let inputValue = state?.inputValue;
  let lastInputValue = useRef(inputValue);
  useEffect(() => {
    if (isLoadingOrFiltering && !showLoading) {
      if (timeout.current === null) {
        timeout.current = setTimeout(() => {
          setShowLoading(true);
        }, 500);
      }

      // If user is typing, clear the timer and restart since it is a new request
      if (inputValue !== lastInputValue.current) {
        clearTimeout(timeout.current);
        timeout.current = setTimeout(() => {
          setShowLoading(true);
        }, 500);
      }
    } else if (!isLoadingOrFiltering) {
      // If loading is no longer happening, clear any timers and hide the loading circle
      setShowLoading(false);
      if (timeout.current) {
        clearTimeout(timeout.current);
      }
      timeout.current = null;
    }

    lastInputValue.current = inputValue;
  }, [isLoadingOrFiltering, showLoading, inputValue]);

  useEffect(() => {
    return () => {
      if (timeout.current) {
        clearTimeout(timeout.current);
      }
      timeout.current = null;
    };
  }, []);

  let renderer;
  let listBoxLoadingCircle = (
    <UNSTABLE_ListBoxLoadingSentinel
      isLoading={loadingState === 'loading' || loadingState === 'filtering' || loadingState === 'loadingMore'}
      onLoadMore={onLoadMore}
      className={loadingWrapperStyles}>
      {loadingState === 'loadingMore' && (
        <ProgressCircle
          isIndeterminate
          size="S"
          styles={progressCircleStyles({size})}
          // Same loading string as table
          aria-label={stringFormatter.format('table.loadingMore')} />
      )}
    </UNSTABLE_ListBoxLoadingSentinel>
  );

  if (typeof children === 'function' && items) {
    renderer = (
      <>
        <Collection items={items}>
          {children}
        </Collection>
        {listBoxLoadingCircle}
      </>
    );
  } else {
    // TODO: is there a case where the user might provide items to the Combobox but doesn't provide a function renderer?
    // Same case for other components that have this logic (TableView/CardView/Picker)
    renderer = (
      <>
        {children}
        {listBoxLoadingCircle}
      </>
    );
  }

  return (
    <>
      <InternalComboboxContext.Provider value={{size}}>
        <FieldLabel
          isDisabled={isDisabled}
          isRequired={isRequired}
          size={size}
          labelPosition={labelPosition}
          labelAlign={labelAlign}
          necessityIndicator={necessityIndicator}
          contextualHelp={props.contextualHelp}>
          {label}
        </FieldLabel>
        <FieldGroup
          ref={triggerRef}
          role="presentation"
          isDisabled={isDisabled}
          isInvalid={isInvalid}
          size={size}
          styles={style({
            ...fieldInput(),
            paddingStart: 'edge-to-text',
            // better way to do this one? it's not actually half, they are
            // [9, 4], [12, 6], [15, 8], [18, 8]
            // also noticed that our measurement is including the border, making the padding too much
            paddingEnd: '[calc(self(height, self(minHeight)) * 3 / 16)]'
          })({size})}>
          <InputContext.Consumer>
            {ctx => (
              <InputContext.Provider value={{...ctx, ref: mergeRefs((ctx as any)?.ref, inputRef)}}>
                <Input aria-describedby={spinnerId} />
              </InputContext.Provider>
            )}
          </InputContext.Consumer>
          {isInvalid && <FieldErrorIcon isDisabled={isDisabled} />}
          {showFieldSpinner && (
            <ProgressCircle
              id={spinnerId}
              isIndeterminate
              size="S"
              styles={progressCircleStyles({size, isInput: true})}
              aria-label={stringFormatter.format('table.loading')} />
          )}
          <Button
            ref={buttonRef}
            // Prevent press scale from sticking while ComboBox is open.
            // @ts-ignore
            isPressed={false}
            style={renderProps => pressScale(buttonRef)(renderProps)}
            className={renderProps => inputButton({
              ...renderProps,
              size,
              isOpen
            })}>
            <ChevronIcon
              size={size}
              className={iconStyles} />
          </Button>
        </FieldGroup>
        <HelpText
          size={size}
          isDisabled={isDisabled}
          isInvalid={isInvalid}
          description={descriptionMessage}>
          {errorMessage}
        </HelpText>
        <PopoverBase
          hideArrow
          triggerRef={triggerRef}
          offset={menuOffset}
          placement={`${direction} ${align}` as Placement}
          shouldFlip={shouldFlip}
          UNSAFE_style={{
            width: menuWidth ? `${menuWidth}px` : undefined,
            // manually subtract border as we can't set Popover to border-box, it causes the contents to spill out
            '--trigger-width': `calc(${triggerWidth} - 2px)`
          } as CSSProperties}
          styles={style({
            minWidth: '[var(--trigger-width)]',
            width: '[var(--trigger-width)]'
          })}>
          <Provider
            values={[
              [HeaderContext, {styles: sectionHeader({size})}],
              [HeadingContext, {styles: sectionHeading}],
              [TextContext, {
                slots: {
                  'description': {styles: description({size})}
                }
              }]
            ]}>
            <ListBox
              renderEmptyState={() => (
                <span className={emptyStateText({size})}>
                  {loadingState === 'loading' ? stringFormatter.format('table.loading') : stringFormatter.format('combobox.noResults')}
                </span>
              )}
              items={items}
              className={menu({size})}>
              {renderer}
            </ListBox>
          </Provider>
        </PopoverBase>
      </InternalComboboxContext.Provider>
    </>
  );
});
=======
export function Divider(props: SeparatorProps & {size?: 'S' | 'M' | 'L' | 'XL' | undefined}): ReactNode {
  return (
    <Separator
      {...props}
      className={mergeStyles(
        divider({
          size: 'M',
          orientation: 'horizontal',
          isStaticColor: false
        }, style({alignSelf: 'center', width: 'full'})))} />
  );
}

const Separator = /*#__PURE__*/ createLeafComponent('separator', function Separator(props: SeparatorProps & {size?: 'S' | 'M' | 'L' | 'XL'}, ref: ForwardedRef<HTMLElement>) {
  [props, ref] = useContextProps(props, ref, SeparatorContext);

  let {elementType, orientation, size, style, className, slot, ...otherProps} = props;
  let Element = (elementType as ElementType) || 'hr';
  if (Element === 'hr' && orientation === 'vertical') {
    Element = 'div';
  }

  let {separatorProps} = useSeparator({
    ...otherProps,
    elementType,
    orientation
  });

  return (
    <div className={separatorWrapper({size})}>
      <Element
        {...filterDOMProps(props)}
        {...separatorProps}
        style={style}
        className={className ?? 'react-aria-Separator'}
        ref={ref}
        slot={slot || undefined} />
    </div>
  );
});
>>>>>>> 0c3a3b49
<|MERGE_RESOLUTION|>--- conflicted
+++ resolved
@@ -27,19 +27,14 @@
   ListLayout,
   Provider,
   SectionProps,
-<<<<<<< HEAD
-  UNSTABLE_ListBoxLoadingSentinel
-} from 'react-aria-components';
-import {AsyncLoadable, HelpTextProps, LoadingState, SpectrumLabelableProps} from '@react-types/shared';
-import {baseColor, style} from '../style' with {type: 'macro'};
-=======
   SeparatorContext,
   SeparatorProps,
+  UNSTABLE_ListBoxLoadingSentinel,
   useContextProps,
   Virtualizer
 } from 'react-aria-components';
+import {AsyncLoadable, HelpTextProps, LoadingState, SpectrumLabelableProps} from '@react-types/shared';
 import {baseColor, edgeToText, focusRing, space, style} from '../style' with {type: 'macro'};
->>>>>>> 0c3a3b49
 import {centerBaseline} from './CenterBaseline';
 import {centerPadding, field, fieldInput, getAllowedOverrides, StyleProps} from './style-utils' with {type: 'macro'};
 import {
@@ -51,30 +46,20 @@
 } from './Menu';
 import CheckmarkIcon from '../ui-icons/Checkmark';
 import ChevronIcon from '../ui-icons/Chevron';
-<<<<<<< HEAD
-import {createContext, CSSProperties, ForwardedRef, forwardRef, ReactNode, Ref, useCallback, useContext, useEffect, useImperativeHandle, useMemo, useRef, useState} from 'react';
-=======
-import {createContext, CSSProperties, ElementType, ForwardedRef, forwardRef, ReactNode, Ref, useCallback, useContext, useImperativeHandle, useRef, useState} from 'react';
->>>>>>> 0c3a3b49
+import {createContext, CSSProperties, ElementType, ForwardedRef, forwardRef, ReactNode, Ref, useCallback, useContext, useEffect, useImperativeHandle, useMemo, useRef, useState} from 'react';
 import {createFocusableRef} from '@react-spectrum/utils';
 import {createLeafComponent} from '@react-aria/collections';
 import {divider} from './Divider';
 import {FieldErrorIcon, FieldGroup, FieldLabel, HelpText, Input} from './Field';
-import {filterDOMProps, mergeRefs, useResizeObserver} from '@react-aria/utils';
+import {filterDOMProps, mergeRefs, useResizeObserver, useSlotId} from '@react-aria/utils';
 import {FormContext, useFormProps} from './Form';
 import {forwardRefType} from './types';
 import {HeaderContext, HeadingContext, Text, TextContext} from './Content';
 import {IconContext} from './Icon';
-<<<<<<< HEAD
 // @ts-ignore
 import intlMessages from '../intl/*.json';
-import {menu} from './Picker';
-import {mergeRefs, useResizeObserver, useSlotId} from '@react-aria/utils';
-import {Placement} from 'react-aria';
-=======
 import {mergeStyles} from '../style/runtime';
 import {Placement, useSeparator} from 'react-aria';
->>>>>>> 0c3a3b49
 import {PopoverBase} from './Popover';
 import {pressScale} from './pressScale';
 import {ProgressCircle} from './ProgressCircle';
@@ -173,7 +158,6 @@
   }
 });
 
-<<<<<<< HEAD
 const loadingWrapperStyles = style({
   gridColumnStart: '1',
   gridColumnEnd: '-1',
@@ -209,7 +193,8 @@
   display: 'flex',
   alignItems: 'center',
   paddingStart: 'edge-to-text'
-=======
+});
+
 export let listbox = style<{size: 'S' | 'M' | 'L' | 'XL'}>({
   width: 'full',
   boxSizing: 'border-box',
@@ -323,7 +308,6 @@
     }
   },
   height: 12
->>>>>>> 0c3a3b49
 });
 
 let InternalComboboxContext = createContext<{size: 'S' | 'M' | 'L' | 'XL'}>({size: 'M'});
@@ -356,109 +340,7 @@
         size
       }, props.styles)}>
       {({isDisabled, isOpen, isRequired, isInvalid}) => (
-<<<<<<< HEAD
         <ComboboxInner {...props} isDisabled={isDisabled} isOpen={isOpen} isRequired={isRequired} isInvalid={isInvalid} ref={ref} />
-=======
-        <>
-          <InternalComboboxContext.Provider value={{size}}>
-            <FieldLabel
-              isDisabled={isDisabled}
-              isRequired={isRequired}
-              size={size}
-              labelPosition={labelPosition}
-              labelAlign={labelAlign}
-              necessityIndicator={necessityIndicator}
-              contextualHelp={props.contextualHelp}>
-              {label}
-            </FieldLabel>
-            <FieldGroup
-              ref={triggerRef}
-              role="presentation"
-              isDisabled={isDisabled}
-              isInvalid={isInvalid}
-              size={size}
-              styles={style({
-                ...fieldInput(),
-                paddingStart: 'edge-to-text',
-                // better way to do this one? it's not actually half, they are
-                // [9, 4], [12, 6], [15, 8], [18, 8]
-                // also noticed that our measurement is including the border, making the padding too much
-                paddingEnd: '[calc(self(height, self(minHeight)) * 3 / 16)]'
-              })({size})}>
-              <InputContext.Consumer>
-                {ctx => (
-                  <InputContext.Provider value={{...ctx, ref: mergeRefs((ctx as any)?.ref, inputRef)}}>
-                    <Input />
-                  </InputContext.Provider>
-                )}
-              </InputContext.Consumer>
-              {isInvalid && <FieldErrorIcon isDisabled={isDisabled} />}
-              <Button
-                ref={buttonRef}
-                // Prevent press scale from sticking while ComboBox is open.
-                // @ts-ignore
-                isPressed={false}
-                style={renderProps => pressScale(buttonRef)(renderProps)}
-                className={renderProps => inputButton({
-                  ...renderProps,
-                  size,
-                  isOpen
-                })}>
-                <ChevronIcon
-                  size={size}
-                  className={iconStyles} />
-              </Button>
-            </FieldGroup>
-            <HelpText
-              size={size}
-              isDisabled={isDisabled}
-              isInvalid={isInvalid}
-              description={descriptionMessage}>
-              {errorMessage}
-            </HelpText>
-            <PopoverBase
-              hideArrow
-              triggerRef={triggerRef}
-              offset={menuOffset}
-              placement={`${direction} ${align}` as Placement}
-              shouldFlip={shouldFlip}
-              UNSAFE_style={{
-                width: menuWidth ? `${menuWidth}px` : undefined,
-                // manually subtract border as we can't set Popover to border-box, it causes the contents to spill out
-                '--trigger-width': `calc(${triggerWidth} - 2px)`
-              } as CSSProperties}
-              styles={style({
-                minWidth: '[var(--trigger-width)]',
-                width: '[var(--trigger-width)]'
-              })}>
-              <Provider
-                values={[
-                  [HeaderContext, {styles: listboxHeader({size})}],
-                  [HeadingContext, {styles: listboxHeading}],
-                  [TextContext, {
-                    slots: {
-                      'description': {styles: description({size})}
-                    }
-                  }]
-                ]}>
-                <Virtualizer
-                  layout={ListLayout}
-                  layoutOptions={{
-                    estimatedRowHeight: 32,
-                    padding: 8,
-                    estimatedHeadingHeight: 50
-                  }}>
-                  <ListBox
-                    items={items}
-                    className={listbox({size})}>
-                    {children}
-                  </ListBox>
-                </Virtualizer>
-              </Provider>
-            </PopoverBase>
-          </InternalComboboxContext.Provider>
-        </>
->>>>>>> 0c3a3b49
       )}
     </AriaComboBox>
   );
@@ -528,7 +410,6 @@
   );
 }
 
-<<<<<<< HEAD
 // TODO: not quite sure why typescript is complaining when I types this as T extends object
 const ComboboxInner = forwardRef(function ComboboxInner(props: ComboBoxProps<any> & {isOpen: boolean}, ref: ForwardedRef<TextFieldRef | null>) {
   let {
@@ -766,31 +647,39 @@
           })}>
           <Provider
             values={[
-              [HeaderContext, {styles: sectionHeader({size})}],
-              [HeadingContext, {styles: sectionHeading}],
+              [HeaderContext, {styles: listboxHeader({size})}],
+              [HeadingContext, {styles: listboxHeading}],
               [TextContext, {
                 slots: {
                   'description': {styles: description({size})}
                 }
               }]
             ]}>
-            <ListBox
-              renderEmptyState={() => (
-                <span className={emptyStateText({size})}>
-                  {loadingState === 'loading' ? stringFormatter.format('table.loading') : stringFormatter.format('combobox.noResults')}
-                </span>
-              )}
-              items={items}
-              className={menu({size})}>
-              {renderer}
-            </ListBox>
+            <Virtualizer
+              layout={ListLayout}
+              layoutOptions={{
+                estimatedRowHeight: 32,
+                padding: 8,
+                estimatedHeadingHeight: 50
+              }}>
+              <ListBox
+                renderEmptyState={() => (
+                  <span className={emptyStateText({size})}>
+                    {loadingState === 'loading' ? stringFormatter.format('table.loading') : stringFormatter.format('combobox.noResults')}
+                  </span>
+                )}
+                items={items}
+                className={listbox({size})}>
+                {renderer}
+              </ListBox>
+            </Virtualizer>
           </Provider>
         </PopoverBase>
       </InternalComboboxContext.Provider>
     </>
   );
 });
-=======
+
 export function Divider(props: SeparatorProps & {size?: 'S' | 'M' | 'L' | 'XL' | undefined}): ReactNode {
   return (
     <Separator
@@ -830,5 +719,4 @@
         slot={slot || undefined} />
     </div>
   );
-});
->>>>>>> 0c3a3b49
+});