/*
 * Copyright 2024 Adobe. All rights reserved.
 * This file is licensed to you under the Apache License, Version 2.0 (the "License");
 * you may not use this file except in compliance with the License. You may obtain a copy
 * of the License at http://www.apache.org/licenses/LICENSE-2.0
 *
 * Unless required by applicable law or agreed to in writing, software distributed under
 * the License is distributed on an "AS IS" BASIS, WITHOUT WARRANTIES OR REPRESENTATIONS
 * OF ANY KIND, either express or implied. See the License for the specific language
 * governing permissions and limitations under the License.
 */

import {
  ComboBox as AriaComboBox,
  ComboBoxProps as AriaComboBoxProps,
  ListBoxSection as AriaListBoxSection,
  PopoverProps as AriaPopoverProps,
  Button,
  ButtonRenderProps,
  Collection,
  ComboBoxStateContext,
  ContextValue,
  InputContext,
  ListBox,
  ListBoxItem,
  ListBoxItemProps,
  ListBoxProps,
  ListLayout,
  Provider,
  SectionProps,
  SeparatorContext,
  SeparatorProps,
<<<<<<< HEAD
  UNSTABLE_ListBoxLoadingSentinel,
  useContextProps,
  Virtualizer
} from 'react-aria-components';
import {AsyncLoadable, HelpTextProps, LoadingState, SpectrumLabelableProps} from '@react-types/shared';
import {baseColor, edgeToText, focusRing, space, style} from '../style' with {type: 'macro'};
import {centerBaseline} from './CenterBaseline';
import {centerPadding, controlBorderRadius, controlFont, controlSize, field, fieldInput, getAllowedOverrides, StyleProps} from './style-utils' with {type: 'macro'};
=======
  useContextProps,
  Virtualizer
} from 'react-aria-components';
import {baseColor, edgeToText, focusRing, space, style} from '../style' with {type: 'macro'};
import {centerBaseline} from './CenterBaseline';
import {centerPadding, field, fieldInput, getAllowedOverrides, StyleProps} from './style-utils' with {type: 'macro'};
>>>>>>> 3ae8f294
import {
  checkmark,
  description,
  icon,
  iconCenterWrapper,
  label
} from './Menu';
import CheckmarkIcon from '../ui-icons/Checkmark';
import ChevronIcon from '../ui-icons/Chevron';
<<<<<<< HEAD
import {createContext, CSSProperties, ElementType, ForwardedRef, forwardRef, ReactNode, Ref, useCallback, useContext, useEffect, useImperativeHandle, useMemo, useRef, useState} from 'react';
=======
import {createContext, CSSProperties, ElementType, ForwardedRef, forwardRef, ReactNode, Ref, useCallback, useContext, useImperativeHandle, useRef, useState} from 'react';
>>>>>>> 3ae8f294
import {createFocusableRef} from '@react-spectrum/utils';
import {createLeafComponent} from '@react-aria/collections';
import {divider} from './Divider';
import {FieldErrorIcon, FieldGroup, FieldLabel, HelpText, Input} from './Field';
<<<<<<< HEAD
import {filterDOMProps, mergeRefs, useResizeObserver, useSlotId} from '@react-aria/utils';
=======
import {filterDOMProps, mergeRefs, useResizeObserver} from '@react-aria/utils';
>>>>>>> 3ae8f294
import {FormContext, useFormProps} from './Form';
import {forwardRefType} from './types';
import {HeaderContext, HeadingContext, Text, TextContext} from './Content';
import {IconContext} from './Icon';
<<<<<<< HEAD
// @ts-ignore
import intlMessages from '../intl/*.json';
=======
>>>>>>> 3ae8f294
import {mergeStyles} from '../style/runtime';
import {Placement, useSeparator} from 'react-aria';
import {PopoverBase} from './Popover';
import {pressScale} from './pressScale';
import {ProgressCircle} from './ProgressCircle';
import {TextFieldRef} from '@react-types/textfield';
import {useLocalizedStringFormatter} from '@react-aria/i18n';
import {useScale} from './utils';
import {useSpectrumContextProps} from './useSpectrumContextProps';

export interface ComboboxStyleProps {
  /**
   * The size of the Combobox.
   *
   * @default 'M'
   */
  size?: 'S' | 'M' | 'L' | 'XL'
}
export interface ComboBoxProps<T extends object> extends
  Omit<AriaComboBoxProps<T>, 'children' | 'style' | 'className' | 'defaultFilter' | 'allowsEmptyCollection' | 'isLoading'>,
  ComboboxStyleProps,
  StyleProps,
  SpectrumLabelableProps,
  HelpTextProps,
  Pick<ListBoxProps<T>, 'items'>,
  Pick<AriaPopoverProps, 'shouldFlip'>,
  Pick<AsyncLoadable, 'onLoadMore'>  {
    /** The contents of the collection. */
    children: ReactNode | ((item: T) => ReactNode),
    /**
     * Direction the menu will render relative to the ComboBox.
     *
     * @default 'bottom'
     */
    direction?: 'bottom' | 'top',
    /**
     * Alignment of the menu relative to the input target.
     *
     * @default 'start'
     */
    align?: 'start' | 'end',
    /** Width of the menu. By default, matches width of the trigger. Note that the minimum width of the dropdown is always equal to the trigger's width. */
    menuWidth?: number,
    /** The current loading state of the ComboBox. Determines whether or not the progress circle should be shown. */
    loadingState?: LoadingState
}

export const ComboBoxContext = createContext<ContextValue<Partial<ComboBoxProps<any>>, TextFieldRef>>(null);

const inputButton = style<ButtonRenderProps & {isOpen: boolean, size: 'S' | 'M' | 'L' | 'XL'}>({
  ...controlBorderRadius('sm'),
  display: 'flex',
  outlineStyle: 'none',
  textAlign: 'center',
  borderStyle: 'none',
  alignItems: 'center',
  justifyContent: 'center',
  size: {
    size: {
      S: 16,
      M: 20,
      L: 24,
      XL: 32
    }
  },
  marginStart: 'text-to-control',
  aspectRatio: 'square',
  flexShrink: 0,
  transition: {
    default: 'default',
    forcedColors: 'none'
  },
  backgroundColor: {
    default: baseColor('gray-100'),
    isOpen: 'gray-200',
    isDisabled: 'disabled',
    forcedColors: {
      default: 'ButtonText',
      isHovered: 'Highlight',
      isOpen: 'Highlight',
      isDisabled: 'GrayText'
    }
  },
  color: {
    default: baseColor('neutral'),
    isDisabled: 'disabled',
    forcedColors: 'ButtonFace'
  }
});

const iconStyles = style({
  flexShrink: 0,
  rotate: 90,
  '--iconPrimary': {
    type: 'fill',
    value: 'currentColor'
  }
});

<<<<<<< HEAD
const loadingWrapperStyles = style({
  gridColumnStart: '1',
  gridColumnEnd: '-1',
  display: 'flex',
  alignItems: 'center',
  justifyContent: 'center',
  marginY: 8
});

const progressCircleStyles = style({
  size: {
    size: {
      S: 16,
      M: 20,
      L: 22,
      XL: 26
    }
  },
  marginStart: {
    isInput: 'text-to-visual'
  }
});

const emptyStateText = style({
  height: {
    size: {
      S: 24,
      M: 32,
      L: 40,
      XL: 48
    }
  },
  font: {
    size: {
      S: 'ui-sm',
      M: 'ui',
      L: 'ui-lg',
      XL: 'ui-xl'
    }
  },
  display: 'flex',
  alignItems: 'center',
  paddingStart: 'edge-to-text'
});

=======
>>>>>>> 3ae8f294
export let listbox = style<{size: 'S' | 'M' | 'L' | 'XL'}>({
  width: 'full',
  boxSizing: 'border-box',
  maxHeight: '[inherit]',
<<<<<<< HEAD
  overflow: 'auto',
  font: controlFont()
=======
  // TODO: Might help with horizontal scrolling happening on Windows, will need to check somehow. Otherwise, revert back to overflow: auto
  overflowY: 'auto',
  overflowX: 'hidden',
  fontFamily: 'sans',
  fontSize: 'control'
>>>>>>> 3ae8f294
});

export let listboxItem = style({
  ...focusRing(),
<<<<<<< HEAD
  ...controlBorderRadius(),
  boxSizing: 'border-box',
  font: controlFont(),
=======
  boxSizing: 'border-box',
  borderRadius: 'control',
  font: 'control',
>>>>>>> 3ae8f294
  '--labelPadding': {
    type: 'paddingTop',
    value: centerPadding()
  },
  paddingBottom: '--labelPadding',
<<<<<<< HEAD
  backgroundColor: { // TODO: revisit color when I have access to dev mode again
=======
  backgroundColor: {
>>>>>>> 3ae8f294
    default: 'transparent',
    isFocused: baseColor('gray-100').isFocusVisible
  },
  color: {
    default: 'neutral',
    isDisabled: {
      default: 'disabled',
      forcedColors: 'GrayText'
    }
  },
  position: 'relative',
  // each menu item should take up the entire width, the subgrid will handle within the item
  gridColumnStart: 1,
  gridColumnEnd: -1,
  display: 'grid',
  gridTemplateAreas: [
    '. checkmark icon label  .',
    '.      .      .  description .'
  ],
  gridTemplateColumns: {
    size: {
      S: [edgeToText(24), 'auto', 'auto', 'minmax(0, 1fr)', edgeToText(24)],
      M: [edgeToText(32), 'auto', 'auto', 'minmax(0, 1fr)', edgeToText(32)],
      L: [edgeToText(40), 'auto', 'auto', 'minmax(0, 1fr)', edgeToText(40)],
      XL: [edgeToText(48), 'auto', 'auto', 'minmax(0, 1fr)', edgeToText(48)]
    }
  },
  gridTemplateRows: {
    // min-content prevents second row from 'auto'ing to a size larger then 0 when empty
    default: 'auto minmax(0, min-content)',
    ':has([slot=description])': 'auto auto'
  },
  rowGap: {
    ':has([slot=description])': space(1)
  },
  alignItems: 'baseline',
<<<<<<< HEAD
  minHeight: controlSize(),
=======
  minHeight: 'control',
>>>>>>> 3ae8f294
  height: 'min',
  textDecoration: 'none',
  cursor: {
    default: 'default',
    isLink: 'pointer'
  },
  transition: 'default'
}, getAllowedOverrides());

export let listboxHeader = style<{size?: 'S' | 'M' | 'L' | 'XL'}>({
  color: 'neutral',
  boxSizing: 'border-box',
<<<<<<< HEAD
  minHeight: controlSize(),
=======
  minHeight: 'control',
>>>>>>> 3ae8f294
  paddingY: centerPadding(),
  marginX: {
    size: {
      S: `[${edgeToText(24)}]`,
      M: `[${edgeToText(32)}]`,
      L: `[${edgeToText(40)}]`,
      XL: `[${edgeToText(48)}]`
    }
  }
});

export let listboxHeading = style({
  fontSize: 'ui',
  fontWeight: 'bold',
  lineHeight: 'ui',
  margin: 0
});

// not sure why edgeToText won't work...
const separatorWrapper = style({
  display: {
    ':is(:last-child > *)': 'none',
    default: 'flex'
  },
  // A workaround since edgeToText() returns undefined for some reason
  marginX: {
    size: {
      S: `[${edgeToText(24)}]`,
      M: `[${edgeToText(32)}]`,
      L: `[${edgeToText(40)}]`,
      XL: `[${edgeToText(48)}]`
    }
  },
  height: 12
});

<<<<<<< HEAD
// Not from any design, just following the sizing of the existing rows
export const LOADER_ROW_HEIGHTS = {
  S: {
    medium: 24,
    large: 30
  },
  M: {
    medium: 32,
    large: 40
  },
  L: {
    medium: 40,
    large: 50
  },
  XL: {
    medium: 48,
    large: 60
  }
};

=======
>>>>>>> 3ae8f294
let InternalComboboxContext = createContext<{size: 'S' | 'M' | 'L' | 'XL'}>({size: 'M'});

/**
 * ComboBox allow users to choose a single option from a collapsible list of options when space is limited.
 */
export const ComboBox = /*#__PURE__*/ (forwardRef as forwardRefType)(function ComboBox<T extends object>(props: ComboBoxProps<T>, ref: Ref<TextFieldRef>) {
  [props, ref] = useSpectrumContextProps(props, ref, ComboBoxContext);

  let formContext = useContext(FormContext);
  props = useFormProps(props);
  let {
    size = 'M',
    labelPosition = 'top',
    UNSAFE_className = '',
    UNSAFE_style,
    loadingState,
    ...comboBoxProps
  } = props;

  return (
    <AriaComboBox
      {...comboBoxProps}
      allowsEmptyCollection={loadingState != null}
      style={UNSAFE_style}
      className={UNSAFE_className + style(field(), getAllowedOverrides())({
        isInForm: !!formContext,
        labelPosition,
        size
      }, props.styles)}>
      {({isDisabled, isOpen, isRequired, isInvalid}) => (
<<<<<<< HEAD
        <ComboboxInner {...props} isDisabled={isDisabled} isOpen={isOpen} isRequired={isRequired} isInvalid={isInvalid} ref={ref} />
=======
        <>
          <InternalComboboxContext.Provider value={{size}}>
            <FieldLabel
              isDisabled={isDisabled}
              isRequired={isRequired}
              size={size}
              labelPosition={labelPosition}
              labelAlign={labelAlign}
              necessityIndicator={necessityIndicator}
              contextualHelp={props.contextualHelp}>
              {label}
            </FieldLabel>
            <FieldGroup
              ref={triggerRef}
              role="presentation"
              isDisabled={isDisabled}
              isInvalid={isInvalid}
              size={size}
              styles={style({
                ...fieldInput(),
                paddingStart: 'edge-to-text',
                // better way to do this one? it's not actually half, they are
                // [9, 4], [12, 6], [15, 8], [18, 8]
                // also noticed that our measurement is including the border, making the padding too much
                paddingEnd: '[calc(self(height, self(minHeight)) * 3 / 16)]'
              })({size})}>
              <InputContext.Consumer>
                {ctx => (
                  <InputContext.Provider value={{...ctx, ref: mergeRefs((ctx as any)?.ref, inputRef)}}>
                    <Input />
                  </InputContext.Provider>
                )}
              </InputContext.Consumer>
              {isInvalid && <FieldErrorIcon isDisabled={isDisabled} />}
              <Button
                ref={buttonRef}
                // Prevent press scale from sticking while ComboBox is open.
                // @ts-ignore
                isPressed={false}
                style={renderProps => pressScale(buttonRef)(renderProps)}
                className={renderProps => inputButton({
                  ...renderProps,
                  size,
                  isOpen
                })}>
                <ChevronIcon
                  size={size}
                  className={iconStyles} />
              </Button>
            </FieldGroup>
            <HelpText
              size={size}
              isDisabled={isDisabled}
              isInvalid={isInvalid}
              description={descriptionMessage}>
              {errorMessage}
            </HelpText>
            <PopoverBase
              hideArrow
              triggerRef={triggerRef}
              offset={menuOffset}
              placement={`${direction} ${align}` as Placement}
              shouldFlip={shouldFlip}
              UNSAFE_style={{
                width: menuWidth ? `${menuWidth}px` : undefined,
                // manually subtract border as we can't set Popover to border-box, it causes the contents to spill out
                '--trigger-width': `calc(${triggerWidth} - 2px)`
              } as CSSProperties}
              styles={style({
                minWidth: '[var(--trigger-width)]',
                width: '[var(--trigger-width)]'
              })}>
              <Provider
                values={[
                  [HeaderContext, {styles: listboxHeader({size})}],
                  [HeadingContext, {styles: listboxHeading}],
                  [TextContext, {
                    slots: {
                      'description': {styles: description({size})}
                    }
                  }]
                ]}>
                <Virtualizer
                  layout={ListLayout}
                  layoutOptions={{
                    estimatedRowHeight: 32,
                    padding: 8,
                    estimatedHeadingHeight: 50
                  }}>
                  <ListBox
                    items={items}
                    className={listbox({size})}>
                    {children}
                  </ListBox>
                </Virtualizer>
              </Provider>
            </PopoverBase>
          </InternalComboboxContext.Provider>
        </>
>>>>>>> 3ae8f294
      )}
    </AriaComboBox>
  );
});

export interface ComboBoxItemProps extends Omit<ListBoxItemProps, 'children' | 'style' | 'className'>, StyleProps {
  children: ReactNode
}

const checkmarkIconSize = {
  S: 'XS',
  M: 'M',
  L: 'L',
  XL: 'XL'
} as const;

export function ComboBoxItem(props: ComboBoxItemProps): ReactNode {
  let ref = useRef(null);
  let isLink = props.href != null;
  let {size} = useContext(InternalComboboxContext);
  return (
    <ListBoxItem
      {...props}
      ref={ref}
      textValue={props.textValue || (typeof props.children === 'string' ? props.children as string : undefined)}
      style={pressScale(ref, props.UNSAFE_style)}
      className={renderProps => (props.UNSAFE_className || '') + listboxItem({...renderProps, size, isLink}, props.styles)}>
      {(renderProps) => {
        let {children} = props;
        return (
          <>
            <Provider
              values={[
                [IconContext, {
                  slots: {
                    icon: {render: centerBaseline({slot: 'icon', styles: iconCenterWrapper}), styles: icon}
                  }
                }],
                [TextContext, {
                  slots: {
                    label: {styles: label({size})},
                    description: {styles: description({...renderProps, size})}
                  }
                }]
              ]}>
              {!isLink && <CheckmarkIcon size={checkmarkIconSize[size]} className={checkmark({...renderProps, size})} />}
              {typeof children === 'string' ? <Text slot="label">{children}</Text> : children}
            </Provider>
          </>
        );
      }}
    </ListBoxItem>
  );
}

export interface ComboBoxSectionProps<T extends object> extends SectionProps<T> {}
export function ComboBoxSection<T extends object>(props: ComboBoxSectionProps<T>): ReactNode {
  let {size} = useContext(InternalComboboxContext);
  return (
    <>
      <AriaListBoxSection
        {...props}>
        {props.children}
      </AriaListBoxSection>
      <Divider size={size} />
<<<<<<< HEAD
    </>
  );
}

const ComboboxInner = forwardRef(function ComboboxInner(props: ComboBoxProps<any> & {isOpen: boolean}, ref: ForwardedRef<TextFieldRef | null>) {
  let {
    direction = 'bottom',
    align = 'start',
    shouldFlip = true,
    menuWidth,
    label,
    description: descriptionMessage,
    errorMessage,
    children,
    items,
    size = 'M',
    labelPosition = 'top',
    labelAlign = 'start',
    necessityIndicator,
    loadingState,
    isDisabled,
    isOpen,
    isRequired,
    isInvalid,
    menuTrigger,
    onLoadMore
  } = props;

  let stringFormatter = useLocalizedStringFormatter(intlMessages, '@react-spectrum/s2');
  let inputRef = useRef<HTMLInputElement>(null);
  let domRef = useRef<HTMLDivElement>(null);
  let buttonRef = useRef<HTMLButtonElement>(null);
  // Expose imperative interface for ref
  useImperativeHandle(ref, () => ({
    ...createFocusableRef(domRef, inputRef),
    select() {
      if (inputRef.current) {
        inputRef.current.select();
      }
    },
    getInputElement() {
      return inputRef.current;
    }
  }));

  // Better way to encode this into a style? need to account for flipping
  let menuOffset: number;
  if (size === 'S') {
    menuOffset = 6;
  } else if (size === 'M') {
    menuOffset = 6;
  } else if (size === 'L') {
    menuOffset = 7;
  } else {
    menuOffset = 8;
  }

  let triggerRef = useRef<HTMLDivElement>(null);
    // Make menu width match input + button
  let [triggerWidth, setTriggerWidth] = useState<string | null>(null);
  let onResize = useCallback(() => {
    if (triggerRef.current) {
      let inputRect = triggerRef.current.getBoundingClientRect();
      let minX = inputRect.left;
      let maxX = inputRect.right;
      setTriggerWidth((maxX - minX) + 'px');
    }
  }, [triggerRef, setTriggerWidth]);

  useResizeObserver({
    ref: triggerRef,
    onResize: onResize
  });

  let state = useContext(ComboBoxStateContext);
  let timeout = useRef<ReturnType<typeof setTimeout> | null>(null);
  let [showLoading, setShowLoading] = useState(false);
  let isLoadingOrFiltering = loadingState === 'loading' || loadingState === 'filtering';
  {/* Logic copied from S1 */}
  let showFieldSpinner = useMemo(() => showLoading && (isOpen || menuTrigger === 'manual' || loadingState === 'loading'), [showLoading, isOpen, menuTrigger, loadingState]);
  let spinnerId = useSlotId([showFieldSpinner]);

  let inputValue = state?.inputValue;
  let lastInputValue = useRef(inputValue);
  useEffect(() => {
    if (isLoadingOrFiltering && !showLoading) {
      if (timeout.current === null) {
        timeout.current = setTimeout(() => {
          setShowLoading(true);
        }, 500);
      }

      // If user is typing, clear the timer and restart since it is a new request
      if (inputValue !== lastInputValue.current) {
        clearTimeout(timeout.current);
        timeout.current = setTimeout(() => {
          setShowLoading(true);
        }, 500);
      }
    } else if (!isLoadingOrFiltering) {
      // If loading is no longer happening, clear any timers and hide the loading circle
      setShowLoading(false);
      if (timeout.current) {
        clearTimeout(timeout.current);
      }
      timeout.current = null;
    }

    lastInputValue.current = inputValue;
  }, [isLoadingOrFiltering, showLoading, inputValue]);

  useEffect(() => {
    return () => {
      if (timeout.current) {
        clearTimeout(timeout.current);
      }
      timeout.current = null;
    };
  }, []);

  let renderer;
  let listBoxLoadingCircle = (
    <UNSTABLE_ListBoxLoadingSentinel
      // Only show the spinner in the list when loading more
      isLoading={loadingState === 'loadingMore'}
      onLoadMore={onLoadMore}
      className={loadingWrapperStyles}>
      <ProgressCircle
        isIndeterminate
        size="S"
        styles={progressCircleStyles({size})}
        // Same loading string as table
        aria-label={stringFormatter.format('table.loadingMore')} />
    </UNSTABLE_ListBoxLoadingSentinel>
  );

  if (typeof children === 'function' && items) {
    renderer = (
      <>
        <Collection items={items}>
          {children}
        </Collection>
        {listBoxLoadingCircle}
      </>
    );
  } else {
    // TODO: is there a case where the user might provide items to the Combobox but doesn't provide a function renderer?
    // Same case for other components that have this logic (TableView/CardView/Picker)
    renderer = (
      <>
        {children}
        {listBoxLoadingCircle}
      </>
    );
  }
  let scale = useScale();

  return (
    <>
      <InternalComboboxContext.Provider value={{size}}>
        <FieldLabel
          isDisabled={isDisabled}
          isRequired={isRequired}
          size={size}
          labelPosition={labelPosition}
          labelAlign={labelAlign}
          necessityIndicator={necessityIndicator}
          contextualHelp={props.contextualHelp}>
          {label}
        </FieldLabel>
        <FieldGroup
          ref={triggerRef}
          role="presentation"
          isDisabled={isDisabled}
          isInvalid={isInvalid}
          size={size}
          styles={style({
            ...fieldInput(),
            paddingStart: 'edge-to-text',
            // better way to do this one? it's not actually half, they are
            // [9, 4], [12, 6], [15, 8], [18, 8]
            // also noticed that our measurement is including the border, making the padding too much
            paddingEnd: 'calc(self(height, self(minHeight)) * 3 / 16)'
          })({size})}>
          <InputContext.Consumer>
            {ctx => (
              <InputContext.Provider value={{...ctx, ref: mergeRefs((ctx as any)?.ref, inputRef)}}>
                <Input aria-describedby={spinnerId} />
              </InputContext.Provider>
            )}
          </InputContext.Consumer>
          {isInvalid && <FieldErrorIcon isDisabled={isDisabled} />}
          {showFieldSpinner && (
            <ProgressCircle
              id={spinnerId}
              isIndeterminate
              size="S"
              styles={progressCircleStyles({size, isInput: true})}
              aria-label={stringFormatter.format('table.loading')} />
          )}
          <Button
            ref={buttonRef}
            // Prevent press scale from sticking while ComboBox is open.
            // @ts-ignore
            isPressed={false}
            style={renderProps => pressScale(buttonRef)(renderProps)}
            className={renderProps => inputButton({
              ...renderProps,
              size,
              isOpen
            })}>
            <ChevronIcon
              size={size}
              className={iconStyles} />
          </Button>
        </FieldGroup>
        <HelpText
          size={size}
          isDisabled={isDisabled}
          isInvalid={isInvalid}
          description={descriptionMessage}>
          {errorMessage}
        </HelpText>
        <PopoverBase
          hideArrow
          triggerRef={triggerRef}
          offset={menuOffset}
          placement={`${direction} ${align}` as Placement}
          shouldFlip={shouldFlip}
          UNSAFE_style={{
            width: menuWidth ? `${menuWidth}px` : undefined,
            // manually subtract border as we can't set Popover to border-box, it causes the contents to spill out
            '--trigger-width': `calc(${triggerWidth} - 2px)`
          } as CSSProperties}
          styles={style({
            minWidth: '--trigger-width',
            width: '--trigger-width'
          })}>
          <Provider
            values={[
              [HeaderContext, {styles: listboxHeader({size})}],
              [HeadingContext, {styles: listboxHeading}],
              [TextContext, {
                slots: {
                  'description': {styles: description({size})}
                }
              }]
            ]}>
            <Virtualizer
              layout={ListLayout}
              layoutOptions={{
                estimatedRowHeight: 32,
                padding: 8,
                estimatedHeadingHeight: 50,
                loaderHeight: LOADER_ROW_HEIGHTS[size][scale]
              }}>
              <ListBox
                renderEmptyState={() => (
                  <span className={emptyStateText({size})}>
                    {loadingState === 'loading' ? stringFormatter.format('table.loading') : stringFormatter.format('combobox.noResults')}
                  </span>
                )}
                items={items}
                className={listbox({size})}>
                {renderer}
              </ListBox>
            </Virtualizer>
          </Provider>
        </PopoverBase>
      </InternalComboboxContext.Provider>
    </>
  );
});
=======
    </>
  );
}
>>>>>>> 3ae8f294

export function Divider(props: SeparatorProps & {size?: 'S' | 'M' | 'L' | 'XL' | undefined}): ReactNode {
  return (
    <Separator
      {...props}
      className={mergeStyles(
        divider({
          size: 'M',
          orientation: 'horizontal',
          isStaticColor: false
        }, style({alignSelf: 'center', width: 'full'})))} />
  );
}

const Separator = /*#__PURE__*/ createLeafComponent('separator', function Separator(props: SeparatorProps & {size?: 'S' | 'M' | 'L' | 'XL'}, ref: ForwardedRef<HTMLElement>) {
  [props, ref] = useContextProps(props, ref, SeparatorContext);

  let {elementType, orientation, size, style, className, slot, ...otherProps} = props;
  let Element = (elementType as ElementType) || 'hr';
  if (Element === 'hr' && orientation === 'vertical') {
    Element = 'div';
  }

  let {separatorProps} = useSeparator({
    ...otherProps,
    elementType,
    orientation
  });

  return (
    <div className={separatorWrapper({size})}>
      <Element
        {...filterDOMProps(props)}
        {...separatorProps}
        style={style}
        className={className ?? 'react-aria-Separator'}
        ref={ref}
        slot={slot || undefined} />
    </div>
  );
<<<<<<< HEAD
});
=======
});
>>>>>>> 3ae8f294
<|MERGE_RESOLUTION|>--- conflicted
+++ resolved
@@ -30,7 +30,6 @@
   SectionProps,
   SeparatorContext,
   SeparatorProps,
-<<<<<<< HEAD
   UNSTABLE_ListBoxLoadingSentinel,
   useContextProps,
   Virtualizer
@@ -39,14 +38,6 @@
 import {baseColor, edgeToText, focusRing, space, style} from '../style' with {type: 'macro'};
 import {centerBaseline} from './CenterBaseline';
 import {centerPadding, controlBorderRadius, controlFont, controlSize, field, fieldInput, getAllowedOverrides, StyleProps} from './style-utils' with {type: 'macro'};
-=======
-  useContextProps,
-  Virtualizer
-} from 'react-aria-components';
-import {baseColor, edgeToText, focusRing, space, style} from '../style' with {type: 'macro'};
-import {centerBaseline} from './CenterBaseline';
-import {centerPadding, field, fieldInput, getAllowedOverrides, StyleProps} from './style-utils' with {type: 'macro'};
->>>>>>> 3ae8f294
 import {
   checkmark,
   description,
@@ -56,29 +47,18 @@
 } from './Menu';
 import CheckmarkIcon from '../ui-icons/Checkmark';
 import ChevronIcon from '../ui-icons/Chevron';
-<<<<<<< HEAD
 import {createContext, CSSProperties, ElementType, ForwardedRef, forwardRef, ReactNode, Ref, useCallback, useContext, useEffect, useImperativeHandle, useMemo, useRef, useState} from 'react';
-=======
-import {createContext, CSSProperties, ElementType, ForwardedRef, forwardRef, ReactNode, Ref, useCallback, useContext, useImperativeHandle, useRef, useState} from 'react';
->>>>>>> 3ae8f294
 import {createFocusableRef} from '@react-spectrum/utils';
 import {createLeafComponent} from '@react-aria/collections';
 import {divider} from './Divider';
 import {FieldErrorIcon, FieldGroup, FieldLabel, HelpText, Input} from './Field';
-<<<<<<< HEAD
 import {filterDOMProps, mergeRefs, useResizeObserver, useSlotId} from '@react-aria/utils';
-=======
-import {filterDOMProps, mergeRefs, useResizeObserver} from '@react-aria/utils';
->>>>>>> 3ae8f294
 import {FormContext, useFormProps} from './Form';
 import {forwardRefType} from './types';
 import {HeaderContext, HeadingContext, Text, TextContext} from './Content';
 import {IconContext} from './Icon';
-<<<<<<< HEAD
 // @ts-ignore
 import intlMessages from '../intl/*.json';
-=======
->>>>>>> 3ae8f294
 import {mergeStyles} from '../style/runtime';
 import {Placement, useSeparator} from 'react-aria';
 import {PopoverBase} from './Popover';
@@ -178,7 +158,6 @@
   }
 });
 
-<<<<<<< HEAD
 const loadingWrapperStyles = style({
   gridColumnStart: '1',
   gridColumnEnd: '-1',
@@ -224,45 +203,27 @@
   paddingStart: 'edge-to-text'
 });
 
-=======
->>>>>>> 3ae8f294
 export let listbox = style<{size: 'S' | 'M' | 'L' | 'XL'}>({
   width: 'full',
   boxSizing: 'border-box',
   maxHeight: '[inherit]',
-<<<<<<< HEAD
-  overflow: 'auto',
-  font: controlFont()
-=======
   // TODO: Might help with horizontal scrolling happening on Windows, will need to check somehow. Otherwise, revert back to overflow: auto
   overflowY: 'auto',
   overflowX: 'hidden',
-  fontFamily: 'sans',
-  fontSize: 'control'
->>>>>>> 3ae8f294
+  font: controlFont()
 });
 
 export let listboxItem = style({
   ...focusRing(),
-<<<<<<< HEAD
   ...controlBorderRadius(),
   boxSizing: 'border-box',
   font: controlFont(),
-=======
-  boxSizing: 'border-box',
-  borderRadius: 'control',
-  font: 'control',
->>>>>>> 3ae8f294
   '--labelPadding': {
     type: 'paddingTop',
     value: centerPadding()
   },
   paddingBottom: '--labelPadding',
-<<<<<<< HEAD
-  backgroundColor: { // TODO: revisit color when I have access to dev mode again
-=======
   backgroundColor: {
->>>>>>> 3ae8f294
     default: 'transparent',
     isFocused: baseColor('gray-100').isFocusVisible
   },
@@ -299,11 +260,7 @@
     ':has([slot=description])': space(1)
   },
   alignItems: 'baseline',
-<<<<<<< HEAD
   minHeight: controlSize(),
-=======
-  minHeight: 'control',
->>>>>>> 3ae8f294
   height: 'min',
   textDecoration: 'none',
   cursor: {
@@ -316,11 +273,7 @@
 export let listboxHeader = style<{size?: 'S' | 'M' | 'L' | 'XL'}>({
   color: 'neutral',
   boxSizing: 'border-box',
-<<<<<<< HEAD
   minHeight: controlSize(),
-=======
-  minHeight: 'control',
->>>>>>> 3ae8f294
   paddingY: centerPadding(),
   marginX: {
     size: {
@@ -357,7 +310,6 @@
   height: 12
 });
 
-<<<<<<< HEAD
 // Not from any design, just following the sizing of the existing rows
 export const LOADER_ROW_HEIGHTS = {
   S: {
@@ -378,8 +330,6 @@
   }
 };
 
-=======
->>>>>>> 3ae8f294
 let InternalComboboxContext = createContext<{size: 'S' | 'M' | 'L' | 'XL'}>({size: 'M'});
 
 /**
@@ -410,109 +360,7 @@
         size
       }, props.styles)}>
       {({isDisabled, isOpen, isRequired, isInvalid}) => (
-<<<<<<< HEAD
         <ComboboxInner {...props} isDisabled={isDisabled} isOpen={isOpen} isRequired={isRequired} isInvalid={isInvalid} ref={ref} />
-=======
-        <>
-          <InternalComboboxContext.Provider value={{size}}>
-            <FieldLabel
-              isDisabled={isDisabled}
-              isRequired={isRequired}
-              size={size}
-              labelPosition={labelPosition}
-              labelAlign={labelAlign}
-              necessityIndicator={necessityIndicator}
-              contextualHelp={props.contextualHelp}>
-              {label}
-            </FieldLabel>
-            <FieldGroup
-              ref={triggerRef}
-              role="presentation"
-              isDisabled={isDisabled}
-              isInvalid={isInvalid}
-              size={size}
-              styles={style({
-                ...fieldInput(),
-                paddingStart: 'edge-to-text',
-                // better way to do this one? it's not actually half, they are
-                // [9, 4], [12, 6], [15, 8], [18, 8]
-                // also noticed that our measurement is including the border, making the padding too much
-                paddingEnd: '[calc(self(height, self(minHeight)) * 3 / 16)]'
-              })({size})}>
-              <InputContext.Consumer>
-                {ctx => (
-                  <InputContext.Provider value={{...ctx, ref: mergeRefs((ctx as any)?.ref, inputRef)}}>
-                    <Input />
-                  </InputContext.Provider>
-                )}
-              </InputContext.Consumer>
-              {isInvalid && <FieldErrorIcon isDisabled={isDisabled} />}
-              <Button
-                ref={buttonRef}
-                // Prevent press scale from sticking while ComboBox is open.
-                // @ts-ignore
-                isPressed={false}
-                style={renderProps => pressScale(buttonRef)(renderProps)}
-                className={renderProps => inputButton({
-                  ...renderProps,
-                  size,
-                  isOpen
-                })}>
-                <ChevronIcon
-                  size={size}
-                  className={iconStyles} />
-              </Button>
-            </FieldGroup>
-            <HelpText
-              size={size}
-              isDisabled={isDisabled}
-              isInvalid={isInvalid}
-              description={descriptionMessage}>
-              {errorMessage}
-            </HelpText>
-            <PopoverBase
-              hideArrow
-              triggerRef={triggerRef}
-              offset={menuOffset}
-              placement={`${direction} ${align}` as Placement}
-              shouldFlip={shouldFlip}
-              UNSAFE_style={{
-                width: menuWidth ? `${menuWidth}px` : undefined,
-                // manually subtract border as we can't set Popover to border-box, it causes the contents to spill out
-                '--trigger-width': `calc(${triggerWidth} - 2px)`
-              } as CSSProperties}
-              styles={style({
-                minWidth: '[var(--trigger-width)]',
-                width: '[var(--trigger-width)]'
-              })}>
-              <Provider
-                values={[
-                  [HeaderContext, {styles: listboxHeader({size})}],
-                  [HeadingContext, {styles: listboxHeading}],
-                  [TextContext, {
-                    slots: {
-                      'description': {styles: description({size})}
-                    }
-                  }]
-                ]}>
-                <Virtualizer
-                  layout={ListLayout}
-                  layoutOptions={{
-                    estimatedRowHeight: 32,
-                    padding: 8,
-                    estimatedHeadingHeight: 50
-                  }}>
-                  <ListBox
-                    items={items}
-                    className={listbox({size})}>
-                    {children}
-                  </ListBox>
-                </Virtualizer>
-              </Provider>
-            </PopoverBase>
-          </InternalComboboxContext.Provider>
-        </>
->>>>>>> 3ae8f294
       )}
     </AriaComboBox>
   );
@@ -578,7 +426,6 @@
         {props.children}
       </AriaListBoxSection>
       <Divider size={size} />
-<<<<<<< HEAD
     </>
   );
 }
@@ -852,11 +699,6 @@
     </>
   );
 });
-=======
-    </>
-  );
-}
->>>>>>> 3ae8f294
 
 export function Divider(props: SeparatorProps & {size?: 'S' | 'M' | 'L' | 'XL' | undefined}): ReactNode {
   return (
@@ -897,8 +739,4 @@
         slot={slot || undefined} />
     </div>
   );
-<<<<<<< HEAD
-});
-=======
-});
->>>>>>> 3ae8f294
+});