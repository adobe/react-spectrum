/*
 * Copyright 2024 Adobe. All rights reserved.
 * This file is licensed to you under the Apache License, Version 2.0 (the "License");
 * you may not use this file except in compliance with the License. You may obtain a copy
 * of the License at http://www.apache.org/licenses/LICENSE-2.0
 *
 * Unless required by applicable law or agreed to in writing, software distributed under
 * the License is distributed on an "AS IS" BASIS, WITHOUT WARRANTIES OR REPRESENTATIONS
 * OF ANY KIND, either express or implied. See the License for the specific language
 * governing permissions and limitations under the License.
 */

import {
  ComboBox as AriaComboBox,
  ComboBoxProps as AriaComboBoxProps,
  ListBoxSection as AriaListBoxSection,
  PopoverProps as AriaPopoverProps,
  Button,
  ButtonRenderProps,
  Collection,
  ComboBoxStateContext,
  ContextValue,
  InputContext,
  ListBox,
  ListBoxItem,
  ListBoxItemProps,
  ListBoxProps,
  ListLayout,
  Provider,
  SectionProps,
<<<<<<< HEAD
  SeparatorContext,
  SeparatorProps,
  UNSTABLE_ListBoxLoadingSentinel,
  useContextProps,
  Virtualizer
} from 'react-aria-components';
import {AsyncLoadable, HelpTextProps, LoadingState, SpectrumLabelableProps} from '@react-types/shared';
import {baseColor, edgeToText, focusRing, space, style} from '../style' with {type: 'macro'};
import {centerBaseline} from './CenterBaseline';
import {centerPadding, controlBorderRadius, controlFont, controlSize, field, fieldInput, getAllowedOverrides, StyleProps} from './style-utils' with {type: 'macro'};
=======
  Virtualizer
} from 'react-aria-components';
import {baseColor, edgeToText, focusRing, space, style} from '../style' with {type: 'macro'};
import {centerBaseline} from './CenterBaseline';
import {centerPadding, control, controlBorderRadius, controlFont, controlSize, field, fieldInput, getAllowedOverrides, StyleProps} from './style-utils' with {type: 'macro'};
>>>>>>> 493a9ae9
import {
  checkmark,
  description,
  icon,
  iconCenterWrapper,
<<<<<<< HEAD
  label
} from './Menu';
import CheckmarkIcon from '../ui-icons/Checkmark';
import ChevronIcon from '../ui-icons/Chevron';
import {createContext, CSSProperties, ElementType, ForwardedRef, forwardRef, ReactNode, Ref, useCallback, useContext, useEffect, useImperativeHandle, useMemo, useRef, useState} from 'react';
import {createFocusableRef} from '@react-spectrum/utils';
import {createLeafComponent} from '@react-aria/collections';
import {divider} from './Divider';
=======
  label,
  sectionHeading
} from './Menu';
import CheckmarkIcon from '../ui-icons/Checkmark';
import ChevronIcon from '../ui-icons/Chevron';
import {createContext, CSSProperties, ForwardedRef, forwardRef, ReactNode, Ref, useCallback, useContext, useImperativeHandle, useRef, useState} from 'react';
import {createFocusableRef} from '@react-spectrum/utils';
import {createLeafComponent} from '@react-aria/collections';
>>>>>>> 493a9ae9
import {FieldErrorIcon, FieldGroup, FieldLabel, HelpText, Input} from './Field';
import {filterDOMProps, mergeRefs, useResizeObserver, useSlotId} from '@react-aria/utils';
import {FormContext, useFormProps} from './Form';
import {forwardRefType} from './types';
import {HeaderContext, HeadingContext, Text, TextContext} from './Content';
import {IconContext} from './Icon';
<<<<<<< HEAD
// @ts-ignore
import intlMessages from '../intl/*.json';
import {mergeStyles} from '../style/runtime';
import {Placement, useSeparator} from 'react-aria';
=======
import {mergeRefs, useResizeObserver} from '@react-aria/utils';
import {Placement} from 'react-aria';
>>>>>>> 493a9ae9
import {PopoverBase} from './Popover';
import {pressScale} from './pressScale';
import {ProgressCircle} from './ProgressCircle';
import {TextFieldRef} from '@react-types/textfield';
import {useLocalizedStringFormatter} from '@react-aria/i18n';
import {useScale} from './utils';
import {useSpectrumContextProps} from './useSpectrumContextProps';

export interface ComboboxStyleProps {
  /**
   * The size of the Combobox.
   *
   * @default 'M'
   */
  size?: 'S' | 'M' | 'L' | 'XL'
}
export interface ComboBoxProps<T extends object> extends
  Omit<AriaComboBoxProps<T>, 'children' | 'style' | 'className' | 'defaultFilter' | 'allowsEmptyCollection' | 'isLoading'>,
  ComboboxStyleProps,
  StyleProps,
  SpectrumLabelableProps,
  HelpTextProps,
  Pick<ListBoxProps<T>, 'items'>,
  Pick<AriaPopoverProps, 'shouldFlip'>,
  Pick<AsyncLoadable, 'onLoadMore'>  {
    /** The contents of the collection. */
    children: ReactNode | ((item: T) => ReactNode),
    /**
     * Direction the menu will render relative to the ComboBox.
     *
     * @default 'bottom'
     */
    direction?: 'bottom' | 'top',
    /**
     * Alignment of the menu relative to the input target.
     *
     * @default 'start'
     */
    align?: 'start' | 'end',
    /** Width of the menu. By default, matches width of the trigger. Note that the minimum width of the dropdown is always equal to the trigger's width. */
    menuWidth?: number,
    /** The current loading state of the ComboBox. Determines whether or not the progress circle should be shown. */
    loadingState?: LoadingState
}

export const ComboBoxContext = createContext<ContextValue<Partial<ComboBoxProps<any>>, TextFieldRef>>(null);

const inputButton = style<ButtonRenderProps & {isOpen: boolean, size: 'S' | 'M' | 'L' | 'XL'}>({
  ...controlBorderRadius('sm'),
  display: 'flex',
  outlineStyle: 'none',
  textAlign: 'center',
  borderStyle: 'none',
  alignItems: 'center',
  justifyContent: 'center',
  size: {
    size: {
      S: 16,
      M: 20,
      L: 24,
      XL: 32
    }
  },
  marginStart: 'text-to-control',
  aspectRatio: 'square',
  flexShrink: 0,
  transition: {
    default: 'default',
    forcedColors: 'none'
  },
  backgroundColor: {
    default: baseColor('gray-100'),
    isOpen: 'gray-200',
    isDisabled: 'disabled',
    forcedColors: {
      default: 'ButtonText',
      isHovered: 'Highlight',
      isOpen: 'Highlight',
      isDisabled: 'GrayText'
    }
  },
  color: {
    default: baseColor('neutral'),
    isDisabled: 'disabled',
    forcedColors: 'ButtonFace'
  }
});

const iconStyles = style({
  flexShrink: 0,
  rotate: 90,
  '--iconPrimary': {
    type: 'fill',
    value: 'currentColor'
  }
});

<<<<<<< HEAD
const loadingWrapperStyles = style({
  gridColumnStart: '1',
  gridColumnEnd: '-1',
  display: 'flex',
  alignItems: 'center',
  justifyContent: 'center',
  marginY: 8
});

const progressCircleStyles = style({
  size: {
    size: {
      S: 16,
      M: 20,
      L: 22,
      XL: 26
    }
  },
  marginStart: {
    isInput: 'text-to-visual'
  }
});

const emptyStateText = style({
  height: {
    size: {
      S: 24,
      M: 32,
      L: 40,
      XL: 48
    }
  },
  font: {
    size: {
      S: 'ui-sm',
      M: 'ui',
      L: 'ui-lg',
      XL: 'ui-xl'
    }
  },
  display: 'flex',
  alignItems: 'center',
  paddingStart: 'edge-to-text'
});

=======
>>>>>>> 493a9ae9
export let listbox = style<{size: 'S' | 'M' | 'L' | 'XL'}>({
  width: 'full',
  boxSizing: 'border-box',
  maxHeight: '[inherit]',
  // TODO: Might help with horizontal scrolling happening on Windows, will need to check somehow. Otherwise, revert back to overflow: auto
  overflowY: 'auto',
  overflowX: 'hidden',
<<<<<<< HEAD
  font: controlFont()
=======
  fontFamily: 'sans',
  fontSize: controlFont()
>>>>>>> 493a9ae9
});

export let listboxItem = style({
  ...focusRing(),
<<<<<<< HEAD
  ...controlBorderRadius(),
  boxSizing: 'border-box',
  font: controlFont(),
  '--labelPadding': {
    type: 'paddingTop',
    value: centerPadding()
  },
=======
  ...control({shape: 'default', wrap: true, icon: true}),
  columnGap: 0,
  paddingX: 0,
>>>>>>> 493a9ae9
  paddingBottom: '--labelPadding',
  backgroundColor: {
    default: 'transparent',
    isFocused: baseColor('gray-100').isFocusVisible
  },
  color: {
<<<<<<< HEAD
    default: 'neutral',
=======
    default: baseColor('neutral'),
>>>>>>> 493a9ae9
    isDisabled: {
      default: 'disabled',
      forcedColors: 'GrayText'
    }
  },
  position: 'relative',
<<<<<<< HEAD
  // each menu item should take up the entire width, the subgrid will handle within the item
=======
>>>>>>> 493a9ae9
  gridColumnStart: 1,
  gridColumnEnd: -1,
  display: 'grid',
  gridTemplateAreas: [
<<<<<<< HEAD
    '. checkmark icon label  .',
    '.      .      .  description .'
=======
    '. checkmark icon label       .',
    '. .         .    description .'
>>>>>>> 493a9ae9
  ],
  gridTemplateColumns: {
    size: {
      S: [edgeToText(24), 'auto', 'auto', 'minmax(0, 1fr)', edgeToText(24)],
      M: [edgeToText(32), 'auto', 'auto', 'minmax(0, 1fr)', edgeToText(32)],
      L: [edgeToText(40), 'auto', 'auto', 'minmax(0, 1fr)', edgeToText(40)],
      XL: [edgeToText(48), 'auto', 'auto', 'minmax(0, 1fr)', edgeToText(48)]
    }
  },
  gridTemplateRows: {
    // min-content prevents second row from 'auto'ing to a size larger then 0 when empty
    default: 'auto minmax(0, min-content)',
    ':has([slot=description])': 'auto auto'
  },
  rowGap: {
    ':has([slot=description])': space(1)
  },
  alignItems: 'baseline',
  minHeight: controlSize(),
  height: 'min',
  textDecoration: 'none',
  cursor: {
    default: 'default',
    isLink: 'pointer'
  },
  transition: 'default'
}, getAllowedOverrides());

export let listboxHeader = style<{size?: 'S' | 'M' | 'L' | 'XL'}>({
  color: 'neutral',
  boxSizing: 'border-box',
  minHeight: controlSize(),
  paddingY: centerPadding(),
  marginX: {
    size: {
      S: `[${edgeToText(24)}]`,
      M: `[${edgeToText(32)}]`,
      L: `[${edgeToText(40)}]`,
      XL: `[${edgeToText(48)}]`
    }
  }
});

<<<<<<< HEAD
export let listboxHeading = style({
  fontSize: 'ui',
  fontWeight: 'bold',
  lineHeight: 'ui',
  margin: 0
});

// not sure why edgeToText won't work...
=======
>>>>>>> 493a9ae9
const separatorWrapper = style({
  display: {
    ':is(:last-child > *)': 'none',
    default: 'flex'
  },
<<<<<<< HEAD
  // A workaround since edgeToText() returns undefined for some reason
=======
>>>>>>> 493a9ae9
  marginX: {
    size: {
      S: `[${edgeToText(24)}]`,
      M: `[${edgeToText(32)}]`,
      L: `[${edgeToText(40)}]`,
      XL: `[${edgeToText(48)}]`
    }
  },
<<<<<<< HEAD
  height: 12
});

// Not from any design, just following the sizing of the existing rows
export const LOADER_ROW_HEIGHTS = {
  S: {
    medium: 24,
    large: 30
  },
  M: {
    medium: 32,
    large: 40
  },
  L: {
    medium: 40,
    large: 50
  },
  XL: {
    medium: 48,
    large: 60
  }
};
=======
  height: 12,
  alignItems: 'center'
});

const dividerStyle = style({
  backgroundColor: {
    default: 'gray-200',
    forcedColors: 'ButtonBorder'
  },
  borderRadius: 'full',
  height: '[2px]',
  width: 'full'
});
>>>>>>> 493a9ae9

let InternalComboboxContext = createContext<{size: 'S' | 'M' | 'L' | 'XL'}>({size: 'M'});

/**
 * ComboBox allow users to choose a single option from a collapsible list of options when space is limited.
 */
export const ComboBox = /*#__PURE__*/ (forwardRef as forwardRefType)(function ComboBox<T extends object>(props: ComboBoxProps<T>, ref: Ref<TextFieldRef>) {
  [props, ref] = useSpectrumContextProps(props, ref, ComboBoxContext);

  let formContext = useContext(FormContext);
  props = useFormProps(props);
  let {
    size = 'M',
    labelPosition = 'top',
    UNSAFE_className = '',
    UNSAFE_style,
    loadingState,
    ...comboBoxProps
  } = props;

  return (
    <AriaComboBox
      {...comboBoxProps}
      allowsEmptyCollection={loadingState != null}
      style={UNSAFE_style}
      className={UNSAFE_className + style(field(), getAllowedOverrides())({
        isInForm: !!formContext,
        labelPosition,
        size
      }, props.styles)}>
      {({isDisabled, isOpen, isRequired, isInvalid}) => (
<<<<<<< HEAD
        <ComboboxInner {...props} isDisabled={isDisabled} isOpen={isOpen} isRequired={isRequired} isInvalid={isInvalid} ref={ref} />
=======
        <>
          <InternalComboboxContext.Provider value={{size}}>
            <FieldLabel
              isDisabled={isDisabled}
              isRequired={isRequired}
              size={size}
              labelPosition={labelPosition}
              labelAlign={labelAlign}
              necessityIndicator={necessityIndicator}
              contextualHelp={props.contextualHelp}>
              {label}
            </FieldLabel>
            <FieldGroup
              ref={triggerRef}
              role="presentation"
              isDisabled={isDisabled}
              isInvalid={isInvalid}
              size={size}
              styles={style({
                ...fieldInput(),
                paddingStart: 'edge-to-text',
                // better way to do this one? it's not actually half, they are
                // [9, 4], [12, 6], [15, 8], [18, 8]
                // also noticed that our measurement is including the border, making the padding too much
                paddingEnd: 'calc(self(height, self(minHeight)) * 3 / 16)'
              })({size})}>
              <InputContext.Consumer>
                {ctx => (
                  <InputContext.Provider value={{...ctx, ref: mergeRefs((ctx as any)?.ref, inputRef)}}>
                    <Input />
                  </InputContext.Provider>
                )}
              </InputContext.Consumer>
              {isInvalid && <FieldErrorIcon isDisabled={isDisabled} />}
              <Button
                ref={buttonRef}
                // Prevent press scale from sticking while ComboBox is open.
                // @ts-ignore
                isPressed={false}
                style={renderProps => pressScale(buttonRef)(renderProps)}
                className={renderProps => inputButton({
                  ...renderProps,
                  size,
                  isOpen
                })}>
                <ChevronIcon
                  size={size}
                  className={iconStyles} />
              </Button>
            </FieldGroup>
            <HelpText
              size={size}
              isDisabled={isDisabled}
              isInvalid={isInvalid}
              description={descriptionMessage}>
              {errorMessage}
            </HelpText>
            <PopoverBase
              hideArrow
              triggerRef={triggerRef}
              offset={menuOffset}
              placement={`${direction} ${align}` as Placement}
              shouldFlip={shouldFlip}
              UNSAFE_style={{
                width: menuWidth ? `${menuWidth}px` : undefined,
                // manually subtract border as we can't set Popover to border-box, it causes the contents to spill out
                '--trigger-width': `calc(${triggerWidth} - 2px)`
              } as CSSProperties}
              styles={style({
                minWidth: '--trigger-width',
                width: '--trigger-width'
              })}>
              <Provider
                values={[
                  [HeaderContext, {styles: listboxHeader({size})}],
                  [HeadingContext, {styles: sectionHeading}],
                  [TextContext, {
                    slots: {
                      'description': {styles: description({size})}
                    }
                  }]
                ]}>
                <Virtualizer
                  layout={ListLayout}
                  layoutOptions={{
                    estimatedRowHeight: 32,
                    padding: 8,
                    estimatedHeadingHeight: 50
                  }}>
                  <ListBox
                    items={items}
                    className={listbox({size})}>
                    {children}
                  </ListBox>
                </Virtualizer>
              </Provider>
            </PopoverBase>
          </InternalComboboxContext.Provider>
        </>
>>>>>>> 493a9ae9
      )}
    </AriaComboBox>
  );
});

export interface ComboBoxItemProps extends Omit<ListBoxItemProps, 'children' | 'style' | 'className'>, StyleProps {
  children: ReactNode
}

const checkmarkIconSize = {
  S: 'XS',
  M: 'M',
  L: 'L',
  XL: 'XL'
} as const;

export function ComboBoxItem(props: ComboBoxItemProps): ReactNode {
  let ref = useRef(null);
  let isLink = props.href != null;
  let {size} = useContext(InternalComboboxContext);
  return (
    <ListBoxItem
      {...props}
      ref={ref}
      textValue={props.textValue || (typeof props.children === 'string' ? props.children as string : undefined)}
      style={pressScale(ref, props.UNSAFE_style)}
      className={renderProps => (props.UNSAFE_className || '') + listboxItem({...renderProps, size, isLink}, props.styles)}>
      {(renderProps) => {
        let {children} = props;
        return (
          <>
            <Provider
              values={[
                [IconContext, {
                  slots: {
                    icon: {render: centerBaseline({slot: 'icon', styles: iconCenterWrapper}), styles: icon}
                  }
                }],
                [TextContext, {
                  slots: {
                    label: {styles: label({size})},
                    description: {styles: description({...renderProps, size})}
                  }
                }]
              ]}>
              {!isLink && <CheckmarkIcon size={checkmarkIconSize[size]} className={checkmark({...renderProps, size})} />}
              {typeof children === 'string' ? <Text slot="label">{children}</Text> : children}
            </Provider>
          </>
        );
      }}
    </ListBoxItem>
  );
}

export interface ComboBoxSectionProps<T extends object> extends SectionProps<T> {}
export function ComboBoxSection<T extends object>(props: ComboBoxSectionProps<T>): ReactNode {
  let {size} = useContext(InternalComboboxContext);
  return (
    <>
      <AriaListBoxSection
        {...props}>
        {props.children}
      </AriaListBoxSection>
      <Divider size={size} />
<<<<<<< HEAD
    </>
  );
}

const ComboboxInner = forwardRef(function ComboboxInner(props: ComboBoxProps<any> & {isOpen: boolean}, ref: ForwardedRef<TextFieldRef | null>) {
  let {
    direction = 'bottom',
    align = 'start',
    shouldFlip = true,
    menuWidth,
    label,
    description: descriptionMessage,
    errorMessage,
    children,
    items,
    size = 'M',
    labelPosition = 'top',
    labelAlign = 'start',
    necessityIndicator,
    loadingState,
    isDisabled,
    isOpen,
    isRequired,
    isInvalid,
    menuTrigger,
    onLoadMore
  } = props;

  let stringFormatter = useLocalizedStringFormatter(intlMessages, '@react-spectrum/s2');
  let inputRef = useRef<HTMLInputElement>(null);
  let domRef = useRef<HTMLDivElement>(null);
  let buttonRef = useRef<HTMLButtonElement>(null);
  // Expose imperative interface for ref
  useImperativeHandle(ref, () => ({
    ...createFocusableRef(domRef, inputRef),
    select() {
      if (inputRef.current) {
        inputRef.current.select();
      }
    },
    getInputElement() {
      return inputRef.current;
    }
  }));

  // Better way to encode this into a style? need to account for flipping
  let menuOffset: number;
  if (size === 'S') {
    menuOffset = 6;
  } else if (size === 'M') {
    menuOffset = 6;
  } else if (size === 'L') {
    menuOffset = 7;
  } else {
    menuOffset = 8;
  }

  let triggerRef = useRef<HTMLDivElement>(null);
    // Make menu width match input + button
  let [triggerWidth, setTriggerWidth] = useState<string | null>(null);
  let onResize = useCallback(() => {
    if (triggerRef.current) {
      let inputRect = triggerRef.current.getBoundingClientRect();
      let minX = inputRect.left;
      let maxX = inputRect.right;
      setTriggerWidth((maxX - minX) + 'px');
    }
  }, [triggerRef, setTriggerWidth]);

  useResizeObserver({
    ref: triggerRef,
    onResize: onResize
  });

  let state = useContext(ComboBoxStateContext);
  let timeout = useRef<ReturnType<typeof setTimeout> | null>(null);
  let [showLoading, setShowLoading] = useState(false);
  let isLoadingOrFiltering = loadingState === 'loading' || loadingState === 'filtering';
  {/* Logic copied from S1 */}
  let showFieldSpinner = useMemo(() => showLoading && (isOpen || menuTrigger === 'manual' || loadingState === 'loading'), [showLoading, isOpen, menuTrigger, loadingState]);
  let spinnerId = useSlotId([showFieldSpinner]);

  let inputValue = state?.inputValue;
  let lastInputValue = useRef(inputValue);
  useEffect(() => {
    if (isLoadingOrFiltering && !showLoading) {
      if (timeout.current === null) {
        timeout.current = setTimeout(() => {
          setShowLoading(true);
        }, 500);
      }

      // If user is typing, clear the timer and restart since it is a new request
      if (inputValue !== lastInputValue.current) {
        clearTimeout(timeout.current);
        timeout.current = setTimeout(() => {
          setShowLoading(true);
        }, 500);
      }
    } else if (!isLoadingOrFiltering) {
      // If loading is no longer happening, clear any timers and hide the loading circle
      setShowLoading(false);
      if (timeout.current) {
        clearTimeout(timeout.current);
      }
      timeout.current = null;
    }

    lastInputValue.current = inputValue;
  }, [isLoadingOrFiltering, showLoading, inputValue]);

  useEffect(() => {
    return () => {
      if (timeout.current) {
        clearTimeout(timeout.current);
      }
      timeout.current = null;
    };
  }, []);

  let renderer;
  let listBoxLoadingCircle = (
    <UNSTABLE_ListBoxLoadingSentinel
      // Only show the spinner in the list when loading more
      isLoading={loadingState === 'loadingMore'}
      onLoadMore={onLoadMore}
      className={loadingWrapperStyles}>
      <ProgressCircle
        isIndeterminate
        size="S"
        styles={progressCircleStyles({size})}
        // Same loading string as table
        aria-label={stringFormatter.format('table.loadingMore')} />
    </UNSTABLE_ListBoxLoadingSentinel>
  );

  if (typeof children === 'function' && items) {
    renderer = (
      <>
        <Collection items={items}>
          {children}
        </Collection>
        {listBoxLoadingCircle}
      </>
    );
  } else {
    // TODO: is there a case where the user might provide items to the Combobox but doesn't provide a function renderer?
    // Same case for other components that have this logic (TableView/CardView/Picker)
    renderer = (
      <>
        {children}
        {listBoxLoadingCircle}
      </>
    );
  }
  let scale = useScale();

  return (
    <>
      <InternalComboboxContext.Provider value={{size}}>
        <FieldLabel
          isDisabled={isDisabled}
          isRequired={isRequired}
          size={size}
          labelPosition={labelPosition}
          labelAlign={labelAlign}
          necessityIndicator={necessityIndicator}
          contextualHelp={props.contextualHelp}>
          {label}
        </FieldLabel>
        <FieldGroup
          ref={triggerRef}
          role="presentation"
          isDisabled={isDisabled}
          isInvalid={isInvalid}
          size={size}
          styles={style({
            ...fieldInput(),
            paddingStart: 'edge-to-text',
            // better way to do this one? it's not actually half, they are
            // [9, 4], [12, 6], [15, 8], [18, 8]
            // also noticed that our measurement is including the border, making the padding too much
            paddingEnd: 'calc(self(height, self(minHeight)) * 3 / 16)'
          })({size})}>
          <InputContext.Consumer>
            {ctx => (
              <InputContext.Provider value={{...ctx, ref: mergeRefs((ctx as any)?.ref, inputRef)}}>
                <Input aria-describedby={spinnerId} />
              </InputContext.Provider>
            )}
          </InputContext.Consumer>
          {isInvalid && <FieldErrorIcon isDisabled={isDisabled} />}
          {showFieldSpinner && (
            <ProgressCircle
              id={spinnerId}
              isIndeterminate
              size="S"
              styles={progressCircleStyles({size, isInput: true})}
              aria-label={stringFormatter.format('table.loading')} />
          )}
          <Button
            ref={buttonRef}
            // Prevent press scale from sticking while ComboBox is open.
            // @ts-ignore
            isPressed={false}
            style={renderProps => pressScale(buttonRef)(renderProps)}
            className={renderProps => inputButton({
              ...renderProps,
              size,
              isOpen
            })}>
            <ChevronIcon
              size={size}
              className={iconStyles} />
          </Button>
        </FieldGroup>
        <HelpText
          size={size}
          isDisabled={isDisabled}
          isInvalid={isInvalid}
          description={descriptionMessage}>
          {errorMessage}
        </HelpText>
        <PopoverBase
          hideArrow
          triggerRef={triggerRef}
          offset={menuOffset}
          placement={`${direction} ${align}` as Placement}
          shouldFlip={shouldFlip}
          UNSAFE_style={{
            width: menuWidth ? `${menuWidth}px` : undefined,
            // manually subtract border as we can't set Popover to border-box, it causes the contents to spill out
            '--trigger-width': `calc(${triggerWidth} - 2px)`
          } as CSSProperties}
          styles={style({
            minWidth: '--trigger-width',
            width: '--trigger-width'
          })}>
          <Provider
            values={[
              [HeaderContext, {styles: listboxHeader({size})}],
              [HeadingContext, {styles: listboxHeading}],
              [TextContext, {
                slots: {
                  'description': {styles: description({size})}
                }
              }]
            ]}>
            <Virtualizer
              layout={ListLayout}
              layoutOptions={{
                estimatedRowHeight: 32,
                padding: 8,
                estimatedHeadingHeight: 50,
                loaderHeight: LOADER_ROW_HEIGHTS[size][scale]
              }}>
              <ListBox
                renderEmptyState={() => (
                  <span className={emptyStateText({size})}>
                    {loadingState === 'loading' ? stringFormatter.format('table.loading') : stringFormatter.format('combobox.noResults')}
                  </span>
                )}
                items={items}
                className={listbox({size})}>
                {renderer}
              </ListBox>
            </Virtualizer>
          </Provider>
        </PopoverBase>
      </InternalComboboxContext.Provider>
    </>
  );
});

export function Divider(props: SeparatorProps & {size?: 'S' | 'M' | 'L' | 'XL' | undefined}): ReactNode {
  return (
    <Separator
      {...props}
      className={mergeStyles(
        divider({
          size: 'M',
          orientation: 'horizontal',
          isStaticColor: false
        }, style({alignSelf: 'center', width: 'full'})))} />
  );
}

const Separator = /*#__PURE__*/ createLeafComponent('separator', function Separator(props: SeparatorProps & {size?: 'S' | 'M' | 'L' | 'XL'}, ref: ForwardedRef<HTMLElement>) {
  [props, ref] = useContextProps(props, ref, SeparatorContext);

  let {elementType, orientation, size, style, className, slot, ...otherProps} = props;
  let Element = (elementType as ElementType) || 'hr';
  if (Element === 'hr' && orientation === 'vertical') {
    Element = 'div';
  }

  let {separatorProps} = useSeparator({
    ...otherProps,
    elementType,
    orientation
  });

  return (
    <div className={separatorWrapper({size})}>
      <Element
        {...filterDOMProps(props)}
        {...separatorProps}
        style={style}
        className={className ?? 'react-aria-Separator'}
        ref={ref}
        slot={slot || undefined} />
=======
    </>
  );
}

export const Divider = /*#__PURE__*/ createLeafComponent('separator', function Divider({size}: {size?: 'S' | 'M' | 'L' | 'XL'}, ref: ForwardedRef<HTMLDivElement>) {
  return (
    <div className={separatorWrapper({size})}>
      <div ref={ref} className={dividerStyle} />
>>>>>>> 493a9ae9
    </div>
  );
});<|MERGE_RESOLUTION|>--- conflicted
+++ resolved
@@ -28,63 +28,35 @@
   ListLayout,
   Provider,
   SectionProps,
-<<<<<<< HEAD
-  SeparatorContext,
-  SeparatorProps,
   UNSTABLE_ListBoxLoadingSentinel,
-  useContextProps,
   Virtualizer
 } from 'react-aria-components';
 import {AsyncLoadable, HelpTextProps, LoadingState, SpectrumLabelableProps} from '@react-types/shared';
 import {baseColor, edgeToText, focusRing, space, style} from '../style' with {type: 'macro'};
 import {centerBaseline} from './CenterBaseline';
-import {centerPadding, controlBorderRadius, controlFont, controlSize, field, fieldInput, getAllowedOverrides, StyleProps} from './style-utils' with {type: 'macro'};
-=======
-  Virtualizer
-} from 'react-aria-components';
-import {baseColor, edgeToText, focusRing, space, style} from '../style' with {type: 'macro'};
-import {centerBaseline} from './CenterBaseline';
 import {centerPadding, control, controlBorderRadius, controlFont, controlSize, field, fieldInput, getAllowedOverrides, StyleProps} from './style-utils' with {type: 'macro'};
->>>>>>> 493a9ae9
 import {
   checkmark,
   description,
   icon,
   iconCenterWrapper,
-<<<<<<< HEAD
-  label
-} from './Menu';
-import CheckmarkIcon from '../ui-icons/Checkmark';
-import ChevronIcon from '../ui-icons/Chevron';
-import {createContext, CSSProperties, ElementType, ForwardedRef, forwardRef, ReactNode, Ref, useCallback, useContext, useEffect, useImperativeHandle, useMemo, useRef, useState} from 'react';
-import {createFocusableRef} from '@react-spectrum/utils';
-import {createLeafComponent} from '@react-aria/collections';
-import {divider} from './Divider';
-=======
   label,
   sectionHeading
 } from './Menu';
 import CheckmarkIcon from '../ui-icons/Checkmark';
 import ChevronIcon from '../ui-icons/Chevron';
-import {createContext, CSSProperties, ForwardedRef, forwardRef, ReactNode, Ref, useCallback, useContext, useImperativeHandle, useRef, useState} from 'react';
+import {createContext, CSSProperties, ForwardedRef, forwardRef, ReactNode, Ref, useCallback, useContext, useEffect, useImperativeHandle, useMemo, useRef, useState} from 'react';
 import {createFocusableRef} from '@react-spectrum/utils';
 import {createLeafComponent} from '@react-aria/collections';
->>>>>>> 493a9ae9
 import {FieldErrorIcon, FieldGroup, FieldLabel, HelpText, Input} from './Field';
-import {filterDOMProps, mergeRefs, useResizeObserver, useSlotId} from '@react-aria/utils';
 import {FormContext, useFormProps} from './Form';
 import {forwardRefType} from './types';
 import {HeaderContext, HeadingContext, Text, TextContext} from './Content';
 import {IconContext} from './Icon';
-<<<<<<< HEAD
 // @ts-ignore
 import intlMessages from '../intl/*.json';
-import {mergeStyles} from '../style/runtime';
-import {Placement, useSeparator} from 'react-aria';
-=======
-import {mergeRefs, useResizeObserver} from '@react-aria/utils';
+import {mergeRefs, useResizeObserver, useSlotId} from '@react-aria/utils';
 import {Placement} from 'react-aria';
->>>>>>> 493a9ae9
 import {PopoverBase} from './Popover';
 import {pressScale} from './pressScale';
 import {ProgressCircle} from './ProgressCircle';
@@ -182,7 +154,6 @@
   }
 });
 
-<<<<<<< HEAD
 const loadingWrapperStyles = style({
   gridColumnStart: '1',
   gridColumnEnd: '-1',
@@ -228,8 +199,6 @@
   paddingStart: 'edge-to-text'
 });
 
-=======
->>>>>>> 493a9ae9
 export let listbox = style<{size: 'S' | 'M' | 'L' | 'XL'}>({
   width: 'full',
   boxSizing: 'border-box',
@@ -237,61 +206,34 @@
   // TODO: Might help with horizontal scrolling happening on Windows, will need to check somehow. Otherwise, revert back to overflow: auto
   overflowY: 'auto',
   overflowX: 'hidden',
-<<<<<<< HEAD
-  font: controlFont()
-=======
   fontFamily: 'sans',
   fontSize: controlFont()
->>>>>>> 493a9ae9
 });
 
 export let listboxItem = style({
   ...focusRing(),
-<<<<<<< HEAD
-  ...controlBorderRadius(),
-  boxSizing: 'border-box',
-  font: controlFont(),
-  '--labelPadding': {
-    type: 'paddingTop',
-    value: centerPadding()
-  },
-=======
   ...control({shape: 'default', wrap: true, icon: true}),
   columnGap: 0,
   paddingX: 0,
->>>>>>> 493a9ae9
   paddingBottom: '--labelPadding',
   backgroundColor: {
     default: 'transparent',
     isFocused: baseColor('gray-100').isFocusVisible
   },
   color: {
-<<<<<<< HEAD
-    default: 'neutral',
-=======
     default: baseColor('neutral'),
->>>>>>> 493a9ae9
     isDisabled: {
       default: 'disabled',
       forcedColors: 'GrayText'
     }
   },
   position: 'relative',
-<<<<<<< HEAD
-  // each menu item should take up the entire width, the subgrid will handle within the item
-=======
->>>>>>> 493a9ae9
   gridColumnStart: 1,
   gridColumnEnd: -1,
   display: 'grid',
   gridTemplateAreas: [
-<<<<<<< HEAD
-    '. checkmark icon label  .',
-    '.      .      .  description .'
-=======
     '. checkmark icon label       .',
     '. .         .    description .'
->>>>>>> 493a9ae9
   ],
   gridTemplateColumns: {
     size: {
@@ -335,26 +277,11 @@
   }
 });
 
-<<<<<<< HEAD
-export let listboxHeading = style({
-  fontSize: 'ui',
-  fontWeight: 'bold',
-  lineHeight: 'ui',
-  margin: 0
-});
-
-// not sure why edgeToText won't work...
-=======
->>>>>>> 493a9ae9
 const separatorWrapper = style({
   display: {
     ':is(:last-child > *)': 'none',
     default: 'flex'
   },
-<<<<<<< HEAD
-  // A workaround since edgeToText() returns undefined for some reason
-=======
->>>>>>> 493a9ae9
   marginX: {
     size: {
       S: `[${edgeToText(24)}]`,
@@ -363,8 +290,18 @@
       XL: `[${edgeToText(48)}]`
     }
   },
-<<<<<<< HEAD
-  height: 12
+  height: 12,
+  alignItems: 'center'
+});
+
+const dividerStyle = style({
+  backgroundColor: {
+    default: 'gray-200',
+    forcedColors: 'ButtonBorder'
+  },
+  borderRadius: 'full',
+  height: '[2px]',
+  width: 'full'
 });
 
 // Not from any design, just following the sizing of the existing rows
@@ -386,21 +323,6 @@
     large: 60
   }
 };
-=======
-  height: 12,
-  alignItems: 'center'
-});
-
-const dividerStyle = style({
-  backgroundColor: {
-    default: 'gray-200',
-    forcedColors: 'ButtonBorder'
-  },
-  borderRadius: 'full',
-  height: '[2px]',
-  width: 'full'
-});
->>>>>>> 493a9ae9
 
 let InternalComboboxContext = createContext<{size: 'S' | 'M' | 'L' | 'XL'}>({size: 'M'});
 
@@ -432,109 +354,7 @@
         size
       }, props.styles)}>
       {({isDisabled, isOpen, isRequired, isInvalid}) => (
-<<<<<<< HEAD
         <ComboboxInner {...props} isDisabled={isDisabled} isOpen={isOpen} isRequired={isRequired} isInvalid={isInvalid} ref={ref} />
-=======
-        <>
-          <InternalComboboxContext.Provider value={{size}}>
-            <FieldLabel
-              isDisabled={isDisabled}
-              isRequired={isRequired}
-              size={size}
-              labelPosition={labelPosition}
-              labelAlign={labelAlign}
-              necessityIndicator={necessityIndicator}
-              contextualHelp={props.contextualHelp}>
-              {label}
-            </FieldLabel>
-            <FieldGroup
-              ref={triggerRef}
-              role="presentation"
-              isDisabled={isDisabled}
-              isInvalid={isInvalid}
-              size={size}
-              styles={style({
-                ...fieldInput(),
-                paddingStart: 'edge-to-text',
-                // better way to do this one? it's not actually half, they are
-                // [9, 4], [12, 6], [15, 8], [18, 8]
-                // also noticed that our measurement is including the border, making the padding too much
-                paddingEnd: 'calc(self(height, self(minHeight)) * 3 / 16)'
-              })({size})}>
-              <InputContext.Consumer>
-                {ctx => (
-                  <InputContext.Provider value={{...ctx, ref: mergeRefs((ctx as any)?.ref, inputRef)}}>
-                    <Input />
-                  </InputContext.Provider>
-                )}
-              </InputContext.Consumer>
-              {isInvalid && <FieldErrorIcon isDisabled={isDisabled} />}
-              <Button
-                ref={buttonRef}
-                // Prevent press scale from sticking while ComboBox is open.
-                // @ts-ignore
-                isPressed={false}
-                style={renderProps => pressScale(buttonRef)(renderProps)}
-                className={renderProps => inputButton({
-                  ...renderProps,
-                  size,
-                  isOpen
-                })}>
-                <ChevronIcon
-                  size={size}
-                  className={iconStyles} />
-              </Button>
-            </FieldGroup>
-            <HelpText
-              size={size}
-              isDisabled={isDisabled}
-              isInvalid={isInvalid}
-              description={descriptionMessage}>
-              {errorMessage}
-            </HelpText>
-            <PopoverBase
-              hideArrow
-              triggerRef={triggerRef}
-              offset={menuOffset}
-              placement={`${direction} ${align}` as Placement}
-              shouldFlip={shouldFlip}
-              UNSAFE_style={{
-                width: menuWidth ? `${menuWidth}px` : undefined,
-                // manually subtract border as we can't set Popover to border-box, it causes the contents to spill out
-                '--trigger-width': `calc(${triggerWidth} - 2px)`
-              } as CSSProperties}
-              styles={style({
-                minWidth: '--trigger-width',
-                width: '--trigger-width'
-              })}>
-              <Provider
-                values={[
-                  [HeaderContext, {styles: listboxHeader({size})}],
-                  [HeadingContext, {styles: sectionHeading}],
-                  [TextContext, {
-                    slots: {
-                      'description': {styles: description({size})}
-                    }
-                  }]
-                ]}>
-                <Virtualizer
-                  layout={ListLayout}
-                  layoutOptions={{
-                    estimatedRowHeight: 32,
-                    padding: 8,
-                    estimatedHeadingHeight: 50
-                  }}>
-                  <ListBox
-                    items={items}
-                    className={listbox({size})}>
-                    {children}
-                  </ListBox>
-                </Virtualizer>
-              </Provider>
-            </PopoverBase>
-          </InternalComboboxContext.Provider>
-        </>
->>>>>>> 493a9ae9
       )}
     </AriaComboBox>
   );
@@ -600,7 +420,6 @@
         {props.children}
       </AriaListBoxSection>
       <Divider size={size} />
-<<<<<<< HEAD
     </>
   );
 }
@@ -842,7 +661,7 @@
           <Provider
             values={[
               [HeaderContext, {styles: listboxHeader({size})}],
-              [HeadingContext, {styles: listboxHeading}],
+              [HeadingContext, {styles: sectionHeading}],
               [TextContext, {
                 slots: {
                   'description': {styles: description({size})}
@@ -875,53 +694,10 @@
   );
 });
 
-export function Divider(props: SeparatorProps & {size?: 'S' | 'M' | 'L' | 'XL' | undefined}): ReactNode {
-  return (
-    <Separator
-      {...props}
-      className={mergeStyles(
-        divider({
-          size: 'M',
-          orientation: 'horizontal',
-          isStaticColor: false
-        }, style({alignSelf: 'center', width: 'full'})))} />
-  );
-}
-
-const Separator = /*#__PURE__*/ createLeafComponent('separator', function Separator(props: SeparatorProps & {size?: 'S' | 'M' | 'L' | 'XL'}, ref: ForwardedRef<HTMLElement>) {
-  [props, ref] = useContextProps(props, ref, SeparatorContext);
-
-  let {elementType, orientation, size, style, className, slot, ...otherProps} = props;
-  let Element = (elementType as ElementType) || 'hr';
-  if (Element === 'hr' && orientation === 'vertical') {
-    Element = 'div';
-  }
-
-  let {separatorProps} = useSeparator({
-    ...otherProps,
-    elementType,
-    orientation
-  });
-
-  return (
-    <div className={separatorWrapper({size})}>
-      <Element
-        {...filterDOMProps(props)}
-        {...separatorProps}
-        style={style}
-        className={className ?? 'react-aria-Separator'}
-        ref={ref}
-        slot={slot || undefined} />
-=======
-    </>
-  );
-}
-
 export const Divider = /*#__PURE__*/ createLeafComponent('separator', function Divider({size}: {size?: 'S' | 'M' | 'L' | 'XL'}, ref: ForwardedRef<HTMLDivElement>) {
   return (
     <div className={separatorWrapper({size})}>
       <div ref={ref} className={dividerStyle} />
->>>>>>> 493a9ae9
     </div>
   );
 });