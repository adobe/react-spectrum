--- conflicted
+++ resolved
@@ -17,12 +17,7 @@
 import {DOMProps, DOMRef, DOMRefValue} from '@react-types/shared';
 import {filterDOMProps} from '@react-aria/utils';
 import {getAllowedOverrides, StylesPropWithHeight, UnsafeStyles} from './style-utils' with {type: 'macro'};
-<<<<<<< HEAD
 import {IllustrationContext} from './Icon';
-import {Provider} from 'react-aria-components';
-=======
-import {IllustrationContext} from './Illustration';
->>>>>>> 660e7689
 import {style} from '../style/spectrum-theme' with {type: 'macro'};
 import {useDOMRef} from '@react-spectrum/utils';
 import {useSpectrumContextProps} from './useSpectrumContextProps';
@@ -189,15 +184,9 @@
       ref={domRef}>
       <Provider
         values={[
-<<<<<<< HEAD
-          [HeadingContext, {className: heading({orientation, size})}],
-          [ContentContext, {className: content({size})}],
-          [IllustrationContext, {size: size === 'L' ? 'L' : 'M', styles: illustration({orientation, size, isInDropZone, isDropTarget})}],
-=======
           [HeadingContext, {styles: heading({orientation, size})}],
           [ContentContext, {styles: content({size})}],
-          [IllustrationContext, {className: illustration({orientation, size, isInDropZone, isDropTarget})}],
->>>>>>> 660e7689
+          [IllustrationContext, {size: size === 'L' ? 'L' : 'M', styles: illustration({orientation, size, isInDropZone, isDropTarget})}],
           [ButtonGroupContext, {styles: buttonGroup}]
         ]}>
         {children}
