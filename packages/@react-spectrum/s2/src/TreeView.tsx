--- conflicted
+++ resolved
@@ -304,12 +304,10 @@
     href
   } = props;
   let {isDetached, isEmphasized} = useContext(InternalTreeContext);
-  let scale = useScale();
 
   return (
     <UNSTABLE_TreeItem
       {...props}
-<<<<<<< HEAD
       className={(renderProps) => treeRow({
         ...renderProps,
         isLink: !!href, isEmphasized
@@ -322,6 +320,7 @@
     children
   } = props;
   let {isDetached, isEmphasized} = useContext(InternalTreeContext);
+  let scale = useScale();
 
   return (
     <UNSTABLE_TreeItemContent>
@@ -349,7 +348,7 @@
                 width: '[calc(calc(var(--tree-item-level, 0) - 1) * var(--indent))]'
               })} />
             {/* TODO: revisit when we do async loading, at the moment hasChildItems will only cause the chevron to be rendered, no aria/data attributes indicating the row's expandability are added */}
-            {hasChildItems && <ExpandableRowChevron isDisabled={isDisabled} isExpanded={isExpanded} />}
+            {hasChildItems && <ExpandableRowChevron isDisabled={isDisabled} isExpanded={isExpanded} scale={scale} />}
             <Provider
               values={[
                 [TextContext, {styles: treeContent}],
@@ -358,7 +357,7 @@
                   styles: style({size: fontRelative(20), flexShrink: 0})
                 }],
                 [ActionButtonGroupContext, {styles: treeActions}],
-                [ActionMenuContext, {styles: treeActionMenu, isQuiet: true, 'aria-label': 'Actions'}]
+                [ActionMenuContext, {styles: treeActionMenu, isQuiet: true}]
               ]}>
               {children}
             </Provider>
@@ -367,54 +366,6 @@
         );
       }}
     </UNSTABLE_TreeItemContent>
-=======
-      className={(renderProps) => treeRow({...renderProps, isLink: !!href, isEmphasized}) + (renderProps.isFocusVisible && !isDetached ? ' ' + treeRowFocusIndicator : '')}>
-      <UNSTABLE_TreeItemContent>
-        {({isExpanded, hasChildRows, selectionMode, selectionBehavior, isDisabled, isFocusVisible, isSelected, id, state}) => {
-          let isNextSelected = false;
-          let isNextFocused = false;
-          let keyAfter = state.collection.getKeyAfter(id);
-          if (keyAfter != null) {
-            isNextSelected = state.selectionManager.isSelected(keyAfter);
-          }
-          let isFirst = state.collection.getFirstKey() === id;
-          return (
-            <div className={treeCellGrid({isDisabled, isNextSelected, isSelected, isFirst, isNextFocused, isDetached})}>
-              {selectionMode !== 'none' && selectionBehavior === 'toggle' && (
-                // TODO: add transition?
-                <div className={treeCheckbox}>
-                  <Checkbox
-                    isEmphasized={isEmphasized}
-                    slot="selection" />
-                </div>
-              )}
-              <div
-                className={style({
-                  gridArea: 'level-padding',
-                  width: '[calc(calc(var(--tree-item-level, 0) - 1) * var(--indent))]'
-                })} />
-              {/* TODO: revisit when we do async loading, at the moment hasChildItems will only cause the chevron to be rendered, no aria/data attributes indicating the row's expandability are added */}
-              <ExpandableRowChevron isDisabled={isDisabled} isExpanded={isExpanded} scale={scale} isHidden={!(hasChildRows || hasChildItems)} />
-              <Provider
-                values={[
-                  [TextContext, {styles: treeContent}],
-                  [IconContext, {
-                    render: centerBaseline({slot: 'icon', styles: treeIcon}),
-                    styles: style({size: fontRelative(20), flexShrink: 0})
-                  }],
-                  [ActionButtonGroupContext, {styles: treeActions}],
-                  [ActionMenuContext, {styles: treeActionMenu, isQuiet: true}]
-                ]}>
-                {content}
-              </Provider>
-              {isFocusVisible && isDetached && <div role="presentation" className={style({...cellFocus, position: 'absolute', inset: 0})({isFocusVisible: true})} />}
-            </div>
-          );
-        }}
-      </UNSTABLE_TreeItemContent>
-      {nestedRows}
-    </UNSTABLE_TreeItem>
->>>>>>> 5b5e994e
   );
 };
 
