--- conflicted
+++ resolved
@@ -15,19 +15,11 @@
 import {
   Button,
   ButtonContext,
-<<<<<<< HEAD
-  Collection,
   ListLayout,
   Provider,
   TreeItemProps as RACTreeItemProps,
   TreeProps as RACTreeProps,
-=======
-  Provider,
-  TreeItemProps as RACTreeItemProps,
-  TreeProps as RACTreeProps,
   TreeItemContentProps,
-  UNSTABLE_ListLayout,
->>>>>>> 3dbdc1e8
   UNSTABLE_Tree,
   UNSTABLE_TreeItem,
   UNSTABLE_TreeItemContent,
@@ -118,13 +110,8 @@
     rowHeight = isDetached ? 54 : 50;
   }
   let layout = useMemo(() => {
-<<<<<<< HEAD
     return new ListLayout({
-      rowHeight: isDetached ? 42 : 40
-=======
-    return new UNSTABLE_ListLayout({
       rowHeight
->>>>>>> 3dbdc1e8
     });
   }, [rowHeight]);
 
