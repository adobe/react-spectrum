/*
 * Copyright 2024 Adobe. All rights reserved.
 * This file is licensed to you under the Apache License, Version 2.0 (the "License");
 * you may not use this file except in compliance with the License. You may obtain a copy
 * of the License at http://www.apache.org/licenses/LICENSE-2.0
 *
 * Unless required by applicable law or agreed to in writing, software distributed under
 * the License is distributed on an "AS IS" BASIS, WITHOUT WARRANTIES OR REPRESENTATIONS
 * OF ANY KIND, either express or implied. See the License for the specific language
 * governing permissions and limitations under the License.
 */

import {ActionButtonGroupContext} from './ActionButtonGroup';
import {ActionMenuContext} from './ActionMenu';
import {
  Button,
  ButtonContext,
  ListLayout,
  Provider,
  TreeItemProps as RACTreeItemProps,
  TreeProps as RACTreeProps,
  Tree,
  TreeItem,
  TreeItemContent,
  TreeItemContentProps,
  useContextProps,
  Virtualizer
} from 'react-aria-components';
import {centerBaseline} from './CenterBaseline';
import {Checkbox} from './Checkbox';
import Chevron from '../ui-icons/Chevron';
import {colorMix, fontRelative, lightDark, style} from '../style' with {type: 'macro'};
import {DOMRef, Key} from '@react-types/shared';
import {getAllowedOverrides, StylesPropWithHeight, UnsafeStyles} from './style-utils' with {type: 'macro'};
import {IconContext} from './Icon';
import {isAndroid} from '@react-aria/utils';
import {raw} from '../style/style-macro' with {type: 'macro'};
import React, {createContext, forwardRef, JSXElementConstructor, ReactElement, ReactNode, useContext, useRef} from 'react';
import {TextContext} from './Content';
import {useDOMRef} from '@react-spectrum/utils';
import {useLocale} from 'react-aria';
import {useScale} from './utils';

interface S2TreeProps {
  // Only detatched is supported right now with the current styles from Spectrum
  isDetached?: boolean,
  onAction?: (key: Key) => void,
  // not fully supported yet
  isEmphasized?: boolean
}

export interface TreeViewProps extends Omit<RACTreeProps<any>, 'style' | 'className' | 'onRowAction' | 'selectionBehavior' | 'onScroll' | 'onCellAction' | 'dragAndDropHooks'>, UnsafeStyles, S2TreeProps {
  /** Spectrum-defined styles, returned by the `style()` macro. */
  styles?: StylesPropWithHeight
}

export interface TreeViewItemProps<T extends object = object> extends Omit<RACTreeItemProps, 'className' | 'style'> {
  /** Whether this item has children, even if not loaded yet. */
  hasChildItems?: boolean,
  /** A list of child tree item objects used when dynamically rendering the tree item children. */
  childItems?: Iterable<T>
}

interface TreeRendererContextValue {
  renderer?: (item) => ReactElement<any, string | JSXElementConstructor<any>>
}
const TreeRendererContext = createContext<TreeRendererContextValue>({});


let InternalTreeContext = createContext<{isDetached?: boolean, isEmphasized?: boolean}>({});

// TODO: the below is needed so the borders of the top and bottom row isn't cut off if the TreeView is wrapped within a container by always reserving the 2px needed for the
// keyboard focus ring. Perhaps find a different way of rendering the outlines since the top of the item doesn't
// scroll into view due to how the ring is offset. Alternatively, have the tree render the top/bottom outline like it does in Listview
const tree = style({
  userSelect: 'none',
  minHeight: 0,
  minWidth: 0,
  width: 'full',
  overflow: 'auto',
  boxSizing: 'border-box',
  justifyContent: {
    isEmpty: 'center'
  },
  alignItems: {
    isEmpty: 'center'
  },
  height: {
    isEmpty: 'full'
  },
  '--indent': {
    type: 'width',
    value: 16
  }
}, getAllowedOverrides({height: true}));

function TreeView(props: TreeViewProps, ref: DOMRef<HTMLDivElement>) {
  let {children, isDetached, isEmphasized} = props;
  let scale = useScale();

  let renderer;
  if (typeof children === 'function') {
    renderer = children;
  }

  let domRef = useDOMRef(ref);

  return (
    <Virtualizer
      layout={ListLayout}
      layoutOptions={{
        rowHeight: scale === 'large' ? 50 : 40,
        gap: isDetached ? 4 : 0
      }}>
      <TreeRendererContext.Provider value={{renderer}}>
        <InternalTreeContext.Provider value={{isDetached, isEmphasized}}>
          <Tree
            {...props}
            className={({isEmpty}) => tree({isEmpty, isDetached}, props.styles)}
            selectionBehavior="toggle"
            ref={domRef}>
            {props.children}
          </Tree>
        </InternalTreeContext.Provider>
      </TreeRendererContext.Provider>
    </Virtualizer>
  );
}

const selectedBackground = lightDark(colorMix('gray-25', 'informative-900', 10), colorMix('gray-25', 'informative-700', 10));
const selectedActiveBackground = lightDark(colorMix('gray-25', 'informative-900', 15), colorMix('gray-25', 'informative-700', 15));

const rowBackgroundColor = {
  default: '--s2-container-bg',
  isFocusVisibleWithin: colorMix('gray-25', 'gray-900', 7),
  isHovered: colorMix('gray-25', 'gray-900', 7),
  isPressed: colorMix('gray-25', 'gray-900', 10),
  isSelected: {
    default: colorMix('gray-25', 'gray-900', 7),
    isEmphasized: selectedBackground,
    isFocusVisibleWithin: {
      default: colorMix('gray-25', 'gray-900', 10),
      isEmphasized: selectedActiveBackground
    },
    isHovered: {
      default: colorMix('gray-25', 'gray-900', 10),
      isEmphasized: selectedActiveBackground
    },
    isPressed: {
      default: colorMix('gray-25', 'gray-900', 10),
      isEmphasized: selectedActiveBackground
    }
  },
  forcedColors: {
    default: 'Background'
  }
} as const;

const treeRow = style({
  position: 'relative',
  display: 'flex',
  height: 40,
  width: 'full',
  boxSizing: 'border-box',
  font: 'ui',
  color: 'body',
  outlineStyle: 'none',
  cursor: {
    default: 'default',
    isLink: 'pointer'
  },
  '--rowBackgroundColor': {
    type: 'backgroundColor',
    value: rowBackgroundColor
  },
  '--rowFocusIndicatorColor': {
    type: 'outlineColor',
    value: {
      default: 'focus-ring',
      forcedColors: 'Highlight'
    }
  }
});


const treeCellGrid = style({
  display: 'grid',
  width: 'full',
  height: 'full',
  boxSizing: 'border-box',
  alignContent: 'center',
  alignItems: 'center',
  gridTemplateColumns: ['auto', 'auto', 'auto', 'auto', 'auto', '1fr', 'minmax(0, auto)', 'auto'],
  gridTemplateRows: '1fr',
  gridTemplateAreas: [
    'drag-handle checkbox level-padding expand-button icon content actions actionmenu'
  ],
  backgroundColor: '--rowBackgroundColor',
  paddingEnd: 4, // account for any focus rings on the last item in the cell
  color: {
    isDisabled: {
      default: 'gray-400',
      forcedColors: 'GrayText'
    }
  },
  '--rowSelectedBorderColor': {
    type: 'outlineColor',
    value: {
      default: 'gray-800',
      isFocusVisible: 'focus-ring',
      forcedColors: 'Highlight'
    }
  },
  '--rowForcedFocusBorderColor': {
    type: 'outlineColor',
    value: {
      default: 'focus-ring',
      forcedColors: 'Highlight'
    }
  },
  borderColor: {
    isDetached: {
      default: 'transparent',
      isSelected: '--rowSelectedBorderColor'
    }
  },
  borderWidth: {
    isDetached: 1
  },
  borderRadius: {
    isDetached: 'default'
  },
  borderStyle: {
    isDetached: 'solid'
  }
});

const treeCheckbox = style({
  gridArea: 'checkbox',
  marginStart: 12,
  marginEnd: 0,
  paddingEnd: 0
});

const treeIcon = style({
  gridArea: 'icon',
  marginEnd: 'text-to-visual',
  '--iconPrimary': {
    type: 'fill',
    value: 'currentColor'
  }
});

const treeContent = style({
  gridArea: 'content',
  textOverflow: 'ellipsis',
  whiteSpace: 'nowrap',
  overflow: 'hidden'
});

const treeActions = style({
  gridArea: 'actions',
  /* TODO: I made this one up, confirm desired behavior. These paddings are to make sure the action group has enough padding for the focus ring */
  marginStart: 2,
  marginEnd: 4
});

const treeActionMenu = style({
  gridArea: 'actionmenu'
});

const cellFocus = {
  outlineStyle: {
    default: 'none',
    isFocusVisible: 'solid'
  },
  outlineOffset: -2,
  outlineWidth: 2,
  outlineColor: 'focus-ring',
  borderRadius: '[6px]'
} as const;

const treeRowFocusIndicator = raw(`
  &:before {
    content: "";
    display: inline-block;
    position: sticky;
    inset-inline-start: 0;
    width: 3px;
    height: 100%;
    margin-inline-end: -3px;
    margin-block-end: 1px;
    z-index: 3;
    background-color: var(--rowFocusIndicatorColor);
  }`
);

export const TreeViewItem = <T extends object>(props: TreeViewItemProps<T>): ReactElement => {
  let {
    href
  } = props;
  let {isDetached, isEmphasized} = useContext(InternalTreeContext);

  return (
    <TreeItem
      {...props}
      className={(renderProps) => treeRow({
        ...renderProps,
        isLink: !!href, isEmphasized
      }) + (renderProps.isFocusVisible && !isDetached ? ' ' + treeRowFocusIndicator : '')} />
  );
};

<<<<<<< HEAD
export const TreeViewItemContent = (props: Omit<TreeItemContentProps, 'children'> & {children: ReactNode}): ReactElement => {
=======
export interface TreeViewItemContentProps extends Omit<TreeItemContentProps, 'children'> {
  /** Rendered contents of the tree item or child items. */
  children: ReactNode
}

export const TreeViewItemContent = (props: TreeViewItemContentProps) => {
>>>>>>> 5334df7f
  let {
    children
  } = props;
  let {isDetached, isEmphasized} = useContext(InternalTreeContext);
  let scale = useScale();

  return (
    <TreeItemContent>
      {({isExpanded, hasChildItems, selectionMode, selectionBehavior, isDisabled, isFocusVisible, isSelected, id, state}) => {
        let isNextSelected = false;
        let isNextFocused = false;
        let keyAfter = state.collection.getKeyAfter(id);
        if (keyAfter != null) {
          isNextSelected = state.selectionManager.isSelected(keyAfter);
        }
        let isFirst = state.collection.getFirstKey() === id;
        return (
          <div className={treeCellGrid({isDisabled, isNextSelected, isSelected, isFirst, isNextFocused, isDetached})}>
            {selectionMode !== 'none' && selectionBehavior === 'toggle' && (
              // TODO: add transition?
              <div className={treeCheckbox}>
                <Checkbox
                  isEmphasized={isEmphasized}
                  slot="selection" />
              </div>
            )}
            <div
              className={style({
                gridArea: 'level-padding',
                width: '[calc(calc(var(--tree-item-level, 0) - 1) * var(--indent))]'
              })} />
            {/* TODO: revisit when we do async loading, at the moment hasChildItems will only cause the chevron to be rendered, no aria/data attributes indicating the row's expandability are added */}
            <ExpandableRowChevron isDisabled={isDisabled} isExpanded={isExpanded} scale={scale} isHidden={!(hasChildItems)} />
            <Provider
              values={[
                [TextContext, {styles: treeContent}],
                [IconContext, {
                  render: centerBaseline({slot: 'icon', styles: treeIcon}),
                  styles: style({size: fontRelative(20), flexShrink: 0})
                }],
                [ActionButtonGroupContext, {styles: treeActions}],
                [ActionMenuContext, {styles: treeActionMenu, isQuiet: true}]
              ]}>
              {children}
            </Provider>
            {isFocusVisible && isDetached && <div role="presentation" className={style({...cellFocus, position: 'absolute', inset: 0})({isFocusVisible: true})} />}
          </div>
        );
      }}
    </TreeItemContent>
  );
};

interface ExpandableRowChevronProps {
  isExpanded?: boolean,
  isDisabled?: boolean,
  isRTL?: boolean,
  scale: 'medium' | 'large',
  isHidden?: boolean
}

const expandButton = style<ExpandableRowChevronProps>({
  gridArea: 'expand-button',
  color: {
    default: '[inherit]',
    isDisabled: {
      default: 'disabled',
      forcedColors: 'GrayText'
    }
  },
  height: 40,
  width: 40,
  display: 'flex',
  flexWrap: 'wrap',
  alignContent: 'center',
  justifyContent: 'center',
  outlineStyle: 'none',
  cursor: 'default',
  transform: {
    isExpanded: {
      default: 'rotate(90deg)',
      isRTL: 'rotate(-90deg)'
    }
  },
  padding: 0,
  transition: 'default',
  backgroundColor: 'transparent',
  borderStyle: 'none',
  disableTapHighlight: true,
  visibility: {
    isHidden: 'hidden'
  }
});

function ExpandableRowChevron(props: ExpandableRowChevronProps) {
  let expandButtonRef = useRef<HTMLButtonElement>(null);
  let [fullProps, ref] = useContextProps({...props, slot: 'chevron'}, expandButtonRef, ButtonContext);
  let {isExpanded, isDisabled, scale, isHidden} = fullProps;
  let {direction} = useLocale();
  isDisabled = isDisabled || isHidden;

  return (
    <Button
      {...props}
      ref={ref}
      slot="chevron"
      // Override tabindex so that grid keyboard nav skips over it. Needs -1 so android talkback can actually "focus" it
      excludeFromTabOrder={isAndroid() && !isDisabled}
      preventFocusOnPress
      className={renderProps => expandButton({...renderProps, isExpanded, isRTL: direction === 'rtl', scale, isHidden})}>
      <Chevron
        className={style({
          scale: {
            direction: {
              ltr: '1',
              rtl: '-1'
            }
          },
          '--iconPrimary': {
            type: 'fill',
            value: 'currentColor'
          }
        })({direction})} />
    </Button>
  );
}

/**
 * A tree view provides users with a way to navigate nested hierarchical information.
 */
const _TreeView = forwardRef(TreeView);
export {_TreeView as TreeView};<|MERGE_RESOLUTION|>--- conflicted
+++ resolved
@@ -311,16 +311,12 @@
   );
 };
 
-<<<<<<< HEAD
-export const TreeViewItemContent = (props: Omit<TreeItemContentProps, 'children'> & {children: ReactNode}): ReactElement => {
-=======
 export interface TreeViewItemContentProps extends Omit<TreeItemContentProps, 'children'> {
   /** Rendered contents of the tree item or child items. */
   children: ReactNode
 }
 
-export const TreeViewItemContent = (props: TreeViewItemContentProps) => {
->>>>>>> 5334df7f
+export const TreeViewItemContent = (props: TreeViewItemContentProps): ReactElement => {
   let {
     children
   } = props;
