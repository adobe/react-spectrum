--- conflicted
+++ resolved
@@ -33,11 +33,7 @@
 import {Checkbox} from './Checkbox';
 import Chevron from '../ui-icons/Chevron';
 import {colorMix, focusRing, fontRelative, lightDark, style} from '../style' with {type: 'macro'};
-<<<<<<< HEAD
-import {DOMRef, DOMRefValue, Key} from '@react-types/shared';
-=======
-import {DOMRef, forwardRefType, GlobalDOMAttributes, Key, LoadingState} from '@react-types/shared';
->>>>>>> 0d96e0d0
+import {DOMRef, DOMRefValue, forwardRefType, GlobalDOMAttributes, Key, LoadingState} from '@react-types/shared';
 import {getAllowedOverrides, StylesPropWithHeight, UnsafeStyles} from './style-utils' with {type: 'macro'};
 import {IconContext} from './Icon';
 // @ts-ignore
@@ -112,15 +108,11 @@
   }
 }, getAllowedOverrides({height: true}));
 
-<<<<<<< HEAD
-function TreeView(props: TreeViewProps, ref: DOMRef<HTMLDivElement>) {
-  [props, ref] = useSpectrumContextProps(props, ref, TreeViewContext);
-=======
 /**
  * A tree view provides users with a way to navigate nested hierarchical information.
  */
 export const TreeView = /*#__PURE__*/ (forwardRef as forwardRefType)(function TreeView<T extends object>(props: TreeViewProps<T>, ref: DOMRef<HTMLDivElement>) {
->>>>>>> 0d96e0d0
+  [props, ref] = useSpectrumContextProps(props, ref, TreeViewContext);
   let {children, isDetached, isEmphasized, UNSAFE_className, UNSAFE_style} = props;
   let scale = useScale();
 
