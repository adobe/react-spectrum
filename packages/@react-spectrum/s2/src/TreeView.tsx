--- conflicted
+++ resolved
@@ -23,17 +23,8 @@
   TreeItem,
   TreeItemContent,
   TreeItemContentProps,
-<<<<<<< HEAD
-  UNSTABLE_ListLayout,
-  UNSTABLE_Virtualizer,
-  useContextProps
-=======
-  UNSTABLE_Tree,
-  UNSTABLE_TreeItem,
-  UNSTABLE_TreeItemContent,
   useContextProps,
   Virtualizer
->>>>>>> 818053fa
 } from 'react-aria-components';
 import {centerBaseline} from './CenterBaseline';
 import {Checkbox} from './Checkbox';
