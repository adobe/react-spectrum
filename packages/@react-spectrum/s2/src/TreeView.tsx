/*
 * Copyright 2024 Adobe. All rights reserved.
 * This file is licensed to you under the Apache License, Version 2.0 (the "License");
 * you may not use this file except in compliance with the License. You may obtain a copy
 * of the License at http://www.apache.org/licenses/LICENSE-2.0
 *
 * Unless required by applicable law or agreed to in writing, software distributed under
 * the License is distributed on an "AS IS" BASIS, WITHOUT WARRANTIES OR REPRESENTATIONS
 * OF ANY KIND, either express or implied. See the License for the specific language
 * governing permissions and limitations under the License.
 */

import {ActionButtonGroupContext} from './ActionButtonGroup';
import {ActionMenuContext} from './ActionMenu';
import {baseColor, colorMix, focusRing, fontRelative, style} from '../style' with {type: 'macro'};
import {
  Button,
  ButtonContext,
  ListLayout,
  Provider,
  TreeItemProps as RACTreeItemProps,
  TreeProps as RACTreeProps,
  Tree,
  TreeItem,
  TreeItemContent,
  TreeItemContentProps,
  TreeLoadMoreItem,
  TreeLoadMoreItemProps,
  useContextProps,
  Virtualizer
} from 'react-aria-components';
import {centerBaseline} from './CenterBaseline';
import {Checkbox} from './Checkbox';
import Chevron from '../ui-icons/Chevron';
import {DOMRef, forwardRefType, GlobalDOMAttributes, Key, LoadingState} from '@react-types/shared';
import {getAllowedOverrides, StylesPropWithHeight, UnsafeStyles} from './style-utils' with {type: 'macro'};
import {IconContext} from './Icon';
// @ts-ignore
import intlMessages from '../intl/*.json';
import {ProgressCircle} from './ProgressCircle';
import {raw} from '../style/style-macro' with {type: 'macro'};
import React, {createContext, forwardRef, JSXElementConstructor, ReactElement, ReactNode, useRef} from 'react';
import {Text, TextContext} from './Content';
import {useDOMRef} from '@react-spectrum/utils';
import {useLocale, useLocalizedStringFormatter} from 'react-aria';
import {useScale} from './utils';

interface S2TreeProps {
  /** Handler that is called when a user performs an action on a row. */
  onAction?: (key: Key) => void
}

export interface TreeViewProps<T> extends Omit<RACTreeProps<T>, 'style' | 'className' | 'onRowAction' | 'selectionBehavior' | 'onScroll' | 'onCellAction' | 'dragAndDropHooks' | keyof GlobalDOMAttributes>, UnsafeStyles, S2TreeProps {
  /** Spectrum-defined styles, returned by the `style()` macro. */
  styles?: StylesPropWithHeight
}

export interface TreeViewItemProps extends Omit<RACTreeItemProps, 'className' | 'style' | 'onClick' | keyof GlobalDOMAttributes> {
  /** Whether this item has children, even if not loaded yet. */
  hasChildItems?: boolean
}

export interface TreeViewLoadMoreItemProps extends Pick<TreeLoadMoreItemProps, 'onLoadMore'> {
  /** The current loading state of the TreeView or TreeView row. */
  loadingState?: LoadingState
}

interface TreeRendererContextValue {
  renderer?: (item) => ReactElement<any, string | JSXElementConstructor<any>>
}
const TreeRendererContext = createContext<TreeRendererContextValue>({});


// TODO: the below is needed so the borders of the top and bottom row isn't cut off if the TreeView is wrapped within a container by always reserving the 2px needed for the
// keyboard focus ring. Perhaps find a different way of rendering the outlines since the top of the item doesn't
// scroll into view due to how the ring is offset. Alternatively, have the tree render the top/bottom outline like it does in Listview
const tree = style({
  ...focusRing(),
  outlineOffset: -2, // make certain we are visible inside overflow hidden containers
  userSelect: 'none',
  minHeight: 0,
  minWidth: 0,
  width: 'full',
  height: 'full',
  overflow: 'auto',
  boxSizing: 'border-box',
  justifyContent: {
    isEmpty: 'center'
  },
  alignItems: {
    isEmpty: 'center'
  },
  '--indent': {
    type: 'width',
    value: 16
  }
}, getAllowedOverrides({height: true}));

/**
 * A tree view provides users with a way to navigate nested hierarchical information.
 */
export const TreeView = /*#__PURE__*/ (forwardRef as forwardRefType)(function TreeView<T extends object>(props: TreeViewProps<T>, ref: DOMRef<HTMLDivElement>) {
  let {children, UNSAFE_className, UNSAFE_style} = props;
  let scale = useScale();

  let renderer;
  if (typeof children === 'function') {
    renderer = children;
  }

  let domRef = useDOMRef(ref);

  return (
    <Virtualizer
      layout={ListLayout}
      layoutOptions={{
        rowHeight: scale === 'large' ? 50 : 40
      }}>
      <TreeRendererContext.Provider value={{renderer}}>
        <Tree
          {...props}
          style={UNSAFE_style}
          className={renderProps => (UNSAFE_className ?? '') + tree({...renderProps}, props.styles)}
          selectionBehavior="toggle"
          ref={domRef}>
          {props.children}
        </Tree>
      </TreeRendererContext.Provider>
    </Virtualizer>
  );
});

const rowBackgroundColor = {
  default: '--s2-container-bg',
  isFocusVisibleWithin: colorMix('gray-25', 'gray-900', 7),
  isHovered: colorMix('gray-25', 'gray-900', 7),
  isPressed: colorMix('gray-25', 'gray-900', 10),
  isSelected: {
    default: colorMix('gray-25', 'gray-900', 7),
    isFocusVisibleWithin: colorMix('gray-25', 'gray-900', 10),
    isHovered: colorMix('gray-25', 'gray-900', 10),
    isPressed: colorMix('gray-25', 'gray-900', 10)
  },
  forcedColors: {
    default: 'Background'
  }
} as const;

const treeRow = style({
  position: 'relative',
  display: 'flex',
  height: 40,
  width: 'full',
  boxSizing: 'border-box',
  font: 'ui',
  color: {
<<<<<<< HEAD
    default: 'body',
    forcedColors: 'ButtonText'
=======
    default: baseColor('neutral-subdued'),
    isSelected: baseColor('neutral')
>>>>>>> f0d808e7
  },
  outlineStyle: 'none',
  cursor: {
    default: 'default',
    isLink: 'pointer'
  },
  '--rowBackgroundColor': {
    type: 'backgroundColor',
    value: rowBackgroundColor
  },
  '--rowFocusIndicatorColor': {
    type: 'outlineColor',
    value: {
      default: 'focus-ring',
      forcedColors: 'Highlight'
    }
  }
});

const treeCellGrid = style({
  display: 'grid',
  width: 'full',
  height: 'full',
  boxSizing: 'border-box',
  alignContent: 'center',
  alignItems: 'center',
  gridTemplateColumns: ['auto', 'auto', 'auto', 'auto', 'auto', '1fr', 'minmax(0, auto)', 'auto'],
  gridTemplateRows: '1fr',
  gridTemplateAreas: [
    'drag-handle checkbox level-padding expand-button icon content actions actionmenu'
  ],
  backgroundColor: '--rowBackgroundColor',
  paddingEnd: 4, // account for any focus rings on the last item in the cell
  color: {
    isDisabled: {
      default: 'gray-400',
      forcedColors: 'GrayText'
    }
  },
  '--rowSelectedBorderColor': {
    type: 'outlineColor',
    value: {
      default: 'gray-800',
      isFocusVisible: 'focus-ring',
      forcedColors: 'Highlight'
    }
  },
  '--rowForcedFocusBorderColor': {
    type: 'outlineColor',
    value: {
      default: 'focus-ring',
      forcedColors: 'Highlight'
    }
  }
});

const treeCheckbox = style({
  gridArea: 'checkbox',
  marginStart: 12,
  marginEnd: 0,
  paddingEnd: 0
});

const treeIcon = style({
  gridArea: 'icon',
  marginEnd: 'text-to-visual',
  '--iconPrimary': {
    type: 'fill',
    value: 'currentColor'
  }
});

const treeContent = style({
  gridArea: 'content',
  textOverflow: 'ellipsis',
  whiteSpace: 'nowrap',
  overflow: 'hidden'
});

const treeActions = style({
  gridArea: 'actions',
  /* TODO: I made this one up, confirm desired behavior. These paddings are to make sure the action group has enough padding for the focus ring */
  marginStart: 2,
  marginEnd: 4
});

const treeActionMenu = style({
  gridArea: 'actionmenu'
});

const treeRowFocusIndicator = raw(`
  &:before {
    content: "";
    display: inline-block;
    position: sticky;
    inset-inline-start: 0;
    width: 3px;
    height: 100%;
    margin-inline-end: -3px;
    margin-block-end: 1px;
    z-index: 3;
    background-color: var(--rowFocusIndicatorColor);
  }`
);

export const TreeViewItem = (props: TreeViewItemProps): ReactNode => {
  let {
    href
  } = props;

  return (
    <TreeItem
      {...props}
      className={(renderProps) => treeRow({
        ...renderProps,
        isLink: !!href
      }) + (renderProps.isFocusVisible ? ' ' + treeRowFocusIndicator : '')} />
  );
};

export interface TreeViewItemContentProps extends Omit<TreeItemContentProps, 'children'> {
  /** Rendered contents of the tree item or child items. */
  children: ReactNode
}

export const TreeViewItemContent = (props: TreeViewItemContentProps): ReactNode => {
  let {
    children
  } = props;
  let scale = useScale();

  return (
    <TreeItemContent>
      {({isExpanded, hasChildItems, selectionMode, selectionBehavior, isDisabled, isSelected, id, state}) => {
        let isNextSelected = false;
        let isNextFocused = false;
        let keyAfter = state.collection.getKeyAfter(id);
        if (keyAfter != null) {
          isNextSelected = state.selectionManager.isSelected(keyAfter);
        }
        let isFirst = state.collection.getFirstKey() === id;
        return (
          <div className={treeCellGrid({isDisabled, isNextSelected, isSelected, isFirst, isNextFocused})}>
            {selectionMode !== 'none' && selectionBehavior === 'toggle' && (
              // TODO: add transition?
              <div className={treeCheckbox}>
                <Checkbox slot="selection" />
              </div>
            )}
            <div
              className={style({
                gridArea: 'level-padding',
                width: 'calc(calc(var(--tree-item-level, 0) - 1) * var(--indent))'
              })} />
            <ExpandableRowChevron isDisabled={isDisabled} isExpanded={isExpanded} scale={scale} isHidden={!(hasChildItems)} />
            <Provider
              values={[
                [TextContext, {styles: treeContent}],
                [IconContext, {
                  render: centerBaseline({slot: 'icon', styles: treeIcon}),
                  styles: style({size: fontRelative(20), flexShrink: 0})
                }],
                [ActionButtonGroupContext, {styles: treeActions}],
                [ActionMenuContext, {styles: treeActionMenu, isQuiet: true}]
              ]}>
              {typeof children === 'string' ? <Text>{children}</Text> : children}
            </Provider>
          </div>
        );
      }}
    </TreeItemContent>
  );
};

const centeredWrapper = style({
  display: 'flex',
  alignItems: 'center',
  justifyContent: 'center',
  width: 'full',
  height: 'full'
});

export const TreeViewLoadMoreItem = (props: TreeViewLoadMoreItemProps): ReactNode => {
  let {loadingState, onLoadMore} = props;
  let stringFormatter = useLocalizedStringFormatter(intlMessages, '@react-spectrum/s2');
  let isLoading = loadingState === 'loading' || loadingState === 'loadingMore';
  return (
    <TreeLoadMoreItem isLoading={isLoading} onLoadMore={onLoadMore} className={style({width: 'full', marginY: 4})}>
      {() => {
        return (
          <div className={centeredWrapper}>
            <ProgressCircle
              isIndeterminate
              aria-label={stringFormatter.format('table.loadingMore')} />
          </div>
        );
      }}
    </TreeLoadMoreItem>
  );
};

interface ExpandableRowChevronProps {
  isExpanded?: boolean,
  isDisabled?: boolean,
  isRTL?: boolean,
  scale: 'medium' | 'large',
  isHidden?: boolean
}

const expandButton = style<ExpandableRowChevronProps>({
  gridArea: 'expand-button',
  color: {
    default: 'inherit',
    isDisabled: {
      default: 'disabled',
      forcedColors: 'GrayText'
    }
  },
  height: 40,
  width: 40,
  display: 'flex',
  flexWrap: 'wrap',
  alignContent: 'center',
  justifyContent: 'center',
  outlineStyle: 'none',
  cursor: 'default',
  transform: {
    isExpanded: {
      default: 'rotate(90deg)',
      isRTL: 'rotate(-90deg)'
    }
  },
  padding: 0,
  transition: 'default',
  backgroundColor: 'transparent',
  borderStyle: 'none',
  disableTapHighlight: true,
  visibility: {
    isHidden: 'hidden'
  }
});

function ExpandableRowChevron(props: ExpandableRowChevronProps) {
  let expandButtonRef = useRef<HTMLButtonElement>(null);
  let [fullProps, ref] = useContextProps({...props, slot: 'chevron'}, expandButtonRef, ButtonContext);
  let {isExpanded, scale, isHidden} = fullProps;
  let {direction} = useLocale();

  return (
    <Button
      {...props}
      ref={ref}
      slot="chevron"
      className={renderProps => expandButton({...renderProps, isExpanded, isRTL: direction === 'rtl', scale, isHidden})}>
      <Chevron
        className={style({
          scale: {
            direction: {
              ltr: '1',
              rtl: '-1'
            }
          },
          '--iconPrimary': {
            type: 'fill',
            value: 'currentColor'
          }
        })({direction})} />
    </Button>
  );
}<|MERGE_RESOLUTION|>--- conflicted
+++ resolved
@@ -154,13 +154,9 @@
   boxSizing: 'border-box',
   font: 'ui',
   color: {
-<<<<<<< HEAD
-    default: 'body',
+    default: baseColor('neutral-subdued'),
+    isSelected: baseColor('neutral'),
     forcedColors: 'ButtonText'
-=======
-    default: baseColor('neutral-subdued'),
-    isSelected: baseColor('neutral')
->>>>>>> f0d808e7
   },
   outlineStyle: 'none',
   cursor: {
