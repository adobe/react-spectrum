--- conflicted
+++ resolved
@@ -105,10 +105,7 @@
   loadingState?: LoadingState,
   /** Handler that is called when more items should be loaded, e.g. while scrolling near the bottom. */
   onLoadMore?: () => any,
-<<<<<<< HEAD
-=======
   /** Provides the ActionBar to display when rows are selected in the TableView. */
->>>>>>> 9bf04b18
   renderActionBar?: (selectedKeys: 'all' | Set<Key>) => ReactElement
 }
 
