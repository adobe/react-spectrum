--- conflicted
+++ resolved
@@ -294,12 +294,9 @@
     onResizeEnd: propsOnResizeEnd,
     onAction,
     onLoadMore,
-<<<<<<< HEAD
     selectionStyle = 'checkbox',
     isEmphasized = false,
-=======
-    selectionMode = 'none',
->>>>>>> f1aafc6c
+    selectionMode,
     ...otherProps
   } = props;
 
@@ -325,20 +322,13 @@
     onLoadMore,
     isInResizeMode,
     setIsInResizeMode,
-<<<<<<< HEAD
     selectionStyle,
-    isEmphasized
-  }), [isQuiet, density, overflowMode, loadingState, onLoadMore, isInResizeMode, setIsInResizeMode, selectionStyle, isEmphasized]);
+    isEmphasized,
+    selectionMode
+  }), [isQuiet, density, overflowMode, loadingState, onLoadMore, isInResizeMode, setIsInResizeMode, selectionStyle, isEmphasized, selectionMode]);
 
   let scrollRef = useRef<HTMLElement | null>(null);
-  let isCheckboxSelection = (props.selectionMode === 'multiple' || props.selectionMode === 'single') && selectionStyle === 'checkbox';
-=======
-    selectionMode
-  }), [isQuiet, density, overflowMode, loadingState, onLoadMore, isInResizeMode, setIsInResizeMode, selectionMode]);
-
-  let scrollRef = useRef<HTMLElement | null>(null);
-  let isCheckboxSelection = selectionMode === 'multiple' || selectionMode === 'single';
->>>>>>> f1aafc6c
+  let isCheckboxSelection = (selectionMode === 'multiple' || selectionMode === 'single') && selectionStyle === 'checkbox';
 
   let {selectedKeys, onSelectionChange, actionBar, actionBarHeight} = useActionBarContainer({...props, scrollRef});
 
@@ -380,11 +370,7 @@
               isCheckboxSelection,
               isQuiet
             })}
-<<<<<<< HEAD
-=======
-            selectionBehavior="toggle"
             selectionMode={selectionMode}
->>>>>>> f1aafc6c
             onRowAction={onAction}
             {...otherProps}
             selectionBehavior={selectionStyle === 'highlight' ? 'replace' : 'toggle'}
@@ -1079,7 +1065,6 @@
   );
 });
 
-<<<<<<< HEAD
 let InnerCell = function InnerCell(props: {isFocusVisible: boolean, children: ReactNode, isSticky?: boolean, align?: 'start' | 'center' | 'end', isRowHeader?: boolean}) {
   let {isFocusVisible, children, isSticky, align, isRowHeader} = props;
   let tableVisualOptions = useContext(InternalTableContext);
@@ -1099,7 +1084,7 @@
     </>
   );
 };
-=======
+
 
 const editableCell = style<CellRenderProps & S2TableProps & {isDivider: boolean, selectionMode?: 'none' | 'single' | 'multiple', isSaving?: boolean}>({
   ...commonCellStyles,
@@ -1356,7 +1341,6 @@
     </Provider>
   );
 }
->>>>>>> f1aafc6c
 
 // Use color-mix instead of transparency so sticky cells work correctly.
 const selectedBackground = lightDark(colorMix('gray-25', 'informative-900', 10), colorMix('gray-25', 'informative-700', 10));
@@ -1544,14 +1528,10 @@
       + (renderProps.isSelected ? (' ' + rowSelectionIndicator) : '')
       + (renderProps.isFocusVisible ? (' ' + rowFocusIndicator) : '')}
       {...otherProps}>
-<<<<<<< HEAD
       {selectionMode !== 'none' && selectionBehavior === 'toggle' && tableVisualOptions.selectionStyle === 'checkbox' && (
-=======
-      {selectionMode !== 'none' && selectionBehavior === 'toggle' && (
         // Not sure what we want to do with this className, in Cell it currently overrides the className that would have been applied.
         // The `spread` otherProps must be after className in Cell.
         // @ts-ignore
->>>>>>> f1aafc6c
         <Cell isSticky className={checkboxCellStyle}>
           <Checkbox isEmphasized slot="selection" />
         </Cell>
