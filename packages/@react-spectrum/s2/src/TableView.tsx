/*
 * Copyright 2024 Adobe. All rights reserved.
 * This file is licensed to you under the Apache License, Version 2.0 (the "License");
 * you may not use this file except in compliance with the License. You may obtain a copy
 * of the License at http://www.apache.org/licenses/LICENSE-2.0
 *
 * Unless required by applicable law or agreed to in writing, software distributed under
 * the License is distributed on an "AS IS" BASIS, WITHOUT WARRANTIES OR REPRESENTATIONS
 * OF ANY KIND, either express or implied. See the License for the specific language
 * governing permissions and limitations under the License.
 */

import {
  Button,
  CellRenderProps,
  Collection,
  ColumnRenderProps,
  ColumnResizer,
  ContextValue,
  Key,
  Provider,
  Cell as RACCell,
  CellProps as RACCellProps,
  CheckboxContext as RACCheckboxContext,
  Column as RACColumn,
  ColumnProps as RACColumnProps,
  Row as RACRow,
  RowProps as RACRowProps,
  Table as RACTable,
  TableBody as RACTableBody,
  TableBodyProps as RACTableBodyProps,
  TableHeader as RACTableHeader,
  TableHeaderProps as RACTableHeaderProps,
  TableProps as RACTableProps,
  Rect,
  ResizableTableContainer,
  RowRenderProps,
  TableBodyRenderProps,
  TableLayout,
  TableRenderProps,
  UNSTABLE_TableLoadingIndicator,
  useSlottedContext,
  useTableOptions,
  Virtualizer
} from 'react-aria-components';
import {centerPadding, getAllowedOverrides, StylesPropWithHeight, UnsafeStyles} from './style-utils' with {type: 'macro'};
import {Checkbox} from './Checkbox';
import Chevron from '../ui-icons/Chevron';
import {colorMix, focusRing, fontRelative, lightDark, space, style} from '../style' with {type: 'macro'};
import {ColumnSize} from '@react-types/table';
import {DOMRef, DOMRefValue, forwardRefType, LoadingState, Node} from '@react-types/shared';
import {GridNode} from '@react-types/grid';
import {IconContext} from './Icon';
// @ts-ignore
import intlMessages from '../intl/*.json';
import {LayoutNode} from '@react-stately/layout';
import {Menu, MenuItem, MenuSection, MenuTrigger} from './Menu';
import {mergeStyles} from '../style/runtime';
import Nubbin from '../ui-icons/S2_MoveHorizontalTableWidget.svg';
import {ProgressCircle} from './ProgressCircle';
import {raw} from '../style/style-macro' with {type: 'macro'};
import React, {createContext, forwardRef, ReactElement, ReactNode, useCallback, useContext, useMemo, useRef, useState} from 'react';
import SortDownArrow from '../s2wf-icons/S2_Icon_SortDown_20_N.svg';
import SortUpArrow from '../s2wf-icons/S2_Icon_SortUp_20_N.svg';
import {useActionBarContainer} from './ActionBar';
import {useDOMRef} from '@react-spectrum/utils';
import {useLoadMore} from '@react-aria/utils';
import {useLocalizedStringFormatter} from '@react-aria/i18n';
import {useScale} from './utils';
import {useSpectrumContextProps} from './useSpectrumContextProps';
import {VisuallyHidden} from 'react-aria';

interface S2TableProps {
  /** Whether the Table should be displayed with a quiet style. */
  isQuiet?: boolean,
  /**
   * Sets the amount of vertical padding within each cell.
   * @default 'regular'
   */
  density?: 'compact' | 'spacious' | 'regular',
  /**
   * Sets the overflow behavior for the cell contents.
   * @default 'truncate'
   */
  overflowMode?: 'wrap' | 'truncate',
  // TODO: will we contine with onAction or rename to onRowAction like it is in RAC?
  /** Handler that is called when a user performs an action on a row. */
  onAction?: (key: Key) => void,
  /**
   * Handler that is called when a user starts a column resize.
   */
  onResizeStart?: (widths: Map<Key, ColumnSize>) => void,
  /**
   * Handler that is called when a user performs a column resize.
   * Can be used with the width property on columns to put the column widths into
   * a controlled state.
   */
  onResize?: (widths: Map<Key, ColumnSize>) => void,
  /**
   * Handler that is called after a user performs a column resize.
   * Can be used to store the widths of columns for another future session.
   */
  onResizeEnd?: (widths: Map<Key, ColumnSize>) => void,
  /** The current loading state of the table. */
  loadingState?: LoadingState,
  /** Handler that is called when more items should be loaded, e.g. while scrolling near the bottom. */
  onLoadMore?: () => any,
  /** Provides the ActionBar to display when rows are selected in the TableView. */
  renderActionBar?: (selectedKeys: 'all' | Set<Key>) => ReactElement
}

// TODO: Note that loadMore and loadingState are now on the Table instead of on the TableBody
export interface TableViewProps extends Omit<RACTableProps, 'style' | 'disabledBehavior' | 'className' | 'onRowAction' | 'selectionBehavior' | 'onScroll' | 'onCellAction' | 'dragAndDropHooks'>, UnsafeStyles, S2TableProps {
  /** Spectrum-defined styles, returned by the `style()` macro. */
  styles?: StylesPropWithHeight
}

let InternalTableContext = createContext<TableViewProps & {layout?: S2TableLayout<unknown>, setIsInResizeMode?:(val: boolean) => void, isInResizeMode?: boolean}>({});

const tableWrapper = style({
  minHeight: 0,
  minWidth: 0,
  display: 'flex',
  isolation: 'isolate',
  disableTapHighlight: true,
  position: 'relative',
  // Clip ActionBar animation.
  overflow: 'clip'
});

const table = style<TableRenderProps & S2TableProps & {isCheckboxSelection?: boolean}>({
  width: 'full',
  userSelect: 'none',
  minHeight: 0,
  minWidth: 0,
  fontFamily: 'sans',
  fontWeight: 'normal',
  overflow: 'auto',
  backgroundColor: {
    default: 'gray-25',
    isQuiet: 'transparent',
    forcedColors: 'Background'
  },
  borderColor: 'gray-300',
  borderStyle: 'solid',
  borderWidth: {
    default: 1,
    isQuiet: 0
  },
  ...focusRing(),
  outlineOffset: -1, // Cover the border
  borderRadius: {
    default: '[6px]',
    isQuiet: 'none'
  },
  // Multiple browser bugs from scrollIntoView and scrollPadding:
  // Bug: Table doesn't scroll items into view perfectly in Chrome
  // https://issues.chromium.org/issues/365913982
  // Bug: Table scrolls to the left when navigating up/down through the checkboxes when body is scrolled to the right.
  // https://issues.chromium.org/issues/40067778
  // https://bugs.webkit.org/show_bug.cgi?id=272799
  // Base reproduction: https://codepen.io/lfdanlu/pen/zYVVGPW
  scrollPaddingTop: 32,
  scrollPaddingStart: {
    isCheckboxSelection: 40
  }
}, getAllowedOverrides({height: true}));

// component-height-100
const DEFAULT_HEADER_HEIGHT = {
  medium: 32,
  large: 40
};

const ROW_HEIGHTS = {
  compact: {
    medium: 32, // table-row-height-medium-compact (aka component-height-100)
    large: 40
  },
  regular: {
    medium: 40, // table-row-height-medium-regular
    large: 50
  },
  spacious: {
    medium: 48, // table-row-height-medium-spacious
    large: 60
  }
};

export class S2TableLayout<T> extends TableLayout<T> {
  protected isStickyColumn(node: GridNode<T>): boolean {
    return node.props.isSticky;
  }

  protected buildCollection(): LayoutNode[] {
    let [header, body] = super.buildCollection();
    let {children, layoutInfo} = body;
    // TableLayout's buildCollection always sets the body width to the max width between the header width, but
    // we want the body to be sticky and only as wide as the table so it is always in view if loading/empty
    if (children?.length === 0) {
      layoutInfo.rect.width = this.virtualizer!.visibleRect.width - 80;
    }

    return [
      header,
      body
    ];
  }

  protected buildLoader(node: Node<T>, x: number, y: number): LayoutNode {
    let layoutNode = super.buildLoader(node, x, y);
    let {layoutInfo} = layoutNode;
    layoutInfo.allowOverflow = true;
    layoutInfo.rect.width = this.virtualizer!.visibleRect.width;
    layoutInfo.isSticky = true;
    return layoutNode;
  }

  // y is the height of the headers
  protected buildBody(y: number): LayoutNode {
    let layoutNode = super.buildBody(y);
    let {children, layoutInfo} = layoutNode;
    // Needs overflow for sticky loader
    layoutInfo.allowOverflow = true;
    // If loading or empty, we'll want the body to be sticky and centered
    if (children?.length === 0) {
      layoutInfo.rect = new Rect(40, 40, this.virtualizer!.visibleRect.width - 80, this.virtualizer!.visibleRect.height - 80);
      layoutInfo.isSticky = true;
    }

    return {...layoutNode, layoutInfo};
  }

  protected buildRow(node: GridNode<T>, x: number, y: number): LayoutNode {
    let layoutNode = super.buildRow(node, x, y);
    layoutNode.layoutInfo.allowOverflow = true;
    // Needs overflow for sticky selection/drag cells
    return layoutNode;
  }

  protected buildTableHeader(): LayoutNode {
    let layoutNode = super.buildTableHeader();
    // Needs overflow for sticky selection/drag column
    layoutNode.layoutInfo.allowOverflow = true;
    return layoutNode;
  }

  protected buildColumn(node: GridNode<T>, x: number, y: number): LayoutNode {
    let layoutNode = super.buildColumn(node, x, y);
    // Needs overflow for the resize handle
    layoutNode.layoutInfo.allowOverflow = true;
    return layoutNode;
  }
}

export const TableContext = createContext<ContextValue<Partial<TableViewProps>, DOMRefValue<HTMLDivElement>>>(null);

/**
 * Tables are containers for displaying information. They allow users to quickly scan, sort, compare, and take action on large amounts of data.
 */
export const TableView = forwardRef(function TableView(props: TableViewProps, ref: DOMRef<HTMLDivElement>) {
  [props, ref] = useSpectrumContextProps(props, ref, TableContext);
  let {
    UNSAFE_style,
    UNSAFE_className,
    isQuiet = false,
    density = 'regular',
    overflowMode = 'truncate',
    styles,
    loadingState,
    onLoadMore,
    onResize: propsOnResize,
    onResizeStart: propsOnResizeStart,
    onResizeEnd: propsOnResizeEnd,
    onAction,
    ...otherProps
  } = props;

  let domRef = useDOMRef(ref);
  let scale = useScale();

  // Starts when the user selects resize from the menu, ends when resizing ends
  // used to control the visibility of the resizer Nubbin
  let [isInResizeMode, setIsInResizeMode] = useState(false);
  let onResizeStart = useCallback((widths) => {
    propsOnResizeStart?.(widths);
  }, [propsOnResizeStart]);
  let onResizeEnd = useCallback((widths) => {
    setIsInResizeMode(false);
    propsOnResizeEnd?.(widths);
  }, [propsOnResizeEnd, setIsInResizeMode]);

  let context = useMemo(() => ({
    isQuiet,
    density,
    overflowMode,
    loadingState,
    isInResizeMode,
    setIsInResizeMode
  }), [isQuiet, density, overflowMode, loadingState, isInResizeMode, setIsInResizeMode]);

  let isLoading = loadingState === 'loading' || loadingState === 'loadingMore';
  let scrollRef = useRef<HTMLElement | null>(null);
  let memoedLoadMoreProps = useMemo(() => ({
    isLoading: isLoading,
    onLoadMore
  }), [isLoading, onLoadMore]);
  useLoadMore(memoedLoadMoreProps, scrollRef);
  let isCheckboxSelection = props.selectionMode === 'multiple' || props.selectionMode === 'single';

  let {selectedKeys, onSelectionChange, actionBar, actionBarHeight} = useActionBarContainer({...props, scrollRef});

  return (
    <ResizableTableContainer
      // TODO: perhaps this ref should be attached to the RACTable but it expects a table type ref which isn't true in the virtualized case
      ref={domRef}
      onResize={propsOnResize}
      onResizeEnd={onResizeEnd}
      onResizeStart={onResizeStart}
      className={(UNSAFE_className || '') + mergeStyles(tableWrapper, styles)}
      style={UNSAFE_style}>
      <Virtualizer
        layout={S2TableLayout}
        layoutOptions={{
          rowHeight: overflowMode === 'wrap'
            ? undefined
            : ROW_HEIGHTS[density][scale],
          estimatedRowHeight: overflowMode === 'wrap'
          ? ROW_HEIGHTS[density][scale]
          : undefined,
          // No need for estimated headingHeight since the headers aren't affected by overflow mode: wrap
          headingHeight: DEFAULT_HEADER_HEIGHT[scale],
          loaderHeight: 60
        }}>
        <InternalTableContext.Provider value={context}>
          <RACTable
            ref={scrollRef as any}
            style={{
              // Fix webkit bug where scrollbars appear above the checkboxes/other table elements
              WebkitTransform: 'translateZ(0)',
              // Add padding at the bottom when the action bar is visible so users can scroll to the last items.
              // Also add scroll padding so navigating with the keyboard doesn't go behind the action bar.
              paddingBottom: actionBarHeight > 0 ? actionBarHeight + 8 : 0,
              scrollPaddingBottom: actionBarHeight > 0 ? actionBarHeight + 8 : 0
            }}
            className={renderProps => table({
              ...renderProps,
              isCheckboxSelection,
              isQuiet
            })}
            selectionBehavior="toggle"
            onRowAction={onAction}
            {...otherProps}
            selectedKeys={selectedKeys}
            defaultSelectedKeys={undefined}
            onSelectionChange={onSelectionChange} />
        </InternalTableContext.Provider>
      </Virtualizer>
      {actionBar}
    </ResizableTableContainer>
  );
});

const centeredWrapper = style({
  display: 'flex',
  alignItems: 'center',
  justifyContent: 'center',
  width: 'full',
  height: 'full'
});

export interface TableBodyProps<T> extends Omit<RACTableBodyProps<T>, 'style' | 'className' | 'dependencies'> {}

/**
 * The body of a `<Table>`, containing the table rows.
 */
export const TableBody = /*#__PURE__*/ (forwardRef as forwardRefType)(function TableBody<T extends object>(props: TableBodyProps<T>, ref: DOMRef<HTMLDivElement>) {
  let {items, renderEmptyState, children} = props;
  let domRef = useDOMRef(ref);
  let {loadingState} = useContext(InternalTableContext);
  let emptyRender;
  let renderer = children;
  let stringFormatter = useLocalizedStringFormatter(intlMessages, '@react-spectrum/s2');
  let loadMoreSpinner = (
    <UNSTABLE_TableLoadingIndicator className={style({height: 'full', width: 'full'})}>
      <div className={centeredWrapper}>
        <ProgressCircle
          isIndeterminate
          aria-label={stringFormatter.format('table.loadingMore')} />
      </div>
    </UNSTABLE_TableLoadingIndicator>
  );

  // If the user is rendering their rows in dynamic fashion, wrap their render function in Collection so we can inject
  // the loader. Otherwise it is a static renderer and thus we can simply add the table loader after
  // TODO: this assumes that the user isn't providing their children in some wrapper though and/or isn't doing a map of children
  // (though I guess they wouldn't provide items then so the check for this is still valid in the latter case)...
  if (typeof children === 'function' && items) {
    renderer = (
      <>
        <Collection items={items}>
          {children}
        </Collection>
        {loadingState === 'loadingMore' && loadMoreSpinner}
      </>
    );
  } else {
    renderer = (
      <>
        {children}
        {loadingState === 'loadingMore' && loadMoreSpinner}
      </>
    );
  }

  if (renderEmptyState != null && loadingState !== 'loading') {
    emptyRender = (props: TableBodyRenderProps) => (
      <div className={centeredWrapper}>
        {renderEmptyState(props)}
      </div>
    );
  } else if (loadingState === 'loading') {
    emptyRender = () => (
      <div className={centeredWrapper}>
        <ProgressCircle
          isIndeterminate
          aria-label={stringFormatter.format('table.loading')} />
      </div>
    );
  }

  return (
    <RACTableBody
      // @ts-ignore
      ref={domRef}
      className={style({height: 'full'})}
      {...props}
      renderEmptyState={emptyRender}
      dependencies={[loadingState]}>
      {renderer}
    </RACTableBody>
  );
});

const cellFocus = {
  outlineStyle: {
    default: 'none',
    isFocusVisible: 'solid'
  },
  outlineOffset: -2,
  outlineWidth: 2,
  outlineColor: 'focus-ring',
  borderRadius: '[6px]'
} as const;

function CellFocusRing() {
  return <div role="presentation" className={style({...cellFocus, position: 'absolute', inset: 0})({isFocusVisible: true})} />;
}

const columnStyles = style({
  height: '[inherit]',
  boxSizing: 'border-box',
  color: {
    default: 'neutral',
    forcedColors: 'ButtonText'
  },
  paddingX: {
    default: 16,
    isMenu: 0
  },
  textAlign: {
    align: {
      start: 'start',
      center: 'center',
      end: 'end'
    }
  },
  outlineStyle: 'none',
  position: 'relative',
  fontSize: 'control',
  fontFamily: 'sans',
  fontWeight: 'bold',
  display: 'flex',
  borderColor: {
    default: 'gray-300',
    forcedColors: 'ButtonBorder'
  },
  borderTopWidth: {
    default: 0,
    isQuiet: 1
  },
  borderBottomWidth: 1,
  borderStartWidth: 0,
  borderEndWidth: {
    default: 0,
    isMenu: 1
  },
  borderStyle: 'solid',
  forcedColorAdjust: 'none'
});

export interface ColumnProps extends RACColumnProps {
  /** Whether the column should render a divider between it and the next column. */
  showDivider?: boolean,
  /** Whether the column allows resizing. */
  allowsResizing?: boolean,
  /**
   * The alignment of the column's contents relative to its allotted width.
   * @default 'start'
   */
  align?: 'start' | 'center' | 'end',
  /** The content to render as the column header. */
  children: ReactNode,
  menu?: ReactNode
}

/**
 * A column within a `<Table>`.
 */
export const Column = forwardRef(function Column(props: ColumnProps, ref: DOMRef<HTMLDivElement>) {
  let {isQuiet} = useContext(InternalTableContext);
  let {allowsResizing, children, align = 'start'} = props;
  let domRef = useDOMRef(ref);
  let isMenu = allowsResizing || !!props.menu;


  return (
<<<<<<< HEAD
    <RACColumn {...props} ref={domRef} style={{borderInlineEndColor: 'transparent'}} className={renderProps => columnStyles({...renderProps, isMenu, align, isQuiet})}>
      {({allowsSorting, sortDirection, isFocusVisible, sort, startResize, isHovered}) => (
=======
    <RACColumn {...props} ref={domRef} style={{borderInlineEndColor: 'transparent'}} className={renderProps => columnStyles({...renderProps, isColumnResizable, align, isQuiet})}>
      {({allowsSorting, sortDirection, isFocusVisible, sort, startResize}) => (
>>>>>>> e00dc837
        <>
          {/* Note this is mainly for column's without a dropdown menu. If there is a dropdown menu, the button is styled to have a focus ring for simplicity
          (no need to juggle showing this focus ring if focus is on the menu button and not if it is on the resizer) */}
          {/* Separate absolutely positioned element because appyling the ring on the column directly via outline means the ring's required borderRadius will cause the bottom gray border to curve as well */}
          {isFocusVisible && <CellFocusRing />}
          {isMenu ?
            (
<<<<<<< HEAD
              <ResizableColumnContents isColumnResizable={allowsResizing} menu={props.menu} allowsSorting={allowsSorting} sortDirection={sortDirection} sort={sort} startResize={startResize} isHovered={isHeaderRowHovered || isHovered} align={align}>
=======
              <ResizableColumnContents allowsSorting={allowsSorting} sortDirection={sortDirection} sort={sort} startResize={startResize} align={align}>
>>>>>>> e00dc837
                {children}
              </ResizableColumnContents>
            ) : (
              <ColumnContents allowsSorting={allowsSorting} sortDirection={sortDirection}>
                {children}
              </ColumnContents>
            )
          }
        </>
      )}
    </RACColumn>
  );
});

const columnContentWrapper = style({
  minWidth: 0,
  display: 'flex',
  alignItems: 'center',
  width: 'full'
});

const sortIcon = style({
  size: fontRelative(16),
  flexShrink: 0,
  marginEnd: {
    default: 8,
    isButton: 'text-to-visual'
  },
  verticalAlign: {
    default: 'bottom',
    isButton: 0
  },
  '--iconPrimary': {
    type: 'fill',
    value: 'currentColor'
  }
});

interface ColumnContentProps extends Pick<ColumnRenderProps, 'allowsSorting' | 'sortDirection'>, Pick<ColumnProps, 'children'> {}

function ColumnContents(props: ColumnContentProps) {
  let {allowsSorting, sortDirection, children} = props;

  return (
    <div className={columnContentWrapper}>
      {allowsSorting && (
        <Provider
          values={[
            [IconContext, {
              styles: sortIcon({})
            }]
          ]}>
          {sortDirection != null && (
            sortDirection === 'ascending' ? <SortUpArrow /> : <SortDownArrow />
          )}
        </Provider>
      )}
      <span className={style({truncate: true, width: 'full'})}>
        {children}
      </span>
    </div>
  );
}

const resizableMenuButtonWrapper = style({
  ...cellFocus,
  color: 'gray-800', // body-color
  width: 'full',
  position: 'relative',
  display: 'flex',
  alignItems: 'center',
  justifyContent: {
    align: {
      default: 'start',
      center: 'center',
      end: 'end'
    }
  },
  // TODO: when align: end, the dropdown arrow is misaligned with the text, not sure how best to make the svg be flush with the end of the button other than modifying the
  // paddingEnd
  paddingX: 16,
  backgroundColor: 'transparent',
  borderStyle: 'none',
  fontSize: 'control',
  fontFamily: 'sans',
  fontWeight: 'bold'
});

const resizerHandleContainer = style({
  display: {
    default: '--resizerDisplay',
    isResizing: 'block',
    isInResizeMode: 'block'
  },
  width: 12,
  height: 'full',
  position: 'absolute',
  top: 0,
  insetEnd: space(-6),
  cursor: {
    default: 'none',
    resizableDirection: {
      'left': 'e-resize',
      'right': 'w-resize',
      'both': 'ew-resize'
    }
  }
});

const resizerHandle = style({
  backgroundColor: {
    default: 'gray-300',
    isFocusVisible: lightDark('informative-900', 'informative-700'), // --spectrum-informative-background-color-default, can't use `informative` because that will use the focusVisible version
    isResizing: lightDark('informative-900', 'informative-700'),
    forcedColors: {
      default: 'Background',
      isHovered: 'ButtonBorder',
      isFocusVisible: 'Highlight',
      isResizing: 'Highlight'
    }
  },
  height: {
    default: 'full',
    isResizing: 'screen'
  },
  width: {
    default: 1,
    isResizing: 2
  },
  position: 'absolute',
  insetStart: space(6)
});

const columnHeaderText = style({
  truncate: true,
  // Make it so the text doesn't completely disappear when column is resized to smallest width + both sort and chevron icon is rendered
  minWidth: fontRelative(16),
  flexGrow: 0,
  flexShrink: 1,
  flexBasis: 'auto'
});

const chevronIcon = style({
  rotate: 90,
  marginStart: 'text-to-visual',
  minWidth: fontRelative(16),
  flexShrink: 0,
  '--iconPrimary': {
    type: 'fill',
    value: 'currentColor'
  }
});

const nubbin = style({
  position: 'absolute',
  top: 0,
  insetStart: space(-1),
  size: fontRelative(16),
  fill: {
    default: lightDark('informative-900', 'informative-700'), // --spectrum-informative-background-color-default, can't use `informative` because that won't be the background color value
    forcedColors: 'Highlight'
  },
  '--iconPrimary': {
    type: 'fill',
    value: {
      default: 'white',
      forcedColors: 'HighlightText'
    }
  }
});

<<<<<<< HEAD
interface ResizableColumnContentProps extends Pick<ColumnRenderProps, 'allowsSorting' | 'sort' | 'sortDirection' | 'startResize' | 'isHovered'>, Pick<ColumnProps, 'align' | 'children'> {
  isColumnResizable?: boolean,
  menu?: ReactNode
}

function ResizableColumnContents(props: ResizableColumnContentProps) {
  let {allowsSorting, sortDirection, sort, startResize, children, isHovered, align, isColumnResizable, menu} = props;
=======
interface ResizableColumnContentProps extends Pick<ColumnRenderProps, 'allowsSorting' | 'sort' | 'sortDirection' | 'startResize'>, Pick<ColumnProps, 'align' | 'children'> {}

function ResizableColumnContents(props: ResizableColumnContentProps) {
  let {allowsSorting, sortDirection, sort, startResize, children, align} = props;
>>>>>>> e00dc837
  let {setIsInResizeMode, isInResizeMode} = useContext(InternalTableContext);
  let stringFormatter = useLocalizedStringFormatter(intlMessages, '@react-spectrum/s2');
  const onMenuSelect = (key) => {
    switch (key) {
      case 'sort-asc':
        sort('ascending');
        break;
      case 'sort-desc':
        sort('descending');
        break;
      case 'resize':
        setIsInResizeMode?.(true);
        startResize();
        break;
    }
  };

  let items = useMemo(() => {
    let options: Array<{label: string, id: string}> = [];
    if (isColumnResizable) {
      options = [{
        label: stringFormatter.format('table.resizeColumn'),
        id: 'resize'
      }];
    }
    if (allowsSorting) {
      options = [
        {
          label: stringFormatter.format('table.sortAscending'),
          id: 'sort-asc'
        },
        {
          label: stringFormatter.format('table.sortDescending'),
          id: 'sort-desc'
        },
        ...options
      ];
    }
    return options;
  // eslint-disable-next-line react-hooks/exhaustive-deps
  }, [allowsSorting, isColumnResizable]);

  let buttonAlignment = 'start';
  let menuAlign = 'start' as 'start' | 'end';
  if (align === 'center') {
    buttonAlignment = 'center';
  } else if (align === 'end') {
    buttonAlignment = 'end';
    menuAlign = 'end';
  }

  return (
    <>
      <MenuTrigger align={menuAlign}>
        <Button className={(renderProps) => resizableMenuButtonWrapper({...renderProps, align: buttonAlignment})}>
          {allowsSorting && (
            <Provider
              values={[
                [IconContext, {
                  styles: sortIcon({isButton: true})
                }]
              ]}>
              {sortDirection != null && (
                sortDirection === 'ascending' ? <SortUpArrow /> : <SortDownArrow />
              )}
            </Provider>
          )}
          <div className={columnHeaderText}>
            {children}
          </div>
          <Chevron size="M" className={chevronIcon} />
        </Button>
        <Menu onAction={onMenuSelect} styles={style({minWidth: 128})}>
          {items.length > 0 && (
            <MenuSection aria-label="Sort or resize?">
              <Collection items={items}>
                {(item) => <MenuItem>{item?.label}</MenuItem>}
              </Collection>
            </MenuSection>
          )}
          {menu}
        </Menu>
      </MenuTrigger>
<<<<<<< HEAD
      {isColumnResizable && (
        <div data-react-aria-prevent-focus="true">
          <ColumnResizer data-react-aria-prevent-focus="true" className={({resizableDirection, isResizing}) => resizerHandleContainer({resizableDirection, isResizing, isHovered: isInResizeMode || isHovered})}>
            {({isFocusVisible, isResizing}) => (
              <>
                <ResizerIndicator isInResizeMode={isInResizeMode} isFocusVisible={isFocusVisible} isHovered={isHovered} isResizing={isResizing} />
                {(isFocusVisible || isInResizeMode) && isResizing && <div className={nubbin}><Nubbin /></div>}
              </>
          )}
          </ColumnResizer>
        </div>
      )}
=======
      <div data-react-aria-prevent-focus="true">
        <ColumnResizer data-react-aria-prevent-focus="true" className={({resizableDirection, isResizing}) => resizerHandleContainer({resizableDirection, isResizing, isInResizeMode})}>
          {({isFocusVisible, isResizing}) => (
            <>
              <ResizerIndicator isInResizeMode={isInResizeMode} isFocusVisible={isFocusVisible} isResizing={isResizing} />
              {(isFocusVisible || isInResizeMode) && isResizing && <div className={nubbin}><Nubbin /></div>}
            </>
        )}
        </ColumnResizer>
      </div>
>>>>>>> e00dc837
    </>
  );
}

function ResizerIndicator({isFocusVisible, isResizing, isInResizeMode}) {
  return (
    <div className={resizerHandle({isFocusVisible, isInResizeMode, isResizing})} />
  );
}

const tableHeader = style({
  height: 'full',
  width: 'full',
  backgroundColor: 'gray-75',
  // Attempt to prevent 1px area where you can see scrolled cell content between the table outline and the table header
  marginTop: '[-1px]',
  '--resizerDisplay': {
    type: 'display',
    value: {
      default: 'none',
      isHovered: 'block'
    }
  }
});

const selectAllCheckbox = style({
  marginStart: 16 // table-edge-to-content, same between mobile and desktop
});

const selectAllCheckboxColumn = style({
  padding: 0,
  height: 'full',
  boxSizing: 'border-box',
  outlineStyle: 'none',
  position: 'relative',
  alignContent: 'center',
  borderColor: {
    default: 'gray-300',
    forcedColors: 'ButtonBorder'
  },
  borderXWidth: 0,
  borderTopWidth: {
    default: 0,
    isQuiet: 1
  },
  borderBottomWidth: 1,
  borderStyle: 'solid',
  backgroundColor: 'gray-75'
});

export interface TableHeaderProps<T> extends Omit<RACTableHeaderProps<T>, 'style' | 'className' | 'dependencies' | 'onHoverChange' | 'onHoverStart' | 'onHoverEnd'> {}

/**
 * A header within a `<Table>`, containing the table columns.
 */
export const TableHeader = /*#__PURE__*/ (forwardRef as forwardRefType)(function TableHeader<T extends object>({columns, children}: TableHeaderProps<T>, ref: DOMRef<HTMLDivElement>) {
  let scale = useScale();
  let {selectionBehavior, selectionMode} = useTableOptions();
  let {isQuiet} = useContext(InternalTableContext);
  let domRef = useDOMRef(ref);

  return (
    <RACTableHeader
      // @ts-ignore
      ref={domRef}
      className={tableHeader}>
      {/* Add extra columns for selection. */}
      {selectionBehavior === 'toggle' && (
        // Also isSticky prop is applied just for the layout, will decide what the RAC api should be later
        // @ts-ignore
        <RACColumn isSticky width={scale === 'medium' ? 40 : 52} minWidth={scale === 'medium' ? 40 : 52} className={selectAllCheckboxColumn({isQuiet})}>
          {({isFocusVisible}) => (
            <>
              {selectionMode === 'single' &&
                <>
                  {isFocusVisible && <CellFocusRing />}
                  <VisuallyHiddenSelectAllLabel />
                </>
              }
              {selectionMode === 'multiple' &&
                <Checkbox isEmphasized styles={selectAllCheckbox} slot="selection" />
              }
            </>
          )}
        </RACColumn>
      )}
      <Collection items={columns}>
        {children}
      </Collection>
    </RACTableHeader>
  );
});

function VisuallyHiddenSelectAllLabel() {
  let checkboxProps = useSlottedContext(RACCheckboxContext, 'selection');

  return (
    <VisuallyHidden>{checkboxProps?.['aria-label']}</VisuallyHidden>
  );
}

const commonCellStyles = {
  borderColor: 'transparent',
  borderBottomWidth: 1,
  borderTopWidth: 0,
  borderXWidth: 0,
  borderStyle: 'solid',
  position: 'relative',
  color: {
    default: 'gray-800',
    forcedColors: 'ButtonText'
  },
  outlineStyle: 'none',
  paddingX: 16 // table-edge-to-content
} as const;

const cell = style<CellRenderProps & S2TableProps & {isDivider: boolean}>({
  ...commonCellStyles,
  color: 'neutral',
  paddingY: centerPadding(),
  minHeight: {
    default: 40,
    density: {
      compact: 32,
      spacious: 48
    }
  },
  boxSizing: 'border-box',
  height: 'full',
  width: 'full',
  fontSize: 'control',
  alignItems: 'center',
  display: 'flex',
  borderStyle: {
    default: 'none',
    isDivider: 'solid'
  },
  borderEndWidth: {
    default: 0,
    isDivider: 1
  },
  borderColor: {
    default: 'gray-300',
    forcedColors: 'ButtonBorder'
  }
});

const stickyCell = {
  backgroundColor: 'gray-25'
} as const;

const checkboxCellStyle = style({
  ...commonCellStyles,
  ...stickyCell,
  paddingStart: 16,
  alignContent: 'center',
  height: '[calc(100% - 1px)]',
  borderBottomWidth: 0,
  backgroundColor: '--rowBackgroundColor'
});

const cellContent = style({
  truncate: true,
  whiteSpace: {
    default: 'nowrap',
    overflowMode: {
      wrap: 'normal'
    }
  },
  textAlign: {
    align: {
      start: 'start',
      center: 'center',
      end: 'end'
    }
  },
  width: 'full',
  isolation: 'isolate',
  padding: {
    default: 4,
    isSticky: 0
  },
  margin: {
    default: -4,
    isSticky: 0
  },
  backgroundColor: {
    default: 'transparent',
    isSticky: '--rowBackgroundColor'
  }
});

export interface CellProps extends RACCellProps, Pick<ColumnProps, 'align' | 'showDivider'> {
  /** @private */
  isSticky?: boolean,
  /** The content to render as the cell children. */
  children: ReactNode
}

/**
 * A cell within a table row.
 */
export const Cell = forwardRef(function Cell(props: CellProps, ref: DOMRef<HTMLDivElement>) {
  let {children, isSticky, showDivider = false, align, textValue, ...otherProps} = props;
  let domRef = useDOMRef(ref);
  let tableVisualOptions = useContext(InternalTableContext);
  textValue ||= typeof children === 'string' ? children : undefined;

  return (
    <RACCell
      ref={domRef}
      // Also isSticky prop is applied just for the layout, will decide what the RAC api should be later
      // @ts-ignore
      isSticky={isSticky}
      className={renderProps => cell({
        ...renderProps,
        ...tableVisualOptions,
        isDivider: showDivider
      })}
      textValue={textValue}
      {...otherProps}>
      {({isFocusVisible}) => (
        <>
          {isFocusVisible && <CellFocusRing />}
          <span className={cellContent({...tableVisualOptions, isSticky, align: align || 'start'})}>{children}</span>
        </>
      )}
    </RACCell>
  );
});

// Use color-mix instead of transparency so sticky cells work correctly.
const selectedBackground = lightDark(colorMix('gray-25', 'informative-900', 10), colorMix('gray-25', 'informative-700', 10));
const selectedActiveBackground = lightDark(colorMix('gray-25', 'informative-900', 15), colorMix('gray-25', 'informative-700', 15));
const rowBackgroundColor = {
  default: {
    default: 'gray-25',
    isQuiet: '--s2-container-bg'
  },
  isFocusVisibleWithin: colorMix('gray-25', 'gray-900', 7), // table-row-hover-color
  isHovered: colorMix('gray-25', 'gray-900', 7), // table-row-hover-color
  isPressed: colorMix('gray-25', 'gray-900', 10), // table-row-hover-color
  isSelected: {
    default: selectedBackground, // table-selected-row-background-color, opacity /10
    isFocusVisibleWithin: selectedActiveBackground, // table-selected-row-background-color, opacity /15
    isHovered: selectedActiveBackground, // table-selected-row-background-color, opacity /15
    isPressed: selectedActiveBackground // table-selected-row-background-color, opacity /15
  },
  forcedColors: {
    default: 'Background'
  }
} as const;

const row = style<RowRenderProps & S2TableProps>({
  height: 'full',
  position: 'relative',
  boxSizing: 'border-box',
  backgroundColor: '--rowBackgroundColor',
  '--rowBackgroundColor': {
    type: 'backgroundColor',
    value: rowBackgroundColor
  },
  '--rowFocusIndicatorColor': {
    type: 'outlineColor',
    value: {
      default: 'focus-ring',
      forcedColors: 'Highlight'
    }
  },
  // TODO: outline here is to emulate v3 forcedColors experience but runs into the same problem where the sticky column covers the outline
  // This doesn't quite work because it gets cut off by the checkbox cell background masking element, figure out another way. Could shrink the checkbox cell's content even more
  // and offset it by margin top but that messes up the checkbox centering a bit
  // outlineWidth: {
  //   forcedColors: {
  //     isFocusVisible: 2
  //   }
  // },
  // outlineOffset: {
  //   forcedColors: {
  //     isFocusVisible: -1
  //   }
  // },
  // outlineColor: {
  //   forcedColors: {
  //     isFocusVisible: 'ButtonBorder'
  //   }
  // },
  // outlineStyle: {
  //   default: 'none',
  //   forcedColors: {
  //     isFocusVisible: 'solid'
  //   }
  // },
  outlineStyle: 'none',
  borderTopWidth: 0,
  borderBottomWidth: 1,
  borderStartWidth: 0,
  borderEndWidth: 0,
  borderStyle: 'solid',
  borderColor: {
    default: 'gray-300',
    forcedColors: 'ButtonBorder'
  },
  forcedColorAdjust: 'none'
});

export interface RowProps<T> extends Pick<RACRowProps<T>, 'id' | 'columns' | 'children' | 'textValue'>  {}

/**
 * A row within a `<Table>`.
 */
export const Row = /*#__PURE__*/ (forwardRef as forwardRefType)(function Row<T extends object>({id, columns, children, ...otherProps}: RowProps<T>, ref: DOMRef<HTMLDivElement>) {
  let {selectionBehavior, selectionMode} = useTableOptions();
  let tableVisualOptions = useContext(InternalTableContext);
  let domRef = useDOMRef(ref);

  return (
    <RACRow
      // @ts-ignore
      ref={domRef}
      id={id}
      className={renderProps => row({
        ...renderProps,
        ...tableVisualOptions
      }) + (renderProps.isFocusVisible && ' ' + raw('&:before { content: ""; display: inline-block; position: sticky; inset-inline-start: 0; width: 3px; height: 100%; margin-inline-end: -3px; margin-block-end: 1px;  z-index: 3; background-color: var(--rowFocusIndicatorColor)'))}
      {...otherProps}>
      {selectionMode !== 'none' && selectionBehavior === 'toggle' && (
        <Cell isSticky className={checkboxCellStyle}>
          <Checkbox isEmphasized slot="selection" />
        </Cell>
      )}
      <Collection items={columns}>
        {children}
      </Collection>
    </RACRow>
  );
});<|MERGE_RESOLUTION|>--- conflicted
+++ resolved
@@ -525,13 +525,8 @@
 
 
   return (
-<<<<<<< HEAD
     <RACColumn {...props} ref={domRef} style={{borderInlineEndColor: 'transparent'}} className={renderProps => columnStyles({...renderProps, isMenu, align, isQuiet})}>
-      {({allowsSorting, sortDirection, isFocusVisible, sort, startResize, isHovered}) => (
-=======
-    <RACColumn {...props} ref={domRef} style={{borderInlineEndColor: 'transparent'}} className={renderProps => columnStyles({...renderProps, isColumnResizable, align, isQuiet})}>
       {({allowsSorting, sortDirection, isFocusVisible, sort, startResize}) => (
->>>>>>> e00dc837
         <>
           {/* Note this is mainly for column's without a dropdown menu. If there is a dropdown menu, the button is styled to have a focus ring for simplicity
           (no need to juggle showing this focus ring if focus is on the menu button and not if it is on the resizer) */}
@@ -539,11 +534,7 @@
           {isFocusVisible && <CellFocusRing />}
           {isMenu ?
             (
-<<<<<<< HEAD
-              <ResizableColumnContents isColumnResizable={allowsResizing} menu={props.menu} allowsSorting={allowsSorting} sortDirection={sortDirection} sort={sort} startResize={startResize} isHovered={isHeaderRowHovered || isHovered} align={align}>
-=======
-              <ResizableColumnContents allowsSorting={allowsSorting} sortDirection={sortDirection} sort={sort} startResize={startResize} align={align}>
->>>>>>> e00dc837
+              <ResizableColumnContents isColumnResizable={allowsResizing} menu={props.menu} allowsSorting={allowsSorting} sortDirection={sortDirection} sort={sort} startResize={startResize} align={align}>
                 {children}
               </ResizableColumnContents>
             ) : (
@@ -715,20 +706,13 @@
   }
 });
 
-<<<<<<< HEAD
-interface ResizableColumnContentProps extends Pick<ColumnRenderProps, 'allowsSorting' | 'sort' | 'sortDirection' | 'startResize' | 'isHovered'>, Pick<ColumnProps, 'align' | 'children'> {
+interface ResizableColumnContentProps extends Pick<ColumnRenderProps, 'allowsSorting' | 'sort' | 'sortDirection' | 'startResize'>, Pick<ColumnProps, 'align' | 'children'> {
   isColumnResizable?: boolean,
   menu?: ReactNode
 }
 
 function ResizableColumnContents(props: ResizableColumnContentProps) {
-  let {allowsSorting, sortDirection, sort, startResize, children, isHovered, align, isColumnResizable, menu} = props;
-=======
-interface ResizableColumnContentProps extends Pick<ColumnRenderProps, 'allowsSorting' | 'sort' | 'sortDirection' | 'startResize'>, Pick<ColumnProps, 'align' | 'children'> {}
-
-function ResizableColumnContents(props: ResizableColumnContentProps) {
-  let {allowsSorting, sortDirection, sort, startResize, children, align} = props;
->>>>>>> e00dc837
+  let {allowsSorting, sortDirection, sort, startResize, children, align, isColumnResizable, menu} = props;
   let {setIsInResizeMode, isInResizeMode} = useContext(InternalTableContext);
   let stringFormatter = useLocalizedStringFormatter(intlMessages, '@react-spectrum/s2');
   const onMenuSelect = (key) => {
@@ -812,31 +796,18 @@
           {menu}
         </Menu>
       </MenuTrigger>
-<<<<<<< HEAD
       {isColumnResizable && (
         <div data-react-aria-prevent-focus="true">
-          <ColumnResizer data-react-aria-prevent-focus="true" className={({resizableDirection, isResizing}) => resizerHandleContainer({resizableDirection, isResizing, isHovered: isInResizeMode || isHovered})}>
+          <ColumnResizer data-react-aria-prevent-focus="true" className={({resizableDirection, isResizing}) => resizerHandleContainer({resizableDirection, isResizing, isInResizeMode})}>
             {({isFocusVisible, isResizing}) => (
               <>
-                <ResizerIndicator isInResizeMode={isInResizeMode} isFocusVisible={isFocusVisible} isHovered={isHovered} isResizing={isResizing} />
+                <ResizerIndicator isInResizeMode={isInResizeMode} isFocusVisible={isFocusVisible} isResizing={isResizing} />
                 {(isFocusVisible || isInResizeMode) && isResizing && <div className={nubbin}><Nubbin /></div>}
               </>
           )}
           </ColumnResizer>
         </div>
       )}
-=======
-      <div data-react-aria-prevent-focus="true">
-        <ColumnResizer data-react-aria-prevent-focus="true" className={({resizableDirection, isResizing}) => resizerHandleContainer({resizableDirection, isResizing, isInResizeMode})}>
-          {({isFocusVisible, isResizing}) => (
-            <>
-              <ResizerIndicator isInResizeMode={isInResizeMode} isFocusVisible={isFocusVisible} isResizing={isResizing} />
-              {(isFocusVisible || isInResizeMode) && isResizing && <div className={nubbin}><Nubbin /></div>}
-            </>
-        )}
-        </ColumnResizer>
-      </div>
->>>>>>> e00dc837
     </>
   );
 }
