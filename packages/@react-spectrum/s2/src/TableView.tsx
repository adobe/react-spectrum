/*
 * Copyright 2024 Adobe. All rights reserved.
 * This file is licensed to you under the Apache License, Version 2.0 (the "License");
 * you may not use this file except in compliance with the License. You may obtain a copy
 * of the License at http://www.apache.org/licenses/LICENSE-2.0
 *
 * Unless required by applicable law or agreed to in writing, software distributed under
 * the License is distributed on an "AS IS" BASIS, WITHOUT WARRANTIES OR REPRESENTATIONS
 * OF ANY KIND, either express or implied. See the License for the specific language
 * governing permissions and limitations under the License.
 */

import {
  Button,
  CellRenderProps,
  Collection,
  ColumnRenderProps,
  ColumnResizer,
  ContextValue,
  Key,
  Provider,
  Cell as RACCell,
  CellProps as RACCellProps,
  CheckboxContext as RACCheckboxContext,
  Column as RACColumn,
  ColumnProps as RACColumnProps,
  Row as RACRow,
  RowProps as RACRowProps,
  Table as RACTable,
  TableBody as RACTableBody,
  TableBodyProps as RACTableBodyProps,
  TableHeader as RACTableHeader,
  TableHeaderProps as RACTableHeaderProps,
  TableProps as RACTableProps,
  Rect,
  ResizableTableContainer,
  RowRenderProps,
  TableBodyRenderProps,
  TableLayout,
  TableRenderProps,
  UNSTABLE_TableLoadingIndicator,
  useSlottedContext,
  useTableOptions,
  Virtualizer
} from 'react-aria-components';
import {centerPadding, getAllowedOverrides, StylesPropWithHeight, UnsafeStyles} from './style-utils' with {type: 'macro'};
import {Checkbox} from './Checkbox';
import Chevron from '../ui-icons/Chevron';
import {colorMix, focusRing, fontRelative, lightDark, space, style} from '../style' with {type: 'macro'};
import {ColumnSize} from '@react-types/table';
import {DOMRef, DOMRefValue, forwardRefType, LoadingState, Node} from '@react-types/shared';
import {GridNode} from '@react-types/grid';
import {IconContext} from './Icon';
// @ts-ignore
import intlMessages from '../intl/*.json';
import {LayoutNode} from '@react-stately/layout';
import {Menu, MenuItem, MenuSection, MenuTrigger} from './Menu';
import {mergeStyles} from '../style/runtime';
import Nubbin from '../ui-icons/S2_MoveHorizontalTableWidget.svg';
import {ProgressCircle} from './ProgressCircle';
import {raw} from '../style/style-macro' with {type: 'macro'};
import React, {createContext, forwardRef, ReactElement, ReactNode, useCallback, useContext, useMemo, useRef, useState} from 'react';
import SortDownArrow from '../s2wf-icons/S2_Icon_SortDown_20_N.svg';
import SortUpArrow from '../s2wf-icons/S2_Icon_SortUp_20_N.svg';
import {useActionBarContainer} from './ActionBar';
import {useDOMRef} from '@react-spectrum/utils';
import {useLoadMore} from '@react-aria/utils';
import {useLocalizedStringFormatter} from '@react-aria/i18n';
import {useScale} from './utils';
import {useSpectrumContextProps} from './useSpectrumContextProps';
import {VisuallyHidden} from 'react-aria';

interface S2TableProps {
  /** Whether the Table should be displayed with a quiet style. */
  isQuiet?: boolean,
  /**
   * Sets the amount of vertical padding within each cell.
   * @default 'regular'
   */
  density?: 'compact' | 'spacious' | 'regular',
  /**
   * Sets the overflow behavior for the cell contents.
   * @default 'truncate'
   */
  overflowMode?: 'wrap' | 'truncate',
  // TODO: will we contine with onAction or rename to onRowAction like it is in RAC?
  /** Handler that is called when a user performs an action on a row. */
  onAction?: (key: Key) => void,
  /**
   * Handler that is called when a user starts a column resize.
   */
  onResizeStart?: (widths: Map<Key, ColumnSize>) => void,
  /**
   * Handler that is called when a user performs a column resize.
   * Can be used with the width property on columns to put the column widths into
   * a controlled state.
   */
  onResize?: (widths: Map<Key, ColumnSize>) => void,
  /**
   * Handler that is called after a user performs a column resize.
   * Can be used to store the widths of columns for another future session.
   */
  onResizeEnd?: (widths: Map<Key, ColumnSize>) => void,
  /** The current loading state of the table. */
  loadingState?: LoadingState,
  /** Handler that is called when more items should be loaded, e.g. while scrolling near the bottom. */
  onLoadMore?: () => any,
  /** Provides the ActionBar to display when rows are selected in the TableView. */
  renderActionBar?: (selectedKeys: 'all' | Set<Key>) => ReactElement
}

// TODO: Note that loadMore and loadingState are now on the Table instead of on the TableBody
export interface TableViewProps extends Omit<RACTableProps, 'style' | 'disabledBehavior' | 'className' | 'onRowAction' | 'selectionBehavior' | 'onScroll' | 'onCellAction' | 'dragAndDropHooks'>, UnsafeStyles, S2TableProps {
  /** Spectrum-defined styles, returned by the `style()` macro. */
  styles?: StylesPropWithHeight
}

let InternalTableContext = createContext<TableViewProps & {layout?: S2TableLayout<unknown>, setIsInResizeMode?:(val: boolean) => void, isInResizeMode?: boolean}>({});

const tableWrapper = style({
  minHeight: 0,
  minWidth: 0,
  display: 'flex',
  isolation: 'isolate',
  disableTapHighlight: true,
  position: 'relative',
  // Clip ActionBar animation.
  overflow: 'clip'
});

const table = style<TableRenderProps & S2TableProps & {isCheckboxSelection?: boolean}>({
  width: 'full',
  userSelect: 'none',
  minHeight: 0,
  minWidth: 0,
  fontFamily: 'sans',
  fontWeight: 'normal',
  overflow: 'auto',
  backgroundColor: {
    default: 'gray-25',
    isQuiet: 'transparent',
    forcedColors: 'Background'
  },
  borderColor: 'gray-300',
  borderStyle: 'solid',
  borderWidth: {
    default: 1,
    isQuiet: 0
  },
  ...focusRing(),
  outlineOffset: -1, // Cover the border
  borderRadius: {
    default: '[6px]',
    isQuiet: 'none'
  },
  // Multiple browser bugs from scrollIntoView and scrollPadding:
  // Bug: Table doesn't scroll items into view perfectly in Chrome
  // https://issues.chromium.org/issues/365913982
  // Bug: Table scrolls to the left when navigating up/down through the checkboxes when body is scrolled to the right.
  // https://issues.chromium.org/issues/40067778
  // https://bugs.webkit.org/show_bug.cgi?id=272799
  // Base reproduction: https://codepen.io/lfdanlu/pen/zYVVGPW
  scrollPaddingTop: 32,
  scrollPaddingStart: {
    isCheckboxSelection: 40
  }
}, getAllowedOverrides({height: true}));

// component-height-100
const DEFAULT_HEADER_HEIGHT = {
  medium: 32,
  large: 40
};

const ROW_HEIGHTS = {
  compact: {
    medium: 32, // table-row-height-medium-compact (aka component-height-100)
    large: 40
  },
  regular: {
    medium: 40, // table-row-height-medium-regular
    large: 50
  },
  spacious: {
    medium: 48, // table-row-height-medium-spacious
    large: 60
  }
};

export class S2TableLayout<T> extends TableLayout<T> {
  protected isStickyColumn(node: GridNode<T>): boolean {
    return node.props.isSticky;
  }

  protected buildCollection(): LayoutNode[] {
    let [header, body] = super.buildCollection();
    let {children, layoutInfo} = body;
    // TableLayout's buildCollection always sets the body width to the max width between the header width, but
    // we want the body to be sticky and only as wide as the table so it is always in view if loading/empty
    if (children?.length === 0) {
      layoutInfo.rect.width = this.virtualizer!.visibleRect.width - 80;
    }

    return [
      header,
      body
    ];
  }

  protected buildLoader(node: Node<T>, x: number, y: number): LayoutNode {
    let layoutNode = super.buildLoader(node, x, y);
    let {layoutInfo} = layoutNode;
    layoutInfo.allowOverflow = true;
    layoutInfo.rect.width = this.virtualizer!.visibleRect.width;
    layoutInfo.isSticky = true;
    return layoutNode;
  }

  // y is the height of the headers
  protected buildBody(y: number): LayoutNode {
    let layoutNode = super.buildBody(y);
    let {children, layoutInfo} = layoutNode;
    // Needs overflow for sticky loader
    layoutInfo.allowOverflow = true;
    // If loading or empty, we'll want the body to be sticky and centered
    if (children?.length === 0) {
      layoutInfo.rect = new Rect(40, 40, this.virtualizer!.visibleRect.width - 80, this.virtualizer!.visibleRect.height - 80);
      layoutInfo.isSticky = true;
    }

    return {...layoutNode, layoutInfo};
  }

  protected buildRow(node: GridNode<T>, x: number, y: number): LayoutNode {
    let layoutNode = super.buildRow(node, x, y);
    layoutNode.layoutInfo.allowOverflow = true;
    // Needs overflow for sticky selection/drag cells
    return layoutNode;
  }

  protected buildTableHeader(): LayoutNode {
    let layoutNode = super.buildTableHeader();
    // Needs overflow for sticky selection/drag column
    layoutNode.layoutInfo.allowOverflow = true;
    return layoutNode;
  }

  protected buildColumn(node: GridNode<T>, x: number, y: number): LayoutNode {
    let layoutNode = super.buildColumn(node, x, y);
    // Needs overflow for the resize handle
    layoutNode.layoutInfo.allowOverflow = true;
    return layoutNode;
  }
}

export const TableContext = createContext<ContextValue<Partial<TableViewProps>, DOMRefValue<HTMLDivElement>>>(null);

/**
 * Tables are containers for displaying information. They allow users to quickly scan, sort, compare, and take action on large amounts of data.
 */
export const TableView = forwardRef(function TableView(props: TableViewProps, ref: DOMRef<HTMLDivElement>) {
  [props, ref] = useSpectrumContextProps(props, ref, TableContext);
  let {
    UNSAFE_style,
    UNSAFE_className,
    isQuiet = false,
    density = 'regular',
    overflowMode = 'truncate',
    styles,
    loadingState,
    onLoadMore,
    onResize: propsOnResize,
    onResizeStart: propsOnResizeStart,
    onResizeEnd: propsOnResizeEnd,
    onAction,
    ...otherProps
  } = props;

  let domRef = useDOMRef(ref);
  let scale = useScale();

  // Starts when the user selects resize from the menu, ends when resizing ends
  // used to control the visibility of the resizer Nubbin
  let [isInResizeMode, setIsInResizeMode] = useState(false);
  let onResizeStart = useCallback((widths) => {
    propsOnResizeStart?.(widths);
  }, [propsOnResizeStart]);
  let onResizeEnd = useCallback((widths) => {
    setIsInResizeMode(false);
    propsOnResizeEnd?.(widths);
  }, [propsOnResizeEnd, setIsInResizeMode]);

  let context = useMemo(() => ({
    isQuiet,
    density,
    overflowMode,
    loadingState,
    isInResizeMode,
    setIsInResizeMode
  }), [isQuiet, density, overflowMode, loadingState, isInResizeMode, setIsInResizeMode]);

  let isLoading = loadingState === 'loading' || loadingState === 'loadingMore';
  let scrollRef = useRef<HTMLElement | null>(null);
  let memoedLoadMoreProps = useMemo(() => ({
    isLoading: isLoading,
    onLoadMore
  }), [isLoading, onLoadMore]);
  useLoadMore(memoedLoadMoreProps, scrollRef);
  let isCheckboxSelection = props.selectionMode === 'multiple' || props.selectionMode === 'single';

  let {selectedKeys, onSelectionChange, actionBar, actionBarHeight} = useActionBarContainer({...props, scrollRef});

  return (
    <ResizableTableContainer
      // TODO: perhaps this ref should be attached to the RACTable but it expects a table type ref which isn't true in the virtualized case
      ref={domRef}
      onResize={propsOnResize}
      onResizeEnd={onResizeEnd}
      onResizeStart={onResizeStart}
      className={(UNSAFE_className || '') + mergeStyles(tableWrapper, styles)}
      style={UNSAFE_style}>
      <Virtualizer
        layout={S2TableLayout}
        layoutOptions={{
          rowHeight: overflowMode === 'wrap'
            ? undefined
            : ROW_HEIGHTS[density][scale],
          estimatedRowHeight: overflowMode === 'wrap'
          ? ROW_HEIGHTS[density][scale]
          : undefined,
          // No need for estimated headingHeight since the headers aren't affected by overflow mode: wrap
          headingHeight: DEFAULT_HEADER_HEIGHT[scale],
          loaderHeight: 60
        }}>
        <InternalTableContext.Provider value={context}>
          <RACTable
            ref={scrollRef as any}
            style={{
              // Fix webkit bug where scrollbars appear above the checkboxes/other table elements
              WebkitTransform: 'translateZ(0)',
              // Add padding at the bottom when the action bar is visible so users can scroll to the last items.
              // Also add scroll padding so navigating with the keyboard doesn't go behind the action bar.
              paddingBottom: actionBarHeight > 0 ? actionBarHeight + 8 : 0,
              scrollPaddingBottom: actionBarHeight > 0 ? actionBarHeight + 8 : 0
            }}
            className={renderProps => table({
              ...renderProps,
              isCheckboxSelection,
              isQuiet
            })}
            selectionBehavior="toggle"
            onRowAction={onAction}
            {...otherProps}
            selectedKeys={selectedKeys}
            defaultSelectedKeys={undefined}
            onSelectionChange={onSelectionChange} />
        </InternalTableContext.Provider>
      </Virtualizer>
      {actionBar}
    </ResizableTableContainer>
  );
});

const centeredWrapper = style({
  display: 'flex',
  alignItems: 'center',
  justifyContent: 'center',
  width: 'full',
  height: 'full'
});

export interface TableBodyProps<T> extends Omit<RACTableBodyProps<T>, 'style' | 'className' | 'dependencies'> {}

/**
 * The body of a `<Table>`, containing the table rows.
 */
export const TableBody = /*#__PURE__*/ (forwardRef as forwardRefType)(function TableBody<T extends object>(props: TableBodyProps<T>, ref: DOMRef<HTMLDivElement>) {
  let {items, renderEmptyState, children} = props;
  let domRef = useDOMRef(ref);
  let {loadingState} = useContext(InternalTableContext);
  let emptyRender;
  let renderer = children;
  let stringFormatter = useLocalizedStringFormatter(intlMessages, '@react-spectrum/s2');
  let loadMoreSpinner = (
    <UNSTABLE_TableLoadingIndicator className={style({height: 'full', width: 'full'})}>
      <div className={centeredWrapper}>
        <ProgressCircle
          isIndeterminate
          aria-label={stringFormatter.format('table.loadingMore')} />
      </div>
    </UNSTABLE_TableLoadingIndicator>
  );

  // If the user is rendering their rows in dynamic fashion, wrap their render function in Collection so we can inject
  // the loader. Otherwise it is a static renderer and thus we can simply add the table loader after
  // TODO: this assumes that the user isn't providing their children in some wrapper though and/or isn't doing a map of children
  // (though I guess they wouldn't provide items then so the check for this is still valid in the latter case)...
  if (typeof children === 'function' && items) {
    renderer = (
      <>
        <Collection items={items}>
          {children}
        </Collection>
        {loadingState === 'loadingMore' && loadMoreSpinner}
      </>
    );
  } else {
    renderer = (
      <>
        {children}
        {loadingState === 'loadingMore' && loadMoreSpinner}
      </>
    );
  }

  if (renderEmptyState != null && loadingState !== 'loading') {
    emptyRender = (props: TableBodyRenderProps) => (
      <div className={centeredWrapper}>
        {renderEmptyState(props)}
      </div>
    );
  } else if (loadingState === 'loading') {
    emptyRender = () => (
      <div className={centeredWrapper}>
        <ProgressCircle
          isIndeterminate
          aria-label={stringFormatter.format('table.loading')} />
      </div>
    );
  }

  return (
    <RACTableBody
      // @ts-ignore
      ref={domRef}
      className={style({height: 'full'})}
      {...props}
      renderEmptyState={emptyRender}
      dependencies={[loadingState]}>
      {renderer}
    </RACTableBody>
  );
});

const cellFocus = {
  outlineStyle: {
    default: 'none',
    isFocusVisible: 'solid'
  },
  outlineOffset: -2,
  outlineWidth: 2,
  outlineColor: 'focus-ring',
  borderRadius: '[6px]'
} as const;

function CellFocusRing() {
  return <div role="presentation" className={style({...cellFocus, position: 'absolute', inset: 0})({isFocusVisible: true})} />;
}

const columnStyles = style({
  height: '[inherit]',
  boxSizing: 'border-box',
  color: {
    default: 'neutral',
    forcedColors: 'ButtonText'
  },
  paddingX: {
    default: 16,
    isMenu: 0
  },
  textAlign: {
    align: {
      start: 'start',
      center: 'center',
      end: 'end'
    }
  },
  outlineStyle: 'none',
  position: 'relative',
  fontSize: 'control',
  fontFamily: 'sans',
  fontWeight: 'bold',
  display: 'flex',
  borderColor: {
    default: 'gray-300',
    forcedColors: 'ButtonBorder'
  },
  borderTopWidth: {
    default: 0,
    isQuiet: 1
  },
  borderBottomWidth: 1,
  borderStartWidth: 0,
  borderEndWidth: {
    default: 0,
    isMenu: 1
  },
  borderStyle: 'solid',
  forcedColorAdjust: 'none'
});

export interface ColumnProps extends RACColumnProps {
  /** Whether the column should render a divider between it and the next column. */
  showDivider?: boolean,
  /** Whether the column allows resizing. */
  allowsResizing?: boolean,
  /**
   * The alignment of the column's contents relative to its allotted width.
   * @default 'start'
   */
  align?: 'start' | 'center' | 'end',
  /** The content to render as the column header. */
  children: ReactNode,
  /** Menu fragment to be rendered inside the column header's menu. */
  UNSTABLE_menuItems?: ReactNode
}

/**
 * A column within a `<Table>`.
 */
export const Column = forwardRef(function Column(props: ColumnProps, ref: DOMRef<HTMLDivElement>) {
  let {isQuiet} = useContext(InternalTableContext);
  let {allowsResizing, children, align = 'start'} = props;
  let domRef = useDOMRef(ref);
  let isMenu = allowsResizing || !!props.UNSTABLE_menuItems;


  return (
    <RACColumn {...props} ref={domRef} style={{borderInlineEndColor: 'transparent'}} className={renderProps => columnStyles({...renderProps, isMenu, align, isQuiet})}>
      {({allowsSorting, sortDirection, isFocusVisible, sort, startResize}) => (
        <>
          {/* Note this is mainly for column's without a dropdown menu. If there is a dropdown menu, the button is styled to have a focus ring for simplicity
          (no need to juggle showing this focus ring if focus is on the menu button and not if it is on the resizer) */}
          {/* Separate absolutely positioned element because appyling the ring on the column directly via outline means the ring's required borderRadius will cause the bottom gray border to curve as well */}
          {isFocusVisible && <CellFocusRing />}
          {isMenu ?
            (
              <ColumnWithMenu isColumnResizable={allowsResizing} menuItems={props.UNSTABLE_menuItems} allowsSorting={allowsSorting} sortDirection={sortDirection} sort={sort} startResize={startResize} align={align}>
                {children}
              </ColumnWithMenu>
            ) : (
              <ColumnContents allowsSorting={allowsSorting} sortDirection={sortDirection}>
                {children}
              </ColumnContents>
            )
          }
        </>
      )}
    </RACColumn>
  );
});

const columnContentWrapper = style({
  minWidth: 0,
  display: 'flex',
  alignItems: 'center',
  width: 'full'
});

const sortIcon = style({
  size: fontRelative(16),
  flexShrink: 0,
  marginEnd: {
    default: 8,
    isButton: 'text-to-visual'
  },
  verticalAlign: {
    default: 'bottom',
    isButton: 0
  },
  '--iconPrimary': {
    type: 'fill',
    value: 'currentColor'
  }
});

interface ColumnContentProps extends Pick<ColumnRenderProps, 'allowsSorting' | 'sortDirection'>, Pick<ColumnProps, 'children'> {}

function ColumnContents(props: ColumnContentProps) {
  let {allowsSorting, sortDirection, children} = props;

  return (
    <div className={columnContentWrapper}>
      {allowsSorting && (
        <Provider
          values={[
            [IconContext, {
              styles: sortIcon({})
            }]
          ]}>
          {sortDirection != null && (
            sortDirection === 'ascending' ? <SortUpArrow /> : <SortDownArrow />
          )}
        </Provider>
      )}
      <span className={style({truncate: true, width: 'full'})}>
        {children}
      </span>
    </div>
  );
}

const resizableMenuButtonWrapper = style({
  ...cellFocus,
  color: 'gray-800', // body-color
  width: 'full',
  position: 'relative',
  display: 'flex',
  alignItems: 'center',
  justifyContent: {
    align: {
      default: 'start',
      center: 'center',
      end: 'end'
    }
  },
  // TODO: when align: end, the dropdown arrow is misaligned with the text, not sure how best to make the svg be flush with the end of the button other than modifying the
  // paddingEnd
  paddingX: 16,
  backgroundColor: 'transparent',
  borderStyle: 'none',
  fontSize: 'control',
  fontFamily: 'sans',
  fontWeight: 'bold'
});

const resizerHandleContainer = style({
  display: {
    default: '--resizerDisplay',
    isResizing: 'block',
    isInResizeMode: 'block'
  },
  width: 12,
  height: 'full',
  position: 'absolute',
  top: 0,
  insetEnd: space(-6),
  cursor: {
    default: 'none',
    resizableDirection: {
      'left': 'e-resize',
      'right': 'w-resize',
      'both': 'ew-resize'
    }
  }
});

const resizerHandle = style<{isFocusVisible: boolean, isResizing: boolean}>({
  backgroundColor: {
    default: 'gray-300',
    isFocusVisible: lightDark('informative-900', 'informative-700'), // --spectrum-informative-background-color-default, can't use `informative` because that will use the focusVisible version
    isResizing: lightDark('informative-900', 'informative-700'),
    forcedColors: {
      default: 'Background',
      isFocusVisible: 'Highlight',
      isResizing: 'Highlight'
    }
  },
  height: {
    default: 'full',
    isResizing: 'screen'
  },
  width: {
    default: 1,
    isResizing: 2
  },
  position: 'absolute',
  insetStart: space(6)
});

const columnHeaderText = style({
  truncate: true,
  // Make it so the text doesn't completely disappear when column is resized to smallest width + both sort and chevron icon is rendered
  minWidth: fontRelative(16),
  flexGrow: 0,
  flexShrink: 1,
  flexBasis: 'auto'
});

const chevronIcon = style({
  rotate: 90,
  marginStart: 'text-to-visual',
  minWidth: fontRelative(16),
  flexShrink: 0,
  '--iconPrimary': {
    type: 'fill',
    value: 'currentColor'
  }
});

const nubbin = style({
  position: 'absolute',
  top: 0,
  insetStart: space(-1),
  size: fontRelative(16),
  fill: {
    default: lightDark('informative-900', 'informative-700'), // --spectrum-informative-background-color-default, can't use `informative` because that won't be the background color value
    forcedColors: 'Highlight'
  },
  '--iconPrimary': {
    type: 'fill',
    value: {
      default: 'white',
      forcedColors: 'HighlightText'
    }
  }
});

interface ColumnWithMenuProps extends Pick<ColumnRenderProps, 'allowsSorting' | 'sort' | 'sortDirection' | 'startResize'>, Pick<ColumnProps, 'align' | 'children'> {
  isColumnResizable?: boolean,
  menuItems?: ReactNode
}

function ColumnWithMenu(props: ColumnWithMenuProps) {
  let {allowsSorting, sortDirection, sort, startResize, children, align, isColumnResizable, menuItems} = props;
  let {setIsInResizeMode, isInResizeMode} = useContext(InternalTableContext);
  let stringFormatter = useLocalizedStringFormatter(intlMessages, '@react-spectrum/s2');
  const onMenuSelect = (key) => {
    switch (key) {
      case 'sort-asc':
        sort('ascending');
        break;
      case 'sort-desc':
        sort('descending');
        break;
      case 'resize':
        setIsInResizeMode?.(true);
        startResize();
        break;
    }
  };

  let items = useMemo(() => {
    let options: Array<{label: string, id: string}> = [];
    if (isColumnResizable) {
      options = [{
        label: stringFormatter.format('table.resizeColumn'),
        id: 'resize'
      }];
    }
    if (allowsSorting) {
      options = [
        {
          label: stringFormatter.format('table.sortAscending'),
          id: 'sort-asc'
        },
        {
          label: stringFormatter.format('table.sortDescending'),
          id: 'sort-desc'
        },
        ...options
      ];
    }
    return options;
  // eslint-disable-next-line react-hooks/exhaustive-deps
  }, [allowsSorting, isColumnResizable]);

  let buttonAlignment = 'start';
  let menuAlign = 'start' as 'start' | 'end';
  if (align === 'center') {
    buttonAlignment = 'center';
  } else if (align === 'end') {
    buttonAlignment = 'end';
    menuAlign = 'end';
  }

  return (
    <>
      <MenuTrigger align={menuAlign}>
        <Button className={(renderProps) => resizableMenuButtonWrapper({...renderProps, align: buttonAlignment})}>
          {allowsSorting && (
            <Provider
              values={[
                [IconContext, {
                  styles: sortIcon({isButton: true})
                }]
              ]}>
              {sortDirection != null && (
                sortDirection === 'ascending' ? <SortUpArrow /> : <SortDownArrow />
              )}
            </Provider>
          )}
          <div className={columnHeaderText}>
            {children}
          </div>
          <Chevron size="M" className={chevronIcon} />
        </Button>
        <Menu onAction={onMenuSelect} styles={style({minWidth: 128})}>
          {items.length > 0 && (
            <MenuSection aria-label={stringFormatter.format('table.standardColumnMenu')}>
              <Collection items={items}>
                {(item) => <MenuItem>{item?.label}</MenuItem>}
              </Collection>
            </MenuSection>
          )}
          {menuItems}
        </Menu>
      </MenuTrigger>
<<<<<<< HEAD
      <div data-react-aria-prevent-focus="true">
        <ColumnResizer data-react-aria-prevent-focus="true" className={({resizableDirection, isResizing}) => resizerHandleContainer({resizableDirection, isResizing, isInResizeMode})}>
          {({isFocusVisible, isResizing}) => (
            <>
              <ResizerIndicator isFocusVisible={isFocusVisible} isResizing={isResizing} />
              {(isFocusVisible || isInResizeMode) && isResizing && <div className={nubbin}><Nubbin /></div>}
            </>
        )}
        </ColumnResizer>
      </div>
=======
      {isColumnResizable && (
        <div data-react-aria-prevent-focus="true">
          <ColumnResizer data-react-aria-prevent-focus="true" className={({resizableDirection, isResizing}) => resizerHandleContainer({resizableDirection, isResizing, isInResizeMode})}>
            {({isFocusVisible, isResizing}) => (
              <>
                <ResizerIndicator isInResizeMode={isInResizeMode} isFocusVisible={isFocusVisible} isResizing={isResizing} />
                {(isFocusVisible || isInResizeMode) && isResizing && <div className={nubbin}><Nubbin /></div>}
              </>
          )}
          </ColumnResizer>
        </div>
      )}
>>>>>>> 9723225d
    </>
  );
}

function ResizerIndicator({isFocusVisible, isResizing}) {
  return (
    <div className={resizerHandle({isFocusVisible, isResizing})} />
  );
}

const tableHeader = style({
  height: 'full',
  width: 'full',
  backgroundColor: 'gray-75',
  // Attempt to prevent 1px area where you can see scrolled cell content between the table outline and the table header
  marginTop: '[-1px]',
  '--resizerDisplay': {
    type: 'display',
    value: {
      default: 'none',
      isHovered: 'block'
    }
  }
});

const selectAllCheckbox = style({
  marginStart: 16 // table-edge-to-content, same between mobile and desktop
});

const selectAllCheckboxColumn = style({
  padding: 0,
  height: 'full',
  boxSizing: 'border-box',
  outlineStyle: 'none',
  position: 'relative',
  alignContent: 'center',
  borderColor: {
    default: 'gray-300',
    forcedColors: 'ButtonBorder'
  },
  borderXWidth: 0,
  borderTopWidth: {
    default: 0,
    isQuiet: 1
  },
  borderBottomWidth: 1,
  borderStyle: 'solid',
  backgroundColor: 'gray-75'
});

export interface TableHeaderProps<T> extends Omit<RACTableHeaderProps<T>, 'style' | 'className' | 'dependencies' | 'onHoverChange' | 'onHoverStart' | 'onHoverEnd'> {}

/**
 * A header within a `<Table>`, containing the table columns.
 */
export const TableHeader = /*#__PURE__*/ (forwardRef as forwardRefType)(function TableHeader<T extends object>({columns, children}: TableHeaderProps<T>, ref: DOMRef<HTMLDivElement>) {
  let scale = useScale();
  let {selectionBehavior, selectionMode} = useTableOptions();
  let {isQuiet} = useContext(InternalTableContext);
  let domRef = useDOMRef(ref);

  return (
    <RACTableHeader
      // @ts-ignore
      ref={domRef}
      className={tableHeader}>
      {/* Add extra columns for selection. */}
      {selectionBehavior === 'toggle' && (
        // Also isSticky prop is applied just for the layout, will decide what the RAC api should be later
        // @ts-ignore
        <RACColumn isSticky width={scale === 'medium' ? 40 : 52} minWidth={scale === 'medium' ? 40 : 52} className={selectAllCheckboxColumn({isQuiet})}>
          {({isFocusVisible}) => (
            <>
              {selectionMode === 'single' &&
                <>
                  {isFocusVisible && <CellFocusRing />}
                  <VisuallyHiddenSelectAllLabel />
                </>
              }
              {selectionMode === 'multiple' &&
                <Checkbox isEmphasized styles={selectAllCheckbox} slot="selection" />
              }
            </>
          )}
        </RACColumn>
      )}
      <Collection items={columns}>
        {children}
      </Collection>
    </RACTableHeader>
  );
});

function VisuallyHiddenSelectAllLabel() {
  let checkboxProps = useSlottedContext(RACCheckboxContext, 'selection');

  return (
    <VisuallyHidden>{checkboxProps?.['aria-label']}</VisuallyHidden>
  );
}

const commonCellStyles = {
  borderColor: 'transparent',
  borderBottomWidth: 1,
  borderTopWidth: 0,
  borderXWidth: 0,
  borderStyle: 'solid',
  position: 'relative',
  color: {
    default: 'gray-800',
    forcedColors: 'ButtonText'
  },
  outlineStyle: 'none',
  paddingX: 16 // table-edge-to-content
} as const;

const cell = style<CellRenderProps & S2TableProps & {isDivider: boolean}>({
  ...commonCellStyles,
  color: 'neutral',
  paddingY: centerPadding(),
  minHeight: {
    default: 40,
    density: {
      compact: 32,
      spacious: 48
    }
  },
  boxSizing: 'border-box',
  height: 'full',
  width: 'full',
  fontSize: 'control',
  alignItems: 'center',
  display: 'flex',
  borderStyle: {
    default: 'none',
    isDivider: 'solid'
  },
  borderEndWidth: {
    default: 0,
    isDivider: 1
  },
  borderColor: {
    default: 'gray-300',
    forcedColors: 'ButtonBorder'
  }
});

const stickyCell = {
  backgroundColor: 'gray-25'
} as const;

const checkboxCellStyle = style({
  ...commonCellStyles,
  ...stickyCell,
  paddingStart: 16,
  alignContent: 'center',
  height: '[calc(100% - 1px)]',
  borderBottomWidth: 0,
  backgroundColor: '--rowBackgroundColor'
});

const cellContent = style({
  truncate: true,
  whiteSpace: {
    default: 'nowrap',
    overflowMode: {
      wrap: 'normal'
    }
  },
  textAlign: {
    align: {
      start: 'start',
      center: 'center',
      end: 'end'
    }
  },
  width: 'full',
  isolation: 'isolate',
  padding: {
    default: 4,
    isSticky: 0
  },
  margin: {
    default: -4,
    isSticky: 0
  },
  backgroundColor: {
    default: 'transparent',
    isSticky: '--rowBackgroundColor'
  }
});

export interface CellProps extends RACCellProps, Pick<ColumnProps, 'align' | 'showDivider'> {
  /** @private */
  isSticky?: boolean,
  /** The content to render as the cell children. */
  children: ReactNode
}

/**
 * A cell within a table row.
 */
export const Cell = forwardRef(function Cell(props: CellProps, ref: DOMRef<HTMLDivElement>) {
  let {children, isSticky, showDivider = false, align, textValue, ...otherProps} = props;
  let domRef = useDOMRef(ref);
  let tableVisualOptions = useContext(InternalTableContext);
  textValue ||= typeof children === 'string' ? children : undefined;

  return (
    <RACCell
      ref={domRef}
      // Also isSticky prop is applied just for the layout, will decide what the RAC api should be later
      // @ts-ignore
      isSticky={isSticky}
      className={renderProps => cell({
        ...renderProps,
        ...tableVisualOptions,
        isDivider: showDivider
      })}
      textValue={textValue}
      {...otherProps}>
      {({isFocusVisible}) => (
        <>
          {isFocusVisible && <CellFocusRing />}
          <span className={cellContent({...tableVisualOptions, isSticky, align: align || 'start'})}>{children}</span>
        </>
      )}
    </RACCell>
  );
});

// Use color-mix instead of transparency so sticky cells work correctly.
const selectedBackground = lightDark(colorMix('gray-25', 'informative-900', 10), colorMix('gray-25', 'informative-700', 10));
const selectedActiveBackground = lightDark(colorMix('gray-25', 'informative-900', 15), colorMix('gray-25', 'informative-700', 15));
const rowBackgroundColor = {
  default: {
    default: 'gray-25',
    isQuiet: '--s2-container-bg'
  },
  isFocusVisibleWithin: colorMix('gray-25', 'gray-900', 7), // table-row-hover-color
  isHovered: colorMix('gray-25', 'gray-900', 7), // table-row-hover-color
  isPressed: colorMix('gray-25', 'gray-900', 10), // table-row-hover-color
  isSelected: {
    default: selectedBackground, // table-selected-row-background-color, opacity /10
    isFocusVisibleWithin: selectedActiveBackground, // table-selected-row-background-color, opacity /15
    isHovered: selectedActiveBackground, // table-selected-row-background-color, opacity /15
    isPressed: selectedActiveBackground // table-selected-row-background-color, opacity /15
  },
  forcedColors: {
    default: 'Background'
  }
} as const;

const row = style<RowRenderProps & S2TableProps>({
  height: 'full',
  position: 'relative',
  boxSizing: 'border-box',
  backgroundColor: '--rowBackgroundColor',
  '--rowBackgroundColor': {
    type: 'backgroundColor',
    value: rowBackgroundColor
  },
  '--rowFocusIndicatorColor': {
    type: 'outlineColor',
    value: {
      default: 'focus-ring',
      forcedColors: 'Highlight'
    }
  },
  // TODO: outline here is to emulate v3 forcedColors experience but runs into the same problem where the sticky column covers the outline
  // This doesn't quite work because it gets cut off by the checkbox cell background masking element, figure out another way. Could shrink the checkbox cell's content even more
  // and offset it by margin top but that messes up the checkbox centering a bit
  // outlineWidth: {
  //   forcedColors: {
  //     isFocusVisible: 2
  //   }
  // },
  // outlineOffset: {
  //   forcedColors: {
  //     isFocusVisible: -1
  //   }
  // },
  // outlineColor: {
  //   forcedColors: {
  //     isFocusVisible: 'ButtonBorder'
  //   }
  // },
  // outlineStyle: {
  //   default: 'none',
  //   forcedColors: {
  //     isFocusVisible: 'solid'
  //   }
  // },
  outlineStyle: 'none',
  borderTopWidth: 0,
  borderBottomWidth: 1,
  borderStartWidth: 0,
  borderEndWidth: 0,
  borderStyle: 'solid',
  borderColor: {
    default: 'gray-300',
    forcedColors: 'ButtonBorder'
  },
  forcedColorAdjust: 'none'
});

export interface RowProps<T> extends Pick<RACRowProps<T>, 'id' | 'columns' | 'children' | 'textValue'>  {}

/**
 * A row within a `<Table>`.
 */
export const Row = /*#__PURE__*/ (forwardRef as forwardRefType)(function Row<T extends object>({id, columns, children, ...otherProps}: RowProps<T>, ref: DOMRef<HTMLDivElement>) {
  let {selectionBehavior, selectionMode} = useTableOptions();
  let tableVisualOptions = useContext(InternalTableContext);
  let domRef = useDOMRef(ref);

  return (
    <RACRow
      // @ts-ignore
      ref={domRef}
      id={id}
      className={renderProps => row({
        ...renderProps,
        ...tableVisualOptions
      }) + (renderProps.isFocusVisible && ' ' + raw('&:before { content: ""; display: inline-block; position: sticky; inset-inline-start: 0; width: 3px; height: 100%; margin-inline-end: -3px; margin-block-end: 1px;  z-index: 3; background-color: var(--rowFocusIndicatorColor)'))}
      {...otherProps}>
      {selectionMode !== 'none' && selectionBehavior === 'toggle' && (
        <Cell isSticky className={checkboxCellStyle}>
          <Checkbox isEmphasized slot="selection" />
        </Cell>
      )}
      <Collection items={columns}>
        {children}
      </Collection>
    </RACRow>
  );
});<|MERGE_RESOLUTION|>--- conflicted
+++ resolved
@@ -796,31 +796,18 @@
           {menuItems}
         </Menu>
       </MenuTrigger>
-<<<<<<< HEAD
-      <div data-react-aria-prevent-focus="true">
-        <ColumnResizer data-react-aria-prevent-focus="true" className={({resizableDirection, isResizing}) => resizerHandleContainer({resizableDirection, isResizing, isInResizeMode})}>
-          {({isFocusVisible, isResizing}) => (
-            <>
-              <ResizerIndicator isFocusVisible={isFocusVisible} isResizing={isResizing} />
-              {(isFocusVisible || isInResizeMode) && isResizing && <div className={nubbin}><Nubbin /></div>}
-            </>
-        )}
-        </ColumnResizer>
-      </div>
-=======
       {isColumnResizable && (
         <div data-react-aria-prevent-focus="true">
           <ColumnResizer data-react-aria-prevent-focus="true" className={({resizableDirection, isResizing}) => resizerHandleContainer({resizableDirection, isResizing, isInResizeMode})}>
             {({isFocusVisible, isResizing}) => (
               <>
-                <ResizerIndicator isInResizeMode={isInResizeMode} isFocusVisible={isFocusVisible} isResizing={isResizing} />
+                <ResizerIndicator isFocusVisible={isFocusVisible} isResizing={isResizing} />
                 {(isFocusVisible || isInResizeMode) && isResizing && <div className={nubbin}><Nubbin /></div>}
               </>
           )}
           </ColumnResizer>
         </div>
       )}
->>>>>>> 9723225d
     </>
   );
 }
