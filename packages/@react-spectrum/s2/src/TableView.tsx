--- conflicted
+++ resolved
@@ -52,7 +52,7 @@
 import {IconContext} from './Icon';
 // @ts-ignore
 import intlMessages from '../intl/*.json';
-import {LayoutNode, ListLayoutOptions} from '@react-stately/layout';
+import {LayoutNode} from '@react-stately/layout';
 import {Menu, MenuItem, MenuTrigger} from './Menu';
 import {mergeStyles} from '../style/runtime';
 import Nubbin from '../ui-icons/S2_MoveHorizontalTableWidget.svg';
@@ -188,13 +188,6 @@
 };
 
 export class S2TableLayout<T> extends TableLayout<T> {
-<<<<<<< HEAD
-  constructor(options: ListLayoutOptions) {
-    super({...options, loaderHeight: 60});
-  }
-
-=======
->>>>>>> 5334df7f
   protected isStickyColumn(node: GridNode<T>): boolean {
     return node.props.isSticky;
   }
