--- conflicted
+++ resolved
@@ -191,21 +191,12 @@
             {/* Hero image */}
             <Provider
               values={[
-<<<<<<< HEAD
-              [ImageContext, {styles: image}],
-              [HeadingContext, {hidden: true}],
-              [HeaderContext, {hidden: true}],
-              [ContentContext, {hidden: true}],
-              [FooterContext, {hidden: true}],
-              [ButtonGroupContext, {hidden: true}]
-=======
-                [ImageContext, {className: image}],
+                [ImageContext, {styles: image}],
                 [HeadingContext, {isHidden: true}],
                 [HeaderContext, {isHidden: true}],
                 [ContentContext, {isHidden: true}],
                 [FooterContext, {isHidden: true}],
                 [ButtonGroupContext, {isHidden: true}]
->>>>>>> 660e7689
               ]}>
               {children}
             </Provider>
