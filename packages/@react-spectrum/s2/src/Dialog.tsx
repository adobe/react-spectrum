--- conflicted
+++ resolved
@@ -13,15 +13,11 @@
 import {PopoverProps as AriaPopoverProps, composeRenderProps, OverlayTriggerStateContext, Provider, Dialog as RACDialog, DialogProps as RACDialogProps} from 'react-aria-components';
 import {ButtonGroupContext} from './ButtonGroup';
 import {CloseButton} from './CloseButton';
-import {ContentContext, FooterContext, HeaderContext, HeadingContext} from './Content';
+import {ContentContext, FooterContext, HeaderContext, HeadingContext, ImageContext} from './Content';
 import {createContext, forwardRef, RefObject, useContext} from 'react';
 import {DOMRef} from '@react-types/shared';
-<<<<<<< HEAD
-import {ImageContext} from './Image';
-=======
 // @ts-ignore
 import intlMessages from '../intl/*.json';
->>>>>>> dcf312bc
 import {Modal} from './Modal';
 import {Popover} from './Popover';
 import {style} from '../style/spectrum-theme' with {type: 'macro'};
@@ -191,25 +187,6 @@
       ref={props.dialogRef}
       style={props.UNSAFE_style}
       className={(props.UNSAFE_className || '') + dialogInner}>
-<<<<<<< HEAD
-      {composeRenderProps(props.children, (children, {close}) =>
-          // Render the children multiple times inside the wrappers we need to implement the layout.
-          // Each instance hides certain children so that they are all rendered in the correct locations.
-          (<>
-            {/* Hero image */}
-            <Provider
-              values={[
-                [ImageContext, {styles: image}],
-                [HeadingContext, {isHidden: true}],
-                [HeaderContext, {isHidden: true}],
-                [ContentContext, {isHidden: true}],
-                [FooterContext, {isHidden: true}],
-                [ButtonGroupContext, {isHidden: true}]
-              ]}>
-              {children}
-            </Provider>
-            {/* Top header: heading, header, dismiss button, and button group (in fullscreen dialogs). */}
-=======
       {composeRenderProps(props.children, (children, {close}) => (
         // Render the children multiple times inside the wrappers we need to implement the layout.
         // Each instance hides certain children so that they are all rendered in the correct locations.
@@ -245,7 +222,6 @@
                 default: 12 // margin to dismiss button
               }
             })({isDismissable: props.isDismissable, type: props.type})}>
->>>>>>> dcf312bc
             <div
               className={style({
                 // Wrapper for heading, header, and button group.
@@ -253,76 +229,8 @@
                 display: 'flex',
                 flexGrow: 1,
                 marginTop: {
-<<<<<<< HEAD
-                  default: 12 // margin to dismiss button
-                }
-              })({isDismissable: props.isDismissable, type: props.type})}>
-              <div
-                className={style({
-                  // Wrapper for heading, header, and button group.
-                  // This swaps orientation from horizontal to vertical at small screen sizes.
-                  display: 'flex',
-                  flexGrow: 1,
-                  marginTop: {
-                    default: 20, // 32 - 12 (handled above)
-                    ':empty': 0
-                  },
-                  marginBottom: {
-                    default: 16,
-                    ':empty': 0
-                  },
-                  columnGap: 24,
-                  rowGap: 8,
-                  flexDirection: {
-                    default: 'column',
-                    sm: 'row'
-                  },
-                  alignItems: {
-                    default: 'start',
-                    sm: 'center'
-                  }
-                })}>
-                <Provider
-                  values={[
-                    [ImageContext, {hidden: true}],
-                    [HeadingContext, {styles: heading}],
-                    [HeaderContext, {styles: header}],
-                    [ContentContext, {isHidden: true}],
-                    [FooterContext, {isHidden: true}],
-                    [ButtonGroupContext, {isHidden: buttonGroupPlacement !== 'top'}]
-                  ]}>
-                  {children}
-                </Provider>
-              </div>
-              {props.isDismissable &&
-              <CloseButton onPress={close} styles={style({marginBottom: 12})} />
-            }
-            </div>
-            {/* Main content */}
-            <Provider
-              values={[
-                [ImageContext, {hidden: true}],
-                [HeadingContext, {isHidden: true}],
-                [HeaderContext, {isHidden: true}],
-                [ContentContext, {styles: content({type: props.type})}],
-                [FooterContext, {isHidden: true}],
-                [ButtonGroupContext, {isHidden: true}]
-              ]}>
-              {children}
-            </Provider>
-            {/* Footer and button group */}
-            <div
-              className={style({
-                display: 'flex',
-                paddingX: {
-                  default: 32
-                },
-                paddingBottom: {
-                  default: 32
-=======
                   default: 20, // 32 - 12 (handled above)
                   ':empty': 0
->>>>>>> dcf312bc
                 },
                 marginBottom: {
                   default: 16,
@@ -342,19 +250,11 @@
               <Provider
                 values={[
                   [ImageContext, {hidden: true}],
-<<<<<<< HEAD
-                  [HeadingContext, {isHidden: true}],
-                  [HeaderContext, {isHidden: true}],
-                  [ContentContext, {isHidden: true}],
-                  [FooterContext, {styles: footer}],
-                  [ButtonGroupContext, {isHidden: buttonGroupPlacement !== 'bottom', styles: buttonGroup, align: 'end'}]
-=======
                   [HeadingContext, {styles: heading}],
                   [HeaderContext, {styles: header}],
                   [ContentContext, {isHidden: true}],
                   [FooterContext, {isHidden: true}],
                   [ButtonGroupContext, {isHidden: buttonGroupPlacement !== 'top'}]
->>>>>>> dcf312bc
                 ]}>
                 {children}
               </Provider>
