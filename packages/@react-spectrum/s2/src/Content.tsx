--- conflicted
+++ resolved
@@ -10,17 +10,11 @@
  * governing permissions and limitations under the License.
  */
 
-<<<<<<< HEAD
-import {createContext, ForwardedRef, forwardRef, HTMLAttributes, ImgHTMLAttributes, useContext} from 'react';
-import {DOMRef} from '@react-types/shared';
-import {HeadingProps, Keyboard as KeyboardAria, Header as RACHeader, Heading as RACHeading, TextContext as RACTextContext, Text as TextAria, useContextProps} from 'react-aria-components';
-=======
-import {ContextValue, Keyboard as KeyboardAria, Header as RACHeader, Heading as RACHeading, SlotProps, Text as TextAria, useContextProps} from 'react-aria-components';
-import {createContext, forwardRef, ImgHTMLAttributes, ReactNode} from 'react';
+import {ContextValue, Keyboard as KeyboardAria, Header as RACHeader, Heading as RACHeading, TextContext as RACTextContext, SlotProps, Text as TextAria} from 'react-aria-components';
+import {createContext, forwardRef, ImgHTMLAttributes, ReactNode, useContext} from 'react';
 import {DOMRef, DOMRefValue} from '@react-types/shared';
 import {StyleString} from '../style/types';
 import {UnsafeStyles} from './style-utils';
->>>>>>> 660e7689
 import {useDOMRef} from '@react-spectrum/utils';
 import {useSpectrumContextProps} from './useSpectrumContextProps';
 
@@ -105,23 +99,15 @@
 
 export const TextContext = createContext<ContextValue<ContentProps, DOMRefValue>>(null);
 
-<<<<<<< HEAD
-function Text(props: HTMLAttributes<HTMLElement>, ref: ForwardedRef<HTMLDivElement>) {
-  [props, ref] = useContextProps(props, ref, TextContext);
-  let racContext = useContext(RACTextContext);
-  if (props.hidden) {
-    return null;
-  }
-  let slot = props.slot && racContext && 'slots' in racContext && !racContext.slots?.[props.slot] ? undefined : props.slot;
-  return <TextAria {...props} slot={slot} ref={ref} />;
-=======
 function Text(props: ContentProps, ref: DOMRef) {
   [props, ref] = useSpectrumContextProps(props, ref, TextContext);
   let domRef = useDOMRef(ref);
   let {UNSAFE_className = '', UNSAFE_style, styles, isHidden, slot, ...otherProps} = props;
+  let racContext = useContext(RACTextContext);
   if (isHidden) {
     return null;
   }
+  slot = slot && racContext && 'slots' in racContext && !racContext.slots?.[slot] ? undefined : slot;
   return (
     <TextAria
       {...otherProps}
@@ -130,7 +116,6 @@
       style={UNSAFE_style}
       slot={slot || undefined} />
   );
->>>>>>> 660e7689
 }
 
 const _Text = forwardRef(Text);
