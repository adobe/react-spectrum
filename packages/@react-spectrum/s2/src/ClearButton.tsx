--- conflicted
+++ resolved
@@ -48,7 +48,7 @@
   boxSizing: 'border-box',
   padding: 0,
   outlineOffset: -4,
-  color: '[inherit]',
+  color: 'inherit',
   '--iconPrimary': {
     type: 'fill',
     value: 'currentColor'
@@ -62,30 +62,9 @@
     <Button
       {...rest}
       ref={domRef}
-<<<<<<< HEAD
       style={pressScale(domRef)}
       className={renderProps => visibleClearButton({...renderProps, size})}>
       <CrossIcon size={props.size} />
-=======
-      className={renderProps => style<ClearButtonRenderProps>({
-        display: 'flex',
-        alignItems: 'center',
-        justifyContent: 'center',
-        height: 'full',
-        width: controlSize(),
-        flexShrink: 0,
-        borderStyle: 'none',
-        outlineStyle: 'none',
-        backgroundColor: 'transparent',
-        padding: 0,
-        color: 'inherit',
-        '--iconPrimary': {
-          type: 'fill',
-          value: 'currentColor'
-        }
-      })({...renderProps, size: props.size || 'M'})}>
-      <CrossIcon size={props.size || 'M'} />
->>>>>>> b0c04546
     </Button>
   );
 });