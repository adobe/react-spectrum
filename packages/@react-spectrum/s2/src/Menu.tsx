--- conflicted
+++ resolved
@@ -36,9 +36,8 @@
 import {divider} from './Divider';
 import {DOMRef, DOMRefValue} from '@react-types/shared';
 import {forwardRefType} from './types';
-import {HeaderContext, HeadingContext, KeyboardContext, Text, TextContext} from './Content';
+import {HeaderContext, HeadingContext, ImageContext, KeyboardContext, Text, TextContext} from './Content';
 import {IconContext} from './Icon'; // chevron right removed??
-import {ImageContext} from './Image';
 import LinkOutIcon from '../ui-icons/LinkOut';
 import {mergeStyles} from '../style/runtime';
 import {Placement, useLocale} from 'react-aria';
@@ -229,7 +228,6 @@
   marginEnd: 'text-to-visual',
   marginTop: fontRelative(6), // made up, need feedback
   alignSelf: 'center',
-  borderRadius: 'sm',
   size: {
     default: 40,
     size: {
@@ -471,11 +469,7 @@
                   }
                 }],
                 [KeyboardContext, {styles: keyboard({size, isDisabled: renderProps.isDisabled})}],
-<<<<<<< HEAD
-                [ImageContext, {styles: image({size})}]
-=======
                 [ImageContext, {className: image({size})}]
->>>>>>> dcf312bc
               ]}>
               {renderProps.selectionMode === 'single' && !isLink && !renderProps.hasSubmenu && <CheckmarkIcon size={checkmarkIconSize[size]} className={checkmark({...renderProps, size})} />}
               {renderProps.selectionMode === 'multiple' && !isLink && !renderProps.hasSubmenu && (
@@ -485,9 +479,6 @@
               )}
               {typeof children === 'string' ? <Text slot="label">{children}</Text> : children}
               {isLink && <LinkOutIcon size={linkIconSize[size]} className={descriptor} />}
-<<<<<<< HEAD
-              {renderProps.hasSubmenu && <div slot="descriptor" className={descriptor}><ChevronRightIcon size={size} /></div>}
-=======
               {renderProps.hasSubmenu && (
                 <div slot="descriptor" className={descriptor}>
                   <ChevronRightIcon
@@ -501,7 +492,6 @@
                     })({direction})} />
                 </div>
               )}
->>>>>>> dcf312bc
             </Provider>
           </>
         );
