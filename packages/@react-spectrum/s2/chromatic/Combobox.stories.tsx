--- conflicted
+++ resolved
@@ -14,11 +14,7 @@
 import {ComboBox} from '../src';
 import {expect} from '@storybook/jest';
 import type {Meta, StoryObj} from '@storybook/react';
-<<<<<<< HEAD
 import {userEvent, waitFor, within} from 'storybook/test';
-=======
-import {userEvent, waitFor, within} from '@storybook/test';
->>>>>>> 2d9262c8
 
 const meta: Meta<typeof ComboBox<any>> = {
   component: ComboBox,
