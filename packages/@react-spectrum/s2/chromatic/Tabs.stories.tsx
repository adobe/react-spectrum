--- conflicted
+++ resolved
@@ -28,7 +28,6 @@
 
 export default meta;
 
-<<<<<<< HEAD
 export const Example = {
   render: (args: any) => (
     <Tabs {...args} styles={style({width: 450, height: 256})}>
@@ -80,7 +79,7 @@
 
 export const Icons = {
   render: (args: any) => (
-    <Tabs {...args} styles={style({width: 208, height: 144})} iconOnly>
+    <Tabs {...args} styles={style({width: 208, height: 144})} isIconOnly>
       <TabList aria-label="History of Ancient Rome">
         <Tab id="FoR" aria-label="Edit"><Edit /><Text>Edit</Text></Tab>
         <Tab id="MaR" aria-label="Notifications"><Bell /><Text>Notifications</Text></Tab>
@@ -97,69 +96,4 @@
       </TabPanel>
     </Tabs>
   )
-};
-=======
-export const Example = (args: any) => (
-  <Tabs {...args} styles={style({width: 450, height: 256})}>
-    <TabList aria-label="History of Ancient Rome">
-      <Tab id="FoR">Founding of Rome</Tab>
-      <Tab id="MaR">Monarchy and Republic</Tab>
-      <Tab id="Emp">Empire</Tab>
-    </TabList>
-    <TabPanel id="FoR" UNSAFE_style={{display: 'flex'}}>
-      <div style={{overflow: 'auto'}}>
-        <p>Lorem ipsum dolor sit amet, consectetur adipiscing elit. Vestibulum non rutrum augue, a dictum est. Sed ultricies vel orci in blandit. Morbi sed tempor leo. Phasellus et sollicitudin nunc, a volutpat est. In volutpat molestie velit, nec rhoncus felis vulputate porttitor. In efficitur nibh tortor, maximus imperdiet libero sollicitudin sed. Pellentesque dictum, quam id scelerisque rutrum, lorem augue suscipit est, nec ultricies ligula lorem id dui. Cras lacus tortor, fringilla nec ligula quis, semper imperdiet ex.</p>
-      </div>
-    </TabPanel>
-    <TabPanel id="MaR" UNSAFE_style={{display: 'flex'}}>
-      <div style={{overflow: 'auto'}}>
-        <p>Lorem ipsum dolor sit amet, consectetur adipiscing elit. Sed ut vulputate justo. Suspendisse potenti. Nunc id fringilla leo, at luctus quam. Maecenas et ipsum nisi. Curabitur in porta purus, a pretium est. Fusce eu urna diam. Sed nunc neque, consectetur ut purus nec, consequat elementum libero. Sed ut diam in quam maximus condimentum at non erat. Vestibulum sagittis rutrum velit, vitae suscipit arcu. Nulla ac feugiat ante, vitae laoreet ligula. Maecenas sed molestie ligula. Nulla sed fringilla ex. Nulla viverra tortor at enim condimentum egestas. Nulla sed tristique sapien. Integer ligula quam, vulputate eget mollis eu, interdum sit amet justo.</p>
-        <p>Vivamus dignissim tortor ut sapien congue tristique. Sed ac aliquet mauris. Nulla metus dui, elementum sit amet luctus eu, condimentum id elit. Praesent id nibh sed ligula congue venenatis. Pellentesque urna turpis, eleifend id pellentesque a, auctor nec neque. Vestibulum ipsum mauris, rutrum sit amet magna et, aliquet mollis tellus. Pellentesque nec ultricies nibh, at tempus massa. Phasellus dictum turpis et interdum scelerisque. Aliquam fermentum tincidunt ipsum sit amet suscipit. Fusce non dui sed diam lacinia mattis fermentum eu urna. Cras pretium id nunc in elementum. Mauris laoreet odio vitae laoreet dictum. In non justo nec nunc vehicula posuere non non ligula. Nullam eleifend scelerisque nibh, in sollicitudin tortor ullamcorper vel. Praesent sagittis risus in erat dignissim, non lacinia elit efficitur. Quisque maximus nulla vel luctus pharetra.</p>
-      </div>
-    </TabPanel>
-    <TabPanel id="Emp" UNSAFE_style={{display: 'flex'}}>
-      <div style={{overflow: 'auto'}}>
-        <p>Alea jacta est.</p>
-      </div>
-    </TabPanel>
-  </Tabs>
-);
-
-export const Disabled = (args: any) => (
-  <Tabs {...args} styles={style({width: 450, height: 144})} disabledKeys={['FoR', 'MaR', 'Emp']}>
-    <TabList aria-label="History of Ancient Rome">
-      <Tab id="FoR" aria-label="Edit"><Edit /><Text>Edit</Text></Tab>
-      <Tab id="MaR" aria-label="Notifications"><Bell /><Text>Notifications</Text></Tab>
-      <Tab id="Emp" aria-label="Likes"><Heart /><Text>Likes</Text></Tab>
-    </TabList>
-    <TabPanel id="FoR">
-      Arma virumque cano, Troiae qui primus ab oris.
-    </TabPanel>
-    <TabPanel id="MaR">
-      Senatus Populusque Romanus.
-    </TabPanel>
-    <TabPanel id="Emp">
-      Alea jacta est.
-    </TabPanel>
-  </Tabs>
-);
-
-export const Icons = (args: any) => (
-  <Tabs {...args} styles={style({width: 208, height: 144})} isIconOnly>
-    <TabList aria-label="History of Ancient Rome">
-      <Tab id="FoR" aria-label="Edit"><Edit /><Text>Edit</Text></Tab>
-      <Tab id="MaR" aria-label="Notifications"><Bell /><Text>Notifications</Text></Tab>
-      <Tab id="Emp" aria-label="Likes"><Heart /><Text>Likes</Text></Tab>
-    </TabList>
-    <TabPanel id="FoR">
-      Arma virumque cano, Troiae qui primus ab oris.
-    </TabPanel>
-    <TabPanel id="MaR">
-      Senatus Populusque Romanus.
-    </TabPanel>
-    <TabPanel id="Emp">
-      Alea jacta est.
-    </TabPanel>
-  </Tabs>
-);
->>>>>>> 369e1e77
+};