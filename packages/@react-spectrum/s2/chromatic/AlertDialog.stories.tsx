/*
 * Copyright 2024 Adobe. All rights reserved.
 * This file is licensed to you under the Apache License, Version 2.0 (the "License");
 * you may not use this file except in compliance with the License. You may obtain a copy
 * of the License at http://www.apache.org/licenses/LICENSE-2.0
 *
 * Unless required by applicable law or agreed to in writing, software distributed under
 * the License is distributed on an "AS IS" BASIS, WITHOUT WARRANTIES OR REPRESENTATIONS
 * OF ANY KIND, either express or implied. See the License for the specific language
 * governing permissions and limitations under the License.
 */

import {AlertDialog} from '../src';
import {Example as Base} from '../stories/AlertDialog.stories';
import type {Meta, StoryObj} from '@storybook/react';
<<<<<<< HEAD
import {userEvent, within} from 'storybook/test';
=======
import {userEvent, within} from '@storybook/test';
>>>>>>> 2d9262c8

const meta: Meta<typeof AlertDialog> = {
  component: AlertDialog,
  parameters: {
    layout: 'centered',
    chromaticProvider: {colorSchemes: ['light'], backgrounds: ['base'], locales: ['en-US'], disableAnimations: true}
  },
  title: 'S2 Chromatic/AlertDialog'
};

export default meta;

export const Example: StoryObj<typeof AlertDialog> = {
  ...Base,
  play: async ({canvasElement}) => {
    await userEvent.tab();
    await userEvent.keyboard('[Enter]');
    let body = canvasElement.ownerDocument.body;
    await within(body).findByRole('alertdialog');
  }
};<|MERGE_RESOLUTION|>--- conflicted
+++ resolved
@@ -13,11 +13,7 @@
 import {AlertDialog} from '../src';
 import {Example as Base} from '../stories/AlertDialog.stories';
 import type {Meta, StoryObj} from '@storybook/react';
-<<<<<<< HEAD
 import {userEvent, within} from 'storybook/test';
-=======
-import {userEvent, within} from '@storybook/test';
->>>>>>> 2d9262c8
 
 const meta: Meta<typeof AlertDialog> = {
   component: AlertDialog,
