/*
 * Copyright 2024 Adobe. All rights reserved.
 * This file is licensed to you under the Apache License, Version 2.0 (the "License");
 * you may not use this file except in compliance with the License. You may obtain a copy
 * of the License at http://www.apache.org/licenses/LICENSE-2.0
 *
 * Unless required by applicable law or agreed to in writing, software distributed under
 * the License is distributed on an "AS IS" BASIS, WITHOUT WARRANTIES OR REPRESENTATIONS
 * OF ANY KIND, either express or implied. See the License for the specific language
 * governing permissions and limitations under the License.
 */

import {ActionMenu} from '../src';
import {DynamicExample, Example} from '../stories/ActionMenu.stories';
import type {Meta, StoryObj} from '@storybook/react';
<<<<<<< HEAD
import {userEvent, within} from 'storybook/test';
=======
import {userEvent, within} from '@storybook/test';
>>>>>>> 2d9262c8

const meta: Meta<typeof ActionMenu<any>> = {
  component: ActionMenu,
  parameters: {
    chromaticProvider: {colorSchemes: ['light'], backgrounds: ['base'], locales: ['en-US'], disableAnimations: true}
  },
  title: 'S2 Chromatic/ActionMenu'
};

export default meta;
type Story = StoryObj<typeof ActionMenu<any>>;

export const Static: Story = {
  ...Example,
  play: async ({canvasElement}) => {
    await userEvent.tab();
    await userEvent.keyboard('[Enter]');
    let body = canvasElement.ownerDocument.body;
    await within(body).findByRole('menu');
  }
};

export const Dynamic: Story = {
  ...DynamicExample,
  play: async ({canvasElement}) => {
    await userEvent.tab();
    await userEvent.keyboard('[Enter]');
    let body = canvasElement.ownerDocument.body;
    await within(body).findByRole('menu');
  }
};<|MERGE_RESOLUTION|>--- conflicted
+++ resolved
@@ -13,11 +13,7 @@
 import {ActionMenu} from '../src';
 import {DynamicExample, Example} from '../stories/ActionMenu.stories';
 import type {Meta, StoryObj} from '@storybook/react';
-<<<<<<< HEAD
 import {userEvent, within} from 'storybook/test';
-=======
-import {userEvent, within} from '@storybook/test';
->>>>>>> 2d9262c8
 
 const meta: Meta<typeof ActionMenu<any>> = {
   component: ActionMenu,
