--- conflicted
+++ resolved
@@ -13,11 +13,7 @@
 import {Dialog} from '../src';
 import {DialogContainerExample, DialogTriggerExample, Example, ExampleStoryType} from '../stories/Dialog.stories';
 import type {Meta, StoryObj} from '@storybook/react';
-<<<<<<< HEAD
 import {userEvent, within} from 'storybook/test';
-=======
-import {userEvent, within} from '@storybook/test';
->>>>>>> 2d9262c8
 
 const meta: Meta<typeof Dialog> = {
   component: Dialog,
