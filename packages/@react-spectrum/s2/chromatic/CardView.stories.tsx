--- conflicted
+++ resolved
@@ -32,11 +32,7 @@
   height: 600
 });
 
-<<<<<<< HEAD
-export const Empty = (args: CardViewProps<any>, {viewMode} = {viewMode: ''}) => {
-=======
 export const Empty = (args: CardViewProps<any>) => {
->>>>>>> 6173beb4
   return (
     <CardView
       aria-label="Assets"
