--- conflicted
+++ resolved
@@ -53,17 +53,9 @@
   }
 }
 
-.-macro-static-EVNQL {
-        --macro-data: {"style":{"marginTop":{":first-child":{"default":4,"lg":8}}},"loc":"undefined:undefined:undefined"};
-      }
-
-"
-`);
-<<<<<<< HEAD
-    expect(js).toMatchInlineSnapshot('" Jbs12 Jbpv12 -macro-static-EVNQL"');
-=======
+"
+`);
     expect(js).toMatchInlineSnapshot('" Jbs1 Jbpv1"');
->>>>>>> a90e8f14
   });
 
   it('should support self references', () => {
@@ -122,18 +114,10 @@
   }
 }
 
-.-macro-static-qHi23 {
-        --macro-data: {"style":{"borderWidth":2,"paddingX":"edge-to-text","width":"calc(200px - self(borderStartWidth) - self(paddingStart))"},"loc":"undefined:undefined:undefined"};
-      }
-
-"
-`);
-
-<<<<<<< HEAD
-    expect(js).toMatchInlineSnapshot('" _kc12 hc12 mCPFGYc12 lc12 SMBFGYc12 Rv12 ZjUQgKd12 -m_-mc12 -S_-Sv12 -macro-static-qHi23"');
-=======
+"
+`);
+
     expect(js).toMatchInlineSnapshot('" _kc1 hc1 mCPFGYc1 lc1 SMBFGYc1 Rv1 ZjUQgKd1 -m_-mc1 -S_-Sv1"');
->>>>>>> a90e8f14
   });
 
   it('should support allowed overrides', () => {
@@ -150,15 +134,9 @@
       color: 'green-400'
     });
 
-<<<<<<< HEAD
-    expect(js()).toMatchInlineSnapshot('"  gw12 pg12 -macro-dynamic-1xxglvk"');
-    expect(overrides).toMatchInlineSnapshot('" g8tmWqb12 pHJ3AUd12 -macro-static-Su6dhb"');
-    expect(js({}, overrides)).toMatchInlineSnapshot('"  g8tmWqb12 pg12 -macro-dynamic-jk90zw"');
-=======
     expect(js()).toMatchInlineSnapshot('"  gw1 pg1"');
     expect(overrides).toMatchInlineSnapshot('" g8tmWqb1 pHJ3AUd1"');
     expect(js({}, overrides)).toMatchInlineSnapshot('"  g8tmWqb1 pg1"');
->>>>>>> a90e8f14
   });
 
   it('should support allowed overrides for properties that expand into multiple', () => {
@@ -173,15 +151,9 @@
       translateX: 40
     });
 
-<<<<<<< HEAD
-    expect(js()).toMatchInlineSnapshot('"  -_7PloMd-B12 __Ya12 -macro-dynamic-1nf427l"');
-    expect(overrides).toMatchInlineSnapshot('" -_7PloMd-D12 __Ya12 -macro-static-ZCkud"');
-    expect(js({}, overrides)).toMatchInlineSnapshot('"  -_7PloMd-D12 __Ya12 -macro-dynamic-1pnuhyr"');
-=======
     expect(js()).toMatchInlineSnapshot('"  -_7PloMd-B1 __Ya1"');
     expect(overrides).toMatchInlineSnapshot('" -_7PloMd-D1 __Ya1"');
     expect(js({}, overrides)).toMatchInlineSnapshot('"  -_7PloMd-D1 __Ya1"');
->>>>>>> a90e8f14
   });
 
   it('should support allowed overrides for shorthands', () => {
@@ -196,11 +168,6 @@
       padding: 40
     });
 
-<<<<<<< HEAD
-    expect(js()).toMatchInlineSnapshot('"  Tk12 Qk12 Sk12 Rk12 -macro-dynamic-1w5dwn"');
-    expect(overrides).toMatchInlineSnapshot('" Tm12 Qm12 Sm12 Rm12 -macro-static-FQziuc"');
-    expect(js({}, overrides)).toMatchInlineSnapshot('"  Tm12 Qm12 Sm12 Rm12 -macro-dynamic-p1i90v"');
-=======
     expect(js()).toMatchInlineSnapshot('"  Tk1 Qk1 Sk1 Rk1"');
     expect(overrides).toMatchInlineSnapshot('" Tm1 Qm1 Sm1 Rm1"');
     expect(js({}, overrides)).toMatchInlineSnapshot('"  Tm1 Qm1 Sm1 Rm1"');
@@ -221,7 +188,6 @@
     expect(js()).toMatchInlineSnapshot('"  -_6BNtrc-woabcc1 vx1"');
     expect(overrides).toMatchInlineSnapshot('" -_6BNtrc-a1 vx1"');
     expect(js({}, overrides)).toMatchInlineSnapshot('"  -_6BNtrc-a1 vx1"');
->>>>>>> a90e8f14
   });
 
   it("should support allowed overrides for values that aren't defined", () => {
@@ -236,15 +202,9 @@
       minWidth: 32
     });
 
-<<<<<<< HEAD
-    expect(js()).toMatchInlineSnapshot('"  gE12 -macro-dynamic-nl2mms"');
-    expect(overrides).toMatchInlineSnapshot('" Nk12 -macro-static-pDx0l"');
-    expect(js({}, overrides)).toMatchInlineSnapshot('"  Nk12 gE12 -macro-dynamic-11y5vdc"');
-=======
     expect(js()).toMatchInlineSnapshot('"  gE1"');
     expect(overrides).toMatchInlineSnapshot('" Nk1"');
     expect(js({}, overrides)).toMatchInlineSnapshot('"  Nk1 gE1"');
->>>>>>> a90e8f14
   });
 
   it('should support runtime conditions', () => {
@@ -298,15 +258,9 @@
 "
 `);
 
-<<<<<<< HEAD
-    expect(js({})).toMatchInlineSnapshot('"  gH12 pt12 -macro-dynamic-179ovcu"');
-    expect(js({isHovered: true})).toMatchInlineSnapshot('"  gF12 po12 -macro-dynamic-1i83kjb"');
-    expect(js({isPressed: true})).toMatchInlineSnapshot('"  gE12 pm12 -macro-dynamic-1npaxjo"');
-=======
     expect(js({})).toMatchInlineSnapshot('"  gH1 pt1"');
     expect(js({isHovered: true})).toMatchInlineSnapshot('"  gF1 po1"');
     expect(js({isPressed: true})).toMatchInlineSnapshot('"  gE1 pm1"');
->>>>>>> a90e8f14
   });
 
   it('should support nested runtime conditions', () => {
@@ -347,17 +301,10 @@
 
 "
 `);
-<<<<<<< HEAD
-    expect(js({})).toMatchInlineSnapshot('"  gH12 -macro-dynamic-nl2p5j"');
-    expect(js({isHovered: true})).toMatchInlineSnapshot('"  gF12 -macro-dynamic-nl2nh1"');
-    expect(js({isSelected: true})).toMatchInlineSnapshot('"  g_h12 -macro-dynamic-1w0viba"');
-    expect(js({isSelected: true, isHovered: true})).toMatchInlineSnapshot('"  g312 -macro-dynamic-nl27ia"');
-=======
     expect(js({})).toMatchInlineSnapshot('"  gH1"');
     expect(js({isHovered: true})).toMatchInlineSnapshot('"  gF1"');
     expect(js({isSelected: true})).toMatchInlineSnapshot('"  g_h1"');
     expect(js({isSelected: true, isHovered: true})).toMatchInlineSnapshot('"  g31"');
->>>>>>> a90e8f14
   });
 
   it('should support variant runtime conditions', () => {
@@ -371,15 +318,9 @@
       }
     });
 
-<<<<<<< HEAD
-    expect(js({variant: 'accent'})).toMatchInlineSnapshot('"  gY12 -macro-dynamic-nl33fs"');
-    expect(js({variant: 'primary'})).toMatchInlineSnapshot('"  gjQquMe12 -macro-dynamic-enz676"');
-    expect(js({variant: 'secondary'})).toMatchInlineSnapshot('"  gw12 -macro-dynamic-nl3sna"');
-=======
     expect(js({variant: 'accent'})).toMatchInlineSnapshot('"  gY1"');
     expect(js({variant: 'primary'})).toMatchInlineSnapshot('"  gjQquMe1"');
     expect(js({variant: 'secondary'})).toMatchInlineSnapshot('"  gw1"');
->>>>>>> a90e8f14
   });
 
   it('supports runtime conditions nested inside css conditions', () => {
@@ -413,13 +354,8 @@
 "
 `);
 
-<<<<<<< HEAD
-    expect(js({})).toMatchInlineSnapshot('"  plb12 -macro-dynamic-1w7i5ba"');
-    expect(js({isSelected: true})).toMatchInlineSnapshot('"  ple12 -macro-dynamic-1w7i7u1"');
-=======
     expect(js({})).toMatchInlineSnapshot('"  plb1"');
     expect(js({isSelected: true})).toMatchInlineSnapshot('"  ple1"');
->>>>>>> a90e8f14
   });
 
   it('should expand shorthand properties to longhands', () => {
@@ -427,11 +363,7 @@
       padding: 24
     });
 
-<<<<<<< HEAD
-    expect(js).toMatchInlineSnapshot('" Th12 Qh12 Sh12 Rh12 -macro-static-V268ld"');
-=======
     expect(js).toMatchInlineSnapshot('" Th1 Qh1 Sh1 Rh1"');
->>>>>>> a90e8f14
     expect(css).toMatchInlineSnapshot(`
 "@layer _.a;
 
@@ -455,10 +387,6 @@
     padding-inline-end: 24px;
   }
 }
-
-.-macro-static-V268ld {
-        --macro-data: {"style":{"padding":24},"loc":"undefined:undefined:undefined"};
-      }
 
 "
 `);
@@ -477,10 +405,6 @@
     background-color: rgb(from light-dark(rgb(39, 77, 234), rgb(105, 149, 254)) r g b / 50%);
   }
 }
-
-.-macro-static-MvZuec {
-        --macro-data: {"style":{"backgroundColor":"blue-1000/50"},"loc":"undefined:undefined:undefined"};
-      }
 
 "
 `);
@@ -503,10 +427,6 @@
   }
 }
 
-.-macro-static-2pvxid {
-        --macro-data: {"style":{"--foo":{"type":"backgroundColor","value":"gray-300"}},"loc":"undefined:undefined:undefined"};
-      }
-
 "
 `);
   });
