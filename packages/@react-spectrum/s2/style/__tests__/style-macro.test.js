--- conflicted
+++ resolved
@@ -22,8 +22,7 @@
     },
     args
   );
-
-  return {css, js: typeof js === 'function' ? js : js.toString()};
+  return {css, js};
 }
 
 describe('style-macro', () => {
@@ -54,15 +53,13 @@
   }
 }
 
-<<<<<<< HEAD
-      "
-    `);
-    expect(js).toMatchInlineSnapshot('" Jbs9 Jbpv9 -macro$M74Bxe"');
-=======
-"
-`);
-    expect(js).toMatchInlineSnapshot('" Jbs12 Jbpv12"');
->>>>>>> 54e3f2e9
+"
+`);
+    expect(js).toMatchInlineSnapshot(`
+{
+  "toString": [Function],
+}
+`);
   });
 
   it('should support self references', () => {
@@ -124,13 +121,11 @@
 "
 `);
 
-<<<<<<< HEAD
-    expect(js).toMatchInlineSnapshot(
-      '" _kc9 hc9 mCPFGYc9 lc9 SMBFGYc9 Rv9 ZjUQgKd9 -m_-mc9 -S_-Sv9 -macro$wNXlmc"'
-    );
-=======
-    expect(js).toMatchInlineSnapshot('" _kc12 hc12 mCPFGYc12 lc12 SMBFGYc12 Rv12 ZjUQgKd12 -m_-mc12 -S_-Sv12"');
->>>>>>> 54e3f2e9
+    expect(js).toMatchInlineSnapshot(`
+{
+  "toString": [Function],
+}
+`);
   });
 
   it('should support allowed overrides', () => {
@@ -147,19 +142,13 @@
       color: 'green-400'
     });
 
-<<<<<<< HEAD
-    expect(js()).toMatchInlineSnapshot('"  gw9 pg9 -macro$7ucvu4"');
-    expect(overrides).toMatchInlineSnapshot(
-      '" g8tmWqb9 pHJ3AUd9 -macro$sFRgme"'
-    );
-    expect(js({}, overrides)).toMatchInlineSnapshot(
-      '"  g8tmWqb9 -macro$sFRgme pg9 -macro$nt261r"'
-    );
-=======
-    expect(js()).toMatchInlineSnapshot('"  gw12 pg12"');
-    expect(overrides).toMatchInlineSnapshot('" g8tmWqb12 pHJ3AUd12"');
-    expect(js({}, overrides)).toMatchInlineSnapshot('"  g8tmWqb12 pg12"');
->>>>>>> 54e3f2e9
+    expect(js()).toMatchInlineSnapshot(`"  gw12 pg12 -macro$1xxglvk"`);
+    expect(overrides).toMatchInlineSnapshot(`
+{
+  "toString": [Function],
+}
+`);
+    expect(js({}, overrides)).toMatchInlineSnapshot(`"  g8tmWqb12 -macro$Su6dhb pg12 -macro$15fuj6j"`);
   });
 
   it('should support allowed overrides for properties that expand into multiple', () => {
@@ -174,19 +163,13 @@
       translateX: 40
     });
 
-<<<<<<< HEAD
-    expect(js()).toMatchInlineSnapshot('"  -_7PloMd-B9 __Ya9 -macro$hzmozh"');
-    expect(overrides).toMatchInlineSnapshot(
-      '" -_7PloMd-D9 __Ya9 -macro$f5PRU"'
-    );
-    expect(js({}, overrides)).toMatchInlineSnapshot(
-      '"  -_7PloMd-D9 __Ya9 -macro$f5PRU -macro$1vw5vro"'
-    );
-=======
-    expect(js()).toMatchInlineSnapshot('"  -_7PloMd-B12 __Ya12"');
-    expect(overrides).toMatchInlineSnapshot('" -_7PloMd-D12 __Ya12"');
-    expect(js({}, overrides)).toMatchInlineSnapshot('"  -_7PloMd-D12 __Ya12"');
->>>>>>> 54e3f2e9
+    expect(js()).toMatchInlineSnapshot(`"  -_7PloMd-B12 __Ya12 -macro$1nf427l"`);
+    expect(overrides).toMatchInlineSnapshot(`
+{
+  "toString": [Function],
+}
+`);
+    expect(js({}, overrides)).toMatchInlineSnapshot(`"  -_7PloMd-D12 __Ya12 -macro$ZCkud -macro$1q3as53"`);
   });
 
   it('should support allowed overrides for shorthands', () => {
@@ -201,17 +184,13 @@
       padding: 40
     });
 
-<<<<<<< HEAD
-    expect(js()).toMatchInlineSnapshot('"  Tk9 Qk9 Sk9 Rk9 -macro$1jmmjz3"');
-    expect(overrides).toMatchInlineSnapshot('" Tm9 Qm9 Sm9 Rm9 -macro$hWyGab"');
-    expect(js({}, overrides)).toMatchInlineSnapshot(
-      '"  Tm9 Qm9 Sm9 Rm9 -macro$hWyGab -macro$vku4y4"'
-    );
-=======
-    expect(js()).toMatchInlineSnapshot('"  Tk12 Qk12 Sk12 Rk12"');
-    expect(overrides).toMatchInlineSnapshot('" Tm12 Qm12 Sm12 Rm12"');
-    expect(js({}, overrides)).toMatchInlineSnapshot('"  Tm12 Qm12 Sm12 Rm12"');
->>>>>>> 54e3f2e9
+    expect(js()).toMatchInlineSnapshot(`"  Tk12 Qk12 Sk12 Rk12 -macro$1w5dwn"`);
+    expect(overrides).toMatchInlineSnapshot(`
+{
+  "toString": [Function],
+}
+`);
+    expect(js({}, overrides)).toMatchInlineSnapshot(`"  Tm12 Qm12 Sm12 Rm12 -macro$FQziuc -macro$1nq030k"`);
   });
 
   it("should support allowed overrides for values that aren't defined", () => {
@@ -226,17 +205,13 @@
       minWidth: 32
     });
 
-<<<<<<< HEAD
-    expect(js()).toMatchInlineSnapshot('"  gE9 -macro$2v7u7e"');
-    expect(overrides).toMatchInlineSnapshot('" Nk9 -macro$hsZrrc"');
-    expect(js({}, overrides)).toMatchInlineSnapshot(
-      '"  Nk9 -macro$hsZrrc gE9 -macro$emy58b"'
-    );
-=======
-    expect(js()).toMatchInlineSnapshot('"  gE12"');
-    expect(overrides).toMatchInlineSnapshot('" Nk12"');
-    expect(js({}, overrides)).toMatchInlineSnapshot('"  Nk12 gE12"');
->>>>>>> 54e3f2e9
+    expect(js()).toMatchInlineSnapshot(`"  gE12 -macro$nl2mms"`);
+    expect(overrides).toMatchInlineSnapshot(`
+{
+  "toString": [Function],
+}
+`);
+    expect(js({}, overrides)).toMatchInlineSnapshot(`"  Nk12 -macro$pDx0l gE12 -macro$v8n95n"`);
   });
 
   it('should support runtime conditions', () => {
@@ -290,19 +265,9 @@
 "
 `);
 
-<<<<<<< HEAD
-    expect(js({})).toMatchInlineSnapshot('"  gH9 pt9 -macro$1cgd07e"');
-    expect(js({isHovered: true})).toMatchInlineSnapshot(
-      '"  gF9 po9 -macro$1b5rdyb"'
-    );
-    expect(js({isPressed: true})).toMatchInlineSnapshot(
-      '"  gE9 pm9 -macro$1aigku8"'
-    );
-=======
-    expect(js({})).toMatchInlineSnapshot('"  gH12 pt12"');
-    expect(js({isHovered: true})).toMatchInlineSnapshot('"  gF12 po12"');
-    expect(js({isPressed: true})).toMatchInlineSnapshot('"  gE12 pm12"');
->>>>>>> 54e3f2e9
+    expect(js({})).toMatchInlineSnapshot(`"  gH12 pt12 -macro$179ovcu"`);
+    expect(js({ isHovered: true })).toMatchInlineSnapshot(`"  gF12 po12 -macro$1i83kjb"`);
+    expect(js({ isPressed: true })).toMatchInlineSnapshot(`"  gE12 pm12 -macro$1npaxjo"`);
   });
 
   it('should support nested runtime conditions', () => {
@@ -341,27 +306,12 @@
   }
 }
 
-<<<<<<< HEAD
-      "
-    `);
-    expect(js({})).toMatchInlineSnapshot('"  gH9 -macro$2v7ua5"');
-    expect(js({isHovered: true})).toMatchInlineSnapshot(
-      '"  gF9 -macro$2v7u8b"'
-    );
-    expect(js({isSelected: true})).toMatchInlineSnapshot(
-      '"  g_h9 -macro$nl39vw"'
-    );
-    expect(js({isSelected: true, isHovered: true})).toMatchInlineSnapshot(
-      '"  g39 -macro$2v7tqw"'
-    );
-=======
-"
-`);
-    expect(js({})).toMatchInlineSnapshot('"  gH12"');
-    expect(js({isHovered: true})).toMatchInlineSnapshot('"  gF12"');
-    expect(js({isSelected: true})).toMatchInlineSnapshot('"  g_h12"');
-    expect(js({isSelected: true, isHovered: true})).toMatchInlineSnapshot('"  g312"');
->>>>>>> 54e3f2e9
+"
+`);
+    expect(js({})).toMatchInlineSnapshot(`"  gH12 -macro$nl2p5j"`);
+    expect(js({ isHovered: true })).toMatchInlineSnapshot(`"  gF12 -macro$nl2nh1"`);
+    expect(js({ isSelected: true })).toMatchInlineSnapshot(`"  g_h12 -macro$1w0viba"`);
+    expect(js({ isSelected: true, isHovered: true })).toMatchInlineSnapshot(`"  g312 -macro$nl27ia"`);
   });
 
   it('should support variant runtime conditions', () => {
@@ -375,21 +325,9 @@
       }
     });
 
-<<<<<<< HEAD
-    expect(js({variant: 'accent'})).toMatchInlineSnapshot(
-      '"  gY9 -macro$2v7upq"'
-    );
-    expect(js({variant: 'primary'})).toMatchInlineSnapshot(
-      '"  gjQquMe9 -macro$1xbmgag"'
-    );
-    expect(js({variant: 'secondary'})).toMatchInlineSnapshot(
-      '"  gw9 -macro$2v7vh8"'
-    );
-=======
-    expect(js({variant: 'accent'})).toMatchInlineSnapshot('"  gY12"');
-    expect(js({variant: 'primary'})).toMatchInlineSnapshot('"  gjQquMe12"');
-    expect(js({variant: 'secondary'})).toMatchInlineSnapshot('"  gw12"');
->>>>>>> 54e3f2e9
+    expect(js({ variant: 'accent' })).toMatchInlineSnapshot(`"  gY12 -macro$nl33fs"`);
+    expect(js({ variant: 'primary' })).toMatchInlineSnapshot(`"  gjQquMe12 -macro$enz676"`);
+    expect(js({ variant: 'secondary' })).toMatchInlineSnapshot(`"  gw12 -macro$nl3sna"`);
   });
 
   it('supports runtime conditions nested inside css conditions', () => {
@@ -423,15 +361,8 @@
 "
 `);
 
-<<<<<<< HEAD
-    expect(js({})).toMatchInlineSnapshot('"  plb9 -macro$nlai7w"');
-    expect(js({isSelected: true})).toMatchInlineSnapshot(
-      '"  ple9 -macro$nlaian"'
-    );
-=======
-    expect(js({})).toMatchInlineSnapshot('"  plb12"');
-    expect(js({isSelected: true})).toMatchInlineSnapshot('"  ple12"');
->>>>>>> 54e3f2e9
+    expect(js({})).toMatchInlineSnapshot(`"  plb12 -macro$1w7i5ba"`);
+    expect(js({ isSelected: true })).toMatchInlineSnapshot(`"  ple12 -macro$1w7i7u1"`);
   });
 
   it('should expand shorthand properties to longhands', () => {
@@ -439,11 +370,11 @@
       padding: 24
     });
 
-<<<<<<< HEAD
-    expect(js).toMatchInlineSnapshot('" Th9 Qh9 Sh9 Rh9 -macro$tgBsxe"');
-=======
-    expect(js).toMatchInlineSnapshot('" Th12 Qh12 Sh12 Rh12"');
->>>>>>> 54e3f2e9
+    expect(js).toMatchInlineSnapshot(`
+{
+  "toString": [Function],
+}
+`);
     expect(css).toMatchInlineSnapshot(`
 "@layer _.a;
 
