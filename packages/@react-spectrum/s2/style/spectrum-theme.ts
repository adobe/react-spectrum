--- conflicted
+++ resolved
@@ -111,10 +111,6 @@
   return `[color-mix(in srgb, ${parseColor(a)}, ${parseColor(b)} ${percent}%)]`;
 }
 
-<<<<<<< HEAD
-export function linearGradient(angle: string, ...tokens: [SpectrumColor, number][]): string {
-  return `linear-gradient(${angle}, ${tokens.map(([color, stop]) => `${parseColor(color)} ${stop}%`)})`;
-=======
 interface LinearGradient {
   type: 'linear-gradient',
   angle: string,
@@ -144,7 +140,6 @@
     angle,
     stops: tokens
   }];
->>>>>>> 9bf04b18
 }
 
 function generateSpacing<K extends number[]>(px: K): {[P in K[number]]: string} {
