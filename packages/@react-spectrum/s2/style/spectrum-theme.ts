--- conflicted
+++ resolved
@@ -958,14 +958,8 @@
     willChange: ['auto', 'scroll-position', 'contents', 'transform'] as const,
     zIndex: new ArbitraryProperty<number>('zIndex'),
     // eslint-disable-next-line @typescript-eslint/no-unused-vars
-<<<<<<< HEAD
-    disableTapHighlight: new ArbitraryProperty('-webkit-tap-highlight-color', (_value: true) => 'rgba(0,0,0,0)')
-=======
-    disableTapHighlight: createArbitraryProperty((_value: true) => ({
-      '-webkit-tap-highlight-color': 'rgba(0,0,0,0)'
-    })),
+    disableTapHighlight: new ArbitraryProperty('-webkit-tap-highlight-color', (_value: true) => 'rgba(0,0,0,0)'),
     unicodeBidi: ['normal', 'embed', 'bidi-override', 'isolate', 'isolate-override', 'plaintext'] as const
->>>>>>> 63d4359d
   },
   shorthands: {
     padding: ['paddingTop', 'paddingBottom', 'paddingStart', 'paddingEnd'] as const,
