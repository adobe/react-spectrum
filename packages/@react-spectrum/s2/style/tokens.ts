/*
 * Copyright 2024 Adobe. All rights reserved.
 * This file is licensed to you under the Apache License, Version 2.0 (the "License");
 * you may not use this file except in compliance with the License. You may obtain a copy
 * of the License at http://www.apache.org/licenses/LICENSE-2.0
 *
 * Unless required by applicable law or agreed to in writing, software distributed under
 * the License is distributed on an "AS IS" BASIS, WITHOUT WARRANTIES OR REPRESENTATIONS
 * OF ANY KIND, either express or implied. See the License for the specific language
 * governing permissions and limitations under the License.
 */

// package.json in this directory is not the real package.json. Lint rule not smart enough.
import assert from 'assert';
// eslint-disable-next-line rulesdir/imports
import * as tokens from '@adobe/spectrum-tokens/dist/json/variables.json';

export function getToken(name: keyof typeof tokens): string {
  return (tokens[name] as any).value;
}

export interface ColorToken {
  type: 'color',
  light: string,
  dark: string,
  forcedColors?: string
}

export function colorToken(name: keyof typeof tokens): ColorToken | ColorRef {
  let token = tokens[name] as typeof tokens['gray-25'] | typeof tokens['neutral-content-color-default'];
  if ('ref' in token) {
    return {
      type: 'ref',
      light: token.ref.slice(1, -1).replace('-color', ''),
      dark: token.ref.slice(1, -1).replace('-color', '')
    };
  }

  return {
    type: 'color',
    light: token.sets.light.value,
    dark: token.sets.dark.value
  };
}

export function rawColorToken(name: keyof typeof tokens): string {
  let token = tokens[name] as typeof tokens['gray-25'];
  return `light-dark(${token.sets.light.value}, ${token.sets.dark.value})`;
}

export interface ColorRef {
  type: 'ref',
  light: string,
  dark: string,
  forcedColors?: string
}

export function weirdColorToken(name: keyof typeof tokens): ColorRef {
  let token = tokens[name] as typeof tokens['accent-background-color-default'];
  return {
    type: 'ref',
    light: token.sets.light.ref.slice(1, -1).replace('-color', ''),
    dark: token.sets.dark.ref.slice(1, -1).replace('-color', '')
  };
}

type ReplaceColor<S extends string> = S extends `${infer S}-color-${infer N}` ? `${S}-${N}` : S;

export function colorScale<S extends string>(scale: S): Record<ReplaceColor<Extract<keyof typeof tokens, `${S}-${number}`>>, ReturnType<typeof colorToken>> {
  let res: any = {};
  let re = new RegExp(`^${scale}-\\d+$`);
  for (let token in tokens) {
    if (re.test(token)) {
      res[token.replace('-color', '')] = colorToken(token as keyof typeof tokens);
    }
  }
  return res;
}

export function simpleColorScale<S extends string>(scale: S): Record<Extract<keyof typeof tokens, `${S}-${number}`>, string> {
  let res: any = {};
  let re = new RegExp(`^${scale}-\\d+$`);
  for (let token in tokens) {
    if (re.test(token)) {
      res[token] = (tokens as any)[token].value;
    }
  }
  return res;
}

function extractOpacity(color: string): number {
  return Number(color.match(/^rgba\(\d+, \d+, \d+, ([.\d]+)\)$/)?.[1] ?? 1);
}

/**
 * This swaps between white or black based on the background color.
 * After testing against all RGB background colors, 49.44 minimizes the number of WCAG 4.5:1 contrast failures.
 */
export function autoStaticColor(bg = 'var(--s2-container-bg)', alpha = 1): string {
  return `lch(from ${bg} calc((49.44 - l) * infinity) 0 0 / ${alpha})`;
}

interface ColorScaleValues {
    'transparent-overlay-25': string,
    'transparent-overlay-50': string,
    'transparent-overlay-75': string,
    'transparent-overlay-100': string,
    'transparent-overlay-200': string,
    'transparent-overlay-300': string,
    'transparent-overlay-400': string,
    'transparent-overlay-500': string,
    'transparent-overlay-600': string,
    'transparent-overlay-700': string,
    'transparent-overlay-800': string,
    'transparent-overlay-900': string,
    'transparent-overlay-1000': string
}

export function generateOverlayColorScale(bg = 'var(--s2-container-bg)'): ColorScaleValues {
  return {
    'transparent-overlay-25': autoStaticColor(bg, extractOpacity(getToken('transparent-white-25'))),
    'transparent-overlay-50': autoStaticColor(bg, extractOpacity(getToken('transparent-white-50'))),
    'transparent-overlay-75': autoStaticColor(bg, extractOpacity(getToken('transparent-white-75'))),
    'transparent-overlay-100': autoStaticColor(bg, extractOpacity(getToken('transparent-white-100'))),
    'transparent-overlay-200': autoStaticColor(bg, extractOpacity(getToken('transparent-white-200'))),
    'transparent-overlay-300': autoStaticColor(bg, extractOpacity(getToken('transparent-white-300'))),
    'transparent-overlay-400': autoStaticColor(bg, extractOpacity(getToken('transparent-white-400'))),
    'transparent-overlay-500': autoStaticColor(bg, extractOpacity(getToken('transparent-white-500'))),
    'transparent-overlay-600': autoStaticColor(bg, extractOpacity(getToken('transparent-white-600'))),
    'transparent-overlay-700': autoStaticColor(bg, extractOpacity(getToken('transparent-white-700'))),
    'transparent-overlay-800': autoStaticColor(bg, extractOpacity(getToken('transparent-white-800'))),
    'transparent-overlay-900': autoStaticColor(bg, extractOpacity(getToken('transparent-white-900'))),
    'transparent-overlay-1000': autoStaticColor(bg, extractOpacity(getToken('transparent-white-1000')))
  };
}

const indexes = {
  'font-size-25': -3,
  'font-size-50': -2,
  'font-size-75': -1,
  'font-size-100': 0,
  'font-size-200': 1,
  'font-size-300': 2,
  'font-size-400': 3,
  'font-size-500': 4,
  'font-size-600': 5,
  'font-size-700': 6,
  'font-size-800': 7,
  'font-size-900': 8,
  'font-size-1000': 9,
  'font-size-1100': 10,
  'font-size-1200': 11,
  'font-size-1300': 12,
  'font-size-1400': 13,
  'font-size-1500': 14
};

/** Returns the index of a font token relative to font-size-100 (which is index 0). */
export function fontSizeToken(name: keyof typeof tokens): number {
  let token = tokens[name] as typeof tokens['font-size-100'] | typeof tokens['heading-size-m'];
  if ('ref' in token) {
    name = token.ref.slice(1, -1) as keyof typeof tokens;
  }

<<<<<<< HEAD
export function fontSizeToken(name: keyof typeof tokens): {default: string, touch: string} {
  let token = tokens[name] as typeof tokens['font-size-100'];
  return {
    default: pxToRem(token.sets.desktop.value),
    touch: pxToRem(token.sets.mobile.value)
  };
}

export function shadowLayer(name: keyof typeof tokens): string {
  let token = tokens[name] as typeof tokens['drop-shadow-emphasized-default-ambient'];
  
  // Currently we depend on x/y/blur being the same between light and dark theme.
  // Spread must also be zero, since filter: drop-shadow() does not support it.
  // Assertions so we know if these assumptions change in the future.
  assert.equal(token.sets.light.value.x, token.sets.dark.value.x);
  assert.equal(token.sets.light.value.y, token.sets.dark.value.y);
  assert.equal(token.sets.light.value.blur, token.sets.dark.value.blur);
  assert.equal(token.sets.light.value.spread, token.sets.dark.value.spread);
  assert.equal(token.sets.light.value.spread, '0px');

  return `${token.sets.light.value.x} ${token.sets.light.value.y} ${token.sets.light.value.blur} light-dark(${token.sets.light.value.color}, ${token.sets.dark.value.color})`;
=======
  let index = indexes[name];
  if (index == null) {
    throw new Error('Unknown font size ' + name);
  }

  return index;
>>>>>>> 4a562864
}<|MERGE_RESOLUTION|>--- conflicted
+++ resolved
@@ -162,13 +162,12 @@
     name = token.ref.slice(1, -1) as keyof typeof tokens;
   }
 
-<<<<<<< HEAD
-export function fontSizeToken(name: keyof typeof tokens): {default: string, touch: string} {
-  let token = tokens[name] as typeof tokens['font-size-100'];
-  return {
-    default: pxToRem(token.sets.desktop.value),
-    touch: pxToRem(token.sets.mobile.value)
-  };
+  let index = indexes[name];
+  if (index == null) {
+    throw new Error('Unknown font size ' + name);
+  }
+
+  return index;
 }
 
 export function shadowLayer(name: keyof typeof tokens): string {
@@ -184,12 +183,4 @@
   assert.equal(token.sets.light.value.spread, '0px');
 
   return `${token.sets.light.value.x} ${token.sets.light.value.y} ${token.sets.light.value.blur} light-dark(${token.sets.light.value.color}, ${token.sets.dark.value.color})`;
-=======
-  let index = indexes[name];
-  if (index == null) {
-    throw new Error('Unknown font size ' + name);
-  }
-
-  return index;
->>>>>>> 4a562864
 }