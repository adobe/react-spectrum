/*
 * Copyright 2024 Adobe. All rights reserved.
 * This file is licensed to you under the Apache License, Version 2.0 (the "License");
 * you may not use this file except in compliance with the License. You may obtain a copy
 * of the License at http://www.apache.org/licenses/LICENSE-2.0
 *
 * Unless required by applicable law or agreed to in writing, software distributed under
 * the License is distributed on an "AS IS" BASIS, WITHOUT WARRANTIES OR REPRESENTATIONS
 * OF ANY KIND, either express or implied. See the License for the specific language
 * governing permissions and limitations under the License.
 */

import type {Condition, CSSProperties, CSSValue, CustomValue, Property, PropertyValueDefinition, PropertyValueMap, RenderProps, ShorthandProperty, StyleFunction, StyleValue, Theme, ThemeProperties, Value} from './types';
import fs from 'fs';
import * as propertyInfo from './properties.json';

// Postfix all class names with version for now.
const json = JSON.parse(fs.readFileSync(__dirname + '/../package.json', 'utf8'));
const POSTFIX = json.version.includes('nightly') ? json.version.match(/-nightly-(.*)/)[1] : json.version.replace(/[0.]/g, '');

export class ArbitraryProperty<T extends Value> implements Property<T> {
  property: string;
  toCSS: (value: T) => CSSValue;

  constructor(property: string, toCSS?: (value: T) => CSSValue) {
    this.property = property;
    this.toCSS = toCSS || ((value) => String(value));
  }

  get cssProperties(): string[] {
    return [this.property];
  }

  toCSSValue(value: T): PropertyValueDefinition<Value> {
    return this.toCSS(value);
  }

  toCSSProperties(customProperty: string | null, value: PropertyValueDefinition<Value>): PropertyValueDefinition<[CSSProperties]> {
    return mapConditionalValue(value, value => [{[customProperty || this.property]: String(value)}]);
  }
}

export class MappedProperty<T extends CSSValue> extends ArbitraryProperty<T> implements Property<T> {
  mapping: PropertyValueMap<T> | string[];

  constructor(property: string, mapping: PropertyValueMap<T> | string[]) {
    super(property);
    this.mapping = mapping;
  }

  toCSSValue(value: T): PropertyValueDefinition<Value> {
    if (Array.isArray(this.mapping)) {
      if (!this.mapping.includes(String(value))) {
        throw new Error('Invalid style value: ' + value);
      }
      return value;
    } else {
      let res = this.mapping[String(value)];
      if (res == null) {
        throw new Error('Invalid style value: ' + value);
      }
      return res;
    }
  }
}

export type Color<C extends string> = C | `${string}/${number}`;
export class ColorProperty<C extends string> extends MappedProperty<C> implements Property<Color<C>> {
  toCSSValue(value: Color<C>): PropertyValueDefinition<Value> {
    let [color, opacity] = value.split('/');
    return mapConditionalValue(this.mapping[color], value => {
      return opacity ? `rgb(from ${value} r g b / ${opacity}%)` : value;
    });
  }
}

export type LengthPercentageUnit = '%' | 'vw' | 'svw' | 'dvw' | 'vh' | 'svh' | 'dvh' | 'vmin' | 'svmin' | 'dvmin' | 'vmax' | 'svmax' | 'dvmax' | 'cqw' | 'cqh' | 'cqmin' | 'cqmax';
export type LengthPercentage = `${number}${LengthPercentageUnit}`;

export class PercentageProperty<T extends CSSValue> extends MappedProperty<T> implements Property<T | LengthPercentage> {
  constructor(property: string, mapping: PropertyValueMap<T> | string[]) {
    super(property, mapping);
  }

  toCSSValue(value: T | LengthPercentage): PropertyValueDefinition<Value> {
    if (typeof value === 'string' && /^-?\d+(?:\.\d+)?(%|vw|svw|dvw|vh|svh|dvh|vmin|svmin|dvmin|vmax|svmax|dvmax|cqw|cqh|cqmin|cqmax)$/.test(value)) {
      return value;
    }

    return super.toCSSValue(value as T);
  }
}

export class SizingProperty<T extends CSSValue> extends PercentageProperty<T> implements Property<T | number | LengthPercentage> {
  numberToCSS: (value: number) => string;

  constructor(property: string, mapping: PropertyValueMap<T> | string[], numberToCSS: (value: number) => string) {
    super(property, mapping);
    this.numberToCSS = numberToCSS;
  }

  toCSSValue(value: T | LengthPercentage | number): PropertyValueDefinition<Value> {
    if (typeof value === 'number') {
      return value === 0 ? '0px' : this.numberToCSS(value);
    }

    return super.toCSSValue(value);
  }
}

export class ExpandedProperty<T extends Value> implements Property<T> {
  cssProperties: string[];
  mapping: Property<T> | null;
  expand: (v: T | CSSValue) => CSSProperties;

  constructor(properties: string[], expand: (v: T | CSSValue) => CSSProperties, mapping?: Property<T> | PropertyValueMap<CSSValue>) {
    this.cssProperties = properties;
    this.expand = expand;
    if (mapping instanceof MappedProperty) {
      this.mapping = mapping;
    } else if (mapping) {
      this.mapping = new MappedProperty<any>(properties[0], mapping as any);
    } else {
      this.mapping = null;
    }
  }

  toCSSValue(value: T): PropertyValueDefinition<Value> {
    if (!this.mapping) {
      return value;
    }

    return this.mapping.toCSSValue(value);
  }

  toCSSProperties(customProperty: string | null, value: PropertyValueDefinition<T>): PropertyValueDefinition<[CSSProperties]> {
    if (customProperty) {
      throw new Error('Style properties that expand into multiple CSS properties cannot be set as CSS variables.');
    }
    return mapConditionalValue(value, value => [this.expand(value)]);
  }
}

function mapConditionalValue<T, U>(value: PropertyValueDefinition<T>, fn: (value: T) => U): PropertyValueDefinition<U> {
  if (typeof value === 'object' && !Array.isArray(value)) {
    let res: PropertyValueDefinition<U> = {};
    for (let condition in value) {
      res[condition] = mapConditionalValue((value as any)[condition], fn);
    }
    return res;
  } else {
    return fn(value);
  }
}

function mapConditionalShorthand<T, C extends string, R extends RenderProps<string>>(value: PropertyValueDefinition<T>, fn: ShorthandProperty<T>): {[property: string]: StyleValue<Value, C, R>} {
  if (typeof value === 'object') {
    let res = {};
    for (let condition in value) {
      let properties = mapConditionalShorthand(value[condition], fn);
      for (let property in properties) {
        res[property] ??= {};
        res[property][condition] = properties[property];
      }
    }
    return res;
  } else {
    return fn(value);
  }
}

export function parseArbitraryValue(value: Value): string | undefined {
  if (typeof value === 'string' && value.startsWith('--')) {
    return `var(${value})`;
  } else if (typeof value === 'string' && value[0] === '[' && value[value.length - 1] === ']') {
    return value.slice(1, -1);
  } else if (
    typeof value === 'string' && (
      /^(var|calc|min|max|clamp|round|mod|rem|sin|cos|tan|asin|acos|atan|atan2|pow|sqrt|hypot|log|exp|abs|sign)\(.+\)$/.test(value) ||
      /^(inherit|initial|unset)$/.test(value)
    )
  ) {
    return value;
  }
}

function shortCSSPropertyName(property: string) {
  return propertyInfo.properties[property] ?? generateArbitraryValueSelector(property, true);
}

function classNamePrefix(property: string, cssProperty: string) {
  let className = propertyInfo.properties[cssProperty];
  if (className && property === '--' + className) {
    return '-' + className + '_-';
  }

  if (className && !property.startsWith('--')) {
    return className;
  }

  return '-' + generateArbitraryValueSelector(property, true) + '-';
}

interface MacroContext {
  addAsset(asset: {type: string, content: string}): void
}

let isCompilingDependencies: boolean | null | string = false;

export function createTheme<T extends Theme>(theme: T): StyleFunction<ThemeProperties<T>, 'default' | Extract<keyof T['conditions'], string>> {
  let properties = new Map<string, Property<any>>(Object.entries(theme.properties).map(([k, v]) => {
    if (!Array.isArray(v) && v.cssProperties) {
      return [k, v as Property<any>];
    }

    return [k, new MappedProperty(k, v as any)];
  }));

  let dependencies = new Set<string>();
  let hasConditions = false;
  return function style(this: MacroContext | void, style, allowedOverrides?: readonly string[]) {
    // Check if `this` is undefined, which means style was not called as a macro but as a normal function.
    // We also check if this is globalThis, which happens in non-strict mode bundles.
    // Also allow style to be called as a normal function in tests.
    // @ts-ignore
    // eslint-disable-next-line
    if ((this == null || this === globalThis) && process.env.NODE_ENV !== 'test') {
      throw new Error('The style macro must be imported with {type: "macro"}.');
    }

    // Generate rules for each property.
    let rules = new Map<string, Rule>();
    let values =  new Map();
    dependencies.clear();
    let usedPriorities = 0;
    let setRules = (key: string, value: [number, Rule[]]) => {
      usedPriorities = Math.max(usedPriorities, value[0]);
      rules.set(key, new GroupRule(value[1]));
    };

    hasConditions = false;
    for (let key in style) {
      let value = style[key]!;
      let themeProperty = key;
      values.set(key, value);

      // Get the type of custom properties in the theme.
      if (key.startsWith('--')) {
        themeProperty = value.type;
        value = value.value;
      }

      // Expand shorthands to longhands so that merging works as expected.
      if (theme.shorthands[key]) {
        let shorthand = theme.shorthands[key];
        if (typeof shorthand === 'function') {
          let expanded = mapConditionalShorthand(value, shorthand);
          for (let k in expanded) {
            let v = expanded[k];
            values.set(k, v);
            setRules(k, compileValue(k, k, v));
          }
        } else {
          for (let prop of shorthand) {
            values.set(prop, value);
            setRules(prop, compileValue(prop, prop, value));
          }
        }
      } else if (themeProperty in theme.properties) {
        setRules(key, compileValue(key, themeProperty, value));
      }
    }

    // For properties referenced by self(), rewrite the declarations to assign
    // to an intermediary custom property so we can access the value.
    for (let dep of dependencies) {
      let value = values.get(dep);
      if (value != null) {
        if (!(dep in theme.properties)) {
          throw new Error(`Unknown dependency ${dep}`);
        }
        let prop = properties.get(dep)!;
        let name = `--${shortCSSPropertyName(prop.cssProperties[0])}`;
        // Could potentially use @property to prevent the var from inheriting in children.
        isCompilingDependencies = dep;
        setRules(name, compileValue(name, dep, value));
        isCompilingDependencies = null;
        setRules(dep, compileValue(dep, dep, name));
        isCompilingDependencies = false;
      }
    }
    dependencies.clear();

    let css = '';

    // Declare layers for each priority ahead of time so the order is always correct.
    css += '@layer ';
    let first = true;
    for (let i = 0; i <= usedPriorities; i++) {
      if (first) {
        first = false;
      } else {
        css += ', ';
      }
      css += layerName(generateName(i, true));
    }
    css += ';\n\n';

    // If allowed overrides are provided, generate code to match the input override string and include only allowed classes.
    // Also generate a variable for each overridable property that overlaps with the style definition. If those are defined,
    // the defaults from the style definition are omitted.
    let allowedOverridesSet = new Set<string>();
    let js = 'let rules = " ", currentRules = {};\n';
    if (allowedOverrides?.length) {
      for (let property of allowedOverrides) {
        let shorthand = theme.shorthands[property];
        let props = Array.isArray(shorthand) ? shorthand : [property];
        for (let property of props) {
          if (property.startsWith('--')) {
            allowedOverridesSet.add(property);
            continue;
          }

          let prop = properties.get(property);
          if (!prop) {
            throw new Error(`Invalid property ${property} in allowedOverrides`);
          }
          for (let property of prop.cssProperties) {
            allowedOverridesSet.add(property);
          }
        }
      }

      let loop = '';
      for (let property of rules.keys()) {
        let prop = properties.get(property);
        if (prop) {
          for (let property of prop.cssProperties) {
            if (property && allowedOverridesSet.has(property)) {
              let selector = classNamePrefix(property, property);
              let p = property.replace('--', '__');
              js += `let ${p} = false;\n`;
              loop += `  if (p[1] === ${JSON.stringify(selector)}) ${p} = true;\n`;
            }
          }
        } else if (property.startsWith('--') && allowedOverridesSet.has(property)) {
          let selector = classNamePrefix(property, property);
          let p = property.replace('--', '__');
          js += `let ${p} = false;\n`;
          loop += `  if (p[1] === ${JSON.stringify(selector)}) ${p} = true;\n`;
        }
      }

      let regex = `/(?:^|\\s)(${[...allowedOverridesSet].map(p => classNamePrefix(p, p)).join('|')}|-macro\\$)[^\\s]+/g`;
      if (loop) {
        js += `let matches = String(overrides || '').matchAll(${regex});\n`;
        js += 'for (let p of matches) {\n';
        js += loop;
        js += '  rules += p[0];\n';
        js += '}\n';
      } else {
        js += `rules += (String(overrides || '').match(${regex}) || []).join('')\n`;
      }
    }

    // Generate JS and CSS for each rule.
    let isStatic = !(hasConditions || allowedOverrides);
    let className = '';
    let rulesByLayer = new Map<string, string[]>();
    let rootRule = new GroupRule([...rules.values()]);
    if (isStatic) {
      className += rootRule.getStaticClassName();
    } else {
      js += rootRule.toJS(allowedOverridesSet) + '\n';
    }
    rootRule.toCSS(rulesByLayer);

    for (let [layer, rules] of rulesByLayer) {
      css += `@layer ${layerName(layer)} {\n`;
      css += rules.join('\n\n');
      css += '}\n\n';
    }
    // @ts-expect-error
    let loc = this?.loc?.filePath + ':' + this?.loc?.line + ':' + this?.loc?.col;
    if (isStatic && process.env.NODE_ENV !== 'production') {
      let id = toBase62(hash(className));
      css += `.-macro-static-${id} {
        --macro-data: ${JSON.stringify({style, loc})};
      }\n\n`;
      className += ` -macro-static-${id}`;
    }

    if (this && typeof this.addAsset === 'function') {
      this.addAsset({
        type: 'css',
        content: css
      });
    }

    if (isStatic) {
      return className;
    }

    if (process.env.NODE_ENV !== 'production') {
      js += 'let hash = 5381;for (let i = 0; i < rules.length; i++) { hash = ((hash << 5) + hash) + rules.charCodeAt(i) >>> 0; }\n';
      js += 'rules += " -macro-dynamic-" + hash.toString(36);\n';
      js += `typeof window !== 'undefined' && window?.postMessage?.({action: 'update-macros', hash: hash.toString(36), loc: ${JSON.stringify(loc)}, style: currentRules}, "*");\n`;
    }
    js += 'return rules;';
    if (allowedOverrides) {
      return new Function('props', 'overrides', js) as any;
    }
    return new Function('props', js) as any;
  };

  function compileValue(property: string, themeProperty: string, value: StyleValue<Value, Condition<T>, any>) {
    return conditionalToRules(value as any, 0, new Set(), new Set(), (value, priority, conditions, skipConditions) => {
      return compileRule(property, themeProperty, value, priority, conditions, skipConditions);
    });
  }

  function conditionalToRules<P extends CustomValue | any[]>(
    value: PropertyValueDefinition<P>,
    parentPriority: number,
    currentConditions: Set<string>,
    skipConditions: Set<string>,
    fn: (value: P, priority: number, conditions: Set<string>, skipConditions: Set<string>) => [number, Rule[]]
  ): [number, Rule[]] {
    if (value && typeof value === 'object' && !Array.isArray(value)) {
      let rules: Rule[] = [];

      // Later conditions in parent rules override conditions in child rules.
      let subSkipConditions = new Set([...skipConditions, ...Object.keys(value)]);

      // Skip the default condition if we're already filtering by one of the other possible conditions.
      // For example, if someone specifies `dark: 'gray-400'`, only include the dark version of `gray-400` from the theme.
      let skipDefault = Object.keys(value).some(k => currentConditions.has(k));
      let wasCSSCondition = false;
      let priority = parentPriority;

      for (let condition in value) {
        if (skipConditions.has(condition) || (condition === 'default' && skipDefault)) {
          continue;
        }
        subSkipConditions.delete(condition);

        let val = value[condition];

        // If a theme condition comes after runtime conditions, create a new grouping.
        // This makes the CSS class unconditional so it appears outside the `else` block in the JS.
        // The @layer order in the generated CSS will ensure that it overrides classes applied by runtime conditions.
        let isCSSCondition = condition in theme.conditions || /^[@:]/.test(condition);
        if (!wasCSSCondition && isCSSCondition && rules.length) {
          rules = [new GroupRule(rules)];
        }
        wasCSSCondition = isCSSCondition;

        // Increment the current priority whenever we see a new CSS condition.
        if (isCSSCondition) {
          priority++;
        }

        // If this is a runtime condition, inherit the priority from the parent rule.
        // Otherwise, use the current maximum of the parent and current priorities.
        let rulePriority = isCSSCondition ? priority : parentPriority;

        if (condition === 'default' || isCSSCondition || /^is[A-Z]/.test(condition) || /^allows[A-Z]/.test(condition)) {
          let subConditions = currentConditions;
          if (isCSSCondition) {
            subConditions = new Set([...currentConditions, condition]);
          }
          let [subPriority, subRules] = conditionalToRules(val, rulePriority, subConditions, subSkipConditions, fn);
          rules.push(...compileCondition(currentConditions, condition, priority, subRules));
          priority = Math.max(priority, subPriority);
        } else if (val && typeof val === 'object' && !Array.isArray(val)) {
          for (let key in val) {
            let [subPriority, subRules] = conditionalToRules(val[key], rulePriority, currentConditions, subSkipConditions, fn);
            rules.push(...compileCondition(currentConditions, `${condition} === ${JSON.stringify(key)}`, priority, subRules));
            priority = Math.max(priority, subPriority);
          }
        }
      }
      return [priority, rules];
    } else {
      // @ts-ignore - broken in non-strict?
      return fn(value, parentPriority, currentConditions, skipConditions);
    }
  }

  function compileCondition(conditions: Set<string>, condition: string, priority: number, rules: Rule[]): Rule[] {
    if (condition === 'default' || conditions.has(condition)) {
      return [new GroupRule(rules)];
    }

    if (condition in theme.conditions || /^[@:]/.test(condition)) {
      // Conditions starting with : are CSS pseudo classes. Nest them inside the parent rule.
      let prelude = theme.conditions[condition] || condition;
      let preludes = Array.isArray(prelude) ? prelude : [prelude];
      return preludes.map(prelude => {
        if (prelude.startsWith(':')) {
          let rulesWithPseudo = rules.map(rule => {
            rule = rule.copy();
            rule.addPseudo(prelude);
            return rule;
          });

          return new GroupRule(rulesWithPseudo, generateName(priority, true));
        }

<<<<<<< HEAD
        return [new GroupRule(rules, generateName(priority, true))];
      }

      // Otherwise, wrap the rule in the condition (e.g. @media).
      // Top level layer is based on the priority of the rule, not the condition.
      // Also group in a sub-layer based on the condition so that lightningcss can more effectively deduplicate rules.
      let layer = `${generateName(priority, true)}.${propertyInfo.conditions[theme.conditions[condition] || condition] || generateArbitraryValueSelector(condition, true)}`;
      return [new AtRule(rules, prelude, layer, condition)];
=======
        // Otherwise, wrap the rule in the condition (e.g. @media).
        // Top level layer is based on the priority of the rule, not the condition.
        // Also group in a sub-layer based on the condition so that lightningcss can more effectively deduplicate rules.
        let layer = `${generateName(priority, true)}.${propertyInfo.conditions[prelude] || generateArbitraryValueSelector(condition, true)}`;
        return new AtRule(rules, prelude, layer);
      });
>>>>>>> a90e8f14
    }

    hasConditions = true;
    return [new ConditionalRule(rules, condition)];
  }

  function compileRule(property: string, themeProperty: string, value: Value, priority: number, conditions: Set<string>, skipConditions: Set<string>): [number, Rule[]] {
    let propertyFunction = properties.get(themeProperty);
    if (propertyFunction) {
      // Expand value to conditional CSS values, and then to rules.
      let propertyValue = value;
      let arbitrary = parseArbitraryValue(value);
      let cssValue = arbitrary ? arbitrary : propertyFunction.toCSSValue(value);
      let cssProperties = propertyFunction.toCSSProperties(property.startsWith('--') ? property : null, cssValue);

      return conditionalToRules(cssProperties, priority, conditions, skipConditions, (value, priority, conditions) => {
        let [obj] = value;
        let rules: Rule[] = [];
        for (let key in obj) {
          let k = key as any;
          let value = obj[k];
          if (value === undefined) {
            continue;
          }
          if (typeof value === 'string') {
            // Replace self() references with variables and track the dependencies.
            value = value.replace(/self\(([a-zA-Z]+)/g, (_, v) => {
              let prop = properties.get(v);
              if (!prop) {
                throw new Error(`self(${v}) is invalid. ${v} is not a known property.`);
              }
              let cssProperties = prop.cssProperties;
              if (cssProperties.length !== 1) {
                throw new Error(`self(${v}) is not supported. ${v} expands to multiple CSS properties.`);
              }
              dependencies.add(v);
              return `var(--${shortCSSPropertyName(cssProperties[0])}`;
            });
          }

          // Generate selector. This consists of three parts: property, conditions, value.
          let cssProperty = key;
          if (property.startsWith('--')) {
            cssProperty = propertyFunction.cssProperties[0];
          }

          let className = classNamePrefix(key, cssProperty);
          if (conditions.size > 0) {
            for (let condition of conditions) {
              let prelude = theme.conditions[condition] || condition;
              let preludes = Array.isArray(prelude) ? prelude : [prelude];
              for (let prelude of preludes) {
                className += propertyInfo.conditions[prelude] || generateArbitraryValueSelector(condition);
              }
            }
          }

          if (cssProperty !== key) {
            className += shortCSSPropertyName(cssProperty);
          }

          className += propertyInfo.values[cssProperty]?.[String(value)] ?? generateArbitraryValueSelector(String(value));
          className += POSTFIX;
          rules.push(new StyleRule(className, key, String(value), isCompilingDependencies ? themeProperty : property, propertyValue));
        }

        return [0, rules];
      });
    } else {
      throw new Error('Unknown property ' + themeProperty);
    }
  }
}

function kebab(property: string) {
  if (property.startsWith('--')) {
    return property;
  }
  return property.replace(/([a-z])([A-Z])/g, (_, a, b) => `${a}-${b.toLowerCase()}`);
}

// Generate a class name from a number, e.g. index within the theme.
// This maps to an alphabet containing lower case letters, upper case letters, and numbers.
// For numbers larger than 62, an underscore is prepended.
// This encoding allows easy parsing to enable runtime merging by property.
function generateName(index: number, atStart = false): string {
  if (index < 26) {
    // lower case letters
    return String.fromCharCode(index + 97);
  }

  if (index < 52) {
    // upper case letters
    return String.fromCharCode((index - 26) + 65);
  }

  if (index < 62 && !atStart) {
    // numbers
    return String.fromCharCode((index - 52) + 48);
  }

  return '_' + generateName(index - (atStart ? 52 : 62));
}

// For arbitrary values, we use a hash of the string to generate the class name.
function generateArbitraryValueSelector(v: string, atStart = false) {
  let c = toBase62(hash(v));
  if (atStart && /^[0-9]/.test(c)) {
    c = `_${c}`;
  }
  return c;
}

function toBase62(value: number) {
  if (value === 0) {
    return generateName(value);
  }

  let res = '';
  while (value) {
    let remainder = value % 62;
    res += generateName(remainder);
    value = Math.floor((value - remainder) / 62);
  }

  return res;
}

// djb2 hash function.
// http://www.cse.yorku.ca/~oz/hash.html
function hash(v: string) {
  let hash = 5381;
  for (let i = 0; i < v.length; i++) {
    hash = ((hash << 5) + hash) + v.charCodeAt(i) >>> 0;
  }
  return hash;
}

function layerName(name: string) {
  // All of our layers should be sub-layers of a single parent layer, so that
  // the unsafe overrides layer always comes after.
  return `_.${name}`;
}

interface Rule {
  addPseudo(prelude: string): void,
  getStaticClassName(): string,
  toCSS(rulesByLayer: Map<string, string[]>, preludes?: string[], layer?: string): void,
  toJS(allowedOverridesSet: Set<string>, indent?: string): string,
  copy(): Rule
}

let conditionStack: string[] = [];

/** A CSS style rule. */
class StyleRule implements Rule {
  className: string;
  pseudos: string;
  property: string;
  value: string;
  themeProperty: string | undefined;
  themeValue: Value | undefined;

  constructor(className: string, property: string, value: string, themeProperty: string, themeValue) {
    this.className = className;
    this.pseudos = '';
    this.property = property;
    this.value = value;
    if (isCompilingDependencies !== null) {
      this.themeProperty = themeProperty;
      this.themeValue = themeValue;
    }
  }

  copy(): Rule {
    let rule = new StyleRule(this.className, this.property, this.value);
    rule.pseudos = this.pseudos;
    return rule;
  }

  addPseudo(prelude: string) {
    this.pseudos += prelude;
  }

  getStaticClassName(): string {
    return ' ' + this.className;
  }

  toCSS(rulesByLayer: Map<string, string[]>, preludes: string[] = [], layer = 'a') {
    let prelude = `.${this.className}${this.pseudos}`;
    preludes.push(prelude);

    // Nest rule in our stack of preludes (e.g. media queries/selectors).
    let content = '  ';
    preludes.forEach((p, i) => {
      content += `${p} {\n${' '.repeat((i + 2) * 2)}`;
    });
    content += `${kebab(this.property)}: ${this.value};\n`;
    preludes.map((_, i) => {
      content += `${' '.repeat((preludes.length - i) * 2)}}\n`;
    });

    // Group rule into the appropriate layer.
    let rules = rulesByLayer.get(layer);
    if (!rules) {
      rules = [];
      rulesByLayer.set(layer, rules);
    }
    rules.push(content);
    preludes.pop();
  }

  toJS(allowedOverridesSet: Set<string>, indent = ''): string {
    let res = '';
    if (allowedOverridesSet.has(this.property)) {
      res += `${indent}if (!${this.property.replace('--', '__')}) `;
    }
    res +=  `${indent}rules += ' ${this.className}';`;
    if (this.themeProperty) {
      let name = this.themeProperty;
      if (this.pseudos) {
        conditionStack.push(this.pseudos);
      }
      if (conditionStack.length) {
        // name += ` (${conditionStack.join(', ')})`;
        res += ` currentRules[${JSON.stringify(name)}] = typeof currentRules[${JSON.stringify(name)}] === 'object' ? currentRules[${JSON.stringify(name)}] : {"default": currentRules[${JSON.stringify(name)}]}; currentRules[${JSON.stringify(name)}][${JSON.stringify(conditionStack.join(' && '))}] =  ${JSON.stringify(this.themeValue)};`;
      } else {
        res += ` currentRules[${JSON.stringify(name)}] = ${JSON.stringify(this.themeValue)};`;
      }
      if (this.pseudos) {
        conditionStack.pop();
      }
    }
    return res;
  }
}

/** Base class for rules that contain other rules. */
class GroupRule implements Rule {
  rules: Rule[];
  layer: string | null;

  constructor(rules: Rule[], layer?: string | null) {
    this.rules = rules;
    this.layer = layer ?? null;
  }

  copy(): Rule {
    return new GroupRule(this.rules.map(rule => rule.copy()), this.layer);
  }

  addPseudo(prelude: string) {
    for (let rule of this.rules) {
      rule.addPseudo(prelude);
    }
  }

  getStaticClassName(): string {
    return this.rules.map(rule => rule.getStaticClassName()).join('');
  }

  toCSS(rulesByLayer: Map<string, string[]>, preludes?: string[], layer?: string) {
    for (let rule of this.rules) {
      rule.toCSS(rulesByLayer, preludes, this.layer || layer);
    }
  }

  toJS(allowedOverridesSet: Set<string>, indent = ''): string {
    let rules = this.rules.slice();
    let conditional = rules.filter(rule => rule instanceof ConditionalRule).reverse().map((rule, i) => {
      return `${i > 0 ? ' else ' : ''}${rule.toJS(allowedOverridesSet, indent)}`;
    });

    let elseCases = rules.filter(rule => !(rule instanceof ConditionalRule)).map(rule => rule.toJS(allowedOverridesSet, indent));
    if (conditional.length && elseCases.length) {
      return `${conditional.join('')} else {\n${indent}  ${elseCases.join('\n' + indent + '  ')}\n${indent}}`;
    }

    if (conditional.length) {
      return conditional.join('');
    }

    return elseCases.join('\n' + indent);
  }
}

/** A rule that applies conditionally in CSS (e.g. @media). */
class AtRule extends GroupRule {
  prelude: string;
  themeCondition: string | null;

<<<<<<< HEAD
  constructor(rules: Rule[], prelude: string, layer: string, themeCondition: string | null) {
=======
  constructor(rules: Rule[], prelude: string, layer: string | null) {
>>>>>>> a90e8f14
    super(rules, layer);
    this.prelude = prelude;
    this.themeCondition = themeCondition;
  }

  copy(): Rule {
    return new AtRule(this.rules.map(rule => rule.copy()), this.prelude, this.layer);
  }

  toCSS(rulesByLayer: Map<string, string[]>, preludes: string[] = [], layer?: string): void {
    preludes.push(this.prelude);
    super.toCSS(rulesByLayer, preludes, layer);
    preludes?.pop();
  }

  toJS(allowedOverridesSet: Set<string>, indent?: string): string {
    conditionStack.push(this.themeCondition || this.prelude);
    let res = super.toJS(allowedOverridesSet, indent);
    conditionStack.pop();
    return res;
  }
}

/** A rule that applies conditionally at runtime. */
class ConditionalRule extends GroupRule {
  condition: string;

  constructor(rules: Rule[], condition: string) {
    super(rules);
    this.condition = condition;
  }

  copy(): Rule {
    return new ConditionalRule(this.rules.map(rule => rule.copy()), this.condition);
  }

  getStaticClassName(): string {
    throw new Error('Conditional rules cannot be compiled to a static class name. This is a bug.');
  }

  toJS(allowedOverridesSet: Set<string>, indent = ''): string {
    conditionStack.push(this.condition);
    let res = `${indent}if (props.${this.condition}) {\n${super.toJS(allowedOverridesSet, indent + '  ')}\n${indent}}`;
    conditionStack.pop();
    return res;
  }
}

export function raw(this: MacroContext | void, css: string, layer = '_.a'): string {
  // Check if `this` is undefined, which means style was not called as a macro but as a normal function.
  // We also check if this is globalThis, which happens in non-strict mode bundles.
  // Also allow style to be called as a normal function in tests.
  // @ts-ignore
  // eslint-disable-next-line
  if ((this == null || this === globalThis) && process.env.NODE_ENV !== 'test') {
    throw new Error('The raw macro must be imported with {type: "macro"}.');
  }
  let className = generateArbitraryValueSelector(css, true);
  css = `@layer ${layer} {
  .${className} {
  ${css}
  }
}`;

  // Ensure layer is always declared after the _ layer used by style macro.
  if (!layer.startsWith('_.')) {
    css = `@layer _, ${layer};\n` + css;
  }

  if (this && typeof this.addAsset === 'function') {
    this.addAsset({
      type: 'css',
      content: css
    });
  }
  return className;
}

export function keyframes(this: MacroContext | void, css: string): string {
  // Check if `this` is undefined, which means style was not called as a macro but as a normal function.
  // We also check if this is globalThis, which happens in non-strict mode bundles.
  // Also allow style to be called as a normal function in tests.
  // @ts-ignore
  // eslint-disable-next-line
  if ((this == null || this === globalThis) && process.env.NODE_ENV !== 'test') {
    throw new Error('The keyframes macro must be imported with {type: "macro"}.');
  }
  let name = generateArbitraryValueSelector(css, true);
  css = `@keyframes ${name} {
  ${css}
}`;
  if (this && typeof this.addAsset === 'function') {
    this.addAsset({
      type: 'css',
      content: css
    });
  }
  return name;
}<|MERGE_RESOLUTION|>--- conflicted
+++ resolved
@@ -507,23 +507,12 @@
           return new GroupRule(rulesWithPseudo, generateName(priority, true));
         }
 
-<<<<<<< HEAD
-        return [new GroupRule(rules, generateName(priority, true))];
-      }
-
-      // Otherwise, wrap the rule in the condition (e.g. @media).
-      // Top level layer is based on the priority of the rule, not the condition.
-      // Also group in a sub-layer based on the condition so that lightningcss can more effectively deduplicate rules.
-      let layer = `${generateName(priority, true)}.${propertyInfo.conditions[theme.conditions[condition] || condition] || generateArbitraryValueSelector(condition, true)}`;
-      return [new AtRule(rules, prelude, layer, condition)];
-=======
         // Otherwise, wrap the rule in the condition (e.g. @media).
         // Top level layer is based on the priority of the rule, not the condition.
         // Also group in a sub-layer based on the condition so that lightningcss can more effectively deduplicate rules.
         let layer = `${generateName(priority, true)}.${propertyInfo.conditions[prelude] || generateArbitraryValueSelector(condition, true)}`;
         return new AtRule(rules, prelude, layer);
       });
->>>>>>> a90e8f14
     }
 
     hasConditions = true;
@@ -815,11 +804,7 @@
   prelude: string;
   themeCondition: string | null;
 
-<<<<<<< HEAD
-  constructor(rules: Rule[], prelude: string, layer: string, themeCondition: string | null) {
-=======
-  constructor(rules: Rule[], prelude: string, layer: string | null) {
->>>>>>> a90e8f14
+  constructor(rules: Rule[], prelude: string, layer: string | null, themeCondition: string | null) {
     super(rules, layer);
     this.prelude = prelude;
     this.themeCondition = themeCondition;
