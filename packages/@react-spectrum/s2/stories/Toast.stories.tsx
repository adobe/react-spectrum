/*
 * Copyright 2024 Adobe. All rights reserved.
 * This file is licensed to you under the Apache License, Version 2.0 (the "License");
 * you may not use this file except in compliance with the License. You may obtain a copy
 * of the License at http://www.apache.org/licenses/LICENSE-2.0
 *
 * Unless required by applicable law or agreed to in writing, software distributed under
 * the License is distributed on an "AS IS" BASIS, WITHOUT WARRANTIES OR REPRESENTATIONS
 * OF ANY KIND, either express or implied. See the License for the specific language
 * governing permissions and limitations under the License.
 */

import {action} from '@storybook/addon-actions';
<<<<<<< HEAD
import {Button, ButtonGroup, UNSTABLE_ToastContainer, UNSTABLE_ToastQueue} from '../src';
import type {Meta} from '@storybook/react';
import {SpectrumToast} from '../src/Toast';
=======
import {Button, ButtonGroup, UNSTABLE_ToastContainer as ToastContainer, UNSTABLE_ToastQueue as ToastQueue} from '../src';
import type {Meta, StoryObj} from '@storybook/react';
import {SpectrumToast, SpectrumToastValue, ToastOptions, ToastPlacement} from '../src/Toast';
>>>>>>> 488bb6b3
import {UNSTABLE_ToastStateContext} from 'react-aria-components';
import {useToastState} from 'react-stately';

const meta: Meta<ToastStoryProps> = {
  parameters: {
    layout: 'centered'
  },
  tags: ['autodocs'],
  title: 'Toast',
  argTypes: {
    timeout: {
      control: 'number'
    },
    placement: {
      control: 'radio',
      options: ['top start', 'top', 'top end', 'bottom start', 'bottom', 'bottom end']
    }
  },
  args: {
    actionLabel: 'Action!',
    shouldCloseOnAction: false,
    timeout: undefined,
    placement: 'bottom'
  }
};

export default meta;

<<<<<<< HEAD
export const Example = (args: any) => (
  <>
    <UNSTABLE_ToastContainer placement={args.placement} />
    <ButtonGroup>
      <Button
        onPress={() => UNSTABLE_ToastQueue.neutral('Toast available', {...args, onAction: action('onAction'), onClose: action('onClose')})}
        variant="secondary">
        Show Neutral Toast
      </Button>
      <Button
        onPress={() => UNSTABLE_ToastQueue.positive('Toast is done!', {...args, onAction: action('onAction'), onClose: action('onClose')})}
        variant="primary">
        Show Positive Toast
      </Button>
      <Button
        onPress={() => UNSTABLE_ToastQueue.negative('Toast is burned!', {...args, onAction: action('onAction'), onClose: action('onClose')})}
        variant="negative">
        Show Negative Toast
      </Button>
      <Button
        onPress={() => UNSTABLE_ToastQueue.info('Toasting…', {...args, onAction: action('onAction'), onClose: action('onClose')})}
        variant="accent">
        Show Info Toast
      </Button>
      <Button
        onPress={() => UNSTABLE_ToastQueue.info('Lorem ipsum dolor sit amet, consectetur adipiscing elit, sed do eiusmod tempor incididunt ut labore et dolore magna aliqua. Ut enim ad minim veniam, quis nostrud exercitation ullamco laboris nisi ut aliquip ex ea commodo consequat.', {...args, onClose: action('onClose')})}
        variant="accent">
        Show Long Toast
      </Button>
    </ButtonGroup>
  </>
);
=======
interface ToastStoryProps extends ToastOptions {
  placement?: ToastPlacement,
  actionLabel: string
}
>>>>>>> 488bb6b3

type Story = StoryObj<ToastStoryProps>;

export const Example: Story = {
  render: (args) => (
    <>
      <ToastContainer placement={args.placement} />
      <ButtonGroup>
        <Button
          onPress={() => ToastQueue.neutral('Toast available', {...args, onAction: action('onAction'), onClose: action('onClose')})}
          variant="secondary">
          Show Neutral Toast
        </Button>
        <Button
          onPress={() => ToastQueue.positive('Toast is done!', {...args, onAction: action('onAction'), onClose: action('onClose')})}
          variant="primary">
          Show Positive Toast
        </Button>
        <Button
          onPress={() => ToastQueue.negative('Toast is burned!', {...args, onAction: action('onAction'), onClose: action('onClose')})}
          variant="negative">
          Show Negative Toast
        </Button>
        <Button
          onPress={() => ToastQueue.info('Toasting…', {...args, onAction: action('onAction'), onClose: action('onClose')})}
          variant="accent">
          Show Info Toast
        </Button>
        <Button
          onPress={() => ToastQueue.info('Lorem ipsum dolor sit amet, consectetur adipiscing elit, sed do eiusmod tempor incididunt ut labore et dolore magna aliqua. Ut enim ad minim veniam, quis nostrud exercitation ullamco laboris nisi ut aliquip ex ea commodo consequat.', {...args, onClose: action('onClose')})}
          variant="accent">
          Show Long Toast
        </Button>
      </ButtonGroup>
    </>
  )
};

export const Toast: StoryObj<SpectrumToastValue> = {
  render: function Example(args) {
    return (
      <UNSTABLE_ToastStateContext.Provider value={useToastState()}>
        <SpectrumToast
          toast={{
            key: 'x',
            content: args
          }} />
      </UNSTABLE_ToastStateContext.Provider>
    );
  },
  args: {
    variant: 'info',
    children: 'Toasting…'
  },
  argTypes: {
    variant: {
      control: 'radio',
      options: ['neutral', 'info', 'positive', 'negative']
    }
  }
};<|MERGE_RESOLUTION|>--- conflicted
+++ resolved
@@ -11,15 +11,9 @@
  */
 
 import {action} from '@storybook/addon-actions';
-<<<<<<< HEAD
 import {Button, ButtonGroup, UNSTABLE_ToastContainer, UNSTABLE_ToastQueue} from '../src';
-import type {Meta} from '@storybook/react';
-import {SpectrumToast} from '../src/Toast';
-=======
-import {Button, ButtonGroup, UNSTABLE_ToastContainer as ToastContainer, UNSTABLE_ToastQueue as ToastQueue} from '../src';
 import type {Meta, StoryObj} from '@storybook/react';
 import {SpectrumToast, SpectrumToastValue, ToastOptions, ToastPlacement} from '../src/Toast';
->>>>>>> 488bb6b3
 import {UNSTABLE_ToastStateContext} from 'react-aria-components';
 import {useToastState} from 'react-stately';
 
@@ -48,75 +42,40 @@
 
 export default meta;
 
-<<<<<<< HEAD
-export const Example = (args: any) => (
-  <>
-    <UNSTABLE_ToastContainer placement={args.placement} />
-    <ButtonGroup>
-      <Button
-        onPress={() => UNSTABLE_ToastQueue.neutral('Toast available', {...args, onAction: action('onAction'), onClose: action('onClose')})}
-        variant="secondary">
-        Show Neutral Toast
-      </Button>
-      <Button
-        onPress={() => UNSTABLE_ToastQueue.positive('Toast is done!', {...args, onAction: action('onAction'), onClose: action('onClose')})}
-        variant="primary">
-        Show Positive Toast
-      </Button>
-      <Button
-        onPress={() => UNSTABLE_ToastQueue.negative('Toast is burned!', {...args, onAction: action('onAction'), onClose: action('onClose')})}
-        variant="negative">
-        Show Negative Toast
-      </Button>
-      <Button
-        onPress={() => UNSTABLE_ToastQueue.info('Toasting…', {...args, onAction: action('onAction'), onClose: action('onClose')})}
-        variant="accent">
-        Show Info Toast
-      </Button>
-      <Button
-        onPress={() => UNSTABLE_ToastQueue.info('Lorem ipsum dolor sit amet, consectetur adipiscing elit, sed do eiusmod tempor incididunt ut labore et dolore magna aliqua. Ut enim ad minim veniam, quis nostrud exercitation ullamco laboris nisi ut aliquip ex ea commodo consequat.', {...args, onClose: action('onClose')})}
-        variant="accent">
-        Show Long Toast
-      </Button>
-    </ButtonGroup>
-  </>
-);
-=======
 interface ToastStoryProps extends ToastOptions {
   placement?: ToastPlacement,
   actionLabel: string
 }
->>>>>>> 488bb6b3
 
 type Story = StoryObj<ToastStoryProps>;
 
 export const Example: Story = {
   render: (args) => (
     <>
-      <ToastContainer placement={args.placement} />
+      <UNSTABLE_ToastContainer placement={args.placement} />
       <ButtonGroup>
         <Button
-          onPress={() => ToastQueue.neutral('Toast available', {...args, onAction: action('onAction'), onClose: action('onClose')})}
+          onPress={() => UNSTABLE_ToastQueue.neutral('Toast available', {...args, onAction: action('onAction'), onClose: action('onClose')})}
           variant="secondary">
           Show Neutral Toast
         </Button>
         <Button
-          onPress={() => ToastQueue.positive('Toast is done!', {...args, onAction: action('onAction'), onClose: action('onClose')})}
+          onPress={() => UNSTABLE_ToastQueue.positive('Toast is done!', {...args, onAction: action('onAction'), onClose: action('onClose')})}
           variant="primary">
           Show Positive Toast
         </Button>
         <Button
-          onPress={() => ToastQueue.negative('Toast is burned!', {...args, onAction: action('onAction'), onClose: action('onClose')})}
+          onPress={() => UNSTABLE_ToastQueue.negative('Toast is burned!', {...args, onAction: action('onAction'), onClose: action('onClose')})}
           variant="negative">
           Show Negative Toast
         </Button>
         <Button
-          onPress={() => ToastQueue.info('Toasting…', {...args, onAction: action('onAction'), onClose: action('onClose')})}
+          onPress={() => UNSTABLE_ToastQueue.info('Toasting…', {...args, onAction: action('onAction'), onClose: action('onClose')})}
           variant="accent">
           Show Info Toast
         </Button>
         <Button
-          onPress={() => ToastQueue.info('Lorem ipsum dolor sit amet, consectetur adipiscing elit, sed do eiusmod tempor incididunt ut labore et dolore magna aliqua. Ut enim ad minim veniam, quis nostrud exercitation ullamco laboris nisi ut aliquip ex ea commodo consequat.', {...args, onClose: action('onClose')})}
+          onPress={() => UNSTABLE_ToastQueue.info('Lorem ipsum dolor sit amet, consectetur adipiscing elit, sed do eiusmod tempor incididunt ut labore et dolore magna aliqua. Ut enim ad minim veniam, quis nostrud exercitation ullamco laboris nisi ut aliquip ex ea commodo consequat.', {...args, onClose: action('onClose')})}
           variant="accent">
           Show Long Toast
         </Button>
