--- conflicted
+++ resolved
@@ -56,15 +56,12 @@
   </DialogTrigger>
 );
 
-<<<<<<< HEAD
-WhatsNew.args = {
+EdgeToEdge.args = {
   padding: 'none'
 };
 
-export const ThankYou = (args: any) => (
-=======
 export const Illustration = (args: any) => (
->>>>>>> a5303350
+
   <DialogTrigger>
     <ActionButton>Open dialog</ActionButton>
     <CustomDialog {...args}>
