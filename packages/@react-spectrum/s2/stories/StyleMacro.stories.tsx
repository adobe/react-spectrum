--- conflicted
+++ resolved
@@ -15,11 +15,7 @@
 import {style} from '../style/spectrum-theme' with {type: 'macro'};
 
 export default {
-<<<<<<< HEAD
-  title: 'S2/S2 Style Macro',
-=======
   title: 'S2/Style Macro',
->>>>>>> 1cee66fc
   parameters: {
     docs: {disable: true}
   }
