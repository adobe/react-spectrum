--- conflicted
+++ resolved
@@ -59,15 +59,9 @@
 
 export const OnlyIcons = (args: any) => (
   <SegmentedControl {...args}>
-<<<<<<< HEAD
-    <SegmentedControlItem aria-label="Align bottom" value="align bottom"><AlignBottom /></SegmentedControlItem>
-    <SegmentedControlItem aria-label="Align center" value="align center"><AlignCenter /></SegmentedControlItem>
-    <SegmentedControlItem aria-label="Align left" value="align left"><AlignLeft /></SegmentedControlItem>
-=======
-    <SegmentedControlItem id="align bottom"><AlignBottom /></SegmentedControlItem>
-    <SegmentedControlItem id="align center"><AlignCenter /></SegmentedControlItem>
-    <SegmentedControlItem id="align left"><AlignLeft /></SegmentedControlItem>
->>>>>>> 4818630a
+    <SegmentedControlItem aria-label="Align bottom" id="align bottom"><AlignBottom /></SegmentedControlItem>
+    <SegmentedControlItem aria-label="Align center" id="align center"><AlignCenter /></SegmentedControlItem>
+    <SegmentedControlItem aria-label="Align left" id="align left"><AlignLeft /></SegmentedControlItem>
   </SegmentedControl>
 );
 
