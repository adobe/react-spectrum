--- conflicted
+++ resolved
@@ -10,12 +10,8 @@
  * governing permissions and limitations under the License.
  */
 
-<<<<<<< HEAD
-import {Accordion, Disclosure, DisclosureHeader, DisclosurePanel, TextField} from '../src';
+import {Accordion, ActionButton, Disclosure, DisclosureHeader, DisclosurePanel, DisclosureTitle, TextField} from '../src';
 import {Key} from 'react-aria';
-=======
-import {Accordion, ActionButton, Disclosure, DisclosureHeader, DisclosurePanel, DisclosureTitle, TextField} from '../src';
->>>>>>> 18835f7c
 import type {Meta, StoryObj} from '@storybook/react';
 import NewIcon from '../s2wf-icons/S2_Icon_New_20_N.svg';
 import React from 'react';
@@ -135,7 +131,6 @@
   }
 };
 
-<<<<<<< HEAD
 function ControlledAccordion(props) {
   let [expandedKeys, setExpandedKeys] = React.useState<Set<Key>>(new Set(['people']));
   return (
@@ -196,7 +191,8 @@
 
 export const ControlledOpen: Story = {
   render: () => <ControlledOpenAccordion />
-=======
+};
+
 export const WithActionButton: Story = {
   render: (args) => {
     return (
@@ -228,5 +224,10 @@
       </div>
     );
   }
->>>>>>> 18835f7c
+};
+
+WithActionButton.parameters = {
+  docs: {
+    disable: true
+  }
 };