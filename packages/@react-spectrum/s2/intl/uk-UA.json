{
  "actionbar.actions": "Дії",
  "actionbar.actionsAvailable": "Доступні дії.",
  "actionbar.clearSelection": "Очистити вибір",
  "actionbar.selected": "{count, plural, =0 {Не вибрано нічого} other {Вибрано #}}",
  "actionbar.selectedAll": "Усе вибрано",
  "breadcrumbs.more": "Більше елементів",
  "button.pending": "в очікуванні",
  "contextualhelp.help": "Довідка",
  "contextualhelp.info": "Інформація",
  "dialog.alert": "Сигнал тривоги",
  "dialog.dismiss": "Скасувати",
  "dropzone.replaceMessage": "Перетягніть файл для заміни",
  "inlinealert.informative": "Інформація",
  "inlinealert.negative": "Помилка",
  "inlinealert.notice": "Попередження",
  "inlinealert.positive": "Успішно",
  "label.(optional)": "(необов’язково)",
  "label.(required)": "(обов’язково)",
  "menu.moreActions": "Більше дій",
  "notificationbadge.indicatorOnly": "Нова активність",
  "notificationbadge.plus": "{notifications}+",
  "picker.placeholder": "Вибрати…",
  "slider.maximum": "Максимум",
  "slider.minimum": "Мінімум",
  "table.loading": "Завантаження…",
  "table.loadingMore": "Завантаження інших об’єктів...",
  "table.resizeColumn": "Змінити розмір стовпця",
  "table.sortAscending": "Сортувати за зростанням",
  "table.sortDescending": "Сортувати за спаданням",
  "tag.actions": "Дії",
  "tag.hideButtonLabel": "Показувати менше",
  "tag.noTags": "Немає",
<<<<<<< HEAD
  "tag.showAllButtonLabel": "Показати всі ({tagCount, number})",
  "breadcrumbs.more": "Більше елементів",
  "toast.clearAll": "Clear all",
  "toast.collapse": "Collapse",
  "toast.showAll": "Show all"
=======
  "tag.showAllButtonLabel": "Показати всі ({tagCount, number})"
>>>>>>> 12180a05
}<|MERGE_RESOLUTION|>--- conflicted
+++ resolved
@@ -31,13 +31,8 @@
   "tag.actions": "Дії",
   "tag.hideButtonLabel": "Показувати менше",
   "tag.noTags": "Немає",
-<<<<<<< HEAD
   "tag.showAllButtonLabel": "Показати всі ({tagCount, number})",
-  "breadcrumbs.more": "Більше елементів",
   "toast.clearAll": "Clear all",
   "toast.collapse": "Collapse",
   "toast.showAll": "Show all"
-=======
-  "tag.showAllButtonLabel": "Показати всі ({tagCount, number})"
->>>>>>> 12180a05
 }