{
  "actionbar.actions": "Azioni",
  "actionbar.actionsAvailable": "Azioni disponibili.",
  "actionbar.clearSelection": "Annulla selezione",
  "actionbar.selected": "{count, plural, =0 {Nessuno selezionato} other {# selezionati}}",
  "actionbar.selectedAll": "Tutti selezionati",
  "breadcrumbs.more": "Altri elementi",
  "button.pending": "in sospeso",
  "contextualhelp.help": "Aiuto",
  "contextualhelp.info": "Informazioni",
  "dialog.alert": "Avviso",
  "dialog.dismiss": "Ignora",
  "dropzone.replaceMessage": "Rilascia il file da sostituire",
  "inlinealert.informative": "Informazioni",
  "inlinealert.negative": "Errore",
  "inlinealert.notice": "Avvertenza",
  "inlinealert.positive": "Operazione riuscita",
  "label.(optional)": "(facoltativo)",
  "label.(required)": "(obbligatorio)",
  "menu.moreActions": "Altre azioni",
  "notificationbadge.indicatorOnly": "Nuova attività",
  "notificationbadge.plus": "{notifications}+",
  "picker.placeholder": "Seleziona…",
  "slider.maximum": "Massimo",
  "slider.minimum": "Minimo",
  "table.loading": "Caricamento...",
  "table.loadingMore": "Caricamento altri...",
  "table.resizeColumn": "Ridimensiona colonna",
  "table.sortAscending": "Ordinamento crescente",
  "table.sortDescending": "Ordinamento decrescente",
  "tag.actions": "Azioni",
  "tag.hideButtonLabel": "Mostra meno",
  "tag.noTags": "Nessuno",
<<<<<<< HEAD
  "tag.showAllButtonLabel": "Mostra tutto ({tagCount, number})",
  "breadcrumbs.more": "Altri elementi",
  "toast.clearAll": "Clear all",
  "toast.collapse": "Collapse",
  "toast.showAll": "Show all"
=======
  "tag.showAllButtonLabel": "Mostra tutto ({tagCount, number})"
>>>>>>> 12180a05
}<|MERGE_RESOLUTION|>--- conflicted
+++ resolved
@@ -31,13 +31,8 @@
   "tag.actions": "Azioni",
   "tag.hideButtonLabel": "Mostra meno",
   "tag.noTags": "Nessuno",
-<<<<<<< HEAD
   "tag.showAllButtonLabel": "Mostra tutto ({tagCount, number})",
-  "breadcrumbs.more": "Altri elementi",
   "toast.clearAll": "Clear all",
   "toast.collapse": "Collapse",
   "toast.showAll": "Show all"
-=======
-  "tag.showAllButtonLabel": "Mostra tutto ({tagCount, number})"
->>>>>>> 12180a05
 }