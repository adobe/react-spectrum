--- conflicted
+++ resolved
@@ -31,13 +31,8 @@
   "tag.actions": "Ações",
   "tag.hideButtonLabel": "Mostrar menos",
   "tag.noTags": "Nenhum",
-<<<<<<< HEAD
   "tag.showAllButtonLabel": "Mostrar tudo ({tagCount, number})",
-  "breadcrumbs.more": "Mais itens",
   "toast.clearAll": "Clear all",
   "toast.collapse": "Collapse",
   "toast.showAll": "Show all"
-=======
-  "tag.showAllButtonLabel": "Mostrar tudo ({tagCount, number})"
->>>>>>> 12180a05
 }