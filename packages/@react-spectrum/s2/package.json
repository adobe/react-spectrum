--- conflicted
+++ resolved
@@ -129,11 +129,8 @@
     "@react-aria/collections": "3.0.0-alpha.6",
     "@react-aria/i18n": "^3.12.4",
     "@react-aria/interactions": "^3.22.5",
-<<<<<<< HEAD
+    "@react-aria/live-announcer": "^3.4.1",
     "@react-aria/tree": "3.0.0-beta.2",
-=======
-    "@react-aria/live-announcer": "^3.4.1",
->>>>>>> 32a9a54e
     "@react-aria/utils": "^3.26.0",
     "@react-spectrum/utils": "^3.12.0",
     "@react-stately/layout": "^4.1.0",
