{
  "name": "@react-spectrum/s2",
  "version": "0.3.0",
  "description": "Spectrum 2 UI components in React",
  "license": "Apache-2.0",
  "repository": {
    "type": "git",
    "url": "https://github.com/adobe/react-spectrum"
  },
  "main": "dist/main.cjs",
  "module": "dist/module.mjs",
  "types": "dist/types.d.ts",
  "page": "dist/page.cjs",
  "style-module": "style/dist/module.mjs",
  "style-main": "style/dist/main.cjs",
  "style-types": "style/dist/types.d.ts",
  "source": "src/index.ts",
  "exports": {
    ".": {
      "types": "./dist/types.d.ts",
      "module": "./dist/module.mjs",
      "import": "./dist/module.mjs",
      "require": "./dist/main.cjs"
    },
    "./page.css": "./page.css",
    "./style": {
      "types": "./style/dist/types.d.ts",
      "module": "./style/dist/module.mjs",
      "import": "./style/dist/module.mjs",
      "require": "./style/dist/main.cjs"
    },
    "./icons/*": {
      "types": "./icons/*.d.ts",
      "module": "./icons/*.mjs",
      "import": "./icons/*.mjs",
      "require": "./icons/*.cjs"
    },
    "./illustrations/*": {
      "types": "./illustrations/*.d.ts",
      "module": "./illustrations/*.mjs",
      "import": "./illustrations/*.mjs",
      "require": "./illustrations/*.cjs"
    },
    "./illustrations/linear/internal/*": null
  },
  "targets": {
    "module": {},
    "main": {},
    "types": {},
    "page": {
      "source": "src/page.ts",
      "isLibrary": true
    },
    "style-module": {
      "source": "style/spectrum-theme.ts",
      "isLibrary": true,
      "outputFormat": "esmodule",
      "context": "node"
    },
    "style-main": {
      "source": "style/spectrum-theme.ts",
      "isLibrary": true,
      "outputFormat": "commonjs",
      "context": "node"
    },
    "style-types": {
      "source": "style/spectrum-theme.ts"
    },
    "icons-module": {
      "source": "s2wf-icons/*.svg",
      "distDir": "icons",
      "isLibrary": true,
      "outputFormat": "esmodule",
      "includeNodeModules": false
    },
    "icons-main": {
      "source": "s2wf-icons/*.svg",
      "distDir": "icons",
      "isLibrary": true,
      "outputFormat": "commonjs",
      "includeNodeModules": false
    },
    "illustrations-module": {
      "source": [
        "spectrum-illustrations/gradient/*.svg",
        "spectrum-illustrations/linear/*.tsx"
      ],
      "distDir": "illustrations",
      "isLibrary": true,
      "outputFormat": "esmodule",
      "includeNodeModules": false
    },
    "illustrations-main": {
      "source": [
        "spectrum-illustrations/gradient/*.svg",
        "spectrum-illustrations/linear/*.tsx"
      ],
      "distDir": "illustrations",
      "isLibrary": true,
      "outputFormat": "commonjs",
      "includeNodeModules": false
    }
  },
  "browserslist": "last 2 Chrome versions, last 2 Safari versions, last 2 Firefox versions, last 2 Edge versions",
  "sideEffects": [
    "*.css"
  ],
  "files": [
    "dist",
    "style/dist",
    "style/package.json",
    "page.css",
    "icons",
    "illustrations",
    "src"
  ],
  "scripts": {
    "prepublishOnly": "rm -rf dist/page.cjs* && mv dist/page*.css page.css && mv dist/page.css.map page.css.map || true",
    "prepack": "npm pkg delete scripts devDependencies resolutions alias targets",
    "postpack": "git checkout -- package.json"
  },
  "devDependencies": {
    "@adobe/spectrum-tokens": "^13.0.0-beta.34",
    "@parcel/macros": "2.12.1-canary.3165"
  },
  "dependencies": {
<<<<<<< HEAD
    "@react-aria/collections": "3.0.0-alpha.3",
    "@react-aria/i18n": "^3.11.0",
    "@react-aria/interactions": "^3.22.0",
    "@react-aria/utils": "^3.25.0",
    "@react-spectrum/utils": "^3.11.3",
    "@react-stately/layout": "^4.0.1",
    "@react-stately/virtualizer": "^4.0.1",
=======
    "@react-aria/collections": "3.0.0-alpha.4",
    "@react-aria/i18n": "^3.12.2",
    "@react-aria/interactions": "^3.22.2",
    "@react-aria/utils": "^3.25.2",
    "@react-spectrum/utils": "^3.11.10",
>>>>>>> d27e8334
    "@react-types/color": "3.0.0-rc.1",
    "@react-types/dialog": "^3.5.8",
    "@react-types/grid": "^3.2.8",
    "@react-types/provider": "^3.7.2",
    "@react-types/shared": "^3.22.1",
<<<<<<< HEAD
    "@react-types/table": "^3.10.1",
    "@react-types/textfield": "^3.9.1",
    "csstype": "^3.0.2",
    "react-aria": "^3.31.1",
    "react-aria-components": "^1.3.0"
=======
    "@react-types/textfield": "^3.9.6",
    "csstype": "^3.0.2",
    "react-aria": "^3.34.2",
    "react-aria-components": "^1.3.2"
>>>>>>> d27e8334
  },
  "peerDependencies": {
    "react": "^18.0.0 || ^19.0.0",
    "react-dom": "^18.0.0 || ^19.0.0"
  },
  "publishConfig": {
    "access": "public"
  }
}<|MERGE_RESOLUTION|>--- conflicted
+++ resolved
@@ -124,38 +124,23 @@
     "@parcel/macros": "2.12.1-canary.3165"
   },
   "dependencies": {
-<<<<<<< HEAD
-    "@react-aria/collections": "3.0.0-alpha.3",
-    "@react-aria/i18n": "^3.11.0",
-    "@react-aria/interactions": "^3.22.0",
-    "@react-aria/utils": "^3.25.0",
-    "@react-spectrum/utils": "^3.11.3",
-    "@react-stately/layout": "^4.0.1",
-    "@react-stately/virtualizer": "^4.0.1",
-=======
     "@react-aria/collections": "3.0.0-alpha.4",
     "@react-aria/i18n": "^3.12.2",
     "@react-aria/interactions": "^3.22.2",
     "@react-aria/utils": "^3.25.2",
     "@react-spectrum/utils": "^3.11.10",
->>>>>>> d27e8334
+    "@react-stately/layout": "^4.0.2",
+    "@react-stately/virtualizer": "^4.0.2",
     "@react-types/color": "3.0.0-rc.1",
     "@react-types/dialog": "^3.5.8",
     "@react-types/grid": "^3.2.8",
     "@react-types/provider": "^3.7.2",
     "@react-types/shared": "^3.22.1",
-<<<<<<< HEAD
     "@react-types/table": "^3.10.1",
-    "@react-types/textfield": "^3.9.1",
-    "csstype": "^3.0.2",
-    "react-aria": "^3.31.1",
-    "react-aria-components": "^1.3.0"
-=======
     "@react-types/textfield": "^3.9.6",
     "csstype": "^3.0.2",
     "react-aria": "^3.34.2",
     "react-aria-components": "^1.3.2"
->>>>>>> d27e8334
   },
   "peerDependencies": {
     "react": "^18.0.0 || ^19.0.0",
