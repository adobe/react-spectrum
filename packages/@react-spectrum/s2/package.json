{
  "name": "@react-spectrum/s2",
  "version": "0.3.1",
  "description": "Spectrum 2 UI components in React",
  "license": "Apache-2.0",
  "repository": {
    "type": "git",
    "url": "https://github.com/adobe/react-spectrum"
  },
  "main": "dist/main.cjs",
  "module": "dist/module.mjs",
  "types": "dist/types.d.ts",
  "page": "dist/page.cjs",
  "style-module": "style/dist/module.mjs",
  "style-main": "style/dist/main.cjs",
  "style-types": "style/dist/types.d.ts",
  "source": "src/index.ts",
  "exports": {
    ".": {
      "types": "./dist/types.d.ts",
      "module": "./dist/module.mjs",
      "import": "./dist/module.mjs",
      "require": "./dist/main.cjs"
    },
    "./page.css": "./page.css",
    "./style": {
      "types": "./style/dist/types.d.ts",
      "module": "./style/dist/module.mjs",
      "import": "./style/dist/module.mjs",
      "require": "./style/dist/main.cjs"
    },
    "./icons/*": {
      "types": "./icons/*.d.ts",
      "module": "./icons/*.mjs",
      "import": "./icons/*.mjs",
      "require": "./icons/*.cjs"
    },
    "./illustrations/*": {
      "types": "./illustrations/*.d.ts",
      "module": "./illustrations/*.mjs",
      "import": "./illustrations/*.mjs",
      "require": "./illustrations/*.cjs"
    },
    "./illustrations/linear/internal/*": null
  },
  "targets": {
    "module": {},
    "main": {},
    "types": {},
    "page": {
      "source": "src/page.ts",
      "isLibrary": true
    },
    "style-module": {
      "source": "style/spectrum-theme.ts",
      "isLibrary": true,
      "outputFormat": "esmodule",
      "context": "node"
    },
    "style-main": {
      "source": "style/spectrum-theme.ts",
      "isLibrary": true,
      "outputFormat": "commonjs",
      "context": "node"
    },
    "style-types": {
      "source": "style/spectrum-theme.ts"
    },
    "icons-module": {
      "source": "s2wf-icons/*.svg",
      "distDir": "icons",
      "isLibrary": true,
      "outputFormat": "esmodule",
      "includeNodeModules": false
    },
    "icons-main": {
      "source": "s2wf-icons/*.svg",
      "distDir": "icons",
      "isLibrary": true,
      "outputFormat": "commonjs",
      "includeNodeModules": false
    },
    "illustrations-module": {
<<<<<<< HEAD
      "source": ["spectrum-illustrations/gradient/*.svg", "spectrum-illustrations/linear/*.tsx"],
=======
      "source": [
        "spectrum-illustrations/gradient/*.svg",
        "spectrum-illustrations/linear/*.tsx"
      ],
>>>>>>> dcf312bc
      "distDir": "illustrations",
      "isLibrary": true,
      "outputFormat": "esmodule",
      "includeNodeModules": false
    },
    "illustrations-main": {
<<<<<<< HEAD
      "source": ["spectrum-illustrations/gradient/*.svg", "spectrum-illustrations/linear/*.tsx"],
=======
      "source": [
        "spectrum-illustrations/gradient/*.svg",
        "spectrum-illustrations/linear/*.tsx"
      ],
>>>>>>> dcf312bc
      "distDir": "illustrations",
      "isLibrary": true,
      "outputFormat": "commonjs",
      "includeNodeModules": false
    }
  },
  "browserslist": "last 2 Chrome versions, last 2 Safari versions, last 2 Firefox versions, last 2 Edge versions",
  "sideEffects": [
    "*.css"
  ],
  "files": [
    "dist",
    "style/dist",
    "style/package.json",
    "page.css",
    "icons",
    "illustrations",
    "src"
  ],
  "scripts": {
    "prepublishOnly": "rm -rf dist/page.cjs* && mv dist/page*.css page.css && mv dist/page.css.map page.css.map || true",
    "prepack": "npm pkg delete scripts devDependencies resolutions alias targets",
    "postpack": "git checkout -- package.json"
  },
  "devDependencies": {
    "@adobe/spectrum-tokens": "^13.0.0-beta.34",
    "@parcel/macros": "2.12.1-canary.3165"
  },
  "dependencies": {
<<<<<<< HEAD
    "@react-aria/i18n": "^3.11.0",
    "@react-aria/interactions": "^3.22.0",
    "@react-aria/utils": "^3.23.0",
    "@react-spectrum/utils": "^3.11.3",
    "@react-stately/virtualizer": "^4.0.1",
=======
    "@react-aria/collections": "3.0.0-alpha.4",
    "@react-aria/i18n": "^3.12.2",
    "@react-aria/interactions": "^3.22.2",
    "@react-aria/utils": "^3.25.2",
    "@react-spectrum/utils": "^3.11.10",
>>>>>>> dcf312bc
    "@react-types/color": "3.0.0-rc.1",
    "@react-types/dialog": "^3.5.8",
    "@react-types/provider": "^3.7.2",
    "@react-types/shared": "^3.22.1",
    "@react-types/textfield": "^3.9.6",
    "csstype": "^3.0.2",
    "react-aria": "^3.34.3",
    "react-aria-components": "^1.3.3"
  },
  "peerDependencies": {
    "react": "^18.0.0 || ^19.0.0",
    "react-dom": "^18.0.0 || ^19.0.0"
  },
  "publishConfig": {
    "access": "public"
  }
}<|MERGE_RESOLUTION|>--- conflicted
+++ resolved
@@ -81,28 +81,20 @@
       "includeNodeModules": false
     },
     "illustrations-module": {
-<<<<<<< HEAD
-      "source": ["spectrum-illustrations/gradient/*.svg", "spectrum-illustrations/linear/*.tsx"],
-=======
       "source": [
         "spectrum-illustrations/gradient/*.svg",
         "spectrum-illustrations/linear/*.tsx"
       ],
->>>>>>> dcf312bc
       "distDir": "illustrations",
       "isLibrary": true,
       "outputFormat": "esmodule",
       "includeNodeModules": false
     },
     "illustrations-main": {
-<<<<<<< HEAD
-      "source": ["spectrum-illustrations/gradient/*.svg", "spectrum-illustrations/linear/*.tsx"],
-=======
       "source": [
         "spectrum-illustrations/gradient/*.svg",
         "spectrum-illustrations/linear/*.tsx"
       ],
->>>>>>> dcf312bc
       "distDir": "illustrations",
       "isLibrary": true,
       "outputFormat": "commonjs",
@@ -132,19 +124,12 @@
     "@parcel/macros": "2.12.1-canary.3165"
   },
   "dependencies": {
-<<<<<<< HEAD
-    "@react-aria/i18n": "^3.11.0",
-    "@react-aria/interactions": "^3.22.0",
-    "@react-aria/utils": "^3.23.0",
-    "@react-spectrum/utils": "^3.11.3",
-    "@react-stately/virtualizer": "^4.0.1",
-=======
     "@react-aria/collections": "3.0.0-alpha.4",
     "@react-aria/i18n": "^3.12.2",
     "@react-aria/interactions": "^3.22.2",
     "@react-aria/utils": "^3.25.2",
     "@react-spectrum/utils": "^3.11.10",
->>>>>>> dcf312bc
+    "@react-stately/virtualizer": "^4.0.1",
     "@react-types/color": "3.0.0-rc.1",
     "@react-types/dialog": "^3.5.8",
     "@react-types/provider": "^3.7.2",
