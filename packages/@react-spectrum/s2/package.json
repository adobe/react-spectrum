--- conflicted
+++ resolved
@@ -134,16 +134,9 @@
     "@react-aria/i18n": "^3.12.6",
     "@react-aria/interactions": "^3.24.0",
     "@react-aria/live-announcer": "^3.4.1",
-<<<<<<< HEAD
-    "@react-aria/utils": "^3.27.0",
-    "@react-spectrum/utils": "^3.12.1",
-    "@react-stately/layout": "^4.1.1",
-    "@react-stately/toast": "3.0.0-beta.7",
-=======
     "@react-aria/utils": "^3.28.0",
     "@react-spectrum/utils": "^3.12.2",
     "@react-stately/layout": "^4.2.0",
->>>>>>> 55113ca5
     "@react-stately/utils": "^3.10.5",
     "@react-types/dialog": "^3.5.16",
     "@react-types/grid": "^3.3.0",
