{
  "name": "@react-spectrum/s2",
  "version": "0.11.2",
  "description": "Spectrum 2 UI components in React",
  "license": "Apache-2.0",
  "repository": {
    "type": "git",
    "url": "https://github.com/adobe/react-spectrum"
  },
  "main": "dist/main.cjs",
  "module": "dist/module.mjs",
  "types": "dist/types.d.ts",
  "page": "dist/page.cjs",
  "style-module": "style/dist/module.mjs",
  "style-main": "style/dist/main.cjs",
  "style-types": "style/dist/types.d.ts",
  "source": "src/index.ts",
  "exports": {
    ".": {
      "source": "./src/index.ts",
      "types": [
        "./dist/types.d.ts",
        "./src/index.ts"
      ],
      "module": "./dist/module.mjs",
      "import": "./dist/module.mjs",
      "require": "./dist/main.cjs"
    },
    "./page.css": {
      "source": "./src/page.ts",
      "default": "./page.css"
    },
    "./style": {
      "source": "./style/index.ts",
      "types": [
        "./style/dist/types.d.ts",
        "./style/index.ts"
      ],
      "module": "./style/dist/module.mjs",
      "import": "./style/dist/module.mjs",
      "require": "./style/dist/main.cjs"
    },
    "./icons/*": {
      "source": "./s2wf-icons/S2_Icon_*_20_N.svg",
      "types": [
        "./icons/*.d.ts",
        "./icon.d.ts"
      ],
      "module": "./icons/*.mjs",
      "import": "./icons/*.mjs",
      "require": "./icons/*.cjs"
    },
    "./illustrations/*": {
      "source": "./spectrum-illustrations/*.tsx",
      "types": [
        "./illustrations/*.d.ts",
        "./icon.d.ts"
      ],
      "module": "./illustrations/*.mjs",
      "import": "./illustrations/*.mjs",
      "require": "./illustrations/*.cjs"
    },
    "./illustrations/linear/internal/*": null,
    "./illustrations/gradient/*/internal/*": null
  },
  "targets": {
    "module": {},
    "main": {},
    "types": {},
    "page": {
      "source": "src/page.ts",
      "isLibrary": true
    },
    "style-module": {
      "source": "style/index.ts",
      "isLibrary": true,
      "outputFormat": "esmodule",
      "context": "node"
    },
    "style-main": {
      "source": "style/index.ts",
      "isLibrary": true,
      "outputFormat": "commonjs",
      "context": "node"
    },
    "style-types": {
      "source": "style/index.ts"
    },
    "icons-module": {
      "source": "s2wf-icons/*.svg",
      "distDir": "icons",
      "isLibrary": true,
      "outputFormat": "esmodule",
      "includeNodeModules": false
    },
    "icons-main": {
      "source": "s2wf-icons/*.svg",
      "distDir": "icons",
      "isLibrary": true,
      "outputFormat": "commonjs",
      "includeNodeModules": false
    },
    "illustrations-module": {
      "source": [
        "spectrum-illustrations/gradient/*/*.tsx",
        "spectrum-illustrations/linear/*.tsx"
      ],
      "distDir": "illustrations",
      "isLibrary": true,
      "outputFormat": "esmodule",
      "includeNodeModules": false
    },
    "illustrations-main": {
      "source": [
        "spectrum-illustrations/gradient/*/*.tsx",
        "spectrum-illustrations/linear/*.tsx"
      ],
      "distDir": "illustrations",
      "isLibrary": true,
      "outputFormat": "commonjs",
      "includeNodeModules": false
    }
  },
  "browserslist": "last 2 Chrome versions, last 2 Safari versions, last 2 Firefox versions, last 2 Edge versions",
  "sideEffects": [
    "*.css"
  ],
  "files": [
    "dist",
    "style",
    "page.css",
    "page.css.map",
    "icons",
    "illustrations",
    "src"
  ],
  "scripts": {
    "prepublishOnly": "rm -rf dist/page.cjs* && mv dist/page*.css page.css && mv dist/page.css.map page.css.map || true",
    "prepack": "npm pkg delete scripts devDependencies resolutions alias targets",
    "postpack": "git checkout -- package.json"
  },
  "devDependencies": {
<<<<<<< HEAD
    "@adobe/spectrum-tokens": "0.0.0-s2-composite-drop-shadow-20250319174850",
    "@parcel/macros": "^2.14.0",
    "@react-aria/test-utils": "1.0.0-alpha.3",
=======
    "@adobe/spectrum-tokens": "^13.10.0",
    "@parcel/macros": "^2.16.0",
    "@react-aria/test-utils": "^1.0.0-alpha.8",
    "@storybook/jest": "^0.2.3",
>>>>>>> 4a562864
    "@testing-library/dom": "^10.1.0",
    "@testing-library/react": "^16.0.0",
    "@testing-library/user-event": "^14.0.0",
    "jest": "^29.5.0"
  },
  "dependencies": {
    "@internationalized/date": "^3.9.0",
    "@internationalized/number": "^3.6.5",
    "@react-aria/calendar": "^3.9.1",
    "@react-aria/collections": "3.0.0-rc.7",
    "@react-aria/focus": "^3.21.1",
    "@react-aria/i18n": "^3.12.12",
    "@react-aria/interactions": "^3.25.5",
    "@react-aria/live-announcer": "^3.4.4",
    "@react-aria/utils": "^3.30.1",
    "@react-spectrum/utils": "^3.12.8",
    "@react-stately/layout": "^4.5.0",
    "@react-stately/utils": "^3.10.8",
    "@react-types/dialog": "^3.5.21",
    "@react-types/grid": "^3.3.5",
    "@react-types/provider": "^3.8.12",
    "@react-types/shared": "^3.32.0",
    "@react-types/table": "^3.13.3",
    "@react-types/textfield": "^3.12.5",
    "csstype": "^3.0.2",
    "react-aria": "^3.43.2",
    "react-aria-components": "^1.12.2",
    "react-stately": "^3.41.0"
  },
  "peerDependencies": {
    "react": "^18.0.0 || ^19.0.0-rc.1",
    "react-dom": "^18.0.0 || ^19.0.0-rc.1"
  },
  "publishConfig": {
    "access": "public"
  }
}<|MERGE_RESOLUTION|>--- conflicted
+++ resolved
@@ -140,16 +140,10 @@
     "postpack": "git checkout -- package.json"
   },
   "devDependencies": {
-<<<<<<< HEAD
-    "@adobe/spectrum-tokens": "0.0.0-s2-composite-drop-shadow-20250319174850",
-    "@parcel/macros": "^2.14.0",
-    "@react-aria/test-utils": "1.0.0-alpha.3",
-=======
     "@adobe/spectrum-tokens": "^13.10.0",
     "@parcel/macros": "^2.16.0",
     "@react-aria/test-utils": "^1.0.0-alpha.8",
     "@storybook/jest": "^0.2.3",
->>>>>>> 4a562864
     "@testing-library/dom": "^10.1.0",
     "@testing-library/react": "^16.0.0",
     "@testing-library/user-event": "^14.0.0",
