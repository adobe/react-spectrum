{
  "name": "@react-spectrum/s2",
  "version": "0.9.0",
  "description": "Spectrum 2 UI components in React",
  "license": "Apache-2.0",
  "repository": {
    "type": "git",
    "url": "https://github.com/adobe/react-spectrum"
  },
  "main": "dist/main.cjs",
  "module": "dist/module.mjs",
  "types": "dist/types.d.ts",
  "page": "dist/page.cjs",
  "style-module": "style/dist/module.mjs",
  "style-main": "style/dist/main.cjs",
  "style-types": "style/dist/types.d.ts",
  "source": "src/index.ts",
  "exports": {
    ".": {
      "source": "./src/index.ts",
      "types": [
        "./dist/types.d.ts",
        "./src/index.ts"
      ],
      "module": "./dist/module.mjs",
      "import": "./dist/module.mjs",
      "require": "./dist/main.cjs"
    },
    "./page.css": {
      "source": "./src/page.ts",
      "default": "./page.css"
    },
    "./style": {
      "source": "./style/index.ts",
<<<<<<< HEAD
      "types": "./style/dist/types.d.ts",
=======
      "types": [
        "./style/dist/types.d.ts",
        "./style/index.ts"
      ],
>>>>>>> 8c33cba3
      "module": "./style/dist/module.mjs",
      "import": "./style/dist/module.mjs",
      "require": "./style/dist/main.cjs"
    },
    "./icons/*": {
      "source": "./s2wf-icons/S2_Icon_*_20_N.svg",
<<<<<<< HEAD
      "types": "./icons/*.d.ts",
=======
      "types": [
        "./icons/*.d.ts",
        "./icon.d.ts"
      ],
>>>>>>> 8c33cba3
      "module": "./icons/*.mjs",
      "import": "./icons/*.mjs",
      "require": "./icons/*.cjs"
    },
    "./illustrations/*": {
      "source": "./spectrum-illustrations/*.tsx",
      "types": [
        "./illustrations/*.d.ts",
        "./icon.d.ts"
      ],
      "module": "./illustrations/*.mjs",
      "import": "./illustrations/*.mjs",
      "require": "./illustrations/*.cjs"
    },
    "./illustrations/linear/internal/*": null,
    "./illustrations/gradient/*/internal/*": null
  },
  "targets": {
    "module": {},
    "main": {},
    "types": {},
    "page": {
      "source": "src/page.ts",
      "isLibrary": true
    },
    "style-module": {
      "source": "style/index.ts",
      "isLibrary": true,
      "outputFormat": "esmodule",
      "context": "node"
    },
    "style-main": {
      "source": "style/index.ts",
      "isLibrary": true,
      "outputFormat": "commonjs",
      "context": "node"
    },
    "style-types": {
      "source": "style/index.ts"
    },
    "icons-module": {
      "source": "s2wf-icons/*.svg",
      "distDir": "icons",
      "isLibrary": true,
      "outputFormat": "esmodule",
      "includeNodeModules": false
    },
    "icons-main": {
      "source": "s2wf-icons/*.svg",
      "distDir": "icons",
      "isLibrary": true,
      "outputFormat": "commonjs",
      "includeNodeModules": false
    },
    "illustrations-module": {
      "source": [
        "spectrum-illustrations/gradient/*/*.tsx",
        "spectrum-illustrations/linear/*.tsx"
      ],
      "distDir": "illustrations",
      "isLibrary": true,
      "outputFormat": "esmodule",
      "includeNodeModules": false
    },
    "illustrations-main": {
      "source": [
        "spectrum-illustrations/gradient/*/*.tsx",
        "spectrum-illustrations/linear/*.tsx"
      ],
      "distDir": "illustrations",
      "isLibrary": true,
      "outputFormat": "commonjs",
      "includeNodeModules": false
    }
  },
  "browserslist": "last 2 Chrome versions, last 2 Safari versions, last 2 Firefox versions, last 2 Edge versions",
  "sideEffects": [
    "*.css"
  ],
  "files": [
    "dist",
    "style",
    "page.css",
    "icons",
    "illustrations",
    "src"
  ],
  "scripts": {
    "prepublishOnly": "rm -rf dist/page.cjs* && mv dist/page*.css page.css && mv dist/page.css.map page.css.map || true",
    "prepack": "npm pkg delete scripts devDependencies resolutions alias targets",
    "postpack": "git checkout -- package.json"
  },
  "devDependencies": {
    "@adobe/spectrum-tokens": "^13.0.0-beta.56",
    "@parcel/macros": "^2.14.0",
    "@react-aria/test-utils": "1.0.0-alpha.7",
    "@storybook/jest": "^0.2.3",
    "@testing-library/dom": "^10.1.0",
    "@testing-library/react": "^16.0.0",
    "@testing-library/user-event": "^14.0.0",
    "jest": "^29.5.0"
  },
  "dependencies": {
    "@internationalized/number": "^3.6.2",
    "@react-aria/collections": "3.0.0-rc.1",
    "@react-aria/focus": "^3.20.3",
    "@react-aria/i18n": "^3.12.9",
    "@react-aria/interactions": "^3.25.1",
    "@react-aria/live-announcer": "^3.4.2",
    "@react-aria/utils": "^3.29.0",
    "@react-spectrum/utils": "^3.12.5",
    "@react-stately/layout": "^4.3.0",
    "@react-stately/utils": "^3.10.6",
    "@react-types/dialog": "^3.5.18",
    "@react-types/grid": "^3.3.2",
    "@react-types/provider": "^3.8.9",
    "@react-types/shared": "^3.29.1",
    "@react-types/table": "^3.13.0",
    "@react-types/textfield": "^3.12.2",
    "csstype": "^3.0.2",
    "react-aria": "^3.40.0",
    "react-aria-components": "^1.9.0",
    "react-stately": "^3.38.0"
  },
  "peerDependencies": {
    "react": "^18.0.0 || ^19.0.0-rc.1",
    "react-dom": "^18.0.0 || ^19.0.0-rc.1"
  },
  "publishConfig": {
    "access": "public"
  }
}<|MERGE_RESOLUTION|>--- conflicted
+++ resolved
@@ -32,28 +32,20 @@
     },
     "./style": {
       "source": "./style/index.ts",
-<<<<<<< HEAD
-      "types": "./style/dist/types.d.ts",
-=======
       "types": [
         "./style/dist/types.d.ts",
         "./style/index.ts"
       ],
->>>>>>> 8c33cba3
       "module": "./style/dist/module.mjs",
       "import": "./style/dist/module.mjs",
       "require": "./style/dist/main.cjs"
     },
     "./icons/*": {
       "source": "./s2wf-icons/S2_Icon_*_20_N.svg",
-<<<<<<< HEAD
-      "types": "./icons/*.d.ts",
-=======
       "types": [
         "./icons/*.d.ts",
         "./icon.d.ts"
       ],
->>>>>>> 8c33cba3
       "module": "./icons/*.mjs",
       "import": "./icons/*.mjs",
       "require": "./icons/*.cjs"
