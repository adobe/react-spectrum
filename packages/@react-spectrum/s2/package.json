--- conflicted
+++ resolved
@@ -129,25 +129,15 @@
     "jest": "^29.5.0"
   },
   "dependencies": {
-<<<<<<< HEAD
-    "@react-aria/button": "^3.11.0",
-    "@react-aria/collections": "3.0.0-alpha.6",
-    "@react-aria/i18n": "^3.12.4",
-    "@react-aria/interactions": "^3.22.5",
-    "@react-aria/live-announcer": "^3.4.1",
-    "@react-aria/tree": "3.0.0-beta.2",
-    "@react-aria/utils": "^3.26.0",
-    "@react-spectrum/utils": "^3.12.0",
-    "@react-stately/layout": "^4.1.0",
-=======
+    "@react-aria/button": "^3.11.1",
     "@react-aria/collections": "3.0.0-alpha.7",
     "@react-aria/i18n": "^3.12.5",
     "@react-aria/interactions": "^3.23.0",
     "@react-aria/live-announcer": "^3.4.1",
+    "@react-aria/tree": "3.0.0-beta.3",
     "@react-aria/utils": "^3.27.0",
     "@react-spectrum/utils": "^3.12.1",
     "@react-stately/layout": "^4.1.1",
->>>>>>> 1286a652
     "@react-stately/utils": "^3.10.5",
     "@react-stately/virtualizer": "^4.2.1",
     "@react-types/color": "^3.0.2",
