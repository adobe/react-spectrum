--- conflicted
+++ resolved
@@ -62,11 +62,7 @@
     ...otherProps
   } = props;
 
-<<<<<<< HEAD
-  // remove all the undefined props so they don't overwrite prevContext values
-=======
   // select only the props with values so undefined props don't overwrite prevContext values
->>>>>>> 6179b870
   let currentProps = {
     version,
     theme,
@@ -80,18 +76,11 @@
     isReadOnly,
     validationState
   };
-<<<<<<< HEAD
-  Object.keys(currentProps).forEach(propKey => currentProps[propKey] === undefined && delete currentProps[propKey]);
-
-  // Merge options with parent provider
-  let context = Object.assign({}, prevContext, currentProps);
-=======
   let filteredProps = {};
   Object.entries(currentProps).forEach(([key, value]) => value !== undefined && (filteredProps[key] = value));
 
   // Merge options with parent provider
   let context = Object.assign({}, prevContext, filteredProps);
->>>>>>> 6179b870
 
   useEffect(() => {
     configureTypekit(typekitId);
