/*
 * Copyright 2020 Adobe. All rights reserved.
 * This file is licensed to you under the Apache License, Version 2.0 (the "License");
 * you may not use this file except in compliance with the License. You may obtain a copy
 * of the License at http://www.apache.org/licenses/LICENSE-2.0
 *
 * Unless required by applicable law or agreed to in writing, software distributed under
 * the License is distributed on an "AS IS" BASIS, WITHOUT WARRANTIES OR REPRESENTATIONS
 * OF ANY KIND, either express or implied. See the License for the specific language
 * governing permissions and limitations under the License.
 */

// needs to be imported first
import MatchMediaMock from 'jest-matchmedia-mock';
// eslint-disable-next-line rulesdir/sort-imports
import {Button} from '@react-spectrum/button';
import {cleanup, render} from '@testing-library/react';
import {Provider} from '../';
import React from 'react';
import {triggerPress} from '@react-spectrum/test-utils';

let theme = {
  global: {},
  light: {'spectrum--light': 'spectrum--light'},
  dark: {'spectrum--dark': 'spectrum--dark'},
  medium: {'spectrum--medium': 'spectrum--medium'},
  large: {'spectrum--large': 'spectrum--large'}
};
let mediaQueryLight = '(prefers-color-scheme: light)';
let mediaQueryDark = '(prefers-color-scheme: dark)';

describe('Provider', () => {
  let matchMedia;
  let onPressSpy = jest.fn();
  beforeEach(() => {
    matchMedia = new MatchMediaMock();
  });
  afterEach(() => {
    matchMedia.clear();
    onPressSpy.mockClear();
    cleanup();
  });

  it('Uses OS theme by default - dark', () => {
    matchMedia.useMediaQuery(mediaQueryDark);
    let {getByTestId} = render(<Provider theme={theme} data-testid="testid"><div>hello</div></Provider>);
    let provider = getByTestId('testid');
    expect(provider.classList.contains('spectrum--dark')).toBeTruthy();
  });

  it('Uses OS theme by default - light', () => {
    matchMedia.useMediaQuery(mediaQueryLight);
    let {getByTestId} = render(<Provider theme={theme} data-testid="testid"><div>hello</div></Provider>);
    let provider = getByTestId('testid');
    expect(provider.classList.contains('spectrum--light')).toBeTruthy();
  });

  it('Can be set to dark regardless of OS setting', () => {
    matchMedia.useMediaQuery(mediaQueryLight);
    let {getByTestId} = render(<Provider theme={theme} colorScheme="dark" data-testid="testid"><div>hello</div></Provider>);
    let provider = getByTestId('testid');
    expect(provider.classList.contains('spectrum--dark')).toBeTruthy();
  });

  it('Nested providers follow their ancestors by default, not the OS', () => {
    matchMedia.useMediaQuery(mediaQueryLight);
    let {getByTestId} = render(
      <Provider theme={theme} colorScheme="dark" data-testid="testid1">
        <Provider data-testid="testid2">
          <div>hello</div>
        </Provider>
      </Provider>
    );
    let provider1 = getByTestId('testid1');
    let provider2 = getByTestId('testid2');
    expect(provider1.classList.contains('spectrum--dark')).toBeTruthy();
    expect(provider2.classList.contains('spectrum--dark')).toBeTruthy();
  });

  it('Nested providers can update to follow their ancestors', () => {
    matchMedia.useMediaQuery(mediaQueryDark);
    let NestedProviders = (props) => (
      <Provider theme={theme} colorScheme={props.colorScheme} data-testid="testid1">
        <Provider data-testid="testid2">
          <div>hello</div>
        </Provider>
      </Provider>
    );
    let {getByTestId, rerender} = render(<NestedProviders />);
    let provider1 = getByTestId('testid1');
    let provider2 = getByTestId('testid2');
    expect(provider1.classList.contains('spectrum--dark')).toBeTruthy();
    expect(provider2.classList.contains('spectrum--dark')).toBeTruthy();

    rerender(<NestedProviders colorScheme="light" />);
    provider1 = getByTestId('testid1');
    provider2 = getByTestId('testid2');
    expect(provider1.classList.contains('spectrum--light')).toBeTruthy();
    expect(provider2.classList.contains('spectrum--light')).toBeTruthy();
  });

  it('Nested providers can be explicitly set to something else', () => {
    matchMedia.useMediaQuery(mediaQueryLight);
    let {getByTestId} = render(
      <Provider theme={theme} colorScheme="dark" data-testid="testid1">
        <Provider colorScheme="light" data-testid="testid2">
          <div>hello</div>
        </Provider>
      </Provider>
    );
    let provider1 = getByTestId('testid1');
    let provider2 = getByTestId('testid2');
    expect(provider1.classList.contains('spectrum--dark')).toBeTruthy();
    expect(provider2.classList.contains('spectrum--light')).toBeTruthy();
  });

  it('Nested providers pass props to children', () => {
<<<<<<< HEAD
=======
    let onPressSpy = jest.fn();
>>>>>>> 6179b870
    let {getByRole} = render(
      <Provider theme={theme} isDisabled>
        <Provider isQuiet>
          <Button onPress={onPressSpy}>Hello!</Button>
        </Provider>
      </Provider>
    );
    let button = getByRole('button');
    triggerPress(button);
    expect(onPressSpy).not.toHaveBeenCalled();
    expect(button.classList.contains('spectrum-Button--quiet')).toBeTruthy();
<<<<<<< HEAD
=======
    onPressSpy.mockClear();
>>>>>>> 6179b870
  });

  it('Provider will rerender if the OS preferred changes and it is on auto', () => {
    matchMedia.useMediaQuery(mediaQueryLight);
    let {getByTestId} = render(
      <Provider theme={theme} data-testid="testid1">
        <Provider data-testid="testid2">
          <div>hello</div>
        </Provider>
      </Provider>
    );
    let provider1 = getByTestId('testid1');
    let provider2 = getByTestId('testid2');
    expect(provider1.classList.contains('spectrum--light')).toBeTruthy();
    expect(provider2.classList.contains('spectrum--light')).toBeTruthy();

    matchMedia.useMediaQuery(mediaQueryDark);
    expect(provider1.classList.contains('spectrum--dark')).toBeTruthy();
    expect(provider2.classList.contains('spectrum--dark')).toBeTruthy();
  });
});<|MERGE_RESOLUTION|>--- conflicted
+++ resolved
@@ -31,13 +31,11 @@
 
 describe('Provider', () => {
   let matchMedia;
-  let onPressSpy = jest.fn();
   beforeEach(() => {
     matchMedia = new MatchMediaMock();
   });
   afterEach(() => {
     matchMedia.clear();
-    onPressSpy.mockClear();
     cleanup();
   });
 
@@ -115,10 +113,7 @@
   });
 
   it('Nested providers pass props to children', () => {
-<<<<<<< HEAD
-=======
     let onPressSpy = jest.fn();
->>>>>>> 6179b870
     let {getByRole} = render(
       <Provider theme={theme} isDisabled>
         <Provider isQuiet>
@@ -130,10 +125,7 @@
     triggerPress(button);
     expect(onPressSpy).not.toHaveBeenCalled();
     expect(button.classList.contains('spectrum-Button--quiet')).toBeTruthy();
-<<<<<<< HEAD
-=======
     onPressSpy.mockClear();
->>>>>>> 6179b870
   });
 
   it('Provider will rerender if the OS preferred changes and it is on auto', () => {
