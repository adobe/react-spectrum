{
  "name": "@react-spectrum/provider",
  "version": "3.0.0-rc.1",
  "description": "Spectrum UI components in React",
  "license": "Apache-2.0",
  "main": "dist/main.js",
  "module": "dist/module.js",
  "types": "dist/types.d.ts",
  "source": "src/index.ts",
  "files": [
    "dist"
  ],
  "sideEffects": false,
  "targets": {
    "main": {
      "includeNodeModules": [
        "@adobe/spectrum-css-temp"
      ]
    },
    "module": {
      "includeNodeModules": [
        "@adobe/spectrum-css-temp"
      ]
    }
  },
  "repository": {
    "type": "git",
    "url": "https://github.com/adobe-private/react-spectrum-v3"
  },
  "dependencies": {
    "@babel/runtime": "^7.6.2",
    "@react-aria/i18n": "^3.0.0-rc.1",
<<<<<<< HEAD
=======
    "@react-aria/overlays": "^3.0.0-alpha.2",
    "@react-spectrum/toast": "^3.0.0-alpha.1",
>>>>>>> 566a544a
    "@react-spectrum/utils": "^3.0.0-rc.1",
    "@react-types/provider": "^3.0.0-rc.1",
    "@react-types/shared": "^3.0.0-rc.1",
    "classnames": "^2.2.5"
  },
  "devDependencies": {
    "@adobe/spectrum-css-temp": "^3.0.0-alpha.2",
    "@react-spectrum/button": "^3.0.0-rc.1",
    "@react-spectrum/checkbox": "^3.0.0-rc.1",
    "@react-spectrum/form": "^3.0.0-rc.1",
    "@react-spectrum/textfield": "^3.0.0-rc.1"
  },
  "peerDependencies": {
    "react": "^16.8.0",
    "react-dom": "^16.8.0"
  },
  "publishConfig": {
    "access": "public"
  }
}<|MERGE_RESOLUTION|>--- conflicted
+++ resolved
@@ -30,11 +30,8 @@
   "dependencies": {
     "@babel/runtime": "^7.6.2",
     "@react-aria/i18n": "^3.0.0-rc.1",
-<<<<<<< HEAD
-=======
     "@react-aria/overlays": "^3.0.0-alpha.2",
     "@react-spectrum/toast": "^3.0.0-alpha.1",
->>>>>>> 566a544a
     "@react-spectrum/utils": "^3.0.0-rc.1",
     "@react-types/provider": "^3.0.0-rc.1",
     "@react-types/shared": "^3.0.0-rc.1",
