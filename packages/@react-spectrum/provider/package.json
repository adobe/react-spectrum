{
  "name": "@react-spectrum/provider",
  "version": "3.9.7",
  "description": "Spectrum UI components in React",
  "license": "Apache-2.0",
  "main": "dist/main.js",
  "module": "dist/module.js",
  "exports": {
    "types": "./dist/types.d.ts",
    "import": "./dist/import.mjs",
    "require": "./dist/main.js"
  },
  "types": "dist/types.d.ts",
  "source": "src/index.ts",
  "files": [
    "dist",
    "src"
  ],
  "sideEffects": [
    "*.css"
  ],
  "targets": {
    "main": {
      "includeNodeModules": [
        "@adobe/spectrum-css-temp"
      ]
    },
    "module": {
      "includeNodeModules": [
        "@adobe/spectrum-css-temp"
      ]
    }
  },
  "repository": {
    "type": "git",
    "url": "https://github.com/adobe/react-spectrum"
  },
  "dependencies": {
<<<<<<< HEAD
    "@react-aria/i18n": "workspace:^",
    "@react-aria/overlays": "workspace:^",
    "@react-aria/utils": "workspace:^",
    "@react-spectrum/utils": "workspace:^",
    "@react-types/provider": "workspace:^",
    "@react-types/shared": "workspace:^",
=======
    "@react-aria/i18n": "^3.11.1",
    "@react-aria/overlays": "^3.22.1",
    "@react-aria/utils": "^3.24.1",
    "@react-spectrum/utils": "^3.11.7",
    "@react-types/provider": "^3.8.1",
    "@react-types/shared": "^3.23.1",
>>>>>>> 1cacbf1d
    "@swc/helpers": "^0.5.0",
    "clsx": "^2.0.0"
  },
  "devDependencies": {
    "@adobe/spectrum-css-temp": "3.0.0-alpha.1"
  },
  "peerDependencies": {
    "react": "^16.8.0 || ^17.0.0-rc.1 || ^18.0.0",
    "react-dom": "^16.8.0 || ^17.0.0-rc.1 || ^18.0.0"
  },
  "publishConfig": {
    "access": "public"
  }
}<|MERGE_RESOLUTION|>--- conflicted
+++ resolved
@@ -36,21 +36,12 @@
     "url": "https://github.com/adobe/react-spectrum"
   },
   "dependencies": {
-<<<<<<< HEAD
     "@react-aria/i18n": "workspace:^",
     "@react-aria/overlays": "workspace:^",
     "@react-aria/utils": "workspace:^",
     "@react-spectrum/utils": "workspace:^",
     "@react-types/provider": "workspace:^",
     "@react-types/shared": "workspace:^",
-=======
-    "@react-aria/i18n": "^3.11.1",
-    "@react-aria/overlays": "^3.22.1",
-    "@react-aria/utils": "^3.24.1",
-    "@react-spectrum/utils": "^3.11.7",
-    "@react-types/provider": "^3.8.1",
-    "@react-types/shared": "^3.23.1",
->>>>>>> 1cacbf1d
     "@swc/helpers": "^0.5.0",
     "clsx": "^2.0.0"
   },
