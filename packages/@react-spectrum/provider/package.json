--- conflicted
+++ resolved
@@ -33,14 +33,8 @@
   "dependencies": {
     "@babel/runtime": "^7.6.2",
     "@react-aria/i18n": "^3.1.2",
-<<<<<<< HEAD
-    "@react-aria/overlays": "^3.4.0",
-    "@react-aria/ssr": "^3.0.1",
-    "@react-aria/utils": "^3.3.0",
-=======
     "@react-aria/overlays": "^3.6.2",
     "@react-aria/utils": "^3.7.0",
->>>>>>> 887fff79
     "@react-spectrum/utils": "^3.3.0",
     "@react-types/provider": "^3.1.1",
     "@react-types/shared": "^3.5.0",
