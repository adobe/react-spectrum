import {Layout} from '@react-spectrum/docs';
export default Layout;

import docs from 'docs:@react-spectrum/provider';
import {HeaderInfo, PropTable} from '@react-spectrum/docs';
import packageData from '@react-spectrum/provider/package.json';

```jsx import
import {Checkbox} from '@react-spectrum/checkbox';
import {Form} from '@react-spectrum/form';
import {TextField} from '@react-spectrum/textfield';
import {Flex} from '@react-spectrum/layout';
import {Picker, Item} from '@react-spectrum/picker';
import {ActionButton} from '@react-spectrum/button';
import {RadioGroup, Radio} from '@react-spectrum/radio';
```

---
category: Application
keywords: [theme, locale, application, colorstop]
---

# Provider

<p>{docs.exports.Provider.description}</p>

<HeaderInfo
  packageData={packageData}
  componentNames={['Provider']} />

## Example

```tsx example
import {Provider} from '@react-spectrum/provider';
import {theme} from '@react-spectrum/theme-default';
import {Button} from '@react-spectrum/button';

function App() {
  return (
    <Provider theme={theme}>
      <Button variant="cta">
        Hello React Spectrum!
      </Button>
    </Provider>
  );
}
```

## Application provider

A Provider must be the root component of your application. All other React Spectrum components rely on the Provider to define the theme, locale, and other settings that they need in order to render.

### Themes
In order to provide the styling attributes that components need to render, you must pass a theme as a prop to the root provider in your application. Themes consist of a light and dark color scheme, along with medium and large platform scales. By default, React Spectrum will select the color scheme according to the user’s operating system setting, and the scale according to the device type (e.g. touch vs mouse input). To read more details about how theming works in React Spectrum, see the [theming docs](theming.html).

### Color Schemes
We recommend supporting both light and dark color schemes in your app, however, if you need to override this with an application specific setting, you can use the `colorScheme` prop.

```tsx example
<<<<<<< HEAD
<Provider colorScheme="dark" scale="large">
  <Form onSubmit={e => e.preventDefault()} margin="15px">
    <div>
      <TextField label="Email" />
    </div>
    <Checkbox>
      Checkbox Label
    </Checkbox>
    <div style={{'marginBottom': '15px'}}>
      <Button variant="primary">Button</Button>
    </div>
  </Form>
=======
<Provider theme={theme} colorScheme="light">
  <ActionButton margin="size-100">I'm a light button</ActionButton>
>>>>>>> b4089dd7
</Provider>
```

See the [styling docs](styling.html) for more information about using Spectrum color variables in your app to ensure it adapts to light and dark mode properly.

### Locales
Another important setting for your application is the locale. By default, React Spectrum chooses the locale matching the user’s browser/operating system language, but this can be overridden with the locale prop if you have an application specific setting. This prop accepts a [BCP 47](https://www.ietf.org/rfc/bcp/bcp47.txt) language code. A list of supported locales is available [here](https://react-spectrum.adobe.com/react-aria/internationalization.html#supported-locales).


<<<<<<< HEAD
<Provider theme={theme} colorScheme="dark" scale="large">
  <Form onSubmit={e => e.preventDefault()}>
    <div>
      <TextField label="Email" />
    </div>
    <Checkbox>
      Checkbox Label
    </Checkbox>
    <div>
      <Button variant="primary">Button</Button>
    </div>
  </Form>
</Provider>
```

### Locale

The `locale` prop can be set to specify a locale for children of the Provider.
The default for the locale prop is based on the system/browser settings.
The `locale` prop does not support nesting. It must be the same across the page and all `lang`/`dir` attributes in the dom must match.
See this list of supported [locales](../react-aria/internationalization#supported-locales).

```tsx example
<Provider locale="en-US">
  <Form onSubmit={e => e.preventDefault()} necessityIndicator="label">
    <div>
      <TextField label="email" />
    </div>
    <div>
      <Button variant="primary">Button</Button>
    </div>
  </Form>
=======
```tsx
<Provider theme={theme} locale={appSettings.locale}>
  <YourApp />
>>>>>>> b4089dd7
</Provider>
```

To access the current locale anywhere in your application, see the [useLocale](https://react-spectrum.adobe.com/react-aria/useLocale.html) hook.

## Property groups
Provider can also be used to define common properties for a group of components within it. For example, a group of components could be disabled together rather than individually by setting the `isDisabled` prop on any parent provider.

```tsx example
<Flex direction="column" gap="size-100" alignItems="start">
  <Provider isDisabled>
    <RadioGroup label="Favorite animal">
      <Radio value="dogs">Dogs</Radio>
      <Radio value="cats">Cats</Radio>
      <Radio value="horses">Horses</Radio>
    </RadioGroup>
    <Checkbox>I agree</Checkbox>
    <Button variant="primary">Submit</Button>
  </Provider>
</Flex>
```

Provider supports many other properties that can be used in this way: `isQuiet`, `isEmphasized`, `isDisabled`, `isRequired`, `isReadOnly`, and `validationState`. These will be applied to any child components that support them.

Property groups can also be nested. For example, a group of components could be made quiet or emphasized, with a sub-group that is also disabled. The inner-most provider will override outer ones, as will corresponding props on the components themselves.

The following example shows a registration form, which disables a picker and submit button until an email address is entered. All elements within the form use a quiet style, except the submit button, which overrides the provider setting using a prop.

```tsx example
<<<<<<< HEAD
<Provider isEmphasized>
  <Form onSubmit={e => e.preventDefault()}>
    <div>
      <TextField label="Email" placeholder="info@adobe.com" />
    </div>
    <Checkbox>
      Checkbox Label
    </Checkbox>
    <div>
      <Button variant="primary">Button</Button>
    </div>
  </Form>
</Provider>
=======
function Register() {
  let [email, setEmail] = React.useState('');

  return (
    <Flex direction="column" gap="size-100" alignItems="start">
      <Provider isQuiet>
        <TextField
          label="Email"
          placeholder="example@adobe.com"
          value={email}
          onChange={setEmail} />
        <Provider isDisabled={email.length === 0}>
          <Picker label="Favorite color">
            <Item key="magenta">Magenta</Item>
            <Item key="indigo">Indigo</Item>
            <Item key="chartreuse">Chartreuse</Item>
          </Picker>
          <Button variant="primary" isQuiet={false}>Submit</Button>
        </Provider>
      </Provider>
    </Flex>
  );
}
>>>>>>> b4089dd7
```

## Props

<PropTable component={docs.exports.Provider} links={docs.links} /><|MERGE_RESOLUTION|>--- conflicted
+++ resolved
@@ -57,23 +57,8 @@
 We recommend supporting both light and dark color schemes in your app, however, if you need to override this with an application specific setting, you can use the `colorScheme` prop.
 
 ```tsx example
-<<<<<<< HEAD
-<Provider colorScheme="dark" scale="large">
-  <Form onSubmit={e => e.preventDefault()} margin="15px">
-    <div>
-      <TextField label="Email" />
-    </div>
-    <Checkbox>
-      Checkbox Label
-    </Checkbox>
-    <div style={{'marginBottom': '15px'}}>
-      <Button variant="primary">Button</Button>
-    </div>
-  </Form>
-=======
 <Provider theme={theme} colorScheme="light">
   <ActionButton margin="size-100">I'm a light button</ActionButton>
->>>>>>> b4089dd7
 </Provider>
 ```
 
@@ -83,44 +68,9 @@
 Another important setting for your application is the locale. By default, React Spectrum chooses the locale matching the user’s browser/operating system language, but this can be overridden with the locale prop if you have an application specific setting. This prop accepts a [BCP 47](https://www.ietf.org/rfc/bcp/bcp47.txt) language code. A list of supported locales is available [here](https://react-spectrum.adobe.com/react-aria/internationalization.html#supported-locales).
 
 
-<<<<<<< HEAD
-<Provider theme={theme} colorScheme="dark" scale="large">
-  <Form onSubmit={e => e.preventDefault()}>
-    <div>
-      <TextField label="Email" />
-    </div>
-    <Checkbox>
-      Checkbox Label
-    </Checkbox>
-    <div>
-      <Button variant="primary">Button</Button>
-    </div>
-  </Form>
-</Provider>
-```
-
-### Locale
-
-The `locale` prop can be set to specify a locale for children of the Provider.
-The default for the locale prop is based on the system/browser settings.
-The `locale` prop does not support nesting. It must be the same across the page and all `lang`/`dir` attributes in the dom must match.
-See this list of supported [locales](../react-aria/internationalization#supported-locales).
-
-```tsx example
-<Provider locale="en-US">
-  <Form onSubmit={e => e.preventDefault()} necessityIndicator="label">
-    <div>
-      <TextField label="email" />
-    </div>
-    <div>
-      <Button variant="primary">Button</Button>
-    </div>
-  </Form>
-=======
 ```tsx
 <Provider theme={theme} locale={appSettings.locale}>
   <YourApp />
->>>>>>> b4089dd7
 </Provider>
 ```
 
@@ -150,21 +100,6 @@
 The following example shows a registration form, which disables a picker and submit button until an email address is entered. All elements within the form use a quiet style, except the submit button, which overrides the provider setting using a prop.
 
 ```tsx example
-<<<<<<< HEAD
-<Provider isEmphasized>
-  <Form onSubmit={e => e.preventDefault()}>
-    <div>
-      <TextField label="Email" placeholder="info@adobe.com" />
-    </div>
-    <Checkbox>
-      Checkbox Label
-    </Checkbox>
-    <div>
-      <Button variant="primary">Button</Button>
-    </div>
-  </Form>
-</Provider>
-=======
 function Register() {
   let [email, setEmail] = React.useState('');
 
@@ -188,7 +123,6 @@
     </Flex>
   );
 }
->>>>>>> b4089dd7
 ```
 
 ## Props
