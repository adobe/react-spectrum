/*
 * Copyright 2020 Adobe. All rights reserved.
 * This file is licensed to you under the Apache License, Version 2.0 (the "License");
 * you may not use this file except in compliance with the License. You may obtain a copy
 * of the License at http://www.apache.org/licenses/LICENSE-2.0
 *
 * Unless required by applicable law or agreed to in writing, software distributed under
 * the License is distributed on an "AS IS" BASIS, WITHOUT WARRANTIES OR REPRESENTATIONS
 * OF ANY KIND, either express or implied. See the License for the specific language
 * governing permissions and limitations under the License.
 */

import {act, fireEvent, pointerMap, render, screen, triggerPress, within} from '@react-spectrum/test-utils';
import {ActionGroup} from '../';
import {Button} from '@react-spectrum/button';
import {Dialog, DialogTrigger} from '@react-spectrum/dialog';
import Edit from '@spectrum-icons/workflow/Edit';
import {Item} from '@react-stately/collections';
import {Provider} from '@react-spectrum/provider';
import React from 'react';
import {Text} from '@react-spectrum/text';
import {theme} from '@react-spectrum/theme-default';
import {Tooltip, TooltipTrigger} from '@react-spectrum/tooltip';
import userEvent from '@testing-library/user-event';

// Describes the tabIndex values of button 1 (column 1), 2, and 3 as focus is moved forward or back.
// e.g. button2Focused describes button 2 having tabindex=0 while all other buttons have -1
let expectedButtonIndices = {
  button1Focused: ['0', '-1', '-1'],
  button2Focused: ['-1', '0', '-1'],
  button3Focused: ['-1', '-1', '0']
};

// Returns the expected button tab index configuration from expectedButtonIndicies in response to focus moving `forward` or `backward`
class BtnBehavior {
  constructor() {
    this.index = 0;
    this.buttons = expectedButtonIndices;
    this.forward = this.forward.bind(this);
    this.backward = this.backward.bind(this);
  }
  forward() {
    this.index = (this.index + 1) % 3;
    return this.current();
  }
  backward() {
    this.index = (this.index + 3 - 1) % 3;
    return this.current();
  }
  current() {
    return this.buttons[`button${this.index + 1}Focused`];
  }
  reset() {
    this.index = 0;
  }
}
let btnBehavior = new BtnBehavior();

function verifyResult(buttons, values, index) {
  expect(buttons).checkButtonIndex(values, index);
}

// Custom error message for button index equality check
expect.extend({
  checkButtonIndex(received, tabIndices, i) {
    let index = received.findIndex((htmlElement, i) => {
      const receivedValue = htmlElement.getAttribute('tabIndex');

      return receivedValue !== tabIndices[i];
    });

    if (index !== -1) {
      return {
        message: () => `expected button index configuration "button${i + 1}Focused": got (${received.map((button) => button.getAttribute('tabIndex'))}) but expected ${tabIndices}`,
        pass: false
      };
    } else {
      return {
        pass: true
      };
    }
  }
});

function renderComponent(props) {
  return render(
    <Provider theme={theme} locale="de-DE">
      <ActionGroup {...props}>
        <Item key="1">Click me 1</Item>
        <Item key="2">Click me 2</Item>
      </ActionGroup>
    </Provider>
  );
}

function renderComponentWithExtraInputs(props) {
  return render(
    <Provider theme={theme} locale="de-DE">
      <Button variant="primary" aria-label="ButtonBefore" />
      <ActionGroup {...props}>
        <Item key="1">Click me 1</Item>
        <Item key="2">Click me 2</Item>
      </ActionGroup>
      <Button variant="primary" aria-label="ButtonAfter" />
    </Provider>
  );
}

describe('ActionGroup', function () {
  let user;

  beforeAll(function () {
<<<<<<< HEAD
    user = userEvent.setup({delay: null, pointerMap});
=======
>>>>>>> 99ca82e8
    jest.useFakeTimers();

    jest.spyOn(HTMLElement.prototype, 'offsetWidth', 'get').mockImplementation(function () {
      if (this instanceof HTMLButtonElement) {
        return 100;
      }

      return 1000;
    });
  });

  afterEach(() => {
    btnBehavior.reset();
  });
  let tab = async () => await user.tab();
  let pressArrowRight = async () => await user.keyboard('{ArrowRight}');
  let pressArrowLeft = async () => await user.keyboard('{ArrowLeft}');
  let pressArrowUp = async () => await user.keyboard('{ArrowUp}');
  let pressArrowDown = async () => await user.keyboard('{ArrowDown}');

  it.each`
  Name               | ComponentGroup   | Component
  ${'ActionGroup'}   | ${ActionGroup}   | ${Item}
  `('$Name handles defaults', function ({ComponentGroup, Component}) {
    let {getByRole, getAllByRole} = render(
      <Provider theme={theme} locale="de-DE">
        <ComponentGroup>
          <Component >Click me</Component>
        </ComponentGroup>
      </Provider>
    );
    expect(getByRole('toolbar')).toBeTruthy();
    expect(getAllByRole('button')).toBeTruthy();
  });

  it.each`
    Name               | ComponentGroup   | Component   | props
    ${'ActionGroup'}   | ${ActionGroup}   | ${Item}     | ${{orientation: 'vertical'}}
  `('$Name handles vertical', function ({ComponentGroup, Component, props}) {
    let {getByTestId} = render(
      <Provider theme={theme} locale="de-DE">
        <ComponentGroup {...props} data-testid="test-group" >
          <Component>Click me</Component>
        </ComponentGroup>
      </Provider>
    );
    let group = getByTestId('test-group');
    expect(group).toHaveAttribute('aria-orientation', 'vertical');
  });

  it.each`
    Name               | ComponentGroup   | Component   | props
    ${'ActionGroup'}   | ${ActionGroup}   | ${Item}     | ${{selectionMode: 'single', isDisabled: true}}
  `('$Name handles disabled', function ({ComponentGroup, Component, props}) {
    let {getByRole} = render(
      <Provider theme={theme} locale="de-DE">
        <ComponentGroup {...props} >
          <Component>Click me</Component>
        </ComponentGroup>
      </Provider>
    );
    let group = getByRole('radiogroup');
    expect(group).toHaveAttribute('aria-disabled', 'true');
  });

  it.each`
    Name                                                   | props                                         | orders
    ${'(left/right arrows, ltr + horizontal) ActionGroup'} | ${{locale: 'de-DE'}}                          | ${[{action: tab, result: () => expectedButtonIndices.button1Focused}, {action: pressArrowRight, result: btnBehavior.forward}, {action: pressArrowLeft, result: btnBehavior.backward}, {action: pressArrowLeft, result: btnBehavior.backward}]}
    ${'(left/right arrows, rtl + horizontal) ActionGroup'} | ${{locale: 'ar-AE'}}                          | ${[{action: tab, result: () => expectedButtonIndices.button1Focused}, {action: pressArrowRight, result: btnBehavior.backward}, {action: pressArrowLeft, result: btnBehavior.forward}, {action: pressArrowLeft, result: btnBehavior.forward}]}
    ${'(up/down arrows, ltr + horizontal) ActionGroup'}    | ${{locale: 'de-DE'}}                          | ${[{action: tab, result: () => expectedButtonIndices.button1Focused}, {action: pressArrowDown, result: btnBehavior.forward}, {action: pressArrowUp, result: btnBehavior.backward}, {action: pressArrowUp, result: btnBehavior.backward}]}
    ${'(up/down arrows, rtl + horizontal) ActionGroup'}    | ${{locale: 'ar-AE'}}                          | ${[{action: tab, result: () => expectedButtonIndices.button1Focused}, {action: pressArrowDown, result: btnBehavior.forward}, {action: pressArrowUp, result: btnBehavior.backward}, {action: pressArrowUp, result: btnBehavior.backward}]}
    ${'(left/right arrows, ltr + vertical) ActionGroup'}   | ${{locale: 'de-DE', orientation: 'vertical'}} | ${[{action: tab, result: () => expectedButtonIndices.button1Focused}, {action: pressArrowRight, result: btnBehavior.forward}, {action: pressArrowLeft, result: btnBehavior.backward}, {action: pressArrowLeft, result: btnBehavior.backward}]}
    ${'(left/right arrows, rtl + vertical) ActionGroup'}   | ${{locale: 'ar-AE', orientation: 'vertical'}} | ${[{action: tab, result: () => expectedButtonIndices.button1Focused}, {action: pressArrowRight, result: btnBehavior.forward}, {action: pressArrowLeft, result: btnBehavior.backward}, {action: pressArrowLeft, result: btnBehavior.backward}]}
    ${'(up/down arrows, ltr + vertical) ActionGroup'}      | ${{locale: 'de-DE', orientation: 'vertical'}} | ${[{action: tab, result: () => expectedButtonIndices.button1Focused}, {action: pressArrowDown, result: btnBehavior.forward}, {action: pressArrowUp, result: btnBehavior.backward}, {action: pressArrowUp, result: btnBehavior.backward}]}
    ${'(up/down arrows, rtl + vertical) ActionGroup'}      | ${{locale: 'ar-AE', orientation: 'vertical'}} | ${[{action: tab, result: () => expectedButtonIndices.button1Focused}, {action: pressArrowDown, result: btnBehavior.forward}, {action: pressArrowUp, result: btnBehavior.backward}, {action: pressArrowUp, result: btnBehavior.backward}]}
  `('$Name shifts button focus in the correct direction on key press', async function ({Name, props, orders}) {
    let tree = render(
      <Provider theme={theme} locale={props.locale}>
        <ActionGroup orientation={props.orientation} >
          <Item data-testid="button-1" key="1">Click me 1</Item>
          <Item data-testid="button-2" key="">Click me 2</Item>
          <Item data-testid="button-3" key="3">Click me 3</Item>
        </ActionGroup>
      </Provider>
    );

    let buttons = tree.getAllByRole('button');

    let index = 0;
    for (let {action, result} of orders) {
      await action();
      verifyResult(buttons, result(), index);
      index++;
    }
  });

  it.each`
    Name                     | props                | disabledKeys   | orders
    ${'middle disabled'}     | ${{locale: 'de-DE'}} | ${['1']}       | ${[{action: tab, result: () => ['0', '-1', '-1']}, {action: pressArrowRight, result: () => ['-1', '-1', '0']}, {action: pressArrowRight, result: () => ['0', '-1', '-1']}, {action: pressArrowLeft, result: () => ['-1', '-1', '0']}, {action: pressArrowLeft, result: () => ['0', '-1', '-1']}]}
    ${'first disabled'}      | ${{locale: 'de-DE'}} | ${['0']}       | ${[{action: tab, result: () => ['-1', '0', '-1']}, {action: pressArrowRight, result: () => ['-1', '-1', '0']}, {action: pressArrowRight, result: () => ['-1', '0', '-1']}, {action: pressArrowLeft, result: () => ['-1', '-1', '0']}, {action: pressArrowLeft, result: () => ['-1', '0', '-1']}]}
    ${'last disabled'}       | ${{locale: 'de-DE'}} | ${['2']}       | ${[{action: tab, result: () => ['0', '-1', '-1']}, {action: pressArrowRight, result: () => ['-1', '0', '-1']}, {action: pressArrowRight, result: () => ['0', '-1', '-1']}, {action: pressArrowLeft, result: () => ['-1', '0', '-1']}, {action: pressArrowLeft, result: () => ['0', '-1', '-1']}]}
    ${'1&2 disabled'}        | ${{locale: 'de-DE'}} | ${['0', '1']}  | ${[{action: tab, result: () => ['-1', '-1', '0']}, {action: pressArrowRight, result: () => ['-1', '-1', '0']}, {action: pressArrowRight, result: () => ['-1', '-1', '0']}, {action: pressArrowLeft, result: () => ['-1', '-1', '0']}, {action: pressArrowLeft, result: () => ['-1', '-1', '0']}]}
    ${'rtl middle disabled'} | ${{locale: 'ar-AE'}} | ${['1']}       | ${[{action: tab, result: () => ['0', '-1', '-1']}, {action: pressArrowRight, result: () => ['-1', '-1', '0']}, {action: pressArrowRight, result: () => ['0', '-1', '-1']}, {action: pressArrowLeft, result: () => ['-1', '-1', '0']}, {action: pressArrowLeft, result: () => ['0', '-1', '-1']}]}
    ${'rtl first disabled'}  | ${{locale: 'ar-AE'}} | ${['0']}       | ${[{action: tab, result: () => ['-1', '0', '-1']}, {action: pressArrowRight, result: () => ['-1', '-1', '0']}, {action: pressArrowRight, result: () => ['-1', '0', '-1']}, {action: pressArrowLeft, result: () => ['-1', '-1', '0']}, {action: pressArrowLeft, result: () => ['-1', '0', '-1']}]}
    ${'rtl last disabled'}   | ${{locale: 'ar-AE'}} | ${['2']}       | ${[{action: tab, result: () => ['0', '-1', '-1']}, {action: pressArrowRight, result: () => ['-1', '0', '-1']}, {action: pressArrowRight, result: () => ['0', '-1', '-1']}, {action: pressArrowLeft, result: () => ['-1', '0', '-1']}, {action: pressArrowLeft, result: () => ['0', '-1', '-1']}]}
    ${'rtl 1&2 disabled'}    | ${{locale: 'ar-AE'}} | ${['0', '1']}  | ${[{action: tab, result: () => ['-1', '-1', '0']}, {action: pressArrowRight, result: () => ['-1', '-1', '0']}, {action: pressArrowRight, result: () => ['-1', '-1', '0']}, {action: pressArrowLeft, result: () => ['-1', '-1', '0']}, {action: pressArrowLeft, result: () => ['-1', '-1', '0']}]}

  `('$Name skips disabled keys', async function ({Name, props, disabledKeys, orders}) {
    let tree = render(
      <Provider theme={theme} locale={props.locale}>
        <ActionGroup disabledKeys={disabledKeys}>
          <Item key="0" data-testid="button-1">Click me 1</Item>
          <Item key="1" data-testid="button-2">Click me 2</Item>
          <Item key="2" data-testid="button-3">Click me 3</Item>
        </ActionGroup>
      </Provider>
    );

    let buttons = tree.getAllByRole('button');

    let index = 0;
    for (let {action, result} of orders) {
      await action();
      verifyResult(buttons, result(), index);
      index++;
    }
  });

  it.each`
    Name                         | props                | disabledKeys   | orders
    ${'middle two disabled'}     | ${{locale: 'de-DE'}} | ${['1', '2']}  | ${[{action: tab, result: () => ['0', '-1', '-1', '-1']}, {action: pressArrowRight, result: () => ['-1', '-1', '-1', '0']}, {action: pressArrowRight, result: () => ['0', '-1', '-1', '-1']}, {action: pressArrowLeft, result: () => ['-1', '-1', '-1', '0']}, {action: pressArrowLeft, result: () => ['0', '-1', '-1', '-1']}]}
    ${'rtl middle two disabled'} | ${{locale: 'de-DE'}} | ${['1', '2']}  | ${[{action: tab, result: () => ['0', '-1', '-1', '-1']}, {action: pressArrowRight, result: () => ['-1', '-1', '-1', '0']}, {action: pressArrowRight, result: () => ['0', '-1', '-1', '-1']}, {action: pressArrowLeft, result: () => ['-1', '-1', '-1', '0']}, {action: pressArrowLeft, result: () => ['0', '-1', '-1', '-1']}]}
  `('$Name skips multiple disabled keys', async function ({Name, props, disabledKeys, orders}) {
    let tree = render(
      <Provider theme={theme} locale={props.locale}>
        <ActionGroup disabledKeys={disabledKeys}>
          <Item key="0" data-testid="button-1">Click me 1</Item>
          <Item key="1" data-testid="button-2">Click me 2</Item>
          <Item key="2" data-testid="button-3">Click me 3</Item>
          <Item key="3" data-testid="button-4">Click me 4</Item>
        </ActionGroup>
      </Provider>
    );

    let buttons = tree.getAllByRole('button');

    let index = 0;
    for (let {action, result} of orders) {
      await action();
      verifyResult(buttons, result(), index);
      index++;
    }
  });

  it('should be focusable from Tab', async function () {
    let tree = renderComponentWithExtraInputs({selectionMode: 'single'});

    let buttonBefore = tree.getByLabelText('ButtonBefore');
    let buttonAfter = tree.getByLabelText('ButtonAfter');
    let buttons = tree.getAllByRole('radio');
    act(() => {buttonBefore.focus();});

    await user.tab();
    expect(document.activeElement).toBe(buttons[0]);

    await user.tab();
    expect(document.activeElement).toBe(buttonAfter);
  });

  it('should be focusable from Shift + Tab', async function () {
    let tree = renderComponentWithExtraInputs({selectionMode: 'single'});

    let buttonBefore = tree.getByLabelText('ButtonBefore');
    let buttonAfter = tree.getByLabelText('ButtonAfter');
    let buttons = tree.getAllByRole('radio');
    act(() => {buttonAfter.focus();});

    await user.tab({shift: true});
    expect(document.activeElement).toBe(buttons[1]);

    await user.tab({shift: true});
    expect(document.activeElement).toBe(buttonBefore);
  });

  it('should remember last focused item', async function () {
    let tree = renderComponentWithExtraInputs({selectionMode: 'single'});

    let buttonBefore = tree.getByLabelText('ButtonBefore');
    let buttonAfter = tree.getByLabelText('ButtonAfter');
    let buttons = tree.getAllByRole('radio');
    act(() => {buttonBefore.focus();});

    await user.tab();
    expect(document.activeElement).toBe(buttons[0]);

    await pressArrowRight();
    expect(document.activeElement).toBe(buttons[1]);

    await user.tab();
    expect(document.activeElement).toBe(buttonAfter);

    await user.tab({shift: true});
    expect(document.activeElement).toBe(buttons[1]);
  });

  it('ActionGroup handles single selection', function () {
    let {getAllByRole} = renderComponent({selectionMode: 'single'});

    let [button1, button2] = getAllByRole('radio');
    triggerPress(button1);
    expect(button1).toHaveAttribute('aria-checked', 'true');

    triggerPress(button2);
    expect(button1).toHaveAttribute('aria-checked', 'false');
    expect(button2).toHaveAttribute('aria-checked', 'true');
  });

  it('ActionGroup handles multiple selection', function () {
    let {getByRole, getAllByRole} = renderComponent({selectionMode: 'multiple'});

    expect(getByRole('toolbar')).toBeTruthy();
    let [button1, button2] = getAllByRole('checkbox');
    triggerPress(button1);
    expect(button1).toHaveAttribute('aria-checked', 'true');

    triggerPress(button2);
    expect(button1).toHaveAttribute('aria-checked', 'true');
    expect(button2).toHaveAttribute('aria-checked', 'true');
  });

  it('ActionGroup should not allow selecting all items with cmd + a', function () {
    let {getAllByRole} = renderComponent({selectionMode: 'multiple'});

    let [button1, button2] = getAllByRole('checkbox');
    triggerPress(button1);
    expect(button1).toHaveAttribute('aria-checked', 'true');
    expect(button2).toHaveAttribute('aria-checked', 'false');

    fireEvent.keyDown(button1, {key: 'a', ctrlKey: true});
    expect(button1).toHaveAttribute('aria-checked', 'true');
    expect(button2).toHaveAttribute('aria-checked', 'false');
  });

  it('ActionGroup handles none selection', function () {
    let {getByRole} = render(
      <Provider theme={theme} locale="de-DE">
        <ActionGroup selectionMode="none">
          <Item>Click me</Item>
        </ActionGroup>
      </Provider>
    );

    let button1 = getByRole('button');
    triggerPress(button1);
    expect(button1).not.toHaveAttribute('aria-checked');
  });

  it('ActionGroup should pass className, role and tabIndex', function () {
    let {getByRole} = render(
      <Provider theme={theme} locale="de-DE">
        <ActionGroup selectionMode="single">
          <Item UNSAFE_className={'test-class'}>Click me</Item>
        </ActionGroup>
      </Provider>
    );

    let button1 = getByRole('radio');
    expect(button1).not.toHaveAttribute('icon');
    expect(button1).not.toHaveAttribute('unsafe_classname');
    expect(button1).toHaveAttribute('class', expect.not.stringContaining('test-class'));
    expect(button1).toHaveAttribute('class', expect.stringContaining('-item'));
    expect(button1).toHaveAttribute('role', 'radio');
    expect(button1).toHaveAttribute('tabIndex', '0');
  });

  it('ActionGroup handles disabledKeys', function () {
    let onSelectionChange = jest.fn();
    let {getAllByRole} = renderComponent({selectionMode: 'single', disabledKeys: ['1'], onSelectionChange});

    let [button1, button2] = getAllByRole('radio');
    triggerPress(button1);
    expect(button1).toHaveAttribute('disabled');
    expect(onSelectionChange).toBeCalledTimes(0);
    triggerPress(button2);
    expect(button2).not.toHaveAttribute('disabled');
    expect(onSelectionChange).toBeCalledTimes(1);
  });

  it('ActionGroup handles selectedKeys (controlled)', function () {
    let onSelectionChange = jest.fn();
    let {getAllByRole} = renderComponent({selectionMode: 'single', selectedKeys: ['1'], onSelectionChange});

    let [button1, button2] = getAllByRole('radio');
    expect(button1).toHaveAttribute('aria-checked', 'true');
    expect(button2).toHaveAttribute('aria-checked', 'false');
    triggerPress(button2);
    expect(onSelectionChange).toBeCalledTimes(1);
    expect(button1).toHaveAttribute('aria-checked', 'true');
    expect(button2).toHaveAttribute('aria-checked', 'false');
  });

  it('ActionGroup handles selectedKeys (uncontrolled)', function () {
    let onSelectionChange = jest.fn();
    let {getAllByRole} = renderComponent({selectionMode: 'single', defaultSelectedKeys: ['1'], onSelectionChange});

    let [button1, button2] = getAllByRole('radio');
    expect(button1).toHaveAttribute('aria-checked', 'true');
    expect(button2).toHaveAttribute('aria-checked', 'false');
    triggerPress(button2);
    expect(onSelectionChange).toBeCalledTimes(1);
    expect(button1).toHaveAttribute('aria-checked', 'false');
    expect(button2).toHaveAttribute('aria-checked', 'true');
  });

  it('ActionGroup deselects the selected button', function () {
    let onSelectionChange = jest.fn();
    let {getAllByRole} = renderComponent({selectionMode: 'single', onSelectionChange});

    let [button1] = getAllByRole('radio');
    triggerPress(button1);
    expect(onSelectionChange).toBeCalledTimes(1);
    expect(new Set(onSelectionChange.mock.calls[0][0])).toEqual(new Set(['1']));
    triggerPress(button1);
    expect(onSelectionChange).toBeCalledTimes(2);
    expect(new Set(onSelectionChange.mock.calls[1][0])).toEqual(new Set([]));
  });

  it('ActionGroup allows aria-label', function () {
    let {getByRole} = render(
      <Provider theme={theme} locale="de-DE">
        <ActionGroup aria-label="Test">
          <Item>Click me</Item>
        </ActionGroup>
      </Provider>
    );

    let button1 = getByRole('toolbar');
    expect(button1).toHaveAttribute('aria-label', 'Test');
  });

  it('ActionGroup allows aria-labelledby', function () {
    let {getByRole} = render(
      <Provider theme={theme} locale="de-DE">
        <span id="test">Test</span>
        <ActionGroup aria-labelledby="test">
          <Item>Click me</Item>
        </ActionGroup>
      </Provider>
    );

    let button1 = getByRole('toolbar');
    expect(button1).toHaveAttribute('aria-labelledby', 'test');
  });

  it('ActionGroup allows aria-describedby', function () {
    let {getByRole} = render(
      <Provider theme={theme} locale="de-DE">
        <span id="test">Test</span>
        <ActionGroup aria-describedby="test">
          <Item>Click me</Item>
        </ActionGroup>
      </Provider>
    );

    let button1 = getByRole('toolbar');
    expect(button1).toHaveAttribute('aria-describedby', 'test');
  });

  it('ActionGroup allow aria-label on Item', function () {
    let {getByRole} = render(
      <Provider theme={theme} locale="de-DE">
        <ActionGroup selectionMode="single">
          <Item aria-label="Test">Click me</Item>
        </ActionGroup>
      </Provider>
    );

    let button1 = getByRole('radio');
    expect(button1).toHaveAttribute('aria-label', 'Test');
  });

  it('ActionGroup allows custom props', function () {
    let {getByRole} = render(
      <Provider theme={theme} locale="de-DE">
        <ActionGroup data-testid="test">
          <Item>Click me</Item>
        </ActionGroup>
      </Provider>
    );

    let button1 = getByRole('toolbar');
    expect(button1).toHaveAttribute('data-testid', 'test');
  });

  it('ActionGroup Item allows custom props', function () {
    let {getAllByRole} = render(
      <Provider theme={theme} locale="de-DE">
        <ActionGroup>
          <Item data-testid="test">Click me</Item>
        </ActionGroup>
      </Provider>
    );

    let item = getAllByRole('button')[0];
    expect(item).toHaveAttribute('data-testid', 'test');
  });

  it('fires onAction when a button is pressed', function () {
    let onAction = jest.fn();
    let tree = render(
      <Provider theme={theme} locale="de-DE">
        <ActionGroup selectionMode="none" onAction={onAction}>
          <Item key="test">Click me</Item>
        </ActionGroup>
      </Provider>
    );

    let button = tree.getByRole('button');
    triggerPress(button);

    expect(onAction).toHaveBeenCalledTimes(1);
    expect(onAction).toHaveBeenCalledWith('test');
  });

  it('does not fire onAction if the action group is disabled', function () {
    let onAction = jest.fn();
    let tree = render(
      <Provider theme={theme} locale="de-DE">
        <ActionGroup onAction={onAction} isDisabled>
          <Item key="test">Click me</Item>
        </ActionGroup>
      </Provider>
    );

    let button = tree.getByRole('button');
    triggerPress(button);

    expect(onAction).not.toHaveBeenCalled();
  });

  it('does not fire onAction if the item is disabled', function () {
    let onAction = jest.fn();
    let tree = render(
      <Provider theme={theme} locale="de-DE">
        <ActionGroup onAction={onAction} disabledKeys={['test']}>
          <Item key="test">Click me</Item>
        </ActionGroup>
      </Provider>
    );

    let button = tree.getByRole('button');
    triggerPress(button);

    expect(onAction).not.toHaveBeenCalled();
  });

  it('supports DialogTrigger as a wrapper around items', function () {
    let tree = render(
      <Provider theme={theme}>
        <ActionGroup>
          <DialogTrigger>
            <Item>Hi</Item>
            <Dialog>
              I'm a dialog
            </Dialog>
          </DialogTrigger>
        </ActionGroup>
      </Provider>
    );

    let button = tree.getByRole('button');

    triggerPress(button);
    act(() => {
      jest.runAllTimers();
    });

    let dialog = tree.getByRole('dialog');
    expect(dialog).toBeVisible();

    fireEvent.keyDown(dialog, {key: 'Escape'});
    fireEvent.keyUp(dialog, {key: 'Escape'});
    act(() => {
      jest.runAllTimers();
    });

    expect(tree.queryByRole('dialog')).toBeNull();
  });

  it('supports TooltipTrigger as a wrapper around items', function () {
    let tree = render(
      <Provider theme={theme}>
        <ActionGroup>
          <TooltipTrigger>
            <Item>Hi</Item>
            <Tooltip>
              I'm a tooltip
            </Tooltip>
          </TooltipTrigger>
        </ActionGroup>
      </Provider>
    );

    let button = tree.getByRole('button');
    fireEvent.keyDown(document.body, {key: 'Tab'});
    fireEvent.keyUp(document.body, {key: 'Tab'});
    act(() => button.focus());

    let tooltip = tree.getByRole('tooltip');
    expect(tooltip).toBeVisible();
    expect(button).toHaveAttribute('aria-describedby', tooltip.id);
  });

  it('no infinite loop if all keys are disabled', async function () {
    let tree = render(
      <Provider theme={theme}>
        <input type="text" id="foo" autoFocus />
        <ActionGroup disabledKeys={['test1', 'test2']} selectionMode="single">
          <Item key="test1">Hi</Item>
          <Item key="test2">Bye</Item>
        </ActionGroup>
        <input type="text" id="bar" />
      </Provider>
    );

    let actiongroup = tree.getByRole('radiogroup');
    expect(actiongroup).toHaveAttribute('aria-disabled', 'true');
    let inputs = tree.getAllByRole('textbox');
    expect(document.activeElement).toBe(inputs[0]);
    await user.tab();
    expect(document.activeElement).toBe(inputs[1]);
    await user.tab({shift: true});
    expect(document.activeElement).toBe(inputs[0]);
  });

  it('not disabled if extraneous disabledKeys are provided', async function () {
    let tree = render(
      <Provider theme={theme}>
        <input type="text" id="foo" autoFocus />
        <ActionGroup disabledKeys={['test1', 'foo']} selectionMode="single">
          <Item key="test1">Hi</Item>
          <Item key="test2">Bye</Item>
        </ActionGroup>
        <input type="text" id="bar" />
      </Provider>
    );

    let actiongroup = tree.getByRole('radiogroup');
    expect(actiongroup).not.toHaveAttribute('aria-disabled', 'true');
    let inputs = tree.getAllByRole('textbox');
    let buttons = tree.getAllByRole('radio');
    expect(document.activeElement).toBe(inputs[0]);
    await user.tab();
    expect(document.activeElement).toBe(buttons[1]);
    await user.tab({shift: true});
    expect(document.activeElement).toBe(inputs[0]);
  });

  it('is disabled if extraneous disabledKeys are provided in addition to all keys being disabled', async function () {
    let tree = render(
      <Provider theme={theme}>
        <input type="text" id="foo" autoFocus />
        <ActionGroup disabledKeys={['test1', 'test2', 'foo']} selectionMode="single">
          <Item key="test1">Hi</Item>
          <Item key="test2">Bye</Item>
        </ActionGroup>
        <input type="text" id="bar" />
      </Provider>
    );

    let actiongroup = tree.getByRole('radiogroup');
    expect(actiongroup).toHaveAttribute('aria-disabled', 'true');
    let inputs = tree.getAllByRole('textbox');
    expect(document.activeElement).toBe(inputs[0]);
    await user.tab();
    expect(document.activeElement).toBe(inputs[1]);
    await user.tab({shift: true});
    expect(document.activeElement).toBe(inputs[0]);
  });

  describe('overflowMode="collapse"', function () {
    beforeEach(() => {
      jest.spyOn(HTMLElement.prototype, 'offsetWidth', 'get').mockImplementation(function () {
        if (this instanceof HTMLButtonElement) {
          return 100;
        }

        return 250;
      });
    });

    it('collapses overflowing items into a menu', function () {
      let onAction = jest.fn();
      let tree = render(
        <Provider theme={theme}>
          <ActionGroup overflowMode="collapse" onAction={onAction}>
            <Item key="one">One</Item>
            <Item key="two">Two</Item>
            <Item key="three">Three</Item>
            <Item key="four">Four</Item>
          </ActionGroup>
        </Provider>
      );

      let actiongroup = tree.getByRole('toolbar');
      let buttons = within(actiongroup).getAllByRole('button');
      expect(buttons.length).toBe(2);
      expect(buttons[0]).toHaveTextContent('One');
      expect(buttons[1]).toHaveAttribute('aria-label', '…');
      expect(buttons[1]).toHaveAttribute('aria-haspopup', 'true');
      expect(buttons[1]).not.toHaveAttribute('aria-checked');

      triggerPress(buttons[1]);

      let menu = tree.getByRole('menu');
      let items = within(menu).getAllByRole('menuitem');
      expect(items).toHaveLength(3);
      expect(items[0]).toHaveTextContent('Two');
      expect(items[1]).toHaveTextContent('Three');
      expect(items[2]).toHaveTextContent('Four');

      triggerPress(items[1]);
      expect(onAction).toHaveBeenCalledWith('three');
    });

<<<<<<< HEAD
    it('handles keyboard focus management properly', async function () {
=======
    it('collapsed menu items can have DOM attributes passed to them', function () {
      let onAction = jest.fn();
      let tree = render(
        <Provider theme={theme}>
          <ActionGroup overflowMode="collapse" onAction={onAction}>
            <Item key="one">One</Item>
            <Item key="two" data-element="two">Two</Item>
            <Item key="three">Three</Item>
            <Item key="four">Four</Item>
          </ActionGroup>
        </Provider>
      );

      let actiongroup = tree.getByRole('toolbar');
      let buttons = within(actiongroup).getAllByRole('button');

      triggerPress(buttons[1]);

      let menu = tree.getByRole('menu');
      let items = within(menu).getAllByRole('menuitem');
      expect(items[0]).toHaveAttribute('data-element', 'two');
    });

    it('handles keyboard focus management properly', function () {
>>>>>>> 99ca82e8
      let onAction = jest.fn();
      let tree = render(
        <Provider theme={theme}>
          <ActionGroup overflowMode="collapse" onAction={onAction}>
            <Item key="one">One</Item>
            <Item key="two">Two</Item>
            <Item key="three">Three</Item>
            <Item key="four">Four</Item>
          </ActionGroup>
        </Provider>
      );

      let actiongroup = tree.getByRole('toolbar');
      let buttons = within(actiongroup).getAllByRole('button');
      expect(buttons.length).toBe(2);
      expect(buttons[0]).toHaveAttribute('tabIndex', '0');
      expect(buttons[1]).toHaveAttribute('tabIndex', '0');

      act(() => buttons[0].focus());
      expect(buttons[0]).toHaveAttribute('tabIndex', '0');
      expect(buttons[1]).toHaveAttribute('tabIndex', '-1');

      await pressArrowRight();
      expect(buttons[0]).toHaveAttribute('tabIndex', '-1');
      expect(buttons[1]).toHaveAttribute('tabIndex', '0');
    });

    it('moves focus if the focused button was removed', function () {
      let onAction = jest.fn();
      let tree = render(
        <Provider theme={theme}>
          <ActionGroup onAction={onAction}>
            <Item key="one">One</Item>
            <Item key="two">Two</Item>
            <Item key="three">Three</Item>
            <Item key="four">Four</Item>
          </ActionGroup>
        </Provider>
      );

      let actiongroup = tree.getByRole('toolbar');
      let buttons = within(actiongroup).getAllByRole('button');
      expect(buttons[0]).toHaveAttribute('tabIndex', '0');
      expect(buttons[1]).toHaveAttribute('tabIndex', '0');

      act(() => buttons[2].focus());
      tree.rerender(
        <Provider theme={theme}>
          <ActionGroup onAction={onAction}>
            <Item key="one">One</Item>
            <Item key="two">Two</Item>
            <Item key="four">Four</Item>
          </ActionGroup>
        </Provider>
      );
      actiongroup = tree.getByRole('toolbar');
      buttons = within(actiongroup).getAllByRole('button');
      expect(buttons[0]).toHaveAttribute('tabIndex', '0');
      expect(buttons[1]).toHaveAttribute('tabIndex', '0');
      expect(buttons[2]).toHaveAttribute('tabIndex', '0');
    });

    it('passes aria labeling props through to menu button if it is the only child', function () {
      jest.spyOn(HTMLElement.prototype, 'offsetWidth', 'get').mockImplementation(function () {
        if (this instanceof HTMLButtonElement) {
          return 100;
        }

        return 150;
      });

      let onAction = jest.fn();
      let tree = render(
        <Provider theme={theme}>
          <ActionGroup aria-label="Test" overflowMode="collapse" onAction={onAction}>
            <Item key="one">One</Item>
            <Item key="two">Two</Item>
            <Item key="three">Three</Item>
            <Item key="four">Four</Item>
          </ActionGroup>
        </Provider>
      );

      expect(tree.queryByRole('toolbar')).toBeNull();
      let button = tree.getByRole('button');
      expect(button).toHaveAttribute('aria-label', 'Test');
      expect(button).toHaveAttribute('aria-haspopup', 'true');
      expect(button).not.toHaveAttribute('aria-checked');

      triggerPress(button);

      let menu = tree.getByRole('menu');
      let items = within(menu).getAllByRole('menuitem');
      expect(items).toHaveLength(4);
      expect(items[0]).toHaveTextContent('One');
      expect(items[1]).toHaveTextContent('Two');
      expect(items[2]).toHaveTextContent('Three');
      expect(items[3]).toHaveTextContent('Four');

      triggerPress(items[1]);
      expect(onAction).toHaveBeenCalledWith('two');
    });

    it('collapses all items if selectionMode="single"', function () {
      let onSelectionChange = jest.fn();
      let tree = render(
        <Provider theme={theme}>
          <ActionGroup overflowMode="collapse" selectionMode="single" defaultSelectedKeys={['two']} onSelectionChange={onSelectionChange}>
            <Item key="one">One</Item>
            <Item key="two">Two</Item>
            <Item key="three">Three</Item>
            <Item key="four">Four</Item>
          </ActionGroup>
        </Provider>
      );

      expect(tree.queryByRole('radiogroup')).toBeNull();

      let button = tree.getByRole('button');
      expect(button).toHaveAttribute('aria-label', '…');
      expect(button).toHaveAttribute('aria-haspopup', 'true');
      expect(button).not.toHaveAttribute('aria-checked');

      triggerPress(button);

      let menu = tree.getByRole('menu');
      let items = within(menu).getAllByRole('menuitemradio');
      expect(items).toHaveLength(4);
      expect(items[0]).toHaveTextContent('One');
      expect(items[1]).toHaveTextContent('Two');
      expect(items[1]).toHaveAttribute('aria-checked', 'true');
      expect(items[2]).toHaveTextContent('Three');
      expect(items[3]).toHaveTextContent('Four');

      triggerPress(items[2]);
      expect(onSelectionChange).toHaveBeenCalledTimes(1);
      expect(new Set(onSelectionChange.mock.calls[0][0])).toEqual(new Set(['three']));

      triggerPress(button);
      menu = tree.getByRole('menu');
      items = within(menu).getAllByRole('menuitemradio');

      expect(items[1]).not.toHaveAttribute('aria-checked', 'true');
      expect(items[2]).toHaveAttribute('aria-checked', 'true');
    });

    it('collapses all items if selectionMode="multiple"', function () {
      let onSelectionChange = jest.fn();
      let tree = render(
        <Provider theme={theme}>
          <ActionGroup overflowMode="collapse" selectionMode="multiple" defaultSelectedKeys={['two', 'three']} onSelectionChange={onSelectionChange}>
            <Item key="one">One</Item>
            <Item key="two">Two</Item>
            <Item key="three">Three</Item>
            <Item key="four">Four</Item>
          </ActionGroup>
        </Provider>
      );

      expect(tree.queryByRole('radiogroup')).toBeNull();

      let button = tree.getByRole('button');
      expect(button).toHaveAttribute('aria-label', '…');
      expect(button).toHaveAttribute('aria-haspopup', 'true');
      expect(button).not.toHaveAttribute('aria-checked');

      triggerPress(button);

      let menu = tree.getByRole('menu');
      let items = within(menu).getAllByRole('menuitemcheckbox');
      expect(items).toHaveLength(4);
      expect(items[0]).toHaveTextContent('One');
      expect(items[0]).not.toHaveAttribute('aria-checked', 'true');
      expect(items[1]).toHaveTextContent('Two');
      expect(items[1]).toHaveAttribute('aria-checked', 'true');
      expect(items[2]).toHaveTextContent('Three');
      expect(items[2]).toHaveAttribute('aria-checked', 'true');
      expect(items[3]).toHaveTextContent('Four');
      expect(items[3]).not.toHaveAttribute('aria-checked', 'true');

      triggerPress(items[3]);
      expect(onSelectionChange).toHaveBeenCalledTimes(1);
      expect(new Set(onSelectionChange.mock.calls[0][0])).toEqual(new Set(['two', 'three', 'four']));

      expect(items[1]).toHaveAttribute('aria-checked', 'true');
      expect(items[2]).toHaveAttribute('aria-checked', 'true');
      expect(items[3]).toHaveAttribute('aria-checked', 'true');
    });

    it('menu button should be disabled if action group is disabled', function () {
      let onAction = jest.fn();
      let tree = render(
        <Provider theme={theme}>
          <ActionGroup overflowMode="collapse" onAction={onAction} isDisabled>
            <Item key="one">One</Item>
            <Item key="two">Two</Item>
            <Item key="three">Three</Item>
            <Item key="four">Four</Item>
          </ActionGroup>
        </Provider>
      );

      let actiongroup = tree.getByRole('toolbar');
      let buttons = within(actiongroup).getAllByRole('button');
      expect(buttons.length).toBe(2);
      expect(buttons[0]).toHaveTextContent('One');
      expect(buttons[0]).toBeDisabled();
      expect(buttons[1]).toHaveAttribute('aria-label', '…');
      expect(buttons[1]).toHaveAttribute('aria-haspopup', 'true');
      expect(buttons[1]).not.toHaveAttribute('aria-checked');
      expect(buttons[1]).toBeDisabled();
    });

    it('menu items should be disabled for items listed in disabledKeys', function () {
      const handleOnAction = jest.fn();

      render(
        <Provider theme={theme}>
          <ActionGroup overflowMode="collapse" onAction={handleOnAction} disabledKeys={['two', 'four']}>
            <Item key="one">One</Item>
            <Item key="two">Two</Item>
            <Item key="three">Three</Item>
            <Item key="four">Four</Item>
          </ActionGroup>
        </Provider>
      );

      const actionGroup = screen.getByRole('toolbar');
      expect(within(actionGroup).getAllByRole('button')).toHaveLength(2);
      expect(within(actionGroup).getByRole('button', {name: 'One'})).toBeVisible();

      const moreButton = within(actionGroup).getByRole('button', {name: '…'});
      expect(moreButton).not.toHaveAttribute('aria-checked');
      expect(moreButton).toBeVisible();

      triggerPress(moreButton);

      const menu = screen.getByRole('menu');
      expect(within(menu).getAllByRole('menuitem')).toHaveLength(3);

      const itemTwo = within(menu).getByRole('menuitem', {name: 'Two'});
      expect(itemTwo).toBeVisible();
      expect(itemTwo).toHaveAttribute('aria-disabled', 'true');

      const itemThree = within(menu).getByRole('menuitem', {name: 'Three'});
      expect(itemThree).toBeVisible();
      expect(itemThree).not.toHaveAttribute('aria-disabled');

      const itemFour = within(menu).getByRole('menuitem', {name: 'Four'});
      expect(itemFour).toBeVisible();
      expect(itemFour).toHaveAttribute('aria-disabled', 'true');

      triggerPress(itemTwo);
      expect(handleOnAction).not.toHaveBeenCalled();

      triggerPress(itemFour);
      expect(handleOnAction).not.toHaveBeenCalled();

      triggerPress(itemThree);
      expect(handleOnAction).toHaveBeenCalled();
    });
  });

  describe('buttonLabelBehavior', function () {
    it('should show the text in a tooltip with buttonLabelBehavior="hide"', function () {
      let tree = render(
        <Provider theme={theme}>
          <ActionGroup overflowMode="collapse" buttonLabelBehavior="hide">
            <Item key="one">
              <Edit />
              <Text>One</Text>
            </Item>
            <Item key="two">
              <Edit />
              <Text>Two</Text>
            </Item>
          </ActionGroup>
        </Provider>
      );

      let actiongroup = tree.getByRole('toolbar');
      let buttons = within(actiongroup).getAllByRole('button');
      expect(buttons.length).toBe(2);
      expect(buttons[0]).toHaveAttribute('aria-labelledby');
      let text = document.getElementById(buttons[0].getAttribute('aria-labelledby'));
      expect(text).toHaveTextContent('One');
      expect(text).toHaveAttribute('hidden');

      fireEvent.mouseEnter(buttons[0]);
      fireEvent.mouseMove(buttons[0]);
      act(() => jest.advanceTimersByTime(2000));

      let tooltip = tree.getByRole('tooltip');
      expect(tooltip).toHaveTextContent('One');
      expect(buttons[0]).toHaveAttribute('aria-describedby', tooltip.id);
    });

    it('should show the text when collapsed into a dropdown', function () {
      let tree = render(
        <Provider theme={theme}>
          <ActionGroup overflowMode="collapse" buttonLabelBehavior="hide">
            <Item key="one" textValue="One">
              <Edit />
              <Text>One</Text>
            </Item>
            <Item key="two" textValue="Two">
              <Edit />
              <Text>Two</Text>
            </Item>
            <Item key="three" textValue="Three">
              <Edit />
              <Text>Three</Text>
            </Item>
          </ActionGroup>
        </Provider>
      );

      let actiongroup = tree.getByRole('toolbar');
      let buttons = within(actiongroup).getAllByRole('button');
      expect(buttons.length).toBe(2);

      triggerPress(buttons[1]);

      let menu = tree.getByRole('menu');
      let items = within(menu).getAllByRole('menuitem');
      expect(items).toHaveLength(2);
      expect(items[0]).toHaveTextContent('Two');
      expect(items[1]).toHaveTextContent('Three');
    });

    it('should show the text if it fits with buttonLabelBehavior="collapse"', function () {
      jest.spyOn(HTMLElement.prototype, 'offsetWidth', 'get').mockImplementation(function () {
        if (this instanceof HTMLButtonElement) {
          return this.hasAttribute('aria-labelledby') ? 50 : 100;
        }

        return 300;
      });

      let tree = render(
        <Provider theme={theme}>
          <ActionGroup overflowMode="collapse" buttonLabelBehavior="collapse">
            <Item key="one">
              <Edit />
              <Text>One</Text>
            </Item>
            <Item key="two">
              <Edit />
              <Text>Two</Text>
            </Item>
          </ActionGroup>
        </Provider>
      );

      let actiongroup = tree.getByRole('toolbar');
      let buttons = within(actiongroup).getAllByRole('button');
      expect(buttons.length).toBe(2);
      expect(buttons[0]).not.toHaveAttribute('aria-labelledby');
      expect(buttons[0]).toHaveTextContent('One');
    });

    it('should hide the text if it does not fit with buttonLabelBehavior="collapse"', function () {
      jest.spyOn(HTMLElement.prototype, 'offsetWidth', 'get').mockImplementation(function () {
        if (this instanceof HTMLButtonElement) {
          return this.hasAttribute('aria-labelledby') ? 50 : 100;
        }

        return 150;
      });

      let tree = render(
        <Provider theme={theme}>
          <ActionGroup overflowMode="collapse" buttonLabelBehavior="collapse">
            <Item key="one">
              <Edit />
              <Text>One</Text>
            </Item>
            <Item key="two">
              <Edit />
              <Text>Two</Text>
            </Item>
          </ActionGroup>
        </Provider>
      );

      let actiongroup = tree.getByRole('toolbar');
      let buttons = within(actiongroup).getAllByRole('button');
      expect(buttons.length).toBe(2);
      expect(buttons[0]).toHaveAttribute('aria-labelledby');
      let text = document.getElementById(buttons[0].getAttribute('aria-labelledby'));
      expect(text).toHaveTextContent('One');
      expect(text).toHaveAttribute('hidden');

      fireEvent.mouseEnter(buttons[0]);
      fireEvent.mouseMove(buttons[0]);
      act(() => jest.advanceTimersByTime(2000));

      let tooltip = tree.getByRole('tooltip');
      expect(tooltip).toHaveTextContent('One');
      expect(buttons[0]).toHaveAttribute('aria-describedby', tooltip.id);
    });
  });
});<|MERGE_RESOLUTION|>--- conflicted
+++ resolved
@@ -110,10 +110,7 @@
   let user;
 
   beforeAll(function () {
-<<<<<<< HEAD
     user = userEvent.setup({delay: null, pointerMap});
-=======
->>>>>>> 99ca82e8
     jest.useFakeTimers();
 
     jest.spyOn(HTMLElement.prototype, 'offsetWidth', 'get').mockImplementation(function () {
@@ -739,9 +736,6 @@
       expect(onAction).toHaveBeenCalledWith('three');
     });
 
-<<<<<<< HEAD
-    it('handles keyboard focus management properly', async function () {
-=======
     it('collapsed menu items can have DOM attributes passed to them', function () {
       let onAction = jest.fn();
       let tree = render(
@@ -765,8 +759,7 @@
       expect(items[0]).toHaveAttribute('data-element', 'two');
     });
 
-    it('handles keyboard focus management properly', function () {
->>>>>>> 99ca82e8
+    it('handles keyboard focus management properly', async function () {
       let onAction = jest.fn();
       let tree = render(
         <Provider theme={theme}>
