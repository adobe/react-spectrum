--- conflicted
+++ resolved
@@ -25,17 +25,12 @@
 import {useProviderProps} from '@react-spectrum/provider';
 import {useSelectableItem} from '@react-aria/selection';
 
-<<<<<<< HEAD
 /**
  * An ActionGroup is a grouping of ActionButtons that are related to one another.
  */
-export function ActionGroup<T>(props: CollectionBase<T> & SpectrumActionGroupProps<T>) {
-  props = useSlotProps(props);
-=======
 function ActionGroup<T>(props: SpectrumActionGroupProps<T>, ref: DOMRef<HTMLDivElement>) {
   props = useProviderProps(props);
 
->>>>>>> f6b88322
   let {
     isEmphasized,
     isConnected, // no quiet option available in this mode
