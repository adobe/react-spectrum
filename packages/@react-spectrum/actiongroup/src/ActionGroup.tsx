--- conflicted
+++ resolved
@@ -85,21 +85,8 @@
     }
 
     let computeVisibleItems = (visibleItems: number) => {
-<<<<<<< HEAD
-      let listItems = Array.from(domRef.current.children).filter(node => !node.hasAttribute('hidden')) as HTMLLIElement[];
-      let containerSize = orientation === 'horizontal' ? wrapperRef.current.offsetWidth : wrapperRef.current.offsetHeight;
-      let isShowingMenu = visibleItems < state.collection.size;
-      let calculatedSize = 0;
-      let newVisibleItems = 0;
-
-      if (isShowingMenu) {
-        calculatedSize += orientation === 'horizontal'
-          ? outerWidth(listItems.pop(), false, true)
-          : outerHeight(listItems.pop(), false, true);
-      }
-=======
       if (domRef.current && wrapperRef.current) {
-        let listItems = Array.from(domRef.current.children) as HTMLLIElement[];
+        let listItems = Array.from(domRef.current.children).filter(node => !node.hasAttribute('hidden')) as HTMLLIElement[];
         let containerSize = orientation === 'horizontal' ? wrapperRef.current.offsetWidth : wrapperRef.current.offsetHeight;
         let isShowingMenu = visibleItems < state.collection.size;
         let calculatedSize = 0;
@@ -113,7 +100,6 @@
               : outerHeight(item, false, true);
           }
         }
->>>>>>> e514827f
 
         for (let [i, item] of listItems.entries()) {
           calculatedSize += orientation === 'horizontal'
