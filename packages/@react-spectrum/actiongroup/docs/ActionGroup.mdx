--- conflicted
+++ resolved
@@ -64,19 +64,9 @@
 </ActionGroup>
 ```
 
-<<<<<<< HEAD
 Each item needs to have a `key` prop so it can be identified when actioned upon by a user. See [Events](#events) for more information.
 
 ### Accessibility
-=======
-Each item needs to have a `key` prop so it can be identified when actioned upon by a user.
-
-See [Events](#events) for more information.
-
-## Value
-
-ActionGroups are uncontrolled by default.
->>>>>>> 8051583d
 
 If no visible label is provided (e.g. an icon only) to each item, an alternative text label must be provided to identify the control for accessibility.
 This should be added using the `aria-label` prop to each Item.
