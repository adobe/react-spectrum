{
  "name": "@react-spectrum/progress",
  "version": "3.7.7",
  "description": "Spectrum UI components in React",
  "license": "Apache-2.0",
  "main": "dist/main.js",
  "module": "dist/module.js",
  "exports": {
    "types": "./dist/types.d.ts",
    "import": "./dist/import.mjs",
    "require": "./dist/main.js"
  },
  "types": "dist/types.d.ts",
  "source": "src/index.ts",
  "files": [
    "dist",
    "src"
  ],
  "sideEffects": [
    "*.css"
  ],
  "targets": {
    "main": {
      "includeNodeModules": [
        "@adobe/spectrum-css-temp"
      ]
    },
    "module": {
      "includeNodeModules": [
        "@adobe/spectrum-css-temp"
      ]
    }
  },
  "repository": {
    "type": "git",
    "url": "https://github.com/adobe/react-spectrum"
  },
  "dependencies": {
<<<<<<< HEAD
    "@react-aria/progress": "workspace:^",
    "@react-aria/utils": "workspace:^",
    "@react-spectrum/utils": "workspace:^",
    "@react-types/progress": "workspace:^",
    "@react-types/shared": "workspace:^",
=======
    "@react-aria/progress": "^3.4.13",
    "@react-aria/utils": "^3.24.1",
    "@react-spectrum/utils": "^3.11.7",
    "@react-types/progress": "^3.5.4",
    "@react-types/shared": "^3.23.1",
>>>>>>> 1cacbf1d
    "@swc/helpers": "^0.5.0"
  },
  "devDependencies": {
    "@adobe/spectrum-css-temp": "3.0.0-alpha.1"
  },
  "peerDependencies": {
    "@react-spectrum/provider": "^3.0.0",
    "react": "^16.8.0 || ^17.0.0-rc.1 || ^18.0.0"
  },
  "publishConfig": {
    "access": "public"
  }
}<|MERGE_RESOLUTION|>--- conflicted
+++ resolved
@@ -36,19 +36,11 @@
     "url": "https://github.com/adobe/react-spectrum"
   },
   "dependencies": {
-<<<<<<< HEAD
     "@react-aria/progress": "workspace:^",
     "@react-aria/utils": "workspace:^",
     "@react-spectrum/utils": "workspace:^",
     "@react-types/progress": "workspace:^",
     "@react-types/shared": "workspace:^",
-=======
-    "@react-aria/progress": "^3.4.13",
-    "@react-aria/utils": "^3.24.1",
-    "@react-spectrum/utils": "^3.11.7",
-    "@react-types/progress": "^3.5.4",
-    "@react-types/shared": "^3.23.1",
->>>>>>> 1cacbf1d
     "@swc/helpers": "^0.5.0"
   },
   "devDependencies": {
