--- conflicted
+++ resolved
@@ -28,22 +28,12 @@
   },
   "dependencies": {
     "@babel/runtime": "^7.6.2",
-<<<<<<< HEAD
-    "@react-aria/progress": "^3.0.0-alpha.1",
-    "@react-aria/utils": "^3.0.0-alpha.1",
-    "@react-spectrum/utils": "^3.0.0-alpha.1",
-    "@react-spectrum/provider": "^3.0.0-alpha.1",
-    "@react-types/progress": "^3.0.0-alpha.1",
-    "@react-types/shared": "^3.0.0-alpha.1"
-=======
     "@react-aria/progress": "^3.0.0-alpha.2",
     "@react-aria/utils": "^3.0.0-alpha.2",
     "@react-spectrum/provider": "^3.0.0-alpha.2",
     "@react-spectrum/utils": "^3.0.0-alpha.2",
-    "@react-spectrum/view": "^3.0.0-alpha.2",
     "@react-types/progress": "^3.0.0-alpha.2",
     "@react-types/shared": "^3.0.0-alpha.2"
->>>>>>> a2907587
   },
   "devDependencies": {
     "@adobe/spectrum-css-temp": "^3.0.0-alpha.2"
