import {cleanup, render} from '@testing-library/react';
import {ProgressBar} from '../';
import React from 'react';
import V2ProgressBar from '@react/react-spectrum/Progress';


describe('ProgressBar', function () {

  afterEach(() => {
    cleanup();
  });

  it.each`
    Name               | Component
    ${'ProgressBar'}   | ${ProgressBar}
    ${'V2ProgressBar'} | ${V2ProgressBar}
  `('$Name handles defaults', function ({Component}) {
<<<<<<< HEAD
    let {getByRole} = render(<Component>foo</Component>);
=======
    let {getByRole} = render(<Component>Progress Bar</Component>);
>>>>>>> 64cf194c
    let progressBar = getByRole('progressbar');
    expect(progressBar).toHaveAttribute('aria-valuemin', '0');
    expect(progressBar).toHaveAttribute('aria-valuemax', '100');
    expect(progressBar).toHaveAttribute('aria-valuenow', '0');
    expect(progressBar).toHaveAttribute('aria-valuetext', '0%');
  });

  it.each`
    Name               | Component        | props
    ${'ProgressBar'}   | ${ProgressBar}   | ${{value: 30}}
    ${'V2ProgressBar'} | ${V2ProgressBar} | ${{value: 30}}
  `('$Name update all fileds by value', function ({Component, props}) {
<<<<<<< HEAD
    let {getByRole} = render(<Component {...props}>foo</Component>);
=======
    let {getByRole} = render(<Component {...props}>Progress Bar</Component>);
>>>>>>> 64cf194c
    let progressBar = getByRole('progressbar');
    expect(progressBar).toHaveAttribute('aria-valuemin', '0');
    expect(progressBar).toHaveAttribute('aria-valuemax', '100');
    expect(progressBar).toHaveAttribute('aria-valuenow', '30');
    expect(progressBar).toHaveAttribute('aria-valuetext', '30%');
  });

  it.each`
    Name               | Component        | props
    ${'ProgressBar'}   | ${ProgressBar}   | ${{value: -1}}
    ${'V2ProgressBar'} | ${V2ProgressBar} | ${{value: -1}}
  `('$Name clamps values to 0', function ({Component, props}) {
<<<<<<< HEAD
    let {getByRole} = render(<Component {...props}>foo</Component>);
=======
    let {getByRole} = render(<Component {...props}>Progress Bar</Component>);
>>>>>>> 64cf194c
    let progressBar = getByRole('progressbar');
    expect(progressBar).toHaveAttribute('aria-valuenow', '0');
    expect(progressBar).toHaveAttribute('aria-valuetext', '0%');
  });

  it.each`
    Name               | Component        | props
    ${'ProgressBar'}   | ${ProgressBar}   | ${{value: 1000}}
    ${'V2ProgressBar'} | ${V2ProgressBar} | ${{value: 1000}}
  `('$Name clamps values to 100', function ({Component, props}) {
<<<<<<< HEAD
    let {getByRole} = render(<Component {...props}>foo</Component>);
=======
    let {getByRole} = render(<Component {...props}>Progress Bar</Component>);
>>>>>>> 64cf194c
    let progressBar = getByRole('progressbar');
    expect(progressBar).toHaveAttribute('aria-valuenow', '100');
    expect(progressBar).toHaveAttribute('aria-valuetext', '100%');
  });

  it.each`
    Name               | Component        | props
    ${'ProgressBar'}   | ${ProgressBar}   | ${{size: 'S', UNSAFE_className: 'testClass'}}
    ${'V2ProgressBar'} | ${V2ProgressBar} | ${{size: 'S', className: 'testClass'}}
  `('$Name supports UNSAFE_className', function ({Component, props}) {
<<<<<<< HEAD
    let {getByRole} = render(<Component {...props}>foo</Component>);
=======
    let {getByRole} = render(<Component {...props}>Progress Bar</Component>);
>>>>>>> 64cf194c
    let progressBar = getByRole('progressbar');
    expect(progressBar).toHaveAttribute('class', expect.stringContaining('testClass'));
  });

  it('Can handle negative values', () => {
<<<<<<< HEAD
    let {getByRole} = render(<ProgressBar value={0} min={-5} max={5}>foo</ProgressBar>);
=======
    let {getByRole} = render(<ProgressBar value={0} minValue={-5} maxValue={5}>Progress Bar</ProgressBar>);
>>>>>>> 64cf194c
    let progressBar = getByRole('progressbar');
    expect(progressBar).toHaveAttribute('aria-valuenow', '0');
    expect(progressBar).toHaveAttribute('aria-valuetext', '50%');
  });

  it('warns user if no aria-label is provided', () => {
    let spyWarn = jest.spyOn(console, 'warn').mockImplementation(() => {});
    render(<ProgressBar value={25} />);
    expect(spyWarn).toHaveBeenCalledWith('If you do not provide a visible label via children, you must specify an aria-label or aria-labelledby attribute for accessibility');
  });
});<|MERGE_RESOLUTION|>--- conflicted
+++ resolved
@@ -15,11 +15,7 @@
     ${'ProgressBar'}   | ${ProgressBar}
     ${'V2ProgressBar'} | ${V2ProgressBar}
   `('$Name handles defaults', function ({Component}) {
-<<<<<<< HEAD
-    let {getByRole} = render(<Component>foo</Component>);
-=======
     let {getByRole} = render(<Component>Progress Bar</Component>);
->>>>>>> 64cf194c
     let progressBar = getByRole('progressbar');
     expect(progressBar).toHaveAttribute('aria-valuemin', '0');
     expect(progressBar).toHaveAttribute('aria-valuemax', '100');
@@ -32,11 +28,7 @@
     ${'ProgressBar'}   | ${ProgressBar}   | ${{value: 30}}
     ${'V2ProgressBar'} | ${V2ProgressBar} | ${{value: 30}}
   `('$Name update all fileds by value', function ({Component, props}) {
-<<<<<<< HEAD
-    let {getByRole} = render(<Component {...props}>foo</Component>);
-=======
     let {getByRole} = render(<Component {...props}>Progress Bar</Component>);
->>>>>>> 64cf194c
     let progressBar = getByRole('progressbar');
     expect(progressBar).toHaveAttribute('aria-valuemin', '0');
     expect(progressBar).toHaveAttribute('aria-valuemax', '100');
@@ -49,11 +41,7 @@
     ${'ProgressBar'}   | ${ProgressBar}   | ${{value: -1}}
     ${'V2ProgressBar'} | ${V2ProgressBar} | ${{value: -1}}
   `('$Name clamps values to 0', function ({Component, props}) {
-<<<<<<< HEAD
-    let {getByRole} = render(<Component {...props}>foo</Component>);
-=======
     let {getByRole} = render(<Component {...props}>Progress Bar</Component>);
->>>>>>> 64cf194c
     let progressBar = getByRole('progressbar');
     expect(progressBar).toHaveAttribute('aria-valuenow', '0');
     expect(progressBar).toHaveAttribute('aria-valuetext', '0%');
@@ -64,11 +52,7 @@
     ${'ProgressBar'}   | ${ProgressBar}   | ${{value: 1000}}
     ${'V2ProgressBar'} | ${V2ProgressBar} | ${{value: 1000}}
   `('$Name clamps values to 100', function ({Component, props}) {
-<<<<<<< HEAD
-    let {getByRole} = render(<Component {...props}>foo</Component>);
-=======
     let {getByRole} = render(<Component {...props}>Progress Bar</Component>);
->>>>>>> 64cf194c
     let progressBar = getByRole('progressbar');
     expect(progressBar).toHaveAttribute('aria-valuenow', '100');
     expect(progressBar).toHaveAttribute('aria-valuetext', '100%');
@@ -79,21 +63,13 @@
     ${'ProgressBar'}   | ${ProgressBar}   | ${{size: 'S', UNSAFE_className: 'testClass'}}
     ${'V2ProgressBar'} | ${V2ProgressBar} | ${{size: 'S', className: 'testClass'}}
   `('$Name supports UNSAFE_className', function ({Component, props}) {
-<<<<<<< HEAD
-    let {getByRole} = render(<Component {...props}>foo</Component>);
-=======
     let {getByRole} = render(<Component {...props}>Progress Bar</Component>);
->>>>>>> 64cf194c
     let progressBar = getByRole('progressbar');
     expect(progressBar).toHaveAttribute('class', expect.stringContaining('testClass'));
   });
 
   it('Can handle negative values', () => {
-<<<<<<< HEAD
-    let {getByRole} = render(<ProgressBar value={0} min={-5} max={5}>foo</ProgressBar>);
-=======
     let {getByRole} = render(<ProgressBar value={0} minValue={-5} maxValue={5}>Progress Bar</ProgressBar>);
->>>>>>> 64cf194c
     let progressBar = getByRole('progressbar');
     expect(progressBar).toHaveAttribute('aria-valuenow', '0');
     expect(progressBar).toHaveAttribute('aria-valuetext', '50%');
