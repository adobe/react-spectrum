<!-- Copyright 2020 Adobe. All rights reserved.
This file is licensed to you under the Apache License, Version 2.0 (the "License");
you may not use this file except in compliance with the License. You may obtain a copy
of the License at http://www.apache.org/licenses/LICENSE-2.0
Unless required by applicable law or agreed to in writing, software distributed under
the License is distributed on an "AS IS" BASIS, WITHOUT WARRANTIES OR REPRESENTATIONS
OF ANY KIND, either express or implied. See the License for the specific language
governing permissions and limitations under the License. -->

import {Layout} from '@react-spectrum/docs';
export default Layout;

import docs from 'docs:@react-spectrum/progress';
import {HeaderInfo, PropTable} from '@react-spectrum/docs';
import packageData from '../package.json';

```jsx import
import {Flex} from '@react-spectrum/layout';
import {ProgressBar} from '@react-spectrum/progress';
import {View} from '@react-spectrum/view';
```

---
category: Status
---

# ProgressBar

<p>{docs.exports.ProgressBar.description}</p>

<HeaderInfo
  packageData={packageData}
  componentNames={['ProgressBar']}
  sourceData={[
    {type: 'Spectrum', url: 'https://spectrum.adobe.com/page/progress-bar/'}
  ]} />

## Example

```tsx example
<ProgressBar label="Loading…" value={50} />
```

## Value

ProgressBars are controlled with the `value` prop.
In this default case, the `value` props can be thought of as representing current percentage of progress as the minimum and maximum values default to 0 and 100, respectively.

```tsx example
<ProgressBar label="Loading…" value={25} />
```

Alternatively, a different scale can be used by setting the `minValue` and `maxValue`.

```tsx example
<ProgressBar label="Loading…" minValue={50} maxValue={150} value={100} />
```

Values are formatted as a percentage by default, but can be modified by using the `formatOptions` for different formats.
`formatOptions` is compatible with the option parameter of [Intl.NumberFormat](https://developer.mozilla.org/en-US/docs/Web/JavaScript/Reference/Global_Objects/NumberFormat) and is applied to the current locale.

```tsx example
<ProgressBar label="Loading…" formatOptions={{style: 'currency', currency: 'JPY'}} value={60} />
```

### Indeterminate
[View guidelines](https://spectrum.adobe.com/page/progress-bar/#Indeterminate)

By default, ProgressBars are determinate. Use a determinate ProgressBar when progress can be calculated against a specific goal.

```tsx example
<ProgressBar label="Loading…" value={50} />
```

Use an indeterminate ProgressBar when the wait time or effort to completion can not be determined.

```tsx example
<ProgressBar label="Loading…" isIndeterminate />
```

### Accessibility

Depending on the visualization being used (i.e. depending on the `showValueLabel` prop), a `label`, `aria-label`, or `aria-labelledby` attribute is required.

If using the over background variant, ensure the background offers enough contrast for the ProgressBar to be legible and meets color contrast guidelines.

### Internationalization

To internationalize a ProgressBar, a localized string should be passed to the `label` prop, `aria-label` prop, or value of the associated `aria-labelledby` element.

For languages that are read right-to-left (e.g. Hebrew and Arabic), the layout, for both determinate and indeterminate options, is automatically flipped.

## Labeling
[View guidelines](https://spectrum.adobe.com/page/progress-bar/#Label)

Labels and value labels are shown by default on top, but they can also be moved to the side or hidden as needed.
The label should be in sentence case.

```tsx example
<<<<<<< HEAD
<Flex direction="column" maxWidth="250px">
  <ProgressBar label="Loading…" marginBottom="25px" value={30} />
  <ProgressBar label="Loading…" marginBottom="25px" labelPosition="side" value={30} />
=======
<Flex flexDirection="column" maxWidth="size-3000" gap="size-300">
  <ProgressBar label="Loading…" value={30} />
  <ProgressBar label="Loading…" labelPosition="side" value={30} />
>>>>>>> aef798b0
  <ProgressBar label="Loading…" showValueLabel={false} value={30} />
</Flex>
```

Value labels by default show the percentage of progress in a determinate ProgressBar. These can be customized using the following props.

* `showValueLabel`: Hides the value label
* `formatOptions`: Allows you to customize the format of the percentage
* `valueLabel`: Allows you to customize the value label to any string.

```tsx example
<<<<<<< HEAD
<Flex direction="column" maxWidth="250px">
  <ProgressBar label="Loading…" marginBottom="25px" showValueLabel={false} value={30} />
  <ProgressBar label="Loading…" marginBottom="25px" valueLabel="30 of 60 dogs" value={30} />
=======
<Flex flexDirection="column" maxWidth="size-3000" gap="size-300">
  <ProgressBar label="Loading…" showValueLabel={false} value={30} />
  <ProgressBar label="Loading…" valueLabel="30 of 60 dogs" value={30} />
>>>>>>> aef798b0
  <ProgressBar label="Loading…" formatOptions={{style: 'percent', minimumFractionDigits: 2}} value={30.123} />
</Flex>
```

## Props

<PropTable component={docs.exports.ProgressBar} links={docs.links} />

## Visual options

### Over background
[View guidelines](https://spectrum.adobe.com/page/progress-bar/#Over-background-variant)

When a ProgressBar needs to be placed on top of a colored background, use the `overBackground` variant.

```tsx example
<View backgroundColor="positive" padding="size-300">
  <ProgressBar label="Loading…" variant="overBackground" value={5} />
</View>
```

### Size
[View guidelines](https://spectrum.adobe.com/page/progress-bar/#Size)

```tsx example
<<<<<<< HEAD
<Flex direction="column">
  <ProgressBar label="Small" marginBottom="25px" size="S" value={70} />
=======
<Flex flexDirection="column" gap="size-300">
  <ProgressBar label="Small" size="S" value={70} />
>>>>>>> aef798b0
  <ProgressBar label="Large" size="L" value={70} />
</Flex>
```<|MERGE_RESOLUTION|>--- conflicted
+++ resolved
@@ -97,15 +97,9 @@
 The label should be in sentence case.
 
 ```tsx example
-<<<<<<< HEAD
-<Flex direction="column" maxWidth="250px">
-  <ProgressBar label="Loading…" marginBottom="25px" value={30} />
-  <ProgressBar label="Loading…" marginBottom="25px" labelPosition="side" value={30} />
-=======
-<Flex flexDirection="column" maxWidth="size-3000" gap="size-300">
+<Flex direction="column" maxWidth="size-3000" gap="size-300">
   <ProgressBar label="Loading…" value={30} />
   <ProgressBar label="Loading…" labelPosition="side" value={30} />
->>>>>>> aef798b0
   <ProgressBar label="Loading…" showValueLabel={false} value={30} />
 </Flex>
 ```
@@ -117,15 +111,9 @@
 * `valueLabel`: Allows you to customize the value label to any string.
 
 ```tsx example
-<<<<<<< HEAD
-<Flex direction="column" maxWidth="250px">
-  <ProgressBar label="Loading…" marginBottom="25px" showValueLabel={false} value={30} />
-  <ProgressBar label="Loading…" marginBottom="25px" valueLabel="30 of 60 dogs" value={30} />
-=======
-<Flex flexDirection="column" maxWidth="size-3000" gap="size-300">
+<Flex direction="column" maxWidth="size-3000" gap="size-300">
   <ProgressBar label="Loading…" showValueLabel={false} value={30} />
   <ProgressBar label="Loading…" valueLabel="30 of 60 dogs" value={30} />
->>>>>>> aef798b0
   <ProgressBar label="Loading…" formatOptions={{style: 'percent', minimumFractionDigits: 2}} value={30.123} />
 </Flex>
 ```
@@ -151,13 +139,8 @@
 [View guidelines](https://spectrum.adobe.com/page/progress-bar/#Size)
 
 ```tsx example
-<<<<<<< HEAD
-<Flex direction="column">
-  <ProgressBar label="Small" marginBottom="25px" size="S" value={70} />
-=======
-<Flex flexDirection="column" gap="size-300">
+<Flex direction="column" gap="size-300">
   <ProgressBar label="Small" size="S" value={70} />
->>>>>>> aef798b0
   <ProgressBar label="Large" size="L" value={70} />
 </Flex>
 ```