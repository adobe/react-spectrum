{
  "name": "@react-spectrum/alert",
  "version": "3.0.0-alpha.2",
  "description": "Spectrum UI components in React",
  "main": "dist/Alert.js",
  "module": "dist/Alert.module.js",
  "types": "dist/Alert.d.ts",
  "source": "src/index.ts",
  "files": [
    "dist"
  ],
  "sideEffects": false,
  "targets": {
    "main": {
      "includeNodeModules": [
        "@adobe/spectrum-css-temp"
      ]
    },
    "module": {
      "includeNodeModules": [
        "@adobe/spectrum-css-temp"
      ]
    }
  },
  "repository": {
    "type": "git",
    "url": "https://github.com/adobe/react-spectrum"
  },
  "dependencies": {
    "@babel/runtime": "^7.6.2",
<<<<<<< HEAD
    "@react-aria/i18n": "^3.0.0-alpha.1",
    "@react-spectrum/utils": "^3.0.0-alpha.1",
    "@spectrum-icons/ui": "^3.0.0-alpha.1"
=======
    "@react-aria/i18n": "^3.0.0-alpha.2",
    "@react-spectrum/utils": "^3.0.0-alpha.2",
    "@react-spectrum/view": "^3.0.0-alpha.2",
    "@spectrum-icons/ui": "^3.0.0-alpha.2"
>>>>>>> a2907587
  },
  "devDependencies": {
    "@adobe/spectrum-css-temp": "^3.0.0-alpha.2"
  },
  "peerDependencies": {
    "react": "^16.8.0",
    "react-dom": "^16.8.0"
  },
  "publishConfig": {
    "access": "public"
  }
}<|MERGE_RESOLUTION|>--- conflicted
+++ resolved
@@ -28,16 +28,9 @@
   },
   "dependencies": {
     "@babel/runtime": "^7.6.2",
-<<<<<<< HEAD
-    "@react-aria/i18n": "^3.0.0-alpha.1",
-    "@react-spectrum/utils": "^3.0.0-alpha.1",
-    "@spectrum-icons/ui": "^3.0.0-alpha.1"
-=======
     "@react-aria/i18n": "^3.0.0-alpha.2",
     "@react-spectrum/utils": "^3.0.0-alpha.2",
-    "@react-spectrum/view": "^3.0.0-alpha.2",
     "@spectrum-icons/ui": "^3.0.0-alpha.2"
->>>>>>> a2907587
   },
   "devDependencies": {
     "@adobe/spectrum-css-temp": "^3.0.0-alpha.2"
