--- conflicted
+++ resolved
@@ -41,18 +41,17 @@
     {chromaticProvider: {scales: ['medium'], height: 1000}}
   )
   .add(
-<<<<<<< HEAD
     'type: modal isDismissable',
     () => render({type: 'modal', isDismissable: true}),
     {chromaticProvider: {scales: ['medium'], height: 1000}}
-=======
+  )
+  .add(
     'type: fullscreen',
     () => render({type: 'fullscreen'})
   )
   .add(
     'type: fullscreenTakeover',
     () => render({type: 'fullscreenTakeover'})
->>>>>>> c07b175d
   )
   .add(
     'type: tray',
@@ -231,23 +230,14 @@
     <div style={{display: 'flex', width, margin: '100px 0'}}>
       <DialogTrigger {...props} onOpenChange={action('open change')} defaultOpen={isChromatic()}>
         <ActionButton>Trigger</ActionButton>
-<<<<<<< HEAD
         {(close) => (
           <Dialog>
-            <Header><Text slot="title">The Title</Text></Header>
+            <Header><Heading>The Heading</Heading></Header>
             <Divider size="M" />
             <Content><Text>Lorem ipsum dolor sit amet, consectetur adipiscing elit. Proin sit amet tristique risus. In sit amet suscipit lorem. Orci varius natoque penatibus et magnis dis parturient montes, nascetur ridiculus mus. In condimentum imperdiet metus non condimentum. Duis eu velit et quam accumsan tempus at id velit. Duis elementum elementum purus, id tempus mauris posuere a. Nunc vestibulum sapien pellentesque lectus commodo ornare.</Text></Content>
             <Footer><Button variant="secondary" onPress={chain(close, action('cancel'))}>Cancel</Button><Button variant="cta" onPress={chain(close, action('confirm'))}>Confirm</Button></Footer>
           </Dialog>
         )}
-=======
-        <Dialog>
-          <Header><Heading>The Heading</Heading></Header>
-          <Divider size="M" />
-          <Content><Text>Lorem ipsum dolor sit amet, consectetur adipiscing elit. Proin sit amet tristique risus. In sit amet suscipit lorem. Orci varius natoque penatibus et magnis dis parturient montes, nascetur ridiculus mus. In condimentum imperdiet metus non condimentum. Duis eu velit et quam accumsan tempus at id velit. Duis elementum elementum purus, id tempus mauris posuere a. Nunc vestibulum sapien pellentesque lectus commodo ornare.</Text></Content>
-          <Footer><Button variant="secondary">Cancel</Button><Button variant="cta">Confirm</Button></Footer>
-        </Dialog>
->>>>>>> c07b175d
       </DialogTrigger>
     </div>
   );
@@ -273,17 +263,11 @@
     <div style={{display: 'flex', width, margin: '100px 0'}}>
       <DialogTrigger {...props} defaultOpen={isChromatic()}>
         <ActionButton>Trigger</ActionButton>
-<<<<<<< HEAD
         {(close) => (
-          <AlertDialog title="Alert! Danger!" variant="error" primaryLabel="Accept" secondaryLabel="Whoa" cancelLabel="Cancel" onCancel={chain(close, action('cancel'))} onConfirm={chain(close, action('confirm'))}>
+          <AlertDialog heading="Alert! Danger!" variant="error" primaryLabel="Accept" secondaryLabel="Whoa" cancelLabel="Cancel" onCancel={chain(close, action('cancel'))} onConfirm={chain(close, action('confirm'))}>
             <Text>Fine! No, absolutely fine. It's not like I don't have, you know, ten thousand other test subjects begging me to help them escape. You know, it's not like this place is about to EXPLODE.</Text>
           </AlertDialog>
         )}
-=======
-        <AlertDialog heading="Alert! Danger!" variant="error" primaryLabel="Accept" secondaryLabel="Whoa" cancelLabel="Cancel" onCancel={action('cancel')} onConfirm={action('confirm')}>
-          <Text>Fine! No, absolutely fine. It's not like I don't have, you know, ten thousand other test subjects begging me to help them escape. You know, it's not like this place is about to EXPLODE.</Text>
-        </AlertDialog>
->>>>>>> c07b175d
       </DialogTrigger>
     </div>
   );
