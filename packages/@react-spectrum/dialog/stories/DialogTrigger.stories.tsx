/*
 * Copyright 2020 Adobe. All rights reserved.
 * This file is licensed to you under the Apache License, Version 2.0 (the "License");
 * you may not use this file except in compliance with the License. You may obtain a copy
 * of the License at http://www.apache.org/licenses/LICENSE-2.0
 *
 * Unless required by applicable law or agreed to in writing, software distributed under
 * the License is distributed on an "AS IS" BASIS, WITHOUT WARRANTIES OR REPRESENTATIONS
 * OF ANY KIND, either express or implied. See the License for the specific language
 * governing permissions and limitations under the License.
 */

import {action} from '@storybook/addon-actions';
import {ActionButton, Button} from '@react-spectrum/button';
import {AlertDialog, Dialog, DialogTrigger} from '../';
import {chain} from '@react-aria/utils';
import {Content, Footer, Header} from '@react-spectrum/view';
import {Divider} from '@react-spectrum/divider';
import {Heading, Text} from '@react-spectrum/typography';
import isChromatic from 'storybook-chromatic/isChromatic';
import {Provider} from '@react-spectrum/provider';
import React from 'react';
import {storiesOf} from '@storybook/react';

storiesOf('DialogTrigger', module)
  // DialogTrigger isn't affected by color scheme, so only visual test light, and ensure animations work properly.
  .addParameters({chromaticProvider: {colorSchemes: ['light']}, chromatic: {pauseAnimationAtEnd: true}})
  .addParameters({providerSwitcher: {status: 'notice'}})
  .add(
    'default',
    () => render({}),
    {chromaticProvider: {scales: ['medium'], height: 1000}} // modals overlap if multiple are open at the same time
  )
  .add(
    'type: popover',
    () => renderPopover({type: 'popover'})
  )
  .add(
    'type: modal',
    () => render({type: 'modal'}),
    {chromaticProvider: {scales: ['medium'], height: 1000}}
  )
  .add(
    'type: modal isDismissable',
    () => render({type: 'modal', isDismissable: true}),
    {chromaticProvider: {scales: ['medium'], height: 1000}}
  )
  .add(
    'type: fullscreen',
    () => render({type: 'fullscreen'})
  )
  .add(
    'type: fullscreenTakeover',
    () => render({type: 'fullscreenTakeover'})
  )
  .add(
    'type: tray',
    () => renderPopover({type: 'tray'}),
    {chromaticProvider: {scales: ['medium'], height: 1000}}
  )
  .add(
    'mobileType: fullscreen',
    () => render({type: 'modal', mobileType: 'fullscreen'})
  )
  .add(
    'mobileType: fullscreenTakeover',
    () => render({type: 'modal', mobileType: 'fullscreenTakeover'})
  )
  .add(
    'popover with mobileType: modal',
    () => renderPopover({type: 'popover', mobileType: 'modal'}),
    {chromaticProvider: {scales: ['medium'], height: 1000}, chromatic: {viewports: [350]}}
  )
  .add(
    'popover with mobileType: tray',
    () => renderPopover({type: 'popover', mobileType: 'tray'}),
    {chromaticProvider: {scales: ['medium'], height: 1000}, chromatic: {viewports: [350]}}
  )
  .add(
    'nested modals',
    () => (
      <div style={{paddingTop: 100}}>
        <input />
        <Provider colorScheme="dark" UNSAFE_style={{padding: 40, marginTop: 10}}>
          <DialogTrigger>
            <ActionButton>Trigger</ActionButton>
            <Dialog>
              <Content>
                <input />
                <input />
                <DialogTrigger>
                  <ActionButton>Trigger</ActionButton>
                  <Dialog>
                    <Content>
                      <input />
                      <input />
                    </Content>
                  </Dialog>
                </DialogTrigger>
              </Content>
            </Dialog>
          </DialogTrigger>
        </Provider>
      </div>
    ),
    {chromatic: {disable: true}}
  )
  .add(
    'nested popovers',
    () => (
      <div style={{paddingTop: 100}}>
        <DialogTrigger type="popover">
          <ActionButton>Trigger</ActionButton>
          <Dialog>
            <Content>
              <input />
              <input />
              <DialogTrigger type="popover">
                <ActionButton>Trigger</ActionButton>
                <Dialog><Content>Hi!</Content></Dialog>
              </DialogTrigger>
            </Content>
          </Dialog>
        </DialogTrigger>
      </div>
    ),
    {chromatic: {disable: true}}
  )
  .add(
    'popover inside scroll view',
    () => (
      <div style={{height: 100, display: 'flex'}}>
        <div style={{paddingTop: 100, height: 100, overflow: 'auto'}}>
          <div style={{height: 200}}>
            <DialogTrigger type="popover">
              <ActionButton>Trigger</ActionButton>
              <Dialog>
                <Content>
                  <input />
                  <input />
                </Content>
              </Dialog>
            </DialogTrigger>
          </div>
        </div>
        <div style={{paddingTop: 100, height: 100, overflow: 'auto', flex: 1}}>
          <div style={{height: 200}}>
            other
          </div>
        </div>
      </div>
    ),
    {chromatic: {disable: true}}
  )
  .add(
    'placement="left"',
    () => renderPopover({type: 'popover', placement: 'left'})
  )
  .add(
    'placement="left top"',
    () => renderPopover({type: 'popover', placement: 'left top'})
  )
  .add(
    'placement="left bottom"',
    () => renderPopover({type: 'popover', placement: 'left bottom'})
  )
  .add(
    'placement="right"',
    () => renderPopover({type: 'popover', placement: 'right'})
  )
  .add(
    'placement="right top"',
    () => renderPopover({type: 'popover', placement: 'right top'})
  )
  .add(
    'placement="right bottom"',
    () => renderPopover({type: 'popover', placement: 'right bottom'})
  )
  .add(
    'placement="bottom"',
    () => renderPopover({type: 'popover', placement: 'bottom'})
  )
  .add(
    'placement="bottom left"',
    () => renderPopover({type: 'popover', placement: 'bottom left'})
  )
  .add(
    'placement="bottom right"',
    () => renderPopover({type: 'popover', placement: 'bottom right'})
  )
  .add(
    'placement="top"',
    () => renderPopover({type: 'popover', placement: 'top'})
  )
  .add(
    'placement="top left"',
    () => renderPopover({type: 'popover', placement: 'top left'})
  )
  .add(
    'placement="top right"',
    () => renderPopover({type: 'popover', placement: 'top right'})
  )
  .add(
    'offset',
    () => renderPopover({type: 'popover', offset: 50})
  )
  .add(
    'crossOffset',
    () => renderPopover({type: 'popover', crossOffset: 50})
  )
  .add(
    'shouldFlip: true',
    () => renderPopover({type: 'popover', placement: 'left', shouldFlip: true, width: 'calc(100vh - 100px)'})
  )
  .add(
    'shouldFlip: false',
    () => renderPopover({type: 'popover', placement: 'left', shouldFlip: false, width: 'calc(100vh - 100px)'})
  )
  .add(
    'containerPadding',
    () => renderPopover({type: 'popover', placement: 'bottom', width: 'calc(100vh - 100px)', containerPadding: 20})
  )
  .add(
    'alert dialog',
    () => renderAlert({})
  );

function render({width = 'auto', ...props}) {
  return (
    <div style={{display: 'flex', width, margin: '100px 0'}}>
      <DialogTrigger {...props} onOpenChange={action('open change')} defaultOpen={isChromatic()}>
        <ActionButton>Trigger</ActionButton>
<<<<<<< HEAD
        <Dialog>
          <Header><Heading>The Heading</Heading></Header>
          <Divider />
          <Content><Text>Lorem ipsum dolor sit amet, consectetur adipiscing elit. Proin sit amet tristique risus. In sit amet suscipit lorem. Orci varius natoque penatibus et magnis dis parturient montes, nascetur ridiculus mus. In condimentum imperdiet metus non condimentum. Duis eu velit et quam accumsan tempus at id velit. Duis elementum elementum purus, id tempus mauris posuere a. Nunc vestibulum sapien pellentesque lectus commodo ornare.</Text></Content>
          <Footer><Button variant="secondary">Cancel</Button><Button variant="cta">Confirm</Button></Footer>
        </Dialog>
=======
        {(close) => (
          <Dialog>
            <Header><Heading>The Heading</Heading></Header>
            <Divider size="M" />
            <Content><Text>Lorem ipsum dolor sit amet, consectetur adipiscing elit. Proin sit amet tristique risus. In sit amet suscipit lorem. Orci varius natoque penatibus et magnis dis parturient montes, nascetur ridiculus mus. In condimentum imperdiet metus non condimentum. Duis eu velit et quam accumsan tempus at id velit. Duis elementum elementum purus, id tempus mauris posuere a. Nunc vestibulum sapien pellentesque lectus commodo ornare.</Text></Content>
            <Footer><Button variant="secondary" onPress={chain(close, action('cancel'))}>Cancel</Button><Button variant="cta" onPress={chain(close, action('confirm'))}>Confirm</Button></Footer>
          </Dialog>
        )}
>>>>>>> 811d295a
      </DialogTrigger>
    </div>
  );
}

function renderPopover({width = 'auto', ...props}) {
  return (
    <div style={{display: 'flex', width, margin: '100px 0'}}>
      <DialogTrigger {...props} onOpenChange={action('open change')} defaultOpen={isChromatic()}>
        <ActionButton>Trigger</ActionButton>
        <Dialog>
          <Header><Heading>The Heading</Heading></Header>
          <Divider />
          <Content><Text>Lorem ipsum dolor sit amet, consectetur adipiscing elit. Proin sit amet tristique risus. In sit amet suscipit lorem. Orci varius natoque penatibus et magnis dis parturient montes, nascetur ridiculus mus. In condimentum imperdiet metus non condimentum. Duis eu velit et quam accumsan tempus at id velit. Duis elementum elementum purus, id tempus mauris posuere a. Nunc vestibulum sapien pellentesque lectus commodo ornare.</Text></Content>
        </Dialog>
      </DialogTrigger>
    </div>
  );
}

function renderAlert({width = 'auto', ...props}) {
  return (
    <div style={{display: 'flex', width, margin: '100px 0'}}>
      <DialogTrigger {...props} onOpenChange={action('open change')} defaultOpen={isChromatic()}>
        <ActionButton>Trigger</ActionButton>
        {(close) => (
          <AlertDialog title="Alert! Danger!" variant="error" primaryLabel="Accept" secondaryLabel="Whoa" cancelLabel="Cancel" onCancel={chain(close, action('cancel'))} onConfirm={chain(close, action('confirm'))}>
            <Text>Fine! No, absolutely fine. It's not like I don't have, you know, ten thousand other test subjects begging me to help them escape. You know, it's not like this place is about to EXPLODE.</Text>
          </AlertDialog>
        )}
      </DialogTrigger>
    </div>
  );
}<|MERGE_RESOLUTION|>--- conflicted
+++ resolved
@@ -230,23 +230,14 @@
     <div style={{display: 'flex', width, margin: '100px 0'}}>
       <DialogTrigger {...props} onOpenChange={action('open change')} defaultOpen={isChromatic()}>
         <ActionButton>Trigger</ActionButton>
-<<<<<<< HEAD
-        <Dialog>
-          <Header><Heading>The Heading</Heading></Header>
-          <Divider />
-          <Content><Text>Lorem ipsum dolor sit amet, consectetur adipiscing elit. Proin sit amet tristique risus. In sit amet suscipit lorem. Orci varius natoque penatibus et magnis dis parturient montes, nascetur ridiculus mus. In condimentum imperdiet metus non condimentum. Duis eu velit et quam accumsan tempus at id velit. Duis elementum elementum purus, id tempus mauris posuere a. Nunc vestibulum sapien pellentesque lectus commodo ornare.</Text></Content>
-          <Footer><Button variant="secondary">Cancel</Button><Button variant="cta">Confirm</Button></Footer>
-        </Dialog>
-=======
         {(close) => (
           <Dialog>
             <Header><Heading>The Heading</Heading></Header>
-            <Divider size="M" />
+            <Divider />
             <Content><Text>Lorem ipsum dolor sit amet, consectetur adipiscing elit. Proin sit amet tristique risus. In sit amet suscipit lorem. Orci varius natoque penatibus et magnis dis parturient montes, nascetur ridiculus mus. In condimentum imperdiet metus non condimentum. Duis eu velit et quam accumsan tempus at id velit. Duis elementum elementum purus, id tempus mauris posuere a. Nunc vestibulum sapien pellentesque lectus commodo ornare.</Text></Content>
             <Footer><Button variant="secondary" onPress={chain(close, action('cancel'))}>Cancel</Button><Button variant="cta" onPress={chain(close, action('confirm'))}>Confirm</Button></Footer>
           </Dialog>
         )}
->>>>>>> 811d295a
       </DialogTrigger>
     </div>
   );
