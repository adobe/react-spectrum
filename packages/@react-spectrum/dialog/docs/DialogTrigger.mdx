<!-- Copyright 2020 Adobe. All rights reserved.
This file is licensed to you under the Apache License, Version 2.0 (the "License");
you may not use this file except in compliance with the License. You may obtain a copy
of the License at http://www.apache.org/licenses/LICENSE-2.0
Unless required by applicable law or agreed to in writing, software distributed under
the License is distributed on an "AS IS" BASIS, WITHOUT WARRANTIES OR REPRESENTATIONS
OF ANY KIND, either express or implied. See the License for the specific language
governing permissions and limitations under the License. -->

import {Layout} from '@react-spectrum/docs';
export default Layout;

import docs from 'docs:@react-spectrum/dialog';
import {ExampleImage, HeaderInfo, PropTable} from '@react-spectrum/docs';
import packageData from '../package.json';

```jsx import
import {ActionButton, Button} from '@react-spectrum/button';
import {ButtonGroup} from '@react-spectrum/buttongroup';
import {Checkbox} from '@react-spectrum/checkbox';
import {Content, Footer, Header} from '@react-spectrum/view';
import {Dialog, DialogTrigger} from '@react-spectrum/dialog';
import {Divider} from '@react-spectrum/divider';
import {Form} from '@react-spectrum/form';
import {Heading, Text} from '@react-spectrum/typography';
import {TextField} from '@react-spectrum/textfield';
import {Flex} from '@react-spectrum/layout';
```

---
category: Overlays
---

# DialogTrigger

<p>{docs.exports.DialogTrigger.description}</p>

<HeaderInfo
  packageData={packageData}
  componentNames={['DialogTrigger', 'Dialog']} />

## Example

```tsx example
<DialogTrigger type="popover">
  <ActionButton>Disk Status</ActionButton>
  <Dialog>
    <Heading>C://</Heading>
    <Divider />
    <Content>
      <Text>
        50% disk space remaining. ok?
      </Text>
    </Content>
  </Dialog>
</DialogTrigger>
```

## Content

The DialogTrigger accepts exactly two children: the element which triggers the opening
of the Dialog and the Dialog itself. The trigger must be the first child
passed into the DialogTrigger and should be an element that supports press events.

If your Dialog has buttons within it that should close the Dialog when pressed,
you must wrap the Dialog in a function in order to properly propagate the DialogTrigger's
`close` state setter to the Dialog's children. Dialogs that do not contain such interactive
elements can simply provide the Dialog component as is to the DialogTrigger as its second child.

The example below demonstrates how to pass the DialogTrigger's `close` state setter to the Dialog's buttons.

```tsx example
<DialogTrigger>
  <ActionButton>Checkout</ActionButton>
  {(close) => (
    <Dialog>
      <Heading>Confirm checkout?</Heading>
      <Divider />
      <Content>
        <Text>
          You have 5 items in your cart. Proceed to checkout?
        </Text>
      </Content>
      <ButtonGroup>
        <Button variant="secondary" onPress={close}>Cancel</Button>
        <Button variant="cta" onPress={close} autoFocus>Confirm</Button>
      </ButtonGroup>
    </Dialog>
  )}
</DialogTrigger>
```

## Dialog types

By providing a `type` prop, you can specify the type of Dialog that is rendered
by your DialogTrigger. Note that pressing the `esc` key will close the Dialog regardless
of its `type`.

### Modal

Modal Dialogs create an underlay that blocks access to the underlying user interface
until the Dialog is closed. Sizing options can be found in the [Dialog page](./Dialog.html#size).
Focus is trapped inside the Modal as per the [accessibility guidelines](https://www.w3.org/TR/wai-aria-practices/#dialog_modal)
laid out by W3C.

```tsx example
<DialogTrigger type="modal">
  <ActionButton>Unlink</ActionButton>
  {(close) => (
    <Dialog>
      <Heading>Unlinking email</Heading>
      <Divider />
      <Content>
        <Text>
          This will unlink your email from your profile "TestUser". Are you sure?
        </Text>
      </Content>
      <ButtonGroup>
        <Button variant="secondary" onPress={close}>Cancel</Button>
        <Button variant="cta" onPress={close} autoFocus>Confirm</Button>
      </ButtonGroup>
    </Dialog>
  )}
</DialogTrigger>
```

### Popover

If a Dialog that doesn't display an underlay is needed, consider
using a Popover Dialog. See [Dialog placement](#dialog-placement) for how you can
customize the positioning.

```tsx example
<DialogTrigger type="popover">
  <ActionButton>Info</ActionButton>
  <Dialog>
    <Heading>Version Info</Heading>
    <Divider />
    <Content>
      <Text>
        Version 1.0.0, Copyright 2020
      </Text>
    </Content>
  </Dialog>
</DialogTrigger>
```

### Tray

Tray Dialogs are typically used to portray information on mobile devices or smaller screens.

```tsx example
<DialogTrigger type="tray">
  <ActionButton>Check Messages</ActionButton>
  <Dialog>
    <Heading>New Messages</Heading>
    <Divider />
    <Content>
      <Text>
        You have 5 new messages.
      </Text>
    </Content>
  </Dialog>
</DialogTrigger>
```

### Fullscreen

Fullscreen Dialogs are a fullscreen variant of the Modal Dialog, only revealing a small
portion of the page behind the underlay. Use this variant for more complex workflows that
do not fit in the available Modal Dialog sizes.

```tsx example
<DialogTrigger type="fullscreen">
  <ActionButton>See Details</ActionButton>
  {(close) => (
    <Dialog>
      <Heading>Package details</Heading>
      <Divider />
      <Content>
        <Text>
          Lorem ipsum dolor sit amet, consectetur adipiscing elit. Proin sit amet tristique risus. In sit amet suscipit lorem. Orci varius natoque penatibus et magnis dis parturient montes, nascetur ridiculus mus. In condimentum imperdiet metus non condimentum. Duis eu velit et quam accumsan tempus at id velit. Duis elementum elementum purus, id tempus mauris posuere a. Nunc vestibulum sapien pellentesque lectus commodo ornare.
        </Text>
      </Content>
      <ButtonGroup>
        <Button variant="secondary" onPress={close}>Cancel</Button>
        <Button variant="cta" onPress={close} autoFocus>Buy</Button>
      </ButtonGroup>
    </Dialog>
  )}
</DialogTrigger>
```

### Fullscreen takeover

Fullscreen takeover Dialogs are similar to the fullscreen variant except that the
Dailog covers the entire screen.

```tsx example
<DialogTrigger type="fullscreenTakeover">
  <ActionButton>Register</ActionButton>
  {(close) => (
    <Dialog>
      <Heading>Register a new account</Heading>
      <Divider />
      <Content>
        <Form>
          <TextField label="Name" />
          <TextField label="Email address" />
          <Checkbox>Make profile private</Checkbox>
        </Form>
      </Content>
      <ButtonGroup>
        <Button variant="secondary" onPress={close}>Cancel</Button>
        <Button variant="cta" onPress={close} autoFocus>Confirm</Button>
      </ButtonGroup>
    </Dialog>
  )}
</DialogTrigger>
```

### Dismissable

If your Modal Dialog doesn't require the user to make a confirmation, you can set `isDismissable`
on the DialogTrigger. This adds a close button that the user can press to dismiss the Dialog.

```tsx example
<DialogTrigger isDismissable type="modal">
  <ActionButton>User Status</ActionButton>
  <Dialog>
    <Heading>Status: Bob</Heading>
    <Divider />
    <Content>
      <Text>
        Last Login: December 12, 1989
      </Text>
    </Content>
  </Dialog>
</DialogTrigger>
```

### Mobile type

The `mobileType` prop allows you to specify what kind of Dialog should be displayed when viewed in
mobile devices or smaller viewports. Note that on mobile devices, Popovers will display as Modals even if specified otherwise.

The example below renders as a Popover in desktop but switches to a Tray in mobile.

```tsx example
<DialogTrigger type="popover" mobileType="tray">
  <ActionButton>Info</ActionButton>
  <Dialog>
    <Heading>Version Info</Heading>
    <Divider />
    <Content>
      <Text>
        Version 1.0.0, Copyright 2020
      </Text>
    </Content>
  </Dialog>
</DialogTrigger>
```

## Dialog placement

Popover Dialogs support a variety of placement options since they do not take over the user interface
like Modal or Tray Dialogs.

### Dialog anchor

By default, popovers anchor themselves to their associated trigger. This can be overridden by providing
a separate ref to the `targetRef` prop.

```tsx example
function Example() {
  let ref = React.useRef()

  return (
    <div>
      <DialogTrigger type="popover" targetRef={ref}>
        <ActionButton>Trigger</ActionButton>
        <Dialog>
          <Heading>The Heading</Heading>
          <Divider />
          <Content>
            <Text>
              This is a popover anchored to the span.
            </Text>
          </Content>
        </Dialog>
      </DialogTrigger>
      <span
        ref={ref}
        style={{marginInlineStart: '200px', width: '50px'}}>
        Popover appears over here
      </span>
    </div>
  );
}
```

### Placement

The popover's placement with respect to its anchor element can be adjusted using the `placement`
prop. See the props table [below](#props) for a full list of available placement combinations.

```tsx example
<DialogTrigger type="popover" placement="right top">
  <ActionButton>Trigger</ActionButton>
  <Dialog>
    <Heading>The Heading</Heading>
    <Divider />
    <Content>
      <Text>
        This is a popover placed to the right of its
        trigger and offset so the arrow is at the top of the dialog.
      </Text>
    </Content>
  </Dialog>
</DialogTrigger>
```

### Offset and cross offset

The Popover Dialog's offset with respect to its anchor element can be adjusted using the `offset` and
`crossOffset` props. The `offset` prop controls the spacing applied along the main axis between the element and its
anchor element whereas the `crossOffset` prop handles the spacing applied along the cross axis.

Below is a popover offset by an additional 50px above the trigger.
```tsx example
<DialogTrigger type="popover" placement="top" offset={50}>
  <ActionButton>Trigger</ActionButton>
  <Dialog>
    <Heading>Offset</Heading>
    <Divider />
    <Content>
      <Text>
        Offset by an additional 50px.
      </Text>
    </Content>
  </Dialog>
</DialogTrigger>
```
Below is a popover offset by an additional 100px to the right of the trigger.
```tsx example
<DialogTrigger type="popover" placement="top" crossOffset={100}>
  <ActionButton>Trigger</ActionButton>
  <Dialog>
    <Heading>Cross offset</Heading>
    <Divider />
    <Content>
      <Text>
        Offset by an additional 100px.
      </Text>
    </Content>
  </Dialog>
</DialogTrigger>
```

### Flipping

Applying `shouldFlip` to the DialogTrigger makes the Popover Dialog attempt to flip
on its main axis in situations where the original placement would cause it to render out of view.
To see the difference between the two options, scroll this page so that the example below is near the bottom of the window.

```tsx example
<DialogTrigger type="popover" placement="bottom" shouldFlip>
  <ActionButton>Trigger with shouldFlip</ActionButton>
  <Dialog>
    <Heading>The Heading</Heading>
    <Divider />
    <Content>
      <Text>
        This is a popover that will flip if it can't fully render below the button.
      </Text>
    </Content>
  </Dialog>
</DialogTrigger>

<DialogTrigger type="popover" placement="bottom" shouldFlip={false}>
  <ActionButton>Trigger with shouldFlip=false</ActionButton>
  <Dialog>
    <Heading>The Heading</Heading>
    <Divider />
    <Content>
      <Text>
        This is a popover that won't flip if it can't fully render below the button.
      </Text>
    </Content>
  </Dialog>
</DialogTrigger>
```

### Container padding

You can control the minimum padding required between the Popover Dialog and the
surrounding container via the `containerPadding` prop. This affects the positioning
breakpoints that determine when the Dialog will attempt to flip.

The example below will flip the Dialog from above the trigger button to below the trigger
button if the Dialog cannot render fully while maintaining 50px of padding between itself and
the top of the browser.

```tsx example
<DialogTrigger type="popover" shouldFlip placement="top" containerPadding={50}>
  <ActionButton>Trigger</ActionButton>
  <Dialog>
    <Heading>The Heading</Heading>
    <Divider />
    <Content>
      <Text>
        This is a popover.
      </Text>
    </Content>
  </Dialog>
</DialogTrigger>
```

## Events

DialogTrigger accepts an `onOpenChange` handler which is triggered whenever the Dialog is opened or closed.

The example below uses `onOpenChange` to update a separate `span` element with the current open state of the
Dialog.

```tsx example
function Example() {
  let [state, setState] = React.useState(false);

  return (
    <Flex alignItems="center">
      <DialogTrigger type="popover" placement="top" onOpenChange={(isOpen) => setState(isOpen)}>
        <ActionButton>Whispers</ActionButton>
        <Dialog>
          <Heading>Whispers and DMs</Heading>
          <Divider />
          <Content>
            <Text>
              You have 0 new messages.
            </Text>
          </Content>
        </Dialog>
      </DialogTrigger>
      <Text marginLeft="size-100">Current open state: {state.toString()}</Text>
    </Flex>
  );
}
```

### Open state

<<<<<<< HEAD
The `isOpen` and `defaultOpen` props control whether the Dialog is open by default.
They apply controlled and uncontrolled behavior on the DialogTrigger respectively.
=======
## Visual options

### Hide arrow

The `hideArrow` prop hides the Popover Dialog's arrow if applied.

```tsx example
<DialogTrigger hideArrow type="popover">
  <ActionButton>See Notifications</ActionButton>
  <Dialog>
    <Heading>Notifications</Heading>
    <Divider />
    <Content>
      <Text>
        You have no new notifications.
      </Text>
    </Content>
  </Dialog>
</DialogTrigger>
```
>>>>>>> 415ae70c

## Props

<PropTable component={docs.exports.DialogTrigger} links={docs.links} /><|MERGE_RESOLUTION|>--- conflicted
+++ resolved
@@ -448,32 +448,8 @@
 ```
 
 ### Open state
-
-<<<<<<< HEAD
 The `isOpen` and `defaultOpen` props control whether the Dialog is open by default.
 They apply controlled and uncontrolled behavior on the DialogTrigger respectively.
-=======
-## Visual options
-
-### Hide arrow
-
-The `hideArrow` prop hides the Popover Dialog's arrow if applied.
-
-```tsx example
-<DialogTrigger hideArrow type="popover">
-  <ActionButton>See Notifications</ActionButton>
-  <Dialog>
-    <Heading>Notifications</Heading>
-    <Divider />
-    <Content>
-      <Text>
-        You have no new notifications.
-      </Text>
-    </Content>
-  </Dialog>
-</DialogTrigger>
-```
->>>>>>> 415ae70c
 
 ## Props
 
