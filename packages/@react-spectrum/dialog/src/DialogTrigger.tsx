/*
 * Copyright 2020 Adobe. All rights reserved.
 * This file is licensed to you under the Apache License, Version 2.0 (the "License");
 * you may not use this file except in compliance with the License. You may obtain a copy
 * of the License at http://www.apache.org/licenses/LICENSE-2.0
 *
 * Unless required by applicable law or agreed to in writing, software distributed under
 * the License is distributed on an "AS IS" BASIS, WITHOUT WARRANTIES OR REPRESENTATIONS
 * OF ANY KIND, either express or implied. See the License for the specific language
 * governing permissions and limitations under the License.
 */

import {DialogContext} from './context';
import {Modal, Overlay, Popover, Tray} from '@react-spectrum/overlays';
import {PressResponder} from '@react-aria/interactions';
import React, {Fragment, ReactElement, useRef} from 'react';
import {SpectrumDialogClose, SpectrumDialogProps, SpectrumDialogTriggerProps} from '@react-types/dialog';
import {useControlledState} from '@react-stately/utils';
import {useMediaQuery} from '@react-spectrum/utils';
import {useOverlayPosition, useOverlayTrigger} from '@react-aria/overlays';

export function DialogTrigger(props: SpectrumDialogTriggerProps) {
  let {
    children,
    type = 'modal',
    mobileType = type === 'popover' ? 'modal' : type,
    hideArrow,
    targetRef,
    isDismissable,
    ...positionProps
  } = props;
  if (!Array.isArray(children) || children.length > 2) {
    throw new Error('DialogTrigger must have exactly 2 children');
  }
  // if a function is passed as the second child, it won't appear in toArray
  let [trigger, content] = children as [ReactElement, SpectrumDialogClose];

  // On small devices, show a modal or tray instead of a popover.
  // TODO: DNA variable?
  let isMobile = useMediaQuery('(max-width: 700px)');
  if (isMobile) {
    // handle cases where desktop popovers need a close button for the mobile modal view
    if (type !== 'modal' && mobileType === 'modal') {
      isDismissable = true;
    }

    type = mobileType;
  }

  let [isOpen, setOpen] = useControlledState(props.isOpen, props.defaultOpen || false, props.onOpenChange);
  let onPress = () => {
    setOpen(!isOpen);
  };

  let onClose = () => {
    setOpen(false);
  };

  if (type === 'popover') {
    return (
      <PopoverTrigger
        {...positionProps}
        isOpen={isOpen}
        onPress={onPress}
        onClose={onClose}
        targetRef={targetRef}
        trigger={trigger}
        content={content}
        hideArrow={hideArrow} />
    );
  }

  let renderOverlay = () => {
    switch (type) {
      case 'fullscreen':
      case 'fullscreenTakeover':
        return (
          <Modal isOpen={isOpen} isDismissable={false} onClose={onClose} type={type}>
            {typeof content === 'function' ? content(onClose) : content}
          </Modal>
        );
      case 'modal':
        return (
          <Modal isOpen={isOpen} isDismissable={isDismissable} onClose={onClose}>
            {typeof content === 'function' ? content(onClose) : content}
          </Modal>
        );
      case 'tray':
        return (
          <Tray isOpen={isOpen} onClose={onClose}>
            {typeof content === 'function' ? content(onClose) : content}
          </Tray>
        );
    }
  };

  return (
    <DialogTriggerBase
      type={type}
      isOpen={isOpen}
      onPress={onPress}
      onClose={onClose}
      isDismissable={isDismissable}
      trigger={trigger}
      overlay={renderOverlay()} />
  );
}

// Support DialogTrigger inside components using CollectionBuilder.
DialogTrigger.getCollectionNode = function (props: SpectrumDialogTriggerProps) {
  let [trigger, content] = React.Children.toArray(props.children);
  return {
    element: trigger,
    wrapper: (element) => (
      <DialogTrigger key={element.key} {...props}>
        {element}
        {content}
      </DialogTrigger>
    )
  };
};

function PopoverTrigger({isOpen, onPress, onClose, targetRef, trigger, content, hideArrow, ...props}) {
  let triggerRef = useRef<HTMLElement>();
  let overlayRef = useRef<HTMLDivElement>();
<<<<<<< HEAD
  let {overlayProps: popoverProps, placement, arrowProps} = useOverlayPosition({
    containerRef: unwrapDOMRef(containerRef),
=======
  let {overlayProps, placement, arrowProps} = useOverlayPosition({
>>>>>>> 1f82fe36
    targetRef: targetRef || triggerRef,
    overlayRef,
    placement: props.placement,
    containerPadding: props.containerPadding,
    offset: props.offset,
    crossOffset: props.crossOffset,
    shouldFlip: props.shouldFlip,
    isOpen
  });

  let {triggerProps, overlayProps} = useOverlayTrigger({
    ref: triggerRef,
    type: 'dialog',
    onClose,
    isOpen
  });

  let triggerPropsWithRef = {
    ...triggerProps,
    ref: targetRef ? undefined : triggerRef
  };

  let overlay = (
<<<<<<< HEAD
    <Overlay isOpen={isOpen} ref={containerRef}>
      <Popover {...popoverProps} ref={overlayRef} onClose={onClose} placement={placement} arrowProps={arrowProps} hideArrow={hideArrow}>
=======
    <Overlay isOpen={isOpen}>
      <Popover {...overlayProps} ref={overlayRef} onClose={onClose} placement={placement} arrowProps={arrowProps} hideArrow={hideArrow}>
>>>>>>> 1f82fe36
        {content}
      </Popover>
    </Overlay>
  );

  return (
    <DialogTriggerBase
      type="popover"
      isOpen={isOpen}
      onPress={onPress}
      onClose={onClose}
      triggerProps={triggerPropsWithRef}
      dialogProps={overlayProps}
      trigger={trigger}
      overlay={overlay} />
  );
}

interface SpectrumDialogTriggerBase {
  type?: 'modal' | 'popover' | 'tray' | 'fullscreen' | 'fullscreenTakeover',
  isOpen?: boolean,
  onPress?: any,
  onClose?: () => void,
  isDismissable?: boolean
  dialogProps?: SpectrumDialogProps | {},
  triggerProps?: any,
  overlay: ReactElement,
  trigger: ReactElement
}

function DialogTriggerBase({type, isOpen, onPress, onClose, isDismissable, dialogProps = {}, triggerProps = {}, overlay, trigger}: SpectrumDialogTriggerBase) {
  let context = {
    type,
    onClose,
    isDismissable,
    ...dialogProps
  };

  return (
    <Fragment>
      <PressResponder
        {...triggerProps}
        onPress={onPress}
        isPressed={isOpen && type !== 'modal' && type !== 'fullscreen' && type !== 'fullscreenTakeover'}>
        {trigger}
      </PressResponder>
      <DialogContext.Provider value={context}>
        {overlay}
      </DialogContext.Provider>
    </Fragment>
  );
}<|MERGE_RESOLUTION|>--- conflicted
+++ resolved
@@ -123,12 +123,7 @@
 function PopoverTrigger({isOpen, onPress, onClose, targetRef, trigger, content, hideArrow, ...props}) {
   let triggerRef = useRef<HTMLElement>();
   let overlayRef = useRef<HTMLDivElement>();
-<<<<<<< HEAD
   let {overlayProps: popoverProps, placement, arrowProps} = useOverlayPosition({
-    containerRef: unwrapDOMRef(containerRef),
-=======
-  let {overlayProps, placement, arrowProps} = useOverlayPosition({
->>>>>>> 1f82fe36
     targetRef: targetRef || triggerRef,
     overlayRef,
     placement: props.placement,
@@ -152,13 +147,8 @@
   };
 
   let overlay = (
-<<<<<<< HEAD
-    <Overlay isOpen={isOpen} ref={containerRef}>
+    <Overlay isOpen={isOpen}>
       <Popover {...popoverProps} ref={overlayRef} onClose={onClose} placement={placement} arrowProps={arrowProps} hideArrow={hideArrow}>
-=======
-    <Overlay isOpen={isOpen}>
-      <Popover {...overlayProps} ref={overlayRef} onClose={onClose} placement={placement} arrowProps={arrowProps} hideArrow={hideArrow}>
->>>>>>> 1f82fe36
         {content}
       </Popover>
     </Overlay>
