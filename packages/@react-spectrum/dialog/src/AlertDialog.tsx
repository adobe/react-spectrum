/*
 * Copyright 2020 Adobe. All rights reserved.
 * This file is licensed to you under the Apache License, Version 2.0 (the "License");
 * you may not use this file except in compliance with the License. You may obtain a copy
 * of the License at http://www.apache.org/licenses/LICENSE-2.0
 *
 * Unless required by applicable law or agreed to in writing, software distributed under
 * the License is distributed on an "AS IS" BASIS, WITHOUT WARRANTIES OR REPRESENTATIONS
 * OF ANY KIND, either express or implied. See the License for the specific language
 * governing permissions and limitations under the License.
 */
import {AlertDialogContext, DialogContext, DialogContextValue} from './context';
import AlertMedium from '@spectrum-icons/ui/AlertMedium';
import {Button} from '@react-spectrum/button';
import {ButtonGroup} from '@react-spectrum/buttongroup';
import {chain} from '@react-aria/utils';
import {classNames, useStyleProps} from '@react-spectrum/utils';
import {Content} from '@react-spectrum/view';
import {Dialog} from './Dialog';
import {Divider} from '@react-spectrum/divider';
import {DOMRef} from '@react-types/shared';
import {Heading} from '@react-spectrum/text';
// @ts-ignore
import intlMessages from '../intl/*.json';
import React, {forwardRef, useContext} from 'react';
import {SpectrumAlertDialogProps} from '@react-types/dialog';
import {SpectrumButtonProps} from '@react-types/button';
import styles from '@adobe/spectrum-css-temp/components/dialog/vars.css';
import {useLocalizedStringFormatter} from '@react-aria/i18n';

/**
 * AlertDialogs are a specific type of Dialog. They display important information that users need to acknowledge.
 */
function AlertDialog(props: SpectrumAlertDialogProps, ref: DOMRef) {
  let {
    onClose = () => {}
  } = useContext(DialogContext) || {} as DialogContextValue;

  let {
    variant,
    children,
    primaryActionLabel,
    secondaryActionLabel,
    cancelLabel,
    autoFocusButton,
    title,
    isPrimaryActionDisabled,
    isSecondaryActionDisabled,
    allowsKeyboardConfirmation,
    onCancel = () => {},
    onPrimaryAction = () => {},
    onSecondaryAction = () => {},
    ...otherProps
  } = props;
  let {styleProps} = useStyleProps(otherProps);
  let stringFormatter = useLocalizedStringFormatter(intlMessages);

  let confirmVariant: SpectrumButtonProps['variant'] = 'primary';
  if (variant) {
    if (variant === 'confirmation') {
      confirmVariant = 'cta';
    } else if (variant === 'destructive') {
      confirmVariant = 'negative';
    }
  }

  let onKeyDown = (e) => {
    if (e.key === 'Enter' && allowsKeyboardConfirmation) {
      e.stopPropagation();
      e.preventDefault();
      onPrimaryAction();
      onClose();
    }
  };

  return (
<<<<<<< HEAD
    <AlertDialogContext.Provider value={{onKeyDown}}>
      <Dialog
        UNSAFE_style={styleProps.style}
        UNSAFE_className={classNames(styles, {[`spectrum-Dialog--${variant}`]: variant}, styleProps.className)}
        isHidden={styleProps.hidden}
        size="M"
        role="alertdialog"
        ref={ref}>
        <Heading>{title}</Heading>
        {(variant === 'error' || variant === 'warning') &&
          <AlertMedium
            slot="typeIcon"
            aria-label={formatMessage('alert')} />
=======
    <Dialog
      UNSAFE_style={styleProps.style}
      UNSAFE_className={classNames(styles, {[`spectrum-Dialog--${variant}`]: variant}, styleProps.className)}
      isHidden={styleProps.hidden}
      size="M"
      role="alertdialog"
      ref={ref}>
      <Heading>{title}</Heading>
      {(variant === 'error' || variant === 'warning') &&
        <AlertMedium
          slot="typeIcon"
          aria-label={stringFormatter.format('alert')} />
      }
      <Divider />
      <Content>{children}</Content>
      <ButtonGroup align="end">
        {cancelLabel &&
          <Button
            variant="secondary"
            onPress={() => chain(onClose(), onCancel())}
            autoFocus={autoFocusButton === 'cancel'}>
            {cancelLabel}
          </Button>
>>>>>>> 286dbcda
        }
        <Divider />
        <Content>{children}</Content>
        <ButtonGroup align="end">
          {cancelLabel &&
            <Button
              variant="secondary"
              onPress={() => chain(onClose(), onCancel())}
              autoFocus={autoFocusButton === 'cancel'}>
              {cancelLabel}
            </Button>
          }
          {secondaryActionLabel &&
            <Button
              variant="secondary"
              onPress={() => chain(onClose(), onSecondaryAction())}
              isDisabled={isSecondaryActionDisabled}
              autoFocus={autoFocusButton === 'secondary'}>
              {secondaryActionLabel}
            </Button>
          }
          <Button
            variant={confirmVariant}
            onPress={() => chain(onClose(), onPrimaryAction())}
            isDisabled={isPrimaryActionDisabled}
            autoFocus={autoFocusButton === 'primary'}>
            {primaryActionLabel}
          </Button>
        </ButtonGroup>
      </Dialog>
    </AlertDialogContext.Provider>
  );
}

/**
 * AlertDialogs are a specific type of Dialog. They display important information that users need to acknowledge.
 */
let _AlertDialog = forwardRef(AlertDialog);
export {_AlertDialog as AlertDialog};<|MERGE_RESOLUTION|>--- conflicted
+++ resolved
@@ -74,21 +74,7 @@
   };
 
   return (
-<<<<<<< HEAD
     <AlertDialogContext.Provider value={{onKeyDown}}>
-      <Dialog
-        UNSAFE_style={styleProps.style}
-        UNSAFE_className={classNames(styles, {[`spectrum-Dialog--${variant}`]: variant}, styleProps.className)}
-        isHidden={styleProps.hidden}
-        size="M"
-        role="alertdialog"
-        ref={ref}>
-        <Heading>{title}</Heading>
-        {(variant === 'error' || variant === 'warning') &&
-          <AlertMedium
-            slot="typeIcon"
-            aria-label={formatMessage('alert')} />
-=======
     <Dialog
       UNSAFE_style={styleProps.style}
       UNSAFE_className={classNames(styles, {[`spectrum-Dialog--${variant}`]: variant}, styleProps.className)}
@@ -104,18 +90,6 @@
       }
       <Divider />
       <Content>{children}</Content>
-      <ButtonGroup align="end">
-        {cancelLabel &&
-          <Button
-            variant="secondary"
-            onPress={() => chain(onClose(), onCancel())}
-            autoFocus={autoFocusButton === 'cancel'}>
-            {cancelLabel}
-          </Button>
->>>>>>> 286dbcda
-        }
-        <Divider />
-        <Content>{children}</Content>
         <ButtonGroup align="end">
           {cancelLabel &&
             <Button
