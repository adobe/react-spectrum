--- conflicted
+++ resolved
@@ -64,47 +64,17 @@
   }
 
   return (
-<<<<<<< HEAD
-    <Dialog 
-=======
     <Dialog
->>>>>>> 2b557c07
       {...styleProps}
       UNSAFE_className={classNames(styles, {[`spectrum-Dialog--${variant}`]: variant}, styleProps.className)}
       size="M"
       role="alertdialog">
       <Heading>{title}</Heading>
-<<<<<<< HEAD
       {(variant === 'error' || variant === 'warning') &&
         <AlertMedium
           slot="typeIcon"
           aria-label={formatMessage('alert')} />
       }
-      <Divider />
-      <Content>{children}</Content>
-      <ButtonGroup>
-        {secondaryLabel && 
-          <Button 
-            variant="secondary"
-            onPress={() => chain(onClose(), onConfirm('secondary'))}
-            isDisabled={isSecondaryActionDisabled}
-            autoFocus={autoFocusButton === 'secondary'}>
-            {secondaryLabel}
-          </Button>
-        }
-        {cancelLabel && 
-=======
-      <Header>
-        <Flex
-          justifyContent="flex-end"
-          width="100%">
-          {(variant === 'error' || variant === 'warning') &&
-            <AlertMedium
-              slot="typeIcon"
-              aria-label={formatMessage('alert')} />
-          }
-        </Flex>
-      </Header>
       <Divider />
       <Content>{children}</Content>
       <ButtonGroup>
@@ -118,7 +88,6 @@
           </Button>
         }
         {cancelLabel &&
->>>>>>> 2b557c07
           <Button
             variant="secondary"
             onPress={() => chain(onClose(), onCancel())}
@@ -126,21 +95,12 @@
             {cancelLabel}
           </Button>
         }
-<<<<<<< HEAD
-        <Button 
-          variant={confirmVariant}
-          onPress={() => chain(onClose(), onConfirm('primary'))}
-          isDisabled={isPrimaryActionDisabled}
-          autoFocus={autoFocusButton === 'primary'}>
-          {primaryLabel}
-=======
         <Button
           variant={confirmVariant}
           onPress={() => chain(onClose(), onPrimaryAction())}
           isDisabled={isPrimaryActionDisabled}
           autoFocus={autoFocusButton === 'primary'}>
           {primaryActionLabel}
->>>>>>> 2b557c07
         </Button>
       </ButtonGroup>
     </Dialog>
