/*
 * Copyright 2020 Adobe. All rights reserved.
 * This file is licensed to you under the Apache License, Version 2.0 (the "License");
 * you may not use this file except in compliance with the License. You may obtain a copy
 * of the License at http://www.apache.org/licenses/LICENSE-2.0
 *
 * Unless required by applicable law or agreed to in writing, software distributed under
 * the License is distributed on an "AS IS" BASIS, WITHOUT WARRANTIES OR REPRESENTATIONS
 * OF ANY KIND, either express or implied. See the License for the specific language
 * governing permissions and limitations under the License.
 */

import {ActionButton} from '@react-spectrum/button';
import {classNames, filterDOMProps, useSlotProps, useStyleProps} from '@react-spectrum/utils';
import CrossLarge from '@spectrum-icons/ui/CrossLarge';
import {DialogContext, DialogContextValue} from './context';
import {FocusScope} from '@react-aria/focus';
import {Grid} from '@react-spectrum/layout';
import {mergeProps} from '@react-aria/utils';
import React, {useContext, useRef} from 'react';
import {SpectrumBaseDialogProps, SpectrumDialogProps} from '@react-types/dialog';
import styles from '@adobe/spectrum-css-temp/components/dialog/vars.css';
import {useDialog, useModalDialog} from '@react-aria/dialog';

export function Dialog(props: SpectrumDialogProps) {
  props = useSlotProps(props);
  let {
    type = 'popover',
    ...contextProps
  } = useContext(DialogContext) || {} as DialogContextValue;
  let {
    children,
    isDismissable = contextProps.isDismissable,
    onDismiss = contextProps.onClose,
    ...otherProps
  } = props;
  let {styleProps} = useStyleProps(otherProps);
  let allProps: SpectrumBaseDialogProps = mergeProps(
    mergeProps(
      mergeProps(
        filterDOMProps(otherProps),
        filterDOMProps(contextProps)
      ),
      styleProps
    ),
    {className: classNames(styles, {'spectrum-Dialog--dismissable': isDismissable})}
  );
  let size = type === 'popover' ? undefined : (otherProps.size || 'L');

  if (type === 'popover') {
    return <BaseDialog {...allProps} size={size}>{children}</BaseDialog>;
  } else {
    if (type === 'fullscreen' || type === 'fullscreenTakeover') {
      size = type;
    }

    return (
      <ModalDialog {...allProps} size={size}>
        {children}
        {isDismissable && <ActionButton slot="closeButton" isQuiet icon={<CrossLarge size="L" />} aria-label="dismiss" onPress={onDismiss} />}
      </ModalDialog>
    );
  }
}

function ModalDialog(props: SpectrumBaseDialogProps) {
  let {modalProps} = useModalDialog();
  return <BaseDialog {...mergeProps(props, modalProps)} />;
}

let sizeMap = {
  S: 'small',
  M: 'medium',
  L: 'large',
  fullscreen: 'fullscreen',
  fullscreenTakeover: 'fullscreenTakeover'
};

function BaseDialog({children, slots, size, role, ...otherProps}: SpectrumBaseDialogProps) {
  let ref = useRef();
  let sizeVariant = sizeMap[size];
  let {dialogProps} = useDialog({ref, role});
  if (!slots) {
    slots = {
<<<<<<< HEAD
      container: styles['spectrum-Dialog-grid'],
      hero: styles['spectrum-Dialog-hero'],
      header: styles['spectrum-Dialog-header'],
      heading: styles['spectrum-Dialog-heading'],
      typeIcon: styles['spectrum-Dialog-typeIcon'],
      divider: styles['spectrum-Dialog-divider'],
      content: styles['spectrum-Dialog-content'],
      footer: styles['spectrum-Dialog-footer'],
      closeButton: styles['spectrum-Dialog-closeButton']
=======
      container: {UNSAFE_className: styles['spectrum-Dialog-grid']},
      hero: {UNSAFE_className: styles['spectrum-Dialog-hero']},
      header: {UNSAFE_className: styles['spectrum-Dialog-header']},
      heading: {UNSAFE_className: styles['spectrum-Dialog-heading']},
      typeIcon: {UNSAFE_className: styles['spectrum-Dialog-typeIcon']},
      divider: {UNSAFE_className: styles['spectrum-Dialog-divider'], size: 'M'},
      content: {UNSAFE_className: styles['spectrum-Dialog-content']},
      footer: {UNSAFE_className: styles['spectrum-Dialog-footer']},
      closeButton: {UNSAFE_className: styles['spectrum-Dialog-closeButton']}
>>>>>>> 6179b870
    };
  }

  return (
    <FocusScope contain restoreFocus>
      <section
        {...mergeProps(otherProps, dialogProps)}
        className={classNames(
          styles,
          'spectrum-Dialog',
          {[`spectrum-Dialog--${sizeVariant}`]: sizeVariant},
          otherProps.className
        )}
        ref={ref}>
        <Grid slots={slots}>
          {children}
        </Grid>
      </section>
    </FocusScope>
  );
}<|MERGE_RESOLUTION|>--- conflicted
+++ resolved
@@ -82,17 +82,6 @@
   let {dialogProps} = useDialog({ref, role});
   if (!slots) {
     slots = {
-<<<<<<< HEAD
-      container: styles['spectrum-Dialog-grid'],
-      hero: styles['spectrum-Dialog-hero'],
-      header: styles['spectrum-Dialog-header'],
-      heading: styles['spectrum-Dialog-heading'],
-      typeIcon: styles['spectrum-Dialog-typeIcon'],
-      divider: styles['spectrum-Dialog-divider'],
-      content: styles['spectrum-Dialog-content'],
-      footer: styles['spectrum-Dialog-footer'],
-      closeButton: styles['spectrum-Dialog-closeButton']
-=======
       container: {UNSAFE_className: styles['spectrum-Dialog-grid']},
       hero: {UNSAFE_className: styles['spectrum-Dialog-hero']},
       header: {UNSAFE_className: styles['spectrum-Dialog-header']},
@@ -102,7 +91,6 @@
       content: {UNSAFE_className: styles['spectrum-Dialog-content']},
       footer: {UNSAFE_className: styles['spectrum-Dialog-footer']},
       closeButton: {UNSAFE_className: styles['spectrum-Dialog-closeButton']}
->>>>>>> 6179b870
     };
   }
 
