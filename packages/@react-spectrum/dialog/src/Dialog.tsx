--- conflicted
+++ resolved
@@ -38,16 +38,11 @@
   let allProps: SpectrumBaseDialogProps = mergeProps(
     mergeProps(
       mergeProps(
-<<<<<<< HEAD
         mergeProps(
           filterDOMProps(otherProps),
-          contextProps
+          filterDOMProps(contextProps)
         ),
         slotProps
-=======
-        filterDOMProps(otherProps),
-        filterDOMProps(contextProps)
->>>>>>> 811d295a
       ),
       styleProps
     ),
