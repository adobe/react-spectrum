--- conflicted
+++ resolved
@@ -51,14 +51,7 @@
   let formatMessage = useMessageFormatter(intlMessages);
   let {styleProps} = useStyleProps(otherProps);
 
-<<<<<<< HEAD
   size = type === 'popover' ? (size || 'S') : (size || 'L');
-  if (type === 'fullscreen' || type === 'fullscreenTakeover') {
-    size = type;
-  }
-=======
-  size = type === 'popover' ? 'S' : (size || 'L');
->>>>>>> be401f47
 
   let domRef = useDOMRef(ref);
   let gridRef = useRef();
