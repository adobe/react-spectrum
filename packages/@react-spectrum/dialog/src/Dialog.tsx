--- conflicted
+++ resolved
@@ -89,12 +89,8 @@
 
 function BaseDialog({children, slots, size, role, type, ...otherProps}: SpectrumBaseDialogProps) {
   let ref = useRef();
-<<<<<<< HEAD
+  let gridRef = useRef();
   let sizeVariant = sizeMap[type] || sizeMap[size];
-=======
-  let gridRef = useRef();
-  let sizeVariant = sizeMap[size];
->>>>>>> faf4a970
   let {dialogProps, titleProps} = useDialog({ref, role, ...otherProps});
 
   let hasHeader = useHasChild(`:scope > .${styles['spectrum-Dialog-header']}`, gridRef);
