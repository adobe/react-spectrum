/*
 * Copyright 2020 Adobe. All rights reserved.
 * This file is licensed to you under the Apache License, Version 2.0 (the "License");
 * you may not use this file except in compliance with the License. You may obtain a copy
 * of the License at http://www.apache.org/licenses/LICENSE-2.0
 *
 * Unless required by applicable law or agreed to in writing, software distributed under
 * the License is distributed on an "AS IS" BASIS, WITHOUT WARRANTIES OR REPRESENTATIONS
 * OF ANY KIND, either express or implied. See the License for the specific language
 * governing permissions and limitations under the License.
 */

import {ActionButton} from '@react-spectrum/button';
import {classNames, filterDOMProps, useHasChild, useSlotProps, useStyleProps} from '@react-spectrum/utils';
import CrossLarge from '@spectrum-icons/ui/CrossLarge';
import {DialogContext, DialogContextValue} from './context';
import {FocusScope} from '@react-aria/focus';
import {Grid} from '@react-spectrum/layout';
import intlMessages from '../intl/*.json';
import {mergeProps} from '@react-aria/utils';
import React, {useContext, useRef} from 'react';
import {SpectrumDialogProps} from '@react-types/dialog';
import styles from '@adobe/spectrum-css-temp/components/dialog/vars.css';
import {useDialog} from '@react-aria/dialog';
import {useMessageFormatter} from '@react-aria/i18n';

let sizeMap = {
  S: 'small',
  M: 'medium',
  L: 'large',
  fullscreen: 'fullscreen',
  fullscreenTakeover: 'fullscreenTakeover'
};

type DialogType = 'modal' | 'popover' | 'tray' | 'fullscreen' | 'fullscreenTakeover';

/**
 * Dialogs are windows that appear over the interface and block further interactions.
 * Contextual information, tasks, or workflows are typically contained within.
 */
export function Dialog(props: SpectrumDialogProps) {
  props = useSlotProps(props);
  let {
    type = 'popover' as DialogType,
    ...contextProps
  } = useContext(DialogContext) || {} as DialogContextValue;
  let {
    children,
    isDismissable = contextProps.isDismissable,
    onDismiss = contextProps.onClose,
    role,
    slots,
    size,
    ...otherProps
  } = props;
  let formatMessage = useMessageFormatter(intlMessages);
  let {styleProps} = useStyleProps(otherProps);
<<<<<<< HEAD
  let allProps: SpectrumBaseDialogProps = mergeProps(
    mergeProps(
      mergeProps(
        filterDOMProps(otherProps),
        filterDOMProps(contextProps)
      ),
      styleProps
    ),
    {className: classNames(styles, {'spectrum-Dialog--dismissable': isDismissable})}
  );
  let size = type === 'popover' ? undefined : (otherProps.size || 'L');

  if (type === 'popover') {
    return <BaseDialog {...allProps} size={size}>{children}</BaseDialog>;
  } else {

    return (
      <ModalDialog {...allProps} size={size} type={type}>
        {children}
        {isDismissable &&
          <ActionButton
            slot="closeButton"
            isQuiet
            aria-label="dismiss"
            onPress={onDismiss}>
            <CrossLarge size="L" />
          </ActionButton>
        }
      </ModalDialog>
    );
=======

  size = type === 'popover' ? undefined : (size || 'L');
  if (type === 'fullscreen' || type === 'fullscreenTakeover') {
    size = type;
>>>>>>> f079ea1f
  }

<<<<<<< HEAD
function ModalDialog(props: SpectrumBaseDialogProps) {
  let {modalProps} = useModalDialog();
  return <BaseDialog {...mergeProps(props, modalProps)} />;
}

let sizeMap = {
  S: 'small',
  M: 'medium',
  L: 'large',
  fullscreen: 'fullscreen',
  fullscreenTakeover: 'fullscreenTakeover'
};

function BaseDialog({children, slots, size, role, type, ...otherProps}: SpectrumBaseDialogProps) {
=======
>>>>>>> f079ea1f
  let ref = useRef();
  let gridRef = useRef();
  let sizeVariant = sizeMap[type] || sizeMap[size];
  let {dialogProps, titleProps} = useDialog({ref, role, ...otherProps});

  let hasHeader = useHasChild(`:scope > .${styles['spectrum-Dialog-header']}`, gridRef);
  let hasFooter = useHasChild(`:scope > .${styles['spectrum-Dialog-footer']}`, gridRef);

  if (!slots) {
    slots = {
      container: {UNSAFE_className: styles['spectrum-Dialog-grid']},
      hero: {UNSAFE_className: styles['spectrum-Dialog-hero']},
      header: {UNSAFE_className: styles['spectrum-Dialog-header']},
      heading: {UNSAFE_className: classNames(styles, 'spectrum-Dialog-heading', {'spectrum-Dialog-heading--noHeader': !hasHeader}), ...titleProps},
      typeIcon: {UNSAFE_className: styles['spectrum-Dialog-typeIcon']},
      divider: {UNSAFE_className: styles['spectrum-Dialog-divider'], size: 'M'},
      content: {UNSAFE_className: styles['spectrum-Dialog-content']},
      footer: {UNSAFE_className: styles['spectrum-Dialog-footer']},
      closeButton: {UNSAFE_className: styles['spectrum-Dialog-closeButton']},
      buttonGroup: {UNSAFE_className: classNames(styles, 'spectrum-Dialog-buttonGroup', {'spectrum-Dialog-buttonGroup--noFooter': !hasFooter})}
    };
  }

  return (
    <FocusScope contain restoreFocus>
      <section
        {...mergeProps(
          mergeProps(
            mergeProps(
              filterDOMProps(otherProps),
              filterDOMProps(contextProps)
            ),
            styleProps
          ),
          dialogProps
        )}
        className={classNames(
          styles,
          'spectrum-Dialog',
          {
            [`spectrum-Dialog--${sizeVariant}`]: sizeVariant,
            'spectrum-Dialog--dismissable': isDismissable
          },
          styleProps.className
        )}
        ref={ref}>
        <Grid slots={slots} ref={gridRef}>
          {children}
          {isDismissable &&
            <ActionButton
              slot="closeButton"
              isQuiet
              aria-label={formatMessage('dismiss')}
              onPress={onDismiss}>
              <CrossLarge size="L" />
            </ActionButton>
          }
        </Grid>
      </section>
    </FocusScope>
  );
}<|MERGE_RESOLUTION|>--- conflicted
+++ resolved
@@ -55,62 +55,12 @@
   } = props;
   let formatMessage = useMessageFormatter(intlMessages);
   let {styleProps} = useStyleProps(otherProps);
-<<<<<<< HEAD
-  let allProps: SpectrumBaseDialogProps = mergeProps(
-    mergeProps(
-      mergeProps(
-        filterDOMProps(otherProps),
-        filterDOMProps(contextProps)
-      ),
-      styleProps
-    ),
-    {className: classNames(styles, {'spectrum-Dialog--dismissable': isDismissable})}
-  );
-  let size = type === 'popover' ? undefined : (otherProps.size || 'L');
-
-  if (type === 'popover') {
-    return <BaseDialog {...allProps} size={size}>{children}</BaseDialog>;
-  } else {
-
-    return (
-      <ModalDialog {...allProps} size={size} type={type}>
-        {children}
-        {isDismissable &&
-          <ActionButton
-            slot="closeButton"
-            isQuiet
-            aria-label="dismiss"
-            onPress={onDismiss}>
-            <CrossLarge size="L" />
-          </ActionButton>
-        }
-      </ModalDialog>
-    );
-=======
 
   size = type === 'popover' ? undefined : (size || 'L');
   if (type === 'fullscreen' || type === 'fullscreenTakeover') {
     size = type;
->>>>>>> f079ea1f
   }
 
-<<<<<<< HEAD
-function ModalDialog(props: SpectrumBaseDialogProps) {
-  let {modalProps} = useModalDialog();
-  return <BaseDialog {...mergeProps(props, modalProps)} />;
-}
-
-let sizeMap = {
-  S: 'small',
-  M: 'medium',
-  L: 'large',
-  fullscreen: 'fullscreen',
-  fullscreenTakeover: 'fullscreenTakeover'
-};
-
-function BaseDialog({children, slots, size, role, type, ...otherProps}: SpectrumBaseDialogProps) {
-=======
->>>>>>> f079ea1f
   let ref = useRef();
   let gridRef = useRef();
   let sizeVariant = sizeMap[type] || sizeMap[size];
