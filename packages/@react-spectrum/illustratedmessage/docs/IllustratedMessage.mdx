<!-- Copyright 2020 Adobe. All rights reserved.
This file is licensed to you under the Apache License, Version 2.0 (the "License");
you may not use this file except in compliance with the License. You may obtain a copy
of the License at http://www.apache.org/licenses/LICENSE-2.0
Unless required by applicable law or agreed to in writing, software distributed under
the License is distributed on an "AS IS" BASIS, WITHOUT WARRANTIES OR REPRESENTATIONS
OF ANY KIND, either express or implied. See the License for the specific language
governing permissions and limitations under the License. -->

import {Layout} from '@react-spectrum/docs';
export default Layout;

import docs from 'docs:@react-spectrum/illustratedmessage';
import {HeaderInfo, PropTable} from '@react-spectrum/docs';
import packageData from '../package.json';

```jsx import
import {Content} from '@react-spectrum/view';
import {Heading} from '@react-spectrum/text';
import {IllustratedMessage} from '@react-spectrum/illustratedmessage';
```

---
category: Content
---

# IllustratedMessage

<p>{docs.exports.IllustratedMessage.description}</p>

<HeaderInfo
  packageData={packageData}
  componentNames={['IllustratedMessage']} />

## Example

```tsx example
import NotFound from '@spectrum-icons/illustrations/NotFound';

<IllustratedMessage>
<<<<<<< HEAD
  <NotFound />
=======
  <svg width="150" height="103" viewBox="0 0 150 103" aria-hidden="true">
    <path d="M133.7,8.5h-118c-1.9,0-3.5,1.6-3.5,3.5v27c0,0.8,0.7,1.5,1.5,1.5s1.5-0.7,1.5-1.5V23.5h119V92c0,0.3-0.2,0.5-0.5,0.5h-118c-0.3,0-0.5-0.2-0.5-0.5V69c0-0.8-0.7-1.5-1.5-1.5s-1.5,0.7-1.5,1.5v23c0,1.9,1.6,3.5,3.5,3.5h118c1.9,0,3.5-1.6,3.5-3.5V12C137.2,10.1,135.6,8.5,133.7,8.5z M15.2,21.5V12c0-0.3,0.2-0.5,0.5-0.5h118c0.3,0,0.5,0.2,0.5,0.5v9.5H15.2z M32.6,16.5c0,0.6-0.4,1-1,1h-10c-0.6,0-1-0.4-1-1s0.4-1,1-1h10C32.2,15.5,32.6,15.9,32.6,16.5z M13.6,56.1l-8.6,8.5C4.8,65,4.4,65.1,4,65.1c-0.4,0-0.8-0.1-1.1-0.4c-0.6-0.6-0.6-1.5,0-2.1l8.6-8.5l-8.6-8.5c-0.6-0.6-0.6-1.5,0-2.1c0.6-0.6,1.5-0.6,2.1,0l8.6,8.5l8.6-8.5c0.6-0.6,1.5-0.6,2.1,0c0.6,0.6,0.6,1.5,0,2.1L15.8,54l8.6,8.5c0.6,0.6,0.6,1.5,0,2.1c-0.3,0.3-0.7,0.4-1.1,0.4c-0.4,0-0.8-0.1-1.1-0.4L13.6,56.1z" />
  </svg>
>>>>>>> 6a639920
  <Heading>No Results</Heading>
  <Content>Try another search</Content>
</IllustratedMessage>
```

## Content

An IllustratedMessage consists of three areas: an illustration, a title, and a body.
Each of these sections can be populated by providing the following components to your IllustratedMessage as children:
`svg`, `Heading` (title), and `Content` (body).

```tsx example
<<<<<<< HEAD
import Upload from '@spectrum-icons/illustrations/Upload';

<IllustratedMessage>
  <Upload />
  <Heading>Drag and Drop Your File</Heading>
  <Content>Select a File from your computer<br /> or Search Adobe Stock</Content>
</IllustratedMessage>
=======
function Example() {
  let inlineStyle = {
    fill: 'none',
    'stroke-width': '3px'
  };

  return (
    <IllustratedMessage>
      <svg width="199" height="98" viewBox="0 0 199 97.7" aria-hidden="true" style={inlineStyle}>
        <path d="M110.53,85.66,100.26,95.89a1.09,1.09,0,0,1-1.52,0L88.47,85.66" />
        <line x1="99.5" y1="95.5" x2="99.5" y2="58.5" />
        <path d="M105.5,73.5h19a2,2,0,0,0,2-2v-43" />
        <path d="M126.5,22.5h-19a2,2,0,0,1-2-2V1.5h-31a2,2,0,0,0-2,2v68a2,2,0,0,0,2,2h19" />
        <line x1="105.5" y1="1.5" x2="126.5" y2="22.5" />
        <path d="M47.93,50.49a5,5,0,1,0-4.83-5A4.93,4.93,0,0,0,47.93,50.49Z" />
        <path d="M36.6,65.93,42.05,60A2.06,2.06,0,0,1,45,60l12.68,13.2" />
        <path d="M3.14,73.23,22.42,53.76a1.65,1.65,0,0,1,2.38,0l19.05,19.7" />
        <path d="M139.5,36.5H196A1.49,1.49,0,0,1,197.5,38V72A1.49,1.49,0,0,1,196,73.5H141A1.49,1.49,0,0,1,139.5,72V32A1.49,1.49,0,0,1,141,30.5H154a2.43,2.43,0,0,1,1.67.66l6,5.66" />
        <rect x="1.5" y="34.5" width="58" height="39" rx="2" ry="2" />
      </svg>
      <Heading>Drag and Drop Your File</Heading>
      <Content>Select a File from your computer<br /> or Search Adobe Stock</Content>
    </IllustratedMessage>
  );
}
>>>>>>> 6a639920
```

### Accessibility

When an IllustratedMessage has a `svg` and a `Heading`, the `svg` needs an `aria-hidden` prop and a `role` prop set to `presentation`.

## Labeling

### Accessibility

The title of an IllustratedMessage is typically provided via its `Heading`.
If a `Heading` isn't specified, the illustration needs an `aria-label` prop to identify it to assistive technology.
If you pass an SVG in yourself, you'll need to ensure that the `role` prop is set to `img` as well.

```tsx example
<IllustratedMessage>
  <NotFound aria-label="No results" />
</IllustratedMessage>
```

## Props

<PropTable component={docs.exports.IllustratedMessage} links={docs.links} /><|MERGE_RESOLUTION|>--- conflicted
+++ resolved
@@ -38,13 +38,7 @@
 import NotFound from '@spectrum-icons/illustrations/NotFound';
 
 <IllustratedMessage>
-<<<<<<< HEAD
   <NotFound />
-=======
-  <svg width="150" height="103" viewBox="0 0 150 103" aria-hidden="true">
-    <path d="M133.7,8.5h-118c-1.9,0-3.5,1.6-3.5,3.5v27c0,0.8,0.7,1.5,1.5,1.5s1.5-0.7,1.5-1.5V23.5h119V92c0,0.3-0.2,0.5-0.5,0.5h-118c-0.3,0-0.5-0.2-0.5-0.5V69c0-0.8-0.7-1.5-1.5-1.5s-1.5,0.7-1.5,1.5v23c0,1.9,1.6,3.5,3.5,3.5h118c1.9,0,3.5-1.6,3.5-3.5V12C137.2,10.1,135.6,8.5,133.7,8.5z M15.2,21.5V12c0-0.3,0.2-0.5,0.5-0.5h118c0.3,0,0.5,0.2,0.5,0.5v9.5H15.2z M32.6,16.5c0,0.6-0.4,1-1,1h-10c-0.6,0-1-0.4-1-1s0.4-1,1-1h10C32.2,15.5,32.6,15.9,32.6,16.5z M13.6,56.1l-8.6,8.5C4.8,65,4.4,65.1,4,65.1c-0.4,0-0.8-0.1-1.1-0.4c-0.6-0.6-0.6-1.5,0-2.1l8.6-8.5l-8.6-8.5c-0.6-0.6-0.6-1.5,0-2.1c0.6-0.6,1.5-0.6,2.1,0l8.6,8.5l8.6-8.5c0.6-0.6,1.5-0.6,2.1,0c0.6,0.6,0.6,1.5,0,2.1L15.8,54l8.6,8.5c0.6,0.6,0.6,1.5,0,2.1c-0.3,0.3-0.7,0.4-1.1,0.4c-0.4,0-0.8-0.1-1.1-0.4L13.6,56.1z" />
-  </svg>
->>>>>>> 6a639920
   <Heading>No Results</Heading>
   <Content>Try another search</Content>
 </IllustratedMessage>
@@ -57,7 +51,6 @@
 `svg`, `Heading` (title), and `Content` (body).
 
 ```tsx example
-<<<<<<< HEAD
 import Upload from '@spectrum-icons/illustrations/Upload';
 
 <IllustratedMessage>
@@ -65,33 +58,6 @@
   <Heading>Drag and Drop Your File</Heading>
   <Content>Select a File from your computer<br /> or Search Adobe Stock</Content>
 </IllustratedMessage>
-=======
-function Example() {
-  let inlineStyle = {
-    fill: 'none',
-    'stroke-width': '3px'
-  };
-
-  return (
-    <IllustratedMessage>
-      <svg width="199" height="98" viewBox="0 0 199 97.7" aria-hidden="true" style={inlineStyle}>
-        <path d="M110.53,85.66,100.26,95.89a1.09,1.09,0,0,1-1.52,0L88.47,85.66" />
-        <line x1="99.5" y1="95.5" x2="99.5" y2="58.5" />
-        <path d="M105.5,73.5h19a2,2,0,0,0,2-2v-43" />
-        <path d="M126.5,22.5h-19a2,2,0,0,1-2-2V1.5h-31a2,2,0,0,0-2,2v68a2,2,0,0,0,2,2h19" />
-        <line x1="105.5" y1="1.5" x2="126.5" y2="22.5" />
-        <path d="M47.93,50.49a5,5,0,1,0-4.83-5A4.93,4.93,0,0,0,47.93,50.49Z" />
-        <path d="M36.6,65.93,42.05,60A2.06,2.06,0,0,1,45,60l12.68,13.2" />
-        <path d="M3.14,73.23,22.42,53.76a1.65,1.65,0,0,1,2.38,0l19.05,19.7" />
-        <path d="M139.5,36.5H196A1.49,1.49,0,0,1,197.5,38V72A1.49,1.49,0,0,1,196,73.5H141A1.49,1.49,0,0,1,139.5,72V32A1.49,1.49,0,0,1,141,30.5H154a2.43,2.43,0,0,1,1.67.66l6,5.66" />
-        <rect x="1.5" y="34.5" width="58" height="39" rx="2" ry="2" />
-      </svg>
-      <Heading>Drag and Drop Your File</Heading>
-      <Content>Select a File from your computer<br /> or Search Adobe Stock</Content>
-    </IllustratedMessage>
-  );
-}
->>>>>>> 6a639920
 ```
 
 ### Accessibility
