{
  "name": "@react-spectrum/button",
  "version": "3.16.3",
  "description": "Spectrum UI components in React",
  "license": "Apache-2.0",
  "main": "dist/main.js",
  "module": "dist/module.js",
  "exports": {
    "types": "./dist/types.d.ts",
    "import": "./dist/import.mjs",
    "require": "./dist/main.js"
  },
  "types": "dist/types.d.ts",
  "source": "src/index.ts",
  "files": [
    "dist",
    "src"
  ],
  "sideEffects": [
    "*.css"
  ],
  "targets": {
    "main": {
      "includeNodeModules": [
        "@adobe/spectrum-css-temp"
      ]
    },
    "module": {
      "includeNodeModules": [
        "@adobe/spectrum-css-temp"
      ]
    }
  },
  "repository": {
    "type": "git",
    "url": "https://github.com/adobe/react-spectrum"
  },
  "dependencies": {
<<<<<<< HEAD
    "@react-aria/button": "^3.9.3",
    "@react-aria/focus": "^3.16.2",
    "@react-aria/i18n": "^3.10.2",
    "@react-aria/interactions": "^3.21.1",
    "@react-aria/utils": "^3.23.2",
    "@react-spectrum/layout": "^3.6.3",
    "@react-spectrum/progress": "^3.7.5",
    "@react-spectrum/text": "^3.5.3",
    "@react-spectrum/utils": "^3.11.5",
    "@react-stately/toggle": "^3.7.2",
    "@react-types/button": "^3.9.2",
    "@react-types/shared": "^3.22.1",
    "@spectrum-icons/ui": "^3.6.5",
=======
    "@react-aria/button": "^3.9.4",
    "@react-aria/focus": "^3.17.0",
    "@react-aria/i18n": "^3.11.0",
    "@react-aria/interactions": "^3.21.2",
    "@react-aria/utils": "^3.24.0",
    "@react-spectrum/progress": "^3.7.6",
    "@react-spectrum/text": "^3.5.4",
    "@react-spectrum/utils": "^3.11.6",
    "@react-stately/toggle": "^3.7.3",
    "@react-types/button": "^3.9.3",
    "@react-types/shared": "^3.23.0",
    "@spectrum-icons/ui": "^3.6.6",
>>>>>>> c81c9463
    "@swc/helpers": "^0.5.0"
  },
  "devDependencies": {
    "@adobe/spectrum-css-temp": "3.0.0-alpha.1",
    "@react-spectrum/test-utils-internal": "3.0.0-alpha.1"
  },
  "peerDependencies": {
    "react": "^16.8.0 || ^17.0.0-rc.1 || ^18.0.0",
    "@react-spectrum/provider": "^3.0.0"
  },
  "publishConfig": {
    "access": "public"
  }
}<|MERGE_RESOLUTION|>--- conflicted
+++ resolved
@@ -36,21 +36,6 @@
     "url": "https://github.com/adobe/react-spectrum"
   },
   "dependencies": {
-<<<<<<< HEAD
-    "@react-aria/button": "^3.9.3",
-    "@react-aria/focus": "^3.16.2",
-    "@react-aria/i18n": "^3.10.2",
-    "@react-aria/interactions": "^3.21.1",
-    "@react-aria/utils": "^3.23.2",
-    "@react-spectrum/layout": "^3.6.3",
-    "@react-spectrum/progress": "^3.7.5",
-    "@react-spectrum/text": "^3.5.3",
-    "@react-spectrum/utils": "^3.11.5",
-    "@react-stately/toggle": "^3.7.2",
-    "@react-types/button": "^3.9.2",
-    "@react-types/shared": "^3.22.1",
-    "@spectrum-icons/ui": "^3.6.5",
-=======
     "@react-aria/button": "^3.9.4",
     "@react-aria/focus": "^3.17.0",
     "@react-aria/i18n": "^3.11.0",
@@ -63,7 +48,6 @@
     "@react-types/button": "^3.9.3",
     "@react-types/shared": "^3.23.0",
     "@spectrum-icons/ui": "^3.6.6",
->>>>>>> c81c9463
     "@swc/helpers": "^0.5.0"
   },
   "devDependencies": {
