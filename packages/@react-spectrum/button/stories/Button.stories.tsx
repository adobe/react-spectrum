/*
 * Copyright 2020 Adobe. All rights reserved.
 * This file is licensed to you under the Apache License, Version 2.0 (the "License");
 * you may not use this file except in compliance with the License. You may obtain a copy
 * of the License at http://www.apache.org/licenses/LICENSE-2.0
 *
 * Unless required by applicable law or agreed to in writing, software distributed under
 * the License is distributed on an "AS IS" BASIS, WITHOUT WARRANTIES OR REPRESENTATIONS
 * OF ANY KIND, either express or implied. See the License for the specific language
 * governing permissions and limitations under the License.
 */

import {action} from '@storybook/addon-actions';
import {BackgroundColorValue} from '@react-types/shared';
import Bell from '@spectrum-icons/workflow/Bell';
import {Button} from '../';
import {ComponentMeta, ComponentStoryObj} from '@storybook/react';
import {Flex} from '@react-spectrum/layout';
import React, {ElementType, useState} from 'react';
import {SpectrumButtonProps} from '@react-types/button';
import {Text} from '@react-spectrum/text';
import {Tooltip, TooltipTrigger} from '@react-spectrum/tooltip';
import {View} from '@react-spectrum/view';

export type ButtonStory = ComponentStoryObj<typeof Button>;

export default {
  title: 'Button',
  component: Button,
  args: {
    onPress: action('press'),
    onPressStart: action('pressstart'),
    onPressEnd: action('pressend'),
    onFocus: action('focus'),
    onBlur: action('blur')
  },
  argTypes: {
    onPress: {
      table: {
        disable: true
      }
    },
    onPressStart: {
      table: {
        disable: true
      }
    },
    onPressEnd: {
      table: {
        disable: true
      }
    },
    autoFocus: {
      control: 'boolean'
    },
    variant: {
      control: 'select',
      options: ['accent', 'primary', 'secondary', 'negative', 'cta', 'overBackground'],
      defaultValue: 'accent'
    },
    style: {
      control: 'select',
      options: [undefined, 'fill', 'outline']
    },
    staticColor: {
      control: 'select',
      options: [undefined, 'white', 'black']
    },
    isPending: {
      control: 'boolean',
      defaultValue: false
    }
  }
} as ComponentMeta<typeof Button>;

export const Default: ButtonStory = {
  render: (args) => render(args)
};

export const WithIcon: ButtonStory = {
  render: (args) => renderIconText(args)
};

export const IconOnly: ButtonStory = {
  render: (args) => renderIconOnly(args)
};

export const AnchorElement: ButtonStory = {
  render: (args) => render({elementType: 'a', ...args}),
  name: 'element: a'
};

export const AnchorElementWithSelf: ButtonStory = {
  render: (args) => render({elementType: 'a',  href: '//example.com', target: '_self', ...args}),
  name: 'element: a, href: \'//example.com\', target: \'_self\''
};

export const AnchorElementNoRefferer: ButtonStory = {
  render: (args) => render({elementType: 'a', href: '//example.com', rel: 'noopener noreferrer', ...args}),
  name: 'element: a, rel: \'noopener noreferrer\''
};

export const UserSelect: ButtonStory = {
  render: () => <Example />,
  parameters: {
    description: {
      data: 'Pressing and holding on either buttons shouldn\'t trigger text selection on the button labels (wait for buttons to turn red).'
    }
  }
};

export const PendingSpinner: ButtonStory = {
  render: (args) => <Pending {...args} />
};

function render<T extends ElementType = 'button'>(props: SpectrumButtonProps<T> = {variant: 'primary'}) {
  let buttons = (
    <Flex gap="size-200">
      <Button {...props}>
        Default
      </Button>
      <Button {...props} isDisabled>
        Disabled
      </Button>
    </Flex>
  );

  if (props.variant === 'overBackground' || props.staticColor === 'white') {
    return (
      <View backgroundColor="static-blue-700" UNSAFE_style={{padding: '15px 20px', display: 'inline-block'}}>
        {buttons}
      </View>
    );
  }

  if (props.staticColor === 'black') {
    return (
      <div style={{backgroundColor: 'rgb(206, 247, 243)', color: 'rgb(15, 121, 125)', padding: '15px 20px', display: 'inline-block'}}>
        {buttons}
      </div>
    );
  }

  return buttons;
}

function renderIconText<T extends ElementType = 'button'>(props: SpectrumButtonProps<T> = {variant: 'primary'}) {
  let buttons = (
    <Flex gap="size-200">
      <Button {...props}>
        <Bell />
        <Text>Default</Text>
      </Button>
      <Button {...props} isDisabled>
        <Bell />
        <Text>Disabled</Text>
      </Button>
    </Flex>
  );

  if (props.variant === 'overBackground' || props.staticColor === 'white') {
    return (
      <View backgroundColor="static-blue-700" UNSAFE_style={{padding: '15px 20px', display: 'inline-block'}}>
        {buttons}
      </View>
    );
  }

  if (props.staticColor === 'black') {
    return (
      <div style={{backgroundColor: 'rgb(206, 247, 243)', color: 'rgb(15, 121, 125)', padding: '15px 20px', display: 'inline-block'}}>
        {buttons}
      </div>
    );
  }

  return buttons;
}

function renderIconOnly<T extends ElementType = 'button'>(props: SpectrumButtonProps<T> = {variant: 'primary'}) {
  let buttons = (
    <Flex gap="size-200">
      <TooltipTrigger offset={2}>
        <Button {...props} aria-label="Notifications">
          <Bell />
        </Button>
        <Tooltip>Notifications</Tooltip>
      </TooltipTrigger>
      <TooltipTrigger offset={2}>
        <Button {...props} aria-label="Notifications (disabled)" isDisabled>
          <Bell />
        </Button>
        <Tooltip>Notifications</Tooltip>
      </TooltipTrigger>
    </Flex>
  );

  if (props.variant === 'overBackground' || props.staticColor === 'white') {
    return (
      <View backgroundColor="static-blue-700" UNSAFE_style={{padding: '15px 20px', display: 'inline-block'}}>
        {buttons}
      </View>
    );
  }

  if (props.staticColor === 'black') {
    return (
      <div style={{backgroundColor: 'rgb(206, 247, 243)', color: 'rgb(15, 121, 125)', padding: '15px 20px', display: 'inline-block'}}>
        {buttons}
      </div>
    );
  }

  return buttons;
}

function Example() {
  let [show, setShow] = React.useState(false);
  let [show2, setShow2] = React.useState(false);

  return (
    <Flex gap="size-200">
      <Button
        variant="cta"
        UNSAFE_style={show ? undefined : {background: 'red', userSelect: 'text'}}
        onPressStart={() => setTimeout(() => setShow(true), 3000)}>
        Press and hold (overwrite)
      </Button>
      <Button
        variant="cta"
        UNSAFE_style={show2 ? undefined : {background: 'red'}}
        onPressStart={() => setTimeout(() => setShow2(true), 3000)}>
        Press and hold (no overwrite)
      </Button>
    </Flex>
  );
}

function PendingButtonContainerComponent(props) {
  let {children, ...otherProps} = props;

  function containerBackgroundColor(variant, staticColor): BackgroundColorValue | undefined {
    if (variant === 'overBackground' || staticColor === 'white') {
      return 'static-blue-700';
    }
    if (staticColor === 'black') {
      return 'static-yellow-200';
    }
    return;
  }

  return (
    <View backgroundColor={containerBackgroundColor(otherProps.variant, otherProps.staticColor)} padding={16} {...otherProps}>
      {children}
    </View>
  );
}

function Pending(props) {

  return (
    <div>
      <Flex wrap="wrap">
        <PendingButtonContainerComponent {...props}>
          <PendingButtonComponent {...props}>click me!</PendingButtonComponent>
        </PendingButtonContainerComponent>

        <PendingButtonContainerComponent {...props}>
          <PendingButtonComponent
            {...props}>
            <Bell />
            <Text>I have an icon</Text>
          </PendingButtonComponent>
        </PendingButtonContainerComponent>

        <PendingButtonContainerComponent {...props}>
          <PendingButtonOnClickComponent
            {...props}>
            <Text>with onClick</Text>
          </PendingButtonOnClickComponent>
        </PendingButtonContainerComponent>
<<<<<<< HEAD
=======

        <PendingButtonContainerComponent {...props}>
          <PendingButtonComponent isDisabled {...props}>disabled</PendingButtonComponent>
        </PendingButtonContainerComponent>
>>>>>>> a53f5568
      </Flex>

      <View flexBasis={'100%'} paddingTop={16}>Controlled:</View>

      <Flex wrap="wrap">
        <PendingButtonContainerComponent {...props}>
          <TooltipTrigger offset={2}>
            <Button {...props} aria-label="Notifications" onPress={() => {window.alert('use storybook control to change this button isPending prop');}}>
              <Bell />
            </Button>
            <Tooltip>Notifications</Tooltip>
          </TooltipTrigger>
        </PendingButtonContainerComponent>

        <PendingButtonContainerComponent {...props}>
          <Button {...props} aria-label="No tooltip" onPress={() => {window.alert('use storybook control to change this button isPending prop');}}>
            <Bell />
          </Button>
        </PendingButtonContainerComponent>

        <PendingButtonContainerComponent {...props}>
          <Button {...props} onPress={() => {window.alert('use storybook control to change this button isPending prop');}}>
            <Bell />
          </Button>
        </PendingButtonContainerComponent>

        <PendingButtonContainerComponent {...props}>
          <Button {...props} isPending={props.isPending} onPress={() => {window.alert('use storybook control to change this button isPending prop');}}>
            <Text>Controlled pending</Text>
          </Button>
        </PendingButtonContainerComponent>
      </Flex>
    </div>
  );
}
let timerValue = 5000;
function PendingButtonComponent(props) {
  let [isPending, setPending] = useState(false);

  let handlePress = (e) => {
    action('press')(e);
    setPending(true);
    setTimeout(() => {
      setPending(false);
    }, timerValue);
  };

  return (
    <Button
      {...props}
      isPending={isPending}
      onPress={handlePress}>
      {props.children}
    </Button>
  );
}

function PendingButtonOnClickComponent(props) {
  let [isPending, setPending] = useState(false);

  let handlePress = (e) => {
    action('click')(e);
    setPending(true);
    setTimeout(() => {
      setPending(false);
    }, timerValue);
  };

  return (
    <Button
      {...props}
      isPending={isPending}
      onClick={handlePress}>
      {props.children}
    </Button>
  );
}<|MERGE_RESOLUTION|>--- conflicted
+++ resolved
@@ -279,13 +279,10 @@
             <Text>with onClick</Text>
           </PendingButtonOnClickComponent>
         </PendingButtonContainerComponent>
-<<<<<<< HEAD
-=======
 
         <PendingButtonContainerComponent {...props}>
           <PendingButtonComponent isDisabled {...props}>disabled</PendingButtonComponent>
         </PendingButtonContainerComponent>
->>>>>>> a53f5568
       </Flex>
 
       <View flexBasis={'100%'} paddingTop={16}>Controlled:</View>
