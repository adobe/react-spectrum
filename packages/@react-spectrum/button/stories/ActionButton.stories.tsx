/*
 * Copyright 2020 Adobe. All rights reserved.
 * This file is licensed to you under the Apache License, Version 2.0 (the "License");
 * you may not use this file except in compliance with the License. You may obtain a copy
 * of the License at http://www.apache.org/licenses/LICENSE-2.0
 *
 * Unless required by applicable law or agreed to in writing, software distributed under
 * the License is distributed on an "AS IS" BASIS, WITHOUT WARRANTIES OR REPRESENTATIONS
 * OF ANY KIND, either express or implied. See the License for the specific language
 * governing permissions and limitations under the License.
 */

import {action} from '@storybook/addon-actions';
import {ActionButton} from '../';
import Add from '@spectrum-icons/workflow/Add';
import {Flex} from '@react-spectrum/layout';
import React, {useState} from 'react';
import {storiesOf} from '@storybook/react';
import {Text} from '@react-spectrum/text';
import {View} from '@react-spectrum/view';

storiesOf('Button/ActionButton', module)
  .addParameters({providerSwitcher: {status: 'positive'}})
  .add(
    'default',
    () => render()
  )
  .add(
    'icon',
    () => renderWithIcon()
  )
  .add(
    'icon only',
    () => (
      <Flex gap="size-100">
        <ActionButton
          onPress={action('press')}
          onPressStart={action('pressstart')}
          onPressEnd={action('pressend')}>
          <Add />
        </ActionButton>
        <ActionButton
          onPress={action('press')}
          onPressStart={action('pressstart')}
          onPressEnd={action('pressend')}
          isDisabled>
          <Add />
        </ActionButton>
      </Flex>
    )
  )
  .add(
    'isQuiet',
    () => render({isQuiet: true})
  )
  .add(
    'autoFocus',
    () => render({autoFocus: true})
  )
  .add(
<<<<<<< HEAD
    'Safari: press start not fired after press end on disabled form element',
    () => <DisabledButtonBug />
=======
    'staticColor: white',
    () => (
      <View backgroundColor="static-seafoam-600" padding="size-1000">
        <Flex direction="column" rowGap="size-150">
          {renderWithIcon({staticColor: 'white'})}
          {renderWithIcon({staticColor: 'white', isQuiet: true})}
        </Flex>
      </View>
    )
  )
  .add(
    'staticColor: black',
    () => (
      <View backgroundColor="static-yellow-400" padding="size-1000">
        <Flex direction="column" rowGap="size-150">
          {renderWithIcon({staticColor: 'black'})}
          {renderWithIcon({staticColor: 'black', isQuiet: true})}
        </Flex>
      </View>
    )
>>>>>>> a60427fd
  );

function render(props = {}) {
  return (
    <Flex gap="size-100">
      <ActionButton
        onPress={action('press')}
        onPressStart={action('pressstart')}
        onPressEnd={action('pressend')}
        {...props}>
        Default
      </ActionButton>
      <ActionButton
        onPress={action('press')}
        onPressStart={action('pressstart')}
        onPressEnd={action('pressend')}
        isDisabled
        {...props}>
        Disabled
      </ActionButton>
    </Flex>
  );
}

<<<<<<< HEAD
// https://codesandbox.io/s/eloquent-herschel-pgwci?file=/index.html
function DisabledButtonBug() {
  let [fooDisabled, setFooDisabled] = useState<boolean>();
  let fooPressStart = () => {
    action('press start foo')();
    setFooDisabled(true);
  };
  let fooPressEnd = () => {
    action('press end foo')();
  };


  let barPressStart = () => {
    action('press start bar')();
  };
  let barPressEnd = () => {
    action('press end bar')();
  };
  return (
    <Flex>
      <ActionButton isDisabled={fooDisabled} onPressStart={fooPressStart} onPress={fooPressEnd}>Foo</ActionButton>
      <ActionButton onPressStart={barPressStart} onPress={barPressEnd}>Bar</ActionButton>
    </Flex>
  );
}

=======
function renderWithIcon(props = {}) {
  return (
    <Flex gap="size-100">
      <ActionButton
        onPress={action('press')}
        onPressStart={action('pressstart')}
        onPressEnd={action('pressend')}
        {...props}>
        <Add />
        <Text>Default</Text>
      </ActionButton>
      <ActionButton
        onPress={action('press')}
        onPressStart={action('pressstart')}
        onPressEnd={action('pressend')}
        isDisabled
        {...props}>
        <Text>Disabled</Text>
        <Add />
      </ActionButton>
    </Flex>
  );
}
>>>>>>> a60427fd
<|MERGE_RESOLUTION|>--- conflicted
+++ resolved
@@ -58,10 +58,10 @@
     () => render({autoFocus: true})
   )
   .add(
-<<<<<<< HEAD
     'Safari: press start not fired after press end on disabled form element',
     () => <DisabledButtonBug />
-=======
+  )
+  .add(
     'staticColor: white',
     () => (
       <View backgroundColor="static-seafoam-600" padding="size-1000">
@@ -82,7 +82,6 @@
         </Flex>
       </View>
     )
->>>>>>> a60427fd
   );
 
 function render(props = {}) {
@@ -107,7 +106,6 @@
   );
 }
 
-<<<<<<< HEAD
 // https://codesandbox.io/s/eloquent-herschel-pgwci?file=/index.html
 function DisabledButtonBug() {
   let [fooDisabled, setFooDisabled] = useState<boolean>();
@@ -134,7 +132,6 @@
   );
 }
 
-=======
 function renderWithIcon(props = {}) {
   return (
     <Flex gap="size-100">
@@ -157,5 +154,4 @@
       </ActionButton>
     </Flex>
   );
-}
->>>>>>> a60427fd
+}