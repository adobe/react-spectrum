--- conflicted
+++ resolved
@@ -51,13 +51,9 @@
   return (
     <FocusRing focusRingClass={classNames(styles, 'focus-ring')}>
       <ElementType
-<<<<<<< HEAD
-        {...mergeProps(filterDOMProps(otherProps), buttonProps)}
-=======
         {...filterDOMProps(otherProps)}
         {...styleProps}
         {...buttonProps}
->>>>>>> b2da7e49
         ref={ref}
         className={
           classNames(
