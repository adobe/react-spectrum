import {ButtonBase} from '@react-types/button';
import {classNames, cloneIcon, filterDOMProps} from '@react-spectrum/utils';
<<<<<<< HEAD
import {FocusRing} from '@react-aria/focus';
import {HTMLElement} from 'react-dom';
import React, {RefObject, useRef} from 'react';
=======
import {DOMProps, FocusableProps} from '@react-types/shared';
import {FocusableRef, useFocusableRef} from '@react-spectrum/utils';
import {FocusRing} from '@react-aria/focus';
import {PressProps} from '@react-aria/interactions';
import React, {JSXElementConstructor, ReactElement, ReactNode} from 'react';
import {StyleProps, useStyleProps} from '@react-spectrum/view';
>>>>>>> 418e2d86
import styles from '@adobe/spectrum-css-temp/components/button/vars.css';
import {useButton} from '@react-aria/button';
import {useProviderProps} from '@react-spectrum/provider';

<<<<<<< HEAD
=======
export interface ButtonBase extends DOMProps, StyleProps, PressProps, FocusableProps {
  isDisabled?: boolean,
  elementType?: string | JSXElementConstructor<any>,
  icon?: ReactElement,
  children?: ReactNode,
  href?: string
}

>>>>>>> 418e2d86
export interface ButtonProps extends ButtonBase {
  variant?: 'cta' | 'overBackground' | 'primary' | 'secondary' | 'negative',
  isQuiet?: boolean
}

// todo: CSS hasn't caught up yet, map
let VARIANT_MAPPING = {
  negative: 'warning'
};

function Button(props: ButtonProps, ref: FocusableRef) {
  props = useProviderProps(props);
  let {
    elementType: ElementType = 'button',
    children,
    variant = 'secondary',
    isQuiet,
    isDisabled,
    icon,
    autoFocus,
    ...otherProps
  } = props;
  let domRef = useFocusableRef(ref);
  let {buttonProps, isPressed} = useButton({...props, ref: domRef});
  let {styleProps} = useStyleProps(otherProps);

  let buttonVariant = variant;
  if (VARIANT_MAPPING[variant]) {
    buttonVariant = VARIANT_MAPPING[variant];
  }

  return (
    <FocusRing focusRingClass={classNames(styles, 'focus-ring')} autoFocus={autoFocus}>
      <ElementType
        {...filterDOMProps(otherProps)}
        {...styleProps}
        {...buttonProps}
        ref={domRef}
        className={
          classNames(
            styles,
            'spectrum-Button',
            `spectrum-Button--${buttonVariant}`,
            {
              'spectrum-Button--quiet': isQuiet,
              'is-disabled': isDisabled,
              'is-active': isPressed
            },
            styleProps.className
          )
        }>
        {cloneIcon(icon, {size: 'S', className: classNames(styles, 'spectrum-Icon')})}
        <span className={classNames(styles, 'spectrum-Button-label')}>{children}</span>
      </ElementType>
    </FocusRing>
  );
}

let _Button = React.forwardRef(Button);
export {_Button as Button};<|MERGE_RESOLUTION|>--- conflicted
+++ resolved
@@ -1,32 +1,13 @@
 import {ButtonBase} from '@react-types/button';
 import {classNames, cloneIcon, filterDOMProps} from '@react-spectrum/utils';
-<<<<<<< HEAD
-import {FocusRing} from '@react-aria/focus';
-import {HTMLElement} from 'react-dom';
-import React, {RefObject, useRef} from 'react';
-=======
-import {DOMProps, FocusableProps} from '@react-types/shared';
 import {FocusableRef, useFocusableRef} from '@react-spectrum/utils';
 import {FocusRing} from '@react-aria/focus';
-import {PressProps} from '@react-aria/interactions';
-import React, {JSXElementConstructor, ReactElement, ReactNode} from 'react';
-import {StyleProps, useStyleProps} from '@react-spectrum/view';
->>>>>>> 418e2d86
+import React from 'react';
 import styles from '@adobe/spectrum-css-temp/components/button/vars.css';
 import {useButton} from '@react-aria/button';
 import {useProviderProps} from '@react-spectrum/provider';
+import {useStyleProps} from '@react-spectrum/view';
 
-<<<<<<< HEAD
-=======
-export interface ButtonBase extends DOMProps, StyleProps, PressProps, FocusableProps {
-  isDisabled?: boolean,
-  elementType?: string | JSXElementConstructor<any>,
-  icon?: ReactElement,
-  children?: ReactNode,
-  href?: string
-}
-
->>>>>>> 418e2d86
 export interface ButtonProps extends ButtonBase {
   variant?: 'cta' | 'overBackground' | 'primary' | 'secondary' | 'negative',
   isQuiet?: boolean
