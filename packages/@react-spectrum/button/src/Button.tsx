--- conflicted
+++ resolved
@@ -1,19 +1,3 @@
-<<<<<<< HEAD
-import {ButtonBase} from '@react-types/button';
-import {classNames, cloneIcon, filterDOMProps} from '@react-spectrum/utils';
-import {FocusableRef, useFocusableRef} from '@react-spectrum/utils';
-import {FocusRing} from '@react-aria/focus';
-import React from 'react';
-import styles from '@adobe/spectrum-css-temp/components/button/vars.css';
-import {useButton} from '@react-aria/button';
-import {useProviderProps} from '@react-spectrum/provider';
-import {useStyleProps} from '@react-spectrum/view';
-
-export interface ButtonProps extends ButtonBase {
-  variant?: 'cta' | 'overBackground' | 'primary' | 'secondary' | 'negative',
-  isQuiet?: boolean
-}
-=======
 import {classNames, filterDOMProps, useFocusableRef, useStyleProps} from '@react-spectrum/utils';
 import {FocusableRef} from '@react-types/shared';
 import {FocusRing} from '@react-aria/focus';
@@ -22,7 +6,6 @@
 import styles from '@adobe/spectrum-css-temp/components/button/vars.css';
 import {useButton} from '@react-aria/button';
 import {useProviderProps} from '@react-spectrum/provider';
->>>>>>> 9176c432
 
 // todo: CSS hasn't caught up yet, map
 let VARIANT_MAPPING = {
@@ -70,9 +53,6 @@
             styleProps.className
           )
         }>
-<<<<<<< HEAD
-        {cloneIcon(icon, {size: 'S', className: classNames(styles, 'spectrum-Icon')})}
-=======
         {icon && cloneElement(
           icon,
           {
@@ -84,7 +64,6 @@
             )
           }
         )}
->>>>>>> 9176c432
         <span className={classNames(styles, 'spectrum-Button-label')}>{children}</span>
       </ElementType>
     </FocusRing>
