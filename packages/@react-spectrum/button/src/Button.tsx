--- conflicted
+++ resolved
@@ -27,10 +27,7 @@
 
 function Button(props: SpectrumButtonProps, ref: FocusableRef) {
   props = useProviderProps(props);
-<<<<<<< HEAD
   props = useSlotProps(props, 'button');
-=======
->>>>>>> df5d830e
   let {
     elementType: ElementType = 'button',
     children,
