/*
 * Copyright 2020 Adobe. All rights reserved.
 * This file is licensed to you under the Apache License, Version 2.0 (the "License");
 * you may not use this file except in compliance with the License. You may obtain a copy
 * of the License at http://www.apache.org/licenses/LICENSE-2.0
 *
 * Unless required by applicable law or agreed to in writing, software distributed under
 * the License is distributed on an "AS IS" BASIS, WITHOUT WARRANTIES OR REPRESENTATIONS
 * OF ANY KIND, either express or implied. See the License for the specific language
 * governing permissions and limitations under the License.
 */

import {
  classNames,
  SlotProvider,
  useFocusableRef,
  useHasChild,
  useSlotProps,
  useStyleProps
} from '@react-spectrum/utils';
import {FocusableRef} from '@react-types/shared';
import {FocusRing} from '@react-aria/focus';
// @ts-ignore
import intlMessages from '../intl/*.json';
import {mergeProps, useId} from '@react-aria/utils';
import {ProgressCircle} from '@react-spectrum/progress';
import React, {ElementType, ReactElement, useEffect, useState} from 'react';
import {SpectrumButtonProps} from '@react-types/button';
import styles from '@adobe/spectrum-css-temp/components/button/vars.css';
import {Text} from '@react-spectrum/text';
import {useButton} from '@react-aria/button';
import {useFocus, useHover} from '@react-aria/interactions';
import {useLocalizedStringFormatter} from '@react-aria/i18n';
import {useProviderProps} from '@react-spectrum/provider';

function disablePendingProps(props) {
  // Don't allow interaction while isPending is true
  if (props.isPending) {
    props.onPress = undefined;
    props.onPressStart = undefined;
    props.onPressEnd = undefined;
    props.onPressChange = undefined;
    props.onPressUp = undefined;
    props.onKeyDown = undefined;
    props.onKeyUp = undefined;
    props.onClick = undefined;
    props.href = undefined;
  }
  return props;
}

function Button<T extends ElementType = 'button'>(props: SpectrumButtonProps<T>, ref: FocusableRef<HTMLElement>) {
  props = useProviderProps(props);
  props = useSlotProps(props, 'button');
  props = disablePendingProps(props);
  let {
    elementType: Element = 'button',
    children,
    variant,
    style = variant === 'accent' || variant === 'cta' ? 'fill' : 'outline',
    staticColor,
    isDisabled,
    isPending,
    autoFocus,
    ...otherProps
  } = props;
  let domRef = useFocusableRef(ref);
  let {buttonProps, isPressed} = useButton(props, domRef);
  let {hoverProps, isHovered} = useHover({isDisabled});
<<<<<<< HEAD
  let stringFormatter = useLocalizedStringFormatter(intlMessages, '@react-spectrum/button');
=======
  let [isFocused, onFocusChange] = useState(false);
  let {focusProps} = useFocus({onFocusChange, isDisabled});
  let stringFormatter = useLocalizedStringFormatter(intlMessages);
>>>>>>> d59875aa
  let {styleProps} = useStyleProps(otherProps);
  let hasLabel = useHasChild(`.${styles['spectrum-Button-label']}`, domRef);
  let hasIcon = useHasChild(`.${styles['spectrum-Icon']}`, domRef);
  // an aria label will block children and their labels from being read, this is undesirable for pending state
  let hasAriaLabel = !!buttonProps['aria-label'] || !!buttonProps['aria-labelledby'];
  let [isProgressVisible, setIsProgressVisible] = useState(false);
  let backupButtonId = useId();
  let buttonId = buttonProps.id || backupButtonId;
  let spinnerId = useId();
  let textId = useId();
  let iconId = useId();
  let auxLabelId = useId();

  useEffect(() => {
    let timeout: ReturnType<typeof setTimeout>;

    if (isPending) {
      // Start timer when isPending is set to true.
      timeout = setTimeout(() => {
        setIsProgressVisible(true);
      }, 1000);
    } else {
      // Exit loading state when isPending is set to false. */
      setIsProgressVisible(false);
    }
    return () => {
      // Clean up on unmount or when user removes isPending prop before entering loading state.
      clearTimeout(timeout);
    };
  }, [isPending]);

  if (variant === 'cta') {
    variant = 'accent';
  } else if (variant === 'overBackground') {
    variant = 'primary';
    staticColor = 'white';
  }

  return (
    <FocusRing focusRingClass={classNames(styles, 'focus-ring')} autoFocus={autoFocus}>
      <Element
        {...styleProps}
        {...mergeProps(buttonProps, hoverProps, focusProps)}
        id={buttonId}
        ref={domRef}
        data-variant={variant}
        data-style={style}
        data-static-color={staticColor || undefined}
        aria-disabled={isPending ? 'true' : undefined}
        aria-label={isPending ? undefined : buttonProps['aria-label']}
        aria-labelledby={isPending ? undefined : buttonProps['aria-labelledby']}
        aria-live={isPending && isFocused ? 'polite' : undefined}
        className={
          classNames(
            styles,
            'spectrum-Button',
            {
              'spectrum-Button--iconOnly': hasIcon && !hasLabel,
              'is-disabled': isDisabled || isProgressVisible,
              'is-active': isPressed,
              'is-hovered': isHovered,
              'spectrum-Button--pending': isProgressVisible
            },
            styleProps.className
          )
        }>
        <SlotProvider
          slots={{
            icon: {
              id: iconId,
              size: 'S',
              UNSAFE_className: classNames(styles, 'spectrum-Icon')
            },
            text: {
              id: textId,
              UNSAFE_className: classNames(styles, 'spectrum-Button-label')
            }
          }}>
          {typeof children === 'string'
            ? <Text>{children}</Text>
            : children}
          {isPending && <ProgressCircle
            aria-hidden="true"
            isIndeterminate
            size="S"
            UNSAFE_className={classNames(styles, 'spectrum-Button-circleLoader')}
            UNSAFE_style={{visibility: isProgressVisible ? 'visible' : 'hidden'}}
            staticColor={staticColor} />
          }
          {/* Adding the element here with the same labels as the button itself causes aria-live to pick up the change in Safari.
           Safari with VO unfortunately doesn't announce changes to *all* of its labels specifically for button
           https://a11ysupport.io/tests/tech__html__button-name-change#assertion-aria-aria-label_attribute-convey_name_change-html-button_element-vo_macos-safari
           The aria-live does cause extra announcements in other browsers. */}
          {isPending && hasAriaLabel &&
            <div aria-hidden="true" id={auxLabelId} aria-label={buttonProps['aria-label']} aria-labelledby={buttonProps['aria-labelledby']?.replace(buttonId, auxLabelId)} />
          }
          {isPending && <div
            id={spinnerId}
            aria-label={stringFormatter.format('pending')}
            aria-labelledby={`${hasAriaLabel ? '' : iconId} ${hasAriaLabel ? auxLabelId : textId} ${spinnerId}`} />
          }
        </SlotProvider>
      </Element>
    </FocusRing>
  );
}

/**
 * Buttons allow users to perform an action or to navigate to another page.
 * They have multiple styles for various needs, and are ideal for calling attention to
 * where a user needs to do something in order to move forward in a flow.
 */
let _Button = React.forwardRef(Button) as <T extends ElementType = 'button'>(props: SpectrumButtonProps<T> & {ref?: FocusableRef<HTMLElement>}) => ReactElement;
export {_Button as Button};<|MERGE_RESOLUTION|>--- conflicted
+++ resolved
@@ -67,13 +67,9 @@
   let domRef = useFocusableRef(ref);
   let {buttonProps, isPressed} = useButton(props, domRef);
   let {hoverProps, isHovered} = useHover({isDisabled});
-<<<<<<< HEAD
-  let stringFormatter = useLocalizedStringFormatter(intlMessages, '@react-spectrum/button');
-=======
   let [isFocused, onFocusChange] = useState(false);
   let {focusProps} = useFocus({onFocusChange, isDisabled});
-  let stringFormatter = useLocalizedStringFormatter(intlMessages);
->>>>>>> d59875aa
+  let stringFormatter = useLocalizedStringFormatter(intlMessages, '@react-spectrum/button');
   let {styleProps} = useStyleProps(otherProps);
   let hasLabel = useHasChild(`.${styles['spectrum-Button-label']}`, domRef);
   let hasIcon = useHasChild(`.${styles['spectrum-Icon']}`, domRef);
