import {ButtonBase} from './Button';
import {classNames, filterDOMProps} from '@react-spectrum/utils';
import CrossSmall from '@spectrum-icons/ui/CrossSmall';
import {FocusRing} from '@react-aria/focus';
import {mergeProps} from '@react-aria/utils';
import React, {RefObject, useRef} from 'react';
import styles from '@adobe/spectrum-css-temp/components/button/vars.css';
import {useButton} from '@react-aria/button';
import {useStyleProps} from '@react-spectrum/view';

interface ClearButtonProps extends ButtonBase {
  focusClassName?: string,
  variant?: 'overBackground'
}

export const ClearButton = React.forwardRef((props: ClearButtonProps, ref: RefObject<HTMLButtonElement>) => {
  let {
    children = <CrossSmall />,
    focusClassName,
    variant,
    ...otherProps
  } = props;
  ref = ref || useRef();
  let {buttonProps, isPressed} = useButton({...props, ref});
  let {styleProps} = useStyleProps(otherProps);

  return (
    <FocusRing focusRingClass={classNames(styles, 'focus-ring', focusClassName)}>
      <button
<<<<<<< HEAD
        {...mergeProps(filterDOMProps(otherProps, {icon: false}), buttonProps)}
=======
        {...filterDOMProps(otherProps)}
        {...styleProps}
        {...buttonProps}
>>>>>>> b2da7e49
        ref={ref}
        className={
          classNames(
            styles,
            'spectrum-ClearButton',
            {
              [`spectrum-ClearButton--${variant}`]: variant,
              'is-active': isPressed
            },
            styleProps.className
          )
        }>
        {children}
      </button>
    </FocusRing>
  );
});<|MERGE_RESOLUTION|>--- conflicted
+++ resolved
@@ -2,7 +2,6 @@
 import {classNames, filterDOMProps} from '@react-spectrum/utils';
 import CrossSmall from '@spectrum-icons/ui/CrossSmall';
 import {FocusRing} from '@react-aria/focus';
-import {mergeProps} from '@react-aria/utils';
 import React, {RefObject, useRef} from 'react';
 import styles from '@adobe/spectrum-css-temp/components/button/vars.css';
 import {useButton} from '@react-aria/button';
@@ -27,13 +26,9 @@
   return (
     <FocusRing focusRingClass={classNames(styles, 'focus-ring', focusClassName)}>
       <button
-<<<<<<< HEAD
-        {...mergeProps(filterDOMProps(otherProps, {icon: false}), buttonProps)}
-=======
         {...filterDOMProps(otherProps)}
         {...styleProps}
         {...buttonProps}
->>>>>>> b2da7e49
         ref={ref}
         className={
           classNames(
