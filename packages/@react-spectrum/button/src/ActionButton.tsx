--- conflicted
+++ resolved
@@ -59,24 +59,18 @@
           )
         }>
         {icon && cloneIcon(icon, {size: 'S', className: classNames(styles, 'spectrum-Icon', icon.props.className)})}
-<<<<<<< HEAD
         <span className={classNames(styles, 'spectrum-ActionButton-label')}>{children}</span>
         {holdAffordance &&
           <CornerTriangle
             className={
               classNames(
                 styles,
-                'spectrum-Tool-hold',
+                'spectrum-ActionButton-hold',
                 {
                   'is-reversed': direction === 'rtl'
                 }
               )
             } />
-=======
-        <span className={classNames(styles, 'spectrum-Button-label')}>{children}</span>
-        {holdAffordance &&
-          <CornerTriangle className={classNames(styles, 'spectrum-ActionButton-hold')} />
->>>>>>> 5ba87499
         }
       </ElementType>
     </FocusRing>
