/*
 * Copyright 2020 Adobe. All rights reserved.
 * This file is licensed to you under the Apache License, Version 2.0 (the "License");
 * you may not use this file except in compliance with the License. You may obtain a copy
 * of the License at http://www.apache.org/licenses/LICENSE-2.0
 *
 * Unless required by applicable law or agreed to in writing, software distributed under
 * the License is distributed on an "AS IS" BASIS, WITHOUT WARRANTIES OR REPRESENTATIONS
 * OF ANY KIND, either express or implied. See the License for the specific language
 * governing permissions and limitations under the License.
 */

import Bell from '@spectrum-icons/workflow/Bell';
import {fireEvent, render, within} from '@testing-library/react';
import {Item, ListBox, Section} from '../';
import {Provider} from '@react-spectrum/provider';
import React from 'react';
import {Text} from '@react-spectrum/typography';
import {theme} from '@react-spectrum/theme-default';
import {triggerPress} from '@react-spectrum/test-utils';

let withSection = [
  {name: 'Heading 1', children: [
    {name: 'Foo'},
    {name: 'Bar'},
    {name: 'Baz'}
  ]},
  {name: 'Heading 2', children: [
    {name: 'Blah'},
    {name: 'Bleh'}
  ]}
];

function renderComponent(props) {
  return render(
    <Provider theme={theme}>
      <span id="label">Choose an item</span>
      <ListBox items={withSection} aria-labelledby="label" {...props}>
        {item => (
          <Section key={item.name} items={item.children} title={item.name}>
            {item => <Item key={item.name} childItems={item.children}>{item.name}</Item>}
          </Section>
        )}
      </ListBox>
    </Provider>
  );
}

describe('ListBox', function () {
  let offsetWidth, offsetHeight, scrollHeight;
  let onSelectionChange = jest.fn();

  beforeAll(function () {
    offsetWidth = jest.spyOn(window.HTMLElement.prototype, 'clientWidth', 'get').mockImplementation(() => 1000);
    offsetHeight = jest.spyOn(window.HTMLElement.prototype, 'clientHeight', 'get').mockImplementation(() => 1000);
    scrollHeight = jest.spyOn(window.HTMLElement.prototype, 'scrollHeight', 'get').mockImplementation(() => 48);
    jest.spyOn(window, 'requestAnimationFrame').mockImplementation(cb => cb());
    jest.useFakeTimers();
  });

  afterEach(() => {
    onSelectionChange.mockClear();
  });

  afterAll(function () {
    offsetWidth.mockReset();
    offsetHeight.mockReset();
    scrollHeight.mockReset();
  });

  it('renders properly', function () {
    let tree = renderComponent();
    let listbox = tree.getByRole('listbox');
    expect(listbox).toBeTruthy();
    expect(listbox).toHaveAttribute('aria-labelledby', 'label');

    let sections = within(listbox).getAllByRole('group');
    expect(sections.length).toBe(2);

    for (let section of sections) {
      expect(section).toHaveAttribute('aria-labelledby');
      let heading = document.getElementById(section.getAttribute('aria-labelledby'));
      expect(heading).toBeTruthy();
      expect(heading).toHaveAttribute('aria-hidden', 'true');
    }

    let dividers = within(listbox).getAllByRole('separator');
    expect(dividers.length).toBe(1);

    let items = within(listbox).getAllByRole('option');
    expect(items.length).toBe(5);
    let i = 1;
    for (let item of items) {
      expect(item).toHaveAttribute('tabindex');
      expect(item).toHaveAttribute('aria-selected');
      expect(item).toHaveAttribute('aria-disabled');
      expect(item).toHaveAttribute('aria-posinset', '' + i++);
      expect(item).toHaveAttribute('aria-setsize');
    }
    let item1 = within(listbox).getByText('Foo');
    let item2 = within(listbox).getByText('Bar');
    let item3 = within(listbox).getByText('Baz');
    let item4 = within(listbox).getByText('Blah');
    let item5 = within(listbox).getByText('Bleh');

    expect(item1).toBeTruthy();
    expect(item2).toBeTruthy();
    expect(item3).toBeTruthy();
    expect(item4).toBeTruthy();
    expect(item5).toBeTruthy();
    expect(item3).toBeTruthy();
  });

  it('allows user to change menu item focus via up/down arrow keys', function () {
    let tree = renderComponent({autoFocus: 'first'});
    let listbox = tree.getByRole('listbox');
    let options = within(listbox).getAllByRole('option');
    let selectedItem = options[0];
    expect(document.activeElement).toBe(selectedItem);
    fireEvent.keyDown(selectedItem, {key: 'ArrowDown', code: 40, charCode: 40});
    let nextSelectedItem = options[1];
    expect(document.activeElement).toBe(nextSelectedItem);
    fireEvent.keyDown(nextSelectedItem, {key: 'ArrowUp', code: 38, charCode: 38});
    expect(document.activeElement).toBe(selectedItem);
  });

  it('wraps focus from first to last/last to first item if up/down arrow is pressed if shouldFocusWrap is true', function () {
    let tree = renderComponent({autoFocus: 'first', shouldFocusWrap: true});
    let listbox = tree.getByRole('listbox');
    let options = within(listbox).getAllByRole('option');
    let firstItem = options[0];
    expect(document.activeElement).toBe(firstItem);
    fireEvent.keyDown(firstItem, {key: 'ArrowUp', code: 38, charCode: 38});
    let lastItem = options[options.length - 1];
    expect(document.activeElement).toBe(lastItem);
    fireEvent.keyDown(lastItem, {key: 'ArrowDown', code: 40, charCode: 40});
    expect(document.activeElement).toBe(firstItem);
  });

  describe('supports single selection', function () {
    it('supports defaultSelectedKeys (uncontrolled)', function () {
      // Check that correct menu item is selected by default
      let tree = renderComponent({onSelectionChange, defaultSelectedKeys: ['Blah'], autoFocus: 'first'});
      let listbox = tree.getByRole('listbox');
      let options = within(listbox).getAllByRole('option');
      let selectedItem = options[3];
      expect(selectedItem).toBe(document.activeElement);
      expect(selectedItem).toHaveAttribute('aria-selected', 'true');
      expect(selectedItem).toHaveAttribute('tabindex', '0');
      let itemText = within(selectedItem).getByText('Blah');
      expect(itemText).toBeTruthy();
      let checkmark = within(selectedItem).getByRole('img', {hidden: true});
      expect(checkmark).toBeTruthy();

      // Select a different menu item via enter
      let nextSelectedItem = options[4];
      fireEvent.keyDown(nextSelectedItem, {key: 'Enter', code: 13, charCode: 13});
      expect(nextSelectedItem).toHaveAttribute('aria-selected', 'true');
      itemText = within(nextSelectedItem).getByText('Bleh');
      expect(itemText).toBeTruthy();
      checkmark = within(nextSelectedItem).getByRole('img', {hidden: true});
      expect(checkmark).toBeTruthy();

      // Make sure there is only a single checkmark in the entire menu
      let checkmarks = tree.getAllByRole('img', {hidden: true});
      expect(checkmarks.length).toBe(1);

      expect(onSelectionChange).toBeCalledTimes(1);
      expect(onSelectionChange.mock.calls[0][0].has('Bleh')).toBeTruthy();
    });

    it('supports selectedKeys (controlled)', function () {
      // Check that correct menu item is selected by default
      let tree = renderComponent({onSelectionChange, selectedKeys: ['Blah'], autoFocus: 'first'});
      let listbox = tree.getByRole('listbox');
      let options = within(listbox).getAllByRole('option');
      let selectedItem = options[3];
      expect(selectedItem).toBe(document.activeElement);
      expect(selectedItem).toHaveAttribute('aria-selected', 'true');
      expect(selectedItem).toHaveAttribute('tabindex', '0');
      let itemText = within(selectedItem).getByText('Blah');
      expect(itemText).toBeTruthy();
      let checkmark = within(selectedItem).getByRole('img', {hidden: true});
      expect(checkmark).toBeTruthy();

      // Select a different menu item via enter
      let nextSelectedItem = options[4];
      fireEvent.keyDown(nextSelectedItem, {key: 'Enter', code: 13, charCode: 13});
      expect(nextSelectedItem).toHaveAttribute('aria-selected', 'false');
      expect(selectedItem).toHaveAttribute('aria-selected', 'true');
      checkmark = within(selectedItem).getByRole('img', {hidden: true});
      expect(checkmark).toBeTruthy();

      // Make sure there is only a single checkmark in the entire menu
      let checkmarks = tree.getAllByRole('img', {hidden: true});
      expect(checkmarks.length).toBe(1);

      expect(onSelectionChange).toBeCalledTimes(1);
      expect(onSelectionChange.mock.calls[0][0].has('Bleh')).toBeTruthy();
    });

    it('supports using space key to change item selection', function () {
      let tree = renderComponent({onSelectionChange});
      let listbox = tree.getByRole('listbox');
      let options = within(listbox).getAllByRole('option');

      // Trigger a menu item via space
      let item = options[4];
      fireEvent.keyDown(item, {key: ' ', code: 32, charCode: 32});
      expect(item).toHaveAttribute('aria-selected', 'true');
      let checkmark = within(item).getByRole('img', {hidden: true});
      expect(checkmark).toBeTruthy();

      // Make sure there is only a single checkmark in the entire menu
      let checkmarks = tree.getAllByRole('img', {hidden: true});
      expect(checkmarks.length).toBe(1);

      // Verify onSelectionChange is called
      expect(onSelectionChange).toBeCalledTimes(1);
      expect(onSelectionChange.mock.calls[0][0].has('Bleh')).toBeTruthy();
    });

    it('supports using click to change item selection', function () {
      let tree = renderComponent({onSelectionChange});
      let listbox = tree.getByRole('listbox');
      let options = within(listbox).getAllByRole('option');

      // Trigger a menu item via press
      let item = options[4];
      triggerPress(item);
      expect(item).toHaveAttribute('aria-selected', 'true');
      let checkmark = within(item).getByRole('img', {hidden: true});
      expect(checkmark).toBeTruthy();

      // Make sure there is only a single checkmark in the entire menu
      let checkmarks = tree.getAllByRole('img', {hidden: true});
      expect(checkmarks.length).toBe(1);

      // Verify onSelectionChange is called
      expect(onSelectionChange).toBeCalledTimes(1);
      expect(onSelectionChange.mock.calls[0][0].has('Bleh')).toBeTruthy();
    });

    it('supports disabled items', function () {
      let tree = renderComponent({onSelectionChange, disabledKeys: ['Baz'], autoFocus: 'first'});
      let listbox = tree.getByRole('listbox');
      let options = within(listbox).getAllByRole('option');

      // Attempt to trigger the disabled item
      let disabledItem = options[2];
      triggerPress(disabledItem);
      expect(disabledItem).toHaveAttribute('aria-selected', 'false');
      expect(disabledItem).toHaveAttribute('aria-disabled', 'true');

      // Make sure there are no checkmarks
      let checkmarks = tree.queryAllByRole('img');
      expect(checkmarks.length).toBe(0);

      // Verify onSelectionChange is not called
      expect(onSelectionChange).toBeCalledTimes(0);

      // Verify that keyboard navigation skips disabled items
      expect(document.activeElement).toBe(options[0]);
      fireEvent.keyDown(listbox, {key: 'ArrowDown', code: 40, charCode: 40});
      expect(document.activeElement).toBe(options[1]);
      fireEvent.keyDown(listbox, {key: 'ArrowDown', code: 40, charCode: 40});
      expect(document.activeElement).toBe(options[3]);
      fireEvent.keyDown(listbox, {key: 'ArrowUp', code: 38, charCode: 38});
      expect(document.activeElement).toBe(options[1]);
      fireEvent.keyDown(listbox, {key: 'ArrowUp', code: 38, charCode: 38});
      expect(document.activeElement).toBe(options[0]);
    });
  });

  describe('supports multi selection', function () {
    it('supports selecting multiple items', function () {
      let tree = renderComponent({onSelectionChange, selectionMode: 'multiple'});
      let listbox = tree.getByRole('listbox');
      expect(listbox).toHaveAttribute('aria-multiselectable', 'true');

      // Make sure nothing is checked by default
      let checkmarks = tree.queryAllByRole('img');
      expect(checkmarks.length).toBe(0);

      let options = within(listbox).getAllByRole('option');
      let firstItem = options[3];
      triggerPress(firstItem);
      expect(firstItem).toHaveAttribute('aria-selected', 'true');
      let checkmark = within(firstItem).getByRole('img', {hidden: true});
      expect(checkmark).toBeTruthy();

      // Select a different menu item
      let secondItem = options[1];
      triggerPress(secondItem);
      expect(secondItem).toHaveAttribute('aria-selected', 'true');
      checkmark = within(secondItem).getByRole('img', {hidden: true});
      expect(checkmark).toBeTruthy();

      // Make sure there are multiple checkmark in the entire menu
      checkmarks = tree.getAllByRole('img', {hidden: true});
      expect(checkmarks.length).toBe(2);

      expect(onSelectionChange).toBeCalledTimes(2);
      expect(onSelectionChange.mock.calls[0][0].has('Blah')).toBeTruthy();
      expect(onSelectionChange.mock.calls[1][0].has('Bar')).toBeTruthy();
    });

    it('supports multiple defaultSelectedKeys (uncontrolled)', function () {
      let tree = renderComponent({onSelectionChange, selectionMode: 'multiple', defaultSelectedKeys: ['Foo', 'Bar']});
      let listbox = tree.getByRole('listbox');
      expect(listbox).toHaveAttribute('aria-multiselectable', 'true');

      // Make sure two items are checked by default
      let checkmarks = tree.getAllByRole('img', {hidden: true});
      expect(checkmarks.length).toBe(2);

      let options = within(listbox).getAllByRole('option');
      let firstItem = options[0];
      let secondItem = options[1];

      expect(firstItem).toHaveAttribute('aria-selected', 'true');
      expect(secondItem).toHaveAttribute('aria-selected', 'true');
      let itemText = within(firstItem).getByText('Foo');
      expect(itemText).toBeTruthy();
      itemText = within(secondItem).getByText('Bar');
      expect(itemText).toBeTruthy();
      let checkmark = within(firstItem).getByRole('img', {hidden: true});
      expect(checkmark).toBeTruthy();
      checkmark = within(secondItem).getByRole('img', {hidden: true});
      expect(checkmark).toBeTruthy();

      // Select a different menu item
      let thirdItem = options[4];
      triggerPress(thirdItem);
      expect(thirdItem).toHaveAttribute('aria-selected', 'true');
      checkmark = within(thirdItem).getByRole('img', {hidden: true});
      expect(checkmark).toBeTruthy();

      // Make sure there are now three checkmarks
      checkmarks = tree.getAllByRole('img', {hidden: true});
      expect(checkmarks.length).toBe(3);

      expect(onSelectionChange).toBeCalledTimes(1);
      expect(onSelectionChange.mock.calls[0][0].has('Bleh')).toBeTruthy();
      expect(onSelectionChange.mock.calls[0][0].has('Foo')).toBeTruthy();
      expect(onSelectionChange.mock.calls[0][0].has('Bar')).toBeTruthy();
    });

    it('supports multiple selectedKeys (controlled)', function () {
      let tree = renderComponent({onSelectionChange, selectionMode: 'multiple', selectedKeys: ['Foo', 'Bar']});
      let listbox = tree.getByRole('listbox');
      expect(listbox).toHaveAttribute('aria-multiselectable', 'true');

      // Make sure two items are checked by default
      let checkmarks = tree.getAllByRole('img', {hidden: true});
      expect(checkmarks.length).toBe(2);

      let options = within(listbox).getAllByRole('option');
      let firstItem = options[0];
      let secondItem = options[1];

      expect(firstItem).toHaveAttribute('aria-selected', 'true');
      expect(secondItem).toHaveAttribute('aria-selected', 'true');
      let itemText = within(firstItem).getByText('Foo');
      expect(itemText).toBeTruthy();
      itemText = within(secondItem).getByText('Bar');
      expect(itemText).toBeTruthy();
      let checkmark = within(firstItem).getByRole('img', {hidden: true});
      expect(checkmark).toBeTruthy();
      checkmark = within(secondItem).getByRole('img', {hidden: true});
      expect(checkmark).toBeTruthy();

      // Select a different menu item
      let thirdItem = options[4];
      triggerPress(thirdItem);
      expect(thirdItem).toHaveAttribute('aria-selected', 'false');
      checkmark = within(thirdItem).queryByRole('img', {hidden: true});
      expect(checkmark).toBeNull();

      // Make sure there are still two checkmarks
      checkmarks = tree.getAllByRole('img', {hidden: true});
      expect(checkmarks.length).toBe(2);

      expect(onSelectionChange).toBeCalledTimes(1);
      expect(onSelectionChange.mock.calls[0][0].has('Bleh')).toBeTruthy();
    });

    it('supports deselection', function () {
      let tree = renderComponent({onSelectionChange, selectionMode: 'multiple', defaultSelectedKeys: ['Foo', 'Bar']});
      let listbox = tree.getByRole('listbox');
      expect(listbox).toHaveAttribute('aria-multiselectable', 'true');

      // Make sure two items are checked by default
      let checkmarks = tree.getAllByRole('img', {hidden: true});
      expect(checkmarks.length).toBe(2);

      let options = within(listbox).getAllByRole('option');
      let firstItem = options[0];
      let secondItem = options[1];

      expect(firstItem).toHaveAttribute('aria-selected', 'true');
      expect(secondItem).toHaveAttribute('aria-selected', 'true');
      let itemText = within(firstItem).getByText('Foo');
      expect(itemText).toBeTruthy();
      itemText = within(secondItem).getByText('Bar');
      expect(itemText).toBeTruthy();
      let checkmark = within(firstItem).getByRole('img', {hidden: true});
      expect(checkmark).toBeTruthy();
      checkmark = within(secondItem).getByRole('img', {hidden: true});
      expect(checkmark).toBeTruthy();

      // Deselect the first item
      triggerPress(firstItem);
      expect(firstItem).toHaveAttribute('aria-selected', 'false');
      checkmark = within(firstItem).queryByRole('img', {hidden: true});
      expect(checkmark).toBeNull();

      // Make sure there only a single checkmark now
      checkmarks = tree.getAllByRole('img', {hidden: true});
      expect(checkmarks.length).toBe(1);

      expect(onSelectionChange).toBeCalledTimes(1);
      expect(onSelectionChange.mock.calls[0][0].has('Bar')).toBeTruthy();
    });

    it('supports disabledKeys', function () {
      let tree = renderComponent({onSelectionChange, selectionMode: 'multiple', defaultSelectedKeys: ['Foo', 'Bar'], disabledKeys: ['Baz']});
      let listbox = tree.getByRole('listbox');
      expect(listbox).toHaveAttribute('aria-multiselectable', 'true');

      // Attempt to trigger disabled item
      let options = within(listbox).getAllByRole('option');
      let disabledItem = options[2];
      triggerPress(disabledItem);

      expect(disabledItem).toHaveAttribute('aria-selected', 'false');
      expect(disabledItem).toHaveAttribute('aria-disabled', 'true');

      // Make sure that only two items are checked still
      let checkmarks = tree.getAllByRole('img', {hidden: true});
      expect(checkmarks.length).toBe(2);

      expect(onSelectionChange).toBeCalledTimes(0);
    });
  });

  describe('supports no selection', function () {
    it('prevents selection of any items', function () {
      let tree = renderComponent({onSelectionChange, selectionMode: 'none'});
      let listbox = tree.getByRole('listbox');

      // Make sure nothing is checked by default
      let checkmarks = tree.queryAllByRole('img');
      expect(checkmarks.length).toBe(0);

      // Attempt to select a variety of items via enter, space, and click
      let options = within(listbox).getAllByRole('option');
      let firstItem = options[3];
      let secondItem = options[4];
      let thirdItem = options[1];
      triggerPress(firstItem);
      fireEvent.keyDown(secondItem, {key: ' ', code: 32, charCode: 32});
      fireEvent.keyDown(thirdItem, {key: 'Enter', code: 13, charCode: 13});
      expect(firstItem).not.toHaveAttribute('aria-selected', 'true');
      expect(secondItem).not.toHaveAttribute('aria-selected', 'true');
      expect(thirdItem).not.toHaveAttribute('aria-selected', 'true');

      // Make sure nothing is still checked
      checkmarks = tree.queryAllByRole('img');
      expect(checkmarks.length).toBe(0);
      expect(onSelectionChange).toBeCalledTimes(0);
    });
  });

  describe('supports type to select', function () {
    it('supports focusing items by typing letters in rapid succession', function () {
      let tree = renderComponent({autoFocus: 'first'});
      let listbox = tree.getByRole('listbox');
      let options = within(listbox).getAllByRole('option');
      expect(document.activeElement).toBe(options[0]);

      fireEvent.keyDown(listbox, {key: 'B'});
      expect(document.activeElement).toBe(options[1]);

      fireEvent.keyDown(listbox, {key: 'L'});
      expect(document.activeElement).toBe(options[3]);

      fireEvent.keyDown(listbox, {key: 'E'});
      expect(document.activeElement).toBe(options[4]);
    });

    it('resets the search text after a timeout', function () {
      let tree = renderComponent({autoFocus: 'first'});
      let listbox = tree.getByRole('listbox');
      let options = within(listbox).getAllByRole('option');
      expect(document.activeElement).toBe(options[0]);

      fireEvent.keyDown(listbox, {key: 'B'});
      expect(document.activeElement).toBe(options[1]);

      jest.runAllTimers();

      fireEvent.keyDown(listbox, {key: 'B'});
      expect(document.activeElement).toBe(options[1]);
    });

    it('wraps around when no items past the current one match', function () {
      let tree = renderComponent({autoFocus: 'first'});
      let listbox = tree.getByRole('listbox');
      let options = within(listbox).getAllByRole('option');
      expect(document.activeElement).toBe(options[0]);

      fireEvent.keyDown(listbox, {key: 'B'});
      fireEvent.keyDown(listbox, {key: 'L'});
      fireEvent.keyDown(listbox, {key: 'E'});
      expect(document.activeElement).toBe(options[4]);

      jest.runAllTimers();

      fireEvent.keyDown(listbox, {key: 'B'});
      expect(document.activeElement).toBe(options[4]);
    });
  });

  it('supports complex options with aria-labelledby and aria-describedby', function () {
    let tree = render(
      <Provider theme={theme}>
<<<<<<< HEAD
        <ListBox>
          <Item textValue="Label">
=======
        <ListBox aria-label="listbox">
          <Item>
>>>>>>> 35b0ef41
            <Bell />
            <Text>Label</Text>
            <Text slot="description">Description</Text>
          </Item>
        </ListBox>
      </Provider>
    );

    let listbox = tree.getByRole('listbox');
    let option = within(listbox).getByRole('option');
    let label = within(listbox).getByText('Label');
    let description = within(listbox).getByText('Description');

    expect(option).toHaveAttribute('aria-labelledby', label.id);
    expect(option).toHaveAttribute('aria-describedby', description.id);
  });

  it('supports aria-label', function () {
    let tree = renderComponent({'aria-label': 'Test'});
    let listbox = tree.getByRole('listbox');
    expect(listbox).toHaveAttribute('aria-label', 'Test');
  });

  it('warns user if no aria-label is provided', () => {
    let spyWarn = jest.spyOn(console, 'warn').mockImplementation(() => {});
    renderComponent({'aria-labelledby': undefined});
    expect(spyWarn).toHaveBeenCalledWith('If you do not provide a visible label, you must specify an aria-label or aria-labelledby attribute for accessibility');
  });

  it('supports aria-label on sections and items', function () {
    let tree = render(
      <Provider theme={theme}>
        <ListBox aria-label="listbox">
          <Section aria-label="Section">
            <Item aria-label="Item"><Bell /></Item>
          </Section>
        </ListBox>
      </Provider>
    );

    let listbox = tree.getByRole('listbox');
    let group = within(listbox).getByRole('group');
    expect(group).toHaveAttribute('aria-label', 'Section');
    let option = within(listbox).getByRole('option');
    expect(option).toHaveAttribute('aria-label', 'Item');
    expect(option).not.toHaveAttribute('aria-labelledby');
    expect(option).not.toHaveAttribute('aria-describedby');
  });

  it('supports custom data attributes', function () {
    let tree = renderComponent({'data-testid': 'test'});
    let listbox = tree.getByRole('listbox');
    expect(listbox).toHaveAttribute('data-testid', 'test');
  });

  describe('async loading', function () {
    it('should display a spinner while loading', function () {
      let {getByRole, rerender} = render(
        <Provider theme={theme}>
          <ListBox aria-label="listbox" items={[]} isLoading>
            {item => <Item>{item.name}</Item>}
          </ListBox>
        </Provider>
      );

      let listbox = getByRole('listbox');
      let options = within(listbox).getAllByRole('option');
      expect(options.length).toBe(1);

      let progressbar = within(options[0]).getByRole('progressbar');
      expect(progressbar).toHaveAttribute('aria-label', 'Loading…');
      expect(progressbar).not.toHaveAttribute('aria-valuenow');

      rerender(
        <Provider theme={theme}>
          <ListBox aria-label="listbox" items={[]}>
            {item => <Item>{item.name}</Item>}
          </ListBox>
        </Provider>
      );

      expect(progressbar).not.toBeInTheDocument();
    });

    it('should display a spinner inside the listbox when loading more', function () {
      let items = [{name: 'Foo'}, {name: 'Bar'}];
      let {getByRole, rerender} = render(
        <Provider theme={theme}>
          <ListBox aria-label="listbox" items={items} isLoading>
            {item => <Item key={item.name}>{item.name}</Item>}
          </ListBox>
        </Provider>
      );

      let listbox = getByRole('listbox');
      let options = within(listbox).getAllByRole('option');
      expect(options.length).toBe(3);

      let progressbar = within(options[2]).getByRole('progressbar');
      expect(progressbar).toHaveAttribute('aria-label', 'Loading more…');
      expect(progressbar).not.toHaveAttribute('aria-valuenow');

      rerender(
        <Provider theme={theme}>
          <ListBox aria-label="listbox" items={items}>
            {item => <Item key={item.name}>{item.name}</Item>}
          </ListBox>
        </Provider>
      );

      options = within(listbox).getAllByRole('option');
      expect(options.length).toBe(2);
      expect(progressbar).not.toBeInTheDocument();
    });

    it('should fire onLoadMore when scrolling near the bottom', function () {
      let onLoadMore = jest.fn();
      let items = [];
      for (let i = 1; i <= 100; i++) {
        items.push({name: 'Test ' + i});
      }

      let {getByRole} = render(
        <Provider theme={theme}>
          <ListBox aria-label="listbox" items={items} maxHeight={200} onLoadMore={onLoadMore}>
            {item => <Item key={item.name}>{item.name}</Item>}
          </ListBox>
        </Provider>
      );

      let listbox = getByRole('listbox');
      let options = within(listbox).getAllByRole('option');
      expect(options.length).toBe(5); // each row is 48px tall, listbox is 200px. 5 rows fit.

      listbox.scrollTop = 250;
      fireEvent.scroll(listbox);

      listbox.scrollTop = 1500;
      fireEvent.scroll(listbox);

      listbox.scrollTop = 5000;
      fireEvent.scroll(listbox);

      expect(onLoadMore).toHaveBeenCalledTimes(1);
    });
  });
});<|MERGE_RESOLUTION|>--- conflicted
+++ resolved
@@ -525,13 +525,8 @@
   it('supports complex options with aria-labelledby and aria-describedby', function () {
     let tree = render(
       <Provider theme={theme}>
-<<<<<<< HEAD
-        <ListBox>
+        <ListBox aria-label="listbox">
           <Item textValue="Label">
-=======
-        <ListBox aria-label="listbox">
-          <Item>
->>>>>>> 35b0ef41
             <Bell />
             <Text>Label</Text>
             <Text slot="description">Description</Text>
