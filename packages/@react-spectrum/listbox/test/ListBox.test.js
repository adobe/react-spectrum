--- conflicted
+++ resolved
@@ -1025,14 +1025,9 @@
         );
 
         let items = getAllByRole('option');
-<<<<<<< HEAD
         expect(items[0]).toHaveAttribute('href', '/base/one');
-        await trigger(items[0]);
+        trigger(items[0]);
         expect(navigate).toHaveBeenCalledWith('/one', {foo: 'bar'});
-=======
-        trigger(items[0]);
-        expect(navigate).toHaveBeenCalledWith('/one');
->>>>>>> 1293adf0
 
         navigate.mockReset();
         let onClick = mockClickDefault();
