{
  "name": "@react-spectrum/listbox",
  "version": "3.2.1",
  "description": "Spectrum UI components in React",
  "license": "Apache-2.0",
  "main": "dist/main.js",
  "module": "dist/module.js",
  "types": "dist/types.d.ts",
  "source": "src/index.ts",
  "files": [
    "dist",
    "src"
  ],
  "sideEffects": [
    "*.css"
  ],
  "targets": {
    "main": {
      "includeNodeModules": [
        "@adobe/spectrum-css-temp"
      ]
    },
    "module": {
      "includeNodeModules": [
        "@adobe/spectrum-css-temp"
      ]
    }
  },
  "repository": {
    "type": "git",
    "url": "https://github.com/adobe/react-spectrum"
  },
  "dependencies": {
    "@babel/runtime": "^7.6.2",
<<<<<<< HEAD
    "@react-aria/focus": "^3.2.0",
    "@react-aria/i18n": "^3.1.0",
    "@react-aria/interactions": "^3.2.0",
    "@react-aria/listbox": "^3.2.0",
    "@react-aria/separator": "^3.1.0",
    "@react-aria/utils": "^3.2.0",
    "@react-aria/virtualizer": "^3.1.1",
    "@react-spectrum/layout": "^3.1.1",
    "@react-spectrum/progress": "^3.1.0",
    "@react-spectrum/provider": "^3.1.1",
    "@react-spectrum/text": "^3.1.0",
    "@react-spectrum/utils": "^3.2.0",
    "@react-spectrum/view": "3.1.0",
    "@react-stately/collections": "^3.2.0",
    "@react-stately/layout": "^3.1.1",
    "@react-stately/list": "^3.2.0",
    "@react-stately/virtualizer": "^3.1.0",
    "@react-types/listbox": "^3.1.0",
    "@react-types/shared": "^3.2.0",
    "@spectrum-icons/ui": "^3.1.0"
=======
    "@react-aria/focus": "^3.2.2",
    "@react-aria/i18n": "^3.1.2",
    "@react-aria/interactions": "^3.2.1",
    "@react-aria/listbox": "^3.2.1",
    "@react-aria/separator": "^3.1.1",
    "@react-aria/utils": "^3.3.0",
    "@react-aria/virtualizer": "^3.2.0",
    "@react-spectrum/layout": "^3.1.3",
    "@react-spectrum/progress": "^3.1.1",
    "@react-spectrum/provider": "^3.1.2",
    "@react-spectrum/text": "^3.1.1",
    "@react-spectrum/utils": "^3.3.0",
    "@react-stately/collections": "^3.2.1",
    "@react-stately/layout": "^3.1.2",
    "@react-stately/list": "^3.2.1",
    "@react-stately/virtualizer": "^3.1.2",
    "@react-types/listbox": "^3.1.1",
    "@react-types/shared": "^3.2.1",
    "@spectrum-icons/ui": "^3.2.0"
>>>>>>> 6eb447ad
  },
  "devDependencies": {
    "@adobe/spectrum-css-temp": "^3.0.0-alpha.1"
  },
  "peerDependencies": {
    "react": "^16.8.0 || ^17.0.0-rc.1",
    "@react-spectrum/provider": "^3.0.0-rc.1"
  },
  "publishConfig": {
    "access": "public"
  }
}<|MERGE_RESOLUTION|>--- conflicted
+++ resolved
@@ -32,28 +32,6 @@
   },
   "dependencies": {
     "@babel/runtime": "^7.6.2",
-<<<<<<< HEAD
-    "@react-aria/focus": "^3.2.0",
-    "@react-aria/i18n": "^3.1.0",
-    "@react-aria/interactions": "^3.2.0",
-    "@react-aria/listbox": "^3.2.0",
-    "@react-aria/separator": "^3.1.0",
-    "@react-aria/utils": "^3.2.0",
-    "@react-aria/virtualizer": "^3.1.1",
-    "@react-spectrum/layout": "^3.1.1",
-    "@react-spectrum/progress": "^3.1.0",
-    "@react-spectrum/provider": "^3.1.1",
-    "@react-spectrum/text": "^3.1.0",
-    "@react-spectrum/utils": "^3.2.0",
-    "@react-spectrum/view": "3.1.0",
-    "@react-stately/collections": "^3.2.0",
-    "@react-stately/layout": "^3.1.1",
-    "@react-stately/list": "^3.2.0",
-    "@react-stately/virtualizer": "^3.1.0",
-    "@react-types/listbox": "^3.1.0",
-    "@react-types/shared": "^3.2.0",
-    "@spectrum-icons/ui": "^3.1.0"
-=======
     "@react-aria/focus": "^3.2.2",
     "@react-aria/i18n": "^3.1.2",
     "@react-aria/interactions": "^3.2.1",
@@ -73,7 +51,6 @@
     "@react-types/listbox": "^3.1.1",
     "@react-types/shared": "^3.2.1",
     "@spectrum-icons/ui": "^3.2.0"
->>>>>>> 6eb447ad
   },
   "devDependencies": {
     "@adobe/spectrum-css-temp": "^3.0.0-alpha.1"
