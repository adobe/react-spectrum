/*
 * Copyright 2020 Adobe. All rights reserved.
 * This file is licensed to you under the Apache License, Version 2.0 (the "License");
 * you may not use this file except in compliance with the License. You may obtain a copy
 * of the License at http://www.apache.org/licenses/LICENSE-2.0
 *
 * Unless required by applicable law or agreed to in writing, software distributed under
 * the License is distributed on an "AS IS" BASIS, WITHOUT WARRANTIES OR REPRESENTATIONS
 * OF ANY KIND, either express or implied. See the License for the specific language
 * governing permissions and limitations under the License.
 */

import {AriaLabelingProps, DOMProps, FocusStrategy, Node, StyleProps} from '@react-types/shared';
import {classNames, useStyleProps} from '@react-spectrum/utils';
// @ts-ignore
import intlMessages from '../intl/*.json';
import {ListBoxContext} from './ListBoxContext';
import {ListBoxOption} from './ListBoxOption';
import {ListBoxSection} from './ListBoxSection';
import {ListLayout} from '@react-stately/layout';
import {ListState} from '@react-stately/list';
import {mergeProps} from '@react-aria/utils';
import {ProgressCircle} from '@react-spectrum/progress';
import React, {HTMLAttributes, ReactElement, RefObject, useMemo} from 'react';
import {ReusableView} from '@react-stately/virtualizer';
import styles from '@adobe/spectrum-css-temp/components/menu/vars.css';
import {useCollator, useMessageFormatter} from '@react-aria/i18n';
import {useListBox} from '@react-aria/listbox';
import {useProvider} from '@react-spectrum/provider';
import {Virtualizer, VirtualizerItem} from '@react-aria/virtualizer';

interface ListBoxBaseProps<T> extends DOMProps, AriaLabelingProps, StyleProps {
  layout: ListLayout<T>,
  state: ListState<T>,
  autoFocus?: boolean | FocusStrategy,
  shouldFocusWrap?: boolean,
  shouldSelectOnPressUp?: boolean,
  focusOnPointerEnter?: boolean,
  domProps?: HTMLAttributes<HTMLElement>,
  disallowEmptySelection?: boolean,
  shouldUseVirtualFocus?: boolean,
  transitionDuration?: number,
  isLoading?: boolean,
  onLoadMore?: () => void,
  isMobile?: boolean
}

/** @private */
export function useListBoxLayout<T>(state: ListState<T>) {
  let {scale} = useProvider();
  let collator = useCollator({usage: 'search', sensitivity: 'base'});
  let layout = useMemo(() =>
    new ListLayout<T>({
      estimatedRowHeight: scale === 'large' ? 48 : 32,
      estimatedHeadingHeight: scale === 'large' ? 33 : 26,
      padding: scale === 'large' ? 5 : 4, // TODO: get from DNA
      collator
    })
  , [collator, scale]);

  layout.collection = state.collection;
  layout.disabledKeys = state.disabledKeys;
  return layout;
}

/** @private */
function ListBoxBase<T>(props: ListBoxBaseProps<T>, ref: RefObject<HTMLDivElement>) {
<<<<<<< HEAD
  let {layout, state, shouldSelectOnPressUp, focusOnPointerEnter, shouldUseVirtualFocus, domProps = {}, transitionDuration = 0, isMobile} = props;
  // @ts-ignore
=======
  let {layout, state, shouldSelectOnPressUp, focusOnPointerEnter, shouldUseVirtualFocus, domProps = {}, transitionDuration = 0} = props;
>>>>>>> 6eb447ad
  let {listBoxProps} = useListBox({
    ...props,
    ...domProps,
    keyboardDelegate: layout,
    isVirtualized: true
  }, state, ref);
  let {styleProps} = useStyleProps(props);
  let formatMessage = useMessageFormatter(intlMessages);

  // Sync loading state into the layout.
  layout.isLoading = props.isLoading;

  // This overrides collection view's renderWrapper to support heirarchy of items in sections.
  // The header is extracted from the children so it can receive ARIA labeling properties.
  type View = ReusableView<Node<T>, unknown>;
  let renderWrapper = (parent: View, reusableView: View, children: View[], renderChildren: (views: View[]) => ReactElement[]) => {
    if (reusableView.viewType === 'section') {
      return (
        <ListBoxSection
          key={reusableView.key}
          reusableView={reusableView}
          header={children.find(c => c.viewType === 'header')}>
          {renderChildren(children.filter(c => c.viewType === 'item'))}
        </ListBoxSection>
      );
    }

    return (
      <VirtualizerItem
        key={reusableView.key}
        reusableView={reusableView}
        parent={parent} />
    );
  };

  return (
    <ListBoxContext.Provider value={state}>
      <Virtualizer
        {...styleProps}
        {...mergeProps(listBoxProps, domProps)}
        ref={ref}
        focusedKey={state.selectionManager.focusedKey}
        sizeToFit="height"
        scrollDirection="vertical"
        className={
          classNames(
            styles,
            'spectrum-Menu',
            styleProps.className
          )
        }
        layout={layout}
        collection={state.collection}
        renderWrapper={renderWrapper}
        transitionDuration={transitionDuration}
        isLoading={props.isLoading}
        onLoadMore={props.onLoadMore}
        shouldUseVirtualFocus={shouldUseVirtualFocus}>
        {(type, item: Node<T>) => {
          if (type === 'item') {
            return (
              <ListBoxOption
                item={item}
                shouldSelectOnPressUp={shouldSelectOnPressUp}
                shouldFocusOnHover={focusOnPointerEnter}
                shouldUseVirtualFocus={shouldUseVirtualFocus} />
            );
          } else if (type === 'loader') {
            return (
              // aria-selected isn't needed here since this option is not selectable.
              // eslint-disable-next-line jsx-a11y/role-has-required-aria-props
              <div role="option" style={{display: 'flex', alignItems: 'center', justifyContent: 'center', height: '100%'}}>
                <ProgressCircle
                  isIndeterminate
                  size="S"
                  aria-label={state.collection.size > 0 ? formatMessage('loadingMore') : formatMessage('loading')}
                  UNSAFE_className={classNames(styles, 'spectrum-Dropdown-progressCircle')} />
              </div>
            );
          } else if (type === 'placeholder' && isMobile) {
            return (
              <div
                // aria-selected isn't needed here since this option is not selectable.
                // eslint-disable-next-line jsx-a11y/role-has-required-aria-props
                role="option"
                style={{paddingInlineStart: 16, paddingTop: 12}}>
                <i>No Results</i>
              </div>
            );
          }
        }}
      </Virtualizer>
    </ListBoxContext.Provider>
  );
}

// forwardRef doesn't support generic parameters, so cast the result to the correct type
// https://stackoverflow.com/questions/58469229/react-with-typescript-generics-while-using-react-forwardref
const _ListBoxBase = React.forwardRef(ListBoxBase) as <T>(props: ListBoxBaseProps<T> & {ref?: RefObject<HTMLDivElement>}) => ReactElement;
export {_ListBoxBase as ListBoxBase};<|MERGE_RESOLUTION|>--- conflicted
+++ resolved
@@ -65,12 +65,7 @@
 
 /** @private */
 function ListBoxBase<T>(props: ListBoxBaseProps<T>, ref: RefObject<HTMLDivElement>) {
-<<<<<<< HEAD
   let {layout, state, shouldSelectOnPressUp, focusOnPointerEnter, shouldUseVirtualFocus, domProps = {}, transitionDuration = 0, isMobile} = props;
-  // @ts-ignore
-=======
-  let {layout, state, shouldSelectOnPressUp, focusOnPointerEnter, shouldUseVirtualFocus, domProps = {}, transitionDuration = 0} = props;
->>>>>>> 6eb447ad
   let {listBoxProps} = useListBox({
     ...props,
     ...domProps,
