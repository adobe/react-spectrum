/*
 * Copyright 2020 Adobe. All rights reserved.
 * This file is licensed to you under the Apache License, Version 2.0 (the "License");
 * you may not use this file except in compliance with the License. You may obtain a copy
 * of the License at http://www.apache.org/licenses/LICENSE-2.0
 *
 * Unless required by applicable law or agreed to in writing, software distributed under
 * the License is distributed on an "AS IS" BASIS, WITHOUT WARRANTIES OR REPRESENTATIONS
 * OF ANY KIND, either express or implied. See the License for the specific language
 * governing permissions and limitations under the License.
 */

import {AriaLabelingProps, DOMProps, FocusStrategy, Node, StyleProps} from '@react-types/shared';
import {AriaListBoxOptions, useListBox} from '@react-aria/listbox';
import {classNames, useStyleProps} from '@react-spectrum/utils';
import {FocusScope} from '@react-aria/focus';
// @ts-ignore
import intlMessages from '../intl/*.json';
import {ListBoxContext} from './ListBoxContext';
import {ListBoxOption} from './ListBoxOption';
import {ListBoxSection} from './ListBoxSection';
import {ListLayout} from '@react-stately/layout';
import {ListState} from '@react-stately/list';
import {mergeProps} from '@react-aria/utils';
import {ProgressCircle} from '@react-spectrum/progress';
import React, {HTMLAttributes, ReactElement, ReactNode, RefObject, useCallback, useContext, useMemo} from 'react';
import {ReusableView} from '@react-stately/virtualizer';
import styles from '@adobe/spectrum-css-temp/components/menu/vars.css';
import {useCollator, useLocalizedStringFormatter} from '@react-aria/i18n';
import {useProvider} from '@react-spectrum/provider';
import {Virtualizer, VirtualizerItem} from '@react-aria/virtualizer';

interface ListBoxBaseProps<T> extends AriaListBoxOptions<T>, DOMProps, AriaLabelingProps, StyleProps {
  layout: ListLayout<T>,
  state: ListState<T>,
  autoFocus?: boolean | FocusStrategy,
  shouldFocusWrap?: boolean,
  shouldSelectOnPressUp?: boolean,
  focusOnPointerEnter?: boolean,
  domProps?: HTMLAttributes<HTMLElement>,
  disallowEmptySelection?: boolean,
  shouldUseVirtualFocus?: boolean,
  isLoading?: boolean,
  showLoadingSpinner?: boolean,
  onLoadMore?: () => void,
  renderEmptyState?: () => ReactNode,
  onScroll?: () => void
}

/** @private */
export function useListBoxLayout<T>(state: ListState<T>): ListLayout<T> {
  let {scale} = useProvider();
  let collator = useCollator({usage: 'search', sensitivity: 'base'});
  let layout = useMemo(() =>
    new ListLayout<T>({
      estimatedRowHeight: scale === 'large' ? 48 : 32,
      estimatedHeadingHeight: scale === 'large' ? 33 : 26,
      padding: scale === 'large' ? 5 : 4, // TODO: get from DNA
      loaderHeight: 40,
      placeholderHeight: scale === 'large' ? 48 : 32,
      collator
    })
  , [collator, scale]);

  layout.collection = state.collection;
  layout.disabledKeys = state.disabledKeys;
  return layout;
}

/** @private */
<<<<<<< HEAD
function ListBoxBase<T>(props: ListBoxBaseProps<T>, ref: RefObject<HTMLDivElement | null>) {
  let {layout, state, shouldSelectOnPressUp, focusOnPointerEnter, shouldUseVirtualFocus, domProps = {}, transitionDuration = 0, onScroll} = props;
=======
function ListBoxBase<T>(props: ListBoxBaseProps<T>, ref: RefObject<HTMLDivElement>) {
  let {layout, state, shouldFocusOnHover, shouldUseVirtualFocus, domProps = {}, isLoading, showLoadingSpinner = isLoading, onScroll, renderEmptyState} = props;
>>>>>>> bd458c1e
  let {listBoxProps} = useListBox({
    ...props,
    keyboardDelegate: layout,
    isVirtualized: true
  }, state, ref);
  let {styleProps} = useStyleProps(props);

  // This overrides collection view's renderWrapper to support hierarchy of items in sections.
  // The header is extracted from the children so it can receive ARIA labeling properties.
  type View = ReusableView<Node<T>, ReactElement>;
  let renderWrapper = useCallback((parent: View, reusableView: View, children: View[], renderChildren: (views: View[]) => ReactElement[]) => {
    if (reusableView.viewType === 'section') {
      return (
        <ListBoxSection
          key={reusableView.key}
          item={reusableView.content}
          layoutInfo={reusableView.layoutInfo}
          virtualizer={reusableView.virtualizer}
          headerLayoutInfo={children.find(c => c.viewType === 'header')?.layoutInfo}>
          {renderChildren(children.filter(c => c.viewType === 'item'))}
        </ListBoxSection>
      );
    }

    return (
      <VirtualizerItem
        key={reusableView.key}
        layoutInfo={reusableView.layoutInfo}
        virtualizer={reusableView.virtualizer}
        parent={parent?.layoutInfo}>
        {reusableView.rendered}
      </VirtualizerItem>
    );
  }, []);

  return (
<<<<<<< HEAD
    (<ListBoxContext.Provider value={state}>
=======
    <ListBoxContext.Provider value={{state, renderEmptyState, shouldFocusOnHover, shouldUseVirtualFocus}}>
>>>>>>> bd458c1e
      <FocusScope>
        <Virtualizer
          {...styleProps}
          {...mergeProps(listBoxProps, domProps)}
          ref={ref}
          focusedKey={state.selectionManager.focusedKey}
          autoFocus={!!props.autoFocus}
          sizeToFit="height"
          scrollDirection="vertical"
          className={
            classNames(
              styles,
              'spectrum-Menu',
              styleProps.className
            )
          }
          layout={layout}
          layoutOptions={useMemo(() => ({
            isLoading: showLoadingSpinner
          }), [showLoadingSpinner])}
          collection={state.collection}
          renderWrapper={renderWrapper}
          isLoading={isLoading}
          onLoadMore={props.onLoadMore}
          onScroll={onScroll}>
          {useCallback((type, item: Node<T>) => {
            if (type === 'item') {
              return <ListBoxOption item={item} />;
            } else if (type === 'loader') {
<<<<<<< HEAD
              return (
                // aria-selected isn't needed here since this option is not selectable.
                // eslint-disable-next-line jsx-a11y/role-has-required-aria-props
                (<div role="option" style={{display: 'flex', alignItems: 'center', justifyContent: 'center', height: '100%'}}>
                  <ProgressCircle
                    isIndeterminate
                    size="S"
                    aria-label={state.collection.size > 0 ? stringFormatter.format('loadingMore') : stringFormatter.format('loading')}
                    UNSAFE_className={classNames(styles, 'spectrum-Dropdown-progressCircle')} />
                </div>)
              );
=======
              return <LoadingState />;
>>>>>>> bd458c1e
            } else if (type === 'placeholder') {
              return <EmptyState />;
            }
          }, [])}
        </Virtualizer>
      </FocusScope>
    </ListBoxContext.Provider>)
  );
}

// forwardRef doesn't support generic parameters, so cast the result to the correct type
// https://stackoverflow.com/questions/58469229/react-with-typescript-generics-while-using-react-forwardref
<<<<<<< HEAD
const _ListBoxBase = React.forwardRef(ListBoxBase) as <T>(props: ListBoxBaseProps<T> & {ref?: RefObject<HTMLDivElement | null>}) => ReactElement;
export {_ListBoxBase as ListBoxBase};
=======
const _ListBoxBase = React.forwardRef(ListBoxBase) as <T>(props: ListBoxBaseProps<T> & {ref?: RefObject<HTMLDivElement>}) => ReactElement;
export {_ListBoxBase as ListBoxBase};

function LoadingState() {
  let {state} = useContext(ListBoxContext);
  let stringFormatter = useLocalizedStringFormatter(intlMessages, '@react-spectrum/listbox');
  return (
    // aria-selected isn't needed here since this option is not selectable.
    // eslint-disable-next-line jsx-a11y/role-has-required-aria-props
    <div role="option" style={{display: 'flex', alignItems: 'center', justifyContent: 'center', height: '100%'}}>
      <ProgressCircle
        isIndeterminate
        size="S"
        aria-label={state.collection.size > 0 ? stringFormatter.format('loadingMore') : stringFormatter.format('loading')}
        UNSAFE_className={classNames(styles, 'spectrum-Dropdown-progressCircle')} />
    </div>
  );
}

function EmptyState() {
  let {renderEmptyState} = useContext(ListBoxContext);
  let emptyState = renderEmptyState ? renderEmptyState() : null;
  if (emptyState == null) {
    return null;
  }

  return (
    <div
      // aria-selected isn't needed here since this option is not selectable.
      // eslint-disable-next-line jsx-a11y/role-has-required-aria-props
      role="option">
      {emptyState}
    </div>
  );
}
>>>>>>> bd458c1e
<|MERGE_RESOLUTION|>--- conflicted
+++ resolved
@@ -68,13 +68,8 @@
 }
 
 /** @private */
-<<<<<<< HEAD
 function ListBoxBase<T>(props: ListBoxBaseProps<T>, ref: RefObject<HTMLDivElement | null>) {
-  let {layout, state, shouldSelectOnPressUp, focusOnPointerEnter, shouldUseVirtualFocus, domProps = {}, transitionDuration = 0, onScroll} = props;
-=======
-function ListBoxBase<T>(props: ListBoxBaseProps<T>, ref: RefObject<HTMLDivElement>) {
   let {layout, state, shouldFocusOnHover, shouldUseVirtualFocus, domProps = {}, isLoading, showLoadingSpinner = isLoading, onScroll, renderEmptyState} = props;
->>>>>>> bd458c1e
   let {listBoxProps} = useListBox({
     ...props,
     keyboardDelegate: layout,
@@ -111,11 +106,7 @@
   }, []);
 
   return (
-<<<<<<< HEAD
-    (<ListBoxContext.Provider value={state}>
-=======
     <ListBoxContext.Provider value={{state, renderEmptyState, shouldFocusOnHover, shouldUseVirtualFocus}}>
->>>>>>> bd458c1e
       <FocusScope>
         <Virtualizer
           {...styleProps}
@@ -145,38 +136,20 @@
             if (type === 'item') {
               return <ListBoxOption item={item} />;
             } else if (type === 'loader') {
-<<<<<<< HEAD
-              return (
-                // aria-selected isn't needed here since this option is not selectable.
-                // eslint-disable-next-line jsx-a11y/role-has-required-aria-props
-                (<div role="option" style={{display: 'flex', alignItems: 'center', justifyContent: 'center', height: '100%'}}>
-                  <ProgressCircle
-                    isIndeterminate
-                    size="S"
-                    aria-label={state.collection.size > 0 ? stringFormatter.format('loadingMore') : stringFormatter.format('loading')}
-                    UNSAFE_className={classNames(styles, 'spectrum-Dropdown-progressCircle')} />
-                </div>)
-              );
-=======
               return <LoadingState />;
->>>>>>> bd458c1e
             } else if (type === 'placeholder') {
               return <EmptyState />;
             }
           }, [])}
         </Virtualizer>
       </FocusScope>
-    </ListBoxContext.Provider>)
+    </ListBoxContext.Provider>
   );
 }
 
 // forwardRef doesn't support generic parameters, so cast the result to the correct type
 // https://stackoverflow.com/questions/58469229/react-with-typescript-generics-while-using-react-forwardref
-<<<<<<< HEAD
 const _ListBoxBase = React.forwardRef(ListBoxBase) as <T>(props: ListBoxBaseProps<T> & {ref?: RefObject<HTMLDivElement | null>}) => ReactElement;
-export {_ListBoxBase as ListBoxBase};
-=======
-const _ListBoxBase = React.forwardRef(ListBoxBase) as <T>(props: ListBoxBaseProps<T> & {ref?: RefObject<HTMLDivElement>}) => ReactElement;
 export {_ListBoxBase as ListBoxBase};
 
 function LoadingState() {
@@ -210,5 +183,4 @@
       {emptyState}
     </div>
   );
-}
->>>>>>> bd458c1e
+}