/*
 * Copyright 2020 Adobe. All rights reserved.
 * This file is licensed to you under the Apache License, Version 2.0 (the "License");
 * you may not use this file except in compliance with the License. You may obtain a copy
 * of the License at http://www.apache.org/licenses/LICENSE-2.0
 *
 * Unless required by applicable law or agreed to in writing, software distributed under
 * the License is distributed on an "AS IS" BASIS, WITHOUT WARRANTIES OR REPRESENTATIONS
 * OF ANY KIND, either express or implied. See the License for the specific language
 * governing permissions and limitations under the License.
 */

import {AriaLabelingProps, DOMProps, FocusStrategy, Node, StyleProps} from '@react-types/shared';
import {classNames, useStyleProps} from '@react-spectrum/utils';
// @ts-ignore
import intlMessages from '../intl/*.json';
import {ListBoxContext} from './ListBoxContext';
import {ListBoxOption} from './ListBoxOption';
import {ListBoxSection} from './ListBoxSection';
import {ListLayout} from '@react-stately/layout';
import {ListState} from '@react-stately/list';
import {mergeProps} from '@react-aria/utils';
import {ProgressCircle} from '@react-spectrum/progress';
import React, {HTMLAttributes, ReactElement, RefObject, useMemo} from 'react';
import {ReusableView} from '@react-stately/virtualizer';
import styles from '@adobe/spectrum-css-temp/components/menu/vars.css';
import {useCollator, useMessageFormatter} from '@react-aria/i18n';
import {useListBox} from '@react-aria/listbox';
import {useProvider} from '@react-spectrum/provider';
import {Virtualizer, VirtualizerItem} from '@react-aria/virtualizer';

interface ListBoxBaseProps<T> extends DOMProps, AriaLabelingProps, StyleProps {
  layout: ListLayout<T>,
  state: ListState<T>,
  autoFocus?: boolean | FocusStrategy,
  shouldFocusWrap?: boolean,
  shouldSelectOnPressUp?: boolean,
  focusOnPointerEnter?: boolean,
  domProps?: HTMLAttributes<HTMLElement>,
  disallowEmptySelection?: boolean,
  shouldUseVirtualFocus?: boolean,
  transitionDuration?: number,
  isLoading?: boolean,
  onLoadMore?: () => void
}

/** @private */
export function useListBoxLayout<T>(state: ListState<T>) {
  let {scale} = useProvider();
  let collator = useCollator({usage: 'search', sensitivity: 'base'});
  let layout = useMemo(() =>
    new ListLayout<T>({
      estimatedRowHeight: scale === 'large' ? 48 : 32,
      estimatedHeadingHeight: scale === 'large' ? 33 : 26,
      padding: scale === 'large' ? 5 : 4, // TODO: get from DNA
      collator
    })
  , [collator, scale]);

  layout.collection = state.collection;
  layout.disabledKeys = state.disabledKeys;
  return layout;
}

/** @private */
function ListBoxBase<T>(props: ListBoxBaseProps<T>, ref: RefObject<HTMLDivElement>) {
<<<<<<< HEAD
  let {layout, state, shouldSelectOnPressUp, focusOnPointerEnter, shouldUseVirtualFocus, domProps = {}, transitionDuration} = props;
=======
  let {layout, state, shouldSelectOnPressUp, focusOnPointerEnter, domProps = {}} = props;
  // @ts-ignore
>>>>>>> 2148f900
  let {listBoxProps} = useListBox({
    ...props,
    ...domProps,
    keyboardDelegate: layout,
    isVirtualized: true
  }, state, ref);
  let {styleProps} = useStyleProps(props);
  let formatMessage = useMessageFormatter(intlMessages);

  // Sync loading state into the layout.
  layout.isLoading = props.isLoading;

  // This overrides collection view's renderWrapper to support heirarchy of items in sections.
  // The header is extracted from the children so it can receive ARIA labeling properties.
  type View = ReusableView<Node<T>, unknown>;
  let renderWrapper = (parent: View, reusableView: View, children: View[], renderChildren: (views: View[]) => ReactElement[]) => {
    if (reusableView.viewType === 'section') {
      return (
        <ListBoxSection
          key={reusableView.key}
          reusableView={reusableView}
          header={children.find(c => c.viewType === 'header')}>
          {renderChildren(children.filter(c => c.viewType === 'item'))}
        </ListBoxSection>
      );
    }

    return (
      <VirtualizerItem
        key={reusableView.key}
        reusableView={reusableView}
        parent={parent} />
    );
  };

  return (
    <ListBoxContext.Provider value={state}>
      <Virtualizer
        {...styleProps}
        {...mergeProps(listBoxProps, domProps)}
        ref={ref}
        focusedKey={state.selectionManager.focusedKey}
        sizeToFit="height"
        scrollDirection="vertical"
        className={
          classNames(
            styles,
            'spectrum-Menu',
            styleProps.className
          )
        }
        layout={layout}
        collection={state.collection}
        renderWrapper={renderWrapper}
        transitionDuration={transitionDuration}
        isLoading={props.isLoading}
        onLoadMore={props.onLoadMore}
        transitionDuration={0}>
        {(type, item: Node<T>) => {
          if (type === 'item') {
            return (
              <ListBoxOption
                item={item}
                shouldSelectOnPressUp={shouldSelectOnPressUp}
                shouldFocusOnHover={focusOnPointerEnter}
                shouldUseVirtualFocus={shouldUseVirtualFocus} />
            );
          } else if (type === 'loader') {
            return (
              // aria-selected isn't needed here since this option is not selectable.
              // eslint-disable-next-line jsx-a11y/role-has-required-aria-props
              <div role="option" style={{display: 'flex', alignItems: 'center', justifyContent: 'center', height: '100%'}}>
                <ProgressCircle
                  isIndeterminate
                  size="S"
                  aria-label={state.collection.size > 0 ? formatMessage('loadingMore') : formatMessage('loading')}
                  UNSAFE_className={classNames(styles, 'spectrum-Dropdown-progressCircle')} />
              </div>
            );
          }
        }}
      </Virtualizer>
    </ListBoxContext.Provider>
  );
}

// forwardRef doesn't support generic parameters, so cast the result to the correct type
// https://stackoverflow.com/questions/58469229/react-with-typescript-generics-while-using-react-forwardref
const _ListBoxBase = React.forwardRef(ListBoxBase) as <T>(props: ListBoxBaseProps<T> & {ref?: RefObject<HTMLDivElement>}) => ReactElement;
export {_ListBoxBase as ListBoxBase};<|MERGE_RESOLUTION|>--- conflicted
+++ resolved
@@ -64,12 +64,8 @@
 
 /** @private */
 function ListBoxBase<T>(props: ListBoxBaseProps<T>, ref: RefObject<HTMLDivElement>) {
-<<<<<<< HEAD
   let {layout, state, shouldSelectOnPressUp, focusOnPointerEnter, shouldUseVirtualFocus, domProps = {}, transitionDuration} = props;
-=======
-  let {layout, state, shouldSelectOnPressUp, focusOnPointerEnter, domProps = {}} = props;
   // @ts-ignore
->>>>>>> 2148f900
   let {listBoxProps} = useListBox({
     ...props,
     ...domProps,
