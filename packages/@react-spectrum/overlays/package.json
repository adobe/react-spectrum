--- conflicted
+++ resolved
@@ -32,23 +32,13 @@
   },
   "dependencies": {
     "@babel/runtime": "^7.6.2",
-<<<<<<< HEAD
-    "@react-aria/overlays": "^3.11.0",
-    "@react-aria/utils": "^3.14.0",
-    "@react-spectrum/utils": "^3.7.4",
-    "@react-stately/overlays": "^3.4.2",
-    "@react-types/overlays": "^3.6.4",
-    "@react-types/shared": "^3.15.0",
-    "react-transition-group": "^4.4.5"
-=======
     "@react-aria/overlays": "^3.12.0",
     "@react-aria/utils": "^3.14.1",
     "@react-spectrum/utils": "^3.8.0",
     "@react-stately/overlays": "^3.4.3",
     "@react-types/overlays": "^3.6.5",
     "@react-types/shared": "^3.16.0",
-    "react-transition-group": "^2.2.0"
->>>>>>> 44d7ebc4
+    "react-transition-group": "^4.4.5"
   },
   "devDependencies": {
     "@adobe/spectrum-css-temp": "3.0.0-alpha.1"
