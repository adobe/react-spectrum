--- conflicted
+++ resolved
@@ -28,19 +28,11 @@
   onClose?: () => void,
   shouldCloseOnBlur?: boolean,
   isKeyboardDismissDisabled?: boolean,
-<<<<<<< HEAD
-  lockHeightToMax?: boolean
-}
-
-function Tray(props: TrayProps, ref: DOMRef<HTMLDivElement>) {
-  let {children, onClose, shouldCloseOnBlur, isKeyboardDismissDisabled, lockHeightToMax, ...otherProps} = props;
-=======
   isFixedHeight?: boolean
 }
 
 function Tray(props: TrayProps, ref: DOMRef<HTMLDivElement>) {
   let {children, onClose, shouldCloseOnBlur, isKeyboardDismissDisabled, isFixedHeight, ...otherProps} = props;
->>>>>>> 0ac271ac
   let domRef = useDOMRef(ref);
   let {styleProps} = useStyleProps(props);
 
@@ -53,11 +45,7 @@
         shouldCloseOnBlur={shouldCloseOnBlur}
         isKeyboardDismissDisabled={isKeyboardDismissDisabled}
         ref={domRef}
-<<<<<<< HEAD
-        lockHeightToMax={lockHeightToMax}>
-=======
         isFixedHeight={isFixedHeight}>
->>>>>>> 0ac271ac
         {children}
       </TrayWrapper>
     </Overlay>
@@ -72,11 +60,7 @@
     shouldCloseOnBlur,
     // eslint-disable-next-line @typescript-eslint/no-unused-vars
     isKeyboardDismissDisabled,
-<<<<<<< HEAD
-    lockHeightToMax,
-=======
     isFixedHeight,
->>>>>>> 0ac271ac
     ...otherProps
   } = props;
   let {overlayProps} = useOverlay({...props, isDismissable: true}, ref);
@@ -88,52 +72,6 @@
   // does not work properly because there is nothing to base the percentage on.
   // We cannot use vh units because mobile browsers adjust the window height dynamically
   // when the address bar/bottom toolbars show and hide on scroll and vh units are fixed.
-<<<<<<< HEAD
-  // VisualViewport isn't in the window type so ignore for now
-  // @ts-ignore
-  let [maxHeight, setMaxHeight] = useState(window.visualViewport?.height || window.innerHeight);
-
-  useEffect(() => {
-    // Use visualViewport api to track available height even on iOS virtual keyboard opening
-    let onResize = () => {
-      // @ts-ignore
-      setMaxHeight(window.visualViewport?.height || window.innerHeight);
-    };
-
-    // @ts-ignore
-    if (!window.visualViewport) {
-      window.addEventListener('resize', onResize);
-    } else {
-      // @ts-ignore
-      window.visualViewport.addEventListener('resize', onResize);
-    }
-
-    return () => {
-      // @ts-ignore
-      if (!window.visualViewport) {
-        window.removeEventListener('resize', onResize);
-      } else {
-        // @ts-ignore
-        window.visualViewport.removeEventListener('resize', onResize);
-      }
-    };
-  }, [ref]);
-
-  let domProps = mergeProps(otherProps, overlayProps);
-  let lockHeightStyles;
-  if (lockHeightToMax) {
-    lockHeightStyles = {
-      height: `calc(${maxHeight}px - var(--spectrum-tray-margin-top))`,
-      position: 'relative',
-      top: 'var(--spectrum-tray-margin-top)'
-    };
-  }
-
-  let style = {
-    ...domProps.style,
-    ...lockHeightStyles,
-    maxHeight: `calc(${maxHeight}px - var(--spectrum-tray-margin-top))`
-=======
   // Also, the visual viewport is smaller than the layout viewport when the virtual keyboard
   // is up, so use the VisualViewport API to ensure the tray is displayed above the keyboard.
   let viewport = useViewportSize();
@@ -158,7 +96,6 @@
 
   let wrapperStyle: any = {
     '--spectrum-visual-viewport-height': height + 'px'
->>>>>>> 0ac271ac
   };
 
   let wrapperClassName = classNames(
