/*
 * Copyright 2020 Adobe. All rights reserved.
 * This file is licensed to you under the Apache License, Version 2.0 (the "License");
 * you may not use this file except in compliance with the License. You may obtain a copy
 * of the License at http://www.apache.org/licenses/LICENSE-2.0
 *
 * Unless required by applicable law or agreed to in writing, software distributed under
 * the License is distributed on an "AS IS" BASIS, WITHOUT WARRANTIES OR REPRESENTATIONS
 * OF ANY KIND, either express or implied. See the License for the specific language
 * governing permissions and limitations under the License.
 */

import {classNames} from '@react-spectrum/utils';
import modalStyles from '@adobe/spectrum-css-temp/components/modal/vars.css';
import {Overlay} from './Overlay';
import overrideStyles from './overlays.css';
import React, {ReactElement, useRef} from 'react';
import {Underlay} from './Underlay';
import {useModal, useOverlay} from '@react-aria/overlays';

interface ModalProps {
  children: ReactElement,
  isOpen?: boolean,
  onClose?: () => void,
<<<<<<< HEAD
  type?: 'fullscreen' | 'fullscreenTakeover'
=======
  type?: 'fullscreen' | 'fullscreenTakeover',
  isDismissable?: boolean
>>>>>>> 6179b870
}

interface ModalWrapperProps extends ModalProps {
  isOpen?: boolean
}

export function Modal(props: ModalProps) {
<<<<<<< HEAD
  let {children, onClose, type, ...otherProps} = props;
=======
  let {children, onClose, type, isDismissable, ...otherProps} = props;
>>>>>>> 6179b870

  return (
    <Overlay {...otherProps}>
      <Underlay />
      <ModalWrapper 
        onClose={onClose} 
<<<<<<< HEAD
        type={type}>
=======
        type={type}
        isDismissable={isDismissable}>
>>>>>>> 6179b870
        {children}
      </ModalWrapper>
    </Overlay>
  );
}

let typeMap = {
  fullscreen: 'fullscreen',
  fullscreenTakeover: 'fullscreenTakeover'
};

function ModalWrapper(props: ModalWrapperProps) {
<<<<<<< HEAD
  let {children, onClose, isOpen, type} = props;
=======
  let {children, onClose, isOpen, type, isDismissable = false} = props;
>>>>>>> 6179b870
  let typeVariant = typeMap[type];
  let ref = useRef(null);

  let {overlayProps} = useOverlay({ref, onClose, isOpen, isDismissable});
  useModal();

  let wrapperClassName = classNames(
    modalStyles,
    'spectrum-Modal-wrapper',
    classNames(
      overrideStyles,
      'spectrum-Modal-wrapper',
      'react-spectrum-Modal-wrapper'
    )
  );

  let modalClassName = classNames(
    modalStyles,
    'spectrum-Modal',
    {
      'is-open': isOpen
    },
    classNames(
      overrideStyles,
      'spectrum-Modal',
      'react-spectrum-Modal'
    ),
    {[`spectrum-Modal--${typeVariant}`]: typeVariant}
  );

  return (
    <div className={wrapperClassName}>
      <div
        {...overlayProps}
        ref={ref}
        className={modalClassName}
        data-testid="modal">
        {children}
      </div>
    </div>
  );
}<|MERGE_RESOLUTION|>--- conflicted
+++ resolved
@@ -22,12 +22,8 @@
   children: ReactElement,
   isOpen?: boolean,
   onClose?: () => void,
-<<<<<<< HEAD
-  type?: 'fullscreen' | 'fullscreenTakeover'
-=======
   type?: 'fullscreen' | 'fullscreenTakeover',
   isDismissable?: boolean
->>>>>>> 6179b870
 }
 
 interface ModalWrapperProps extends ModalProps {
@@ -35,23 +31,15 @@
 }
 
 export function Modal(props: ModalProps) {
-<<<<<<< HEAD
-  let {children, onClose, type, ...otherProps} = props;
-=======
   let {children, onClose, type, isDismissable, ...otherProps} = props;
->>>>>>> 6179b870
 
   return (
     <Overlay {...otherProps}>
       <Underlay />
       <ModalWrapper 
         onClose={onClose} 
-<<<<<<< HEAD
-        type={type}>
-=======
         type={type}
         isDismissable={isDismissable}>
->>>>>>> 6179b870
         {children}
       </ModalWrapper>
     </Overlay>
@@ -64,11 +52,7 @@
 };
 
 function ModalWrapper(props: ModalWrapperProps) {
-<<<<<<< HEAD
-  let {children, onClose, isOpen, type} = props;
-=======
   let {children, onClose, isOpen, type, isDismissable = false} = props;
->>>>>>> 6179b870
   let typeVariant = typeMap[type];
   let ref = useRef(null);
 
