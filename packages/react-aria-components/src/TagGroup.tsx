--- conflicted
+++ resolved
@@ -229,13 +229,9 @@
     <div
       ref={ref}
       {...renderProps}
-<<<<<<< HEAD
       {...mergeProps(DOMProps, rowProps, focusProps, hoverProps)}
-=======
-      {...mergeProps(filterDOMProps(props as any), rowProps, focusProps, hoverProps)}
       data-selected={states.isSelected || undefined}
       data-disabled={states.isDisabled || undefined}
->>>>>>> 145c9032
       data-hovered={isHovered || undefined}
       data-focused={states.isFocused || undefined}
       data-focus-visible={isFocusVisible || undefined}
