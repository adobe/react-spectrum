--- conflicted
+++ resolved
@@ -16,11 +16,7 @@
 import {filterDOMProps, mergeProps} from '@react-aria/utils';
 import {LabelContext} from './Label';
 import {RadioGroupState, useRadioGroupState} from 'react-stately';
-<<<<<<< HEAD
-import React, {createContext, ForwardedRef, forwardRef} from 'react';
-=======
-import React, {createContext, ForwardedRef, forwardRef, useRef, useState} from 'react';
->>>>>>> 5ea33b69
+import React, {createContext, ForwardedRef, forwardRef, useRef} from 'react';
 import {TextContext} from './Text';
 
 export interface RadioGroupProps extends Omit<AriaRadioGroupProps, 'children' | 'label' | 'description' | 'errorMessage' | 'validationState' | 'validationBehavior'>, RACValidation, RenderProps<RadioGroupRenderProps>, SlotProps {}
@@ -169,13 +165,9 @@
 function Radio(props: RadioProps, ref: ForwardedRef<HTMLLabelElement>) {
   [props, ref] = useContextProps(props, ref, RadioContext);
   let state = React.useContext(RadioGroupStateContext)!;
-<<<<<<< HEAD
   let domRef = useObjectRef(ref);
   let {labelProps, inputProps, isSelected, isDisabled, isPressed} = useRadio({
-=======
   let inputRef = useRef<HTMLInputElement>(null);
-  let {inputProps, isSelected, isDisabled, isPressed: isPressedKeyboard} = useRadio({
->>>>>>> 5ea33b69
     ...removeDataAttributes<RadioProps>(props),
     // ReactNode type doesn't allow function children.
     children: typeof props.children === 'function' ? true : props.children
@@ -209,12 +201,8 @@
 
   return (
     <label
-<<<<<<< HEAD
       {...mergeProps(DOMProps, labelProps, hoverProps, renderProps)}
-=======
-      {...mergeProps(DOMProps, pressProps, hoverProps, renderProps)}
       ref={ref}
->>>>>>> 5ea33b69
       data-selected={isSelected || undefined}
       data-pressed={isPressed || undefined}
       data-hovered={isHovered || undefined}
