--- conflicted
+++ resolved
@@ -49,11 +49,7 @@
       values={[
         [AutocompleteStateContext, state],
         [FieldInputContext, {
-<<<<<<< HEAD
-          ...textFieldProps,
-=======
           ...inputProps,
->>>>>>> eb58e405
           ref: inputRef
         }],
         [SelectableCollectionContext, {
