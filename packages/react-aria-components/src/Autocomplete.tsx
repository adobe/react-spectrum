--- conflicted
+++ resolved
@@ -36,13 +36,8 @@
 /**
  * An autocomplete combines a text input with a menu, allowing users to filter a list of options to items matching a query.
  */
-<<<<<<< HEAD
-export function UNSTABLE_Autocomplete(props: AutocompleteProps): ReactElement {
-  let ctx = useSlottedContext(UNSTABLE_AutocompleteContext, props.slot);
-=======
-export function Autocomplete(props: AutocompleteProps) {
+export function Autocomplete(props: AutocompleteProps): ReactElement {
   let ctx = useSlottedContext(AutocompleteContext, props.slot);
->>>>>>> 5334df7f
   props = mergeProps(ctx, props);
   let {filter, disableAutoFocusFirst} = props;
   let state = useAutocompleteState(props);
