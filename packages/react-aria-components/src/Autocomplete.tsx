/*
 * Copyright 2024 Adobe. All rights reserved.
 * This file is licensed to you under the Apache License, Version 2.0 (the "License");
 * you may not use this file except in compliance with the License. You may obtain a copy
 * of the License at http://www.apache.org/licenses/LICENSE-2.0
 *
 * Unless required by applicable law or agreed to in writing, software distributed under
 * the License is distributed on an "AS IS" BASIS, WITHOUT WARRANTIES OR REPRESENTATIONS
 * OF ANY KIND, either express or implied. See the License for the specific language
 * governing permissions and limitations under the License.
 */

import {AriaAutocompleteProps, CollectionOptions, UNSTABLE_useAutocomplete} from '@react-aria/autocomplete';
import {AutocompleteState, UNSTABLE_useAutocompleteState} from '@react-stately/autocomplete';
import {InputContext} from './Input';
import {mergeProps} from '@react-aria/utils';
import {Provider, removeDataAttributes, SlotProps, SlottedContextValue, useSlottedContext} from './utils';
import React, {createContext, RefObject, useRef} from 'react';
import {SearchFieldContext} from './SearchField';
import {TextFieldContext} from './TextField';

export interface AutocompleteProps extends AriaAutocompleteProps, SlotProps {}

interface InternalAutocompleteContextValue {
  filterFn?: (nodeTextValue: string) => boolean,
  collectionProps: CollectionOptions,
  collectionRef: RefObject<HTMLElement | null>
}

export const UNSTABLE_AutocompleteContext = createContext<SlottedContextValue<AutocompleteProps>>(null);
export const UNSTABLE_AutocompleteStateContext = createContext<AutocompleteState | null>(null);
// This context is to pass the register and filter down to whatever collection component is wrapped by the Autocomplete
// TODO: export from RAC, but rename to something more appropriate
export const UNSTABLE_InternalAutocompleteContext = createContext<InternalAutocompleteContextValue | null>(null);

/**
 * A autocomplete combines a text input with a menu, allowing users to filter a list of options to items matching a query.
 */
export function UNSTABLE_Autocomplete(props: AutocompleteProps) {
  let ctx = useSlottedContext(UNSTABLE_AutocompleteContext, props.slot);
  props = mergeProps(ctx, props);
  let {filter, shouldFocusOnSearch} = props;
  let state = UNSTABLE_useAutocompleteState(props);
  let inputRef = useRef<HTMLInputElement | null>(null);
  let collectionRef = useRef<HTMLElement>(null);
  let {
    textFieldProps,
    collectionProps,
    collectionRef: mergedCollectionRef,
    filterFn
  } = UNSTABLE_useAutocomplete({
    ...removeDataAttributes(props),
    filter,
<<<<<<< HEAD
    shouldFocusOnSearch,
=======
    inputRef,
>>>>>>> 90b6fd4f
    collectionRef
  }, state);

  return (
    <Provider
      values={[
        [UNSTABLE_AutocompleteStateContext, state],
        [SearchFieldContext, textFieldProps],
        [TextFieldContext, textFieldProps],
        [InputContext, {ref: inputRef}],
        [UNSTABLE_InternalAutocompleteContext, {
          filterFn,
          collectionProps,
          collectionRef: mergedCollectionRef
        }]
      ]}>
      {props.children}
    </Provider>
  );
};<|MERGE_RESOLUTION|>--- conflicted
+++ resolved
@@ -51,11 +51,8 @@
   } = UNSTABLE_useAutocomplete({
     ...removeDataAttributes(props),
     filter,
-<<<<<<< HEAD
     shouldFocusOnSearch,
-=======
     inputRef,
->>>>>>> 90b6fd4f
     collectionRef
   }, state);
 
