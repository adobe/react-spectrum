/*
 * Copyright 2024 Adobe. All rights reserved.
 * This file is licensed to you under the Apache License, Version 2.0 (the "License");
 * you may not use this file except in compliance with the License. You may obtain a copy
 * of the License at http://www.apache.org/licenses/LICENSE-2.0
 *
 * Unless required by applicable law or agreed to in writing, software distributed under
 * the License is distributed on an "AS IS" BASIS, WITHOUT WARRANTIES OR REPRESENTATIONS
 * OF ANY KIND, either express or implied. See the License for the specific language
 * governing permissions and limitations under the License.
 */

import {AriaAutocompleteProps, CollectionOptions, useAutocomplete} from '@react-aria/autocomplete';
import {AutocompleteState, useAutocompleteState} from '@react-stately/autocomplete';
import {InputContext} from './Input';
import {mergeProps} from '@react-aria/utils';
import {Provider, removeDataAttributes, SlotProps, SlottedContextValue, useSlottedContext} from './utils';
import React, {createContext, RefObject, useRef} from 'react';
import {SearchFieldContext} from './SearchField';
import {TextFieldContext} from './TextField';

export interface AutocompleteProps extends AriaAutocompleteProps, SlotProps {}

interface InternalAutocompleteContextValue {
  filterFn?: (nodeTextValue: string) => boolean,
  collectionProps: CollectionOptions,
  collectionRef: RefObject<HTMLElement | null>
}

export const AutocompleteContext = createContext<SlottedContextValue<Partial<AutocompleteProps>>>(null);
export const AutocompleteStateContext = createContext<AutocompleteState | null>(null);
// This context is to pass the register and filter down to whatever collection component is wrapped by the Autocomplete
// TODO: export from RAC, but rename to something more appropriate
export const UNSTABLE_InternalAutocompleteContext = createContext<InternalAutocompleteContextValue | null>(null);

/**
 * An autocomplete combines a text input with a menu, allowing users to filter a list of options to items matching a query.
 */
export function Autocomplete(props: AutocompleteProps) {
  let ctx = useSlottedContext(AutocompleteContext, props.slot);
  props = mergeProps(ctx, props);
<<<<<<< HEAD
  let {filter, shouldFocusOnSearch} = props;
  let state = UNSTABLE_useAutocompleteState(props);
=======
  let {filter} = props;
  let state = useAutocompleteState(props);
>>>>>>> a792c1ad
  let inputRef = useRef<HTMLInputElement | null>(null);
  let collectionRef = useRef<HTMLElement>(null);
  let {
    textFieldProps,
    collectionProps,
    collectionRef: mergedCollectionRef,
    filterFn
  } = useAutocomplete({
    ...removeDataAttributes(props),
    filter,
    shouldFocusOnSearch,
    inputRef,
    collectionRef
  }, state);

  return (
    <Provider
      values={[
        [AutocompleteStateContext, state],
        [SearchFieldContext, textFieldProps],
        [TextFieldContext, textFieldProps],
        [InputContext, {ref: inputRef}],
        [UNSTABLE_InternalAutocompleteContext, {
          filterFn,
          collectionProps,
          collectionRef: mergedCollectionRef
        }]
      ]}>
      {props.children}
    </Provider>
  );
};<|MERGE_RESOLUTION|>--- conflicted
+++ resolved
@@ -39,13 +39,8 @@
 export function Autocomplete(props: AutocompleteProps) {
   let ctx = useSlottedContext(AutocompleteContext, props.slot);
   props = mergeProps(ctx, props);
-<<<<<<< HEAD
   let {filter, shouldFocusOnSearch} = props;
-  let state = UNSTABLE_useAutocompleteState(props);
-=======
-  let {filter} = props;
   let state = useAutocompleteState(props);
->>>>>>> a792c1ad
   let inputRef = useRef<HTMLInputElement | null>(null);
   let collectionRef = useRef<HTMLElement>(null);
   let {
