/*
 * Copyright 2022 Adobe. All rights reserved.
 * This file is licensed to you under the Apache License, Version 2.0 (the "License");
 * you may not use this file except in compliance with the License. You may obtain a copy
 * of the License at http://www.apache.org/licenses/LICENSE-2.0
 *
 * Unless required by applicable law or agreed to in writing, software distributed under
 * the License is distributed on an "AS IS" BASIS, WITHOUT WARRANTIES OR REPRESENTATIONS
 * OF ANY KIND, either express or implied. See the License for the specific language
 * governing permissions and limitations under the License.
 */

import {AriaSelectProps, HiddenSelect, useFocusRing, useSelect} from 'react-aria';
import {ButtonContext} from './Button';
import {ContextValue, forwardRefType, Hidden, Provider, RenderProps, SlotProps, useContextProps, useRenderProps, useSlot} from './utils';
import {filterDOMProps, useResizeObserver} from '@react-aria/utils';
import {ItemRenderProps, useCollectionDocument} from './Collection';
import {LabelContext} from './Label';
import {ListBoxContext} from './ListBox';
import {PopoverContext} from './Popover';
import React, {createContext, ForwardedRef, forwardRef, HTMLAttributes, ReactNode, useCallback, useContext, useMemo, useRef, useState} from 'react';
import {SelectState, useSelectState, ValidationState} from 'react-stately';
import {TextContext} from './Text';

export interface SelectRenderProps {
  /**
   * Whether the select is focused, either via a mouse or keyboard.
   * @selector [data-focused]
   */
  isFocused: boolean,
  /**
   * Whether the select is keyboard focused.
   * @selector [data-focus-visible]
   */
  isFocusVisible: boolean,
  /**
   * Whether the select is disabled.
   * @selector [data-disabled]
   */
  isDisabled: boolean,
  /**
   * Whether the select is currently open.
   * @selector [data-open]
   */
  isOpen: boolean,
  /**
   * Validation state of the select.
   * @selector [data-validation-state="valid | invalid"]
   */
  validationState: ValidationState | undefined,
  /**
   * Whether the select is required.
   * @selector [data-required]
   */
  isRequired: boolean
}

export interface SelectProps<T extends object> extends Omit<AriaSelectProps<T>, 'children' | 'label' | 'description' | 'errorMessage' | 'items'>, RenderProps<SelectRenderProps>, SlotProps {}

interface SelectValueContext {
  state: SelectState<unknown>,
  valueProps: HTMLAttributes<HTMLElement>,
  placeholder?: string
}

export const SelectContext = createContext<ContextValue<SelectProps<any>, HTMLDivElement>>(null);
const InternalSelectContext = createContext<SelectValueContext | null>(null);

function Select<T extends object>(props: SelectProps<T>, ref: ForwardedRef<HTMLDivElement>) {
  [props, ref] = useContextProps(props, ref, SelectContext);
  let {collection, document} = useCollectionDocument();
  let state = useSelectState({
    ...props,
    collection,
    children: undefined
  });

  let {isFocusVisible, focusProps} = useFocusRing({within: true});

  // Only expose a subset of state to renderProps function to avoid infinite render loop
  let renderPropsState = useMemo(() => ({
    isOpen: state.isOpen,
    isFocused: state.isFocused,
    isFocusVisible,
    isDisabled: props.isDisabled || false,
    validationState: props.validationState,
    isRequired: props.isRequired || false
  }), [state.isOpen, state.isFocused, isFocusVisible, props.isDisabled, props.validationState, props.isRequired]);

  // Get props for child elements from useSelect
  let buttonRef = useRef<HTMLButtonElement>(null);
  let [labelRef, label] = useSlot();
  let {
    labelProps,
    triggerProps,
    valueProps,
    menuProps,
    descriptionProps,
    errorMessageProps
  } = useSelect({...props, label}, state, buttonRef);

  // Make menu width match input + button
  let [buttonWidth, setButtonWidth] = useState<string | null>(null);
  let onResize = useCallback(() => {
    if (buttonRef.current) {
      setButtonWidth(buttonRef.current.offsetWidth + 'px');
    }
  }, [buttonRef]);

  useResizeObserver({
    ref: buttonRef,
    onResize: onResize
  });

  let renderProps = useRenderProps({
    ...props,
    values: renderPropsState,
    defaultClassName: 'react-aria-Select'
  });

  let DOMProps = filterDOMProps(props);
  delete DOMProps.id;

  return (
<<<<<<< HEAD
    <Provider
      values={[
        [InternalSelectContext, {state, valueProps, placeholder: props.placeholder}],
        [LabelContext, {...labelProps, ref: labelRef, elementType: 'span'}],
        [ButtonContext, {...triggerProps, ref: buttonRef, isPressed: state.isOpen}],
        [PopoverContext, {
          state,
          triggerRef: buttonRef,
          preserveChildren: true,
          placement: 'bottom start',
          style: {'--trigger-width': buttonWidth} as React.CSSProperties
        }],
        [ListBoxContext, {state, [slotCallbackSymbol]: setListBoxProps, ...menuProps}],
        [TextContext, {
          slots: {
            description: descriptionProps,
            errorMessage: errorMessageProps
          }
        }]
      ]}>
      <div
        {...DOMProps}
        {...renderProps}
        {...focusProps}
        ref={ref}
        slot={props.slot}
        data-focused={state.isFocused || undefined}
        data-focus-visible={isFocusVisible || undefined}
        data-open={state.isOpen || undefined}
        data-disabled={props.isDisabled || undefined}
        data-validation-state={props.validationState || undefined}
        data-required={props.isRequired || undefined} />
      {portal}
      <HiddenSelect
        state={state}
        triggerRef={buttonRef}
        label={label}
        name={props.name}
        isDisabled={props.isDisabled} />
    </Provider>
=======
    <>
      {/* Render a hidden copy of the children so that we can build the collection even when the popover is not open.
        * This should always come before the real DOM content so we have built the collection by the time it renders during SSR. */}
      <Hidden>
        <Provider
          values={[
            [InternalSelectContext, {state, valueProps, placeholder: props.placeholder}],
            [ListBoxContext, {document}]
          ]}>
          {renderProps.children}
        </Provider>
      </Hidden>
      <Provider
        values={[
          [InternalSelectContext, {state, valueProps, placeholder: props.placeholder}],
          [LabelContext, {...labelProps, ref: labelRef, elementType: 'span'}],
          [ButtonContext, {...triggerProps, ref: buttonRef, isPressed: state.isOpen}],
          [PopoverContext, {
            state,
            triggerRef: buttonRef,
            placement: 'bottom start',
            style: {'--trigger-width': buttonWidth} as React.CSSProperties
          }],
          [ListBoxContext, {state, ...menuProps}],
          [TextContext, {
            slots: {
              description: descriptionProps,
              errorMessage: errorMessageProps
            }
          }]
        ]}>
        <div
          {...DOMProps}
          {...renderProps}
          {...focusProps}
          ref={ref}
          slot={props.slot}
          data-focused={state.isFocused || undefined}
          data-focus-visible={isFocusVisible || undefined}
          data-open={state.isOpen || undefined}
          data-disabled={props.isDisabled || undefined}
          data-validation-state={props.validationState || undefined}
          data-required={props.isRequired || undefined} />
        <HiddenSelect
          state={state}
          triggerRef={buttonRef}
          label={label}
          name={props.name} />
      </Provider>
    </>
>>>>>>> 5f69479a
  );
}

/**
 * A select displays a collapsible list of options and allows a user to select one of them.
 */
const _Select = /*#__PURE__*/ (forwardRef as forwardRefType)(Select);
export {_Select as Select};

export interface SelectValueRenderProps<T> {
  /**
   * Whether the value is a placeholder.
   * @selector [data-placeholder]
   */
  isPlaceholder: boolean,
  /** The object value of the currently selected item. */
  selectedItem: T | null,
  /** The textValue of the currently selected item. */
  selectedText: string | null
}

export interface SelectValueProps<T extends object> extends Omit<HTMLAttributes<HTMLElement>, keyof RenderProps<unknown>>, RenderProps<SelectValueRenderProps<T>> {}

function SelectValue<T extends object>(props: SelectValueProps<T>, ref: ForwardedRef<HTMLSpanElement>) {
  let {state, valueProps, placeholder} = useContext(InternalSelectContext)!;
  let selectedItem = state.selectedKey != null
    ? state.collection.getItem(state.selectedKey)
    : null;
  let rendered = selectedItem?.rendered;
  if (typeof rendered === 'function') {
    // If the selected item has a function as a child, we need to call it to render to JSX.
    let fn = rendered as (s: ItemRenderProps) => ReactNode;
    rendered = fn({
      isHovered: false,
      isPressed: false,
      isSelected: false,
      isFocused: false,
      isFocusVisible: false,
      isDisabled: false,
      selectionMode: 'single',
      selectionBehavior: 'toggle'
    });
  }

  let renderProps = useRenderProps({
    ...props,
    // TODO: localize this.
    defaultChildren: rendered || placeholder || 'Select an item',
    defaultClassName: 'react-aria-SelectValue',
    values: {
      selectedItem: state.selectedItem?.value as T ?? null,
      selectedText: state.selectedItem?.textValue ?? null,
      isPlaceholder: !selectedItem
    }
  });

  let DOMProps = filterDOMProps(props);
  delete DOMProps.id;

  return (
    <span ref={ref} {...DOMProps} {...valueProps} {...renderProps} data-placeholder={!selectedItem || undefined}>
      {/* clear description and error message slots */}
      <TextContext.Provider value={undefined}>
        {renderProps.children}
      </TextContext.Provider>
    </span>
  );
}

/**
 * SelectValue renders the current value of a Select, or a placeholder if no value is selected.
 * It is usually placed within the button element.
 */
const _SelectValue = /*#__PURE__*/ (forwardRef as forwardRefType)(SelectValue);
export {_SelectValue as SelectValue};<|MERGE_RESOLUTION|>--- conflicted
+++ resolved
@@ -122,48 +122,6 @@
   delete DOMProps.id;
 
   return (
-<<<<<<< HEAD
-    <Provider
-      values={[
-        [InternalSelectContext, {state, valueProps, placeholder: props.placeholder}],
-        [LabelContext, {...labelProps, ref: labelRef, elementType: 'span'}],
-        [ButtonContext, {...triggerProps, ref: buttonRef, isPressed: state.isOpen}],
-        [PopoverContext, {
-          state,
-          triggerRef: buttonRef,
-          preserveChildren: true,
-          placement: 'bottom start',
-          style: {'--trigger-width': buttonWidth} as React.CSSProperties
-        }],
-        [ListBoxContext, {state, [slotCallbackSymbol]: setListBoxProps, ...menuProps}],
-        [TextContext, {
-          slots: {
-            description: descriptionProps,
-            errorMessage: errorMessageProps
-          }
-        }]
-      ]}>
-      <div
-        {...DOMProps}
-        {...renderProps}
-        {...focusProps}
-        ref={ref}
-        slot={props.slot}
-        data-focused={state.isFocused || undefined}
-        data-focus-visible={isFocusVisible || undefined}
-        data-open={state.isOpen || undefined}
-        data-disabled={props.isDisabled || undefined}
-        data-validation-state={props.validationState || undefined}
-        data-required={props.isRequired || undefined} />
-      {portal}
-      <HiddenSelect
-        state={state}
-        triggerRef={buttonRef}
-        label={label}
-        name={props.name}
-        isDisabled={props.isDisabled} />
-    </Provider>
-=======
     <>
       {/* Render a hidden copy of the children so that we can build the collection even when the popover is not open.
         * This should always come before the real DOM content so we have built the collection by the time it renders during SSR. */}
@@ -211,10 +169,10 @@
           state={state}
           triggerRef={buttonRef}
           label={label}
-          name={props.name} />
+          name={props.name}
+          isDisabled={props.isDisabled} />
       </Provider>
     </>
->>>>>>> 5f69479a
   );
 }
 
