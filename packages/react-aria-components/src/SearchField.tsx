/*
 * Copyright 2022 Adobe. All rights reserved.
 * This file is licensed to you under the Apache License, Version 2.0 (the "License");
 * you may not use this file except in compliance with the License. You may obtain a copy
 * of the License at http://www.apache.org/licenses/LICENSE-2.0
 *
 * Unless required by applicable law or agreed to in writing, software distributed under
 * the License is distributed on an "AS IS" BASIS, WITHOUT WARRANTIES OR REPRESENTATIONS
 * OF ANY KIND, either express or implied. See the License for the specific language
 * governing permissions and limitations under the License.
 */

import {AriaSearchFieldProps, useSearchField} from 'react-aria';
import {ButtonContext} from './Button';
import {ContextValue, Provider, RACValidation, removeDataAttributes, RenderProps, SlotProps, useContextProps, useRenderProps, useSlot, useSlottedContext} from './utils';
import {FieldErrorContext} from './FieldError';
import {filterDOMProps, mergeProps} from '@react-aria/utils';
import {FormContext} from './Form';
import {forwardRefType} from '@react-types/shared';
import {GroupContext} from './Group';
import {InputContext} from './Input';
import {LabelContext} from './Label';
import React, {createContext, ForwardedRef, forwardRef, useRef} from 'react';
import {SearchFieldState, useSearchFieldState} from 'react-stately';
import {TextContext} from './Text';

export interface SearchFieldRenderProps {
  /**
   * Whether the search field is empty.
   * @selector [data-empty]
   */
  isEmpty: boolean,
  /**
   * Whether the search field is disabled.
   * @selector [data-disabled]
   */
  isDisabled: boolean,
  /**
   * Whether the search field is invalid.
   * @selector [data-invalid]
   */
  isInvalid: boolean,
  /**
   * State of the search field.
   */
  state: SearchFieldState
}

export interface SearchFieldProps extends Omit<AriaSearchFieldProps, 'label' | 'placeholder' | 'description' | 'errorMessage' | 'validationState' | 'validationBehavior'>, RACValidation, RenderProps<SearchFieldRenderProps>, SlotProps {}

export const SearchFieldContext = createContext<ContextValue<SearchFieldProps, HTMLDivElement>>(null);

/**
 * A search field allows a user to enter and clear a search query.
 */
export const SearchField = /*#__PURE__*/ (forwardRef as forwardRefType)(function SearchField(props: SearchFieldProps, ref: ForwardedRef<HTMLDivElement>) {
  [props, ref] = useContextProps(props, ref, SearchFieldContext);
  let {validationBehavior: formValidationBehavior} = useSlottedContext(FormContext) || {};
  let validationBehavior = props.validationBehavior ?? formValidationBehavior ?? 'native';
  let inputRef = useRef<HTMLInputElement>(null);
<<<<<<< HEAD
  let [labelRef, label] = useSlot(
    !props['aria-label'] && !props['aria-labelledby']
  );
=======
  let [inputContextProps, mergedInputRef] = useContextProps({}, inputRef, InputContext);
  let [labelRef, label] = useSlot();
>>>>>>> 4b641a76
  let state = useSearchFieldState({
    ...props,
    validationBehavior
  });

  let {labelProps, inputProps, clearButtonProps, descriptionProps, errorMessageProps, ...validation} = useSearchField({
    ...removeDataAttributes(props),
    label,
    validationBehavior
  }, state, mergedInputRef);

  let renderProps = useRenderProps({
    ...props,
    values: {
      isEmpty: state.value === '',
      isDisabled: props.isDisabled || false,
      isInvalid: validation.isInvalid || false,
      state
    },
    defaultClassName: 'react-aria-SearchField'
  });

  let DOMProps = filterDOMProps(props);
  delete DOMProps.id;

  return (
    <div
      {...DOMProps}
      {...renderProps}
      ref={ref}
      slot={props.slot || undefined}
      data-empty={state.value === '' || undefined}
      data-disabled={props.isDisabled || undefined}
      data-invalid={validation.isInvalid || undefined}>
      <Provider
        values={[
          [LabelContext, {...labelProps, ref: labelRef}],
          [InputContext, {...mergeProps(inputProps, inputContextProps), ref: mergedInputRef}],
          [ButtonContext, clearButtonProps],
          [TextContext, {
            slots: {
              description: descriptionProps,
              errorMessage: errorMessageProps
            }
          }],
          [GroupContext, {isInvalid: validation.isInvalid, isDisabled: props.isDisabled || false}],
          [FieldErrorContext, validation]
        ]}>
        {renderProps.children}
      </Provider>
    </div>
  );
});<|MERGE_RESOLUTION|>--- conflicted
+++ resolved
@@ -58,14 +58,10 @@
   let {validationBehavior: formValidationBehavior} = useSlottedContext(FormContext) || {};
   let validationBehavior = props.validationBehavior ?? formValidationBehavior ?? 'native';
   let inputRef = useRef<HTMLInputElement>(null);
-<<<<<<< HEAD
+  let [inputContextProps, mergedInputRef] = useContextProps({}, inputRef, InputContext);
   let [labelRef, label] = useSlot(
     !props['aria-label'] && !props['aria-labelledby']
   );
-=======
-  let [inputContextProps, mergedInputRef] = useContextProps({}, inputRef, InputContext);
-  let [labelRef, label] = useSlot();
->>>>>>> 4b641a76
   let state = useSearchFieldState({
     ...props,
     validationBehavior
