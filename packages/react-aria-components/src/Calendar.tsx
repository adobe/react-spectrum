--- conflicted
+++ resolved
@@ -325,11 +325,7 @@
   isToday: boolean
 }
 
-<<<<<<< HEAD
-export interface CalendarGridProps extends StyleProps, Omit<AllHTMLAttributes<HTMLTableElement>, 'children'> {
-=======
-export interface CalendarGridProps extends StyleProps, GlobalDOMAttributes<HTMLTableElement> {
->>>>>>> 6d2fe6aa
+export interface CalendarGridProps extends StyleProps, GlobalDOMAttributes<HTMLTableElement>, Pick<AllHTMLAttributes<HTMLTableElement>, 'cellPadding' | 'cellSpacing'> {
   /**
    * Either a function to render calendar cells for each date in the month,
    * or children containing a `<CalendarGridHeader>`` and `<CalendarGridBody>`
@@ -388,14 +384,9 @@
   return (
     <InternalCalendarGridContext.Provider value={{headerProps, weekDays, startDate, weeksInMonth}}>
       <table
-<<<<<<< HEAD
-        {...filterDOMProps(props as any)}
-        {...gridProps}
+        {...mergeProps(DOMProps, gridProps)}
         cellPadding={props.cellPadding}
         cellSpacing={props.cellSpacing}
-=======
-        {...mergeProps(DOMProps, gridProps)}
->>>>>>> 6d2fe6aa
         ref={ref}
         style={props.style}
         className={props.className ?? 'react-aria-CalendarGrid'}>
