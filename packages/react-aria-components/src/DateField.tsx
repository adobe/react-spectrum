/*
 * Copyright 2022 Adobe. All rights reserved.
 * This file is licensed to you under the Apache License, Version 2.0 (the "License");
 * you may not use this file except in compliance with the License. You may obtain a copy
 * of the License at http://www.apache.org/licenses/LICENSE-2.0
 *
 * Unless required by applicable law or agreed to in writing, software distributed under
 * the License is distributed on an "AS IS" BASIS, WITHOUT WARRANTIES OR REPRESENTATIONS
 * OF ANY KIND, either express or implied. See the License for the specific language
 * governing permissions and limitations under the License.
 */
import {AriaDateFieldProps, AriaTimeFieldProps, DateValue, HoverEvents, mergeProps, TimeValue, useDateField, useDateSegment, useFocusRing, useHover, useLocale, useTimeField} from 'react-aria';
import {
  ClassNameOrFunction,
  ContextValue,
  Provider,
  RACValidation,
  removeDataAttributes,
  RenderProps,
  SlotProps,
  StyleRenderProps,
  useContextProps,
  useRenderProps,
  useSlot,
  useSlottedContext
} from './utils';
import {createCalendar} from '@internationalized/date';
import {DateFieldState, DateSegmentType, DateSegment as IDateSegment, TimeFieldState, useDateFieldState, useTimeFieldState} from 'react-stately';
import {FieldErrorContext} from './FieldError';
import {filterDOMProps, useObjectRef} from '@react-aria/utils';
import {FormContext} from './Form';
import {forwardRefType, GlobalDOMAttributes} from '@react-types/shared';
import {Group, GroupContext} from './Group';
import {HiddenDateInput} from './HiddenDateInput';
import {Input, InputContext} from './Input';
import {LabelContext} from './Label';
import React, {cloneElement, createContext, ForwardedRef, forwardRef, JSX, ReactElement, useContext, useRef} from 'react';
import {TextContext} from './Text';

export interface DateFieldRenderProps {
  /**
   * State of the date field.
   */
  state: DateFieldState,
  /**
   * Whether the date field is invalid.
   * @selector [data-invalid]
   */
  isInvalid: boolean,
  /**
   * Whether the date field is disabled.
   * @selector [data-disabled]
   */
  isDisabled: boolean,
  /**
   * Whether the date field is read only.
   * @selector [data-readonly]
   */
  isReadOnly: boolean
}
export interface DateFieldProps<T extends DateValue> extends Omit<AriaDateFieldProps<T>, 'label' | 'description' | 'errorMessage' | 'validationState' | 'validationBehavior'>, RACValidation, RenderProps<DateFieldRenderProps>, SlotProps, GlobalDOMAttributes<HTMLDivElement> {
  /**
   * The CSS [className](https://developer.mozilla.org/en-US/docs/Web/API/Element/className) for the element. A function may be provided to compute the class based on component state.
   * @default 'react-aria-DateField'
   */
  className?: ClassNameOrFunction<DateFieldRenderProps>
}
export interface TimeFieldProps<T extends TimeValue> extends Omit<AriaTimeFieldProps<T>, 'label' | 'description' | 'errorMessage' | 'validationState' | 'validationBehavior'>, RACValidation, RenderProps<DateFieldRenderProps>, SlotProps, GlobalDOMAttributes<HTMLDivElement> {
  /**
   * The CSS [className](https://developer.mozilla.org/en-US/docs/Web/API/Element/className) for the element. A function may be provided to compute the class based on component state.
   * @default 'react-aria-TimeField'
   */
  className?: ClassNameOrFunction<DateFieldRenderProps>
}

export const DateFieldContext = createContext<ContextValue<DateFieldProps<any>, HTMLDivElement>>(null);
export const TimeFieldContext = createContext<ContextValue<TimeFieldProps<any>, HTMLDivElement>>(null);
export const DateFieldStateContext = createContext<DateFieldState | null>(null);
export const TimeFieldStateContext = createContext<TimeFieldState | null>(null);
const DateInputFocusableRefContext = createContext<ForwardedRef<HTMLElement> | null>(null);

/**
 * A date field allows users to enter and edit date and time values using a keyboard.
 * Each part of a date value is displayed in an individually editable segment.
 */
export const DateField = /*#__PURE__*/ (forwardRef as forwardRefType)(function DateField<T extends DateValue>(props: DateFieldProps<T>, ref: ForwardedRef<HTMLDivElement>) {
  [props, ref] = useContextProps(props, ref, DateFieldContext);
  let {validationBehavior: formValidationBehavior} = useSlottedContext(FormContext) || {};
  let validationBehavior = props.validationBehavior ?? formValidationBehavior ?? 'native';
  let {locale} = useLocale();
  let state = useDateFieldState({
    ...props,
    locale,
    createCalendar,
    validationBehavior
  });

  let fieldRef = useRef<HTMLDivElement>(null);
  let [labelRef, label] = useSlot(
    !props['aria-label'] && !props['aria-labelledby']
  );
  let inputRef = useRef<HTMLInputElement>(null);
  let {labelProps, fieldProps, inputProps, descriptionProps, errorMessageProps, ...validation} = useDateField({
    ...removeDataAttributes(props),
    label,
    inputRef,
    validationBehavior
  }, state, fieldRef);

  let renderProps = useRenderProps({
    ...removeDataAttributes(props),
    values: {
      state,
      isInvalid: state.isInvalid,
      isDisabled: state.isDisabled,
      isReadOnly: state.isReadOnly
    },
    defaultClassName: 'react-aria-DateField'
  });

  let DOMProps = filterDOMProps(props, {global: true});
  delete DOMProps.id;

  return (
    <Provider
      values={[
        [DateFieldStateContext, state],
        [GroupContext, {...fieldProps, ref: fieldRef, isInvalid: state.isInvalid, isDisabled: state.isDisabled}],
        [InputContext, {...inputProps, ref: inputRef}],
        [LabelContext, {...labelProps, ref: labelRef, elementType: 'span'}],
        [TextContext, {
          slots: {
            description: descriptionProps,
            errorMessage: errorMessageProps
          }
        }],
        [FieldErrorContext, validation]
      ]}>
      <div
        {...DOMProps}
        {...renderProps}
        ref={ref}
        slot={props.slot || undefined}
        data-invalid={state.isInvalid || undefined}
        data-disabled={state.isDisabled || undefined}
        data-readonly={state.isReadOnly || undefined} />
      <HiddenDateInput
        autoComplete={props.autoComplete}
        name={props.name}
        isDisabled={props.isDisabled}
        state={state} />
    </Provider>
  );
});

/**
 * A time field allows users to enter and edit time values using a keyboard.
 * Each part of a time value is displayed in an individually editable segment.
 */
export const TimeField = /*#__PURE__*/ (forwardRef as forwardRefType)(function TimeField<T extends TimeValue>(props: TimeFieldProps<T>, ref: ForwardedRef<HTMLDivElement>) {
  [props, ref] = useContextProps(props, ref, TimeFieldContext);
  let {validationBehavior: formValidationBehavior} = useSlottedContext(FormContext) || {};
  let validationBehavior = props.validationBehavior ?? formValidationBehavior ?? 'native';
  let {locale} = useLocale();
  let state = useTimeFieldState({
    ...props,
    locale,
    validationBehavior
  });

  let fieldRef = useRef<HTMLDivElement>(null);
  let [labelRef, label] = useSlot(
    !props['aria-label'] && !props['aria-labelledby']
  );
  let inputRef = useRef<HTMLInputElement>(null);
  let {labelProps, fieldProps, inputProps, descriptionProps, errorMessageProps, ...validation} = useTimeField({
    ...removeDataAttributes(props),
    label,
    inputRef,
    validationBehavior
  }, state, fieldRef);

  let renderProps = useRenderProps({
    ...props,
    values: {
      state,
      isInvalid: state.isInvalid,
      isDisabled: state.isDisabled,
      isReadOnly: state.isReadOnly
    },
    defaultClassName: 'react-aria-TimeField'
  });

  let DOMProps = filterDOMProps(props, {global: true});
  delete DOMProps.id;

  return (
    <Provider
      values={[
        [TimeFieldStateContext, state],
        [GroupContext, {...fieldProps, ref: fieldRef, isInvalid: state.isInvalid, isDisabled: state.isDisabled}],
        [InputContext, {...inputProps, ref: inputRef}],
        [LabelContext, {...labelProps, ref: labelRef, elementType: 'span'}],
        [TextContext, {
          slots: {
            description: descriptionProps,
            errorMessage: errorMessageProps
          }
        }],
        [FieldErrorContext, validation]
      ]}>
      <div
        {...DOMProps}
        {...renderProps}
        ref={ref}
        slot={props.slot || undefined}
        data-invalid={state.isInvalid || undefined}
        data-disabled={state.isDisabled || undefined}
        data-readonly={state.isReadOnly || undefined} />
    </Provider>
  );
});

export interface DateInputRenderProps {
  /**
   * Whether the date input is currently hovered with a mouse.
   * @selector [data-hovered]
   */
  isHovered: boolean,
  /**
   * Whether an element within the date input is focused, either via a mouse or keyboard.
   * @selector [data-focus-within]
   */
  isFocusWithin: boolean,
  /**
   * Whether an element within the date input is keyboard focused.
   * @selector [data-focus-visible]
   */
  isFocusVisible: boolean,
  /**
   * Whether the date input is disabled.
   * @selector [data-disabled]
   */
  isDisabled: boolean,

  /**
   * Whether the date input is invalid.
   * @selector [data-invalid]
   */
  isInvalid: boolean
}

export interface DateInputProps extends SlotProps, StyleRenderProps<DateInputRenderProps>, GlobalDOMAttributes<HTMLDivElement> {
  /**
   * The CSS [className](https://developer.mozilla.org/en-US/docs/Web/API/Element/className) for the element. A function may be provided to compute the class based on component state.
   * @default 'react-aria-DateInput'
   */
  className?: ClassNameOrFunction<DateInputRenderProps>,
  /**
   * A ref for the first focusable date segment.
   */
  focusableRef?: ForwardedRef<HTMLElement>,
  children: (segment: IDateSegment) => ReactElement
}

/**
 * A date input groups the editable date segments within a date field.
 */
export const DateInput = /*#__PURE__*/ (forwardRef as forwardRefType)(function DateInput(props: DateInputProps, ref: ForwardedRef<HTMLDivElement>): JSX.Element {
  // If state is provided by DateField/TimeField, just render.
  // Otherwise (e.g. in DatePicker), we need to call hooks and create state ourselves.
  let dateFieldState = useContext(DateFieldStateContext);
  let timeFieldState = useContext(TimeFieldStateContext);
  return dateFieldState || timeFieldState
    ? <DateInputInner {...props} ref={ref} />
    : <DateInputStandalone {...props} ref={ref} />;
});

const DateInputStandalone = forwardRef((props: DateInputProps, ref: ForwardedRef<HTMLDivElement>) => {
  let [dateFieldProps, fieldRef] = useContextProps({slot: props.slot} as DateFieldProps<any>, ref, DateFieldContext);
  let {locale} = useLocale();
  let state = useDateFieldState({
    ...dateFieldProps,
    locale,
    createCalendar
  });

  let inputRef = useRef<HTMLInputElement>(null);
  let {fieldProps, inputProps} = useDateField({...dateFieldProps, inputRef}, state, fieldRef);

  return (
    <Provider
      values={[
        [DateFieldStateContext, state],
        [InputContext, {...inputProps, ref: inputRef}],
        [GroupContext, {...fieldProps, ref: fieldRef, isInvalid: state.isInvalid, isDisabled: state.isDisabled}]
      ]}>
      <DateInputInner {...props} />
    </Provider>
  );
});

const DateInputInner = forwardRef((props: DateInputProps, ref: ForwardedRef<HTMLDivElement>) => {
  let {className, children, focusableRef, ...otherProps} = props;
  let dateFieldState = useContext(DateFieldStateContext);
  let timeFieldState = useContext(TimeFieldStateContext);
  let state = dateFieldState ?? timeFieldState!;

  return (
    <Provider
      values={[
        [DateInputFocusableRefContext, focusableRef || null]
      ]}>
      <Group
        {...otherProps}
        ref={ref}
        slot={props.slot || undefined}
        className={className ?? 'react-aria-DateInput'}
        isReadOnly={state.isReadOnly}
        isInvalid={state.isInvalid}
        isDisabled={state.isDisabled}>
        {state.segments.map((segment, i) => cloneElement(children(segment), {key: i}))}
      </Group>
<<<<<<< HEAD
      <Input />
    </Provider>
=======
      <Input className="" />
    </>
>>>>>>> 4c91299d
  );
});

export interface DateSegmentRenderProps extends Omit<IDateSegment, 'isEditable'> {
  /**
   * Whether the segment is currently hovered with a mouse.
   * @selector [data-hovered]
   */
  isHovered: boolean,
  /**
   * Whether the segment is focused, either via a mouse or keyboard.
   * @selector [data-focused]
   */
  isFocused: boolean,
  /**
   * Whether the segment is keyboard focused.
   * @selector [data-focus-visible]
   */
  isFocusVisible: boolean,
  /**
   * Whether the value is a placeholder.
   * @selector [data-placeholder]
   */
  isPlaceholder: boolean,
  /**
   * Whether the segment is read only.
   * @selector [data-readonly]
   */
  isReadOnly: boolean,
  /**
   * Whether the date field is disabled.
   * @selector [data-disabled]
   */
  isDisabled: boolean,
  /**
   * Whether the date field is in an invalid state.
   * @selector [data-invalid]
   */
  isInvalid: boolean,
  /**
   * The type of segment. Values include `literal`, `year`, `month`, `day`, etc.
   * @selector [data-type="..."]
   */
  type: DateSegmentType
}

export interface DateSegmentProps extends RenderProps<DateSegmentRenderProps>, HoverEvents, GlobalDOMAttributes<HTMLSpanElement> {
  /**
   * The CSS [className](https://developer.mozilla.org/en-US/docs/Web/API/Element/className) for the element. A function may be provided to compute the class based on component state.
   * @default 'react-aria-DateSegment'
   */
  className?: ClassNameOrFunction<DateSegmentRenderProps>,
  segment: IDateSegment
}

/**
 * A date segment displays an individual unit of a date and time, and allows users to edit
 * the value by typing or using the arrow keys to increment and decrement.
 */
export const DateSegment = /*#__PURE__*/ (forwardRef as forwardRefType)(function DateSegment({segment, ...otherProps}: DateSegmentProps, ref: ForwardedRef<HTMLSpanElement>) {
  let dateFieldState = useContext(DateFieldStateContext);
  let timeFieldState = useContext(TimeFieldStateContext);
  let state = dateFieldState ?? timeFieldState!;
  let focusableRef = useContext(DateInputFocusableRefContext);

  // If this is the first editable segment and focusableRef is provided, use it
  let isFirstEditableSegment = segment.isEditable &&
    segment.type === state.segments.find(s => s.isEditable)?.type;

  let domRef = useObjectRef((isFirstEditableSegment && focusableRef) ? focusableRef : ref);
  let {segmentProps} = useDateSegment(segment, state, domRef);
  let {focusProps, isFocused, isFocusVisible} = useFocusRing();
  let {hoverProps, isHovered} = useHover({...otherProps, isDisabled: state.isDisabled || segment.type === 'literal'});
  let renderProps = useRenderProps({
    ...otherProps,
    values: {
      ...segment,
      isReadOnly: state.isReadOnly,
      isInvalid: state.isInvalid,
      isDisabled: state.isDisabled,
      isHovered,
      isFocused,
      isFocusVisible
    },
    defaultChildren: segment.text,
    defaultClassName: 'react-aria-DateSegment'
  });

  return (
    <span
      {...mergeProps(filterDOMProps(otherProps, {global: true}), segmentProps, focusProps, hoverProps)}
      {...renderProps}
      style={segmentProps.style}
      ref={domRef}
      data-placeholder={segment.isPlaceholder || undefined}
      data-invalid={state.isInvalid || undefined}
      data-readonly={state.isReadOnly || undefined}
      data-disabled={state.isDisabled || undefined}
      data-type={segment.type}
      data-hovered={isHovered || undefined}
      data-focused={isFocused || undefined}
      data-focus-visible={isFocusVisible || undefined} />
  );
});<|MERGE_RESOLUTION|>--- conflicted
+++ resolved
@@ -321,13 +321,8 @@
         isDisabled={state.isDisabled}>
         {state.segments.map((segment, i) => cloneElement(children(segment), {key: i}))}
       </Group>
-<<<<<<< HEAD
-      <Input />
+      <Input className="" />
     </Provider>
-=======
-      <Input className="" />
-    </>
->>>>>>> 4c91299d
   );
 });
 
