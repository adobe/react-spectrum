--- conflicted
+++ resolved
@@ -321,11 +321,7 @@
         isDisabled={state.isDisabled}>
         {state.segments.map((segment, i) => cloneElement(children(segment), {key: i}))}
       </Group>
-<<<<<<< HEAD
-      <Input />
-=======
       <Input className="" />
->>>>>>> 4f9720a3
     </Provider>
   );
 });
