--- conflicted
+++ resolved
@@ -9,7 +9,7 @@
  * OF ANY KIND, either express or implied. See the License for the specific language
  * governing permissions and limitations under the License.
  */
-import {AriaGridListProps, DraggableItemResult, DropIndicatorAria, DroppableCollectionResult, ListKeyboardDelegate, mergeProps, useFocusRing, useGridList, useGridListItem, useGridListSelectionCheckbox, useHover, useVisuallyHidden, VisuallyHidden} from 'react-aria';
+import {AriaGridListProps, DraggableItemResult, DragPreviewRenderer, DropIndicatorAria, DroppableCollectionResult, ListKeyboardDelegate, mergeProps, useFocusRing, useGridList, useGridListItem, useGridListSelectionCheckbox, useHover, useVisuallyHidden, VisuallyHidden} from 'react-aria';
 import {ButtonContext} from './Button';
 import {CheckboxContext} from './Checkbox';
 import {CollectionProps, ItemProps, useCachedChildren, useCollection} from './Collection';
@@ -17,7 +17,7 @@
 import {DragAndDropHooks, DropIndicator, DropIndicatorContext, DropIndicatorProps} from './useDragAndDrop';
 import {DraggableCollectionState, DroppableCollectionState, ListState, Node, SelectionBehavior, useListState} from 'react-stately';
 import {filterDOMProps, isIOS, isWebKit, useObjectRef} from '@react-aria/utils';
-import React, {createContext, ForwardedRef, forwardRef, ReactNode, RefObject, useContext, useEffect, useRef} from 'react';
+import React, {createContext, ForwardedRef, forwardRef, HTMLAttributes, ReactNode, RefObject, useContext, useEffect, useRef} from 'react';
 import {TextContext} from './Text';
 
 export interface GridListRenderProps {
@@ -49,14 +49,10 @@
   dropState?: DroppableCollectionState
 }
 
-export const GridListContext = createContext<ContextValue<GridListProps<any>, HTMLUListElement>>(null);
-<<<<<<< HEAD
-const InternalGridListContext = createContext<ListState<unknown> | null>(null);
-=======
-const InternalGridListContext = createContext<InternalGridListContextValue>(null);
->>>>>>> bd5adc8a
-
-function GridList<T extends object>(props: GridListProps<T>, ref: ForwardedRef<HTMLUListElement>) {
+export const GridListContext = createContext<ContextValue<GridListProps<any>, HTMLDivElement>>(null);
+const InternalGridListContext = createContext<InternalGridListContextValue | null>(null);
+
+function GridList<T extends object>(props: GridListProps<T>, ref: ForwardedRef<HTMLDivElement>) {
   [props, ref] = useContextProps(props, ref, GridListContext);
   let {dragAndDropHooks} = props;
   let {portal, collection} = useCollection(props);
@@ -92,28 +88,29 @@
     console.warn('Drop hooks were provided during one render, but not another. This should be avoided as it may produce unexpected behavior.');
   }
 
-  let dragState: DraggableCollectionState;
-  let dropState: DroppableCollectionState;
-  let droppableCollection: DroppableCollectionResult;
-  let isRootDropTarget: boolean;
-  let dragPreview: JSX.Element;
-  let preview = useRef(null);
-
-  if (isListDraggable) {
-    dragState = dragAndDropHooks.useDraggableCollectionState({
+  let dragState: DraggableCollectionState | undefined = undefined;
+  let dropState: DroppableCollectionState | undefined = undefined;
+  let droppableCollection: DroppableCollectionResult | undefined = undefined;
+  let isRootDropTarget = false;
+  let dragPreview: JSX.Element | null = null;
+  let preview = useRef<DragPreviewRenderer>(null);
+
+  if (isListDraggable && dragAndDropHooks) {
+    dragState = dragAndDropHooks.useDraggableCollectionState!({
       collection,
       selectionManager,
-      preview: dragAndDropHooks.renderDragPreview ? preview : null
+      preview: dragAndDropHooks.renderDragPreview ? preview : undefined
     });
-    dragAndDropHooks.useDraggableCollection({}, dragState, ref);
-
+    dragAndDropHooks.useDraggableCollection!({}, dragState, ref);
+
+    let DragPreview = dragAndDropHooks.DragPreview!;
     dragPreview = dragAndDropHooks.renderDragPreview
-      ? <dragAndDropHooks.DragPreview ref={preview}>{dragAndDropHooks.renderDragPreview}</dragAndDropHooks.DragPreview>
+      ? <DragPreview ref={preview}>{dragAndDropHooks.renderDragPreview}</DragPreview>
       : null;
   }
 
-  if (isListDroppable) {
-    dropState = dragAndDropHooks.useDroppableCollectionState({
+  if (isListDroppable && dragAndDropHooks) {
+    dropState = dragAndDropHooks.useDroppableCollectionState!({
       collection,
       selectionManager
     });
@@ -124,7 +121,7 @@
       ref
     );
     let dropTargetDelegate = dragAndDropHooks.dropTargetDelegate || new dragAndDropHooks.ListDropTargetDelegate(collection, ref);
-    droppableCollection = dragAndDropHooks.useDroppableCollection({
+    droppableCollection = dragAndDropHooks.useDroppableCollection!({
       keyboardDelegate,
       dropTargetDelegate
     }, dropState, ref);
@@ -142,8 +139,8 @@
     }
   });
 
-  let emptyState;
-  let emptyStatePropOverrides;
+  let emptyState: ReactNode = null;
+  let emptyStatePropOverrides: HTMLAttributes<HTMLElement> | null = null;
   if (state.collection.size === 0 && props.renderEmptyState) {
     // Ideally we'd use `display: contents` on the row and cell elements so that
     // they don't affect the layout of the children. However, WebKit currently has
@@ -211,15 +208,9 @@
 const _GridList = (forwardRef as forwardRefType)(GridList);
 export {_GridList as GridList};
 
-<<<<<<< HEAD
-function GridListItem({item}: {item: Node<object>}) {
-  let state = useContext(InternalGridListContext)!;
-  let ref = React.useRef<HTMLLIElement>(null);
-=======
 function GridListItem({item}) {
-  let {state, dragAndDropHooks, dragState, dropState} = useContext(InternalGridListContext);
-  let ref = React.useRef();
->>>>>>> bd5adc8a
+  let {state, dragAndDropHooks, dragState, dropState} = useContext(InternalGridListContext)!;
+  let ref = React.useRef<HTMLDivElement>(null);
   let {rowProps, gridCellProps, descriptionProps, ...states} = useGridListItem(
     {
       node: item,
@@ -239,16 +230,16 @@
     state
   );
 
-  let draggableItem: DraggableItemResult;
-  if (dragState) {
-    draggableItem = dragAndDropHooks.useDraggableItem({key: item.key, hasDragButton: true}, dragState);
-  }
-
-  let dropIndicator: DropIndicatorAria;
-  let dropIndicatorRef = useRef(null);
+  let draggableItem: DraggableItemResult | null = null;
+  if (dragState && dragAndDropHooks) {
+    draggableItem = dragAndDropHooks.useDraggableItem!({key: item.key, hasDragButton: true}, dragState);
+  }
+
+  let dropIndicator: DropIndicatorAria | null = null;
+  let dropIndicatorRef = useRef<HTMLDivElement>(null);
   let {visuallyHiddenProps} = useVisuallyHidden();
-  if (dropState) {
-    dropIndicator = dragAndDropHooks.useDropIndicator({
+  if (dropState && dragAndDropHooks) {
+    dropIndicator = dragAndDropHooks.useDropIndicator!({
       target: {type: 'item', key: item.key, dropPosition: 'on'}
     }, dropState, dropIndicatorRef);
   }
@@ -273,7 +264,7 @@
   });
 
   let renderDropIndicator = dragAndDropHooks?.renderDropIndicator || (target => <DropIndicator target={target} />);
-  let dragButtonRef = useRef(null);
+  let dragButtonRef = useRef<HTMLButtonElement>(null);
   useEffect(() => {
     if (dragState && !dragButtonRef.current) {
       console.warn('Draggable items in a GridList must contain a <Button slot="drag"> element so that keyboard and screen reader users can drag them.');
@@ -338,11 +329,11 @@
 
 function GridListDropIndicator(props: DropIndicatorProps, ref: ForwardedRef<HTMLElement>) {
   ref = useObjectRef(ref);
-  let {dragAndDropHooks, dropState} = useContext(InternalGridListContext);
-  let buttonRef = useRef(null);
-  let {dropIndicatorProps, isHidden, isDropTarget} = dragAndDropHooks.useDropIndicator(
+  let {dragAndDropHooks, dropState} = useContext(InternalGridListContext)!;
+  let buttonRef = useRef<HTMLDivElement>(null);
+  let {dropIndicatorProps, isHidden, isDropTarget} = dragAndDropHooks!.useDropIndicator!(
     props,
-    dropState,
+    dropState!,
     buttonRef
   );
 
@@ -375,12 +366,12 @@
 }
 
 function RootDropIndicator() {
-  let {dragAndDropHooks, dropState} = useContext(InternalGridListContext);
-  let ref = useRef();
-  let {dropIndicatorProps} = dragAndDropHooks.useDropIndicator({
+  let {dragAndDropHooks, dropState} = useContext(InternalGridListContext)!;
+  let ref = useRef<HTMLDivElement>(null);
+  let {dropIndicatorProps} = dragAndDropHooks!.useDropIndicator!({
     target: {type: 'root'}
-  }, dropState, ref);
-  let isDropTarget = dropState.isDropTarget({type: 'root'});
+  }, dropState!, ref);
+  let isDropTarget = dropState!.isDropTarget({type: 'root'});
   let {visuallyHiddenProps} = useVisuallyHidden();
 
   if (!isDropTarget && dropIndicatorProps['aria-hidden']) {
