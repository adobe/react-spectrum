--- conflicted
+++ resolved
@@ -43,14 +43,11 @@
   isInvalid: boolean
 }
 
-<<<<<<< HEAD
-export interface GroupProps extends Omit<HTMLAttributes<HTMLElement>, 'className' | 'style'>, StyleRenderProps<GroupRenderProps> {
+export interface GroupProps extends AriaLabelingProps, Omit<HTMLAttributes<HTMLElement>, 'className' | 'style' | 'role'>, StyleRenderProps<GroupRenderProps> {
   /** Whether the group is disabled. */
   isDisabled?: boolean,
   /** Whether the group is invalid. */
-  isInvalid?: boolean
-=======
-export interface GroupProps extends AriaLabelingProps, Omit<HTMLAttributes<HTMLElement>, 'className' | 'style' | 'role'>, StyleRenderProps<GroupRenderProps> {
+  isInvalid?: boolean,
   /**
    * An accessibility role for the group. By default, this is set to `'group'`.
    * Use `'region'` when the contents of the group is important enough to be
@@ -59,7 +56,6 @@
    * @default 'group'
    */
   role?: 'group' | 'region' | 'presentation'
->>>>>>> 24bffc08
 }
 
 export const GroupContext = createContext<ContextValue<GroupProps, HTMLDivElement>>({});
