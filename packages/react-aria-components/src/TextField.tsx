/*
 * Copyright 2022 Adobe. All rights reserved.
 * This file is licensed to you under the Apache License, Version 2.0 (the "License");
 * you may not use this file except in compliance with the License. You may obtain a copy
 * of the License at http://www.apache.org/licenses/LICENSE-2.0
 *
 * Unless required by applicable law or agreed to in writing, software distributed under
 * the License is distributed on an "AS IS" BASIS, WITHOUT WARRANTIES OR REPRESENTATIONS
 * OF ANY KIND, either express or implied. See the License for the specific language
 * governing permissions and limitations under the License.
 */

import {AriaTextFieldProps, useTextField} from 'react-aria';
import {ContextValue, DOMProps, forwardRefType, Provider, RenderProps, SlotProps, useContextProps, useRenderProps, useSlot} from './utils';
import {filterDOMProps} from '@react-aria/utils';
import {InputContext} from './Input';
import {LabelContext} from './Label';
import React, {createContext, ForwardedRef, forwardRef, useCallback, useRef, useState} from 'react';
import {TextAreaContext} from './TextArea';
import {TextContext} from './Text';
import {ValidationState} from '@react-types/shared';

export interface TextFieldRenderProps {
  /**
   * Whether the text field is disabled.
   * @selector [data-disabled]
   */
  isDisabled: boolean,
  /**
   * Validation state of the text field.
   * @selector [data-validation-state]
   */
  validationState?: ValidationState
}

export interface TextFieldProps extends Omit<AriaTextFieldProps, 'label' | 'placeholder' | 'description' | 'errorMessage'>, Omit<DOMProps, 'style' | 'className' | 'children'>, SlotProps, RenderProps<TextFieldRenderProps> {}

export const TextFieldContext = createContext<ContextValue<TextFieldProps, HTMLDivElement>>(null);

function TextField(props: TextFieldProps, ref: ForwardedRef<HTMLDivElement>) {
  [props, ref] = useContextProps(props, ref, TextFieldContext);
  let inputRef = useRef(null);
  let [labelRef, label] = useSlot();
  let [inputElementType, setInputElementType] = useState('input');
  let {labelProps, inputProps, descriptionProps, errorMessageProps} = useTextField<any>({
    ...props,
    inputElementType,
    label
  }, inputRef);

<<<<<<< HEAD
  // Intercept setting the input ref so we can determine what kind of element we have.
  // useTextField uses this to determine what props to include.
  let inputOrTextAreaRef = useCallback((el) => {
    inputRef.current = el;
    if (el) {
      setInputElementType(el instanceof HTMLTextAreaElement ? 'textarea' : 'input');
    }
  }, []);

  let {focusProps, isFocused, isFocusVisible} = useFocusRing({within: true});
=======
>>>>>>> 9d8067cb
  let renderProps = useRenderProps({
    ...props,
    values: {
      isDisabled: props.isDisabled || false,
      validationState: props.validationState
    },
    defaultClassName: 'react-aria-TextField'
  });

  return (
    <div
      {...filterDOMProps(props)}
      {...renderProps}
      ref={ref}
      slot={props.slot}
      data-disabled={props.isDisabled || undefined}
      data-validation-state={props.validationState || undefined}>
      <Provider
        values={[
          [LabelContext, {...labelProps, ref: labelRef}],
          [InputContext, {...inputProps, ref: inputOrTextAreaRef}],
          [TextAreaContext, {...inputProps, ref: inputOrTextAreaRef}],
          [TextContext, {
            slots: {
              description: descriptionProps,
              errorMessage: errorMessageProps
            }
          }]
        ]}>
        {renderProps.children}
      </Provider>
    </div>
  );
}

/**
 * A text field allows a user to enter a plain text value with a keyboard.
 */
const _TextField = (forwardRef as forwardRefType)(TextField);
export {_TextField as TextField};<|MERGE_RESOLUTION|>--- conflicted
+++ resolved
@@ -48,7 +48,6 @@
     label
   }, inputRef);
 
-<<<<<<< HEAD
   // Intercept setting the input ref so we can determine what kind of element we have.
   // useTextField uses this to determine what props to include.
   let inputOrTextAreaRef = useCallback((el) => {
@@ -58,9 +57,6 @@
     }
   }, []);
 
-  let {focusProps, isFocused, isFocusVisible} = useFocusRing({within: true});
-=======
->>>>>>> 9d8067cb
   let renderProps = useRenderProps({
     ...props,
     values: {
