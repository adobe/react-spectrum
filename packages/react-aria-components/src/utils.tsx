--- conflicted
+++ resolved
@@ -63,17 +63,9 @@
   children?: ReactNode
 }
 
-<<<<<<< HEAD
-=======
-export interface ScrollableProps<T extends Element> {
-  /** Handler that is called when a user scrolls. See [MDN](https://developer.mozilla.org/en-US/docs/Web/API/Element/scroll_event). */
-  onScroll?: (e: UIEvent<T>) => void
-}
-
 type ClassNameOrFunction<T> = string | ((values: T & {defaultClassName: string | undefined}) => string);
 type StyleOrFunction<T> = CSSProperties | ((values: T & {defaultStyle: CSSProperties}) => CSSProperties | undefined);
 
->>>>>>> 88918258
 export interface StyleRenderProps<T> {
   /** The CSS [className](https://developer.mozilla.org/en-US/docs/Web/API/Element/className) for the element. A function may be provided to compute the class based on component state. */
   className?: ClassNameOrFunction<T>,
