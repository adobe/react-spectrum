/*
 * Copyright 2022 Adobe. All rights reserved.
 * This file is licensed to you under the Apache License, Version 2.0 (the "License");
 * you may not use this file except in compliance with the License. You may obtain a copy
 * of the License at http://www.apache.org/licenses/LICENSE-2.0
 *
 * Unless required by applicable law or agreed to in writing, software distributed under
 * the License is distributed on an "AS IS" BASIS, WITHOUT WARRANTIES OR REPRESENTATIONS
 * OF ANY KIND, either express or implied. See the License for the specific language
 * governing permissions and limitations under the License.
 */

import {AriaLabelingProps, DOMProps as SharedDOMProps} from '@react-types/shared';
import {filterDOMProps, mergeProps, mergeRefs, useLayoutEffect, useObjectRef} from '@react-aria/utils';
import React, {createContext, CSSProperties, ReactNode, RefCallback, RefObject, useCallback, useContext, useEffect, useRef, useState} from 'react';

// Override forwardRef types so generics work.
declare function forwardRef<T, P = {}>(
  render: (props: P, ref: React.Ref<T>) => React.ReactElement | null
): (props: P & React.RefAttributes<T>) => React.ReactElement | null;

export type forwardRefType = typeof forwardRef;

export const slotCallbackSymbol = Symbol('callback');
export const defaultSlot = Symbol('default');

interface SlottedValue<T> {
  slots?: Record<string | symbol, T>,
  [slotCallbackSymbol]?: (value: T) => void
}

export type ContextValue<T extends SlotProps, E extends Element> = SlottedValue<WithRef<T, E>> | WithRef<T, E> | null | undefined;

type ProviderValue<T> = [React.Context<T>, T];
type ProviderValues<A, B, C, D, E, F, G, H> =
  | [ProviderValue<A>]
  | [ProviderValue<A>, ProviderValue<B>]
  | [ProviderValue<A>, ProviderValue<B>, ProviderValue<C>]
  | [ProviderValue<A>, ProviderValue<B>, ProviderValue<C>, ProviderValue<D>]
  | [ProviderValue<A>, ProviderValue<B>, ProviderValue<C>, ProviderValue<D>, ProviderValue<E>]
  | [ProviderValue<A>, ProviderValue<B>, ProviderValue<C>, ProviderValue<D>, ProviderValue<E>, ProviderValue<F>]
  | [ProviderValue<A>, ProviderValue<B>, ProviderValue<C>, ProviderValue<D>, ProviderValue<E>, ProviderValue<F>, ProviderValue<G>]
  | [ProviderValue<A>, ProviderValue<B>, ProviderValue<C>, ProviderValue<D>, ProviderValue<E>, ProviderValue<F>, ProviderValue<G>, ProviderValue<H>];

interface ProviderProps<A, B, C, D, E, F, G, H> {
  values: ProviderValues<A, B, C, D, E, F, G, H>,
  children: React.ReactNode
}

export function Provider<A, B, C, D, E, F, G, H>({values, children}: ProviderProps<A, B, C, D, E, F, G, H>): JSX.Element {
  for (let [Context, value] of values) {
    // @ts-ignore
    children = <Context.Provider value={value}>{children}</Context.Provider>;
  }

  return children as JSX.Element;
}

export interface StyleProps {
  /** The CSS [className](https://developer.mozilla.org/en-US/docs/Web/API/Element/className) for the element. */
  className?: string,
  /** The inline [style](https://developer.mozilla.org/en-US/docs/Web/API/Element/style) for the element. */
  style?: CSSProperties
}

export interface DOMProps extends StyleProps {
  /** The children of the component. */
  children?: ReactNode
}

export interface StyleRenderProps<T> {
  /** The CSS [className](https://developer.mozilla.org/en-US/docs/Web/API/Element/className) for the element. A function may be provided to compute the class based on component state. */
  className?: string | ((values: T) => string),
  /** The inline [style](https://developer.mozilla.org/en-US/docs/Web/API/Element/style) for the element. A function may be provided to compute the style based on component state. */
  style?: CSSProperties | ((values: T) => CSSProperties)
}

export interface RenderProps<T> extends StyleRenderProps<T> {
  /** The children of the component. A function may be provided to alter the children based on component state. */
  children?: ReactNode | ((values: T) => ReactNode)
}

interface RenderPropsHookOptions<T> extends RenderProps<T>, SharedDOMProps, AriaLabelingProps {
  values: T,
  defaultChildren?: ReactNode,
  defaultClassName?: string
}

export function useRenderProps<T>({className, style, children, defaultClassName, defaultChildren, values, ...otherProps}: RenderPropsHookOptions<T>) {
  if (typeof className === 'function') {
    className = className(values);
  }

  if (typeof style === 'function') {
    style = style(values);
  }

  if (typeof children === 'function') {
    children = children(values);
  } else if (children == null) {
    children = defaultChildren;
  }

  delete otherProps.id;
  return {
    ...filterDOMProps(otherProps),
    className: className ?? defaultClassName,
    style,
    children
  };
}

export type WithRef<T, E> = T & {ref?: React.ForwardedRef<E>};
export interface SlotProps {
  /** A slot name for the component. Slots allow the component to receive props from a parent component. */
  slot?: string
}

export function useContextProps<T, U, E extends Element>(props: T & SlotProps, ref: React.ForwardedRef<E>, context: React.Context<ContextValue<U, E>>): [T, React.RefObject<E>] {
  let ctx = useContext(context) || {};
<<<<<<< HEAD
  if ('slots' in ctx && ctx.slots) {
    if (!props.slot) {
=======
  if ('slots' in ctx) {
    if (!props.slot && !ctx.slots[defaultSlot]) {
>>>>>>> bd5adc8a
      throw new Error('A slot prop is required');
    }
    let slot = props.slot || defaultSlot;
    if (!ctx.slots[slot]) {
      // @ts-ignore
      throw new Error(`Invalid slot "${props.slot}". Valid slot names are ` + new Intl.ListFormat().format(Object.keys(ctx.slots).map(p => `"${p}"`)) + '.');
    }
    ctx = ctx.slots[slot];
  }
  // @ts-ignore - TS says "Type 'unique symbol' cannot be used as an index type." but not sure why.
  let {ref: contextRef, [slotCallbackSymbol]: callback, ...contextProps} = ctx;
  let mergedRef = useObjectRef(mergeRefs(ref, contextRef));
  let mergedProps = mergeProps(contextProps, props) as unknown as T;

  // A parent component might need the props from a child, so call slot callback if needed.
  useEffect(() => {
    if (callback) {
      callback(props);
    }
  }, [callback, props]);

  return [mergedProps, mergedRef];
}

export function useSlot(): [RefCallback<Element>, boolean] {
  // Assume we do have the slot in the initial render.
  let [hasSlot, setHasSlot] = useState(true);
  let hasRun = useRef(false);

  // A callback ref which will run when the slotted element mounts.
  // This should happen before the useLayoutEffect below.
  let ref = useCallback(el => {
    hasRun.current = true;
    setHasSlot(!!el);
  }, []);

  // If the callback hasn't been called, then reset to false.
  useLayoutEffect(() => {
    if (!hasRun.current) {
      setHasSlot(false);
    }
  }, []);

  return [ref, hasSlot];
}

export function useEnterAnimation(ref: RefObject<HTMLElement>, isReady: boolean = true) {
  let [isEntering, setEntering] = useState(true);
  useAnimation(ref, isEntering && isReady, useCallback(() => setEntering(false), []));
  return isEntering && isReady;
}

export function useExitAnimation(ref: RefObject<HTMLElement>, isOpen: boolean) {
  // State to trigger a re-render after animation is complete, which causes the element to be removed from the DOM.
  // Ref to track the state we're in, so we don't immediately reset isExiting to true after the animation.
  let [isExiting, setExiting] = useState(false);
  let exitState = useRef('idle');

  // If isOpen becomes false, set isExiting to true.
  if (!isOpen && ref.current && exitState.current === 'idle') {
    isExiting = true;
    setExiting(true);
    exitState.current = 'exiting';
  }

  // If we exited, and the element has been removed, reset exit state to idle.
  if (!ref.current && exitState.current === 'exited') {
    exitState.current = 'idle';
  }

  useAnimation(
    ref,
    isExiting,
    useCallback(() => {
      exitState.current = 'exited';
      setExiting(false);
    }, [])
  );

  return isExiting;
}

function useAnimation(ref: RefObject<HTMLElement>, isActive: boolean, onEnd: () => void) {
  let prevAnimation = useRef<string | null>(null);
  if (isActive && ref.current) {
    prevAnimation.current = window.getComputedStyle(ref.current).animation;
  }

  useLayoutEffect(() => {
    if (isActive && ref.current) {
      // Make sure there's actually an animation, and it wasn't there before we triggered the update.
      let computedStyle = window.getComputedStyle(ref.current);
      if (computedStyle.animationName !== 'none' && computedStyle.animation !== prevAnimation.current) {
        let onAnimationEnd = (e: AnimationEvent) => {
          if (e.target === ref.current) {
            element.removeEventListener('animationend', onAnimationEnd);
            onEnd();
          }
        };

        let element = ref.current;
        element.addEventListener('animationend', onAnimationEnd);
        return () => {
          element.removeEventListener('animationend', onAnimationEnd);
        };
      } else {
        onEnd();
      }
    }
  }, [ref, isActive, onEnd]);
}

export const HiddenContext = createContext<boolean>(false);<|MERGE_RESOLUTION|>--- conflicted
+++ resolved
@@ -118,13 +118,8 @@
 
 export function useContextProps<T, U, E extends Element>(props: T & SlotProps, ref: React.ForwardedRef<E>, context: React.Context<ContextValue<U, E>>): [T, React.RefObject<E>] {
   let ctx = useContext(context) || {};
-<<<<<<< HEAD
   if ('slots' in ctx && ctx.slots) {
-    if (!props.slot) {
-=======
-  if ('slots' in ctx) {
     if (!props.slot && !ctx.slots[defaultSlot]) {
->>>>>>> bd5adc8a
       throw new Error('A slot prop is required');
     }
     let slot = props.slot || defaultSlot;
