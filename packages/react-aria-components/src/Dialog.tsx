--- conflicted
+++ resolved
@@ -15,12 +15,8 @@
 import {HeadingContext} from './Heading';
 import {OverlayTriggerProps, OverlayTriggerState, useOverlayTriggerState} from 'react-stately';
 import {PopoverContext} from './Popover';
-<<<<<<< HEAD
 import {PressResponder} from '@react-aria/interactions';
-import React, {createContext, ForwardedRef, forwardRef, ReactNode, useRef} from 'react';
-=======
 import React, {createContext, ForwardedRef, forwardRef, ReactNode, useContext, useRef} from 'react';
->>>>>>> a77030ae
 
 export interface DialogTriggerProps extends OverlayTriggerProps {
   children: ReactNode
@@ -50,16 +46,9 @@
   return (
     <Provider
       values={[
-<<<<<<< HEAD
-        [ModalContext, {state}],
-        [DialogContext, {...overlayProps, onClose: state.close}],
-        [PopoverContext, {state, triggerRef: buttonRef}]
-=======
         [OverlayTriggerStateContext, state],
         [DialogContext, overlayProps],
-        [ButtonContext, {...triggerProps, isPressed: state.isOpen, ref: buttonRef}],
         [PopoverContext, {triggerRef: buttonRef}]
->>>>>>> a77030ae
       ]}>
       <PressResponder {...triggerProps} ref={buttonRef} isPressed={state.isOpen}>
         {props.children}
