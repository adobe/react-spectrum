--- conflicted
+++ resolved
@@ -47,18 +47,8 @@
 export interface ToastRegionProps<T> extends AriaToastRegionProps, StyleRenderProps<ToastRegionRenderProps<T>> {
   /** The queue of toasts to display. */
   queue: ToastQueue<T>,
-<<<<<<< HEAD
   /** A function to render each toast, or children containing a `<ToastList>`. */
-  children: ReactNode | ((renderProps: {toast: QueuedToast<T>}) => ReactElement),
-  /**
-   * The container element in which the toast region portal will be placed.
-   * @default document.body
-   */
-  portalContainer?: Element
-=======
-  /** A function to render each toast. */
-  children: (renderProps: {toast: QueuedToast<T>}) => ReactElement
->>>>>>> 5dcf9ce0
+  children: ReactNode | ((renderProps: {toast: QueuedToast<T>}) => ReactElement)
 }
 
 /**
@@ -84,10 +74,7 @@
     }
   });
 
-<<<<<<< HEAD
   let {direction} = useLocale();
-  let {portalContainer = isSSR ? null : document.body} = props;
-=======
   let portalContainer;
   let {getContainer} = useUNSAFE_PortalContext();
   if (!isSSR) {
@@ -96,7 +83,6 @@
       portalContainer = getContainer();
     }
   }
->>>>>>> 5dcf9ce0
 
   let region = (
     <ToastStateContext.Provider value={state}>
