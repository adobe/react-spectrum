import {AriaLabelingProps, HoverEvents, Key, LinkDOMProps} from '@react-types/shared';
import {BaseCollection, CollectionContext, CollectionProps, CollectionRendererContext, ItemRenderProps, NodeValue, useCachedChildren, useCollection, useCollectionChildren, useSSRCollectionNode} from './Collection';
import {buildHeaderRows, TableColumnResizeState} from '@react-stately/table';
import {ButtonContext} from './Button';
import {CheckboxContext} from './Checkbox';
import {ColumnSize, ColumnStaticSize, TableCollection as ITableCollection, TableProps as SharedTableProps} from '@react-types/table';
import {ContextValue, defaultSlot, DOMProps, forwardRefType, Provider, RenderProps, ScrollableProps, SlotProps, StyleProps, StyleRenderProps, useContextProps, useRenderProps} from './utils';
import {DisabledBehavior, DraggableCollectionState, DroppableCollectionState, Node, SelectionBehavior, SelectionMode, SortDirection, TableState, useTableColumnResizeState, useTableState} from 'react-stately';
import {DragAndDropContext, DragAndDropHooks, DropIndicator, DropIndicatorContext, DropIndicatorProps} from './useDragAndDrop';
import {DraggableItemResult, DragPreviewRenderer, DropIndicatorAria, DroppableCollectionResult, FocusScope, ListKeyboardDelegate, mergeProps, useFocusRing, useHover, useLocale, useLocalizedStringFormatter, useTable, useTableCell, useTableColumnHeader, useTableColumnResize, useTableHeaderRow, useTableRow, useTableRowGroup, useTableSelectAllCheckbox, useTableSelectionCheckbox, useVisuallyHidden} from 'react-aria';
import {filterDOMProps, useLayoutEffect, useObjectRef, useResizeObserver} from '@react-aria/utils';
import {GridNode} from '@react-types/grid';
// @ts-ignore
import intlMessages from '../intl/*.json';
import React, {createContext, ForwardedRef, forwardRef, JSX, ReactElement, ReactNode, RefObject, useCallback, useContext, useEffect, useMemo, useRef, useState} from 'react';
import ReactDOM from 'react-dom';

class TableCollection<T> extends BaseCollection<T> implements ITableCollection<T> {
  headerRows: GridNode<T>[] = [];
  columns: GridNode<T>[] = [];
  rowHeaderColumnKeys: Set<Key> = new Set();
  head: NodeValue<T> = new NodeValue('tableheader', -1);
  body: NodeValue<T> = new NodeValue('tablebody', -2);
  columnsDirty = true;

  addNode(node: NodeValue<T>) {
    super.addNode(node);

    this.columnsDirty ||= node.type === 'column';
    if (node.type === 'tableheader') {
      this.head = node;
    }

    if (node.type === 'tablebody') {
      this.body = node;
    }
  }

  commit(firstKey: Key, lastKey: Key, isSSR = false) {
    this.updateColumns(isSSR);
    super.commit(firstKey, lastKey, isSSR);
  }

  private updateColumns(isSSR: boolean) {
    if (!this.columnsDirty) {
      return;
    }

    this.rowHeaderColumnKeys = new Set();
    this.columns = [];

    let columnKeyMap = new Map();
    let visit = (node: Node<T>) => {
      switch (node.type) {
        case 'column':
          columnKeyMap.set(node.key, node);
          if (!node.hasChildNodes) {
            node.index = this.columns.length;
            this.columns.push(node);

            if (node.props.isRowHeader) {
              this.rowHeaderColumnKeys.add(node.key);
            }
          }
          break;
      }
      for (let child of this.getChildren(node.key)) {
        visit(child);
      }
    };

    for (let node of this.getChildren(this.head.key)) {
      visit(node);
    }

    this.headerRows = buildHeaderRows(columnKeyMap, this.columns);
    this.columnsDirty = false;
    if (this.rowHeaderColumnKeys.size === 0 && this.columns.length > 0 && !isSSR) {
      throw new Error('A table must have at least one Column with the isRowHeader prop set to true');
    }
  }

  get columnCount() {
    return this.columns.length;
  }

  get rows() {
    return [...this.getChildren(this.body.key)];
  }

  *[Symbol.iterator]() {
    yield* this.getChildren(this.body.key);
  }

  get size() {
    return [...this.getChildren(this.body.key)].length;
  }

  getFirstKey() {
    return [...this.getChildren(this.body.key)][0]?.key;
  }

  getLastKey() {
    let rows = [...this.getChildren(this.body.key)];
    return rows[rows.length - 1]?.key;
  }

  getKeyAfter(key: Key) {
    let node = this.getItem(key);
    if (node?.type === 'column') {
      return node.nextKey ?? null;
    }

    return super.getKeyAfter(key);
  }

  getKeyBefore(key: Key) {
    let node = this.getItem(key);
    if (node?.type === 'column') {
      return node.prevKey ?? null;
    }

    let k = super.getKeyBefore(key);
    if (k != null && this.getItem(k)?.type === 'tablebody') {
      return null;
    }

    return k;
  }

  getChildren(key: Key): Iterable<Node<T>> {
    if (!this.getItem(key)) {
      for (let row of this.headerRows) {
        if (row.key === key) {
          return row.childNodes;
        }
      }
    }

    return super.getChildren(key);
  }

  clone() {
    let collection = super.clone();
    collection.headerRows = this.headerRows;
    collection.columns = this.columns;
    collection.rowHeaderColumnKeys = this.rowHeaderColumnKeys;
    collection.head = this.head;
    collection.body = this.body;
    return collection;
  }

  getTextValue(key: Key): string {
    let row = this.getItem(key);
    if (!row) {
      return '';
    }

    // If the row has a textValue, use that.
    if (row.textValue) {
      return row.textValue;
    }

    // Otherwise combine the text of each of the row header columns.
    let rowHeaderColumnKeys = this.rowHeaderColumnKeys;
    let text: string[] = [];
    for (let cell of this.getChildren(key)) {
      let column = this.columns[cell.index!];
      if (rowHeaderColumnKeys.has(column.key) && cell.textValue) {
        text.push(cell.textValue);
      }

      if (text.length === rowHeaderColumnKeys.size) {
        break;
      }
    }

    return text.join(' ');
  }
}

interface ResizableTableContainerContextValue {
  tableWidth: number,
  // Dependency inject useTableColumnResizeState so it doesn't affect bundle size unless you're using ResizableTableContainer.
  useTableColumnResizeState: typeof useTableColumnResizeState,
  onResizeStart?: (widths: Map<Key, ColumnSize>) => void,
  onResize?: (widths: Map<Key, ColumnSize>) => void,
  onResizeEnd?: (widths: Map<Key, ColumnSize>) => void
}

const ResizableTableContainerContext = createContext<ResizableTableContainerContextValue | null>(null);

export interface ResizableTableContainerProps extends DOMProps, ScrollableProps<HTMLDivElement> {
  /**
   * Handler that is called when a user starts a column resize.
   */
  onResizeStart?: (widths: Map<Key, ColumnSize>) => void,
  /**
   * Handler that is called when a user performs a column resize.
   * Can be used with the width property on columns to put the column widths into
   * a controlled state.
   */
  onResize?: (widths: Map<Key, ColumnSize>) => void,
  /**
   * Handler that is called after a user performs a column resize.
   * Can be used to store the widths of columns for another future session.
   */
  onResizeEnd?: (widths: Map<Key, ColumnSize>) => void
}

function ResizableTableContainer(props: ResizableTableContainerProps, ref: ForwardedRef<HTMLDivElement>) {
  let objectRef = useObjectRef(ref);
  let [width, setWidth] = useState(0);
  useResizeObserver({
    ref: objectRef,
    onResize() {
      setWidth(objectRef.current?.clientWidth);
    }
  });

  useLayoutEffect(() => {
    setWidth(objectRef.current?.clientWidth);
  }, [objectRef]);

  let ctx = useMemo(() => ({
    tableWidth: width,
    useTableColumnResizeState,
    onResizeStart: props.onResizeStart,
    onResize: props.onResize,
    onResizeEnd: props.onResizeEnd
  }), [width, props.onResizeStart, props.onResize, props.onResizeEnd]);

  return (
    <div
      {...filterDOMProps(props as any)}
      ref={objectRef}
      className={props.className || 'react-aria-ResizableTableContainer'}
      style={props.style}
      onScroll={props.onScroll}>
      <ResizableTableContainerContext.Provider value={ctx}>
        {props.children}
      </ResizableTableContainerContext.Provider>
    </div>
  );
}

const _ResizableTableContainer = forwardRef(ResizableTableContainer);
export {_ResizableTableContainer as ResizableTableContainer};

export const TableContext = createContext<ContextValue<TableProps, HTMLTableElement>>(null);
export const TableStateContext = createContext<TableState<unknown> | null>(null);
export const TableColumnResizeStateContext = createContext<TableColumnResizeState<unknown> | null>(null);

export interface TableRenderProps {
  /**
   * Whether the table is currently focused.
   * @selector [data-focused]
   */
  isFocused: boolean,
  /**
   * Whether the table is currently keyboard focused.
   * @selector [data-focus-visible]
   */
  isFocusVisible: boolean,
  /**
   * Whether the table is currently the active drop target.
   * @selector [data-drop-target]
   */
  isDropTarget: boolean,
  /**
   * State of the table.
   */
  state: TableState<unknown>
}

export interface TableProps extends Omit<SharedTableProps<any>, 'children'>, StyleRenderProps<TableRenderProps>, SlotProps, AriaLabelingProps, ScrollableProps<HTMLTableElement> {
  /** The elements that make up the table. Includes the TableHeader, TableBody, Columns, and Rows. */
  children?: ReactNode,
  /**
   * How multiple selection should behave in the collection.
   * @default "toggle"
   */
  selectionBehavior?: SelectionBehavior,
  /**
   * Whether `disabledKeys` applies to all interactions, or only selection.
   * @default "selection"
   */
  disabledBehavior?: DisabledBehavior,
  /** Handler that is called when a user performs an action on the row. */
  onRowAction?: (key: Key) => void,
  /** Handler that is called when a user performs an action on the cell. */
  onCellAction?: (key: Key) => void,
  /** The drag and drop hooks returned by `useDragAndDrop` used to enable drag and drop behavior for the Table. */
  dragAndDropHooks?: DragAndDropHooks
}

function Table(props: TableProps, ref: ForwardedRef<HTMLTableElement>) {
  [props, ref] = useContextProps(props, ref, TableContext);
  let initialCollection = useMemo(() => new TableCollection<any>(), []);
  let {portal, collection} = useCollection(props, initialCollection);
  let state = useTableState({
    ...props,
    collection,
    children: undefined
  });

  let {gridProps} = useTable(props, state, ref);

  let {dragAndDropHooks} = props;
  let selectionManager = state.selectionManager;
  let isListDraggable = !!dragAndDropHooks?.useDraggableCollectionState;
  let isListDroppable = !!dragAndDropHooks?.useDroppableCollectionState;
  let dragHooksProvided = useRef(isListDraggable);
  let dropHooksProvided = useRef(isListDroppable);
  useEffect(() => {
    if (dragHooksProvided.current !== isListDraggable) {
      console.warn('Drag hooks were provided during one render, but not another. This should be avoided as it may produce unexpected behavior.');
    }
    if (dropHooksProvided.current !== isListDroppable) {
      console.warn('Drop hooks were provided during one render, but not another. This should be avoided as it may produce unexpected behavior.');
    }
  }, [isListDraggable, isListDroppable]);

  let dragState: DraggableCollectionState | undefined = undefined;
  let dropState: DroppableCollectionState | undefined = undefined;
  let droppableCollection: DroppableCollectionResult | undefined = undefined;
  let isRootDropTarget = false;
  let dragPreview: JSX.Element | null = null;
  let preview = useRef<DragPreviewRenderer>(null);

  if (isListDraggable && dragAndDropHooks) {
    dragState = dragAndDropHooks.useDraggableCollectionState!({
      collection,
      selectionManager,
      preview: dragAndDropHooks.renderDragPreview ? preview : undefined
    });
    dragAndDropHooks.useDraggableCollection!({}, dragState, ref);

    let DragPreview = dragAndDropHooks.DragPreview!;
    dragPreview = dragAndDropHooks.renderDragPreview
      ? <DragPreview ref={preview}>{dragAndDropHooks.renderDragPreview}</DragPreview>
      : null;
  }

  if (isListDroppable && dragAndDropHooks) {
    dropState = dragAndDropHooks.useDroppableCollectionState!({
      collection,
      selectionManager
    });

    let keyboardDelegate = new ListKeyboardDelegate(
      collection,
      selectionManager.disabledBehavior === 'selection' ? new Set() : selectionManager.disabledKeys,
      ref
    );
    let dropTargetDelegate = dragAndDropHooks.dropTargetDelegate || new dragAndDropHooks.ListDropTargetDelegate(collection, ref);
    droppableCollection = dragAndDropHooks.useDroppableCollection!({
      keyboardDelegate,
      dropTargetDelegate
    }, dropState, ref);

    isRootDropTarget = dropState.isDropTarget({type: 'root'});
  }

  let {focusProps, isFocused, isFocusVisible} = useFocusRing();
  let renderProps = useRenderProps({
    className: props.className,
    style: props.style,
    defaultClassName: 'react-aria-Table',
    values: {
      isDropTarget: isRootDropTarget,
      isFocused,
      isFocusVisible,
      state
    }
  });

  let {selectionBehavior, selectionMode, disallowEmptySelection} = state.selectionManager;
  let ctx = useMemo(() => ({
    selectionBehavior: selectionMode === 'none' ? null : selectionBehavior,
    selectionMode,
    disallowEmptySelection,
    allowsDragging: isListDraggable
  }), [selectionBehavior, selectionMode, disallowEmptySelection, isListDraggable]);

  let style = renderProps.style;
  let tableContainerContext = useContext(ResizableTableContainerContext);
  let layoutState: TableColumnResizeState<unknown> | null = null;
  if (tableContainerContext) {
    layoutState = tableContainerContext.useTableColumnResizeState({
      tableWidth: tableContainerContext.tableWidth
    }, state);
    style = {
      ...style,
      tableLayout: 'fixed',
      width: 'fit-content'
    };
  }

  return (
    <>
      <TableOptionsContext.Provider value={ctx}>
        {portal}
      </TableOptionsContext.Provider>
      <Provider
        values={[
          [TableStateContext, state],
          [TableColumnResizeStateContext, layoutState],
          [DragAndDropContext, {dragAndDropHooks, dragState, dropState}],
          [DropIndicatorContext, {render: TableDropIndicatorWrapper}]
        ]}>
        <FocusScope>
          <table
            {...filterDOMProps(props)}
            {...renderProps}
            {...mergeProps(gridProps, focusProps, droppableCollection?.collectionProps)}
            style={style}
            ref={ref}
            slot={props.slot || undefined}
            onScroll={props.onScroll}
            data-allows-dragging={isListDraggable || undefined}
            data-drop-target={isRootDropTarget || undefined}
            data-focused={isFocused || undefined}
            data-focus-visible={isFocusVisible || undefined}>
            <TableHeaderRowGroup collection={collection} />
            <TableBodyRowGroup collection={collection} isDroppable={isListDroppable} />
          </table>
        </FocusScope>
        {dragPreview}
      </Provider>
    </>
  );
}

/**
 * A table displays data in rows and columns and enables a user to navigate its contents via directional navigation keys,
 * and optionally supports row selection and sorting.
 */
const _Table = forwardRef(Table);
export {_Table as Table};

export interface TableOptionsContextValue {
  /** The type of selection that is allowed in the table. */
  selectionMode: SelectionMode,
  /** The selection behavior for the table. If selectionMode is `"none"`, this will be `null`. */
  selectionBehavior: SelectionBehavior | null,
  /** Whether the table allows empty selection. */
  disallowEmptySelection: boolean,
  /** Whether the table allows rows to be dragged. */
  allowsDragging: boolean
}

const TableOptionsContext = createContext<TableOptionsContextValue | null>(null);

/**
 * Returns options from the parent `<Table>` component.
 */
export function useTableOptions(): TableOptionsContextValue {
  return useContext(TableOptionsContext)!;
}

export interface TableHeaderProps<T> extends StyleProps {
  /** A list of table columns. */
  columns?: T[],
  /** A list of `Column(s)` or a function. If the latter, a list of columns must be provided using the `columns` prop. */
  children?: ReactNode | ((item: T) => ReactElement),
  /** Values that should invalidate the column cache when using dynamic collections. */
  dependencies?: any[]
}

function TableHeader<T extends object>(props: TableHeaderProps<T>, ref: ForwardedRef<HTMLTableSectionElement>) {
  let children = useCollectionChildren({
    children: props.children,
    items: props.columns,
    dependencies: props.dependencies
  });

  let renderer = typeof props.children === 'function' ? props.children : null;
  return (
    <CollectionRendererContext.Provider value={renderer}>
      {useSSRCollectionNode('tableheader', props, ref, null, children)}
    </CollectionRendererContext.Provider>
  );
}

/**
 * A header within a `<Table>`, containing the table columns.
 */
const _TableHeader = /*#__PURE__*/ (forwardRef as forwardRefType)(TableHeader);
export {_TableHeader as TableHeader};

export interface ColumnRenderProps {
  /**
   * Whether the item is currently hovered with a mouse.
   * @selector [data-hovered]
   */
  isHovered: boolean,
  /**
   * Whether the item is currently focused.
   * @selector [data-focused]
   */
  isFocused: boolean,
  /**
   * Whether the item is currently keyboard focused.
   * @selector [data-focus-visible]
   */
  isFocusVisible: boolean,
  /**
   * Whether the column allows sorting.
   * @selector [data-allows-sorting]
   */
  allowsSorting: boolean,
  /**
   * The current sort direction.
   * @selector [data-sort-direction="ascending | descending"]
   */
  sortDirection: SortDirection | undefined,
  /**
   * Whether the column is currently being resized.
   * @selector [data-resizing]
   */
  isResizing: boolean,
  /**
   * Triggers sorting for this column in the given direction.
   */
  sort(direction: SortDirection): void,
  /**
   * Starts column resizing if the table is contained in a `<ResizableTableContainer>` element.
   */
  startResize(): void
}

export interface ColumnProps extends RenderProps<ColumnRenderProps> {
  id?: Key,
<<<<<<< HEAD
  /** Rendered contents of the column if `children` contains child columns. */
  title?: ReactNode,
  /** A list of child columns used when dynamically rendering nested child columns. */
  childColumns?: Iterable<T>,
  /** Values that should invalidate the column cache when using dynamic collections. */
  dependencies?: any[],
=======
>>>>>>> 16ff0efa
  /** Whether the column allows sorting. */
  allowsSorting?: boolean,
  /** Whether a column is a [row header](https://www.w3.org/TR/wai-aria-1.1/#rowheader) and should be announced by assistive technology during row navigation. */
  isRowHeader?: boolean,
  /** A string representation of the column's contents, used for accessibility announcements. */
  textValue?: string,
  /** The width of the column. This prop only applies when the `<Table>` is wrapped in a `<ResizableTableContainer>`. */
  width?: ColumnSize | null,
  /** The default width of the column. This prop only applies when the `<Table>` is wrapped in a `<ResizableTableContainer>`. */
  defaultWidth?: ColumnSize | null,
  /** The minimum width of the column. This prop only applies when the `<Table>` is wrapped in a `<ResizableTableContainer>`. */
  minWidth?: ColumnStaticSize | null,
  /** The maximum width of the column. This prop only applies when the `<Table>` is wrapped in a `<ResizableTableContainer>`. */
  maxWidth?: ColumnStaticSize | null
}

<<<<<<< HEAD
function Column<T extends object>(props: ColumnProps<T>, ref: ForwardedRef<HTMLTableCellElement>): JSX.Element | null {
  let render = useContext(CollectionRendererContext);
  let childColumns: ReactNode | ((item: T) => ReactNode);
  if (typeof render === 'function') {
    childColumns = render;
  } else if (typeof props.children !== 'function') {
    childColumns = props.children;
  }

  let children = useCollectionChildren({
    children: (props.title || props.childColumns) ? childColumns : null,
    items: props.childColumns,
    dependencies: props.dependencies
  });
=======
function Column(props: ColumnProps, ref: ForwardedRef<HTMLTableCellElement>): JSX.Element | null {
>>>>>>> 16ff0efa

  return useSSRCollectionNode('column', props, ref, props.children);
}

/**
 * A column within a `<Table>`.
 */
const _Column = /*#__PURE__*/ (forwardRef as forwardRefType)(Column);
export {_Column as Column};

export interface TableBodyRenderProps {
  /**
   * Whether the table body has no rows and should display its empty state.
   * @selector [data-empty]
   */
  isEmpty: boolean,
  /**
   * Whether the Table is currently the active drop target.
   * @selector [data-drop-target]
   */
  isDropTarget: boolean
}

export interface TableBodyProps<T> extends CollectionProps<T>, StyleRenderProps<TableBodyRenderProps> {
  /** Provides content to display when there are no rows in the table. */
  renderEmptyState?: (props: TableBodyRenderProps) => ReactNode
}

function TableBody<T extends object>(props: TableBodyProps<T>, ref: ForwardedRef<HTMLTableSectionElement>): JSX.Element | null {
  let children = useCollectionChildren(props);
  return useSSRCollectionNode('tablebody', props, ref, null, children);
}

/**
 * The body of a `<Table>`, containing the table rows.
 */
const _TableBody = /*#__PURE__*/ (forwardRef as forwardRefType)(TableBody);
export {_TableBody as TableBody};

export interface RowRenderProps extends ItemRenderProps {}

export interface RowProps<T> extends StyleRenderProps<RowRenderProps>, LinkDOMProps {
  id?: Key,
  /** A list of columns used when dynamically rendering cells. */
  columns?: Iterable<T>,
  /** The cells within the row. Supports static items or a function for dynamic rendering. */
  children?: ReactNode | ((item: T) => ReactElement),
  /** The object value that this row represents. When using dynamic collections, this is set automatically. */
  value?: T,
  /** Values that should invalidate the cell cache when using dynamic collections. */
  dependencies?: any[],
  /** A string representation of the row's contents, used for features like typeahead. */
  textValue?: string
}

function Row<T extends object>(props: RowProps<T>, ref: ForwardedRef<HTMLTableRowElement>): JSX.Element | null {
  let dependencies = [props.value].concat(props.dependencies);
  let children = useCollectionChildren({
    dependencies,
    children: props.children,
    items: props.columns,
    idScope: props.id
  });

  let ctx = useMemo(() => ({idScope: props.id, dependencies}), [props.id, ...dependencies]);

  return useSSRCollectionNode('item', props, ref, null, (
    <CollectionContext.Provider value={ctx}>
      {children}
    </CollectionContext.Provider>
  ));
}

/**
 * A row within a `<Table>`.
 */
const _Row = /*#__PURE__*/ (forwardRef as forwardRefType)(Row);
export {_Row as Row};

export interface CellRenderProps {
  /**
   * Whether the cell is currently in a pressed state.
   * @selector [data-pressed]
   */
  isPressed: boolean,
  /**
   * Whether the cell is currently focused.
   * @selector [data-focused]
   */
  isFocused: boolean,
  /**
   * Whether the cell is currently keyboard focused.
   * @selector [data-focus-visible]
   */
  isFocusVisible: boolean,
  /**
   * Whether the cell is currently hovered with a mouse.
   * @selector [data-hovered]
   */
  isHovered: boolean
}

export interface CellProps extends RenderProps<CellRenderProps> {
  id?: Key,
  /** A string representation of the cell's contents, used for features like typeahead. */
  textValue?: string
}

function Cell(props: CellProps, ref: ForwardedRef<HTMLTableCellElement>): JSX.Element | null {
  return useSSRCollectionNode('cell', props, ref, props.children);
}

/**
 * A cell within a table row.
 */
const _Cell = /*#__PURE__*/ (forwardRef as forwardRefType)(Cell);
export {_Cell as Cell};

function TableHeaderRowGroup<T>({collection}: {collection: TableCollection<T>}) {
  let headerRows = useCachedChildren({
    items: collection.headerRows,
    children: useCallback((item: Node<T>) => {
      switch (item.type) {
        case 'headerrow':
          return <TableHeaderRow item={item} />;
        default:
          throw new Error('Unsupported node type in TableHeader: ' + item.type);
      }
    }, [])
  });

  let {rowGroupProps} = useTableRowGroup();
  return (
    <thead
      {...filterDOMProps(collection.head.props)}
      {...rowGroupProps}
      ref={collection.head.props.ref}
      className={collection.head.props.className ?? 'react-aria-TableHeader'}
      style={collection.head.props.style}>
      {headerRows}
    </thead>
  );
}

function TableBodyRowGroup<T>(props: {collection: TableCollection<T>, isDroppable: boolean}) {
  let {collection, isDroppable} = props;
  let bodyRows = useCachedChildren({
    items: collection.rows,
    children: useCallback((item: Node<T>) => {
      switch (item.type) {
        case 'item':
          return <TableRow item={item} />;
        default:
          throw new Error('Unsupported node type in TableBody: ' + item.type);
      }
    }, [])
  });

  let state = useContext(TableStateContext);
  let {dropState} = useContext(DragAndDropContext);
  let isRootDropTarget = isDroppable && !!dropState && (dropState.isDropTarget({type: 'root'}) ?? false);

  let bodyProps: TableBodyProps<T> = collection.body.props;
  let renderValues = {
    isDropTarget: isRootDropTarget,
    isEmpty: collection.size === 0
  };
  let renderProps = useRenderProps({
    ...bodyProps,
    id: undefined,
    children: undefined,
    defaultClassName: 'react-aria-TableBody',
    values: renderValues
  });

  let emptyState;
  if (collection.size === 0 && bodyProps.renderEmptyState && state) {
    emptyState = (
      <tr role="row">
        <td role="gridcell" colSpan={collection.columnCount}>
          {bodyProps.renderEmptyState(renderValues)}
        </td>
      </tr>
    );
  }

  let {rowGroupProps} = useTableRowGroup();
  return (
    <tbody
      {...mergeProps(filterDOMProps(bodyProps as any), rowGroupProps)}
      {...renderProps}
      ref={collection.body.props.ref}
      data-empty={collection.size === 0 || undefined}>
      {isDroppable && <RootDropIndicator />}
      {bodyRows}
      {emptyState}
    </tbody>
  );
}

function TableHeaderRow<T>({item}: {item: GridNode<T>}) {
  let ref = useRef<HTMLTableRowElement>(null);
  let state = useContext(TableStateContext)!;
  let {rowProps} = useTableHeaderRow({node: item}, state, ref);
  let {checkboxProps} = useTableSelectAllCheckbox(state);

  let cells = useCachedChildren({
    items: state.collection.getChildren!(item.key),
    children: (item) => {
      switch (item.type) {
        case 'column':
          return <TableColumnHeader column={item} />;
        default:
          throw new Error('Unsupported node type in Row: ' + item.type);
      }
    }
  });

  return (
    <tr {...rowProps} ref={ref}>
      <Provider
        values={[
          [CheckboxContext, {
            slots: {
              selection: checkboxProps
            }
          }]
        ]}>
        {cells}
      </Provider>
    </tr>
  );
}

interface ColumnResizerContextValue {
  column: GridNode<unknown>,
  triggerRef: RefObject<HTMLDivElement>
}

const ColumnResizerContext = createContext<ColumnResizerContextValue | null>(null);

function TableColumnHeader<T>({column}: {column: GridNode<T>}) {
  let ref = useObjectRef<HTMLTableHeaderCellElement>(column.props.ref);
  let state = useContext(TableStateContext)!;
  let {columnHeaderProps} = useTableColumnHeader(
    {node: column},
    state,
    ref
  );
  let {isFocused, isFocusVisible, focusProps} = useFocusRing();

  let layoutState = useContext(TableColumnResizeStateContext);
  let isResizing = false;
  if (layoutState) {
    isResizing = layoutState.resizingColumn === column.key;
  } else {
    for (let prop in ['width', 'defaultWidth', 'minWidth', 'maxWidth']) {
      if (prop in column.props) {
        console.warn(`The ${prop} prop on a <Column> only applies when a <Table> is wrapped in a <ResizableTableContainer>. If you aren't using column resizing, you can set the width of a column with CSS.`);
      }
    }
  }

  let props: ColumnProps = column.props;
  let {hoverProps, isHovered} = useHover({isDisabled: !props.allowsSorting});
  let renderProps = useRenderProps({
    ...props,
    id: undefined,
    children: column.rendered,
    defaultClassName: 'react-aria-Column',
    values: {
      isHovered,
      isFocused,
      isFocusVisible,
      allowsSorting: column.props.allowsSorting,
      sortDirection: state.sortDescriptor?.column === column.key
        ? state.sortDescriptor.direction
        : undefined,
      isResizing,
      startResize: () => {
        if (layoutState) {
          layoutState.startResize(column.key);
          state.setKeyboardNavigationDisabled(true);
        } else {
          throw new Error('Wrap your <Table> in a <ResizableTableContainer> to enable column resizing');
        }
      },
      sort: (direction) => {
        state.sort(column.key, direction);
      }
    }
  });

  let style = renderProps.style;
  if (layoutState) {
    style = {...style, width: layoutState.getColumnWidth(column.key)};
  }

  return (
    <th
      {...mergeProps(filterDOMProps(props as any), columnHeaderProps, focusProps, hoverProps)}
      {...renderProps}
      style={style}
      colSpan={column.colspan}
      ref={ref}
      data-hovered={isHovered || undefined}
      data-focused={isFocused || undefined}
      data-focus-visible={isFocusVisible || undefined}
      data-resizing={isResizing || undefined}
      data-allows-sorting={column.props.allowsSorting || undefined}
      data-sort-direction={state.sortDescriptor?.column === column.key ? state.sortDescriptor.direction : undefined}>
      <ColumnResizerContext.Provider value={{column, triggerRef: ref}}>
        {renderProps.children}
      </ColumnResizerContext.Provider>
    </th>
  );
}

export interface ColumnResizerRenderProps {
  /**
   * Whether the resizer is currently hovered with a mouse.
   * @selector [data-hovered]
   */
  isHovered: boolean,
  /**
   * Whether the resizer is currently focused.
   * @selector [data-focused]
   */
  isFocused: boolean,
  /**
   * Whether the resizer is currently keyboard focused.
   * @selector [data-focus-visible]
   */
  isFocusVisible: boolean,
  /**
   * Whether the resizer is currently being resized.
   * @selector [data-resizing]
   */
  isResizing: boolean,
  /**
   * The direction that the column is currently resizable.
   * @selector [data-resizable-direction="right | left | both"]
   */
  resizableDirection: 'right' | 'left' | 'both'
}

export interface ColumnResizerProps extends HoverEvents, RenderProps<ColumnResizerRenderProps> {
  /** A custom accessibility label for the resizer. */
  'aria-label'?: string
}

function ColumnResizer(props: ColumnResizerProps, ref: ForwardedRef<HTMLDivElement>) {
  let layoutState = useContext(TableColumnResizeStateContext);
  if (!layoutState) {
    throw new Error('Wrap your <Table> in a <ResizableTableContainer> to enable column resizing');
  }
  let stringFormatter = useLocalizedStringFormatter(intlMessages, 'react-aria-components');

  let {onResizeStart, onResize, onResizeEnd} = useContext(ResizableTableContainerContext)!;
  let {column, triggerRef} = useContext(ColumnResizerContext)!;
  let inputRef = useRef<HTMLInputElement>(null);
  let {resizerProps, inputProps, isResizing} = useTableColumnResize(
    {
      column,
      'aria-label': props['aria-label'] || stringFormatter.format('tableResizer'),
      onResizeStart,
      onResize,
      onResizeEnd,
      triggerRef
    },
    layoutState,
    inputRef
  );
  let {focusProps, isFocused, isFocusVisible} = useFocusRing();
  let {hoverProps, isHovered} = useHover(props);

  let isEResizable = layoutState.getColumnMinWidth(column.key) >= layoutState.getColumnWidth(column.key);
  let isWResizable = layoutState.getColumnMaxWidth(column.key) <= layoutState.getColumnWidth(column.key);
  let {direction} = useLocale();
  let resizableDirection: ColumnResizerRenderProps['resizableDirection'] = 'both';
  if (isEResizable) {
    resizableDirection = direction === 'rtl' ? 'right' : 'left';
  } else if (isWResizable) {
    resizableDirection = direction === 'rtl' ? 'left' : 'right';
  } else {
    resizableDirection = 'both';
  }

  let objectRef = useObjectRef(ref);
  let [cursor, setCursor] = useState('');
  useEffect(() => {
    let style = window.getComputedStyle(objectRef.current);
    setCursor(style.cursor);
  }, [objectRef, resizableDirection]);

  let renderProps = useRenderProps({
    ...props,
    defaultClassName: 'react-aria-ColumnResizer',
    values: {
      isFocused,
      isFocusVisible,
      isResizing,
      isHovered,
      resizableDirection
    }
  });

  let [isMouseDown, setMouseDown] = useState(false);
  let onPointerDown = (e: PointerEvent) => {
    if (e.pointerType === 'mouse') {
      setMouseDown(true);
    }
  };

  if (!isResizing && isMouseDown) {
    setMouseDown(false);
  }

  return (
    <div
      ref={objectRef}
      role="presentation"
      {...renderProps}
      {...mergeProps(resizerProps, {onPointerDown}, hoverProps)}
      data-hovered={isHovered || undefined}
      data-focused={isFocused || undefined}
      data-focus-visible={isFocusVisible || undefined}
      data-resizing={isResizing || undefined}
      data-resizable-direction={resizableDirection}>
      {renderProps.children}
      <input
        ref={inputRef}
        {...mergeProps(inputProps, focusProps)} />
      {isResizing && isMouseDown && ReactDOM.createPortal(<div style={{position: 'fixed', top: 0, left: 0, bottom: 0, right: 0, cursor}} />, document.body)}
    </div>
  );
}

const _ColumnResizer = forwardRef(ColumnResizer);
export {_ColumnResizer as ColumnResizer};

function TableRow<T>({item}: {item: GridNode<T>}) {
  let ref = useObjectRef<HTMLTableRowElement>(item.props.ref);
  let state = useContext(TableStateContext)!;
  let {dragAndDropHooks, dragState, dropState} = useContext(DragAndDropContext);
  let {rowProps, ...states} = useTableRow(
    {
      node: item,
      shouldSelectOnPressUp: !!dragState
    },
    state,
    ref
  );
  let {isFocused, isFocusVisible, focusProps} = useFocusRing();
  let {hoverProps, isHovered} = useHover({
    isDisabled: !states.allowsSelection && !states.hasAction
  });

  let {checkboxProps} = useTableSelectionCheckbox(
    {key: item.key},
    state
  );

  let draggableItem: DraggableItemResult | undefined = undefined;
  if (dragState && dragAndDropHooks) {
    draggableItem = dragAndDropHooks.useDraggableItem!({key: item.key, hasDragButton: true}, dragState);
  }

  let dropIndicator: DropIndicatorAria | undefined = undefined;
  let dropIndicatorRef = useRef<HTMLDivElement>(null);
  let {visuallyHiddenProps} = useVisuallyHidden();
  if (dropState && dragAndDropHooks) {
    dropIndicator = dragAndDropHooks.useDropIndicator!({
      target: {type: 'item', key: item.key, dropPosition: 'on'}
    }, dropState, dropIndicatorRef);
  }

  let renderDropIndicator = dragAndDropHooks?.renderDropIndicator || (target => <DropIndicator target={target} />);
  let dragButtonRef = useRef<HTMLButtonElement>(null);
  useEffect(() => {
    if (dragState && !dragButtonRef.current) {
      console.warn('Draggable items in a Table must contain a <Button slot="drag"> element so that keyboard and screen reader users can drag them.');
    }
  // eslint-disable-next-line
  }, []);

  let props = item.props as RowProps<unknown>;
  let isDragging = dragState && dragState.isDragging(item.key);
  // eslint-disable-next-line @typescript-eslint/no-unused-vars
  let {children: _, ...restProps} = props;
  let renderProps = useRenderProps({
    ...restProps,
    id: undefined,
    defaultClassName: 'react-aria-Row',
    values: {
      ...states,
      isHovered,
      isFocused,
      isFocusVisible,
      selectionMode: state.selectionManager.selectionMode,
      selectionBehavior: state.selectionManager.selectionBehavior,
      isDragging,
      isDropTarget: dropIndicator?.isDropTarget
    }
  });

  let cells = useCachedChildren({
    items: state.collection.getChildren!(item.key),
    children: (item: Node<unknown>) => {
      switch (item.type) {
        case 'cell':
          return <TableCell cell={item} />;
        default:
          throw new Error('Unsupported node type in Row: ' + item.type);
      }
    }
  });

  return (
    <>
      {dragAndDropHooks?.useDropIndicator &&
        renderDropIndicator({type: 'item', key: item.key, dropPosition: 'before'})
      }
      {dropIndicator && !dropIndicator.isHidden && (
        <tr role="row" style={{height: 0}}>
          <td role="gridcell" colSpan={state.collection.columnCount} style={{padding: 0}}>
            <div role="button" {...visuallyHiddenProps} {...dropIndicator.dropIndicatorProps} ref={dropIndicatorRef} />
          </td>
        </tr>
      )}
      <tr
        {...mergeProps(filterDOMProps(props as any), rowProps, focusProps, hoverProps, draggableItem?.dragProps)}
        {...renderProps}
        ref={ref}
        data-disabled={states.isDisabled || undefined}
        data-selected={states.isSelected || undefined}
        data-hovered={isHovered || undefined}
        data-focused={states.isFocused || undefined}
        data-focus-visible={isFocusVisible || undefined}
        data-pressed={states.isPressed || undefined}
        data-dragging={isDragging || undefined}
        data-drop-target={dropIndicator?.isDropTarget || undefined}
        data-selection-mode={state.selectionManager.selectionMode === 'none' ? undefined : state.selectionManager.selectionMode}>
        <Provider
          values={[
            [CheckboxContext, {
              slots: {
                selection: checkboxProps
              }
            }],
            [ButtonContext, {
              slots: {
                [defaultSlot]: {},
                drag: {
                  ...draggableItem?.dragButtonProps,
                  ref: dragButtonRef,
                  style: {
                    pointerEvents: 'none'
                  }
                }
              }
            }]
          ]}>
          {cells}
        </Provider>
      </tr>
      {dragAndDropHooks?.useDropIndicator && state.collection.getKeyAfter(item.key) == null &&
        renderDropIndicator({type: 'item', key: item.key, dropPosition: 'after'})
      }
    </>
  );
}

function TableCell<T>({cell}: {cell: GridNode<T>}) {
  let ref = useObjectRef<HTMLTableCellElement>(cell.props.ref);
  let state = useContext(TableStateContext)!;
  let {dragState} = useContext(DragAndDropContext);

  // @ts-ignore
  cell.column = state.collection.columns[cell.index];

  let {gridCellProps, isPressed} = useTableCell({
    node: cell,
    shouldSelectOnPressUp: !!dragState
  }, state, ref);
  let {isFocused, isFocusVisible, focusProps} = useFocusRing();
  let {hoverProps, isHovered} = useHover({});

  let props: CellProps = cell.props;
  let renderProps = useRenderProps({
    ...props,
    id: undefined,
    defaultClassName: 'react-aria-Cell',
    values: {
      isFocused,
      isFocusVisible,
      isPressed,
      isHovered
    }
  });

  return (
    <td
      {...mergeProps(filterDOMProps(props as any), gridCellProps, focusProps, hoverProps)}
      {...renderProps}
      ref={ref}
      data-focused={isFocused || undefined}
      data-focus-visible={isFocusVisible || undefined}
      data-pressed={isPressed || undefined}>
      {renderProps.children}
    </td>
  );
}

function TableDropIndicatorWrapper(props: DropIndicatorProps, ref: ForwardedRef<HTMLElement>) {
  ref = useObjectRef(ref);
  let {dragAndDropHooks, dropState} = useContext(DragAndDropContext)!;
  let buttonRef = useRef<HTMLDivElement>(null);
  let {dropIndicatorProps, isHidden, isDropTarget} = dragAndDropHooks!.useDropIndicator!(
    props,
    dropState!,
    buttonRef
  );

  if (isHidden) {
    return null;
  }

  return (
    <TableDropIndicatorForwardRef {...props} dropIndicatorProps={dropIndicatorProps} isDropTarget={isDropTarget} buttonRef={buttonRef} ref={ref} />
  );
}

interface TableDropIndicatorProps extends DropIndicatorProps {
  dropIndicatorProps: React.HTMLAttributes<HTMLElement>,
  isDropTarget: boolean,
  buttonRef: RefObject<HTMLDivElement>
}

function TableDropIndicator(props: TableDropIndicatorProps, ref: ForwardedRef<HTMLElement>) {
  let {
    dropIndicatorProps,
    isDropTarget,
    buttonRef,
    ...otherProps
  } = props;

  let state = useContext(TableStateContext)!;
  let {visuallyHiddenProps} = useVisuallyHidden();
  let renderProps = useRenderProps({
    ...otherProps,
    defaultClassName: 'react-aria-DropIndicator',
    values: {
      isDropTarget
    }
  });

  return (
    <tr
      {...filterDOMProps(props as any)}
      {...renderProps}
      role="row"
      ref={ref as RefObject<HTMLTableRowElement>}
      data-drop-target={isDropTarget || undefined}>
      <td
        role="gridcell"
        colSpan={state.collection.columnCount}
        style={{padding: 0}}>
        <div {...visuallyHiddenProps} role="button" {...dropIndicatorProps} ref={buttonRef} />
        {renderProps.children}
      </td>
    </tr>
  );
}

const TableDropIndicatorForwardRef = forwardRef(TableDropIndicator);

function RootDropIndicator() {
  let state = useContext(TableStateContext)!;
  let {dragAndDropHooks, dropState} = useContext(DragAndDropContext);
  let ref = useRef<HTMLDivElement>(null);
  let {dropIndicatorProps} = dragAndDropHooks!.useDropIndicator!({
    target: {type: 'root'}
  }, dropState!, ref);
  let isDropTarget = dropState!.isDropTarget({type: 'root'});
  let {visuallyHiddenProps} = useVisuallyHidden();

  if (!isDropTarget && dropIndicatorProps['aria-hidden']) {
    return null;
  }

  return (
    <tr
      role="row"
      aria-hidden={dropIndicatorProps['aria-hidden']}
      style={{height: 0}}>
      <td
        role="gridcell"
        colSpan={state.collection.columnCount}
        style={{padding: 0}}>
        <div role="button" {...visuallyHiddenProps} {...dropIndicatorProps} ref={ref} />
      </td>
    </tr>
  );
}<|MERGE_RESOLUTION|>--- conflicted
+++ resolved
@@ -532,15 +532,6 @@
 
 export interface ColumnProps extends RenderProps<ColumnRenderProps> {
   id?: Key,
-<<<<<<< HEAD
-  /** Rendered contents of the column if `children` contains child columns. */
-  title?: ReactNode,
-  /** A list of child columns used when dynamically rendering nested child columns. */
-  childColumns?: Iterable<T>,
-  /** Values that should invalidate the column cache when using dynamic collections. */
-  dependencies?: any[],
-=======
->>>>>>> 16ff0efa
   /** Whether the column allows sorting. */
   allowsSorting?: boolean,
   /** Whether a column is a [row header](https://www.w3.org/TR/wai-aria-1.1/#rowheader) and should be announced by assistive technology during row navigation. */
@@ -557,25 +548,7 @@
   maxWidth?: ColumnStaticSize | null
 }
 
-<<<<<<< HEAD
-function Column<T extends object>(props: ColumnProps<T>, ref: ForwardedRef<HTMLTableCellElement>): JSX.Element | null {
-  let render = useContext(CollectionRendererContext);
-  let childColumns: ReactNode | ((item: T) => ReactNode);
-  if (typeof render === 'function') {
-    childColumns = render;
-  } else if (typeof props.children !== 'function') {
-    childColumns = props.children;
-  }
-
-  let children = useCollectionChildren({
-    children: (props.title || props.childColumns) ? childColumns : null,
-    items: props.childColumns,
-    dependencies: props.dependencies
-  });
-=======
 function Column(props: ColumnProps, ref: ForwardedRef<HTMLTableCellElement>): JSX.Element | null {
->>>>>>> 16ff0efa
-
   return useSSRCollectionNode('column', props, ref, props.children);
 }
 
