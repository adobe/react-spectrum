--- conflicted
+++ resolved
@@ -1411,11 +1411,7 @@
           {...mergeProps(filterDOMProps(props, {global: true}), rowProps)}
           {...renderProps}
           role="row"
-<<<<<<< HEAD
           ref={ref as ForwardedRef<HTMLTableRowElement>}>
-=======
-          ref={ref as any}>
->>>>>>> 7639e566
           <TD role="rowheader" {...rowHeaderProps} style={style}>
             {renderProps.children}
           </TD>
