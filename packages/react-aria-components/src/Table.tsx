--- conflicted
+++ resolved
@@ -1078,7 +1078,6 @@
 
     let TR = useElementType('tr');
     let TD = useElementType('td');
-    let keyAfter = state.collection.getKeyAfter(item?.key);
 
     return (
       <>
@@ -1126,12 +1125,6 @@
             <CollectionBranch collection={state.collection} parent={item} />
           </Provider>
         </TR>
-<<<<<<< HEAD
-        {dragAndDropHooks?.useDropIndicator && (keyAfter == null || state.collection.getItem(keyAfter)?.type !== 'item') &&
-          renderDropIndicator({type: 'item', key: item.key, dropPosition: 'after'})
-        }
-=======
->>>>>>> b46d23b9
       </>
     );
   },
