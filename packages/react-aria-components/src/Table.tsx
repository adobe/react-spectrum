import {AriaLabelingProps, HoverEvents, Key, LinkDOMProps} from '@react-types/shared';
import {BaseCollection, CollectionChildren, CollectionContext, CollectionProps, createBranchComponent, createLeafComponent, ItemRenderProps, NodeValue, useCachedChildren, useCollection, useCollectionChildren} from './Collection';
import {buildHeaderRows, TableColumnResizeState} from '@react-stately/table';
import {ButtonContext} from './Button';
import {CheckboxContext} from './RSPContexts';
import {ColumnSize, ColumnStaticSize, TableCollection as ITableCollection, TableProps as SharedTableProps} from '@react-types/table';
import {ContextValue, DEFAULT_SLOT, DOMProps, Provider, RenderProps, ScrollableProps, SlotProps, StyleProps, StyleRenderProps, useContextProps, useRenderProps} from './utils';
import {DisabledBehavior, DraggableCollectionState, DroppableCollectionState, Node, SelectionBehavior, SelectionMode, SortDirection, TableState, useTableColumnResizeState, useTableState} from 'react-stately';
import {DragAndDropContext, DragAndDropHooks, DropIndicator, DropIndicatorContext, DropIndicatorProps} from './useDragAndDrop';
import {DraggableItemResult, DragPreviewRenderer, DropIndicatorAria, DroppableCollectionResult, FocusScope, ListKeyboardDelegate, mergeProps, useFocusRing, useHover, useLocale, useLocalizedStringFormatter, useTable, useTableCell, useTableColumnHeader, useTableColumnResize, useTableHeaderRow, useTableRow, useTableRowGroup, useTableSelectAllCheckbox, useTableSelectionCheckbox, useVisuallyHidden} from 'react-aria';
import {filterDOMProps, useLayoutEffect, useObjectRef, useResizeObserver} from '@react-aria/utils';
import {GridNode} from '@react-types/grid';
// @ts-ignore
import intlMessages from '../intl/*.json';
import React, {createContext, ForwardedRef, forwardRef, JSX, ReactElement, ReactNode, RefObject, useCallback, useContext, useEffect, useMemo, useRef, useState} from 'react';
import ReactDOM from 'react-dom';

class TableCollection<T> extends BaseCollection<T> implements ITableCollection<T> {
  headerRows: GridNode<T>[] = [];
  columns: GridNode<T>[] = [];
  rowHeaderColumnKeys: Set<Key> = new Set();
  head: NodeValue<T> = new NodeValue('tableheader', -1);
  body: NodeValue<T> = new NodeValue('tablebody', -2);
  columnsDirty = true;

  addNode(node: NodeValue<T>) {
    super.addNode(node);

    this.columnsDirty ||= node.type === 'column';
    if (node.type === 'tableheader') {
      this.head = node;
    }

    if (node.type === 'tablebody') {
      this.body = node;
    }
  }

  commit(firstKey: Key, lastKey: Key, isSSR = false) {
    this.updateColumns(isSSR);
    super.commit(firstKey, lastKey, isSSR);
  }

  private updateColumns(isSSR: boolean) {
    if (!this.columnsDirty) {
      return;
    }

    this.rowHeaderColumnKeys = new Set();
    this.columns = [];

    let columnKeyMap = new Map();
    let visit = (node: Node<T>) => {
      switch (node.type) {
        case 'column':
          columnKeyMap.set(node.key, node);
          if (!node.hasChildNodes) {
            node.index = this.columns.length;
            this.columns.push(node);

            if (node.props.isRowHeader) {
              this.rowHeaderColumnKeys.add(node.key);
            }
          }
          break;
      }
      for (let child of this.getChildren(node.key)) {
        visit(child);
      }
    };

    for (let node of this.getChildren(this.head.key)) {
      visit(node);
    }

    this.headerRows = buildHeaderRows(columnKeyMap, this.columns);
    this.columnsDirty = false;
    if (this.rowHeaderColumnKeys.size === 0 && this.columns.length > 0 && !isSSR) {
      throw new Error('A table must have at least one Column with the isRowHeader prop set to true');
    }
  }

  get columnCount() {
    return this.columns.length;
  }

  get rows() {
    return [...this.getChildren(this.body.key)];
  }

  *[Symbol.iterator]() {
    yield* this.getChildren(this.body.key);
  }

  get size() {
    return [...this.getChildren(this.body.key)].length;
  }

  getFirstKey() {
    return [...this.getChildren(this.body.key)][0]?.key;
  }

  getLastKey() {
    let rows = [...this.getChildren(this.body.key)];
    return rows[rows.length - 1]?.key;
  }

  getKeyAfter(key: Key) {
    let node = this.getItem(key);
    if (node?.type === 'column') {
      return node.nextKey ?? null;
    }

    return super.getKeyAfter(key);
  }

  getKeyBefore(key: Key) {
    let node = this.getItem(key);
    if (node?.type === 'column') {
      return node.prevKey ?? null;
    }

    let k = super.getKeyBefore(key);
    if (k != null && this.getItem(k)?.type === 'tablebody') {
      return null;
    }

    return k;
  }

  getChildren(key: Key): Iterable<Node<T>> {
    if (!this.getItem(key)) {
      for (let row of this.headerRows) {
        if (row.key === key) {
          return row.childNodes;
        }
      }
    }

    return super.getChildren(key);
  }

  clone() {
    let collection = super.clone();
    collection.headerRows = this.headerRows;
    collection.columns = this.columns;
    collection.rowHeaderColumnKeys = this.rowHeaderColumnKeys;
    collection.head = this.head;
    collection.body = this.body;
    return collection;
  }

  getTextValue(key: Key): string {
    let row = this.getItem(key);
    if (!row) {
      return '';
    }

    // If the row has a textValue, use that.
    if (row.textValue) {
      return row.textValue;
    }

    // Otherwise combine the text of each of the row header columns.
    let rowHeaderColumnKeys = this.rowHeaderColumnKeys;
    let text: string[] = [];
    for (let cell of this.getChildren(key)) {
      let column = this.columns[cell.index!];
      if (rowHeaderColumnKeys.has(column.key) && cell.textValue) {
        text.push(cell.textValue);
      }

      if (text.length === rowHeaderColumnKeys.size) {
        break;
      }
    }

    return text.join(' ');
  }
}

interface ResizableTableContainerContextValue {
  tableWidth: number,
  // Dependency inject useTableColumnResizeState so it doesn't affect bundle size unless you're using ResizableTableContainer.
  useTableColumnResizeState: typeof useTableColumnResizeState,
  onResizeStart?: (widths: Map<Key, ColumnSize>) => void,
  onResize?: (widths: Map<Key, ColumnSize>) => void,
  onResizeEnd?: (widths: Map<Key, ColumnSize>) => void
}

const ResizableTableContainerContext = createContext<ResizableTableContainerContextValue | null>(null);

export interface ResizableTableContainerProps extends DOMProps, ScrollableProps<HTMLDivElement> {
  /**
   * Handler that is called when a user starts a column resize.
   */
  onResizeStart?: (widths: Map<Key, ColumnSize>) => void,
  /**
   * Handler that is called when a user performs a column resize.
   * Can be used with the width property on columns to put the column widths into
   * a controlled state.
   */
  onResize?: (widths: Map<Key, ColumnSize>) => void,
  /**
   * Handler that is called after a user performs a column resize.
   * Can be used to store the widths of columns for another future session.
   */
  onResizeEnd?: (widths: Map<Key, ColumnSize>) => void
}

function ResizableTableContainer(props: ResizableTableContainerProps, ref: ForwardedRef<HTMLDivElement>) {
  let objectRef = useObjectRef(ref);
  let [width, setWidth] = useState(0);
  useResizeObserver({
    ref: objectRef,
    onResize() {
      setWidth(objectRef.current?.clientWidth ?? 0);
    }
  });

  useLayoutEffect(() => {
    setWidth(objectRef.current?.clientWidth ?? 0);
  }, [objectRef]);

  let ctx = useMemo(() => ({
    tableWidth: width,
    useTableColumnResizeState,
    onResizeStart: props.onResizeStart,
    onResize: props.onResize,
    onResizeEnd: props.onResizeEnd
  }), [width, props.onResizeStart, props.onResize, props.onResizeEnd]);

  return (
    <div
      {...filterDOMProps(props as any)}
      ref={objectRef}
      className={props.className || 'react-aria-ResizableTableContainer'}
      style={props.style}
      onScroll={props.onScroll}>
      <ResizableTableContainerContext.Provider value={ctx}>
        {props.children}
      </ResizableTableContainerContext.Provider>
    </div>
  );
}

const _ResizableTableContainer = forwardRef(ResizableTableContainer);
export {_ResizableTableContainer as ResizableTableContainer};

export const TableContext = createContext<ContextValue<TableProps, HTMLTableElement>>(null);
export const TableStateContext = createContext<TableState<any> | null>(null);
export const TableColumnResizeStateContext = createContext<TableColumnResizeState<unknown> | null>(null);

export interface TableRenderProps {
  /**
   * Whether the table is currently focused.
   * @selector [data-focused]
   */
  isFocused: boolean,
  /**
   * Whether the table is currently keyboard focused.
   * @selector [data-focus-visible]
   */
  isFocusVisible: boolean,
  /**
   * Whether the table is currently the active drop target.
   * @selector [data-drop-target]
   */
  isDropTarget: boolean,
  /**
   * State of the table.
   */
  state: TableState<unknown>
}

export interface TableProps extends Omit<SharedTableProps<any>, 'children'>, StyleRenderProps<TableRenderProps>, SlotProps, AriaLabelingProps, ScrollableProps<HTMLTableElement> {
  /** The elements that make up the table. Includes the TableHeader, TableBody, Columns, and Rows. */
  children?: ReactNode,
  /**
   * How multiple selection should behave in the collection.
   * @default "toggle"
   */
  selectionBehavior?: SelectionBehavior,
  /**
   * Whether `disabledKeys` applies to all interactions, or only selection.
   * @default "selection"
   */
  disabledBehavior?: DisabledBehavior,
  /** Handler that is called when a user performs an action on the row. */
  onRowAction?: (key: Key) => void,
  /** The drag and drop hooks returned by `useDragAndDrop` used to enable drag and drop behavior for the Table. */
  dragAndDropHooks?: DragAndDropHooks
}

function Table(props: TableProps, ref: ForwardedRef<HTMLTableElement>) {
  [props, ref] = useContextProps(props, ref, TableContext);
  let initialCollection = useMemo(() => new TableCollection<any>(), []);
  let {portal, collection} = useCollection(props, initialCollection);
  let state = useTableState({
    ...props,
    collection,
    children: undefined
  });

  let {gridProps} = useTable(props, state, ref);

  let {dragAndDropHooks} = props;
  let selectionManager = state.selectionManager;
  let hasDragHooks = !!dragAndDropHooks?.useDraggableCollectionState;
  let hasDropHooks = !!dragAndDropHooks?.useDroppableCollectionState;
  let dragHooksProvided = useRef(hasDragHooks);
  let dropHooksProvided = useRef(hasDropHooks);
  useEffect(() => {
    if (dragHooksProvided.current !== hasDragHooks) {
      console.warn('Drag hooks were provided during one render, but not another. This should be avoided as it may produce unexpected behavior.');
    }
    if (dropHooksProvided.current !== hasDropHooks) {
      console.warn('Drop hooks were provided during one render, but not another. This should be avoided as it may produce unexpected behavior.');
    }
  }, [hasDragHooks, hasDropHooks]);

  let dragState: DraggableCollectionState | undefined = undefined;
  let dropState: DroppableCollectionState | undefined = undefined;
  let droppableCollection: DroppableCollectionResult | undefined = undefined;
  let isRootDropTarget = false;
  let dragPreview: JSX.Element | null = null;
  let preview = useRef<DragPreviewRenderer>(null);

  if (hasDragHooks && dragAndDropHooks) {
    dragState = dragAndDropHooks.useDraggableCollectionState!({
      collection,
      selectionManager,
      preview: dragAndDropHooks.renderDragPreview ? preview : undefined
    });
    dragAndDropHooks.useDraggableCollection!({}, dragState, ref);

    let DragPreview = dragAndDropHooks.DragPreview!;
    dragPreview = dragAndDropHooks.renderDragPreview
      ? <DragPreview ref={preview}>{dragAndDropHooks.renderDragPreview}</DragPreview>
      : null;
  }

  if (hasDropHooks && dragAndDropHooks) {
    dropState = dragAndDropHooks.useDroppableCollectionState!({
      collection,
      selectionManager
    });

    let keyboardDelegate = new ListKeyboardDelegate({
      collection,
      disabledKeys: selectionManager.disabledKeys,
      disabledBehavior: selectionManager.disabledBehavior,
      ref
    });
    let dropTargetDelegate = dragAndDropHooks.dropTargetDelegate || new dragAndDropHooks.ListDropTargetDelegate(collection, ref);
    droppableCollection = dragAndDropHooks.useDroppableCollection!({
      keyboardDelegate,
      dropTargetDelegate
    }, dropState, ref);

    isRootDropTarget = dropState.isDropTarget({type: 'root'});
  }

  let {focusProps, isFocused, isFocusVisible} = useFocusRing();
  let renderProps = useRenderProps({
    className: props.className,
    style: props.style,
    defaultClassName: 'react-aria-Table',
    values: {
      isDropTarget: isRootDropTarget,
      isFocused,
      isFocusVisible,
      state
    }
  });

  let isListDraggable = !!(hasDragHooks && !dragState?.isDisabled);

  let {selectionBehavior, selectionMode, disallowEmptySelection} = state.selectionManager;
  let ctx = useMemo(() => ({
    selectionBehavior: selectionMode === 'none' ? null : selectionBehavior,
    selectionMode,
    disallowEmptySelection,
    allowsDragging: hasDragHooks
  }), [selectionBehavior, selectionMode, disallowEmptySelection, hasDragHooks]);

  let style = renderProps.style;
  let tableContainerContext = useContext(ResizableTableContainerContext);
  let layoutState: TableColumnResizeState<unknown> | null = null;
  if (tableContainerContext) {
    layoutState = tableContainerContext.useTableColumnResizeState({
      tableWidth: tableContainerContext.tableWidth
    }, state);
    style = {
      ...style,
      tableLayout: 'fixed',
      width: 'fit-content'
    };
  }

  return (
    <>
      <TableOptionsContext.Provider value={ctx}>
        {portal}
      </TableOptionsContext.Provider>
      <Provider
        values={[
          [TableStateContext, state],
          [TableColumnResizeStateContext, layoutState],
          [DragAndDropContext, {dragAndDropHooks, dragState, dropState}],
          [DropIndicatorContext, {render: TableDropIndicatorWrapper}]
        ]}>
        <FocusScope>
          <table
            {...filterDOMProps(props)}
            {...renderProps}
            {...mergeProps(gridProps, focusProps, droppableCollection?.collectionProps)}
            style={style}
            ref={ref}
            slot={props.slot || undefined}
            onScroll={props.onScroll}
            data-allows-dragging={isListDraggable || undefined}
            data-drop-target={isRootDropTarget || undefined}
            data-focused={isFocused || undefined}
            data-focus-visible={isFocusVisible || undefined}>
            <TableContents />
          </table>
        </FocusScope>
        {dragPreview}
      </Provider>
    </>
  );
}

/**
 * A table displays data in rows and columns and enables a user to navigate its contents via directional navigation keys,
 * and optionally supports row selection and sorting.
 */
const _Table = forwardRef(Table);
export {_Table as Table};

// Separate component from Table so we have the collection during SSR.
function TableContents() {
  let collection = useContext(TableStateContext)!.collection as TableCollection<unknown>;
  return (
    <>
      {collection.head.render?.(collection.head)}
      {collection.body.render?.(collection.body)}
    </>
  );
}

export interface TableOptionsContextValue {
  /** The type of selection that is allowed in the table. */
  selectionMode: SelectionMode,
  /** The selection behavior for the table. If selectionMode is `"none"`, this will be `null`. */
  selectionBehavior: SelectionBehavior | null,
  /** Whether the table allows empty selection. */
  disallowEmptySelection: boolean,
  /** Whether the table allows rows to be dragged. */
  allowsDragging: boolean
}

const TableOptionsContext = createContext<TableOptionsContextValue | null>(null);

/**
 * Returns options from the parent `<Table>` component.
 */
export function useTableOptions(): TableOptionsContextValue {
  return useContext(TableOptionsContext)!;
}

export interface TableHeaderProps<T> extends StyleProps {
  /** A list of table columns. */
  columns?: T[],
  /** A list of `Column(s)` or a function. If the latter, a list of columns must be provided using the `columns` prop. */
  children?: ReactNode | ((item: T) => ReactElement),
  /** Values that should invalidate the column cache when using dynamic collections. */
  dependencies?: any[]
}

/**
 * A header within a `<Table>`, containing the table columns.
 */
export const TableHeader =  /*#__PURE__*/ createBranchComponent(
  'tableheader',
  <T extends object>(props: TableHeaderProps<T>, ref: ForwardedRef<HTMLTableSectionElement>) => {
    let collection = useContext(TableStateContext)!.collection as TableCollection<unknown>;
    let headerRows = useCachedChildren({
      items: collection.headerRows,
      children: useCallback((item: Node<unknown>) => {
        switch (item.type) {
          case 'headerrow':
            return <TableHeaderRow item={item} />;
          default:
            throw new Error('Unsupported node type in TableHeader: ' + item.type);
        }
      }, [])
    });
  
    let {rowGroupProps} = useTableRowGroup();
    return (
      <thead
        {...filterDOMProps(props as any)}
        {...rowGroupProps}
        ref={ref}
        className={props.className ?? 'react-aria-TableHeader'}
        style={props.style}>
        {headerRows}
      </thead>
    );
  },
  props => useCollectionChildren({
    children: props.children,
    items: props.columns,
    dependencies: props.dependencies
  })
);

function TableHeaderRow({item}: {item: GridNode<any>}) {
  let ref = useRef<HTMLTableRowElement>(null);
  let state = useContext(TableStateContext)!;
  let {rowProps} = useTableHeaderRow({node: item}, state, ref);
  let {checkboxProps} = useTableSelectAllCheckbox(state);

  return (
    <tr {...rowProps} ref={ref}>
      <Provider
        values={[
          [CheckboxContext, {
            slots: {
              selection: checkboxProps
            }
          }]
        ]}>
        <CollectionChildren collection={state.collection} parent={item} />
      </Provider>
    </tr>
  );
}

export interface ColumnRenderProps {
  /**
   * Whether the item is currently hovered with a mouse.
   * @selector [data-hovered]
   */
  isHovered: boolean,
  /**
   * Whether the item is currently focused.
   * @selector [data-focused]
   */
  isFocused: boolean,
  /**
   * Whether the item is currently keyboard focused.
   * @selector [data-focus-visible]
   */
  isFocusVisible: boolean,
  /**
   * Whether the column allows sorting.
   * @selector [data-allows-sorting]
   */
  allowsSorting: boolean,
  /**
   * The current sort direction.
   * @selector [data-sort-direction="ascending | descending"]
   */
  sortDirection: SortDirection | undefined,
  /**
   * Whether the column is currently being resized.
   * @selector [data-resizing]
   */
  isResizing: boolean,
  /**
   * Triggers sorting for this column in the given direction.
   */
  sort(direction: SortDirection): void,
  /**
   * Starts column resizing if the table is contained in a `<ResizableTableContainer>` element.
   */
  startResize(): void
}

export interface ColumnProps extends RenderProps<ColumnRenderProps> {
  /** The unique id of the column. */
  id?: Key,
  /** Whether the column allows sorting. */
  allowsSorting?: boolean,
  /** Whether a column is a [row header](https://www.w3.org/TR/wai-aria-1.1/#rowheader) and should be announced by assistive technology during row navigation. */
  isRowHeader?: boolean,
  /** A string representation of the column's contents, used for accessibility announcements. */
  textValue?: string,
  /** The width of the column. This prop only applies when the `<Table>` is wrapped in a `<ResizableTableContainer>`. */
  width?: ColumnSize | null,
  /** The default width of the column. This prop only applies when the `<Table>` is wrapped in a `<ResizableTableContainer>`. */
  defaultWidth?: ColumnSize | null,
  /** The minimum width of the column. This prop only applies when the `<Table>` is wrapped in a `<ResizableTableContainer>`. */
  minWidth?: ColumnStaticSize | null,
  /** The maximum width of the column. This prop only applies when the `<Table>` is wrapped in a `<ResizableTableContainer>`. */
  maxWidth?: ColumnStaticSize | null
}

/**
 * A column within a `<Table>`.
 */
<<<<<<< HEAD
const _Column = /*#__PURE__*/ (forwardRef as forwardRefType)(Column);
export {_Column as Column};

export interface TableBodyRenderProps {
  /**
   * Whether the table body has no rows and should display its empty state.
   * @selector [data-empty]
   */
  isEmpty: boolean,
  /**
   * Whether the Table is currently the active drop target.
   * @selector [data-drop-target]
   */
  isDropTarget: boolean
}

export interface TableBodyProps<T> extends CollectionProps<T>, StyleRenderProps<TableBodyRenderProps> {
  /** Provides content to display when there are no rows in the table. */
  renderEmptyState?: (props: TableBodyRenderProps) => ReactNode
}

function TableBody<T extends object>(props: TableBodyProps<T>, ref: ForwardedRef<HTMLTableSectionElement>): JSX.Element | null {
  let children = useCollectionChildren(props);
  return useSSRCollectionNode('tablebody', props, ref, null, children);
}

/**
 * The body of a `<Table>`, containing the table rows.
 */
const _TableBody = /*#__PURE__*/ (forwardRef as forwardRefType)(TableBody);
export {_TableBody as TableBody};

export interface RowRenderProps extends ItemRenderProps {
  /** Whether the row's children have keyboard focus. */
  isFocusVisibleWithin: boolean
}

export interface RowProps<T> extends StyleRenderProps<RowRenderProps>, LinkDOMProps, HoverEvents {
  /** The unique id of the row. */
  id?: Key,
  /** A list of columns used when dynamically rendering cells. */
  columns?: Iterable<T>,
  /** The cells within the row. Supports static items or a function for dynamic rendering. */
  children?: ReactNode | ((item: T) => ReactElement),
  /** The object value that this row represents. When using dynamic collections, this is set automatically. */
  value?: T,
  /** Values that should invalidate the cell cache when using dynamic collections. */
  dependencies?: any[],
  /** A string representation of the row's contents, used for features like typeahead. */
  textValue?: string,
  /** Whether the row is disabled. */
  isDisabled?: boolean,
  /**
   * Handler that is called when a user performs an action on the row. The exact user event depends on
   * the collection's `selectionBehavior` prop and the interaction modality.
   */
  onAction?: () => void
}

function Row<T extends object>(props: RowProps<T>, ref: ForwardedRef<HTMLTableRowElement>): JSX.Element | null {
  let dependencies = [props.value].concat(props.dependencies);
  let children = useCollectionChildren({
    dependencies,
    children: props.children,
    items: props.columns,
    idScope: props.id
  });

  let ctx = useMemo(() => ({idScope: props.id, dependencies}), [props.id, ...dependencies]);

  return useSSRCollectionNode('item', props, ref, null, (
    <CollectionContext.Provider value={ctx}>
      {children}
    </CollectionContext.Provider>
  ));
}

/**
 * A row within a `<Table>`.
 */
const _Row = /*#__PURE__*/ (forwardRef as forwardRefType)(Row);
export {_Row as Row};

export interface CellRenderProps {
  /**
   * Whether the cell is currently in a pressed state.
   * @selector [data-pressed]
   */
  isPressed: boolean,
  /**
   * Whether the cell is currently focused.
   * @selector [data-focused]
   */
  isFocused: boolean,
  /**
   * Whether the cell is currently keyboard focused.
   * @selector [data-focus-visible]
   */
  isFocusVisible: boolean,
  /**
   * Whether the cell is currently hovered with a mouse.
   * @selector [data-hovered]
   */
  isHovered: boolean
}

export interface CellProps extends RenderProps<CellRenderProps> {
  /** The unique id of the cell. */
  id?: Key,
  /** A string representation of the cell's contents, used for features like typeahead. */
  textValue?: string
}

function Cell(props: CellProps, ref: ForwardedRef<HTMLTableCellElement>): JSX.Element | null {
  return useSSRCollectionNode('cell', props, ref, props.children);
}

/**
 * A cell within a table row.
 */
const _Cell = /*#__PURE__*/ (forwardRef as forwardRefType)(Cell);
export {_Cell as Cell};

function TableHeaderRowGroup<T>({collection}: {collection: TableCollection<T>}) {
  let headerRows = useCachedChildren({
    items: collection.headerRows,
    children: useCallback((item: Node<T>) => {
      switch (item.type) {
        case 'headerrow':
          return <TableHeaderRow item={item} />;
        default:
          throw new Error('Unsupported node type in TableHeader: ' + item.type);
      }
    }, [])
  });

  let {rowGroupProps} = useTableRowGroup();
  return (
    <thead
      {...filterDOMProps(collection.head.props)}
      {...rowGroupProps}
      ref={collection.head.props.ref}
      className={collection.head.props.className ?? 'react-aria-TableHeader'}
      style={collection.head.props.style}>
      {headerRows}
    </thead>
  );
}

function TableBodyRowGroup<T>(props: {collection: TableCollection<T>, isDroppable: boolean}) {
  let {collection, isDroppable} = props;
  let bodyRows = useCachedChildren({
    items: collection.rows,
    children: useCallback((item: Node<T>) => {
      switch (item.type) {
        case 'item':
          return <TableRow item={item} />;
        default:
          throw new Error('Unsupported node type in TableBody: ' + item.type);
      }
    }, [])
  });

  let state = useContext(TableStateContext);
  let {dropState} = useContext(DragAndDropContext);
  let isRootDropTarget = isDroppable && !!dropState && (dropState.isDropTarget({type: 'root'}) ?? false);

  let bodyProps: TableBodyProps<T> = collection.body.props;
  let renderValues = {
    isDropTarget: isRootDropTarget,
    isEmpty: collection.size === 0
  };
  let renderProps = useRenderProps({
    ...bodyProps,
    id: undefined,
    children: undefined,
    defaultClassName: 'react-aria-TableBody',
    values: renderValues
  });

  let emptyState;
  if (collection.size === 0 && bodyProps.renderEmptyState && state) {
    emptyState = (
      <tr role="row">
        <td role="gridcell" colSpan={collection.columnCount}>
          {bodyProps.renderEmptyState(renderValues)}
        </td>
      </tr>
    );
  }

  let {rowGroupProps} = useTableRowGroup();
  return (
    <tbody
      {...mergeProps(filterDOMProps(bodyProps as any), rowGroupProps)}
      {...renderProps}
      ref={collection.body.props.ref}
      data-empty={collection.size === 0 || undefined}>
      {isDroppable && <RootDropIndicator />}
      {bodyRows}
      {emptyState}
    </tbody>
  );
}

function TableHeaderRow<T>({item}: {item: GridNode<T>}) {
  let ref = useRef<HTMLTableRowElement>(null);
  let state = useContext(TableStateContext)!;
  let {rowProps} = useTableHeaderRow({node: item}, state, ref);
  let {checkboxProps} = useTableSelectAllCheckbox(state);

  let cells = useCachedChildren({
    items: state.collection.getChildren!(item.key),
    children: (item) => {
      switch (item.type) {
        case 'column':
          return <TableColumnHeader column={item} />;
        default:
          throw new Error('Unsupported node type in Row: ' + item.type);
      }
    }
  });

  return (
    <tr {...rowProps} ref={ref}>
      <Provider
        values={[
          [CheckboxContext, {
            slots: {
              selection: checkboxProps
            }
          }]
        ]}>
        {cells}
      </Provider>
    </tr>
  );
}

interface ColumnResizerContextValue {
  column: GridNode<unknown>,
  triggerRef: RefObject<HTMLDivElement>
}

const ColumnResizerContext = createContext<ColumnResizerContextValue | null>(null);

function TableColumnHeader<T>({column}: {column: GridNode<T>}) {
  let ref = useObjectRef<HTMLTableHeaderCellElement>(column.props.ref);
=======
export const Column = /*#__PURE__*/ createLeafComponent('column', (props: ColumnProps, forwardedRef: ForwardedRef<HTMLTableCellElement>, column: GridNode<unknown>) => {
  let ref = useObjectRef<HTMLTableHeaderCellElement>(forwardedRef);
>>>>>>> 2bda4c97
  let state = useContext(TableStateContext)!;
  let {columnHeaderProps} = useTableColumnHeader(
    {node: column},
    state,
    ref
  );
  let {isFocused, isFocusVisible, focusProps} = useFocusRing();

  let layoutState = useContext(TableColumnResizeStateContext);
  let isResizing = false;
  if (layoutState) {
    isResizing = layoutState.resizingColumn === column.key;
  } else {
    for (let prop in ['width', 'defaultWidth', 'minWidth', 'maxWidth']) {
      if (prop in column.props) {
        console.warn(`The ${prop} prop on a <Column> only applies when a <Table> is wrapped in a <ResizableTableContainer>. If you aren't using column resizing, you can set the width of a column with CSS.`);
      }
    }
  }

  let {hoverProps, isHovered} = useHover({isDisabled: !props.allowsSorting});
  let renderProps = useRenderProps({
    ...props,
    id: undefined,
    children: column.rendered,
    defaultClassName: 'react-aria-Column',
    values: {
      isHovered,
      isFocused,
      isFocusVisible,
      allowsSorting: column.props.allowsSorting,
      sortDirection: state.sortDescriptor?.column === column.key
        ? state.sortDescriptor.direction
        : undefined,
      isResizing,
      startResize: () => {
        if (layoutState) {
          layoutState.startResize(column.key);
          state.setKeyboardNavigationDisabled(true);
        } else {
          throw new Error('Wrap your <Table> in a <ResizableTableContainer> to enable column resizing');
        }
      },
      sort: (direction) => {
        state.sort(column.key, direction);
      }
    }
  });

  let style = renderProps.style;
  if (layoutState) {
    style = {...style, width: layoutState.getColumnWidth(column.key)};
  }

  return (
    <th
      {...mergeProps(filterDOMProps(props as any), columnHeaderProps, focusProps, hoverProps)}
      {...renderProps}
      style={style}
      colSpan={column.colspan}
      ref={ref}
      data-hovered={isHovered || undefined}
      data-focused={isFocused || undefined}
      data-focus-visible={isFocusVisible || undefined}
      data-resizing={isResizing || undefined}
      data-allows-sorting={column.props.allowsSorting || undefined}
      data-sort-direction={state.sortDescriptor?.column === column.key ? state.sortDescriptor.direction : undefined}>
      <ColumnResizerContext.Provider value={{column, triggerRef: ref}}>
        {renderProps.children}
      </ColumnResizerContext.Provider>
    </th>
  );
});

export interface ColumnResizerRenderProps {
  /**
   * Whether the resizer is currently hovered with a mouse.
   * @selector [data-hovered]
   */
  isHovered: boolean,
  /**
   * Whether the resizer is currently focused.
   * @selector [data-focused]
   */
  isFocused: boolean,
  /**
   * Whether the resizer is currently keyboard focused.
   * @selector [data-focus-visible]
   */
  isFocusVisible: boolean,
  /**
   * Whether the resizer is currently being resized.
   * @selector [data-resizing]
   */
  isResizing: boolean,
  /**
   * The direction that the column is currently resizable.
   * @selector [data-resizable-direction="right | left | both"]
   */
  resizableDirection: 'right' | 'left' | 'both'
}

export interface ColumnResizerProps extends HoverEvents, RenderProps<ColumnResizerRenderProps> {
  /** A custom accessibility label for the resizer. */
  'aria-label'?: string
}

interface ColumnResizerContextValue {
  column: GridNode<unknown>,
  triggerRef: RefObject<HTMLDivElement>
}

const ColumnResizerContext = createContext<ColumnResizerContextValue | null>(null);

function ColumnResizer(props: ColumnResizerProps, ref: ForwardedRef<HTMLDivElement>) {
  let layoutState = useContext(TableColumnResizeStateContext);
  if (!layoutState) {
    throw new Error('Wrap your <Table> in a <ResizableTableContainer> to enable column resizing');
  }
  let stringFormatter = useLocalizedStringFormatter(intlMessages, 'react-aria-components');

  let {onResizeStart, onResize, onResizeEnd} = useContext(ResizableTableContainerContext)!;
  let {column, triggerRef} = useContext(ColumnResizerContext)!;
  let inputRef = useRef<HTMLInputElement>(null);
  let {resizerProps, inputProps, isResizing} = useTableColumnResize(
    {
      column,
      'aria-label': props['aria-label'] || stringFormatter.format('tableResizer'),
      onResizeStart,
      onResize,
      onResizeEnd,
      triggerRef
    },
    layoutState,
    inputRef
  );
  let {focusProps, isFocused, isFocusVisible} = useFocusRing();
  let {hoverProps, isHovered} = useHover(props);

  let isEResizable = layoutState.getColumnMinWidth(column.key) >= layoutState.getColumnWidth(column.key);
  let isWResizable = layoutState.getColumnMaxWidth(column.key) <= layoutState.getColumnWidth(column.key);
  let {direction} = useLocale();
  let resizableDirection: ColumnResizerRenderProps['resizableDirection'] = 'both';
  if (isEResizable) {
    resizableDirection = direction === 'rtl' ? 'right' : 'left';
  } else if (isWResizable) {
    resizableDirection = direction === 'rtl' ? 'left' : 'right';
  } else {
    resizableDirection = 'both';
  }

  let objectRef = useObjectRef(ref);
  let [cursor, setCursor] = useState('');
  useEffect(() => {
    if (!objectRef.current) {
      return;
    }
    let style = window.getComputedStyle(objectRef.current);
    setCursor(style.cursor);
  }, [objectRef, resizableDirection]);

  let renderProps = useRenderProps({
    ...props,
    defaultClassName: 'react-aria-ColumnResizer',
    values: {
      isFocused,
      isFocusVisible,
      isResizing,
      isHovered,
      resizableDirection
    }
  });

  let [isMouseDown, setMouseDown] = useState(false);
  let onPointerDown = (e: PointerEvent) => {
    if (e.pointerType === 'mouse') {
      setMouseDown(true);
    }
  };

  if (!isResizing && isMouseDown) {
    setMouseDown(false);
  }

  return (
    <div
      ref={objectRef}
      role="presentation"
      {...filterDOMProps(props as any)}
      {...renderProps}
      {...mergeProps(resizerProps, {onPointerDown}, hoverProps)}
      data-hovered={isHovered || undefined}
      data-focused={isFocused || undefined}
      data-focus-visible={isFocusVisible || undefined}
      data-resizing={isResizing || undefined}
      data-resizable-direction={resizableDirection}>
      {renderProps.children}
      <input
        ref={inputRef}
        {...mergeProps(inputProps, focusProps)} />
      {isResizing && isMouseDown && ReactDOM.createPortal(<div style={{position: 'fixed', top: 0, left: 0, bottom: 0, right: 0, cursor}} />, document.body)}
    </div>
  );
}

const _ColumnResizer = forwardRef(ColumnResizer);
export {_ColumnResizer as ColumnResizer};

export interface TableBodyRenderProps {
  /**
   * Whether the table body has no rows and should display its empty state.
   * @selector [data-empty]
   */
  isEmpty: boolean,
  /**
   * Whether the Table is currently the active drop target.
   * @selector [data-drop-target]
   */
  isDropTarget: boolean
}

export interface TableBodyProps<T> extends CollectionProps<T>, StyleRenderProps<TableBodyRenderProps> {
  /** Provides content to display when there are no rows in the table. */
  renderEmptyState?: (props: TableBodyRenderProps) => ReactNode
}
/**
 * The body of a `<Table>`, containing the table rows.
 */
export const TableBody = /*#__PURE__*/ createBranchComponent('tablebody', <T extends object>(props: TableBodyProps<T>, ref: ForwardedRef<HTMLTableSectionElement>) => {
  let state = useContext(TableStateContext)!;
<<<<<<< HEAD
  let {dragAndDropHooks, dragState, dropState} = useContext(DragAndDropContext);
  let {rowProps, ...states} = useTableRow(
    {
      node: item,
      shouldSelectOnPressUp: !!dragState
    },
    state,
    ref
  );
  let {isFocused, isFocusVisible, focusProps} = useFocusRing();
  let {
    isFocusVisible: isFocusVisibleWithin,
    focusProps: focusWithinProps
  } = useFocusRing({within: true});
  let {hoverProps, isHovered} = useHover({
    isDisabled: !states.allowsSelection && !states.hasAction,
    onHoverStart: item.props.onHoverStart,
    onHoverChange: item.props.onHoverChange,
    onHoverEnd: item.props.onHoverEnd
=======
  let collection = state.collection;

  let {dragAndDropHooks, dropState} = useContext(DragAndDropContext);
  let isDroppable = !!dragAndDropHooks?.useDroppableCollectionState && !dropState?.isDisabled;
  let isRootDropTarget = isDroppable && !!dropState && (dropState.isDropTarget({type: 'root'}) ?? false);

  let renderValues = {
    isDropTarget: isRootDropTarget,
    isEmpty: collection.size === 0
  };
  let renderProps = useRenderProps({
    ...props,
    id: undefined,
    children: undefined,
    defaultClassName: 'react-aria-TableBody',
    values: renderValues
>>>>>>> 2bda4c97
  });

  let emptyState;
  if (collection.size === 0 && props.renderEmptyState && state) {
    emptyState = (
      <tr role="row">
        <td role="gridcell" colSpan={collection.columnCount}>
          {props.renderEmptyState(renderValues)}
        </td>
      </tr>
    );
  }

  let {rowGroupProps} = useTableRowGroup();
  return (
    <tbody
      {...mergeProps(filterDOMProps(props as any), rowGroupProps)}
      {...renderProps}
      ref={ref}
      data-empty={collection.size === 0 || undefined}>
      {isDroppable && <RootDropIndicator />}
      <CollectionChildren collection={collection} parent={collection.body} />
      {emptyState}
    </tbody>
  );
});

export interface RowRenderProps extends ItemRenderProps {}

export interface RowProps<T> extends StyleRenderProps<RowRenderProps>, LinkDOMProps, HoverEvents {
  /** The unique id of the row. */
  id?: Key,
  /** A list of columns used when dynamically rendering cells. */
  columns?: Iterable<T>,
  /** The cells within the row. Supports static items or a function for dynamic rendering. */
  children?: ReactNode | ((item: T) => ReactElement),
  /** The object value that this row represents. When using dynamic collections, this is set automatically. */
  value?: T,
  /** Values that should invalidate the cell cache when using dynamic collections. */
  dependencies?: any[],
  /** A string representation of the row's contents, used for features like typeahead. */
  textValue?: string,
  /** Whether the row is disabled. */
  isDisabled?: boolean,
  /**
   * Handler that is called when a user performs an action on the row. The exact user event depends on
   * the collection's `selectionBehavior` prop and the interaction modality.
   */
  onAction?: () => void
}

/**
 * A row within a `<Table>`.
 */
export const Row = /*#__PURE__*/ createBranchComponent(
  'item',
  <T extends object>(props: RowProps<T>, forwardedRef: ForwardedRef<HTMLTableRowElement>, item: GridNode<T>) => {
    let ref = useObjectRef<HTMLTableRowElement>(forwardedRef);
    let state = useContext(TableStateContext)!;
    let {dragAndDropHooks, dragState, dropState} = useContext(DragAndDropContext);
    let {rowProps, ...states} = useTableRow(
      {
        node: item,
        shouldSelectOnPressUp: !!dragState
      },
      state,
      ref
    );
    let {isFocused, isFocusVisible, focusProps} = useFocusRing();
    let {hoverProps, isHovered} = useHover({
      isDisabled: !states.allowsSelection && !states.hasAction,
      onHoverStart: props.onHoverStart,
      onHoverChange: props.onHoverChange,
      onHoverEnd: props.onHoverEnd
    });
  
    let {checkboxProps} = useTableSelectionCheckbox(
      {key: item.key},
      state
    );
  
    let draggableItem: DraggableItemResult | undefined = undefined;
    if (dragState && dragAndDropHooks) {
      draggableItem = dragAndDropHooks.useDraggableItem!({key: item.key, hasDragButton: true}, dragState);
    }
<<<<<<< HEAD
  // eslint-disable-next-line
  }, []);

  let props = item.props as RowProps<unknown>;
  let isDragging = dragState && dragState.isDragging(item.key);
  // eslint-disable-next-line @typescript-eslint/no-unused-vars
  let {children: _, ...restProps} = props;
  let renderProps = useRenderProps({
    ...restProps,
    id: undefined,
    defaultClassName: 'react-aria-Row',
    values: {
      ...states,
      isHovered,
      isFocused,
      isFocusVisible,
      selectionMode: state.selectionManager.selectionMode,
      selectionBehavior: state.selectionManager.selectionBehavior,
      isDragging,
      isDropTarget: dropIndicator?.isDropTarget,
      isFocusVisibleWithin
=======
  
    let dropIndicator: DropIndicatorAria | undefined = undefined;
    let dropIndicatorRef = useRef<HTMLDivElement>(null);
    let {visuallyHiddenProps} = useVisuallyHidden();
    if (dropState && dragAndDropHooks) {
      dropIndicator = dragAndDropHooks.useDropIndicator!({
        target: {type: 'item', key: item.key, dropPosition: 'on'}
      }, dropState, dropIndicatorRef);
>>>>>>> 2bda4c97
    }
  
    let renderDropIndicator = dragAndDropHooks?.renderDropIndicator || (target => <DropIndicator target={target} />);
    let dragButtonRef = useRef<HTMLButtonElement>(null);
    useEffect(() => {
      if (dragState && !dragButtonRef.current) {
        console.warn('Draggable items in a Table must contain a <Button slot="drag"> element so that keyboard and screen reader users can drag them.');
      }
    // eslint-disable-next-line
    }, []);
  
    let isDragging = dragState && dragState.isDragging(item.key);
    // eslint-disable-next-line @typescript-eslint/no-unused-vars
    let {children: _, ...restProps} = props;
    let renderProps = useRenderProps({
      ...restProps,
      id: undefined,
      defaultClassName: 'react-aria-Row',
      values: {
        ...states,
        isHovered,
        isFocused,
        isFocusVisible,
        selectionMode: state.selectionManager.selectionMode,
        selectionBehavior: state.selectionManager.selectionBehavior,
        isDragging,
        isDropTarget: dropIndicator?.isDropTarget
      }
<<<<<<< HEAD
      {dropIndicator && !dropIndicator.isHidden && (
        <tr role="row" style={{height: 0}}>
          <td role="gridcell" colSpan={state.collection.columnCount} style={{padding: 0}}>
            <div role="button" {...visuallyHiddenProps} {...dropIndicator.dropIndicatorProps} ref={dropIndicatorRef} />
          </td>
        </tr>
      )}
      <tr
        {...mergeProps(filterDOMProps(props as any), rowProps, focusProps, hoverProps, draggableItem?.dragProps, focusWithinProps)}
        {...renderProps}
        ref={ref}
        data-disabled={states.isDisabled || undefined}
        data-selected={states.isSelected || undefined}
        data-hovered={isHovered || undefined}
        data-focused={states.isFocused || undefined}
        data-focus-visible={isFocusVisible || undefined}
        data-pressed={states.isPressed || undefined}
        data-dragging={isDragging || undefined}
        data-drop-target={dropIndicator?.isDropTarget || undefined}
        data-selection-mode={state.selectionManager.selectionMode === 'none' ? undefined : state.selectionManager.selectionMode}
        data-focus-visible-within={isFocusVisibleWithin || undefined}>
        <Provider
          values={[
            [CheckboxContext, {
              slots: {
                selection: checkboxProps
              }
            }],
            [ButtonContext, {
              slots: {
                [DEFAULT_SLOT]: {},
                drag: {
                  ...draggableItem?.dragButtonProps,
                  ref: dragButtonRef,
                  style: {
                    pointerEvents: 'none'
=======
    });
    
    return (
      <>
        {dragAndDropHooks?.useDropIndicator &&
          renderDropIndicator({type: 'item', key: item.key, dropPosition: 'before'})
        }
        {dropIndicator && !dropIndicator.isHidden && (
          <tr role="row" style={{height: 0}}>
            <td role="gridcell" colSpan={state.collection.columnCount} style={{padding: 0}}>
              <div role="button" {...visuallyHiddenProps} {...dropIndicator.dropIndicatorProps} ref={dropIndicatorRef} />
            </td>
          </tr>
        )}
        <tr
          {...mergeProps(filterDOMProps(props as any), rowProps, focusProps, hoverProps, draggableItem?.dragProps)}
          {...renderProps}
          ref={ref}
          data-disabled={states.isDisabled || undefined}
          data-selected={states.isSelected || undefined}
          data-hovered={isHovered || undefined}
          data-focused={states.isFocused || undefined}
          data-focus-visible={isFocusVisible || undefined}
          data-pressed={states.isPressed || undefined}
          data-dragging={isDragging || undefined}
          data-drop-target={dropIndicator?.isDropTarget || undefined}
          data-selection-mode={state.selectionManager.selectionMode === 'none' ? undefined : state.selectionManager.selectionMode}>
          <Provider
            values={[
              [CheckboxContext, {
                slots: {
                  selection: checkboxProps
                }
              }],
              [ButtonContext, {
                slots: {
                  [DEFAULT_SLOT]: {},
                  drag: {
                    ...draggableItem?.dragButtonProps,
                    ref: dragButtonRef,
                    style: {
                      pointerEvents: 'none'
                    }
>>>>>>> 2bda4c97
                  }
                }
              }]
            ]}>
            <CollectionChildren collection={state.collection} parent={item} />
          </Provider>
        </tr>
        {dragAndDropHooks?.useDropIndicator && state.collection.getKeyAfter(item.key) == null &&
          renderDropIndicator({type: 'item', key: item.key, dropPosition: 'after'})
        }
      </>
    );
  },
  props => {
    let dependencies = [props.value].concat(props.dependencies);
    let children = useCollectionChildren({
      dependencies,
      children: props.children,
      items: props.columns,
      idScope: props.id
    });

    let ctx = useMemo(() => ({idScope: props.id, dependencies}), [props.id, ...dependencies]);

    return (
      <CollectionContext.Provider value={ctx}>
        {children}
      </CollectionContext.Provider>
    );
  }
);

export interface CellRenderProps {
  /**
   * Whether the cell is currently in a pressed state.
   * @selector [data-pressed]
   */
  isPressed: boolean,
  /**
   * Whether the cell is currently focused.
   * @selector [data-focused]
   */
  isFocused: boolean,
  /**
   * Whether the cell is currently keyboard focused.
   * @selector [data-focus-visible]
   */
  isFocusVisible: boolean,
  /**
   * Whether the cell is currently hovered with a mouse.
   * @selector [data-hovered]
   */
  isHovered: boolean
}

export interface CellProps extends RenderProps<CellRenderProps> {
  /** The unique id of the cell. */
  id?: Key,
  /** A string representation of the cell's contents, used for features like typeahead. */
  textValue?: string
}

/**
 * A cell within a table row.
 */
export const Cell = /*#__PURE__*/ createLeafComponent('cell', (props: CellProps, forwardedRef: ForwardedRef<HTMLTableCellElement>, cell: GridNode<unknown>) => {
  let ref = useObjectRef<HTMLTableCellElement>(forwardedRef);
  let state = useContext(TableStateContext)!;
  let {dragState} = useContext(DragAndDropContext);

  // @ts-ignore
  cell.column = state.collection.columns[cell.index];

  let {gridCellProps, isPressed} = useTableCell({
    node: cell,
    shouldSelectOnPressUp: !!dragState
  }, state, ref);
  let {isFocused, isFocusVisible, focusProps} = useFocusRing();
  let {hoverProps, isHovered} = useHover({});

  let renderProps = useRenderProps({
    ...props,
    id: undefined,
    defaultClassName: 'react-aria-Cell',
    values: {
      isFocused,
      isFocusVisible,
      isPressed,
      isHovered
    }
  });

  return (
    <td
      {...mergeProps(filterDOMProps(props as any), gridCellProps, focusProps, hoverProps)}
      {...renderProps}
      ref={ref}
      data-focused={isFocused || undefined}
      data-focus-visible={isFocusVisible || undefined}
      data-pressed={isPressed || undefined}>
      {renderProps.children}
    </td>
  );
});

function TableDropIndicatorWrapper(props: DropIndicatorProps, ref: ForwardedRef<HTMLElement>) {
  ref = useObjectRef(ref);
  let {dragAndDropHooks, dropState} = useContext(DragAndDropContext)!;
  let buttonRef = useRef<HTMLDivElement>(null);
  let {dropIndicatorProps, isHidden, isDropTarget} = dragAndDropHooks!.useDropIndicator!(
    props,
    dropState!,
    buttonRef
  );

  if (isHidden) {
    return null;
  }

  return (
    <TableDropIndicatorForwardRef {...props} dropIndicatorProps={dropIndicatorProps} isDropTarget={isDropTarget} buttonRef={buttonRef} ref={ref} />
  );
}

interface TableDropIndicatorProps extends DropIndicatorProps {
  dropIndicatorProps: React.HTMLAttributes<HTMLElement>,
  isDropTarget: boolean,
  buttonRef: RefObject<HTMLDivElement>
}

function TableDropIndicator(props: TableDropIndicatorProps, ref: ForwardedRef<HTMLElement>) {
  let {
    dropIndicatorProps,
    isDropTarget,
    buttonRef,
    ...otherProps
  } = props;

  let state = useContext(TableStateContext)!;
  let {visuallyHiddenProps} = useVisuallyHidden();
  let renderProps = useRenderProps({
    ...otherProps,
    defaultClassName: 'react-aria-DropIndicator',
    values: {
      isDropTarget
    }
  });

  return (
    <tr
      {...filterDOMProps(props as any)}
      {...renderProps}
      role="row"
      ref={ref as RefObject<HTMLTableRowElement>}
      data-drop-target={isDropTarget || undefined}>
      <td
        role="gridcell"
        colSpan={state.collection.columnCount}
        style={{padding: 0}}>
        <div {...visuallyHiddenProps} role="button" {...dropIndicatorProps} ref={buttonRef} />
        {renderProps.children}
      </td>
    </tr>
  );
}

const TableDropIndicatorForwardRef = forwardRef(TableDropIndicator);

function RootDropIndicator() {
  let state = useContext(TableStateContext)!;
  let {dragAndDropHooks, dropState} = useContext(DragAndDropContext);
  let ref = useRef<HTMLDivElement>(null);
  let {dropIndicatorProps} = dragAndDropHooks!.useDropIndicator!({
    target: {type: 'root'}
  }, dropState!, ref);
  let isDropTarget = dropState!.isDropTarget({type: 'root'});
  let {visuallyHiddenProps} = useVisuallyHidden();

  if (!isDropTarget && dropIndicatorProps['aria-hidden']) {
    return null;
  }

  return (
    <tr
      role="row"
      aria-hidden={dropIndicatorProps['aria-hidden']}
      style={{height: 0}}>
      <td
        role="gridcell"
        colSpan={state.collection.columnCount}
        style={{padding: 0}}>
        <div role="button" {...visuallyHiddenProps} {...dropIndicatorProps} ref={ref} />
      </td>
    </tr>
  );
}<|MERGE_RESOLUTION|>--- conflicted
+++ resolved
@@ -497,7 +497,7 @@
         }
       }, [])
     });
-  
+
     let {rowGroupProps} = useTableRowGroup();
     return (
       <thead
@@ -602,259 +602,8 @@
 /**
  * A column within a `<Table>`.
  */
-<<<<<<< HEAD
-const _Column = /*#__PURE__*/ (forwardRef as forwardRefType)(Column);
-export {_Column as Column};
-
-export interface TableBodyRenderProps {
-  /**
-   * Whether the table body has no rows and should display its empty state.
-   * @selector [data-empty]
-   */
-  isEmpty: boolean,
-  /**
-   * Whether the Table is currently the active drop target.
-   * @selector [data-drop-target]
-   */
-  isDropTarget: boolean
-}
-
-export interface TableBodyProps<T> extends CollectionProps<T>, StyleRenderProps<TableBodyRenderProps> {
-  /** Provides content to display when there are no rows in the table. */
-  renderEmptyState?: (props: TableBodyRenderProps) => ReactNode
-}
-
-function TableBody<T extends object>(props: TableBodyProps<T>, ref: ForwardedRef<HTMLTableSectionElement>): JSX.Element | null {
-  let children = useCollectionChildren(props);
-  return useSSRCollectionNode('tablebody', props, ref, null, children);
-}
-
-/**
- * The body of a `<Table>`, containing the table rows.
- */
-const _TableBody = /*#__PURE__*/ (forwardRef as forwardRefType)(TableBody);
-export {_TableBody as TableBody};
-
-export interface RowRenderProps extends ItemRenderProps {
-  /** Whether the row's children have keyboard focus. */
-  isFocusVisibleWithin: boolean
-}
-
-export interface RowProps<T> extends StyleRenderProps<RowRenderProps>, LinkDOMProps, HoverEvents {
-  /** The unique id of the row. */
-  id?: Key,
-  /** A list of columns used when dynamically rendering cells. */
-  columns?: Iterable<T>,
-  /** The cells within the row. Supports static items or a function for dynamic rendering. */
-  children?: ReactNode | ((item: T) => ReactElement),
-  /** The object value that this row represents. When using dynamic collections, this is set automatically. */
-  value?: T,
-  /** Values that should invalidate the cell cache when using dynamic collections. */
-  dependencies?: any[],
-  /** A string representation of the row's contents, used for features like typeahead. */
-  textValue?: string,
-  /** Whether the row is disabled. */
-  isDisabled?: boolean,
-  /**
-   * Handler that is called when a user performs an action on the row. The exact user event depends on
-   * the collection's `selectionBehavior` prop and the interaction modality.
-   */
-  onAction?: () => void
-}
-
-function Row<T extends object>(props: RowProps<T>, ref: ForwardedRef<HTMLTableRowElement>): JSX.Element | null {
-  let dependencies = [props.value].concat(props.dependencies);
-  let children = useCollectionChildren({
-    dependencies,
-    children: props.children,
-    items: props.columns,
-    idScope: props.id
-  });
-
-  let ctx = useMemo(() => ({idScope: props.id, dependencies}), [props.id, ...dependencies]);
-
-  return useSSRCollectionNode('item', props, ref, null, (
-    <CollectionContext.Provider value={ctx}>
-      {children}
-    </CollectionContext.Provider>
-  ));
-}
-
-/**
- * A row within a `<Table>`.
- */
-const _Row = /*#__PURE__*/ (forwardRef as forwardRefType)(Row);
-export {_Row as Row};
-
-export interface CellRenderProps {
-  /**
-   * Whether the cell is currently in a pressed state.
-   * @selector [data-pressed]
-   */
-  isPressed: boolean,
-  /**
-   * Whether the cell is currently focused.
-   * @selector [data-focused]
-   */
-  isFocused: boolean,
-  /**
-   * Whether the cell is currently keyboard focused.
-   * @selector [data-focus-visible]
-   */
-  isFocusVisible: boolean,
-  /**
-   * Whether the cell is currently hovered with a mouse.
-   * @selector [data-hovered]
-   */
-  isHovered: boolean
-}
-
-export interface CellProps extends RenderProps<CellRenderProps> {
-  /** The unique id of the cell. */
-  id?: Key,
-  /** A string representation of the cell's contents, used for features like typeahead. */
-  textValue?: string
-}
-
-function Cell(props: CellProps, ref: ForwardedRef<HTMLTableCellElement>): JSX.Element | null {
-  return useSSRCollectionNode('cell', props, ref, props.children);
-}
-
-/**
- * A cell within a table row.
- */
-const _Cell = /*#__PURE__*/ (forwardRef as forwardRefType)(Cell);
-export {_Cell as Cell};
-
-function TableHeaderRowGroup<T>({collection}: {collection: TableCollection<T>}) {
-  let headerRows = useCachedChildren({
-    items: collection.headerRows,
-    children: useCallback((item: Node<T>) => {
-      switch (item.type) {
-        case 'headerrow':
-          return <TableHeaderRow item={item} />;
-        default:
-          throw new Error('Unsupported node type in TableHeader: ' + item.type);
-      }
-    }, [])
-  });
-
-  let {rowGroupProps} = useTableRowGroup();
-  return (
-    <thead
-      {...filterDOMProps(collection.head.props)}
-      {...rowGroupProps}
-      ref={collection.head.props.ref}
-      className={collection.head.props.className ?? 'react-aria-TableHeader'}
-      style={collection.head.props.style}>
-      {headerRows}
-    </thead>
-  );
-}
-
-function TableBodyRowGroup<T>(props: {collection: TableCollection<T>, isDroppable: boolean}) {
-  let {collection, isDroppable} = props;
-  let bodyRows = useCachedChildren({
-    items: collection.rows,
-    children: useCallback((item: Node<T>) => {
-      switch (item.type) {
-        case 'item':
-          return <TableRow item={item} />;
-        default:
-          throw new Error('Unsupported node type in TableBody: ' + item.type);
-      }
-    }, [])
-  });
-
-  let state = useContext(TableStateContext);
-  let {dropState} = useContext(DragAndDropContext);
-  let isRootDropTarget = isDroppable && !!dropState && (dropState.isDropTarget({type: 'root'}) ?? false);
-
-  let bodyProps: TableBodyProps<T> = collection.body.props;
-  let renderValues = {
-    isDropTarget: isRootDropTarget,
-    isEmpty: collection.size === 0
-  };
-  let renderProps = useRenderProps({
-    ...bodyProps,
-    id: undefined,
-    children: undefined,
-    defaultClassName: 'react-aria-TableBody',
-    values: renderValues
-  });
-
-  let emptyState;
-  if (collection.size === 0 && bodyProps.renderEmptyState && state) {
-    emptyState = (
-      <tr role="row">
-        <td role="gridcell" colSpan={collection.columnCount}>
-          {bodyProps.renderEmptyState(renderValues)}
-        </td>
-      </tr>
-    );
-  }
-
-  let {rowGroupProps} = useTableRowGroup();
-  return (
-    <tbody
-      {...mergeProps(filterDOMProps(bodyProps as any), rowGroupProps)}
-      {...renderProps}
-      ref={collection.body.props.ref}
-      data-empty={collection.size === 0 || undefined}>
-      {isDroppable && <RootDropIndicator />}
-      {bodyRows}
-      {emptyState}
-    </tbody>
-  );
-}
-
-function TableHeaderRow<T>({item}: {item: GridNode<T>}) {
-  let ref = useRef<HTMLTableRowElement>(null);
-  let state = useContext(TableStateContext)!;
-  let {rowProps} = useTableHeaderRow({node: item}, state, ref);
-  let {checkboxProps} = useTableSelectAllCheckbox(state);
-
-  let cells = useCachedChildren({
-    items: state.collection.getChildren!(item.key),
-    children: (item) => {
-      switch (item.type) {
-        case 'column':
-          return <TableColumnHeader column={item} />;
-        default:
-          throw new Error('Unsupported node type in Row: ' + item.type);
-      }
-    }
-  });
-
-  return (
-    <tr {...rowProps} ref={ref}>
-      <Provider
-        values={[
-          [CheckboxContext, {
-            slots: {
-              selection: checkboxProps
-            }
-          }]
-        ]}>
-        {cells}
-      </Provider>
-    </tr>
-  );
-}
-
-interface ColumnResizerContextValue {
-  column: GridNode<unknown>,
-  triggerRef: RefObject<HTMLDivElement>
-}
-
-const ColumnResizerContext = createContext<ColumnResizerContextValue | null>(null);
-
-function TableColumnHeader<T>({column}: {column: GridNode<T>}) {
-  let ref = useObjectRef<HTMLTableHeaderCellElement>(column.props.ref);
-=======
 export const Column = /*#__PURE__*/ createLeafComponent('column', (props: ColumnProps, forwardedRef: ForwardedRef<HTMLTableCellElement>, column: GridNode<unknown>) => {
   let ref = useObjectRef<HTMLTableHeaderCellElement>(forwardedRef);
->>>>>>> 2bda4c97
   let state = useContext(TableStateContext)!;
   let {columnHeaderProps} = useTableColumnHeader(
     {node: column},
@@ -1085,27 +834,6 @@
  */
 export const TableBody = /*#__PURE__*/ createBranchComponent('tablebody', <T extends object>(props: TableBodyProps<T>, ref: ForwardedRef<HTMLTableSectionElement>) => {
   let state = useContext(TableStateContext)!;
-<<<<<<< HEAD
-  let {dragAndDropHooks, dragState, dropState} = useContext(DragAndDropContext);
-  let {rowProps, ...states} = useTableRow(
-    {
-      node: item,
-      shouldSelectOnPressUp: !!dragState
-    },
-    state,
-    ref
-  );
-  let {isFocused, isFocusVisible, focusProps} = useFocusRing();
-  let {
-    isFocusVisible: isFocusVisibleWithin,
-    focusProps: focusWithinProps
-  } = useFocusRing({within: true});
-  let {hoverProps, isHovered} = useHover({
-    isDisabled: !states.allowsSelection && !states.hasAction,
-    onHoverStart: item.props.onHoverStart,
-    onHoverChange: item.props.onHoverChange,
-    onHoverEnd: item.props.onHoverEnd
-=======
   let collection = state.collection;
 
   let {dragAndDropHooks, dropState} = useContext(DragAndDropContext);
@@ -1122,7 +850,6 @@
     children: undefined,
     defaultClassName: 'react-aria-TableBody',
     values: renderValues
->>>>>>> 2bda4c97
   });
 
   let emptyState;
@@ -1150,7 +877,10 @@
   );
 });
 
-export interface RowRenderProps extends ItemRenderProps {}
+export interface RowRenderProps extends ItemRenderProps {
+  /** Whether the row's children have keyboard focus. */
+  isFocusVisibleWithin: boolean
+}
 
 export interface RowProps<T> extends StyleRenderProps<RowRenderProps>, LinkDOMProps, HoverEvents {
   /** The unique id of the row. */
@@ -1192,46 +922,27 @@
       ref
     );
     let {isFocused, isFocusVisible, focusProps} = useFocusRing();
+    let {
+      isFocusVisible: isFocusVisibleWithin,
+      focusProps: focusWithinProps
+    } = useFocusRing({within: true});
     let {hoverProps, isHovered} = useHover({
       isDisabled: !states.allowsSelection && !states.hasAction,
       onHoverStart: props.onHoverStart,
       onHoverChange: props.onHoverChange,
       onHoverEnd: props.onHoverEnd
     });
-  
+
     let {checkboxProps} = useTableSelectionCheckbox(
       {key: item.key},
       state
     );
-  
+
     let draggableItem: DraggableItemResult | undefined = undefined;
     if (dragState && dragAndDropHooks) {
       draggableItem = dragAndDropHooks.useDraggableItem!({key: item.key, hasDragButton: true}, dragState);
     }
-<<<<<<< HEAD
-  // eslint-disable-next-line
-  }, []);
-
-  let props = item.props as RowProps<unknown>;
-  let isDragging = dragState && dragState.isDragging(item.key);
-  // eslint-disable-next-line @typescript-eslint/no-unused-vars
-  let {children: _, ...restProps} = props;
-  let renderProps = useRenderProps({
-    ...restProps,
-    id: undefined,
-    defaultClassName: 'react-aria-Row',
-    values: {
-      ...states,
-      isHovered,
-      isFocused,
-      isFocusVisible,
-      selectionMode: state.selectionManager.selectionMode,
-      selectionBehavior: state.selectionManager.selectionBehavior,
-      isDragging,
-      isDropTarget: dropIndicator?.isDropTarget,
-      isFocusVisibleWithin
-=======
-  
+
     let dropIndicator: DropIndicatorAria | undefined = undefined;
     let dropIndicatorRef = useRef<HTMLDivElement>(null);
     let {visuallyHiddenProps} = useVisuallyHidden();
@@ -1239,9 +950,8 @@
       dropIndicator = dragAndDropHooks.useDropIndicator!({
         target: {type: 'item', key: item.key, dropPosition: 'on'}
       }, dropState, dropIndicatorRef);
->>>>>>> 2bda4c97
-    }
-  
+    }
+
     let renderDropIndicator = dragAndDropHooks?.renderDropIndicator || (target => <DropIndicator target={target} />);
     let dragButtonRef = useRef<HTMLButtonElement>(null);
     useEffect(() => {
@@ -1250,7 +960,7 @@
       }
     // eslint-disable-next-line
     }, []);
-  
+
     let isDragging = dragState && dragState.isDragging(item.key);
     // eslint-disable-next-line @typescript-eslint/no-unused-vars
     let {children: _, ...restProps} = props;
@@ -1266,48 +976,11 @@
         selectionMode: state.selectionManager.selectionMode,
         selectionBehavior: state.selectionManager.selectionBehavior,
         isDragging,
-        isDropTarget: dropIndicator?.isDropTarget
+        isDropTarget: dropIndicator?.isDropTarget,
+        isFocusVisibleWithin
       }
-<<<<<<< HEAD
-      {dropIndicator && !dropIndicator.isHidden && (
-        <tr role="row" style={{height: 0}}>
-          <td role="gridcell" colSpan={state.collection.columnCount} style={{padding: 0}}>
-            <div role="button" {...visuallyHiddenProps} {...dropIndicator.dropIndicatorProps} ref={dropIndicatorRef} />
-          </td>
-        </tr>
-      )}
-      <tr
-        {...mergeProps(filterDOMProps(props as any), rowProps, focusProps, hoverProps, draggableItem?.dragProps, focusWithinProps)}
-        {...renderProps}
-        ref={ref}
-        data-disabled={states.isDisabled || undefined}
-        data-selected={states.isSelected || undefined}
-        data-hovered={isHovered || undefined}
-        data-focused={states.isFocused || undefined}
-        data-focus-visible={isFocusVisible || undefined}
-        data-pressed={states.isPressed || undefined}
-        data-dragging={isDragging || undefined}
-        data-drop-target={dropIndicator?.isDropTarget || undefined}
-        data-selection-mode={state.selectionManager.selectionMode === 'none' ? undefined : state.selectionManager.selectionMode}
-        data-focus-visible-within={isFocusVisibleWithin || undefined}>
-        <Provider
-          values={[
-            [CheckboxContext, {
-              slots: {
-                selection: checkboxProps
-              }
-            }],
-            [ButtonContext, {
-              slots: {
-                [DEFAULT_SLOT]: {},
-                drag: {
-                  ...draggableItem?.dragButtonProps,
-                  ref: dragButtonRef,
-                  style: {
-                    pointerEvents: 'none'
-=======
     });
-    
+
     return (
       <>
         {dragAndDropHooks?.useDropIndicator &&
@@ -1321,7 +994,7 @@
           </tr>
         )}
         <tr
-          {...mergeProps(filterDOMProps(props as any), rowProps, focusProps, hoverProps, draggableItem?.dragProps)}
+          {...mergeProps(filterDOMProps(props as any), rowProps, focusProps, hoverProps, draggableItem?.dragProps, focusWithinProps)}
           {...renderProps}
           ref={ref}
           data-disabled={states.isDisabled || undefined}
@@ -1332,7 +1005,8 @@
           data-pressed={states.isPressed || undefined}
           data-dragging={isDragging || undefined}
           data-drop-target={dropIndicator?.isDropTarget || undefined}
-          data-selection-mode={state.selectionManager.selectionMode === 'none' ? undefined : state.selectionManager.selectionMode}>
+          data-selection-mode={state.selectionManager.selectionMode === 'none' ? undefined : state.selectionManager.selectionMode}
+          data-focus-visible-within={isFocusVisibleWithin || undefined}>
           <Provider
             values={[
               [CheckboxContext, {
@@ -1349,7 +1023,6 @@
                     style: {
                       pointerEvents: 'none'
                     }
->>>>>>> 2bda4c97
                   }
                 }
               }]
