--- conflicted
+++ resolved
@@ -803,12 +803,8 @@
     }
   }
 
-<<<<<<< HEAD
-  let props: ColumnProps<unknown> = column.props;
+  let props: ColumnProps = column.props
   let {hoverProps, isHovered} = useHover({isDisabled: !props.allowsSorting});
-=======
-  let props: ColumnProps = column.props;
->>>>>>> 939d9011
   let renderProps = useRenderProps({
     ...props,
     id: undefined,
