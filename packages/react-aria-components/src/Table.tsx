--- conflicted
+++ resolved
@@ -618,11 +618,7 @@
     <tbody
       {...mergeProps(filterDOMProps(props as any), rowGroupProps)}
       {...renderProps}
-<<<<<<< HEAD
-      {...rowGroupProps}
       ref={collection.body.props.ref}
-=======
->>>>>>> 0179952b
       data-empty={collection.size === 0 || undefined}>
       {isDroppable && <RootDropIndicator />}
       {bodyRows}
