import {AriaLabelingProps, GlobalDOMAttributes, HoverEvents, Key, LinkDOMProps, PressEvents, RefObject} from '@react-types/shared';
import {BaseCollection, Collection, CollectionBuilder, CollectionNode, createBranchComponent, createLeafComponent, useCachedChildren} from '@react-aria/collections';
import {buildHeaderRows, TableColumnResizeState} from '@react-stately/table';
import {ButtonContext} from './Button';
import {CheckboxContext} from './RSPContexts';
import {CollectionProps, CollectionRendererContext, DefaultCollectionRenderer, ItemRenderProps} from './Collection';
import {ColumnSize, ColumnStaticSize, TableCollection as ITableCollection, TableProps as SharedTableProps} from '@react-types/table';
import {ContextValue, DEFAULT_SLOT, DOMProps, Provider, RenderProps, SlotProps, StyleProps, StyleRenderProps, useContextProps, useRenderProps} from './utils';
import {DisabledBehavior, DraggableCollectionState, DroppableCollectionState, MultipleSelectionState, Node, SelectionBehavior, SelectionMode, SortDirection, TableState, useMultipleSelectionState, useTableColumnResizeState, useTableState} from 'react-stately';
import {DragAndDropContext, DropIndicatorContext, DropIndicatorProps, useDndPersistedKeys, useRenderDropIndicator} from './DragAndDrop';
import {DragAndDropHooks} from './useDragAndDrop';
import {DraggableItemResult, DragPreviewRenderer, DropIndicatorAria, DroppableCollectionResult, FocusScope, ListKeyboardDelegate, mergeProps, useFocusRing, useHover, useLocale, useLocalizedStringFormatter, useTable, useTableCell, useTableColumnHeader, useTableColumnResize, useTableHeaderRow, useTableRow, useTableRowGroup, useTableSelectAllCheckbox, useTableSelectionCheckbox, useVisuallyHidden} from 'react-aria';
import {filterDOMProps, inertValue, isScrollable, LoadMoreSentinelProps, mergeRefs, useLayoutEffect, useLoadMoreSentinel, useObjectRef, useResizeObserver} from '@react-aria/utils';
import {GridNode} from '@react-types/grid';
// @ts-ignore
import intlMessages from '../intl/*.json';
import React, {createContext, ForwardedRef, forwardRef, JSX, ReactElement, ReactNode, useCallback, useContext, useEffect, useMemo, useRef, useState} from 'react';
import ReactDOM from 'react-dom';

class TableCollection<T> extends BaseCollection<T> implements ITableCollection<T> {
  headerRows: GridNode<T>[] = [];
  columns: GridNode<T>[] = [];
  rows: GridNode<T>[] = [];
  rowHeaderColumnKeys: Set<Key> = new Set();
  head: CollectionNode<T> = new CollectionNode('tableheader', -1);
  body: CollectionNode<T> = new CollectionNode('tablebody', -2);
  columnsDirty = true;

  addNode(node: CollectionNode<T>) {
    super.addNode(node);

    this.columnsDirty ||= node.type === 'column';
    if (node.type === 'tableheader') {
      this.head = node;
    }

    if (node.type === 'tablebody') {
      this.body = node;
    }
  }

  commit(firstKey: Key, lastKey: Key, isSSR = false) {
    this.updateColumns(isSSR);

    this.rows = [];
    for (let row of this.getChildren(this.body.key)) {
      let lastChildKey = (row as CollectionNode<T>).lastChildKey;
      if (lastChildKey != null) {
        let lastCell = this.getItem(lastChildKey) as GridNode<T>;
        let numberOfCellsInRow = (lastCell.colIndex ?? lastCell.index) + (lastCell.colSpan ?? 1);
        if (numberOfCellsInRow !== this.columns.length && !isSSR) {
          throw new Error(`Cell count must match column count. Found ${numberOfCellsInRow} cells and ${this.columns.length} columns.`);
        }
      }
      this.rows.push(row);
    }

    super.commit(firstKey, lastKey, isSSR);
  }

  private updateColumns(isSSR: boolean) {
    if (!this.columnsDirty) {
      return;
    }

    this.rowHeaderColumnKeys = new Set();
    this.columns = [];

    let columnKeyMap = new Map();
    let visit = (node: Node<T>) => {
      switch (node.type) {
        case 'column':
          columnKeyMap.set(node.key, node);
          if (!node.hasChildNodes) {
            node.index = this.columns.length;
            this.columns.push(node);

            if (node.props.isRowHeader) {
              this.rowHeaderColumnKeys.add(node.key);
            }
          }
          break;
      }
      for (let child of this.getChildren(node.key)) {
        visit(child);
      }
    };

    for (let node of this.getChildren(this.head.key)) {
      visit(node);
    }

    this.headerRows = buildHeaderRows(columnKeyMap, this.columns);
    this.columnsDirty = false;
    if (this.rowHeaderColumnKeys.size === 0 && this.columns.length > 0 && !isSSR) {
      throw new Error('A table must have at least one Column with the isRowHeader prop set to true');
    }
  }

  get columnCount() {
    return this.columns.length;
  }

  *[Symbol.iterator]() {
    // Wait until the collection is initialized.
    if (this.head.key === -1) {
      return;
    }
    yield this.head;
    yield this.body;
  }

  getFirstKey() {
    return this.body.firstChildKey;
  }

  getLastKey() {
    return this.body.lastChildKey;
  }

  getKeyAfter(key: Key) {
    let node = this.getItem(key);
    if (node?.type === 'column') {
      return node.nextKey ?? null;
    }

    return super.getKeyAfter(key);
  }

  getKeyBefore(key: Key) {
    let node = this.getItem(key);
    if (node?.type === 'column') {
      return node.prevKey ?? null;
    }

    let k = super.getKeyBefore(key);
    if (k != null && this.getItem(k)?.type === 'tablebody') {
      return null;
    }

    return k;
  }

  getChildren(key: Key): Iterable<Node<T>> {
    if (!this.getItem(key)) {
      for (let row of this.headerRows) {
        if (row.key === key) {
          return row.childNodes;
        }
      }
    }

    return super.getChildren(key);
  }

  clone() {
    let collection = super.clone();
    collection.headerRows = this.headerRows;
    collection.columns = this.columns;
    collection.rowHeaderColumnKeys = this.rowHeaderColumnKeys;
    collection.head = this.head;
    collection.body = this.body;
    return collection;
  }

  getTextValue(key: Key): string {
    let row = this.getItem(key);
    if (!row) {
      return '';
    }

    // If the row has a textValue, use that.
    if (row.textValue) {
      return row.textValue;
    }

    // Otherwise combine the text of each of the row header columns.
    let rowHeaderColumnKeys = this.rowHeaderColumnKeys;
    let text: string[] = [];
    for (let cell of this.getChildren(key)) {
      let column = this.columns[cell.index!];
      if (rowHeaderColumnKeys.has(column.key) && cell.textValue) {
        text.push(cell.textValue);
      }

      if (text.length === rowHeaderColumnKeys.size) {
        break;
      }
    }

    return text.join(' ');
  }
}

interface ResizableTableContainerContextValue {
  tableWidth: number,
  tableRef: RefObject<HTMLTableElement | null>,
  scrollRef: RefObject<HTMLElement | null>,
  // Dependency inject useTableColumnResizeState so it doesn't affect bundle size unless you're using ResizableTableContainer.
  useTableColumnResizeState: typeof useTableColumnResizeState,
  onResizeStart?: (widths: Map<Key, ColumnSize>) => void,
  onResize?: (widths: Map<Key, ColumnSize>) => void,
  onResizeEnd?: (widths: Map<Key, ColumnSize>) => void
}

const ResizableTableContainerContext = createContext<ResizableTableContainerContextValue | null>(null);

export interface ResizableTableContainerProps extends DOMProps, GlobalDOMAttributes<HTMLDivElement> {
  /**
   * Handler that is called when a user starts a column resize.
   */
  onResizeStart?: (widths: Map<Key, ColumnSize>) => void,
  /**
   * Handler that is called when a user performs a column resize.
   * Can be used with the width property on columns to put the column widths into
   * a controlled state.
   */
  onResize?: (widths: Map<Key, ColumnSize>) => void,
  /**
   * Handler that is called after a user performs a column resize.
   * Can be used to store the widths of columns for another future session.
   */
  onResizeEnd?: (widths: Map<Key, ColumnSize>) => void
}

export const ResizableTableContainer = forwardRef(function ResizableTableContainer(props: ResizableTableContainerProps, ref: ForwardedRef<HTMLDivElement>) {
  let containerRef = useObjectRef(ref);
  let tableRef = useRef<HTMLTableElement>(null);
  let scrollRef = useRef<HTMLElement | null>(null);
  let [width, setWidth] = useState(0);

  useLayoutEffect(() => {
    // Walk up the DOM from the Table to the ResizableTableContainer and stop
    // when we reach the first scrollable element. This is what we'll measure
    // to determine column widths (important due to width of scrollbars).
    // This will usually be the ResizableTableContainer for native tables, and
    // the Table itself for virtualized tables.
    let table = tableRef.current as HTMLElement | null;
    while (table && table !== containerRef.current && !isScrollable(table)) {
      table = table.parentElement;
    }
    scrollRef.current = table;
  }, [containerRef]);

  useResizeObserver({
    ref: scrollRef,
    box: 'border-box',
    onResize() {
      setWidth(scrollRef.current?.clientWidth ?? 0);
    }
  });

  useLayoutEffect(() => {
    setWidth(scrollRef.current?.clientWidth ?? 0);
  }, []);

  let ctx = useMemo(() => ({
    tableRef,
    scrollRef,
    tableWidth: width,
    useTableColumnResizeState,
    onResizeStart: props.onResizeStart,
    onResize: props.onResize,
    onResizeEnd: props.onResizeEnd
  }), [tableRef, width, props.onResizeStart, props.onResize, props.onResizeEnd]);

  return (
    <div
      {...filterDOMProps(props, {global: true})}
      ref={containerRef}
      className={props.className || 'react-aria-ResizableTableContainer'}
      style={props.style}
      onScroll={props.onScroll}>
      <ResizableTableContainerContext.Provider value={ctx}>
        {props.children}
      </ResizableTableContainerContext.Provider>
    </div>
  );
});

export const TableContext = createContext<ContextValue<TableProps, HTMLTableElement>>(null);
export const TableStateContext = createContext<TableState<any> | null>(null);
export const TableColumnResizeStateContext = createContext<TableColumnResizeState<unknown> | null>(null);

export interface TableRenderProps {
  /**
   * Whether the table is currently focused.
   * @selector [data-focused]
   */
  isFocused: boolean,
  /**
   * Whether the table is currently keyboard focused.
   * @selector [data-focus-visible]
   */
  isFocusVisible: boolean,
  /**
   * Whether the table is currently the active drop target.
   * @selector [data-drop-target]
   */
  isDropTarget: boolean,
  /**
   * State of the table.
   */
  state: TableState<unknown>
}

export interface TableProps extends Omit<SharedTableProps<any>, 'children'>, StyleRenderProps<TableRenderProps>, SlotProps, AriaLabelingProps, GlobalDOMAttributes<HTMLTableElement> {
  /** The elements that make up the table. Includes the TableHeader, TableBody, Columns, and Rows. */
  children?: ReactNode,
  /**
   * How multiple selection should behave in the collection.
   * @default "toggle"
   */
  selectionBehavior?: SelectionBehavior,
  /**
   * Whether `disabledKeys` applies to all interactions, or only selection.
   * @default "selection"
   */
  disabledBehavior?: DisabledBehavior,
  /** Handler that is called when a user performs an action on the row. */
  onRowAction?: (key: Key) => void,
  /** The drag and drop hooks returned by `useDragAndDrop` used to enable drag and drop behavior for the Table. */
  dragAndDropHooks?: DragAndDropHooks
}

/**
 * A table displays data in rows and columns and enables a user to navigate its contents via directional navigation keys,
 * and optionally supports row selection and sorting.
 */
export const Table = forwardRef(function Table(props: TableProps, ref: ForwardedRef<HTMLTableElement>) {
  [props, ref] = useContextProps(props, ref, TableContext);

  // Separate selection state so we have access to it from collection components via useTableOptions.
  let selectionState = useMultipleSelectionState(props);
  let {selectionBehavior, selectionMode, disallowEmptySelection} = selectionState;
  let hasDragHooks = !!props.dragAndDropHooks?.useDraggableCollectionState;
  let ctx = useMemo(() => ({
    selectionBehavior: selectionMode === 'none' ? null : selectionBehavior,
    selectionMode,
    disallowEmptySelection,
    allowsDragging: hasDragHooks
  }), [selectionBehavior, selectionMode, disallowEmptySelection, hasDragHooks]);

  let content = (
    <TableOptionsContext.Provider value={ctx}>
      <Collection {...props} />
    </TableOptionsContext.Provider>
  );

  return (
    <CollectionBuilder content={content} createCollection={() => new TableCollection<any>()}>
      {collection => <TableInner props={props} forwardedRef={ref} selectionState={selectionState} collection={collection} />}
    </CollectionBuilder>
  );
});

interface TableInnerProps {
  props: TableProps,
  forwardedRef: ForwardedRef<HTMLTableElement>,
  selectionState: MultipleSelectionState,
  collection: ITableCollection<Node<object>>
}


function TableInner({props, forwardedRef: ref, selectionState, collection}: TableInnerProps) {
  let tableContainerContext = useContext(ResizableTableContainerContext);
  ref = useObjectRef(useMemo(() => mergeRefs(ref, tableContainerContext?.tableRef), [ref, tableContainerContext?.tableRef]));
  let state = useTableState({
    ...props,
    collection,
    children: undefined,
    UNSAFE_selectionState: selectionState
  });

  let {isVirtualized, layoutDelegate, dropTargetDelegate: ctxDropTargetDelegate, CollectionRoot} = useContext(CollectionRendererContext);
  let {dragAndDropHooks} = props;
  let {gridProps} = useTable({
    ...props,
    layoutDelegate,
    isVirtualized
  }, state, ref);
  let selectionManager = state.selectionManager;
  let hasDragHooks = !!dragAndDropHooks?.useDraggableCollectionState;
  let hasDropHooks = !!dragAndDropHooks?.useDroppableCollectionState;
  let dragHooksProvided = useRef(hasDragHooks);
  let dropHooksProvided = useRef(hasDropHooks);
  useEffect(() => {
    if (process.env.NODE_ENV === 'production') {
      return;
    }
    if (dragHooksProvided.current !== hasDragHooks) {
      console.warn('Drag hooks were provided during one render, but not another. This should be avoided as it may produce unexpected behavior.');
    }
    if (dropHooksProvided.current !== hasDropHooks) {
      console.warn('Drop hooks were provided during one render, but not another. This should be avoided as it may produce unexpected behavior.');
    }
  }, [hasDragHooks, hasDropHooks]);

  let dragState: DraggableCollectionState | undefined = undefined;
  let dropState: DroppableCollectionState | undefined = undefined;
  let droppableCollection: DroppableCollectionResult | undefined = undefined;
  let isRootDropTarget = false;
  let dragPreview: JSX.Element | null = null;
  let preview = useRef<DragPreviewRenderer>(null);

  if (hasDragHooks && dragAndDropHooks) {
    dragState = dragAndDropHooks.useDraggableCollectionState!({
      collection,
      selectionManager,
      preview: dragAndDropHooks.renderDragPreview ? preview : undefined
    });
    dragAndDropHooks.useDraggableCollection!({}, dragState, ref);

    let DragPreview = dragAndDropHooks.DragPreview!;
    dragPreview = dragAndDropHooks.renderDragPreview
      ? <DragPreview ref={preview}>{dragAndDropHooks.renderDragPreview}</DragPreview>
      : null;
  }

  if (hasDropHooks && dragAndDropHooks) {
    dropState = dragAndDropHooks.useDroppableCollectionState!({
      collection,
      selectionManager
    });

    let keyboardDelegate = new ListKeyboardDelegate({
      collection,
      disabledKeys: selectionManager.disabledKeys,
      disabledBehavior: selectionManager.disabledBehavior,
      ref,
      layoutDelegate
    });
    let dropTargetDelegate = dragAndDropHooks.dropTargetDelegate || ctxDropTargetDelegate || new dragAndDropHooks.ListDropTargetDelegate(collection.rows, ref);
    droppableCollection = dragAndDropHooks.useDroppableCollection!({
      keyboardDelegate,
      dropTargetDelegate
    }, dropState, ref);

    isRootDropTarget = dropState.isDropTarget({type: 'root'});
  }

  let {focusProps, isFocused, isFocusVisible} = useFocusRing();
  let renderProps = useRenderProps({
    className: props.className,
    style: props.style,
    defaultClassName: 'react-aria-Table',
    values: {
      isDropTarget: isRootDropTarget,
      isFocused,
      isFocusVisible,
      state
    }
  });

  let isListDraggable = !!(hasDragHooks && !dragState?.isDisabled);

  let style = renderProps.style;
  let layoutState: TableColumnResizeState<unknown> | null = null;
  if (tableContainerContext) {
    layoutState = tableContainerContext.useTableColumnResizeState({
      tableWidth: tableContainerContext.tableWidth
    }, state);
    if (!isVirtualized) {
      style = {
        ...style,
        tableLayout: 'fixed',
        width: 'fit-content'
      };
    }
  }

  let ElementType = useElementType('table');
  let DOMProps = filterDOMProps(props, {global: true});

  return (
    <Provider
      values={[
        [TableStateContext, state],
        [TableColumnResizeStateContext, layoutState],
        [DragAndDropContext, {dragAndDropHooks, dragState, dropState}],
        [DropIndicatorContext, {render: TableDropIndicatorWrapper}]
      ]}>
      <FocusScope>
        <ElementType
          {...mergeProps(DOMProps, renderProps, gridProps, focusProps, droppableCollection?.collectionProps)}
          style={style}
          ref={ref}
          slot={props.slot || undefined}
          onScroll={props.onScroll}
          data-allows-dragging={isListDraggable || undefined}
          data-drop-target={isRootDropTarget || undefined}
          data-focused={isFocused || undefined}
          data-focus-visible={isFocusVisible || undefined}>
          <CollectionRoot
            collection={collection}
            scrollRef={tableContainerContext?.scrollRef ?? ref}
            persistedKeys={useDndPersistedKeys(selectionManager, dragAndDropHooks, dropState)} />
        </ElementType>
      </FocusScope>
      {dragPreview}
    </Provider>
  );
}

function useElementType<E extends keyof JSX.IntrinsicElements>(element: E): E | 'div' {
  let {isVirtualized} = useContext(CollectionRendererContext);
  return isVirtualized ? 'div' : element;
}

export interface TableOptionsContextValue {
  /** The type of selection that is allowed in the table. */
  selectionMode: SelectionMode,
  /** The selection behavior for the table. If selectionMode is `"none"`, this will be `null`. */
  selectionBehavior: SelectionBehavior | null,
  /** Whether the table allows empty selection. */
  disallowEmptySelection: boolean,
  /** Whether the table allows rows to be dragged. */
  allowsDragging: boolean
}

const TableOptionsContext = createContext<TableOptionsContextValue | null>(null);

/**
 * Returns options from the parent `<Table>` component.
 */
export function useTableOptions(): TableOptionsContextValue {
  return useContext(TableOptionsContext)!;
}

export interface TableHeaderRenderProps {
  /**
   * Whether the table header is currently hovered with a mouse.
   * @selector [data-hovered]
   */
  isHovered: boolean
}

export interface TableHeaderProps<T> extends StyleRenderProps<TableHeaderRenderProps>, HoverEvents, GlobalDOMAttributes<HTMLTableSectionElement> {
  /** A list of table columns. */
  columns?: Iterable<T>,
  /** A list of `Column(s)` or a function. If the latter, a list of columns must be provided using the `columns` prop. */
  children?: ReactNode | ((item: T) => ReactElement),
  /** Values that should invalidate the column cache when using dynamic collections. */
  dependencies?: ReadonlyArray<any>
}

/**
 * A header within a `<Table>`, containing the table columns.
 */
export const TableHeader =  /*#__PURE__*/ createBranchComponent(
  'tableheader',
  <T extends object>(props: TableHeaderProps<T>, ref: ForwardedRef<HTMLTableSectionElement>) => {
    let collection = useContext(TableStateContext)!.collection as TableCollection<unknown>;
    let headerRows = useCachedChildren({
      items: collection.headerRows,
      children: useCallback((item: Node<unknown>) => {
        switch (item.type) {
          case 'headerrow':
            return <TableHeaderRow item={item} />;
          default:
            throw new Error('Unsupported node type in TableHeader: ' + item.type);
        }
      }, [])
    });

    let THead = useElementType('thead');
    let {rowGroupProps} = useTableRowGroup();
    let {hoverProps, isHovered} = useHover({
      onHoverStart: props.onHoverStart,
      onHoverChange: props.onHoverChange,
      onHoverEnd: props.onHoverEnd
    });

    let renderProps = useRenderProps({
      className: props.className,
      style: props.style,
      defaultClassName: 'react-aria-TableHeader',
      values: {
        isHovered
      }
    });

    return (
      <THead
        {...mergeProps(filterDOMProps(props, {global: true}), rowGroupProps, hoverProps)}
        {...renderProps}
        ref={ref}
        data-hovered={isHovered || undefined}>
        {headerRows}
      </THead>
    );
  },
  props => (
    <Collection dependencies={props.dependencies} items={props.columns}>
      {props.children}
    </Collection>
  )
);

function TableHeaderRow({item}: {item: GridNode<any>}) {
  let ref = useRef<HTMLTableRowElement>(null);
  let state = useContext(TableStateContext)!;
  let {isVirtualized, CollectionBranch} = useContext(CollectionRendererContext);
  let {rowProps} = useTableHeaderRow({node: item, isVirtualized}, state, ref);
  let {checkboxProps} = useTableSelectAllCheckbox(state);
  let TR = useElementType('tr');

  return (
    <TR {...rowProps} ref={ref}>
      <Provider
        values={[
          [CheckboxContext, {
            slots: {
              selection: checkboxProps
            }
          }]
        ]}>
        <CollectionBranch collection={state.collection} parent={item} />
      </Provider>
    </TR>
  );
}

export interface ColumnRenderProps {
  /**
   * Whether the item is currently hovered with a mouse.
   * @selector [data-hovered]
   */
  isHovered: boolean,
  /**
   * Whether the item is currently focused.
   * @selector [data-focused]
   */
  isFocused: boolean,
  /**
   * Whether the item is currently keyboard focused.
   * @selector [data-focus-visible]
   */
  isFocusVisible: boolean,
  /**
   * Whether the column allows sorting.
   * @selector [data-allows-sorting]
   */
  allowsSorting: boolean,
  /**
   * The current sort direction.
   * @selector [data-sort-direction="ascending | descending"]
   */
  sortDirection: SortDirection | undefined,
  /**
   * Whether the column is currently being resized.
   * @selector [data-resizing]
   */
  isResizing: boolean,
  /**
   * Triggers sorting for this column in the given direction.
   */
  sort(direction: SortDirection): void,
  /**
   * Starts column resizing if the table is contained in a `<ResizableTableContainer>` element.
   */
  startResize(): void
}

export interface ColumnProps extends RenderProps<ColumnRenderProps>, GlobalDOMAttributes<HTMLTableHeaderCellElement> {
  /** The unique id of the column. */
  id?: Key,
  /** Whether the column allows sorting. */
  allowsSorting?: boolean,
  /** Whether a column is a [row header](https://www.w3.org/TR/wai-aria-1.1/#rowheader) and should be announced by assistive technology during row navigation. */
  isRowHeader?: boolean,
  /** A string representation of the column's contents, used for accessibility announcements. */
  textValue?: string,
  /** The width of the column. This prop only applies when the `<Table>` is wrapped in a `<ResizableTableContainer>`. */
  width?: ColumnSize | null,
  /** The default width of the column. This prop only applies when the `<Table>` is wrapped in a `<ResizableTableContainer>`. */
  defaultWidth?: ColumnSize | null,
  /** The minimum width of the column. This prop only applies when the `<Table>` is wrapped in a `<ResizableTableContainer>`. */
  minWidth?: ColumnStaticSize | null,
  /** The maximum width of the column. This prop only applies when the `<Table>` is wrapped in a `<ResizableTableContainer>`. */
  maxWidth?: ColumnStaticSize | null
}

/**
 * A column within a `<Table>`.
 */
export const Column = /*#__PURE__*/ createLeafComponent('column', (props: ColumnProps, forwardedRef: ForwardedRef<HTMLTableCellElement>, column: GridNode<unknown>) => {
  let ref = useObjectRef<HTMLTableHeaderCellElement>(forwardedRef);
  let state = useContext(TableStateContext)!;
  let {isVirtualized} = useContext(CollectionRendererContext);
  let {columnHeaderProps} = useTableColumnHeader(
    {node: column, isVirtualized},
    state,
    ref
  );
  let {isFocused, isFocusVisible, focusProps} = useFocusRing();

  let layoutState = useContext(TableColumnResizeStateContext);
  let isResizing = false;
  if (layoutState) {
    isResizing = layoutState.resizingColumn === column.key;
  } else if (process.env.NODE_ENV !== 'production') {
    for (let prop in ['width', 'defaultWidth', 'minWidth', 'maxWidth']) {
      if (prop in column.props) {
        console.warn(`The ${prop} prop on a <Column> only applies when a <Table> is wrapped in a <ResizableTableContainer>. If you aren't using column resizing, you can set the width of a column with CSS.`);
      }
    }
  }

  let {hoverProps, isHovered} = useHover({isDisabled: !props.allowsSorting});
  let renderProps = useRenderProps({
    ...props,
    id: undefined,
    children: column.rendered,
    defaultClassName: 'react-aria-Column',
    values: {
      isHovered,
      isFocused,
      isFocusVisible,
      allowsSorting: column.props.allowsSorting,
      sortDirection: state.sortDescriptor?.column === column.key
        ? state.sortDescriptor.direction
        : undefined,
      isResizing,
      startResize: () => {
        if (layoutState) {
          layoutState.startResize(column.key);
          state.setKeyboardNavigationDisabled(true);
        } else {
          throw new Error('Wrap your <Table> in a <ResizableTableContainer> to enable column resizing');
        }
      },
      sort: (direction) => {
        state.sort(column.key, direction);
      }
    }
  });

  let style = renderProps.style;
  if (layoutState) {
    style = {...style, width: layoutState.getColumnWidth(column.key)};
  }

  let TH = useElementType('th');
  let DOMProps = filterDOMProps(props as any, {global: true});
  delete DOMProps.id;

  return (
    <TH
      {...mergeProps(DOMProps, columnHeaderProps, focusProps, hoverProps)}
      {...renderProps}
      style={style}
      ref={ref}
      data-hovered={isHovered || undefined}
      data-focused={isFocused || undefined}
      data-focus-visible={isFocusVisible || undefined}
      data-resizing={isResizing || undefined}
      data-allows-sorting={column.props.allowsSorting || undefined}
      data-sort-direction={state.sortDescriptor?.column === column.key ? state.sortDescriptor.direction : undefined}>
      <Provider
        values={[
          [ColumnResizerContext, {column, triggerRef: ref}],
          [CollectionRendererContext, DefaultCollectionRenderer]
        ]}>
        {renderProps.children}
      </Provider>
    </TH>
  );
});

export interface ColumnResizerRenderProps {
  /**
   * Whether the resizer is currently hovered with a mouse.
   * @selector [data-hovered]
   */
  isHovered: boolean,
  /**
   * Whether the resizer is currently focused.
   * @selector [data-focused]
   */
  isFocused: boolean,
  /**
   * Whether the resizer is currently keyboard focused.
   * @selector [data-focus-visible]
   */
  isFocusVisible: boolean,
  /**
   * Whether the resizer is currently being resized.
   * @selector [data-resizing]
   */
  isResizing: boolean,
  /**
   * The direction that the column is currently resizable.
   * @selector [data-resizable-direction="right | left | both"]
   */
  resizableDirection: 'right' | 'left' | 'both'
}

export interface ColumnResizerProps extends HoverEvents, RenderProps<ColumnResizerRenderProps>, GlobalDOMAttributes<HTMLDivElement> {
  /** A custom accessibility label for the resizer. */
  'aria-label'?: string
}

interface ColumnResizerContextValue {
  column: GridNode<unknown>,
  triggerRef: RefObject<HTMLDivElement | null>
}

const ColumnResizerContext = createContext<ColumnResizerContextValue | null>(null);

export const ColumnResizer = forwardRef(function ColumnResizer(props: ColumnResizerProps, ref: ForwardedRef<HTMLDivElement>) {
  let layoutState = useContext(TableColumnResizeStateContext);
  if (!layoutState) {
    throw new Error('Wrap your <Table> in a <ResizableTableContainer> to enable column resizing');
  }
  let stringFormatter = useLocalizedStringFormatter(intlMessages, 'react-aria-components');

  let {onResizeStart, onResize, onResizeEnd} = useContext(ResizableTableContainerContext)!;
  let {column, triggerRef} = useContext(ColumnResizerContext)!;
  let inputRef = useRef<HTMLInputElement>(null);
  let {resizerProps, inputProps, isResizing} = useTableColumnResize(
    {
      column,
      'aria-label': props['aria-label'] || stringFormatter.format('tableResizer'),
      onResizeStart,
      onResize,
      onResizeEnd,
      triggerRef
    },
    layoutState,
    inputRef
  );
  let {focusProps, isFocused, isFocusVisible} = useFocusRing();
  let {hoverProps, isHovered} = useHover(props);

  let isEResizable = layoutState.getColumnMinWidth(column.key) >= layoutState.getColumnWidth(column.key);
  let isWResizable = layoutState.getColumnMaxWidth(column.key) <= layoutState.getColumnWidth(column.key);
  let {direction} = useLocale();
  let resizableDirection: ColumnResizerRenderProps['resizableDirection'] = 'both';
  if (isEResizable) {
    resizableDirection = direction === 'rtl' ? 'right' : 'left';
  } else if (isWResizable) {
    resizableDirection = direction === 'rtl' ? 'left' : 'right';
  } else {
    resizableDirection = 'both';
  }

  let objectRef = useObjectRef(ref);
  let [cursor, setCursor] = useState('');
  useEffect(() => {
    if (!objectRef.current) {
      return;
    }
    let style = window.getComputedStyle(objectRef.current);
    setCursor(style.cursor);
  }, [objectRef, resizableDirection]);

  let renderProps = useRenderProps({
    ...props,
    defaultClassName: 'react-aria-ColumnResizer',
    values: {
      isFocused,
      isFocusVisible,
      isResizing,
      isHovered,
      resizableDirection
    }
  });

  let [isMouseDown, setMouseDown] = useState(false);
  let onPointerDown = (e: PointerEvent) => {
    if (e.pointerType === 'mouse') {
      setMouseDown(true);
    }
  };

  if (!isResizing && isMouseDown) {
    setMouseDown(false);
  }

  let DOMProps = filterDOMProps(props, {global: true});

  return (
    <div
      ref={objectRef}
      role="presentation"
      {...mergeProps(DOMProps, renderProps, resizerProps, {onPointerDown}, hoverProps)}
      data-hovered={isHovered || undefined}
      data-focused={isFocused || undefined}
      data-focus-visible={isFocusVisible || undefined}
      data-resizing={isResizing || undefined}
      data-resizable-direction={resizableDirection}>
      {renderProps.children}
      <input
        ref={inputRef}
        {...mergeProps(inputProps, focusProps)} />
      {isResizing && isMouseDown && ReactDOM.createPortal(<div style={{position: 'fixed', top: 0, left: 0, bottom: 0, right: 0, cursor}} />, document.body)}
    </div>
  );
});

export interface TableBodyRenderProps {
  /**
   * Whether the table body has no rows and should display its empty state.
   * @selector [data-empty]
   */
  isEmpty: boolean,
  /**
   * Whether the Table is currently the active drop target.
   * @selector [data-drop-target]
   */
  isDropTarget: boolean
}

export interface TableBodyProps<T> extends Omit<CollectionProps<T>, 'disabledKeys'>, StyleRenderProps<TableBodyRenderProps>, GlobalDOMAttributes<HTMLTableSectionElement> {
  /** Provides content to display when there are no rows in the table. */
  renderEmptyState?: (props: TableBodyRenderProps) => ReactNode
}
/**
 * The body of a `<Table>`, containing the table rows.
 */
export const TableBody = /*#__PURE__*/ createBranchComponent('tablebody', <T extends object>(props: TableBodyProps<T>, ref: ForwardedRef<HTMLTableSectionElement>) => {
  let state = useContext(TableStateContext)!;
  let {isVirtualized} = useContext(CollectionRendererContext);
  let collection = state.collection;
  let {CollectionBranch} = useContext(CollectionRendererContext);
  let {dragAndDropHooks, dragState, dropState} = useContext(DragAndDropContext);
  let isDroppable = !!dragAndDropHooks?.useDroppableCollectionState && !dropState?.isDisabled;
  let isRootDropTarget = isDroppable && !!dropState && (dropState.isDropTarget({type: 'root'}) ?? false);

  let isEmpty = collection.size === 0;
  let renderValues = {
    isDropTarget: isRootDropTarget,
    isEmpty
  };
  let renderProps = useRenderProps({
    ...props,
    id: undefined,
    children: undefined,
    defaultClassName: 'react-aria-TableBody',
    values: renderValues
  });

  let emptyState;
  let TR = useElementType('tr');
  let TD = useElementType('td');
  let numColumns = collection.columnCount;

  if (isEmpty && props.renderEmptyState && state) {
    let rowProps = {};
    let rowHeaderProps = {};
    let style = {};
    if (isVirtualized) {
      rowHeaderProps['aria-colspan'] = numColumns;
      style = {display: 'contents'};
    } else {
      rowHeaderProps['colSpan'] = numColumns;
    }

    emptyState = (
      <TR role="row" {...rowProps} style={style}>
        <TD role="rowheader" {...rowHeaderProps} style={style}>
          {props.renderEmptyState(renderValues)}
        </TD>
      </TR>
    );
  }

  let {rowGroupProps} = useTableRowGroup();
  let TBody = useElementType('tbody');

  let DOMProps = filterDOMProps(props, {global: true});

  // TODO: TableBody doesn't support being the scrollable body of the table yet, to revisit if needed. Would need to
  // call useLoadMore here and walk up the DOM to the nearest scrollable element to set scrollRef
  return (
    <TBody
      {...mergeProps(DOMProps, renderProps, rowGroupProps)}
      ref={ref}
      data-empty={isEmpty || undefined}>
      {isDroppable && <RootDropIndicator />}
      <CollectionBranch
        collection={collection}
        parent={collection.body}
        renderDropIndicator={useRenderDropIndicator(dragAndDropHooks, dropState, dragState)} />
      {emptyState}
    </TBody>
  );
});

export interface RowRenderProps extends ItemRenderProps {
  /** Whether the row's children have keyboard focus. */
  isFocusVisibleWithin: boolean,
  /** The unique id of the row. */
  id?: Key
}

export interface RowProps<T> extends StyleRenderProps<RowRenderProps>, LinkDOMProps, HoverEvents, PressEvents, Omit<GlobalDOMAttributes<HTMLTableRowElement>, 'onClick'> {
  /** A list of columns used when dynamically rendering cells. */
  columns?: Iterable<T>,
  /** The cells within the row. Supports static items or a function for dynamic rendering. */
  children?: ReactNode | ((item: T) => ReactElement),
  /** The object value that this row represents. When using dynamic collections, this is set automatically. */
  value?: T,
  /** Values that should invalidate the cell cache when using dynamic collections. */
  dependencies?: ReadonlyArray<any>,
  /** A string representation of the row's contents, used for features like typeahead. */
  textValue?: string,
  /** Whether the row is disabled. */
  isDisabled?: boolean,
  /**
   * Handler that is called when a user performs an action on the row. The exact user event depends on
   * the collection's `selectionBehavior` prop and the interaction modality.
   */
  onAction?: () => void,
  /** The unique id of the row. */
  id?: Key
}

/**
 * A row within a `<Table>`.
 */
export const Row = /*#__PURE__*/ createBranchComponent(
  'item',
  <T extends object>(props: RowProps<T>, forwardedRef: ForwardedRef<HTMLTableRowElement>, item: GridNode<T>) => {
    let ref = useObjectRef<HTMLTableRowElement>(forwardedRef);
    let state = useContext(TableStateContext)!;
    let {dragAndDropHooks, dragState, dropState} = useContext(DragAndDropContext);
    let {isVirtualized, CollectionBranch} = useContext(CollectionRendererContext);
    let {rowProps, ...states} = useTableRow(
      {
        node: item,
        shouldSelectOnPressUp: !!dragState,
        isVirtualized
      },
      state,
      ref
    );
    let {isFocused, isFocusVisible, focusProps} = useFocusRing();
    let {
      isFocusVisible: isFocusVisibleWithin,
      focusProps: focusWithinProps
    } = useFocusRing({within: true});
    let {hoverProps, isHovered} = useHover({
      isDisabled: !states.allowsSelection && !states.hasAction,
      onHoverStart: props.onHoverStart,
      onHoverChange: props.onHoverChange,
      onHoverEnd: props.onHoverEnd
    });

    let {checkboxProps} = useTableSelectionCheckbox(
      {key: item.key},
      state
    );

    let draggableItem: DraggableItemResult | undefined = undefined;
    if (dragState && dragAndDropHooks) {
      draggableItem = dragAndDropHooks.useDraggableItem!({key: item.key, hasDragButton: true}, dragState);
    }

    let dropIndicator: DropIndicatorAria | undefined = undefined;
    let dropIndicatorRef = useRef<HTMLDivElement>(null);
    let {visuallyHiddenProps} = useVisuallyHidden();
    if (dropState && dragAndDropHooks) {
      dropIndicator = dragAndDropHooks.useDropIndicator!({
        target: {type: 'item', key: item.key, dropPosition: 'on'}
      }, dropState, dropIndicatorRef);
    }

    let dragButtonRef = useRef<HTMLButtonElement>(null);
    useEffect(() => {
      if (dragState && !dragButtonRef.current && process.env.NODE_ENV !== 'production') {
        console.warn('Draggable items in a Table must contain a <Button slot="drag"> element so that keyboard and screen reader users can drag them.');
      }
    // eslint-disable-next-line
    }, []);

    let isDragging = dragState && dragState.isDragging(item.key);
    // eslint-disable-next-line @typescript-eslint/no-unused-vars
    let {children: _, ...restProps} = props;
    let renderProps = useRenderProps({
      ...restProps,
      id: undefined,
      defaultClassName: 'react-aria-Row',
      values: {
        ...states,
        isHovered,
        isFocused,
        isFocusVisible,
        selectionMode: state.selectionManager.selectionMode,
        selectionBehavior: state.selectionManager.selectionBehavior,
        isDragging,
        isDropTarget: dropIndicator?.isDropTarget,
        isFocusVisibleWithin,
        id: item.key
      }
    });

    let TR = useElementType('tr');
    let TD = useElementType('td');
    let DOMProps = filterDOMProps(props as any, {global: true});
    delete DOMProps.id;
    delete DOMProps.onClick;

    return (
      <>
        {dropIndicator && !dropIndicator.isHidden && (
          <TR role="row" style={{height: 0}}>
            <TD role="gridcell" colSpan={state.collection.columnCount} style={{padding: 0}}>
              <div role="button" {...visuallyHiddenProps} {...dropIndicator.dropIndicatorProps} ref={dropIndicatorRef} />
            </TD>
          </TR>
        )}
        <TR
          {...mergeProps(DOMProps, renderProps, rowProps, focusProps, hoverProps, draggableItem?.dragProps, focusWithinProps)}
          ref={ref}
          data-disabled={states.isDisabled || undefined}
          data-selected={states.isSelected || undefined}
          data-hovered={isHovered || undefined}
          data-focused={states.isFocused || undefined}
          data-focus-visible={isFocusVisible || undefined}
          data-pressed={states.isPressed || undefined}
          data-dragging={isDragging || undefined}
          data-drop-target={dropIndicator?.isDropTarget || undefined}
          data-selection-mode={state.selectionManager.selectionMode === 'none' ? undefined : state.selectionManager.selectionMode}
          data-focus-visible-within={isFocusVisibleWithin || undefined}>
          <Provider
            values={[
              [CheckboxContext, {
                slots: {
                  [DEFAULT_SLOT]: {},
                  selection: checkboxProps
                }
              }],
              [ButtonContext, {
                slots: {
                  [DEFAULT_SLOT]: {},
                  drag: {
                    ...draggableItem?.dragButtonProps,
                    ref: dragButtonRef,
                    style: {
                      pointerEvents: 'none'
                    }
                  }
                }
              }]
            ]}>
            <CollectionBranch collection={state.collection} parent={item} />
          </Provider>
        </TR>
      </>
    );
  },
  props => {
    if (props.id == null && typeof props.children === 'function') {
      throw new Error('No id detected for the Row element. The Row element requires a id to be provided to it when the cells are rendered dynamically.');
    }

    let dependencies = [props.value].concat(props.dependencies);
    return (
      <Collection dependencies={dependencies} items={props.columns} idScope={props.id}>
        {props.children}
      </Collection>
    );
  }
);

export interface CellRenderProps {
  /**
   * Whether the cell is currently in a pressed state.
   * @selector [data-pressed]
   */
  isPressed: boolean,
  /**
   * Whether the cell is currently focused.
   * @selector [data-focused]
   */
  isFocused: boolean,
  /**
   * Whether the cell is currently keyboard focused.
   * @selector [data-focus-visible]
   */
  isFocusVisible: boolean,
  /**
   * Whether the cell is currently hovered with a mouse.
   * @selector [data-hovered]
   */
  isHovered: boolean,
  /**
   * The unique id of the cell.
   **/
  id?: Key
}

export interface CellProps extends RenderProps<CellRenderProps>, GlobalDOMAttributes<HTMLTableCellElement> {
  /** The unique id of the cell. */
  id?: Key,
  /** A string representation of the cell's contents, used for features like typeahead. */
  textValue?: string,
  /** Indicates how many columns the data cell spans. */
  colSpan?: number
}

/**
 * A cell within a table row.
 */
export const Cell = /*#__PURE__*/ createLeafComponent('cell', (props: CellProps, forwardedRef: ForwardedRef<HTMLTableCellElement>, cell: GridNode<unknown>) => {
  let ref = useObjectRef<HTMLTableCellElement>(forwardedRef);
  let state = useContext(TableStateContext)!;
  let {dragState} = useContext(DragAndDropContext);
  let {isVirtualized} = useContext(CollectionRendererContext);

  cell.column = state.collection.columns[cell.index];

  let {gridCellProps, isPressed} = useTableCell({
    node: cell,
    shouldSelectOnPressUp: !!dragState,
    isVirtualized
  }, state, ref);
  let {isFocused, isFocusVisible, focusProps} = useFocusRing();
  let {hoverProps, isHovered} = useHover({});

  let renderProps = useRenderProps({
    ...props,
    id: undefined,
    defaultClassName: 'react-aria-Cell',
    values: {
      isFocused,
      isFocusVisible,
      isPressed,
      isHovered,
      id: cell.key
    }
  });

  let TD = useElementType('td');
  let DOMProps = filterDOMProps(props as any, {global: true});
  delete DOMProps.id;

  return (
    <TD
      {...mergeProps(DOMProps, renderProps, gridCellProps, focusProps, hoverProps)}
      ref={ref}
      data-focused={isFocused || undefined}
      data-focus-visible={isFocusVisible || undefined}
      data-pressed={isPressed || undefined}>
      <CollectionRendererContext.Provider value={DefaultCollectionRenderer}>
        {renderProps.children}
      </CollectionRendererContext.Provider>
    </TD>
  );
});

function TableDropIndicatorWrapper(props: DropIndicatorProps, ref: ForwardedRef<HTMLElement>) {
  ref = useObjectRef(ref);
  let {dragAndDropHooks, dropState} = useContext(DragAndDropContext)!;
  let buttonRef = useRef<HTMLDivElement>(null);
  let {dropIndicatorProps, isHidden, isDropTarget} = dragAndDropHooks!.useDropIndicator!(
    props,
    dropState!,
    buttonRef
  );

  if (isHidden) {
    return null;
  }

  return (
    <TableDropIndicatorForwardRef {...props} dropIndicatorProps={dropIndicatorProps} isDropTarget={isDropTarget} buttonRef={buttonRef} ref={ref} />
  );
}

interface TableDropIndicatorProps extends DropIndicatorProps, GlobalDOMAttributes<HTMLTableRowElement> {
  dropIndicatorProps: React.HTMLAttributes<HTMLElement>,
  isDropTarget: boolean,
  buttonRef: RefObject<HTMLDivElement | null>
}

function TableDropIndicator(props: TableDropIndicatorProps, ref: ForwardedRef<HTMLElement>) {
  let {
    dropIndicatorProps,
    isDropTarget,
    buttonRef,
    ...otherProps
  } = props;

  let state = useContext(TableStateContext)!;
  let {visuallyHiddenProps} = useVisuallyHidden();
  let renderProps = useRenderProps({
    ...otherProps,
    defaultClassName: 'react-aria-DropIndicator',
    values: {
      isDropTarget
    }
  });

  let TR = useElementType('tr');
  let TD = useElementType('td');

  return (
    <TR
      {...filterDOMProps(props as any, {global: true})}
      {...renderProps}
      role="row"
      ref={ref as RefObject<HTMLTableRowElement | null>}
      data-drop-target={isDropTarget || undefined}>
      <TD
        role="gridcell"
        colSpan={state.collection.columnCount}
        style={{padding: 0}}>
        <div {...visuallyHiddenProps} role="button" {...dropIndicatorProps} ref={buttonRef} />
        {renderProps.children}
      </TD>
    </TR>
  );
}

const TableDropIndicatorForwardRef = forwardRef(TableDropIndicator);

function RootDropIndicator() {
  let state = useContext(TableStateContext)!;
  let {dragAndDropHooks, dropState} = useContext(DragAndDropContext);
  let ref = useRef<HTMLDivElement>(null);
  let {dropIndicatorProps} = dragAndDropHooks!.useDropIndicator!({
    target: {type: 'root'}
  }, dropState!, ref);
  let isDropTarget = dropState!.isDropTarget({type: 'root'});
  let {visuallyHiddenProps} = useVisuallyHidden();
  let TR = useElementType('tr');
  let TD = useElementType('td');

  if (!isDropTarget && dropIndicatorProps['aria-hidden']) {
    return null;
  }

  return (
    <TR
      role="row"
      aria-hidden={dropIndicatorProps['aria-hidden']}
      style={{height: 0}}>
      <TD
        role="gridcell"
        colSpan={state.collection.columnCount}
        style={{padding: 0}}>
        <div role="button" {...visuallyHiddenProps} {...dropIndicatorProps} ref={ref} />
      </TD>
    </TR>
  );
}

<<<<<<< HEAD
export interface TableLoadMoreItemProps extends Omit<LoadMoreSentinelProps, 'collection'>, StyleProps {
=======
export interface TableLoadingSentinelProps extends Omit<LoadMoreSentinelProps, 'collection'>, StyleProps, GlobalDOMAttributes<HTMLTableRowElement> {
>>>>>>> 769d7255
  /**
   * The load more spinner to render when loading additional items.
   */
  children?: ReactNode,
  /**
   * Whether or not the loading spinner should be rendered or not.
   */
  isLoading?: boolean
}

export const TableLoadMoreItem = createLeafComponent('loader', function TableLoadingIndicator<T extends object>(props: TableLoadMoreItemProps, ref: ForwardedRef<HTMLTableRowElement>, item: Node<T>) {
  let state = useContext(TableStateContext)!;
  let {isVirtualized} = useContext(CollectionRendererContext);
  let {isLoading, onLoadMore, scrollOffset, ...otherProps} = props;
  let numColumns = state.collection.columns.length;

  let sentinelRef = useRef(null);
  let memoedLoadMoreProps = useMemo(() => ({
    onLoadMore,
    collection: state?.collection,
    sentinelRef,
    scrollOffset
  }), [onLoadMore, scrollOffset, state?.collection]);
  useLoadMoreSentinel(memoedLoadMoreProps, sentinelRef);

  let renderProps = useRenderProps({
    ...otherProps,
    id: undefined,
    children: item.rendered,
    defaultClassName: 'react-aria-TableLoadingIndicator',
    values: null
  });
  let TR = useElementType('tr');
  let TD = useElementType('td');
  let rowProps = {};
  let rowHeaderProps = {};
  let style = {};

  if (isVirtualized) {
    // For now don't include aria-rowindex on loader since they aren't keyboard focusable
    // Arguably shouldn't include them ever since it might be confusing to the user to include the loaders as part of the
    // row count
    rowHeaderProps['aria-colspan'] = numColumns;
    style = {display: 'contents'};
  } else {
    rowHeaderProps['colSpan'] = numColumns;
  }

  return (
    <>
      {/* Alway render the sentinel. For now onus is on the user for styling when using flex + gap (this would introduce a gap even though it doesn't take room) */}
      {/* @ts-ignore - compatibility with React < 19 */}
      <TR style={{height: 0}} inert={inertValue(true)}>
        <TD style={{padding: 0, border: 0}}>
          <div data-testid="loadMoreSentinel" ref={sentinelRef} style={{position: 'relative', height: 1, width: 1}} />
        </TD>
      </TR>
      {isLoading && renderProps.children && (
        <TR
          {...mergeProps(filterDOMProps(props, {global: true}), rowProps)}
          {...renderProps}
          role="row"
          ref={ref}>
          <TD role="rowheader" {...rowHeaderProps} style={style}>
            {renderProps.children}
          </TD>
        </TR>
      )}
    </>
  );
});<|MERGE_RESOLUTION|>--- conflicted
+++ resolved
@@ -1348,11 +1348,7 @@
   );
 }
 
-<<<<<<< HEAD
-export interface TableLoadMoreItemProps extends Omit<LoadMoreSentinelProps, 'collection'>, StyleProps {
-=======
-export interface TableLoadingSentinelProps extends Omit<LoadMoreSentinelProps, 'collection'>, StyleProps, GlobalDOMAttributes<HTMLTableRowElement> {
->>>>>>> 769d7255
+export interface TableLoadMoreItemProps extends Omit<LoadMoreSentinelProps, 'collection'>, StyleProps, GlobalDOMAttributes<HTMLTableRowElement> {
   /**
    * The load more spinner to render when loading additional items.
    */
