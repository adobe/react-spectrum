import {AriaLabelingProps} from '@react-types/shared';
import {BaseCollection, CollectionContext, CollectionProps, CollectionRendererContext, ItemRenderProps, NodeValue, useCachedChildren, useCollection, useCollectionChildren, useCollectionItemRef} from './Collection';
import {buildHeaderRows, TableColumnResizeState} from '@react-stately/table';
import {ButtonContext} from './Button';
import {CheckboxContext} from './Checkbox';
import {ColumnSize, ColumnStaticSize, TableCollection as ITableCollection, TableProps as SharedTableProps} from '@react-types/table';
import {ContextValue, defaultSlot, DOMProps, forwardRefType, Provider, RenderProps, SlotProps, StyleProps, StyleRenderProps, useContextProps, useRenderProps} from './utils';
import {DisabledBehavior, DraggableCollectionState, DroppableCollectionState, Node, SelectionBehavior, SelectionMode, SortDirection, TableState, useTableColumnResizeState, useTableState} from 'react-stately';
import {DragAndDropHooks, DropIndicator, DropIndicatorContext, DropIndicatorProps} from './useDragAndDrop';
import {DraggableItemResult, DragPreviewRenderer, DropIndicatorAria, DroppableCollectionResult, FocusScope, ListKeyboardDelegate, mergeProps, useFocusRing, useHover, useLocale, useTable, useTableCell, useTableColumnHeader, useTableColumnResize, useTableHeaderRow, useTableRow, useTableRowGroup, useTableSelectAllCheckbox, useTableSelectionCheckbox, useVisuallyHidden} from 'react-aria';
import {filterDOMProps, useLayoutEffect, useObjectRef, useResizeObserver} from '@react-aria/utils';
import {GridNode} from '@react-types/grid';
import React, {createContext, ForwardedRef, forwardRef, Key, ReactElement, ReactNode, RefObject, useCallback, useContext, useEffect, useMemo, useRef, useState} from 'react';
import ReactDOM from 'react-dom';

class TableCollection<T> extends BaseCollection<T> implements ITableCollection<T> {
  headerRows: GridNode<T>[] = [];
  columns: GridNode<T>[] = [];
  rowHeaderColumnKeys: Set<Key> = new Set();
  head: NodeValue<T> = new NodeValue('tableheader', -1);
  body: NodeValue<T> = new NodeValue('tablebody', -2);
  columnsDirty = true;

  addNode(node: NodeValue<T>) {
    super.addNode(node);

    this.columnsDirty ||= node.type === 'column';
    if (node.type === 'tableheader') {
      this.head = node;
    }

    if (node.type === 'tablebody') {
      this.body = node;
    }
  }

  commit(firstKey: Key, lastKey: Key) {
    this.updateColumns();
    super.commit(firstKey, lastKey);
  }

  private updateColumns() {
    if (!this.columnsDirty) {
      return;
    }

    this.rowHeaderColumnKeys = new Set();
    this.columns = [];

    let columnKeyMap = new Map();
    let visit = (node: Node<T>) => {
      switch (node.type) {
        case 'column':
          columnKeyMap.set(node.key, node);
          if (!node.hasChildNodes) {
            node.index = this.columns.length;
            this.columns.push(node);

            if (node.props.isRowHeader) {
              this.rowHeaderColumnKeys.add(node.key);
            }
          }
          break;
      }
      for (let child of this.getChildren(node.key)) {
        visit(child);
      }
    };

    for (let node of this.getChildren(this.head.key)) {
      visit(node);
    }

    this.headerRows = buildHeaderRows(columnKeyMap, this.columns);
    this.columnsDirty = false;
    if (this.rowHeaderColumnKeys.size === 0 && this.columns.length > 0) {
      throw new Error('A table must have at least one Column with the isRowHeader prop set to true');
    }
  }

  get columnCount() {
    return this.columns.length;
  }

  get rows() {
    return [...this.getChildren(this.body.key)];
  }

  *[Symbol.iterator]() {
    yield* this.getChildren(this.body.key);
  }

  get size() {
    return [...this.getChildren(this.body.key)].length;
  }

  getFirstKey() {
    return [...this.getChildren(this.body.key)][0]?.key;
  }

  getLastKey() {
    let rows = [...this.getChildren(this.body.key)];
    return rows[rows.length - 1]?.key;
  }

  getKeyAfter(key: Key) {
    let node = this.getItem(key);
    if (node?.type === 'column') {
      return node.nextKey ?? null;
    }

    return super.getKeyAfter(key);
  }

  getKeyBefore(key: Key) {
    let node = this.getItem(key);
    if (node?.type === 'column') {
      return node.prevKey ?? null;
    }

    let k = super.getKeyBefore(key);
    if (k != null && this.getItem(k)?.type === 'tablebody') {
      return null;
    }

    return k;
  }

  getChildren(key: Key): Iterable<Node<T>> {
    if (!this.getItem(key)) {
      for (let row of this.headerRows) {
        if (row.key === key) {
          return row.childNodes;
        }
      }
    }

    return super.getChildren(key);
  }

  clone() {
    let collection = super.clone();
    collection.headerRows = this.headerRows;
    collection.columns = this.columns;
    collection.rowHeaderColumnKeys = this.rowHeaderColumnKeys;
    collection.head = this.head;
    collection.body = this.body;
    return collection;
  }

  getTextValue(key: Key): string {
    let row = this.getItem(key);
    if (!row) {
      return '';
    }

    // If the row has a textValue, use that.
    if (row.textValue) {
      return row.textValue;
    }

    // Otherwise combine the text of each of the row header columns.
    let rowHeaderColumnKeys = this.rowHeaderColumnKeys;
    let text: string[] = [];
    for (let cell of this.getChildren(key)) {
      let column = this.columns[cell.index!];
      if (rowHeaderColumnKeys.has(column.key) && cell.textValue) {
        text.push(cell.textValue);
      }

      if (text.length === rowHeaderColumnKeys.size) {
        break;
      }
    }

    return text.join(' ');
  }
}

interface ResizableTableContainerContextValue {
  tableWidth: number,
  // Dependency inject useTableColumnResizeState so it doesn't affect bundle size unless you're using ResizableTableContainer.
  useTableColumnResizeState: typeof useTableColumnResizeState,
  onResizeStart?: (widths: Map<Key, ColumnSize>) => void,
  onResize?: (widths: Map<Key, ColumnSize>) => void,
  onResizeEnd?: (widths: Map<Key, ColumnSize>) => void
}

const ResizableTableContainerContext = createContext<ResizableTableContainerContextValue | null>(null);

export interface ResizableTableContainerProps extends DOMProps {
  /**
   * Handler that is called when a user starts a column resize.
   */
  onResizeStart?: (widths: Map<Key, ColumnSize>) => void,
  /**
   * Handler that is called when a user performs a column resize.
   * Can be used with the width property on columns to put the column widths into
   * a controlled state.
   */
  onResize?: (widths: Map<Key, ColumnSize>) => void,
  /**
   * Handler that is called after a user performs a column resize.
   * Can be used to store the widths of columns for another future session.
   */
  onResizeEnd?: (widths: Map<Key, ColumnSize>) => void
}

function ResizableTableContainer(props: ResizableTableContainerProps, ref: ForwardedRef<HTMLDivElement>) {
  let objectRef = useObjectRef(ref);
  let [width, setWidth] = useState(0);
  useResizeObserver({
    ref: objectRef,
    onResize() {
      setWidth(objectRef.current?.clientWidth);
    }
  });

  useLayoutEffect(() => {
    setWidth(objectRef.current?.clientWidth);
  }, [objectRef]);

  let ctx = useMemo(() => ({
    tableWidth: width,
    useTableColumnResizeState,
    onResizeStart: props.onResizeStart,
    onResize: props.onResize,
    onResizeEnd: props.onResizeEnd
  }), [width, props.onResizeStart, props.onResize, props.onResizeEnd]);

  return (
    <div
      {...filterDOMProps(props as any)}
      ref={objectRef}
      className={props.className || 'react-aria-ResizableTableContainer'}
      style={props.style}>
      <ResizableTableContainerContext.Provider value={ctx}>
        {props.children}
      </ResizableTableContainerContext.Provider>
    </div>
  );
}

const _ResizableTableContainer = forwardRef(ResizableTableContainer);
export {_ResizableTableContainer as ResizableTableContainer};

interface InternalTableContextValue {
  state: TableState<unknown>,
  dragAndDropHooks?: DragAndDropHooks,
  dragState?: DraggableCollectionState,
  dropState?: DroppableCollectionState,
  layoutState?: TableColumnResizeState<unknown>
}

export const TableContext = createContext<ContextValue<TableProps, HTMLTableElement>>(null);
const InternalTableContext = createContext<InternalTableContextValue | null>(null);

export interface TableRenderProps {
  /**
   * Whether the table is currently focused.
   * @selector [data-focused]
   */
  isFocused: boolean,
  /**
   * Whether the table is currently keyboard focused.
   * @selector [data-focus-visible]
   */
  isFocusVisible: boolean,
  /**
   * Whether the table is currently the active drop target.
   * @selector [data-drop-target]
   */
  isDropTarget: boolean,
  /**
   * State of the table.
   */
  state: TableState<unknown>
}

export interface TableProps extends Omit<SharedTableProps<any>, 'children'>, StyleRenderProps<TableRenderProps>, SlotProps, AriaLabelingProps {
  /** The elements that make up the table. Includes the TableHeader, TableBody, Columns, and Rows. */
  children?: ReactNode,
  /**
   * How multiple selection should behave in the collection.
   * @default "toggle"
   */
  selectionBehavior?: SelectionBehavior,
  /**
   * Whether `disabledKeys` applies to all interactions, or only selection.
   * @default "selection"
   */
  disabledBehavior?: DisabledBehavior,
  /** Handler that is called when a user performs an action on the row. */
  onRowAction?: (key: Key) => void,
  /** Handler that is called when a user performs an action on the cell. */
  onCellAction?: (key: Key) => void,
  /** The drag and drop hooks returned by `useDragAndDrop` used to enable drag and drop behavior for the Table. */
  dragAndDropHooks?: DragAndDropHooks
}

function Table(props: TableProps, ref: ForwardedRef<HTMLTableElement>) {
  [props, ref] = useContextProps(props, ref, TableContext);
  let initialCollection = useMemo(() => new TableCollection<any>(), []);
  let {portal, collection} = useCollection(props, initialCollection);
  let state = useTableState({
    ...props,
    collection,
    children: undefined
  });

  let {gridProps} = useTable(props, state, ref);

  let {dragAndDropHooks} = props;
  let selectionManager = state.selectionManager;
  let isListDraggable = !!dragAndDropHooks?.useDraggableCollectionState;
  let isListDroppable = !!dragAndDropHooks?.useDroppableCollectionState;
  let dragHooksProvided = useRef(isListDraggable);
  let dropHooksProvided = useRef(isListDroppable);
  useEffect(() => {
    if (dragHooksProvided.current !== isListDraggable) {
      console.warn('Drag hooks were provided during one render, but not another. This should be avoided as it may produce unexpected behavior.');
    }
    if (dropHooksProvided.current !== isListDroppable) {
      console.warn('Drop hooks were provided during one render, but not another. This should be avoided as it may produce unexpected behavior.');
    }
  }, [isListDraggable, isListDroppable]);

  let dragState: DraggableCollectionState | undefined = undefined;
  let dropState: DroppableCollectionState | undefined = undefined;
  let droppableCollection: DroppableCollectionResult | undefined = undefined;
  let isRootDropTarget = false;
  let dragPreview: JSX.Element | null = null;
  let preview = useRef<DragPreviewRenderer>(null);

  if (isListDraggable && dragAndDropHooks) {
    dragState = dragAndDropHooks.useDraggableCollectionState!({
      collection,
      selectionManager,
      preview: dragAndDropHooks.renderDragPreview ? preview : undefined
    });
    dragAndDropHooks.useDraggableCollection!({}, dragState, ref);

    let DragPreview = dragAndDropHooks.DragPreview!;
    dragPreview = dragAndDropHooks.renderDragPreview
      ? <DragPreview ref={preview}>{dragAndDropHooks.renderDragPreview}</DragPreview>
      : null;
  }

  if (isListDroppable && dragAndDropHooks) {
    dropState = dragAndDropHooks.useDroppableCollectionState!({
      collection,
      selectionManager
    });

    let keyboardDelegate = new ListKeyboardDelegate(
      collection,
      selectionManager.disabledBehavior === 'selection' ? new Set() : selectionManager.disabledKeys,
      ref
    );
    let dropTargetDelegate = dragAndDropHooks.dropTargetDelegate || new dragAndDropHooks.ListDropTargetDelegate(collection, ref);
    droppableCollection = dragAndDropHooks.useDroppableCollection!({
      keyboardDelegate,
      dropTargetDelegate
    }, dropState, ref);

    isRootDropTarget = dropState.isDropTarget({type: 'root'});
  }

  let {focusProps, isFocused, isFocusVisible} = useFocusRing();
  let renderProps = useRenderProps({
    className: props.className,
    style: props.style,
    defaultClassName: 'react-aria-Table',
    values: {
      isDropTarget: isRootDropTarget,
      isFocused,
      isFocusVisible,
      state
    }
  });

  let {selectionBehavior, selectionMode, disallowEmptySelection} = state.selectionManager;
  let ctx = useMemo(() => ({
    selectionBehavior: selectionMode === 'none' ? null : selectionBehavior,
    selectionMode,
    disallowEmptySelection,
    allowsDragging: isListDraggable
  }), [selectionBehavior, selectionMode, disallowEmptySelection, isListDraggable]);

  let style = renderProps.style;
  let tableContainerContext = useContext(ResizableTableContainerContext);
  let layoutState: TableColumnResizeState<unknown> | undefined = undefined;
  if (tableContainerContext) {
    layoutState = tableContainerContext.useTableColumnResizeState({
      tableWidth: tableContainerContext.tableWidth
    }, state);
    style = {
      ...style,
      tableLayout: 'fixed',
      width: 'fit-content'
    };
  }

  return (
    <>
      <Provider
        values={[
          [InternalTableContext, {state, dragAndDropHooks, dragState, dropState, layoutState}],
          [DropIndicatorContext, {render: TableDropIndicatorWrapper}]
        ]}>
        <FocusScope>
          <table
            {...filterDOMProps(props)}
            {...renderProps}
            {...mergeProps(gridProps, focusProps, droppableCollection?.collectionProps)}
            style={style}
            ref={ref}
            slot={props.slot}
            data-drop-target={isRootDropTarget || undefined}
            data-focused={isFocused || undefined}
            data-focus-visible={isFocusVisible || undefined}>
            <TableHeaderRowGroup collection={collection} />
            <TableBodyRowGroup collection={collection} isDroppable={isListDroppable} />
          </table>
        </FocusScope>
        {dragPreview}
      </Provider>
      <TableOptionsContext.Provider value={ctx}>
        {portal}
      </TableOptionsContext.Provider>
    </>
  );
}

/**
 * A table displays data in rows and columns and enables a user to navigate its contents via directional navigation keys,
 * and optionally supports row selection and sorting.
 */
const _Table = forwardRef(Table);
export {_Table as Table};

export interface TableOptionsContextValue {
  /** The type of selection that is allowed in the table. */
  selectionMode: SelectionMode,
  /** The selection behavior for the table. If selectionMode is `"none"`, this will be `null`. */
  selectionBehavior: SelectionBehavior | null,
  /** Whether the table allows empty selection. */
  disallowEmptySelection: boolean,
  /** Whether the table allows rows to be dragged. */
  allowsDragging: boolean
}

const TableOptionsContext = createContext<TableOptionsContextValue | null>(null);

/**
 * Returns options from the parent `<Table>` component.
 */
export function useTableOptions(): TableOptionsContextValue {
  return useContext(TableOptionsContext)!;
}

export interface TableHeaderProps<T> extends StyleProps {
  /** A list of table columns. */
  columns?: T[],
  /** A list of `Column(s)` or a function. If the latter, a list of columns must be provided using the `columns` prop. */
  children?: ReactNode | ((item: T) => ReactElement)
}

function TableHeader<T extends object>(props: TableHeaderProps<T>, ref: ForwardedRef<HTMLTableSectionElement>) {
  let children = useCollectionChildren({
    children: props.children,
    items: props.columns
  });

  let renderer = typeof props.children === 'function' ? props.children : null;
  return (
    <CollectionRendererContext.Provider value={renderer}>
      {/* @ts-ignore */}
      <tableheader ref={useCollectionItemRef(props, ref)}>{children}</tableheader>
    </CollectionRendererContext.Provider>
  );
}

/**
 * A header within a `<Table>`, containing the table columns.
 */
const _TableHeader = /*#__PURE__*/ (forwardRef as forwardRefType)(TableHeader);
export {_TableHeader as TableHeader};

export interface ColumnRenderProps {
  /**
   * Whether the item is currently focused.
   * @selector [data-focused]
   */
  isFocused: boolean,
  /**
   * Whether the item is currently keyboard focused.
   * @selector [data-focus-visible]
   */
  isFocusVisible: boolean,
  /**
   * Whether the column allows sorting.
   * @selector [aria-sort]
   */
  allowsSorting: boolean,
  /**
   * The current sort direction.
   * @selector [aria-sort="ascending | descending"]
   */
  sortDirection?: SortDirection,
  /**
<<<<<<< HEAD
   * Whether the column is currently being resized.
   * @selector [data-resizing]
   */
  isResizing: boolean,
  /**
   * Triggers sorting for this column in the given direction.
   */
  sort(direction: SortDirection): void,
  /**
   * Starts column resizing if the table is contained in a `<ResizableTableContainer>` element.
   */
  startResize(): void
=======
   * Whether the item is currently hovered with a mouse.
   * @selector [data-hovered]
   */
  isHovered: boolean
>>>>>>> b2327a55
}

export interface ColumnProps<T = object> extends RenderProps<ColumnRenderProps> {
  id?: Key,
  /** Rendered contents of the column if `children` contains child columns. */
  title?: ReactNode,
  /** A list of child columns used when dynamically rendering nested child columns. */
  childColumns?: Iterable<T>,
  /** Whether the column allows sorting. */
  allowsSorting?: boolean,
  /** Whether a column is a [row header](https://www.w3.org/TR/wai-aria-1.1/#rowheader) and should be announced by assistive technology during row navigation. */
  isRowHeader?: boolean,
  /** A string representation of the column's contents, used for accessibility announcements. */
  textValue?: string,
  /** The width of the column. This prop only applies when the `<Table>` is wrapped in a `<ResizableTableContainer>`. */
  width?: ColumnSize | null,
  /** The default width of the column. This prop only applies when the `<Table>` is wrapped in a `<ResizableTableContainer>`. */
  defaultWidth?: ColumnSize | null,
  /** The minimum width of the column. This prop only applies when the `<Table>` is wrapped in a `<ResizableTableContainer>`. */
  minWidth?: ColumnStaticSize | null,
  /** The maximum width of the column. This prop only applies when the `<Table>` is wrapped in a `<ResizableTableContainer>`. */
  maxWidth?: ColumnStaticSize | null
}

function Column<T extends object>(props: ColumnProps<T>, ref: ForwardedRef<HTMLTableCellElement>): JSX.Element {
  let render = useContext(CollectionRendererContext);
  let childColumns: ReactNode | ((item: T) => ReactNode);
  if (typeof render === 'function') {
    childColumns = render;
  } else if (typeof props.children !== 'function') {
    childColumns = props.children;
  }

  let children = useCollectionChildren({
    children: (props.title || props.childColumns) ? childColumns : null,
    items: props.childColumns
  });

  // @ts-ignore
  return <column ref={useCollectionItemRef(props, ref, props.title ?? props.children)}>{children}</column>;
}

/**
 * A column within a `<Table>`.
 */
const _Column = /*#__PURE__*/ (forwardRef as forwardRefType)(Column);
export {_Column as Column};

export interface TableBodyRenderProps {
  /**
   * Whether the table body has no rows and should display its empty state.
   * @selector [data-empty]
   */
  isEmpty: boolean
}

export interface TableBodyProps<T> extends CollectionProps<T>, StyleRenderProps<TableBodyRenderProps> {
  /** Provides content to display when there are no rows in the table. */
  renderEmptyState?: () => ReactNode
}

function TableBody<T extends object>(props: TableBodyProps<T>, ref: ForwardedRef<HTMLTableSectionElement>) {
  let children = useCollectionChildren(props);

  // @ts-ignore
  return <tablebody ref={useCollectionItemRef(props, ref)}>{children}</tablebody>;
}

/**
 * The body of a `<Table>`, containing the table rows.
 */
const _TableBody = /*#__PURE__*/ (forwardRef as forwardRefType)(TableBody);
export {_TableBody as TableBody};

export interface RowRenderProps extends ItemRenderProps {}

export interface RowProps<T> extends StyleRenderProps<RowRenderProps> {
  id?: Key,
  /** A list of columns used when dynamically rendering cells. */
  columns?: Iterable<T>,
  /** The cells within the row. Supports static items or a function for dynamic rendering. */
  children?: ReactNode | ((item: T) => ReactElement),
  /** A string representation of the row's contents, used for features like typeahead. */
  textValue?: string
}

function Row<T extends object>(props: RowProps<T>, ref: ForwardedRef<HTMLTableRowElement>) {
  let children = useCollectionChildren({
    children: props.children,
    items: props.columns,
    idScope: props.id
  });

  let ctx = useMemo(() => ({idScope: props.id}), [props.id]);

  return (
    // @ts-ignore
    <item ref={useCollectionItemRef(props, ref)}>
      <CollectionContext.Provider value={ctx}>
        {children}
      </CollectionContext.Provider>
      {/* @ts-ignore */}
    </item>
  );
}

/**
 * A row within a `<Table>`.
 */
const _Row = /*#__PURE__*/ (forwardRef as forwardRefType)(Row);
export {_Row as Row};

export interface CellRenderProps {
  /**
   * Whether the cell is currently in a pressed state.
   * @selector [data-pressed]
   */
  isPressed: boolean,
  /**
   * Whether the cell is currently focused.
   * @selector [data-focused]
   */
  isFocused: boolean,
  /**
   * Whether the cell is currently keyboard focused.
   * @selector [data-focus-visible]
   */
  isFocusVisible: boolean,
  /**
   * Whether the cell is currently hovered with a mouse.
   * @selector [data-hovered]
   */
  isHovered: boolean
}

export interface CellProps extends RenderProps<CellRenderProps> {
  id?: Key,
  /** The contents of the cell. */
  children: ReactNode,
  /** A string representation of the cell's contents, used for features like typeahead. */
  textValue?: string
}

function Cell(props: CellProps, ref: ForwardedRef<HTMLTableCellElement>): JSX.Element {
  // @ts-ignore
  return <cell ref={useCollectionItemRef(props, ref, props.children)} />;
}

/**
 * A cell within a table row.
 */
const _Cell = forwardRef(Cell);
export {_Cell as Cell};

function TableHeaderRowGroup<T>({collection}: {collection: TableCollection<T>}) {
  let headerRows = useCachedChildren({
    items: collection.headerRows,
    children: useCallback((item: Node<T>) => {
      switch (item.type) {
        case 'headerrow':
          return <TableHeaderRow item={item} />;
        default:
          throw new Error('Unsupported node type in TableHeader: ' + item.type);
      }
    }, [])
  });

  let {rowGroupProps} = useTableRowGroup();
  return (
    <thead
      {...filterDOMProps(collection.head.props)}
      {...rowGroupProps}
      ref={collection.head.props.ref}
      className={collection.head.props.className ?? 'react-aria-TableHeader'}
      style={collection.head.props.style}>
      {headerRows}
    </thead>
  );
}

function TableBodyRowGroup<T>({collection, isDroppable}: {collection: TableCollection<T>, isDroppable: boolean}) {
  let bodyRows = useCachedChildren({
    items: collection.rows,
    children: useCallback((item: Node<T>) => {
      switch (item.type) {
        case 'item':
          return <TableRow item={item} />;
        default:
          throw new Error('Unsupported node type in TableBody: ' + item.type);
      }
    }, [])
  });

  let props: TableBodyProps<T> = collection.body.props;
  let renderProps = useRenderProps({
    ...props,
    id: undefined,
    children: undefined,
    defaultClassName: 'react-aria-TableBody',
    values: {
      isEmpty: collection.size === 0
    }
  });

  let emptyState;
  if (collection.size === 0 && props.renderEmptyState) {
    emptyState = (
      <tr role="row">
        <td role="gridcell" colSpan={collection.columnCount}>
          {props.renderEmptyState()}
        </td>
      </tr>
    );
  }

  let {rowGroupProps} = useTableRowGroup();
  return (
    <tbody
      {...mergeProps(filterDOMProps(props as any), rowGroupProps)}
      {...renderProps}
      ref={collection.body.props.ref}
      data-empty={collection.size === 0 || undefined}>
      {isDroppable && <RootDropIndicator />}
      {bodyRows}
      {emptyState}
    </tbody>
  );
}

function TableHeaderRow<T>({item}: {item: GridNode<T>}) {
  let ref = useRef<HTMLTableRowElement>(null);
  let {state} = useContext(InternalTableContext)!;
  let {rowProps} = useTableHeaderRow({node: item}, state, ref);
  let {checkboxProps} = useTableSelectAllCheckbox(state);

  let cells = useCachedChildren({
    items: state.collection.getChildren!(item.key),
    children: (item) => {
      switch (item.type) {
        case 'column':
          return <TableColumnHeader column={item} />;
        default:
          throw new Error('Unsupported node type in Row: ' + item.type);
      }
    }
  });

  return (
    <tr {...rowProps} ref={ref}>
      <Provider
        values={[
          [CheckboxContext, {
            slots: {
              selection: checkboxProps
            }
          }]
        ]}>
        {cells}
      </Provider>
    </tr>
  );
}

interface ColumnResizerContextValue {
  column: GridNode<unknown>,
  triggerRef: RefObject<HTMLDivElement>
}

const ColumnResizerContext = createContext<ColumnResizerContextValue | null>(null);

function TableColumnHeader<T>({column}: {column: GridNode<T>}) {
  let ref = useObjectRef<HTMLTableHeaderCellElement>(column.props.ref);
  let {state} = useContext(InternalTableContext)!;
  let {columnHeaderProps} = useTableColumnHeader(
    {node: column},
    state,
    ref
  );
  let {isFocused, isFocusVisible, focusProps} = useFocusRing();
  let {hoverProps, isHovered} = useHover({});

  let {layoutState} = useContext(InternalTableContext)!;
  let isResizing = false;
  if (layoutState) {
    isResizing = layoutState.resizingColumn === column.key;
  } else {
    for (let prop in ['width', 'defaultWidth', 'minWidth', 'maxWidth']) {
      if (prop in column.props) {
        console.warn(`The ${prop} prop on a <Column> only applies when a <Table> is wrapped in a <ResizableTableContainer>. If you aren't using column resizing, you can set the width of a column with CSS.`);
      }
    }
  }

  let props: ColumnProps<unknown> = column.props;
  let renderProps = useRenderProps({
    ...props,
    id: undefined,
    children: column.rendered,
    defaultClassName: 'react-aria-Column',
    values: {
      isFocused,
      isFocusVisible,
      allowsSorting: column.props.allowsSorting,
      sortDirection: state.sortDescriptor?.column === column.key
        ? state.sortDescriptor.direction
        : undefined,
<<<<<<< HEAD
      isResizing,
      startResize: () => {
        if (layoutState) {
          layoutState.startResize(column.key);
          state.setKeyboardNavigationDisabled(true);
        } else {
          throw new Error('Wrap your <Table> in a <ResizableTableContainer> to enable column resizing');
        }
      },
      sort: (direction) => {
        state.sort(column.key, direction);
      }
=======
      isHovered
>>>>>>> b2327a55
    }
  });

  let style = renderProps.style;
  if (layoutState) {
    style = {...style, width: layoutState.getColumnWidth(column.key)};
  }

  return (
    <th
      {...mergeProps(filterDOMProps(props as any), columnHeaderProps, focusProps, hoverProps)}
      {...renderProps}
      style={style}
      colSpan={column.colspan}
      ref={ref}
      data-focused={isFocused || undefined}
      data-focus-visible={isFocusVisible || undefined}
      data-resizing={isResizing || undefined}>
      <ColumnResizerContext.Provider value={{column, triggerRef: ref}}>
        {renderProps.children}
      </ColumnResizerContext.Provider>
    </th>
  );
}

export interface ColumnResizerRenderProps {
  /**
   * Whether the resizer is currently hovered with a mouse.
   * @selector [data-hovered]
   */
  isHovered: boolean,
  /**
   * Whether the resizer is currently focused.
   * @selector [data-focused]
   */
  isFocused: boolean,
  /**
   * Whether the resizer is currently keyboard focused.
   * @selector [data-focus-visible]
   */
  isFocusVisible: boolean,
  /**
   * Whether the resizer is currently being resized.
   * @selector [data-resizing]
   */
  isResizing: boolean,
  /**
   * The direction that the column is currently resizable.
   * @selector [data-resizable-direction="right | left | both"]
   */
  resizableDirection: 'right' | 'left' | 'both'
}

export interface ColumnResizerProps extends RenderProps<ColumnResizerRenderProps> {
  /** A custom accessibility label for the resizer. */
  'aria-label'?: string
}

function ColumnResizer(props: ColumnResizerProps, ref: ForwardedRef<HTMLDivElement>) {
  let {layoutState} = useContext(InternalTableContext)!;
  if (!layoutState) {
    throw new Error('Wrap your <Table> in a <ResizableTableContainer> to enable column resizing');
  }

  let {onResizeStart, onResize, onResizeEnd} = useContext(ResizableTableContainerContext)!;
  let {column, triggerRef} = useContext(ColumnResizerContext)!;
  let inputRef = useRef<HTMLInputElement>(null);
  let {resizerProps, inputProps, isResizing} = useTableColumnResize(
    {
      column,
      // TODO: translate
      'aria-label': props['aria-label'] || 'Resizer',
      onResizeStart,
      onResize,
      onResizeEnd,
      triggerRef
    },
    layoutState,
    inputRef
  );
  let {focusProps, isFocused, isFocusVisible} = useFocusRing();
  let {hoverProps, isHovered} = useHover({});

  let isEResizable = layoutState.getColumnMinWidth(column.key) >= layoutState.getColumnWidth(column.key);
  let isWResizable = layoutState.getColumnMaxWidth(column.key) <= layoutState.getColumnWidth(column.key);
  let {direction} = useLocale();
  let resizableDirection: ColumnResizerRenderProps['resizableDirection'] = 'both';
  if (isEResizable) {
    resizableDirection = direction === 'rtl' ? 'right' : 'left';
  } else if (isWResizable) {
    resizableDirection = direction === 'rtl' ? 'left' : 'right';
  } else {
    resizableDirection = 'both';
  }

  let objectRef = useObjectRef(ref);
  let [cursor, setCursor] = useState('');
  useEffect(() => {
    let style = window.getComputedStyle(objectRef.current);
    setCursor(style.cursor);
  }, [objectRef, resizableDirection]);

  let renderProps = useRenderProps({
    ...props,
    defaultClassName: 'react-aria-ColumnResizer',
    values: {
      isFocused,
      isFocusVisible,
      isResizing,
      isHovered,
      resizableDirection
    }
  });

  let [isMouseDown, setMouseDown] = useState(false);
  let onPointerDown = (e: PointerEvent) => {
    if (e.pointerType === 'mouse') {
      setMouseDown(true);
    }
  };

  if (!isResizing && isMouseDown) {
    setMouseDown(false);
  }

  return (
    <div
      ref={objectRef}
      role="presentation"
      {...renderProps}
      {...mergeProps(resizerProps, {onPointerDown})}
      data-hovered={isHovered || undefined}
      data-focused={isFocused || undefined}
      data-focus-visible={isFocusVisible || undefined}
      data-resizing={isResizing || undefined}
      data-resizable-direction={resizableDirection}>
      <input
        ref={inputRef}
        {...mergeProps(inputProps, focusProps, hoverProps)} />
      {isResizing && isMouseDown && ReactDOM.createPortal(<div style={{position: 'fixed', top: 0, left: 0, bottom: 0, right: 0, cursor}} />, document.body)}
    </div>
  );
}

const _ColumnResizer = forwardRef(ColumnResizer);
export {_ColumnResizer as ColumnResizer};

function TableRow<T>({item}: {item: GridNode<T>}) {
  let ref = useObjectRef<HTMLTableRowElement>(item.props.ref);
  let {state, dragAndDropHooks, dragState, dropState} = useContext(InternalTableContext)!;
  let {rowProps, ...states} = useTableRow(
    {
      node: item,
      shouldSelectOnPressUp: !!dragState
    },
    state,
    ref
  );
  let {isFocused, isFocusVisible, focusProps} = useFocusRing();
  let {hoverProps, isHovered} = useHover({
    isDisabled: !states.allowsSelection && !states.hasAction
  });

  let {checkboxProps} = useTableSelectionCheckbox(
    {key: item.key},
    state
  );

  let draggableItem: DraggableItemResult | undefined = undefined;
  if (dragState && dragAndDropHooks) {
    draggableItem = dragAndDropHooks.useDraggableItem!({key: item.key, hasDragButton: true}, dragState);
  }

  let dropIndicator: DropIndicatorAria | undefined = undefined;
  let dropIndicatorRef = useRef<HTMLDivElement>(null);
  let {visuallyHiddenProps} = useVisuallyHidden();
  if (dropState && dragAndDropHooks) {
    dropIndicator = dragAndDropHooks.useDropIndicator!({
      target: {type: 'item', key: item.key, dropPosition: 'on'}
    }, dropState, dropIndicatorRef);
  }

  let renderDropIndicator = dragAndDropHooks?.renderDropIndicator || (target => <DropIndicator target={target} />);
  let dragButtonRef = useRef<HTMLButtonElement>(null);
  useEffect(() => {
    if (dragState && !dragButtonRef.current) {
      console.warn('Draggable items in a Table must contain a <Button slot="drag"> element so that keyboard and screen reader users can drag them.');
    }
  // eslint-disable-next-line
  }, []);

  let props = item.props as RowProps<unknown>;
  let isDragging = dragState && dragState.isDragging(item.key);
  let renderProps = useRenderProps({
    ...props,
    id: undefined,
    defaultClassName: 'react-aria-Row',
    values: {
      ...states,
      isHovered,
      isFocused,
      isFocusVisible,
      selectionMode: state.selectionManager.selectionMode,
      selectionBehavior: state.selectionManager.selectionBehavior,
      isDragging,
      isDropTarget: dropIndicator?.isDropTarget
    }
  });

  let cells = useCachedChildren({
    items: state.collection.getChildren!(item.key),
    children: (item: Node<unknown>) => {
      switch (item.type) {
        case 'cell':
          return <TableCell cell={item} />;
        default:
          throw new Error('Unsupported node type in Row: ' + item.type);
      }
    }
  });

  return (
    <>
      {dragAndDropHooks?.useDropIndicator &&
        renderDropIndicator({type: 'item', key: item.key, dropPosition: 'before'})
      }
      {dropIndicator && !dropIndicator.isHidden && (
        <tr role="row" style={{height: 0}}>
          <td role="gridcell" colSpan={state.collection.columnCount} style={{padding: 0}}>
            <div role="button" {...visuallyHiddenProps} {...dropIndicator.dropIndicatorProps} ref={dropIndicatorRef} />
          </td>
        </tr>
      )}
      <tr
        {...mergeProps(filterDOMProps(props as any), rowProps, focusProps, hoverProps, draggableItem?.dragProps)}
        {...renderProps}
        ref={ref}
        data-hovered={isHovered || undefined}
        data-focused={states.isFocused || undefined}
        data-focus-visible={isFocusVisible || undefined}
        data-pressed={states.isPressed || undefined}
        data-dragging={isDragging || undefined}
        data-drop-target={dropIndicator?.isDropTarget || undefined}>
        <Provider
          values={[
            [CheckboxContext, {
              slots: {
                selection: checkboxProps
              }
            }],
            [ButtonContext, {
              slots: {
                [defaultSlot]: {},
                drag: {
                  ...draggableItem?.dragButtonProps,
                  ref: dragButtonRef,
                  style: {
                    pointerEvents: 'none'
                  }
                }
              }
            }]
          ]}>
          {cells}
        </Provider>
      </tr>
      {dragAndDropHooks?.useDropIndicator && state.collection.getKeyAfter(item.key) == null &&
        renderDropIndicator({type: 'item', key: item.key, dropPosition: 'after'})
      }
    </>
  );
}

function TableCell<T>({cell}: {cell: GridNode<T>}) {
  let ref = useObjectRef<HTMLTableCellElement>(cell.props.ref);
  let {state, dragState} = useContext(InternalTableContext)!;

  // @ts-ignore
  cell.column = state.collection.columns[cell.index];

  let {gridCellProps, isPressed} = useTableCell({
    node: cell,
    shouldSelectOnPressUp: !!dragState
  }, state, ref);
  let {isFocused, isFocusVisible, focusProps} = useFocusRing();
  let {hoverProps, isHovered} = useHover({});

  let props: CellProps = cell.props;
  let renderProps = useRenderProps({
    ...props,
    id: undefined,
    defaultClassName: 'react-aria-Cell',
    values: {
      isFocused,
      isFocusVisible,
      isPressed,
      isHovered
    }
  });

  return (
    <td
      {...mergeProps(filterDOMProps(props as any), gridCellProps, focusProps, hoverProps)}
      {...renderProps}
      ref={ref}
      data-focused={isFocused || undefined}
      data-focus-visible={isFocusVisible || undefined}
      data-pressed={isPressed || undefined}>
      {renderProps.children}
    </td>
  );
}

function TableDropIndicatorWrapper(props: DropIndicatorProps, ref: ForwardedRef<HTMLElement>) {
  ref = useObjectRef(ref);
  let {dragAndDropHooks, dropState} = useContext(InternalTableContext)!;
  let buttonRef = useRef<HTMLDivElement>(null);
  let {dropIndicatorProps, isHidden, isDropTarget} = dragAndDropHooks!.useDropIndicator!(
    props,
    dropState!,
    buttonRef
  );

  if (isHidden) {
    return null;
  }

  return (
    <TableDropIndicatorForwardRef {...props} dropIndicatorProps={dropIndicatorProps} isDropTarget={isDropTarget} buttonRef={buttonRef} ref={ref} />
  );
}

interface TableDropIndicatorProps extends DropIndicatorProps {
  dropIndicatorProps: React.HTMLAttributes<HTMLElement>,
  isDropTarget: boolean,
  buttonRef: RefObject<HTMLDivElement>
}

function TableDropIndicator(props: TableDropIndicatorProps, ref: ForwardedRef<HTMLElement>) {
  let {
    dropIndicatorProps,
    isDropTarget,
    buttonRef,
    ...otherProps
  } = props;

  let {state} = useContext(InternalTableContext)!;
  let {visuallyHiddenProps} = useVisuallyHidden();
  let renderProps = useRenderProps({
    ...otherProps,
    defaultClassName: 'react-aria-DropIndicator',
    values: {
      isDropTarget
    }
  });

  return (
    <tr
      {...filterDOMProps(props as any)}
      {...renderProps}
      role="row"
      ref={ref as RefObject<HTMLTableRowElement>}
      data-drop-target={isDropTarget || undefined}>
      <td
        role="gridcell"
        colSpan={state.collection.columnCount}
        style={{padding: 0}}>
        <div {...visuallyHiddenProps} role="button" {...dropIndicatorProps} ref={buttonRef} />
      </td>
    </tr>
  );
}

const TableDropIndicatorForwardRef = forwardRef(TableDropIndicator);

function RootDropIndicator() {
  let {state, dragAndDropHooks, dropState} = useContext(InternalTableContext)!;
  let ref = useRef<HTMLDivElement>(null);
  let {dropIndicatorProps} = dragAndDropHooks!.useDropIndicator!({
    target: {type: 'root'}
  }, dropState!, ref);
  let isDropTarget = dropState!.isDropTarget({type: 'root'});
  let {visuallyHiddenProps} = useVisuallyHidden();

  if (!isDropTarget && dropIndicatorProps['aria-hidden']) {
    return null;
  }

  return (
    <tr
      role="row"
      aria-hidden={dropIndicatorProps['aria-hidden']}
      style={{height: 0}}>
      <td
        role="gridcell"
        colSpan={state.collection.columnCount}
        style={{padding: 0}}>
        <div role="button" {...visuallyHiddenProps} {...dropIndicatorProps} ref={ref} />
      </td>
    </tr>
  );
}<|MERGE_RESOLUTION|>--- conflicted
+++ resolved
@@ -488,6 +488,11 @@
 export {_TableHeader as TableHeader};
 
 export interface ColumnRenderProps {
+  /* 
+   * Whether the item is currently hovered with a mouse.
+   * @selector [data-hovered]
+   */
+  isHovered: boolean,
   /**
    * Whether the item is currently focused.
    * @selector [data-focused]
@@ -509,7 +514,6 @@
    */
   sortDirection?: SortDirection,
   /**
-<<<<<<< HEAD
    * Whether the column is currently being resized.
    * @selector [data-resizing]
    */
@@ -522,12 +526,6 @@
    * Starts column resizing if the table is contained in a `<ResizableTableContainer>` element.
    */
   startResize(): void
-=======
-   * Whether the item is currently hovered with a mouse.
-   * @selector [data-hovered]
-   */
-  isHovered: boolean
->>>>>>> b2327a55
 }
 
 export interface ColumnProps<T = object> extends RenderProps<ColumnRenderProps> {
@@ -828,13 +826,13 @@
     children: column.rendered,
     defaultClassName: 'react-aria-Column',
     values: {
+      isHovered,
       isFocused,
       isFocusVisible,
       allowsSorting: column.props.allowsSorting,
       sortDirection: state.sortDescriptor?.column === column.key
         ? state.sortDescriptor.direction
         : undefined,
-<<<<<<< HEAD
       isResizing,
       startResize: () => {
         if (layoutState) {
@@ -847,9 +845,6 @@
       sort: (direction) => {
         state.sort(column.key, direction);
       }
-=======
-      isHovered
->>>>>>> b2327a55
     }
   });
 
