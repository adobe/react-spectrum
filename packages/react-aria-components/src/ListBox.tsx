/*
 * Copyright 2022 Adobe. All rights reserved.
 * This file is licensed to you under the Apache License, Version 2.0 (the "License");
 * you may not use this file except in compliance with the License. You may obtain a copy
 * of the License at http://www.apache.org/licenses/LICENSE-2.0
 *
 * Unless required by applicable law or agreed to in writing, software distributed under
 * the License is distributed on an "AS IS" BASIS, WITHOUT WARRANTIES OR REPRESENTATIONS
 * OF ANY KIND, either express or implied. See the License for the specific language
 * governing permissions and limitations under the License.
 */

import {AriaListBoxOptions, AriaListBoxProps, DraggableItemResult, DragPreviewRenderer, DroppableCollectionResult, DroppableItemResult, FocusScope, ListKeyboardDelegate, mergeProps, useCollator, useFocus, useFocusRing, useHover, useListBox, useListBoxSection, useLocale, useOption} from 'react-aria';
import {
  ClassNameOrFunction,
  ContextValue,
  DEFAULT_SLOT,
  Provider,
  RenderProps,
  SlotProps,
  StyleProps,
  StyleRenderProps,
  useContextProps,
  useRenderProps,
  useSlot
} from './utils';
import {Collection, CollectionBuilder, createBranchComponent, createLeafComponent, ItemNode, LoaderNode, SectionNode} from '@react-aria/collections';
import {CollectionProps, CollectionRendererContext, ItemRenderProps, SectionContext, SectionProps} from './Collection';
import {DragAndDropContext, DropIndicatorContext, DropIndicatorProps, useDndPersistedKeys, useRenderDropIndicator} from './DragAndDrop';
import {DragAndDropHooks} from './useDragAndDrop';
import {DraggableCollectionState, DroppableCollectionState, ListState, Node, Orientation, SelectionBehavior, UNSTABLE_useFilteredListState, useListState} from 'react-stately';
import {filterDOMProps, inertValue, LoadMoreSentinelProps, useLoadMoreSentinel, useObjectRef} from '@react-aria/utils';
import {FocusEvents, forwardRefType, GlobalDOMAttributes, HoverEvents, Key, LinkDOMProps, PressEvents, RefObject} from '@react-types/shared';
import {HeaderContext} from './Header';
import React, {createContext, ForwardedRef, forwardRef, JSX, ReactNode, useContext, useEffect, useMemo, useRef} from 'react';
import {SelectableCollectionContext, SelectableCollectionContextValue} from './RSPContexts';
import {SelectionIndicatorContext} from './SelectionIndicator';
import {SeparatorContext} from './Separator';
import {SharedElementTransition} from './SharedElementTransition';
import {TextContext} from './Text';

export interface ListBoxRenderProps {
  /**
   * Whether the listbox has no items and should display its empty state.
   * @selector [data-empty]
   */
  isEmpty: boolean,
  /**
   * Whether the listbox is currently focused.
   * @selector [data-focused]
   */
  isFocused: boolean,
  /**
   * Whether the listbox is currently keyboard focused.
   * @selector [data-focus-visible]
   */
  isFocusVisible: boolean,
  /**
   * Whether the listbox is currently the active drop target.
   * @selector [data-drop-target]
   */
  isDropTarget: boolean,
  /**
   * Whether the items are arranged in a stack or grid.
   * @selector [data-layout="stack | grid"]
   */
  layout: 'stack' | 'grid',
  /**
   * State of the listbox.
   */
  state: ListState<unknown>
}

export interface ListBoxProps<T> extends Omit<AriaListBoxProps<T>, 'children' | 'label'>, CollectionProps<T>, StyleRenderProps<ListBoxRenderProps>, SlotProps, GlobalDOMAttributes<HTMLDivElement> {
  /**
   * The CSS [className](https://developer.mozilla.org/en-US/docs/Web/API/Element/className) for the element. A function may be provided to compute the class based on component state.
   * @default 'react-aria-ListBox'
   */
  className?: ClassNameOrFunction<ListBoxRenderProps>,
  /**
   * How multiple selection should behave in the collection.
   * @default "toggle"
   */
  selectionBehavior?: SelectionBehavior,
  /** The drag and drop hooks returned by `useDragAndDrop` used to enable drag and drop behavior for the ListBox. */
  dragAndDropHooks?: DragAndDropHooks<NoInfer<T>>,
  /** Provides content to display when there are no items in the list. */
  renderEmptyState?: (props: ListBoxRenderProps) => ReactNode,
  /**
   * Whether the items are arranged in a stack or grid.
   * @default 'stack'
   */
  layout?: 'stack' | 'grid',
  /**
   * The primary orientation of the items. Usually this is the
   * direction that the collection scrolls.
   * @default 'vertical'
   */
  orientation?: Orientation
}

export const ListBoxContext = createContext<ContextValue<ListBoxProps<any>, HTMLDivElement>>(null);
export const ListStateContext = createContext<ListState<any> | null>(null);

/**
 * A listbox displays a list of options and allows a user to select one or more of them.
 */
export const ListBox = /*#__PURE__*/ (forwardRef as forwardRefType)(function ListBox<T extends object>(props: ListBoxProps<T>, ref: ForwardedRef<HTMLDivElement>) {
  [props, ref] = useContextProps(props, ref, ListBoxContext);
  let state = useContext(ListStateContext);

  // The structure of ListBox is a bit strange because it needs to work inside other components like ComboBox and Select.
  // Those components render two copies of their children so that the collection can be built even when the popover is closed.
  // The first copy sends a collection document via context which we render the collection portal into.
  // The second copy sends a ListState object via context which we use to render the ListBox without rebuilding the state.
  // Otherwise, we have a standalone ListBox, so we need to create a collection and state ourselves.
  if (state) {
    return <ListBoxInner state={state} props={props} listBoxRef={ref} />;
  }

  return (
    <CollectionBuilder content={<Collection {...props} />}>
      {collection => <StandaloneListBox props={props} listBoxRef={ref} collection={collection} />}
    </CollectionBuilder>
  );
});

function StandaloneListBox({props, listBoxRef, collection}) {
  props = {...props, collection, children: null, items: null};
  let {layoutDelegate} = useContext(CollectionRendererContext);
  let state = useListState({...props, layoutDelegate});
  return <ListBoxInner state={state} props={props} listBoxRef={listBoxRef} />;
}

interface ListBoxInnerProps<T> {
  state: ListState<T>,
  props: ListBoxProps<T> & AriaListBoxOptions<T> & {filter?: SelectableCollectionContextValue<T>['filter']},
  listBoxRef: RefObject<HTMLElement | null>
}

function ListBoxInner<T extends object>({state: inputState, props, listBoxRef}: ListBoxInnerProps<T>) {
  [props, listBoxRef] = useContextProps(props, listBoxRef, SelectableCollectionContext);
  let {dragAndDropHooks, layout = 'stack', orientation = 'vertical', filter} = props;
  let state = UNSTABLE_useFilteredListState(inputState, filter);
  let {collection, selectionManager} = state;
  let isListDraggable = !!dragAndDropHooks?.useDraggableCollectionState;
  let isListDroppable = !!dragAndDropHooks?.useDroppableCollectionState;
  let {direction} = useLocale();
  let {disabledBehavior, disabledKeys} = selectionManager;
  let collator = useCollator({usage: 'search', sensitivity: 'base'});
  let {isVirtualized, layoutDelegate, dropTargetDelegate: ctxDropTargetDelegate, CollectionRoot} = useContext(CollectionRendererContext);
  let keyboardDelegate = useMemo(() => (
    props.keyboardDelegate || new ListKeyboardDelegate({
      collection,
      collator,
      ref: listBoxRef,
      disabledKeys,
      disabledBehavior,
      layout,
      orientation,
      direction,
      layoutDelegate
    })
  ), [collection, collator, listBoxRef, disabledBehavior, disabledKeys, orientation, direction, props.keyboardDelegate, layout, layoutDelegate]);

  let {listBoxProps} = useListBox({
    ...props,
    shouldSelectOnPressUp: isListDraggable || props.shouldSelectOnPressUp,
    keyboardDelegate,
    isVirtualized
  }, state, listBoxRef);

  let dragHooksProvided = useRef(isListDraggable);
  let dropHooksProvided = useRef(isListDroppable);
  useEffect(() => {
    if (process.env.NODE_ENV === 'production') {
      return;
    }
    if (dragHooksProvided.current !== isListDraggable) {
      console.warn('Drag hooks were provided during one render, but not another. This should be avoided as it may produce unexpected behavior.');
    }
    if (dropHooksProvided.current !== isListDroppable) {
      console.warn('Drop hooks were provided during one render, but not another. This should be avoided as it may produce unexpected behavior.');
    }
  }, [isListDraggable, isListDroppable]);

  let dragState: DraggableCollectionState | undefined = undefined;
  let dropState: DroppableCollectionState | undefined = undefined;
  let droppableCollection: DroppableCollectionResult | undefined = undefined;
  let isRootDropTarget = false;
  let dragPreview: JSX.Element | null = null;
  let preview = useRef<DragPreviewRenderer>(null);

  if (isListDraggable && dragAndDropHooks) {
    dragState = dragAndDropHooks.useDraggableCollectionState!({
      collection,
      selectionManager,
      preview: dragAndDropHooks.renderDragPreview ? preview : undefined
    });
    dragAndDropHooks.useDraggableCollection!({}, dragState, listBoxRef);

    let DragPreview = dragAndDropHooks.DragPreview!;
    dragPreview = dragAndDropHooks.renderDragPreview
      ? <DragPreview ref={preview}>{dragAndDropHooks.renderDragPreview}</DragPreview>
      : null;
  }

  if (isListDroppable && dragAndDropHooks) {
    dropState = dragAndDropHooks.useDroppableCollectionState!({
      collection,
      selectionManager
    });

    let dropTargetDelegate = dragAndDropHooks.dropTargetDelegate || ctxDropTargetDelegate || new dragAndDropHooks.ListDropTargetDelegate(collection, listBoxRef, {orientation, layout, direction});
    droppableCollection = dragAndDropHooks.useDroppableCollection!({
      keyboardDelegate,
      dropTargetDelegate
    }, dropState, listBoxRef);

    isRootDropTarget = dropState.isDropTarget({type: 'root'});
  }

  let {focusProps, isFocused, isFocusVisible} = useFocusRing();
  let isEmpty = state.collection.size === 0;
  let renderValues = {
    isDropTarget: isRootDropTarget,
    isEmpty,
    isFocused,
    isFocusVisible,
    layout: props.layout || 'stack',
    state
  };
  let renderProps = useRenderProps({
    className: props.className,
    style: props.style,
    defaultClassName: 'react-aria-ListBox',
    values: renderValues
  });

  let emptyState: JSX.Element | null = null;
  if (isEmpty && props.renderEmptyState) {
    emptyState = (
      <div
        // eslint-disable-next-line
        role="option"
        style={{display: 'contents'}}>
        {props.renderEmptyState(renderValues)}
      </div>
    );
  }

  let DOMProps = filterDOMProps(props, {global: true});

  return (
    <FocusScope>
      <div
        {...mergeProps(DOMProps, renderProps, listBoxProps, focusProps, droppableCollection?.collectionProps)}
        ref={listBoxRef as RefObject<HTMLDivElement>}
        slot={props.slot || undefined}
        onScroll={props.onScroll}
        data-drop-target={isRootDropTarget || undefined}
        data-empty={isEmpty || undefined}
        data-focused={isFocused || undefined}
        data-focus-visible={isFocusVisible || undefined}
        data-layout={props.layout || 'stack'}
        data-orientation={props.orientation || 'vertical'}>
        <Provider
          values={[
            [ListBoxContext, props],
            [ListStateContext, state],
            [DragAndDropContext, {dragAndDropHooks, dragState, dropState}],
            [SeparatorContext, {elementType: 'div'}],
            [DropIndicatorContext, {render: ListBoxDropIndicatorWrapper}],
            [SectionContext, {name: 'ListBoxSection', render: ListBoxSectionInner}]
          ]}>
          <SharedElementTransition>
            <CollectionRoot
              collection={collection}
              scrollRef={listBoxRef}
              persistedKeys={useDndPersistedKeys(selectionManager, dragAndDropHooks, dropState)}
              renderDropIndicator={useRenderDropIndicator(dragAndDropHooks, dropState)} />
          </SharedElementTransition>
        </Provider>
        {emptyState}
        {dragPreview}
      </div>
    </FocusScope>
  );
}

export interface ListBoxSectionProps<T> extends SectionProps<T> {
  /**
   * The CSS [className](https://developer.mozilla.org/en-US/docs/Web/API/Element/className) for the element.
   * @default 'react-aria-ListBoxSection'
   */
  className?: string
}

function ListBoxSectionInner<T extends object>(props: ListBoxSectionProps<T>, ref: ForwardedRef<HTMLElement>, section: Node<T>, className = 'react-aria-ListBoxSection') {
  let state = useContext(ListStateContext)!;
  let {dragAndDropHooks, dropState} = useContext(DragAndDropContext)!;
  let {CollectionBranch} = useContext(CollectionRendererContext);
  let [headingRef, heading] = useSlot();
  let {headingProps, groupProps} = useListBoxSection({
    heading,
    'aria-label': props['aria-label'] ?? undefined
  });
  let renderProps = useRenderProps({
    defaultClassName: className,
    className: props.className,
    style: props.style,
    values: {}
  });

  let DOMProps = filterDOMProps(props as any, {global: true});
  delete DOMProps.id;

  return (
    <section
      {...mergeProps(DOMProps, renderProps, groupProps)}
      ref={ref}>
      <HeaderContext.Provider value={{...headingProps, ref: headingRef}}>
        <CollectionBranch
          collection={state.collection}
          parent={section}
          renderDropIndicator={useRenderDropIndicator(dragAndDropHooks, dropState)} />
      </HeaderContext.Provider>
    </section>
  );
}

/**
 * A ListBoxSection represents a section within a ListBox.
 */
export const ListBoxSection = /*#__PURE__*/ createBranchComponent(SectionNode, ListBoxSectionInner);

export interface ListBoxItemRenderProps extends ItemRenderProps {}

export interface ListBoxItemProps<T = object> extends RenderProps<ListBoxItemRenderProps>, LinkDOMProps, HoverEvents, PressEvents, FocusEvents<HTMLDivElement>, Omit<GlobalDOMAttributes<HTMLDivElement>, 'onClick'> {
  /**
   * The CSS [className](https://developer.mozilla.org/en-US/docs/Web/API/Element/className) for the element. A function may be provided to compute the class based on component state.
   * @default 'react-aria-ListBoxItem'
   */
  className?: ClassNameOrFunction<ListBoxItemRenderProps>,
  /** The unique id of the item. */
  id?: Key,
  /** The object value that this item represents. When using dynamic collections, this is set automatically. */
  value?: T,
  /** A string representation of the item's contents, used for features like typeahead. */
  textValue?: string,
  /** An accessibility label for this item. */
  'aria-label'?: string,
  /** Whether the item is disabled. */
  isDisabled?: boolean,
  /**
   * Handler that is called when a user performs an action on the item. The exact user event depends on
   * the collection's `selectionBehavior` prop and the interaction modality.
   */
  onAction?: () => void,
  /** Handler that is called when a key is pressed on the item. */
  onKeyDown?: (e: React.KeyboardEvent) => void
}

/**
 * A ListBoxItem represents an individual option in a ListBox.
 */
export const ListBoxItem = /*#__PURE__*/ createLeafComponent(ItemNode, function ListBoxItem<T extends object>(props: ListBoxItemProps<T>, forwardedRef: ForwardedRef<HTMLDivElement>, item: Node<T>) {
  let ref = useObjectRef<any>(forwardedRef);
  let state = useContext(ListStateContext)!;
  let {dragAndDropHooks, dragState, dropState} = useContext(DragAndDropContext)!;
  let {optionProps, labelProps, descriptionProps, ...states} = useOption(
    {key: item.key, 'aria-label': props?.['aria-label']},
    state,
    ref
  );

  let {hoverProps, isHovered} = useHover({
    isDisabled: !states.allowsSelection && !states.hasAction,
    onHoverStart: item.props.onHoverStart,
    onHoverChange: item.props.onHoverChange,
    onHoverEnd: item.props.onHoverEnd
  });

<<<<<<< HEAD
  let keyDownProps = props.onKeyDown ? {onKeyDown: props.onKeyDown} : undefined;
=======
  let {focusProps} = useFocus(props);
>>>>>>> a90e8f14

  let draggableItem: DraggableItemResult | null = null;
  if (dragState && dragAndDropHooks) {
    draggableItem = dragAndDropHooks.useDraggableItem!({key: item.key, hasAction: states.hasAction}, dragState);
  }

  let droppableItem: DroppableItemResult | null = null;
  if (dropState && dragAndDropHooks) {
    droppableItem = dragAndDropHooks.useDroppableItem!({
      target: {type: 'item', key: item.key, dropPosition: 'on'}
    }, dropState, ref);
  }

  let isDragging = dragState && dragState.isDragging(item.key);
  let renderProps = useRenderProps({
    ...props,
    id: undefined,
    children: props.children,
    defaultClassName: 'react-aria-ListBoxItem',
    values: {
      ...states,
      isHovered,
      selectionMode: state.selectionManager.selectionMode,
      selectionBehavior: state.selectionManager.selectionBehavior,
      allowsDragging: !!dragState,
      isDragging,
      isDropTarget: droppableItem?.isDropTarget
    }
  });

  useEffect(() => {
    if (!item.textValue && process.env.NODE_ENV !== 'production') {
      console.warn('A `textValue` prop is required for <ListBoxItem> elements with non-plain text children in order to support accessibility features such as type to select.');
    }
  }, [item.textValue]);

  let ElementType: React.ElementType = props.href ? 'a' : 'div';

  let DOMProps = filterDOMProps(props as any, {global: true});
  delete DOMProps.id;
  delete DOMProps.onClick;

  if (ElementType === 'a' && optionProps.tabIndex == null) {
    optionProps.tabIndex = -1;
  }

  return (
    <ElementType
<<<<<<< HEAD
      {...mergeProps(DOMProps, renderProps, optionProps, hoverProps, keyDownProps, draggableItem?.dragProps, droppableItem?.dropProps)}
=======
      {...mergeProps(DOMProps, renderProps, optionProps, hoverProps, focusProps, draggableItem?.dragProps, droppableItem?.dropProps)}
>>>>>>> a90e8f14
      ref={ref}
      data-allows-dragging={!!dragState || undefined}
      data-selected={states.isSelected || undefined}
      data-disabled={states.isDisabled || undefined}
      data-hovered={isHovered || undefined}
      data-focused={states.isFocused || undefined}
      data-focus-visible={states.isFocusVisible || undefined}
      data-pressed={states.isPressed || undefined}
      data-dragging={isDragging || undefined}
      data-drop-target={droppableItem?.isDropTarget || undefined}
      data-selection-mode={state.selectionManager.selectionMode === 'none' ? undefined : state.selectionManager.selectionMode}>
      <Provider
        values={[
          [TextContext, {
            slots: {
              [DEFAULT_SLOT]: labelProps,
              label: labelProps,
              description: descriptionProps
            }
          }],
          [SelectionIndicatorContext, {isSelected: states.isSelected}]
        ]}>
        {renderProps.children}
      </Provider>
    </ElementType>
  );
});

function ListBoxDropIndicatorWrapper(props: DropIndicatorProps, ref: ForwardedRef<HTMLElement>) {
  ref = useObjectRef(ref);
  let {dragAndDropHooks, dropState} = useContext(DragAndDropContext)!;
  let {dropIndicatorProps, isHidden, isDropTarget} = dragAndDropHooks!.useDropIndicator!(
    props,
    dropState!,
    ref
  );

  if (isHidden) {
    return null;
  }

  return (
    <ListBoxDropIndicatorForwardRef {...props} dropIndicatorProps={dropIndicatorProps} isDropTarget={isDropTarget} ref={ref} />
  );
}

interface ListBoxDropIndicatorProps extends DropIndicatorProps {
  dropIndicatorProps: React.HTMLAttributes<HTMLElement>,
  isDropTarget: boolean
}

function ListBoxDropIndicator(props: ListBoxDropIndicatorProps, ref: ForwardedRef<HTMLElement>) {
  let {
    dropIndicatorProps,
    isDropTarget,
    ...otherProps
  } = props;

  let renderProps = useRenderProps({
    ...otherProps,
    defaultClassName: 'react-aria-DropIndicator',
    values: {
      isDropTarget
    }
  });

  return (
    <div
      {...dropIndicatorProps}
      {...renderProps}
      // eslint-disable-next-line
      role="option"
      ref={ref as RefObject<HTMLDivElement | null>}
      data-drop-target={isDropTarget || undefined} />
  );
}

const ListBoxDropIndicatorForwardRef = forwardRef(ListBoxDropIndicator);

export interface ListBoxLoadMoreItemProps extends Omit<LoadMoreSentinelProps, 'collection'>, StyleProps, GlobalDOMAttributes<HTMLDivElement> {
  /**
   * The CSS [className](https://developer.mozilla.org/en-US/docs/Web/API/Element/className) for the element.
   * @default 'react-aria-ListBoxLoadMoreItem'
   */
  className?: string,
  /**
   * The load more spinner to render when loading additional items.
   */
  children?: ReactNode,
  /**
   * Whether or not the loading spinner should be rendered or not.
   */
  isLoading?: boolean
}

export const ListBoxLoadMoreItem = createLeafComponent(LoaderNode, function ListBoxLoadingIndicator(props: ListBoxLoadMoreItemProps, ref: ForwardedRef<HTMLDivElement>, item: Node<object>) {
  let state = useContext(ListStateContext)!;
  let {isLoading, onLoadMore, scrollOffset, ...otherProps} = props;

  let sentinelRef = useRef<HTMLDivElement>(null);
  let memoedLoadMoreProps = useMemo(() => ({
    onLoadMore,
    collection: state?.collection,
    sentinelRef,
    scrollOffset
  }), [onLoadMore, scrollOffset, state?.collection]);
  useLoadMoreSentinel(memoedLoadMoreProps, sentinelRef);
  let renderProps = useRenderProps({
    ...otherProps,
    id: undefined,
    children: item.rendered,
    defaultClassName: 'react-aria-ListBoxLoadingIndicator',
    values: null
  });

  let optionProps = {
    // For Android talkback
    tabIndex: -1
    // For now don't include aria-posinset and aria-setsize on loader since they aren't keyboard focusable
    // Arguably shouldn't include them ever since it might be confusing to the user to include the loaders as part of the
    // item count
  };

  return (
    <>
      {/* Alway render the sentinel. For now onus is on the user for styling when using flex + gap (this would introduce a gap even though it doesn't take room) */}
      {/* @ts-ignore - compatibility with React < 19 */}
      <div style={{position: 'relative', width: 0, height: 0}} inert={inertValue(true)} >
        <div data-testid="loadMoreSentinel" ref={sentinelRef} style={{position: 'absolute', height: 1, width: 1}} />
      </div>
      {isLoading && renderProps.children && (
        <div
          {...mergeProps(filterDOMProps(props, {global: true}), optionProps)}
          {...renderProps}
          // aria-selected isn't needed here since this option is not selectable.
          // eslint-disable-next-line jsx-a11y/role-has-required-aria-props
          role="option"
          ref={ref as ForwardedRef<HTMLDivElement>}>
          {renderProps.children}
        </div>
      )}
    </>
  );
});<|MERGE_RESOLUTION|>--- conflicted
+++ resolved
@@ -381,11 +381,8 @@
     onHoverEnd: item.props.onHoverEnd
   });
 
-<<<<<<< HEAD
   let keyDownProps = props.onKeyDown ? {onKeyDown: props.onKeyDown} : undefined;
-=======
   let {focusProps} = useFocus(props);
->>>>>>> a90e8f14
 
   let draggableItem: DraggableItemResult | null = null;
   if (dragState && dragAndDropHooks) {
@@ -434,11 +431,7 @@
 
   return (
     <ElementType
-<<<<<<< HEAD
-      {...mergeProps(DOMProps, renderProps, optionProps, hoverProps, keyDownProps, draggableItem?.dragProps, droppableItem?.dropProps)}
-=======
-      {...mergeProps(DOMProps, renderProps, optionProps, hoverProps, focusProps, draggableItem?.dragProps, droppableItem?.dropProps)}
->>>>>>> a90e8f14
+      {...mergeProps(DOMProps, renderProps, optionProps, hoverProps, keyDownProps, focusProps, draggableItem?.dragProps, droppableItem?.dropProps)}
       ref={ref}
       data-allows-dragging={!!dragState || undefined}
       data-selected={states.isSelected || undefined}
