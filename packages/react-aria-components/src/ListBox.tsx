--- conflicted
+++ resolved
@@ -57,16 +57,11 @@
   state: ListState<unknown>
 }
 
-<<<<<<< HEAD
 export interface ListBoxProps<T> extends Omit<AriaListBoxProps<T>, 'children' | 'label'>, CollectionProps<T>, StyleRenderProps<ListBoxRenderProps>, SlotProps, GlobalDOMAttributes<HTMLDivElement> {
-  /** How multiple selection should behave in the collection. */
-=======
-export interface ListBoxProps<T> extends Omit<AriaListBoxProps<T>, 'children' | 'label'>, CollectionProps<T>, StyleRenderProps<ListBoxRenderProps>, SlotProps, ScrollableProps<HTMLDivElement> {
   /**
    * How multiple selection should behave in the collection.
    * @default "toggle"
    */
->>>>>>> 88918258
   selectionBehavior?: SelectionBehavior,
   /** The drag and drop hooks returned by `useDragAndDrop` used to enable drag and drop behavior for the ListBox. */
   dragAndDropHooks?: DragAndDropHooks,
