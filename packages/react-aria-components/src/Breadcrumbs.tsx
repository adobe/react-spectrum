--- conflicted
+++ resolved
@@ -54,20 +54,9 @@
       slot={props.slot || undefined}
       style={props.style}
       className={props.className ?? 'react-aria-Breadcrumbs'}>
-<<<<<<< HEAD
       <BreadcrumbsContext.Provider value={props}>
         <CollectionChildren collection={collection} />
       </BreadcrumbsContext.Provider>
-=======
-      {[...collection].map((node, i) => (
-        <BreadcrumbItem
-          key={node.key}
-          node={node}
-          isCurrent={i === collection.size - 1}
-          isDisabled={props.isDisabled}
-          onAction={props.onAction} />
-      ))}
->>>>>>> c57671e7
     </ol>
   );
 }
@@ -88,33 +77,14 @@
 /**
  * A Breadcrumb represents an individual item in a `<Breadcrumbs>` list.
  */
-<<<<<<< HEAD
 export const Breadcrumb = /*#__PURE__*/ createLeafComponent('item', function Breadcrumb(props: BreadcrumbProps, ref: ForwardedRef<HTMLLIElement>, node: Node<unknown>) {
-=======
-const _Breadcrumb = /*#__PURE__*/ (forwardRef as forwardRefType)(Breadcrumb);
-export {_Breadcrumb as Breadcrumb};
-
-interface BreadcrumbItemProps {
-  node: Node<object>,
-  isCurrent: boolean,
-  isDisabled?: boolean,
-  onAction?: (key: Key) => void
-}
-
-function BreadcrumbItem({node, isCurrent, isDisabled, onAction}: BreadcrumbItemProps) {
->>>>>>> c57671e7
   // Recreating useBreadcrumbItem because we want to use composition instead of having the link builtin.
   let isCurrent = node.nextKey == null;
   let {isDisabled, onAction, autoFocusCurrent} = useSlottedContext(BreadcrumbsContext)!;
   let linkProps = {
     'aria-current': isCurrent ? 'page' : null,
     isDisabled: isDisabled || isCurrent,
-<<<<<<< HEAD
-    onPress: () => onAction?.(node.key),
-    autoFocus: isCurrent && autoFocusCurrent
-=======
     onPress: () => onAction?.(node.key)
->>>>>>> c57671e7
   };
 
   return (
