/*
 * Copyright 2022 Adobe. All rights reserved.
 * This file is licensed to you under the Apache License, Version 2.0 (the "License");
 * you may not use this file except in compliance with the License. You may obtain a copy
 * of the License at http://www.apache.org/licenses/LICENSE-2.0
 *
 * Unless required by applicable law or agreed to in writing, software distributed under
 * the License is distributed on an "AS IS" BASIS, WITHOUT WARRANTIES OR REPRESENTATIONS
 * OF ANY KIND, either express or implied. See the License for the specific language
 * governing permissions and limitations under the License.
 */
import {AriaBreadcrumbsProps} from 'react-aria';
import {Collection, Node} from 'react-stately';
<<<<<<< HEAD
import {CollectionChildren, CollectionProps, createLeafComponent, useCollection} from './Collection';
import {ContextValue, forwardRefType, SlotProps, StyleProps, useContextProps, useSlottedContext} from './utils';
=======
import {CollectionProps, useCollection, useSSRCollectionNode} from './Collection';
import {ContextValue, forwardRefType, SlotProps, StyleProps, useContextProps, useRenderProps} from './utils';
>>>>>>> 174c8af7
import {filterDOMProps} from '@react-aria/utils';
import {Key} from '@react-types/shared';
import {LinkContext} from './Link';
import React, {createContext, ForwardedRef, forwardRef, ReactNode, RefObject} from 'react';

export interface BreadcrumbsProps<T> extends Omit<CollectionProps<T>, 'disabledKeys'>, AriaBreadcrumbsProps, StyleProps, SlotProps {
  /** Whether the breadcrumbs are disabled. */
  isDisabled?: boolean,
  /** Handler that is called when a breadcrumb is clicked. */
  onAction?: (key: Key) => void
}

export const BreadcrumbsContext = createContext<ContextValue<BreadcrumbsProps<any>, HTMLOListElement>>(null);

function Breadcrumbs<T extends object>(props: BreadcrumbsProps<T>, ref: ForwardedRef<HTMLOListElement>) {
  [props, ref] = useContextProps(props, ref, BreadcrumbsContext);
  let {portal, collection} = useCollection(props);

  // Render the portal first so that we have the collection by the time we render the DOM in SSR
  return (
    <>
      {portal}
      <BreadcrumbsInner props={props} collection={collection} breadcrumbsRef={ref} />
    </>
  );
}

interface BreadcrumbsInnerProps<T> {
  props: BreadcrumbsProps<T>,
  collection: Collection<Node<T>>,
  breadcrumbsRef: RefObject<HTMLOListElement>
}

function BreadcrumbsInner<T extends object>({props, collection, breadcrumbsRef: ref}: BreadcrumbsInnerProps<T>) {
  return (
    <ol
      ref={ref}
      {...filterDOMProps(props, {labelable: true})}
      slot={props.slot || undefined}
      style={props.style}
      className={props.className ?? 'react-aria-Breadcrumbs'}>
      <BreadcrumbsContext.Provider value={props}>
        <CollectionChildren collection={collection} />
      </BreadcrumbsContext.Provider>
    </ol>
  );
}

/**
 * Breadcrumbs display a hierarchy of links to the current page or resource in an application.
 */
const _Breadcrumbs = /*#__PURE__*/ (forwardRef as forwardRefType)(Breadcrumbs);
export {_Breadcrumbs as Breadcrumbs};

export interface BreadcrumbProps extends StyleProps {
  /** A unique id for the breadcrumb, which will be passed to `onAction` when the breadcrumb is pressed. */
  id?: Key,
  /** The children of the breadcrumb, typically a `<Link>`. */
  children: ReactNode
}

/**
 * A Breadcrumb represents an individual item in a `<Breadcrumbs>` list.
 */
export const Breadcrumb = /*#__PURE__*/ createLeafComponent('item', function Breadcrumb(props: BreadcrumbProps, ref: ForwardedRef<HTMLLIElement>, node: Node<unknown>) {
  // Recreating useBreadcrumbItem because we want to use composition instead of having the link builtin.
  let isCurrent = node.nextKey == null;
  let {isDisabled, onAction} = useSlottedContext(BreadcrumbsContext)!;
  let linkProps = {
    'aria-current': isCurrent ? 'page' : null,
    isDisabled: isDisabled || isCurrent,
    onPress: () => onAction?.(node.key)
  };

  let renderProps = useRenderProps({
    ...node.props,
    children: node.rendered,
    values: {isDisabled: isDisabled || isCurrent, isCurrent},
    defaultClassName: 'react-aria-Breadcrumb'
  });

  return (
    <li
<<<<<<< HEAD
      {...filterDOMProps(props as any)}
      ref={ref}
      style={props.style}
      className={props.className ?? 'react-aria-Breadcrumb'}>
=======
      {...filterDOMProps(node.props)}
      {...renderProps}
      ref={node.props.ref}
      data-disabled={isDisabled || isCurrent || undefined}
      data-current={isCurrent || undefined}>
>>>>>>> 174c8af7
      <LinkContext.Provider value={linkProps}>
        {renderProps.children}
      </LinkContext.Provider>
    </li>
  );
});<|MERGE_RESOLUTION|>--- conflicted
+++ resolved
@@ -11,13 +11,8 @@
  */
 import {AriaBreadcrumbsProps} from 'react-aria';
 import {Collection, Node} from 'react-stately';
-<<<<<<< HEAD
 import {CollectionChildren, CollectionProps, createLeafComponent, useCollection} from './Collection';
-import {ContextValue, forwardRefType, SlotProps, StyleProps, useContextProps, useSlottedContext} from './utils';
-=======
-import {CollectionProps, useCollection, useSSRCollectionNode} from './Collection';
-import {ContextValue, forwardRefType, SlotProps, StyleProps, useContextProps, useRenderProps} from './utils';
->>>>>>> 174c8af7
+import {ContextValue, forwardRefType, SlotProps, StyleProps, useContextProps, useRenderProps, useSlottedContext} from './utils';
 import {filterDOMProps} from '@react-aria/utils';
 import {Key} from '@react-types/shared';
 import {LinkContext} from './Link';
@@ -101,18 +96,11 @@
 
   return (
     <li
-<<<<<<< HEAD
       {...filterDOMProps(props as any)}
+      {...renderProps}
       ref={ref}
-      style={props.style}
-      className={props.className ?? 'react-aria-Breadcrumb'}>
-=======
-      {...filterDOMProps(node.props)}
-      {...renderProps}
-      ref={node.props.ref}
       data-disabled={isDisabled || isCurrent || undefined}
       data-current={isCurrent || undefined}>
->>>>>>> 174c8af7
       <LinkContext.Provider value={linkProps}>
         {renderProps.children}
       </LinkContext.Provider>
