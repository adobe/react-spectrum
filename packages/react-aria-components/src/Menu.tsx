/*
 * Copyright 2022 Adobe. All rights reserved.
 * This file is licensed to you under the Apache License, Version 2.0 (the "License");
 * you may not use this file except in compliance with the License. You may obtain a copy
 * of the License at http://www.apache.org/licenses/LICENSE-2.0
 *
 * Unless required by applicable law or agreed to in writing, software distributed under
 * the License is distributed on an "AS IS" BASIS, WITHOUT WARRANTIES OR REPRESENTATIONS
 * OF ANY KIND, either express or implied. See the License for the specific language
 * governing permissions and limitations under the License.
 */


import {AriaMenuProps, mergeProps, useFocusRing, useMenu, useMenuItem, useMenuSection, useMenuTrigger} from 'react-aria';
import {BaseCollection, CollectionProps, ItemProps, useCachedChildren, useCollection} from './Collection';
import {MenuTriggerProps as BaseMenuTriggerProps, Node, TreeState, useMenuTriggerState, useTreeState} from 'react-stately';
import {ContextValue, forwardRefType, Provider, SlotProps, StyleProps, useContextProps, useRenderProps, useSlot} from './utils';
import {filterDOMProps, mergeRefs, useObjectRef} from '@react-aria/utils';
import {Header} from './Header';
import {KeyboardContext} from './Keyboard';
import {OverlayTriggerStateContext} from './Dialog';
import {PopoverContext} from './Popover';
import {PressResponder} from '@react-aria/interactions';
import React, {createContext, ForwardedRef, forwardRef, ReactNode, RefObject, useContext, useRef} from 'react';
import {Separator, SeparatorContext} from './Separator';
import {TextContext} from './Text';

export const MenuContext = createContext<ContextValue<MenuProps<any>, HTMLDivElement>>(null);
export const MenuStateContext = createContext<TreeState<unknown> | null>(null);

export interface MenuTriggerProps extends BaseMenuTriggerProps {
  children?: ReactNode
}

export function MenuTrigger(props: MenuTriggerProps) {
  let state = useMenuTriggerState(props);

  let ref = useRef<HTMLButtonElement>(null);
  let {menuTriggerProps, menuProps} = useMenuTrigger({
    ...props,
    type: 'menu'
  }, state, ref);

  return (
    <Provider
      values={[
        [MenuContext, menuProps],
<<<<<<< HEAD
        [PopoverContext, {state, triggerRef: ref, placement: 'bottom start'}]
=======
        [ButtonContext, {...menuTriggerProps, ref, isPressed: state.isOpen}],
        [OverlayTriggerStateContext, state],
        [PopoverContext, {triggerRef: ref, placement: 'bottom start'}]
>>>>>>> a77030ae
      ]}>
      <PressResponder {...menuTriggerProps} ref={ref} isPressed={state.isOpen}>
        {props.children}
      </PressResponder>
    </Provider>
  );
}

export interface MenuProps<T> extends Omit<AriaMenuProps<T>, 'children'>, CollectionProps<T>, StyleProps, SlotProps {}

function Menu<T extends object>(props: MenuProps<T>, ref: ForwardedRef<HTMLDivElement>) {
  [props, ref] = useContextProps(props, ref, MenuContext);
  let {portal, collection} = useCollection(props);

  // Delay rendering the actual menu until we have the collection so that auto focus works properly.
  return (
    <>
      {collection.size > 0 && <MenuInner props={props} collection={collection} menuRef={ref} />}
      {portal}
    </>
  );
}

interface MenuInnerProps<T> {
  props: MenuProps<T>,
  collection: BaseCollection<T>,
  menuRef: RefObject<HTMLDivElement>
}

function MenuInner<T extends object>({props, collection, menuRef: ref}: MenuInnerProps<T>) {
  let state = useTreeState({
    ...props,
    collection,
    children: undefined
  });
  let {menuProps} = useMenu(props, state, ref);

  let children = useCachedChildren({
    items: state.collection,
    children: (item) => {
      switch (item.type) {
        case 'section':
          return <MenuSection section={item} />;
        case 'separator':
          return <Separator {...item.props} />;
        case 'item':
          return <MenuItem item={item} />;
        default:
          throw new Error('Unsupported node type in Menu: ' + item.type);
      }
    }
  });

  return (
    <div
      {...filterDOMProps(props)}
      {...menuProps}
      ref={ref}
      slot={props.slot || undefined}
      style={props.style}
      className={props.className ?? 'react-aria-Menu'}>
      <Provider
        values={[
          [MenuStateContext, state],
          [SeparatorContext, {elementType: 'div'}]
        ]}>
        {children}
      </Provider>
    </div>
  );
}

/**
 * A menu displays a list of actions or options that a user can choose.
 */
const _Menu = /*#__PURE__*/ (forwardRef as forwardRefType)(Menu);
export {_Menu as Menu};

interface MenuSectionProps<T> extends StyleProps {
  section: Node<T>
}

function MenuSection<T>({section, className, style, ...otherProps}: MenuSectionProps<T>) {
  let state = useContext(MenuStateContext)!;
  let [headingRef, heading] = useSlot();
  let {headingProps, groupProps} = useMenuSection({
    heading,
    'aria-label': section['aria-label'] ?? undefined
  });

  let children = useCachedChildren({
    items: state.collection.getChildren!(section.key),
    children: item => {
      switch (item.type) {
        case 'header': {
          let {ref, ...otherProps} = item.props;
          return (
            <Header
              {...headingProps}
              {...otherProps}
              ref={mergeRefs(headingRef, ref)}>
              {item.rendered}
            </Header>
          );
        }
        case 'item':
          return <MenuItem item={item} />;
        default:
          throw new Error('Unsupported element type in Section: ' + item.type);
      }
    }
  });

  return (
    <section
      {...filterDOMProps(otherProps)}
      {...groupProps}
      className={className || section.props?.className || 'react-aria-Section'}
      style={style || section.props?.style}
      ref={section.props.ref}>
      {children}
    </section>
  );
}

interface MenuItemProps<T> {
  item: Node<T>
}

function MenuItem<T>({item}: MenuItemProps<T>) {
  let state = useContext(MenuStateContext)!;
  let ref = useObjectRef<any>(item.props.ref);
  let {menuItemProps, labelProps, descriptionProps, keyboardShortcutProps, ...states} = useMenuItem({key: item.key}, state, ref);

  let props: ItemProps<T> = item.props;
  let {isFocusVisible, focusProps} = useFocusRing();
  let renderProps = useRenderProps({
    ...props,
    id: undefined,
    children: item.rendered,
    defaultClassName: 'react-aria-Item',
    values: {
      ...states,
      isHovered: states.isFocused,
      isFocusVisible,
      selectionMode: state.selectionManager.selectionMode,
      selectionBehavior: state.selectionManager.selectionBehavior
    }
  });

  let ElementType: React.ElementType = props.href ? 'a' : 'div';
  let DOMProps = filterDOMProps(props as any, {isLink: !!props.href});
  delete DOMProps.id;

  return (
    <ElementType
      {...mergeProps(DOMProps, menuItemProps, focusProps)}
      {...renderProps}
      ref={ref}
      data-disabled={states.isDisabled || undefined}
      data-hovered={states.isFocused || undefined}
      data-focused={states.isFocused || undefined}
      data-focus-visible={isFocusVisible || undefined}
      data-pressed={states.isPressed || undefined}
      data-selected={states.isSelected || undefined}
      data-selection-mode={state.selectionManager.selectionMode === 'none' ? undefined : state.selectionManager.selectionMode}>
      <Provider
        values={[
          [TextContext, {
            slots: {
              label: labelProps,
              description: descriptionProps
            }
          }],
          [KeyboardContext, keyboardShortcutProps]
        ]}>
        {renderProps.children}
      </Provider>
    </ElementType>
  );
}<|MERGE_RESOLUTION|>--- conflicted
+++ resolved
@@ -45,13 +45,8 @@
     <Provider
       values={[
         [MenuContext, menuProps],
-<<<<<<< HEAD
-        [PopoverContext, {state, triggerRef: ref, placement: 'bottom start'}]
-=======
-        [ButtonContext, {...menuTriggerProps, ref, isPressed: state.isOpen}],
         [OverlayTriggerStateContext, state],
         [PopoverContext, {triggerRef: ref, placement: 'bottom start'}]
->>>>>>> a77030ae
       ]}>
       <PressResponder {...menuTriggerProps} ref={ref} isPressed={state.isOpen}>
         {props.children}
