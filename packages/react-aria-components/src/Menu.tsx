/*
 * Copyright 2022 Adobe. All rights reserved.
 * This file is licensed to you under the Apache License, Version 2.0 (the "License");
 * you may not use this file except in compliance with the License. You may obtain a copy
 * of the License at http://www.apache.org/licenses/LICENSE-2.0
 *
 * Unless required by applicable law or agreed to in writing, software distributed under
 * the License is distributed on an "AS IS" BASIS, WITHOUT WARRANTIES OR REPRESENTATIONS
 * OF ANY KIND, either express or implied. See the License for the specific language
 * governing permissions and limitations under the License.
 */

import {AriaMenuProps, FocusScope, mergeProps, useFocusRing, useMenu, useMenuItem, useMenuSection, useMenuTrigger} from 'react-aria';
import {BaseCollection, Collection, CollectionBuilder, createBranchComponent, createLeafComponent} from '@react-aria/collections';
import {MenuTriggerProps as BaseMenuTriggerProps, Collection as ICollection, Node, TreeState, useMenuTriggerState, useTreeState} from 'react-stately';
import {CollectionProps, CollectionRendererContext, ItemRenderProps, SectionContext, SectionProps, usePersistedKeys} from './Collection';
import {ContextValue, Provider, RenderProps, ScrollableProps, SlotProps, StyleProps, useContextProps, useRenderProps, useSlot, useSlottedContext} from './utils';
import {filterDOMProps, mergeRefs, useObjectRef, useResizeObserver} from '@react-aria/utils';
import {FocusStrategy, forwardRefType, HoverEvents, Key, LinkDOMProps, MultipleSelection} from '@react-types/shared';
import {HeaderContext} from './Header';
import {InternalAutocompleteContext} from './Autocomplete';
import {KeyboardContext} from './Keyboard';
import {MultipleSelectionState, SelectionManager, useMultipleSelectionState} from '@react-stately/selection';
import {OverlayTriggerStateContext} from './Dialog';
import {PopoverContext} from './Popover';
import {PressResponder, useHover} from '@react-aria/interactions';
import React, {
  createContext,
  ForwardedRef,
  forwardRef,
  ReactElement,
  ReactNode,
  RefObject,
  useCallback,
  useContext,
<<<<<<< HEAD
  useEffect,
  useMemo,
=======
>>>>>>> 2e1dd220
  useRef,
  useState
} from 'react';
import {RootMenuTriggerState, useSubmenuTriggerState} from '@react-stately/menu';
import {SeparatorContext} from './Separator';
import {TextContext} from './Text';
import {useSubmenuTrigger} from '@react-aria/menu';

export const MenuContext = createContext<ContextValue<MenuProps<any>, HTMLDivElement>>(null);
export const MenuStateContext = createContext<TreeState<any> | null>(null);
export const RootMenuTriggerStateContext = createContext<RootMenuTriggerState | null>(null);
const SelectionManagerContext = createContext<SelectionManager | null>(null);

export interface MenuTriggerProps extends BaseMenuTriggerProps {
  children: ReactNode
}

export function MenuTrigger(props: MenuTriggerProps) {
  let state = useMenuTriggerState(props);
  let ref = useRef<HTMLButtonElement>(null);
  let {menuTriggerProps, menuProps} = useMenuTrigger({
    ...props,
    type: 'menu'
  }, state, ref);
  // Allows menu width to match button
  let [buttonWidth, setButtonWidth] = useState<string | null>(null);
  let onResize = useCallback(() => {
    if (ref.current) {
      setButtonWidth(ref.current.offsetWidth + 'px');
    }
  }, [ref]);

  useResizeObserver({
    ref: ref,
    onResize: onResize
  });

  let scrollRef = useRef(null);

  return (
    <Provider
      values={[
        [MenuContext, {...menuProps, ref: scrollRef}],
        [OverlayTriggerStateContext, state],
        [RootMenuTriggerStateContext, state],
        [PopoverContext, {
          trigger: 'MenuTrigger',
          triggerRef: ref,
          scrollRef,
          placement: 'bottom start',
          style: {'--trigger-width': buttonWidth} as React.CSSProperties
        }]
      ]}>
      <PressResponder {...menuTriggerProps} ref={ref} isPressed={state.isOpen}>
        {props.children}
      </PressResponder>
    </Provider>
  );
}

export interface SubmenuTriggerProps {
  /**
   * The contents of the SubmenuTrigger. The first child should be an Item (the trigger) and the second child should be the Popover (for the submenu).
   */
  children: ReactElement[],
  /**
   * The delay time in milliseconds for the submenu to appear after hovering over the trigger.
   * @default 200
   */
  delay?: number
}

const SubmenuTriggerContext = createContext<{parentMenuRef: RefObject<HTMLElement | null>} | null>(null);

/**
 * A submenu trigger is used to wrap a submenu's trigger item and the submenu itself.
 *
 * @version alpha
 */
export const SubmenuTrigger =  /*#__PURE__*/ createBranchComponent('submenutrigger', (props: SubmenuTriggerProps, ref: ForwardedRef<HTMLDivElement>, item) => {
  let {CollectionBranch} = useContext(CollectionRendererContext);
  let state = useContext(MenuStateContext)!;
  let rootMenuTriggerState = useContext(RootMenuTriggerStateContext)!;
  let submenuTriggerState = useSubmenuTriggerState({triggerKey: item.key}, rootMenuTriggerState);
  let submenuRef = useRef<HTMLDivElement>(null);
  let itemRef = useObjectRef(ref);
  let {parentMenuRef} = useContext(SubmenuTriggerContext)!;
  let {submenuTriggerProps, submenuProps, popoverProps} = useSubmenuTrigger({
    parentMenuRef,
    submenuRef,
    delay: props.delay
  }, submenuTriggerState, itemRef);

  return (
    <Provider
      values={[
        [MenuItemContext, {...submenuTriggerProps, onAction: undefined, ref: itemRef}],
        [MenuContext, submenuProps],
        [OverlayTriggerStateContext, submenuTriggerState],
        [PopoverContext, {
          ref: submenuRef,
          trigger: 'SubmenuTrigger',
          triggerRef: itemRef,
          placement: 'end top',
          // Prevent parent popover from hiding submenu.
          // @ts-ignore
          'data-react-aria-top-layer': true,
          ...popoverProps
        }]
      ]}>
      <CollectionBranch collection={state.collection} parent={item} />
      {props.children[1]}
    </Provider>
  );
}, props => props.children[0]);

export interface MenuProps<T> extends Omit<AriaMenuProps<T>, 'children'>, CollectionProps<T>, StyleProps, SlotProps, ScrollableProps<HTMLDivElement> {}

function Menu<T extends object>(props: MenuProps<T>, ref: ForwardedRef<HTMLDivElement>) {
  [props, ref] = useContextProps(props, ref, MenuContext);

  // Delay rendering the actual menu until we have the collection so that auto focus works properly.
  return (
    <CollectionBuilder content={<Collection {...props} />}>
      {collection => collection.size > 0 && <MenuInner props={props} collection={collection} menuRef={ref} />}
    </CollectionBuilder>
  );
}

interface MenuInnerProps<T> {
  props: MenuProps<T>,
  collection: BaseCollection<object>,
  menuRef: RefObject<HTMLDivElement | null>
}

function MenuInner<T extends object>({props, collection, menuRef: ref}: MenuInnerProps<T>) {
  let {filterFn, menuProps: autocompleteMenuProps, collectionRef} = useContext(InternalAutocompleteContext) || {};
  // TODO: Since menu only has `items` and not `defaultItems`, this means the user can't have completly controlled items like in ComboBox,
  // we always perform the filtering for them.
  ref = useObjectRef(mergeRefs(ref, collectionRef !== undefined ? collectionRef as RefObject<HTMLDivElement> : null));
  let filteredCollection = useMemo(() => filterFn ? collection.filter(filterFn) : collection, [collection, filterFn]);
  let state = useTreeState({
    ...props,
    collection: filteredCollection as ICollection<Node<object>>,
    children: undefined
  });
<<<<<<< HEAD

  let [popoverContainer, setPopoverContainer] = useState<HTMLDivElement | null>(null);
  let {isVirtualized, CollectionRoot} = useContext(CollectionRendererContext);
  let {menuProps} = useMenu({...props, ...autocompleteMenuProps, isVirtualized}, state, ref);
  let rootMenuTriggerState = useContext(RootMenuTriggerStateContext)!;
  let popoverContext = useContext(PopoverContext)!;
  let isSubmenu = (popoverContext as PopoverProps)?.trigger === 'SubmenuTrigger';
  useInteractOutside({
    ref,
    onInteractOutside: (e) => {
      if (rootMenuTriggerState && !popoverContainer?.contains(e.target as HTMLElement)) {
        rootMenuTriggerState.close();
      }
    },
    isDisabled: isSubmenu || rootMenuTriggerState?.expandedKeysStack.length === 0
  });

  let prevPopoverContainer = useRef<HTMLDivElement | null>(null) ;
  let [leftOffset, setLeftOffset] = useState({left: 0});
  useEffect(() => {
    if (popoverContainer && prevPopoverContainer.current !== popoverContainer && leftOffset.left === 0) {
      prevPopoverContainer.current = popoverContainer;
      let {left} = popoverContainer.getBoundingClientRect();
      setLeftOffset({left: -1 * left});
    }
  }, [leftOffset, popoverContainer]);

=======
  let triggerState = useContext(RootMenuTriggerStateContext);
  let {isVirtualized, CollectionRoot} = useContext(CollectionRendererContext);
  let {menuProps} = useMenu({...props, isVirtualized, onClose: props.onClose || triggerState?.close}, state, ref);
>>>>>>> 2e1dd220
  let renderProps = useRenderProps({
    defaultClassName: 'react-aria-Menu',
    className: props.className,
    style: props.style,
    values: {}
  });

  return (
    <FocusScope>
      <div
        {...filterDOMProps(props)}
        {...menuProps}
        {...renderProps}
        ref={ref}
        slot={props.slot || undefined}
        onScroll={props.onScroll}>
        <Provider
          values={[
            [MenuStateContext, state],
            [SeparatorContext, {elementType: 'div'}],
            [SectionContext, {name: 'MenuSection', render: MenuSection}],
            [SubmenuTriggerContext, {parentMenuRef: ref}],
            [MenuItemContext, null],
            [SelectionManagerContext, state.selectionManager]
          ]}>
          <CollectionRoot
            collection={state.collection}
            persistedKeys={usePersistedKeys(state.selectionManager.focusedKey)}
            scrollRef={ref} />
        </Provider>
      </div>
    </FocusScope>
  );
}

/**
 * A menu displays a list of actions or options that a user can choose.
 */
const _Menu = /*#__PURE__*/ (forwardRef as forwardRefType)(Menu);
export {_Menu as Menu};

export interface MenuSectionProps<T> extends SectionProps<T>, MultipleSelection {}

// A subclass of SelectionManager that forwards focus-related properties to the parent,
// but has its own local selection state.
class GroupSelectionManager extends SelectionManager {
  private parent: SelectionManager;

  constructor(parent: SelectionManager, state: MultipleSelectionState) {
    super(parent.collection, state);
    this.parent = parent;
  }

  get focusedKey() {
    return this.parent.focusedKey;
  }

  get isFocused() {
    return this.parent.isFocused;
  }

  setFocusedKey(key: Key | null, childFocusStrategy?: FocusStrategy): void {
    return this.parent.setFocusedKey(key, childFocusStrategy);
  }

  setFocused(isFocused: boolean): void {
    this.parent.setFocused(isFocused);
  }

  get childFocusStrategy() {
    return this.parent.childFocusStrategy;
  }
}

function MenuSection<T extends object>(props: MenuSectionProps<T>, ref: ForwardedRef<HTMLElement>, section: Node<T>, className = 'react-aria-MenuSection') {
  let state = useContext(MenuStateContext)!;
  let {CollectionBranch} = useContext(CollectionRendererContext);
  let [headingRef, heading] = useSlot();
  let {headingProps, groupProps} = useMenuSection({
    heading,
    'aria-label': section.props['aria-label'] ?? undefined
  });
  let renderProps = useRenderProps({
    defaultClassName: className,
    className: section.props?.className,
    style: section.props?.style,
    values: {}
  });

  let parent = useContext(SelectionManagerContext)!;
  let selectionState = useMultipleSelectionState(props);
  let manager = props.selectionMode != null ? new GroupSelectionManager(parent, selectionState) : parent;

  return (
    <section
      {...filterDOMProps(props as any)}
      {...groupProps}
      {...renderProps}
      ref={ref}>
      <Provider
        values={[
          [HeaderContext, {...headingProps, ref: headingRef}],
          [SelectionManagerContext, manager]
        ]}>
        <CollectionBranch collection={state.collection} parent={section} />
      </Provider>
    </section>
  );
}

/**
 * A MenuSection represents a section within a Menu.
 */
const _MenuSection = /*#__PURE__*/ createBranchComponent('section', MenuSection);
export {_MenuSection as MenuSection};

export interface MenuItemRenderProps extends ItemRenderProps {
  /**
   * Whether the item has a submenu.
   *
   * @selector [data-has-submenu]
   */
  hasSubmenu: boolean,
  /**
   * Whether the item's submenu is open.
   *
   * @selector [data-open]
   */
  isOpen: boolean
}

export interface MenuItemProps<T = object> extends RenderProps<MenuItemRenderProps>, LinkDOMProps, HoverEvents {
  /** The unique id of the item. */
  id?: Key,
  /** The object value that this item represents. When using dynamic collections, this is set automatically. */
  value?: T,
  /** A string representation of the item's contents, used for features like typeahead. */
  textValue?: string,
  /** An accessibility label for this item. */
  'aria-label'?: string,
  /** Whether the item is disabled. */
  isDisabled?: boolean,
  /** Handler that is called when the item is selected. */
  onAction?: () => void
}

const MenuItemContext = createContext<ContextValue<MenuItemProps, HTMLDivElement>>(null);

/**
 * A MenuItem represents an individual action in a Menu.
 */
export const MenuItem = /*#__PURE__*/ createLeafComponent('item', function MenuItem<T extends object>(props: MenuItemProps<T>, forwardedRef: ForwardedRef<HTMLDivElement>, item: Node<T>) {
  [props, forwardedRef] = useContextProps(props, forwardedRef, MenuItemContext);
  let id = useSlottedContext(MenuItemContext)?.id as string;
  let state = useContext(MenuStateContext)!;
  let ref = useObjectRef<any>(forwardedRef);
  let selectionManager = useContext(SelectionManagerContext)!;

  let {menuItemProps, labelProps, descriptionProps, keyboardShortcutProps, ...states} = useMenuItem({
    ...props,
    id,
    key: item.key,
    selectionManager
  }, state, ref);

  let {isFocusVisible, focusProps} = useFocusRing();
  let {hoverProps, isHovered} = useHover({
    isDisabled: states.isDisabled
  });
  let renderProps = useRenderProps({
    ...props,
    id: undefined,
    children: item.rendered,
    defaultClassName: 'react-aria-MenuItem',
    values: {
      ...states,
      isHovered,
      isFocusVisible,
      selectionMode: selectionManager.selectionMode,
      selectionBehavior: selectionManager.selectionBehavior,
      hasSubmenu: !!props['aria-haspopup'],
      isOpen: props['aria-expanded'] === 'true'
    }
  });

  let ElementType: React.ElementType = props.href ? 'a' : 'div';

  return (
    <ElementType
      {...mergeProps(menuItemProps, focusProps, hoverProps)}
      {...renderProps}
      ref={ref}
      data-disabled={states.isDisabled || undefined}
      data-hovered={isHovered || undefined}
      data-focused={states.isFocused || undefined}
      data-focus-visible={isFocusVisible || undefined}
      data-pressed={states.isPressed || undefined}
      data-selected={states.isSelected || undefined}
      data-selection-mode={selectionManager.selectionMode === 'none' ? undefined : selectionManager.selectionMode}
      data-has-submenu={!!props['aria-haspopup'] || undefined}
      data-open={props['aria-expanded'] === 'true' || undefined}>
      <Provider
        values={[
          [TextContext, {
            slots: {
              label: labelProps,
              description: descriptionProps
            }
          }],
          [KeyboardContext, keyboardShortcutProps]
        ]}>
        {renderProps.children}
      </Provider>
    </ElementType>
  );
});<|MERGE_RESOLUTION|>--- conflicted
+++ resolved
@@ -33,11 +33,8 @@
   RefObject,
   useCallback,
   useContext,
-<<<<<<< HEAD
   useEffect,
   useMemo,
-=======
->>>>>>> 2e1dd220
   useRef,
   useState
 } from 'react';
@@ -184,39 +181,9 @@
     collection: filteredCollection as ICollection<Node<object>>,
     children: undefined
   });
-<<<<<<< HEAD
-
-  let [popoverContainer, setPopoverContainer] = useState<HTMLDivElement | null>(null);
-  let {isVirtualized, CollectionRoot} = useContext(CollectionRendererContext);
-  let {menuProps} = useMenu({...props, ...autocompleteMenuProps, isVirtualized}, state, ref);
-  let rootMenuTriggerState = useContext(RootMenuTriggerStateContext)!;
-  let popoverContext = useContext(PopoverContext)!;
-  let isSubmenu = (popoverContext as PopoverProps)?.trigger === 'SubmenuTrigger';
-  useInteractOutside({
-    ref,
-    onInteractOutside: (e) => {
-      if (rootMenuTriggerState && !popoverContainer?.contains(e.target as HTMLElement)) {
-        rootMenuTriggerState.close();
-      }
-    },
-    isDisabled: isSubmenu || rootMenuTriggerState?.expandedKeysStack.length === 0
-  });
-
-  let prevPopoverContainer = useRef<HTMLDivElement | null>(null) ;
-  let [leftOffset, setLeftOffset] = useState({left: 0});
-  useEffect(() => {
-    if (popoverContainer && prevPopoverContainer.current !== popoverContainer && leftOffset.left === 0) {
-      prevPopoverContainer.current = popoverContainer;
-      let {left} = popoverContainer.getBoundingClientRect();
-      setLeftOffset({left: -1 * left});
-    }
-  }, [leftOffset, popoverContainer]);
-
-=======
   let triggerState = useContext(RootMenuTriggerStateContext);
   let {isVirtualized, CollectionRoot} = useContext(CollectionRendererContext);
-  let {menuProps} = useMenu({...props, isVirtualized, onClose: props.onClose || triggerState?.close}, state, ref);
->>>>>>> 2e1dd220
+  let {menuProps} = useMenu({...props, ...autocompleteMenuProps, isVirtualized, onClose: props.onClose || triggerState?.close}, state, ref);
   let renderProps = useRenderProps({
     defaultClassName: 'react-aria-Menu',
     className: props.className,
