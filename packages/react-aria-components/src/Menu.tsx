/*
 * Copyright 2022 Adobe. All rights reserved.
 * This file is licensed to you under the Apache License, Version 2.0 (the "License");
 * you may not use this file except in compliance with the License. You may obtain a copy
 * of the License at http://www.apache.org/licenses/LICENSE-2.0
 *
 * Unless required by applicable law or agreed to in writing, software distributed under
 * the License is distributed on an "AS IS" BASIS, WITHOUT WARRANTIES OR REPRESENTATIONS
 * OF ANY KIND, either express or implied. See the License for the specific language
 * governing permissions and limitations under the License.
 */

import {AriaMenuProps, FocusScope, mergeProps, useFocusRing, useMenu, useMenuItem, useMenuSection, useMenuTrigger} from 'react-aria';
// TODO: Doesn't this mean autocomplete will always be pulled in with menu?
import {AutocompleteStateContext, InternalAutocompleteContext} from './Autocomplete';
import {BaseCollection, Collection, CollectionBuilder, createBranchComponent, createLeafComponent} from '@react-aria/collections';
import {MenuTriggerProps as BaseMenuTriggerProps, Collection as ICollection, Node, TreeState, useMenuTriggerState, useTreeState} from 'react-stately';
import {CollectionProps, CollectionRendererContext, ItemRenderProps, SectionContext, SectionProps, usePersistedKeys} from './Collection';
import {ContextValue, Provider, RenderProps, ScrollableProps, SlotProps, StyleProps, useContextProps, useRenderProps, useSlot, useSlottedContext} from './utils';
import {filterDOMProps, useEffectEvent, useObjectRef, useResizeObserver} from '@react-aria/utils';
import {forwardRefType, HoverEvents, Key, LinkDOMProps} from '@react-types/shared';
import {getItemId, useSubmenuTrigger} from '@react-aria/menu';
import {HeaderContext} from './Header';
import {KeyboardContext} from './Keyboard';
import {OverlayTriggerStateContext} from './Dialog';
import {PopoverContext, PopoverProps} from './Popover';
import {PressResponder, useHover, useInteractOutside} from '@react-aria/interactions';
import React, {
  createContext,
  ForwardedRef,
  forwardRef,
  ReactElement,
  KeyboardEvent as ReactKeyboardEvent,
  ReactNode,
  RefObject,
  useCallback,
  useContext,
  useEffect,
  useMemo,
  useRef,
  useState
} from 'react';
import {RootMenuTriggerState, useSubmenuTriggerState} from '@react-stately/menu';
import {SeparatorContext} from './Separator';
import {TextContext} from './Text';

export const MenuContext = createContext<ContextValue<MenuProps<any>, HTMLDivElement>>(null);
export const MenuStateContext = createContext<TreeState<any> | null>(null);
export const RootMenuTriggerStateContext = createContext<RootMenuTriggerState | null>(null);

export interface MenuTriggerProps extends BaseMenuTriggerProps {
  children: ReactNode
}

export function MenuTrigger(props: MenuTriggerProps) {
  let state = useMenuTriggerState(props);
  let ref = useRef<HTMLButtonElement>(null);
  let {menuTriggerProps, menuProps} = useMenuTrigger({
    ...props,
    type: 'menu'
  }, state, ref);
  // Allows menu width to match button
  let [buttonWidth, setButtonWidth] = useState<string | null>(null);
  let onResize = useCallback(() => {
    if (ref.current) {
      setButtonWidth(ref.current.offsetWidth + 'px');
    }
  }, [ref]);

  useResizeObserver({
    ref: ref,
    onResize: onResize
  });

  let scrollRef = useRef(null);

  return (
    <Provider
      values={[
        [MenuContext, {...menuProps, ref: scrollRef}],
        [OverlayTriggerStateContext, state],
        [RootMenuTriggerStateContext, state],
        [PopoverContext, {
          trigger: 'MenuTrigger',
          triggerRef: ref,
          scrollRef,
          placement: 'bottom start',
          style: {'--trigger-width': buttonWidth} as React.CSSProperties
        }]
      ]}>
      <PressResponder {...menuTriggerProps} ref={ref} isPressed={state.isOpen}>
        {props.children}
      </PressResponder>
    </Provider>
  );
}

export interface SubmenuTriggerProps {
  /**
   * The contents of the SubmenuTrigger. The first child should be an Item (the trigger) and the second child should be the Popover (for the submenu).
   */
  children: ReactElement[],
  /**
   * The delay time in milliseconds for the submenu to appear after hovering over the trigger.
   * @default 200
   */
  delay?: number
}

const SubmenuTriggerContext = createContext<{parentMenuRef: RefObject<HTMLElement | null>} | null>(null);

/**
 * A submenu trigger is used to wrap a submenu's trigger item and the submenu itself.
 *
 * @version alpha
 */
export const SubmenuTrigger =  /*#__PURE__*/ createBranchComponent('submenutrigger', (props: SubmenuTriggerProps, ref: ForwardedRef<HTMLDivElement>, item) => {
  let {CollectionBranch} = useContext(CollectionRendererContext);
  let state = useContext(MenuStateContext)!;
  let rootMenuTriggerState = useContext(RootMenuTriggerStateContext)!;
  let submenuTriggerState = useSubmenuTriggerState({triggerKey: item.key}, rootMenuTriggerState);
  let submenuRef = useRef<HTMLDivElement>(null);
  let itemRef = useObjectRef(ref);
  let popoverContext = useSlottedContext(PopoverContext)!;
  let {parentMenuRef} = useContext(SubmenuTriggerContext)!;
  let {submenuTriggerProps, submenuProps, popoverProps} = useSubmenuTrigger({
    parentMenuRef,
    submenuRef,
    delay: props.delay
  }, submenuTriggerState, itemRef);

  return (
    <Provider
      values={[
        [MenuItemContext, {...submenuTriggerProps, onAction: undefined, ref: itemRef}],
        [MenuContext, submenuProps],
        [OverlayTriggerStateContext, submenuTriggerState],
        [PopoverContext, {
          ref: submenuRef,
          trigger: 'SubmenuTrigger',
          triggerRef: itemRef,
          placement: 'end top',
          UNSTABLE_portalContainer: popoverContext.UNSTABLE_portalContainer || undefined,
          ...popoverProps
        }]
      ]}>
      <CollectionBranch collection={state.collection} parent={item} />
      {props.children[1]}
    </Provider>
  );
}, props => props.children[0]);

export interface MenuProps<T> extends Omit<AriaMenuProps<T>, 'children'>, CollectionProps<T>, StyleProps, SlotProps, ScrollableProps<HTMLDivElement> {}

function Menu<T extends object>(props: MenuProps<T>, ref: ForwardedRef<HTMLDivElement>) {
  [props, ref] = useContextProps(props, ref, MenuContext);

  // Delay rendering the actual menu until we have the collection so that auto focus works properly.
  return (
    <CollectionBuilder content={<Collection {...props} />}>
      {collection => collection.size > 0 && <MenuInner props={props} collection={collection} menuRef={ref} />}
    </CollectionBuilder>
  );
}

interface MenuInnerProps<T> {
  props: MenuProps<T>,
  collection: BaseCollection<object>,
  menuRef: RefObject<HTMLDivElement | null>
}

function MenuInner<T extends object>({props, collection, menuRef: ref}: MenuInnerProps<T>) {
<<<<<<< HEAD
  let {register, filterFn, inputValue} = useContext(InternalAutocompleteContext) || {};
  let {setFocusedNodeId} = useContext(AutocompleteStateContext) || {};
=======
  let {register, filterFn, inputValue, menuProps: autocompleteMenuProps} = useContext(InternalAutocompleteContext) || {};
>>>>>>> 6c498f12
  // TODO: Since menu only has `items` and not `defaultItems`, this means the user can't have completly controlled items like in ComboBox,
  // we always perform the filtering for them.
  let filteredCollection = useMemo(() => filterFn ? collection.filter(filterFn) : collection, [collection, filterFn]);
  let state = useTreeState({
    ...props,
    collection: filteredCollection as ICollection<Node<object>>,
    children: undefined
  });

  let [popoverContainer, setPopoverContainer] = useState<HTMLDivElement | null>(null);
  let {isVirtualized, CollectionRoot} = useContext(CollectionRendererContext);
  let {menuProps} = useMenu({...props, ...autocompleteMenuProps, isVirtualized}, state, ref);
  let rootMenuTriggerState = useContext(RootMenuTriggerStateContext)!;
  let popoverContext = useContext(PopoverContext)!;
  let isSubmenu = (popoverContext as PopoverProps)?.trigger === 'SubmenuTrigger';
  useInteractOutside({
    ref,
    onInteractOutside: (e) => {
      if (rootMenuTriggerState && !popoverContainer?.contains(e.target as HTMLElement)) {
        rootMenuTriggerState.close();
      }
    },
    isDisabled: isSubmenu || rootMenuTriggerState?.expandedKeysStack.length === 0
  });

  let prevPopoverContainer = useRef<HTMLDivElement | null>(null) ;
  let [leftOffset, setLeftOffset] = useState({left: 0});
  useEffect(() => {
    if (popoverContainer && prevPopoverContainer.current !== popoverContainer && leftOffset.left === 0) {
      prevPopoverContainer.current = popoverContainer;
      let {left} = popoverContainer.getBoundingClientRect();
      setLeftOffset({left: -1 * left});
    }
  }, [leftOffset, popoverContainer]);

  let {id: menuId} = menuProps;
  useEffect(() => {
    if (register) {
      register((e: ReactKeyboardEvent) => {
        switch (e.key) {
          case 'ArrowDown':
          case 'ArrowUp':
          case 'Home':
          case 'End':
          case 'PageDown':
          case 'PageUp':
            if (!state.selectionManager.isFocused) {
              state.selectionManager.setFocused(true);
            }
            break;
<<<<<<< HEAD
=======
          case 'ArrowLeft':
          case 'ArrowRight':
            // TODO: will need to special case this so it doesn't clear the focused key if we are currently
            // focused on a submenutrigger
            if (state.selectionManager.isFocused) {
              clearVirtualFocus();
            }
            break;
>>>>>>> 6c498f12
          case 'Escape':
            // If hitting Escape, don't dispatch any events since useAutocomplete will handle whether or not
            // to continuePropagation to the overlay depending on the inputValue
            return;
        }

        let focusedId;
        if (state.selectionManager.focusedKey == null) {
          // TODO: calling menuProps.onKeyDown as an alternative to this doesn't quite work because of the check we do to prevent events from bubbling down. Perhaps
          // dispatch the event as well to the menu since I don't think we want tot change the check in useSelectableCollection
          // since we wouldn't want events to bubble through to the table
          ref.current?.dispatchEvent(
            new KeyboardEvent(e.nativeEvent.type, e.nativeEvent)
          );
        } else {
          // If there is a focused key, dispatch an event to the menu item in question. This allows us to excute any existing onAction or link navigations
          // that would have happen in a non-virtual focus case.
          focusedId = getItemId(state, state.selectionManager.focusedKey);
          let item = ref.current?.querySelector(`#${CSS.escape(focusedId)}`);
          item?.dispatchEvent(
            new KeyboardEvent(e.nativeEvent.type, e.nativeEvent)
          );
        }
<<<<<<< HEAD

        focusedId = getItemId(state, state.selectionManager.focusedKey);
=======
        focusedId = state.selectionManager.focusedKey ? getItemId(state, state.selectionManager.focusedKey) : null;
>>>>>>> 6c498f12
        return focusedId;
      });
    }
  }, [register, state, menuId, ref]);

<<<<<<< HEAD
  // Update the focused key to be the first item in the menu only if the input value changes (aka match spotlight/other implementations).
  let updateFocusedKey = useEffectEvent(() => {
    // TODO: the below is pretty much what the listkeyboard delegate would do when finding the first key
    state.selectionManager.setFocused(true);
    let focusedNode = state.collection.getItem(state.selectionManager.focusedKey);
    if (focusedNode == null || focusedNode.prevKey != null) {
      let key = state.collection.getFirstKey();
      while (key != null) {
        let item = state.collection.getItem(key);
        if (item?.type === 'item' && !state.selectionManager.isDisabled(key)) {
          break;
        }
        key = state.collection.getKeyAfter(key);
      }

      state.selectionManager.setFocusedKey(key);
      setFocusedNodeId && setFocusedNodeId(key == null ? null : getItemId(state, key));
    }
=======
  let clearVirtualFocus = useEffectEvent(() => {
    state.selectionManager.setFocused(false);
    state.selectionManager.setFocusedKey(null);
>>>>>>> 6c498f12
  });

  useEffect(() => {
    // TODO: retested in NVDA. It seems like NVDA properly announces what new letter you are typing/deleting even if we maintain virtual focus on
    // a item in the list. However, it won't announce the letter your cursor is now on if you don't clear the virtual focus when using left/right
    // arrows because the NVDA blue focus indicator moves into the menu and is only restored back to the input when typing. In Voiceover it works just fine though,
    // mobile screen readers don't suffer from this when using virtual keyboards either
    // When adding the "auto focus the first item if no items are focused" behavior, the announcement of the letter typed gets cut off a bit in NVDA.
    // Ariakit seems to announce a bit better, doesn't interrupt.
    // Also it feels like we are pulling in more and more stuff/updating focused key in more places, might be nice if this was more centralized

    // inputValue will always be at least "" if menu is in a Autocomplete, null is not an accepted value for inputValue
    if (inputValue != null) {
<<<<<<< HEAD
      updateFocusedKey();
=======
      clearVirtualFocus();
>>>>>>> 6c498f12
    }
  }, [inputValue]);

  let renderProps = useRenderProps({
    defaultClassName: 'react-aria-Menu',
    className: props.className,
    style: props.style,
    values: {}
  });

  return (
    <FocusScope>
      <div
        {...filterDOMProps(props)}
        {...menuProps}
        {...renderProps}
        ref={ref}
        slot={props.slot || undefined}
        onScroll={props.onScroll}>
        <Provider
          values={[
            [MenuStateContext, state],
            [SeparatorContext, {elementType: 'div'}],
            [PopoverContext, {UNSTABLE_portalContainer: popoverContainer || undefined}],
            [SectionContext, {render: MenuSection}],
            [SubmenuTriggerContext, {parentMenuRef: ref}],
            [MenuItemContext, null]
          ]}>
          <CollectionRoot
            collection={state.collection}
            persistedKeys={usePersistedKeys(state.selectionManager.focusedKey)}
            scrollRef={ref} />
        </Provider>
      </div>
      <div ref={setPopoverContainer} style={{width: '100vw', position: 'absolute', top: 0, ...leftOffset}} />
    </FocusScope>
  );
}

/**
 * A menu displays a list of actions or options that a user can choose.
 */
const _Menu = /*#__PURE__*/ (forwardRef as forwardRefType)(Menu);
export {_Menu as Menu};

function MenuSection<T extends object>(props: SectionProps<T>, ref: ForwardedRef<HTMLElement>, section: Node<T>) {
  let state = useContext(MenuStateContext)!;
  let {CollectionBranch} = useContext(CollectionRendererContext);
  let [headingRef, heading] = useSlot();
  let {headingProps, groupProps} = useMenuSection({
    heading,
    'aria-label': section.props['aria-label'] ?? undefined
  });
  let renderProps = useRenderProps({
    defaultClassName: 'react-aria-Section',
    className: section.props?.className,
    style: section.props?.style,
    values: {}
  });

  return (
    <section
      {...filterDOMProps(props as any)}
      {...groupProps}
      {...renderProps}
      ref={ref}>
      <HeaderContext.Provider value={{...headingProps, ref: headingRef}}>
        <CollectionBranch collection={state.collection} parent={section} />
      </HeaderContext.Provider>
    </section>
  );
}

export interface MenuItemRenderProps extends ItemRenderProps {
  /**
   * Whether the item has a submenu.
   *
   * @selector [data-has-submenu]
   */
  hasSubmenu: boolean,
  /**
   * Whether the item's submenu is open.
   *
   * @selector [data-open]
   */
  isOpen: boolean
}

export interface MenuItemProps<T = object> extends RenderProps<MenuItemRenderProps>, LinkDOMProps, HoverEvents {
  /** The unique id of the item. */
  id?: Key,
  /** The object value that this item represents. When using dynamic collections, this is set automatically. */
  value?: T,
  /** A string representation of the item's contents, used for features like typeahead. */
  textValue?: string,
  /** An accessibility label for this item. */
  'aria-label'?: string,
  /** Whether the item is disabled. */
  isDisabled?: boolean,
  /** Handler that is called when the item is selected. */
  onAction?: () => void
}

const MenuItemContext = createContext<ContextValue<MenuItemProps, HTMLDivElement>>(null);

/**
 * A MenuItem represents an individual action in a Menu.
 */
export const MenuItem = /*#__PURE__*/ createLeafComponent('item', function MenuItem<T extends object>(props: MenuItemProps<T>, forwardedRef: ForwardedRef<HTMLDivElement>, item: Node<T>) {
  [props, forwardedRef] = useContextProps(props, forwardedRef, MenuItemContext);
  let id = useSlottedContext(MenuItemContext)?.id as string;
  let state = useContext(MenuStateContext)!;
  let ref = useObjectRef<any>(forwardedRef);

  let {menuItemProps, labelProps, descriptionProps, keyboardShortcutProps, ...states} = useMenuItem({...props, id, key: item.key}, state, ref);

  let {isFocusVisible, focusProps} = useFocusRing();
  let {hoverProps, isHovered} = useHover({
    isDisabled: states.isDisabled
  });
  let renderProps = useRenderProps({
    ...props,
    id: undefined,
    children: item.rendered,
    defaultClassName: 'react-aria-MenuItem',
    values: {
      ...states,
      isHovered,
      isFocusVisible,
      selectionMode: state.selectionManager.selectionMode,
      selectionBehavior: state.selectionManager.selectionBehavior,
      hasSubmenu: !!props['aria-haspopup'],
      isOpen: props['aria-expanded'] === 'true'
    }
  });

  let ElementType: React.ElementType = props.href ? 'a' : 'div';

  return (
    <ElementType
      {...mergeProps(menuItemProps, focusProps, hoverProps)}
      {...renderProps}
      ref={ref}
      data-disabled={states.isDisabled || undefined}
      data-hovered={isHovered || undefined}
      data-focused={states.isFocused || undefined}
      data-focus-visible={isFocusVisible || undefined}
      data-pressed={states.isPressed || undefined}
      data-selected={states.isSelected || undefined}
      data-selection-mode={state.selectionManager.selectionMode === 'none' ? undefined : state.selectionManager.selectionMode}
      data-has-submenu={!!props['aria-haspopup'] || undefined}
      data-open={props['aria-expanded'] === 'true' || undefined}>
      <Provider
        values={[
          [TextContext, {
            slots: {
              label: labelProps,
              description: descriptionProps
            }
          }],
          [KeyboardContext, keyboardShortcutProps]
        ]}>
        {renderProps.children}
      </Provider>
    </ElementType>
  );
});<|MERGE_RESOLUTION|>--- conflicted
+++ resolved
@@ -170,12 +170,8 @@
 }
 
 function MenuInner<T extends object>({props, collection, menuRef: ref}: MenuInnerProps<T>) {
-<<<<<<< HEAD
-  let {register, filterFn, inputValue} = useContext(InternalAutocompleteContext) || {};
+  let {register, filterFn, inputValue, menuProps: autocompleteMenuProps} = useContext(InternalAutocompleteContext) || {};
   let {setFocusedNodeId} = useContext(AutocompleteStateContext) || {};
-=======
-  let {register, filterFn, inputValue, menuProps: autocompleteMenuProps} = useContext(InternalAutocompleteContext) || {};
->>>>>>> 6c498f12
   // TODO: Since menu only has `items` and not `defaultItems`, this means the user can't have completly controlled items like in ComboBox,
   // we always perform the filtering for them.
   let filteredCollection = useMemo(() => filterFn ? collection.filter(filterFn) : collection, [collection, filterFn]);
@@ -226,17 +222,6 @@
               state.selectionManager.setFocused(true);
             }
             break;
-<<<<<<< HEAD
-=======
-          case 'ArrowLeft':
-          case 'ArrowRight':
-            // TODO: will need to special case this so it doesn't clear the focused key if we are currently
-            // focused on a submenutrigger
-            if (state.selectionManager.isFocused) {
-              clearVirtualFocus();
-            }
-            break;
->>>>>>> 6c498f12
           case 'Escape':
             // If hitting Escape, don't dispatch any events since useAutocomplete will handle whether or not
             // to continuePropagation to the overlay depending on the inputValue
@@ -260,18 +245,13 @@
             new KeyboardEvent(e.nativeEvent.type, e.nativeEvent)
           );
         }
-<<<<<<< HEAD
 
         focusedId = getItemId(state, state.selectionManager.focusedKey);
-=======
-        focusedId = state.selectionManager.focusedKey ? getItemId(state, state.selectionManager.focusedKey) : null;
->>>>>>> 6c498f12
         return focusedId;
       });
     }
   }, [register, state, menuId, ref]);
 
-<<<<<<< HEAD
   // Update the focused key to be the first item in the menu only if the input value changes (aka match spotlight/other implementations).
   let updateFocusedKey = useEffectEvent(() => {
     // TODO: the below is pretty much what the listkeyboard delegate would do when finding the first key
@@ -290,11 +270,6 @@
       state.selectionManager.setFocusedKey(key);
       setFocusedNodeId && setFocusedNodeId(key == null ? null : getItemId(state, key));
     }
-=======
-  let clearVirtualFocus = useEffectEvent(() => {
-    state.selectionManager.setFocused(false);
-    state.selectionManager.setFocusedKey(null);
->>>>>>> 6c498f12
   });
 
   useEffect(() => {
@@ -308,11 +283,7 @@
 
     // inputValue will always be at least "" if menu is in a Autocomplete, null is not an accepted value for inputValue
     if (inputValue != null) {
-<<<<<<< HEAD
       updateFocusedKey();
-=======
-      clearVirtualFocus();
->>>>>>> 6c498f12
     }
   }, [inputValue]);
 
