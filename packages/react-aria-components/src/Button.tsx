/*
 * Copyright 2022 Adobe. All rights reserved.
 * This file is licensed to you under the Apache License, Version 2.0 (the "License");
 * you may not use this file except in compliance with the License. You may obtain a copy
 * of the License at http://www.apache.org/licenses/LICENSE-2.0
 *
 * Unless required by applicable law or agreed to in writing, software distributed under
 * the License is distributed on an "AS IS" BASIS, WITHOUT WARRANTIES OR REPRESENTATIONS
 * OF ANY KIND, either express or implied. See the License for the specific language
 * governing permissions and limitations under the License.
 */

import {announce} from '@react-aria/live-announcer';
import {
  AriaButtonProps,
  HoverEvents,
  mergeProps,
  useButton,
  useFocusRing,
  useHover,
  useId
} from 'react-aria';
import {
  ContextValue,
  RenderProps,
  SlotProps,
  useContextProps,
  useRenderProps
} from './utils';
import {createHideableComponent} from '@react-aria/collections';
import {filterDOMProps} from '@react-aria/utils';
import {GlobalDOMAttributes} from '@react-types/shared';
import {ProgressBarContext} from './ProgressBar';
import React, {createContext, ForwardedRef, useEffect, useRef} from 'react';

export interface ButtonRenderProps {
  /**
   * Whether the button is currently hovered with a mouse.
   * @selector [data-hovered]
   */
  isHovered: boolean,
  /**
   * Whether the button is currently in a pressed state.
   * @selector [data-pressed]
   */
  isPressed: boolean,
  /**
   * Whether the button is focused, either via a mouse or keyboard.
   * @selector [data-focused]
   */
  isFocused: boolean,
  /**
   * Whether the button is keyboard focused.
   * @selector [data-focus-visible]
   */
  isFocusVisible: boolean,
  /**
   * Whether the button is disabled.
   * @selector [data-disabled]
   */
  isDisabled: boolean,
  /**
   * Whether the button is currently in a pending state.
   * @selector [data-pending]
   */
  isPending: boolean
}

export interface ButtonProps extends Omit<AriaButtonProps, 'children' | 'href' | 'target' | 'rel' | 'elementType'>, HoverEvents, SlotProps, RenderProps<ButtonRenderProps>, Omit<GlobalDOMAttributes<HTMLButtonElement>, 'onClick'> {
  /**
   * Whether the button is in a pending state. This disables press and hover events
   * while retaining focusability, and announces the pending state to screen readers.
   */
  isPending?: boolean
}

interface ButtonContextValue extends ButtonProps {
  isPressed?: boolean
}

export const ButtonContext = createContext<ContextValue<ButtonContextValue, HTMLButtonElement>>({});

/**
 * A button allows a user to perform an action, with mouse, touch, and keyboard interactions.
 */
export const Button = /*#__PURE__*/ createHideableComponent(function Button(props: ButtonProps, ref: ForwardedRef<HTMLButtonElement>) {
  [props, ref] = useContextProps(props, ref, ButtonContext);
  let ctx = props as ButtonContextValue;
  let {isPending} = ctx;
  let {buttonProps, isPressed} = useButton(props, ref);
  buttonProps = useDisableInteractions(buttonProps, isPending);
  let {focusProps, isFocused, isFocusVisible} = useFocusRing(props);
  let {hoverProps, isHovered} = useHover({
    ...props,
    isDisabled: props.isDisabled || isPending
  });
  let renderValues = {
    isHovered,
    isPressed: (ctx.isPressed || isPressed) && !isPending,
    isFocused,
    isFocusVisible,
    isDisabled: props.isDisabled || false,
    isPending: isPending ?? false
  };

  let renderProps = useRenderProps({
    ...props,
    values: renderValues,
    defaultClassName: 'react-aria-Button'
  });

  let buttonId = useId(buttonProps.id);
  let progressId = useId();

  let ariaLabelledby = buttonProps['aria-labelledby'];
  if (isPending) {
    // aria-labelledby wins over aria-label
    // https://www.w3.org/TR/accname-1.2/#computation-steps
    if (ariaLabelledby) {
      ariaLabelledby = `${ariaLabelledby} ${progressId}`;
    } else if (buttonProps['aria-label']) {
      ariaLabelledby = `${buttonId} ${progressId}`;
    }
  }

  let wasPending = useRef(isPending);
  useEffect(() => {
    let message = {'aria-labelledby': ariaLabelledby || buttonId};
    if (!wasPending.current && isFocused && isPending) {
      announce(message, 'assertive');
    } else if (wasPending.current && isFocused && !isPending) {
      announce(message, 'assertive');
    }
    wasPending.current = isPending;
  }, [isPending, isFocused, ariaLabelledby, buttonId]);

  let DOMProps = filterDOMProps(props, {global: true});
  delete DOMProps.onClick;

  return (
    <button
      {...mergeProps(DOMProps, renderProps, isPending ? {} : buttonProps, focusProps, hoverProps)}
      // When the button is in a pending state, we want to stop implicit form submission (ie. when the user presses enter on a text input).
      // We do this by changing the button's type to button.
      type={buttonProps.type === 'submit' && isPending ? 'button' : buttonProps.type}
      id={buttonId}
      ref={ref}
      aria-labelledby={ariaLabelledby}
      slot={props.slot || undefined}
      aria-disabled={isPending ? 'true' : buttonProps['aria-disabled']}
      data-disabled={props.isDisabled || undefined}
      data-pressed={renderValues.isPressed || undefined}
      data-hovered={isHovered || undefined}
      data-focused={isFocused || undefined}
      data-pending={isPending || undefined}
      data-focus-visible={isFocusVisible || undefined}>
      <ProgressBarContext.Provider value={{id: progressId}}>
        {renderProps.children}
      </ProgressBarContext.Provider>
    </button>
  );
<<<<<<< HEAD
});
=======
});

function useDisableInteractions(props, isPending) {
  // Don't allow interaction while isPending is true
  if (isPending) {
    for (const key in props) {
      if (key.startsWith('on') && !(key.includes('Focus') || key.includes('Blur'))) {
        props[key] = undefined;
      }
    }
    props.href = undefined;
    props.target = undefined;
  }
  return props;
}
>>>>>>> f36100b1
<|MERGE_RESOLUTION|>--- conflicted
+++ resolved
@@ -139,7 +139,7 @@
 
   return (
     <button
-      {...mergeProps(DOMProps, renderProps, isPending ? {} : buttonProps, focusProps, hoverProps)}
+      {...mergeProps(DOMProps, renderProps, buttonProps, focusProps, hoverProps)}
       // When the button is in a pending state, we want to stop implicit form submission (ie. when the user presses enter on a text input).
       // We do this by changing the button's type to button.
       type={buttonProps.type === 'submit' && isPending ? 'button' : buttonProps.type}
@@ -159,9 +159,6 @@
       </ProgressBarContext.Provider>
     </button>
   );
-<<<<<<< HEAD
-});
-=======
 });
 
 function useDisableInteractions(props, isPending) {
@@ -176,5 +173,4 @@
     props.target = undefined;
   }
   return props;
-}
->>>>>>> f36100b1
+}