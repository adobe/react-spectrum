--- conflicted
+++ resolved
@@ -139,15 +139,9 @@
 
   return (
     <button
-<<<<<<< HEAD
       {...mergeProps(DOMProps, renderProps, buttonProps, focusProps, hoverProps)}
       // When the button is in a pending state, we want to stop implicit form submission (ie. when the user presses enter on a text input).
       // We do this by changing the button's type to button.
-=======
-      {...filterDOMProps(props)}
-      {...mergeProps(buttonProps, focusProps, hoverProps)}
-      {...renderProps}
->>>>>>> 66d65a9c
       type={buttonProps.type === 'submit' && isPending ? 'button' : buttonProps.type}
       id={buttonId}
       ref={ref}
