--- conflicted
+++ resolved
@@ -690,30 +690,17 @@
   let subscribe = useCallback((fn: () => void) => document.subscribe(fn), [document]);
   let getSnapshot = useCallback(() => document.getCollection(), [document]);
   let collection = useSyncExternalStore(subscribe, getSnapshot, getSnapshot);
-<<<<<<< HEAD
-  useLayoutEffect(() => {
-    if (document.dirtyNodes.size > 0) {
-      document.queueUpdate();
-    }
-  });
   return {collection, document};
 }
 
 export function useCollectionPortal<T extends object, C extends BaseCollection<T>>(props: CollectionProps<T>, document: Document<T, C>): ReactPortal | null {
-=======
->>>>>>> 1d3e0342
   let children = useCollectionChildren(props);
   let wrappedChildren = useMemo(() => (
     <ShallowRenderContext.Provider value>
       {children}
     </ShallowRenderContext.Provider>
   ), [children]);
-<<<<<<< HEAD
   return useIsSSR() ? null : createPortal(wrappedChildren, document as unknown as Element);
-=======
-  let portal = useIsSSR() ? null : createPortal(wrappedChildren, document as unknown as Element);
-  return {portal, collection};
->>>>>>> 1d3e0342
 }
 
 /** Renders a DOM element (e.g. separator or header) shallowly when inside a collection. */
