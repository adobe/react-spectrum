--- conflicted
+++ resolved
@@ -795,7 +795,7 @@
   useLayoutEffect(() => {
     document.isMounted = true;
     return () => {
-      // Mark unmounted so we can skip all of the collection updates caused by 
+      // Mark unmounted so we can skip all of the collection updates caused by
       // React calling removeChild on every item in the collection.
       document.isMounted = false;
     };
@@ -923,24 +923,26 @@
   let ctx = useContext(CollectionContext)!;
   props = mergeProps(ctx, props);
   props.dependencies = (ctx?.dependencies || []).concat(props.dependencies);
-<<<<<<< HEAD
-
-  return (
+  let children = useCollectionChildren(props);
+
+  let doc = useContext(CollectionDocumentContext);
+  if (doc) {
     // TODO: operates off the assumption that dependencies set on a higher level Collection should propagate down
     // Makes it simpler for someone to setup nested Tree loaders (only need to set dependency at top level Collection instead of remembering to propagate it to every instance of Collection)
+    // TODO: With the refactor to Collections, I can either apply the CollectionContext.Provider here or in Tree
+    // itself in the content passed to CollectionBuilder. Feels like here is more appropriate so we don't need to remember to do this for each component.
+    return (
+      <CollectionContext.Provider value={{dependencies: props.dependencies}}>
+        <CollectionRoot>{children}</CollectionRoot>
+      </CollectionContext.Provider>
+    );
+  }
+
+  return (
     <CollectionContext.Provider value={{dependencies: props.dependencies}}>
-      {useCollectionChildren(props)}
+      {children}
     </CollectionContext.Provider>
   );
-=======
-  let children = useCollectionChildren(props);
-
-  let doc = useContext(CollectionDocumentContext);
-  if (doc) {
-    return <CollectionRoot>{children}</CollectionRoot>;
-  }
-
-  return <>{children}</>;
 }
 
 function CollectionRoot({children}) {
@@ -957,7 +959,6 @@
   return useIsSSR()
     ? <SSRContext.Provider value={doc}>{wrappedChildren}</SSRContext.Provider>
     : createPortal(wrappedChildren, doc as unknown as Element);
->>>>>>> 72151b34
 }
 
 export function createLeafComponent<T extends object, P extends object, E extends Element>(type: string, render: (props: P, ref: ForwardedRef<E>) => JSX.Element): (props: P & React.RefAttributes<T>) => React.ReactElement | null;
