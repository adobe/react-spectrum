/*
 * Copyright 2022 Adobe. All rights reserved.
 * This file is licensed to you under the Apache License, Version 2.0 (the "License");
 * you may not use this file except in compliance with the License. You may obtain a copy
 * of the License at http://www.apache.org/licenses/LICENSE-2.0
 *
 * Unless required by applicable law or agreed to in writing, software distributed under
 * the License is distributed on an "AS IS" BASIS, WITHOUT WARRANTIES OR REPRESENTATIONS
 * OF ANY KIND, either express or implied. See the License for the specific language
 * governing permissions and limitations under the License.
 */
import {CollectionBase, LinkDOMProps} from '@react-types/shared';
import {createPortal} from 'react-dom';
import {forwardRefType, RenderProps, StyleProps} from './utils';
import {Collection as ICollection, Node, SelectionBehavior, SelectionMode, ItemProps as SharedItemProps, SectionProps as SharedSectionProps} from 'react-stately';
import {mergeProps, useIsSSR} from 'react-aria';
import React, {cloneElement, createContext, ForwardedRef, forwardRef, Key, ReactElement, ReactNode, useCallback, useContext, useMemo, useRef} from 'react';
import {useSyncExternalStore as useSyncExternalStoreShim} from 'use-sync-external-store/shim/index.js';

// This Collection implementation is perhaps a little unusual. It works by rendering the React tree into a
// Portal to a fake DOM implementation. This gives us efficient access to the tree of rendered objects, and
// supports React features like composition and context. We use this fake DOM to access the full set of elements
// before we render into the real DOM, which allows us to render a subset of the elements (e.g. virtualized scrolling),
// and compute properties like the total number of items. It also enables keyboard navigation, selection, and other features.
// React takes care of efficiently rendering components and updating the collection for us via this fake DOM.
//
// The DOM is a mutable API, and React expects the node instances to remain stable over time. So the implementation is split
// into two parts. Each mutable fake DOM node owns an instance of an immutable collection node. When a fake DOM node is updated,
// it queues a second render for the collection. Multiple updates to a collection can be queued at once. Collection nodes are
// lazily copied on write, so only the changed nodes need to be cloned. During the second render, the new immutable collection
// is finalized by updating the map of Key -> Node with the new cloned nodes. Then the new collection is frozen so it can no
// longer be mutated, and returned to the calling component to render.

type Mutable<T> = {
  -readonly[P in keyof T]: T[P]
}

/** An immutable object representing a Node in a Collection. */
export class NodeValue<T> implements Node<T> {
  readonly type: string;
  readonly key: Key;
  readonly value: T | null = null;
  readonly level: number = 0;
  readonly hasChildNodes: boolean = false;
  readonly rendered: ReactNode = null;
  readonly textValue: string = '';
  readonly 'aria-label'?: string = undefined;
  readonly index: number = 0;
  readonly parentKey: Key | null = null;
  readonly prevKey: Key | null = null;
  readonly nextKey: Key | null = null;
  readonly firstChildKey: Key | null = null;
  readonly lastChildKey: Key | null = null;
  readonly props: any = {};

  constructor(type: string, key: Key) {
    this.type = type;
    this.key = key;
  }

  get childNodes(): Iterable<Node<T>> {
    throw new Error('childNodes is not supported');
  }

  clone(): NodeValue<T> {
    let node: Mutable<NodeValue<T>> = new NodeValue(this.type, this.key);
    node.value = this.value;
    node.level = this.level;
    node.hasChildNodes = this.hasChildNodes;
    node.rendered = this.rendered;
    node.textValue = this.textValue;
    node['aria-label'] = this['aria-label'];
    node.index = this.index;
    node.parentKey = this.parentKey;
    node.prevKey = this.prevKey;
    node.nextKey = this.nextKey;
    node.firstChildKey = this.firstChildKey;
    node.lastChildKey = this.lastChildKey;
    node.props = this.props;
    return node;
  }
}

/**
 * A mutable node in the fake DOM tree. When mutated, it marks itself as dirty
 * and queues an update with the owner document.
 */
class BaseNode<T> {
  private _firstChild: ElementNode<T> | null = null;
  private _lastChild: ElementNode<T> | null = null;
  private _previousSibling: ElementNode<T> | null = null;
  private _nextSibling: ElementNode<T> | null = null;
  private _parentNode: BaseNode<T> | null = null;
  ownerDocument: Document<T, any>;

  constructor(ownerDocument: Document<T, any>) {
    this.ownerDocument = ownerDocument;
  }

  *[Symbol.iterator]() {
    let node = this.firstChild;
    while (node) {
      yield node;
      node = node.nextSibling;
    }
  }

  get firstChild() {
    return this._firstChild;
  }

  set firstChild(firstChild) {
    this._firstChild = firstChild;
    this.ownerDocument.markDirty(this);
  }

  get lastChild() {
    return this._lastChild;
  }

  set lastChild(lastChild) {
    this._lastChild = lastChild;
    this.ownerDocument.markDirty(this);
  }

  get previousSibling() {
    return this._previousSibling;
  }

  set previousSibling(previousSibling) {
    this._previousSibling = previousSibling;
    this.ownerDocument.markDirty(this);
  }

  get nextSibling() {
    return this._nextSibling;
  }

  set nextSibling(nextSibling) {
    this._nextSibling = nextSibling;
    this.ownerDocument.markDirty(this);
  }

  get parentNode() {
    return this._parentNode;
  }

  set parentNode(parentNode) {
    this._parentNode = parentNode;
    this.ownerDocument.markDirty(this);
  }

  appendChild(child: ElementNode<T>) {
    this.ownerDocument.startTransaction();
    if (child.parentNode) {
      child.parentNode.removeChild(child);
    }

    if (this.firstChild == null) {
      this.firstChild = child;
    }

    if (this.lastChild) {
      this.lastChild.nextSibling = child;
      child.index = this.lastChild.index + 1;
      child.previousSibling = this.lastChild;
    } else {
      child.previousSibling = null;
      child.index = 0;
    }

    child.parentNode = this;
    child.nextSibling = null;
    this.lastChild = child;

    this.ownerDocument.markDirty(this);
    if (child.hasSetProps) {
      // Only add the node to the collection if we already received props for it.
      // Otherwise wait until then so we have the correct id for the node.
      this.ownerDocument.addNode(child);
    }

    this.ownerDocument.endTransaction();
    this.ownerDocument.queueUpdate();
  }

  insertBefore(newNode: ElementNode<T>, referenceNode: ElementNode<T>) {
    if (referenceNode == null) {
      return this.appendChild(newNode);
    }

    this.ownerDocument.startTransaction();
    if (newNode.parentNode) {
      newNode.parentNode.removeChild(newNode);
    }

    newNode.nextSibling = referenceNode;
    newNode.previousSibling = referenceNode.previousSibling;
    newNode.index = referenceNode.index;

    if (this.firstChild === referenceNode) {
      this.firstChild = newNode;
    } else if (referenceNode.previousSibling) {
      referenceNode.previousSibling.nextSibling = newNode;
    }

    referenceNode.previousSibling = newNode;
    newNode.parentNode = referenceNode.parentNode;

    let node: ElementNode<T> | null = referenceNode;
    while (node) {
      node.index++;
      node = node.nextSibling;
    }

    if (newNode.hasSetProps) {
      this.ownerDocument.addNode(newNode);
    }

    this.ownerDocument.endTransaction();
    this.ownerDocument.queueUpdate();
  }

  removeChild(child: ElementNode<T>) {
    if (child.parentNode !== this) {
      return;
    }

    this.ownerDocument.startTransaction();
    let node = child.nextSibling;
    while (node) {
      node.index--;
      node = node.nextSibling;
    }

    if (child.nextSibling) {
      child.nextSibling.previousSibling = child.previousSibling;
    }

    if (child.previousSibling) {
      child.previousSibling.nextSibling = child.nextSibling;
    }

    if (this.firstChild === child) {
      this.firstChild = child.nextSibling;
    }

    if (this.lastChild === child) {
      this.lastChild = child.previousSibling;
    }

    child.parentNode = null;
    child.nextSibling = null;
    child.previousSibling = null;
    child.index = 0;

    this.ownerDocument.removeNode(child);
    this.ownerDocument.endTransaction();
    this.ownerDocument.queueUpdate();
  }

  addEventListener() {}
  removeEventListener() {}
}

/**
 * A mutable element node in the fake DOM tree. It owns an immutable
 * Collection Node which is copied on write.
 */
export class ElementNode<T> extends BaseNode<T> {
  nodeType = 8; // COMMENT_NODE (we'd use ELEMENT_NODE but React DevTools will fail to get its dimensions)
  node: NodeValue<T>;
  private _index: number = 0;
  hasSetProps = false;

  constructor(type: string, ownerDocument: Document<T, any>) {
    super(ownerDocument);
    this.node = new NodeValue(type, `react-aria-${++ownerDocument.nodeId}`);
    // Start a transaction so that no updates are emitted from the collection
    // until the props for this node are set. We don't know the real id for the
    // node until then, so we need to avoid emitting collections in an inconsistent state.
    this.ownerDocument.startTransaction();
  }

  get index() {
    return this._index;
  }

  set index(index) {
    this._index = index;
    this.ownerDocument.markDirty(this);
  }

  get level(): number {
    if (this.parentNode instanceof ElementNode) {
      return this.parentNode.level + (this.node.type === 'item' ? 1 : 0);
    }

    return 0;
  }

  updateNode() {
    let node = this.ownerDocument.getMutableNode(this);
    node.index = this.index;
    node.level = this.level;
    node.parentKey = this.parentNode instanceof ElementNode ? this.parentNode.node.key : null;
    node.prevKey = this.previousSibling?.node.key ?? null;
    node.nextKey = this.nextSibling?.node.key ?? null;
    node.hasChildNodes = !!this.firstChild;
    node.firstChildKey = this.firstChild?.node.key ?? null;
    node.lastChildKey = this.lastChild?.node.key ?? null;
  }

  setProps<T extends Element>(obj: any, ref: ForwardedRef<T>, rendered?: any) {
    let node = this.ownerDocument.getMutableNode(this);
    let {value, textValue, id, ...props} = obj;
    props.ref = ref;
    node.props = props;
    node.rendered = rendered;
    node.value = value;
    node.textValue = textValue || (typeof rendered === 'string' ? rendered : '') || obj['aria-label'] || '';
    if (id != null && id !== node.key) {
      if (this.hasSetProps) {
        throw new Error('Cannot change the id of an item');
      }
      node.key = id;
    }

    // If this is the first time props have been set, end the transaction started in the constructor
    // so this node can be emitted.
    if (!this.hasSetProps) {
      this.ownerDocument.addNode(this);
      this.ownerDocument.endTransaction();
      this.hasSetProps = true;
    }

    this.ownerDocument.queueUpdate();
  }

  get style() {
    return {};
  }

  hasAttribute() {}
  setAttribute() {}
  setAttributeNS() {}
  removeAttribute() {}
}

/**
 * An immutable Collection implementation. Updates are only allowed
 * when it is not marked as frozen.
 */
export class BaseCollection<T> implements ICollection<Node<T>> {
  private keyMap: Map<Key, NodeValue<T>> = new Map();
  private firstKey: Key | null = null;
  private lastKey: Key | null = null;
  private frozen = false;

  get size() {
    return this.keyMap.size;
  }

  getKeys() {
    return this.keyMap.keys();
  }

  *[Symbol.iterator]() {
    let node: Node<T> | undefined = this.firstKey != null ? this.keyMap.get(this.firstKey) : undefined;
    while (node) {
      yield node;
      node = node.nextKey != null ? this.keyMap.get(node.nextKey) : undefined;
    }
  }

  getChildren(key: Key): Iterable<Node<T>> {
    let keyMap = this.keyMap;
    return {
      *[Symbol.iterator]() {
        let parent = keyMap.get(key);
        let node = parent?.firstChildKey != null ? keyMap.get(parent.firstChildKey) : null;
        while (node) {
          yield node as Node<T>;
          node = node.nextKey != null ? keyMap.get(node.nextKey) : undefined;
        }
      }
    };
  }

  getKeyBefore(key: Key) {
    let node = this.keyMap.get(key);
    if (!node) {
      return null;
    }

    if (node.prevKey != null) {
      node = this.keyMap.get(node.prevKey);

      while (node && node.type !== 'item' && node.lastChildKey != null) {
        node = this.keyMap.get(node.lastChildKey);
      }

      return node?.key ?? null;
    }

    return node.parentKey;
  }

  getKeyAfter(key: Key) {
    let node = this.keyMap.get(key);
    if (!node) {
      return null;
    }

    if (node.type !== 'item' && node.firstChildKey != null) {
      return node.firstChildKey;
    }

    while (node) {
      if (node.nextKey != null) {
        return node.nextKey;
      }

      if (node.parentKey != null) {
        node = this.keyMap.get(node.parentKey);
      } else {
        return null;
      }
    }

    return null;
  }

  getFirstKey() {
    return this.firstKey;
  }

  getLastKey() {
    let node = this.lastKey != null ? this.keyMap.get(this.lastKey) : null;
    while (node?.lastChildKey != null) {
      node = this.keyMap.get(node.lastChildKey);
    }

    return node?.key ?? null;
  }

  getItem(key: Key): Node<T> | null {
    return this.keyMap.get(key) ?? null;
  }

  at(): Node<T> {
    throw new Error('Not implemented');
  }

  clone(): this {
    // We need to clone using this.constructor so that subclasses have the right prototype.
    // TypeScript isn't happy about this yet.
    // https://github.com/microsoft/TypeScript/issues/3841
    let Constructor: any = this.constructor;
    let collection: this = new Constructor();
    collection.keyMap = new Map(this.keyMap);
    collection.firstKey = this.firstKey;
    collection.lastKey = this.lastKey;
    return collection;
  }

  addNode(node: NodeValue<T>) {
    if (this.frozen) {
      throw new Error('Cannot add a node to a frozen collection');
    }

    this.keyMap.set(node.key, node);
  }

  removeNode(key: Key) {
    if (this.frozen) {
      throw new Error('Cannot remove a node to a frozen collection');
    }

    this.keyMap.delete(key);
  }

  commit(firstKey: Key | null, lastKey: Key | null, isSSR = false) {
    if (this.frozen) {
      throw new Error('Cannot commit a frozen collection');
    }

    this.firstKey = firstKey;
    this.lastKey = lastKey;
    this.frozen = !isSSR;
  }
}

/**
 * A mutable Document in the fake DOM. It owns an immutable Collection instance,
 * which is lazily copied on write during updates.
 */
export class Document<T, C extends BaseCollection<T> = BaseCollection<T>> extends BaseNode<T> {
  nodeType = 11; // DOCUMENT_FRAGMENT_NODE
  ownerDocument = this;
  dirtyNodes: Set<BaseNode<T>> = new Set();
  isSSR = false;
  nodeId = 0;
  nodesByProps = new WeakMap<object, ElementNode<T>>();
  private collection: C;
  private collectionMutated: boolean;
  private mutatedNodes: Set<ElementNode<T>> = new Set();
  private subscriptions: Set<() => void> = new Set();
  private transactionCount = 0;

  constructor(collection: C) {
    // @ts-ignore
    super(null);
    this.collection = collection;
    this.collectionMutated = true;
  }

  createElement(type: string) {
    return new ElementNode(type, this);
  }

  /**
   * Lazily gets a mutable instance of a Node. If the node has already
   * been cloned during this update cycle, it just returns the existing one.
   */
  getMutableNode(element: ElementNode<T>): Mutable<NodeValue<T>> {
    let node = element.node;
    if (!this.mutatedNodes.has(element)) {
      node = element.node.clone();
      this.mutatedNodes.add(element);
      element.node = node;
    }
    this.markDirty(element);
    return node;
  }

  private getMutableCollection() {
    if (!this.isSSR && !this.collectionMutated) {
      this.collection = this.collection.clone();
      this.collectionMutated = true;
    }

    return this.collection;
  }

  markDirty(node: BaseNode<T>) {
    this.dirtyNodes.add(node);
  }

  startTransaction() {
    this.transactionCount++;
  }

  endTransaction() {
    this.transactionCount--;
  }

  addNode(element: ElementNode<T>) {
    let collection = this.getMutableCollection();
    if (!collection.getItem(element.node.key)) {
      collection.addNode(element.node);

      for (let child of element) {
        this.addNode(child);
      }
    }

    this.markDirty(element);
  }

  removeNode(node: ElementNode<T>) {
    for (let child of node) {
      child.parentNode = null;
      this.removeNode(child);
    }

    let collection = this.getMutableCollection();
    collection.removeNode(node.node.key);
    this.markDirty(node);
  }

  /** Finalizes the collection update, updating all nodes and freezing the collection. */
  getCollection(): C {
    if (this.transactionCount > 0) {
      return this.collection;
    }

    this.updateCollection();
    return this.collection;
  }

  updateCollection() {
    for (let element of this.dirtyNodes) {
      if (element instanceof ElementNode && element.parentNode) {
        element.updateNode();
      }
    }

    this.dirtyNodes.clear();

    if (this.mutatedNodes.size) {
      let collection = this.getMutableCollection();
      for (let element of this.mutatedNodes) {
        if (element.parentNode) {
          collection.addNode(element.node);
        }
      }

      collection.commit(this.firstChild?.node.key ?? null, this.lastChild?.node.key ?? null, this.isSSR);
      this.mutatedNodes.clear();
    }

    this.collectionMutated = false;
  }

  queueUpdate() {
    // Don't emit any updates if there is a transaction in progress.
    // queueUpdate should be called again after the transaction.
    if (this.dirtyNodes.size === 0 || this.transactionCount > 0) {
      return;
    }

    for (let fn of this.subscriptions) {
      fn();
    }
  }

  subscribe(fn: () => void) {
    this.subscriptions.add(fn);
    return () => this.subscriptions.delete(fn);
  }

  resetAfterSSR() {
    if (this.isSSR) {
      this.isSSR = false;
      this.firstChild = null;
      this.lastChild = null;
      this.nodeId = 0;
    }
  }
}

export interface CollectionProps<T> extends Omit<CollectionBase<T>, 'children'> {
  /** The contents of the collection. */
  children?: ReactNode | ((item: T) => ReactNode)
}

interface CachedChildrenOptions<T> extends CollectionProps<T> {
  idScope?: Key,
  addIdAndValue?: boolean
}

export function useCachedChildren<T extends object>(props: CachedChildrenOptions<T>): ReactNode {
  let {children, items, idScope, addIdAndValue} = props;
  let cache = useMemo(() => new WeakMap(), []);
  return useMemo(() => {
    if (items && typeof children === 'function') {
      let res: ReactElement[] = [];
      for (let item of items) {
        let rendered = cache.get(item);
        if (!rendered) {
          rendered = children(item);
          if (rendered.key == null) {
            // @ts-ignore
            let key = rendered.props.id ?? item.key ?? item.id;
            // eslint-disable-next-line max-depth
            if (key == null) {
              throw new Error('Could not determine key for item');
            }
            // eslint-disable-next-line max-depth
            if (idScope) {
              key = idScope + ':' + key;
            }
            // TODO: only works if wrapped Item passes through id...
            rendered = cloneElement(
              rendered,
              addIdAndValue ? {key, id: key, value: item} : {key}
            );
          }
          cache.set(item, rendered);
        }
        res.push(rendered);
      }
      return res;
    } else if (typeof children !== 'function') {
      return children;
    }
  }, [children, items, cache, idScope, addIdAndValue]);
}

export function useCollectionChildren<T extends object>(props: CachedChildrenOptions<T>) {
  return useCachedChildren({...props, addIdAndValue: true});
}

const ShallowRenderContext = createContext(false);

interface CollectionResult<C> {
  portal: ReactNode,
  collection: C
}

export function useCollection<T extends object, C extends BaseCollection<T>>(props: CollectionProps<T>, initialCollection?: C): CollectionResult<C> {
  let {collection, document} = useCollectionDocument<T, C>(initialCollection);
  let portal = useCollectionPortal<T, C>(props, document);
  return {portal, collection};
}

interface CollectionDocumentResult<T, C extends BaseCollection<T>> {
  collection: C,
  document: Document<T, C>
}

// React 16 and 17 don't support useSyncExternalStore natively, and the shim provided by React does not support getServerSnapshot.
// This wrapper uses the shim, but additionally calls getServerSnapshot during SSR (according to SSRProvider).
function useSyncExternalStoreFallback<C>(subscribe: (onStoreChange: () => void) => () => void, getSnapshot: () => C, getServerSnapshot: () => C): C {
  let isSSR = useIsSSR();
  let isSSRRef = useRef(isSSR);
  // This is read immediately inside the wrapper, which also runs during render.
  // We just need a ref to avoid invalidating the callback itself, which
  // would cause React to re-run the callback more than necessary.
  // eslint-disable-next-line rulesdir/pure-render
  isSSRRef.current = isSSR;

  let getSnapshotWrapper = useCallback(() => {
    return isSSRRef.current ? getServerSnapshot() : getSnapshot();
  }, [getSnapshot, getServerSnapshot]);
  return useSyncExternalStoreShim(subscribe, getSnapshotWrapper);
}

const useSyncExternalStore = typeof React['useSyncExternalStore'] === 'function'
  ? React['useSyncExternalStore']
  : useSyncExternalStoreFallback;

export function useCollectionDocument<T extends object, C extends BaseCollection<T>>(initialCollection?: C): CollectionDocumentResult<T, C> {
  // The document instance is mutable, and should never change between renders.
  // useSyncExternalStore is used to subscribe to updates, which vends immutable Collection objects.
  let document = useMemo(() => new Document<T, C>(initialCollection || new BaseCollection() as C), [initialCollection]);
  let subscribe = useCallback((fn: () => void) => document.subscribe(fn), [document]);
  let getSnapshot = useCallback(() => {
    let collection = document.getCollection();
    if (document.isSSR) {
      // After SSR is complete, reset the document to empty so it is ready for React to render the portal into.
      // We do this _after_ getting the collection above so that the collection still has content in it from SSR
      // during the current render, before React has finished the client render.
      document.resetAfterSSR();
    }
    return collection;
  }, [document]);
  let getServerSnapshot = useCallback(() => {
    document.isSSR = true;
    return document.getCollection();
  }, [document]);
  let collection = useSyncExternalStore(subscribe, getSnapshot, getServerSnapshot);
  return {collection, document};
}

const SSRContext = createContext<BaseNode<any> | null>(null);

export function useCollectionPortal<T extends object, C extends BaseCollection<T>>(props: CollectionProps<T>, document: Document<T, C>): ReactNode {
  let children = useCollectionChildren(props);
  let wrappedChildren = useMemo(() => (
    <ShallowRenderContext.Provider value>
      {children}
    </ShallowRenderContext.Provider>
  ), [children]);
  // During SSR, we render the content directly, and append nodes to the document during render.
  // The collection children return null so that nothing is actually rendered into the HTML.
  return useIsSSR()
    ? <SSRContext.Provider value={document}>{wrappedChildren}</SSRContext.Provider>
    : createPortal(wrappedChildren, document as unknown as Element);
}

/** Renders a DOM element (e.g. separator or header) shallowly when inside a collection. */
export function useShallowRender<T extends Element>(Element: string, props: React.HTMLAttributes<T>, ref: ForwardedRef<T>): ReactElement | null {
  let isShallow = useContext(ShallowRenderContext);
  if (isShallow) {
    // Elements cannot be re-parented, so the context will always be there.
    // eslint-disable-next-line react-hooks/rules-of-hooks
    return useSSRCollectionNode(Element, props, ref, props.children) ?? <></>;
  }

  return null;
}

export interface ItemRenderProps {
  /**
   * Whether the item is currently hovered with a mouse.
   * @selector [data-hovered]
   */
  isHovered: boolean,
  /**
   * Whether the item is currently in a pressed state.
   * @selector [data-pressed]
   */
  isPressed: boolean,
  /**
   * Whether the item is currently selected.
   * @selector [data-selected]
   */
  isSelected: boolean,
  /**
   * Whether the item is currently focused.
   * @selector [data-focused]
   */
  isFocused: boolean,
  /**
   * Whether the item is currently keyboard focused.
   * @selector [data-focus-visible]
   */
  isFocusVisible: boolean,
  /**
   * Whether the item is non-interactive, i.e. both selection and actions are disabled and the item may
   * not be focused. Dependent on `disabledKeys` and `disabledBehavior`.
   * @selector [data-disabled]
   */
  isDisabled: boolean,
  /** The type of selection that is allowed in the collection. */
  selectionMode: SelectionMode,
  /** The selection behavior for the collection. */
  selectionBehavior: SelectionBehavior,
  /**
   * Whether the item allows dragging.
   * @note This property is only available in collection components that support drag and drop.
   * @selector [data-allows-dragging]
   */
  allowsDragging?: boolean,
  /**
   * Whether the item is currently being dragged.
   * @note This property is only available in collection components that support drag and drop.
   * @selector [data-dragging]
   */
  isDragging?: boolean,
  /**
   * Whether the item is currently an active drop target.
   * @note This property is only available in collection components that support drag and drop.
   * @selector [data-drop-target]
   */
  isDropTarget?: boolean
}

export function useCollectionItemRef<T extends Element>(props: any, ref: ForwardedRef<T>, rendered?: any) {
  // Return a callback ref that sets the props object on the fake DOM node.
  return useCallback((element) => {
    element?.setProps(props, ref, rendered);
  }, [props, ref, rendered]);
}

<<<<<<< HEAD
export interface ItemProps<T = object> extends Omit<SharedItemProps<T>, 'children'>, RenderProps<ItemRenderProps>, LinkDOMProps {
=======
export function useSSRCollectionNode<T extends Element>(Type: string, props: object, ref: ForwardedRef<T>, rendered?: any, children?: ReactNode) {
  // During SSR, portals are not supported, so the collection children will be wrapped in an SSRContext.
  // Since SSR occurs only once, we assume that the elements are rendered in order and never re-render.
  // Therefore we can create elements in our collection document during render so that they are in the
  // collection by the time we need to use the collection to render to the real DOM.
  // After hydration, we switch to client rendering using the portal.
  let itemRef = useCollectionItemRef(props, ref, rendered);
  let parentNode = useContext(SSRContext);
  if (parentNode) {
    // Guard against double rendering in strict mode.
    let element = parentNode.ownerDocument.nodesByProps.get(props);
    if (!element) {
      element = parentNode.ownerDocument.createElement(Type);
      element.setProps(props, ref, rendered);
      parentNode.appendChild(element);
      parentNode.ownerDocument.updateCollection();
      parentNode.ownerDocument.nodesByProps.set(props, element);
    }

    return children
      ? <SSRContext.Provider value={element}>{children}</SSRContext.Provider>
      : null;
  }

  // @ts-ignore
  return <Type ref={itemRef}>{children}</Type>;
}

export interface ItemProps<T = object> extends Omit<SharedItemProps<T>, 'children'>, RenderProps<ItemRenderProps> {
>>>>>>> 8d367e02
  /** The unique id of the item. */
  id?: Key,
  /** The object value that this item represents. When using dynamic collections, this is set automatically. */
  value?: T
}

function Item<T extends object>(props: ItemProps<T>, ref: ForwardedRef<HTMLElement>): JSX.Element | null {
  return useSSRCollectionNode('item', props, ref, props.children);
}

const _Item = /*#__PURE__*/ (forwardRef as forwardRefType)(Item);
export {_Item as Item};

export interface SectionProps<T> extends Omit<SharedSectionProps<T>, 'children' | 'title'>, StyleProps {
  /** The unique id of the section. */
  id?: Key,
  /** The object value that this section represents. When using dynamic collections, this is set automatically. */
  value?: T,
  /** Static child items or a function to render children. */
  children?: ReactNode | ((item: T) => ReactElement)
}

function Section<T extends object>(props: SectionProps<T>, ref: ForwardedRef<HTMLElement>): JSX.Element | null {
  let children = useCollectionChildren(props);
  return useSSRCollectionNode('section', props, ref, null, children);
}

const _Section = /*#__PURE__*/ (forwardRef as forwardRefType)(Section);
export {_Section as Section};

export const CollectionContext = createContext<CachedChildrenOptions<unknown> | null>(null);
export const CollectionRendererContext = createContext<CollectionProps<any>['children']>(null);

/** A Collection renders a list of items, automatically managing caching and keys. */
export function Collection<T extends object>(props: CollectionProps<T>): JSX.Element {
  let ctx = useContext(CollectionContext)!;
  props = mergeProps(ctx, props);
  let renderer = typeof props.children === 'function' ? props.children : null;
  return (
    <CollectionRendererContext.Provider value={renderer}>
      {useCollectionChildren(props)}
    </CollectionRendererContext.Provider>
  );
}<|MERGE_RESOLUTION|>--- conflicted
+++ resolved
@@ -845,9 +845,6 @@
   }, [props, ref, rendered]);
 }
 
-<<<<<<< HEAD
-export interface ItemProps<T = object> extends Omit<SharedItemProps<T>, 'children'>, RenderProps<ItemRenderProps>, LinkDOMProps {
-=======
 export function useSSRCollectionNode<T extends Element>(Type: string, props: object, ref: ForwardedRef<T>, rendered?: any, children?: ReactNode) {
   // During SSR, portals are not supported, so the collection children will be wrapped in an SSRContext.
   // Since SSR occurs only once, we assume that the elements are rendered in order and never re-render.
@@ -876,8 +873,7 @@
   return <Type ref={itemRef}>{children}</Type>;
 }
 
-export interface ItemProps<T = object> extends Omit<SharedItemProps<T>, 'children'>, RenderProps<ItemRenderProps> {
->>>>>>> 8d367e02
+export interface ItemProps<T = object> extends Omit<SharedItemProps<T>, 'children'>, RenderProps<ItemRenderProps>, LinkDOMProps {
   /** The unique id of the item. */
   id?: Key,
   /** The object value that this item represents. When using dynamic collections, this is set automatically. */
