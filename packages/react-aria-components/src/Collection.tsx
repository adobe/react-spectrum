--- conflicted
+++ resolved
@@ -14,12 +14,7 @@
 import {DOMProps, forwardRefType, RenderProps} from './utils';
 import {Collection as ICollection, Node, SelectionBehavior, SelectionMode, ItemProps as SharedItemProps, SectionProps as SharedSectionProps} from 'react-stately';
 import {mergeProps, useIsSSR} from 'react-aria';
-<<<<<<< HEAD
 import React, {cloneElement, createContext, ForwardedRef, forwardRef, Key, ReactElement, ReactNode, ReactPortal, useCallback, useContext, useMemo} from 'react';
-import {useLayoutEffect} from '@react-aria/utils';
-=======
-import React, {cloneElement, createContext, Key, ReactElement, ReactNode, ReactPortal, useCallback, useContext, useMemo} from 'react';
->>>>>>> 0179952b
 import {useSyncExternalStore} from 'use-sync-external-store/shim/index.js';
 
 // This Collection implementation is perhaps a little unusual. It works by rendering the React tree into a
