/*
 * Copyright 2022 Adobe. All rights reserved.
 * This file is licensed to you under the Apache License, Version 2.0 (the "License");
 * you may not use this file except in compliance with the License. You may obtain a copy
 * of the License at http://www.apache.org/licenses/LICENSE-2.0
 *
 * Unless required by applicable law or agreed to in writing, software distributed under
 * the License is distributed on an "AS IS" BASIS, WITHOUT WARRANTIES OR REPRESENTATIONS
 * OF ANY KIND, either express or implied. See the License for the specific language
 * governing permissions and limitations under the License.
 */
<<<<<<< HEAD
import {CollectionBase, Key, LinkDOMProps} from '@react-types/shared';
=======
import {CollectionBase} from '@react-types/shared';
>>>>>>> 5240d4db
import {createPortal} from 'react-dom';
import {forwardRefType, StyleProps} from './utils';
import {Collection as ICollection, Node, SelectionBehavior, SelectionMode, SectionProps as SharedSectionProps} from 'react-stately';
import {mergeProps, useIsSSR} from 'react-aria';
import React, {cloneElement, createContext, ForwardedRef, forwardRef, ReactElement, ReactNode, useCallback, useContext, useMemo, useRef} from 'react';
import {useSyncExternalStore as useSyncExternalStoreShim} from 'use-sync-external-store/shim/index.js';

// This Collection implementation is perhaps a little unusual. It works by rendering the React tree into a
// Portal to a fake DOM implementation. This gives us efficient access to the tree of rendered objects, and
// supports React features like composition and context. We use this fake DOM to access the full set of elements
// before we render into the real DOM, which allows us to render a subset of the elements (e.g. virtualized scrolling),
// and compute properties like the total number of items. It also enables keyboard navigation, selection, and other features.
// React takes care of efficiently rendering components and updating the collection for us via this fake DOM.
//
// The DOM is a mutable API, and React expects the node instances to remain stable over time. So the implementation is split
// into two parts. Each mutable fake DOM node owns an instance of an immutable collection node. When a fake DOM node is updated,
// it queues a second render for the collection. Multiple updates to a collection can be queued at once. Collection nodes are
// lazily copied on write, so only the changed nodes need to be cloned. During the second render, the new immutable collection
// is finalized by updating the map of Key -> Node with the new cloned nodes. Then the new collection is frozen so it can no
// longer be mutated, and returned to the calling component to render.

type Mutable<T> = {
  -readonly[P in keyof T]: T[P]
}

/** An immutable object representing a Node in a Collection. */
export class NodeValue<T> implements Node<T> {
  readonly type: string;
  readonly key: Key;
  readonly value: T | null = null;
  readonly level: number = 0;
  readonly hasChildNodes: boolean = false;
  readonly rendered: ReactNode = null;
  readonly textValue: string = '';
  readonly 'aria-label'?: string = undefined;
  readonly index: number = 0;
  readonly parentKey: Key | null = null;
  readonly prevKey: Key | null = null;
  readonly nextKey: Key | null = null;
  readonly firstChildKey: Key | null = null;
  readonly lastChildKey: Key | null = null;
  readonly props: any = {};

  constructor(type: string, key: Key) {
    this.type = type;
    this.key = key;
  }

  get childNodes(): Iterable<Node<T>> {
    throw new Error('childNodes is not supported');
  }

  clone(): NodeValue<T> {
    let node: Mutable<NodeValue<T>> = new NodeValue(this.type, this.key);
    node.value = this.value;
    node.level = this.level;
    node.hasChildNodes = this.hasChildNodes;
    node.rendered = this.rendered;
    node.textValue = this.textValue;
    node['aria-label'] = this['aria-label'];
    node.index = this.index;
    node.parentKey = this.parentKey;
    node.prevKey = this.prevKey;
    node.nextKey = this.nextKey;
    node.firstChildKey = this.firstChildKey;
    node.lastChildKey = this.lastChildKey;
    node.props = this.props;
    return node;
  }
}

/**
 * A mutable node in the fake DOM tree. When mutated, it marks itself as dirty
 * and queues an update with the owner document.
 */
class BaseNode<T> {
  private _firstChild: ElementNode<T> | null = null;
  private _lastChild: ElementNode<T> | null = null;
  private _previousSibling: ElementNode<T> | null = null;
  private _nextSibling: ElementNode<T> | null = null;
  private _parentNode: BaseNode<T> | null = null;
  ownerDocument: Document<T, any>;

  constructor(ownerDocument: Document<T, any>) {
    this.ownerDocument = ownerDocument;
  }

  *[Symbol.iterator]() {
    let node = this.firstChild;
    while (node) {
      yield node;
      node = node.nextSibling;
    }
  }

  get firstChild() {
    return this._firstChild;
  }

  set firstChild(firstChild) {
    this._firstChild = firstChild;
    this.ownerDocument.markDirty(this);
  }

  get lastChild() {
    return this._lastChild;
  }

  set lastChild(lastChild) {
    this._lastChild = lastChild;
    this.ownerDocument.markDirty(this);
  }

  get previousSibling() {
    return this._previousSibling;
  }

  set previousSibling(previousSibling) {
    this._previousSibling = previousSibling;
    this.ownerDocument.markDirty(this);
  }

  get nextSibling() {
    return this._nextSibling;
  }

  set nextSibling(nextSibling) {
    this._nextSibling = nextSibling;
    this.ownerDocument.markDirty(this);
  }

  get parentNode() {
    return this._parentNode;
  }

  set parentNode(parentNode) {
    this._parentNode = parentNode;
    this.ownerDocument.markDirty(this);
  }

  appendChild(child: ElementNode<T>) {
    this.ownerDocument.startTransaction();
    if (child.parentNode) {
      child.parentNode.removeChild(child);
    }

    if (this.firstChild == null) {
      this.firstChild = child;
    }

    if (this.lastChild) {
      this.lastChild.nextSibling = child;
      child.index = this.lastChild.index + 1;
      child.previousSibling = this.lastChild;
    } else {
      child.previousSibling = null;
      child.index = 0;
    }

    child.parentNode = this;
    child.nextSibling = null;
    this.lastChild = child;

    this.ownerDocument.markDirty(this);
    if (child.hasSetProps) {
      // Only add the node to the collection if we already received props for it.
      // Otherwise wait until then so we have the correct id for the node.
      this.ownerDocument.addNode(child);
    }

    this.ownerDocument.endTransaction();
    this.ownerDocument.queueUpdate();
  }

  insertBefore(newNode: ElementNode<T>, referenceNode: ElementNode<T>) {
    if (referenceNode == null) {
      return this.appendChild(newNode);
    }

    this.ownerDocument.startTransaction();
    if (newNode.parentNode) {
      newNode.parentNode.removeChild(newNode);
    }

    newNode.nextSibling = referenceNode;
    newNode.previousSibling = referenceNode.previousSibling;
    newNode.index = referenceNode.index;

    if (this.firstChild === referenceNode) {
      this.firstChild = newNode;
    } else if (referenceNode.previousSibling) {
      referenceNode.previousSibling.nextSibling = newNode;
    }

    referenceNode.previousSibling = newNode;
    newNode.parentNode = referenceNode.parentNode;

    let node: ElementNode<T> | null = referenceNode;
    while (node) {
      node.index++;
      node = node.nextSibling;
    }

    if (newNode.hasSetProps) {
      this.ownerDocument.addNode(newNode);
    }

    this.ownerDocument.endTransaction();
    this.ownerDocument.queueUpdate();
  }

  removeChild(child: ElementNode<T>) {
    if (child.parentNode !== this) {
      return;
    }

    this.ownerDocument.startTransaction();
    let node = child.nextSibling;
    while (node) {
      node.index--;
      node = node.nextSibling;
    }

    if (child.nextSibling) {
      child.nextSibling.previousSibling = child.previousSibling;
    }

    if (child.previousSibling) {
      child.previousSibling.nextSibling = child.nextSibling;
    }

    if (this.firstChild === child) {
      this.firstChild = child.nextSibling;
    }

    if (this.lastChild === child) {
      this.lastChild = child.previousSibling;
    }

    child.parentNode = null;
    child.nextSibling = null;
    child.previousSibling = null;
    child.index = 0;

    this.ownerDocument.removeNode(child);
    this.ownerDocument.endTransaction();
    this.ownerDocument.queueUpdate();
  }

  addEventListener() {}
  removeEventListener() {}
}

/**
 * A mutable element node in the fake DOM tree. It owns an immutable
 * Collection Node which is copied on write.
 */
export class ElementNode<T> extends BaseNode<T> {
  nodeType = 8; // COMMENT_NODE (we'd use ELEMENT_NODE but React DevTools will fail to get its dimensions)
  node: NodeValue<T>;
  private _index: number = 0;
  hasSetProps = false;

  constructor(type: string, ownerDocument: Document<T, any>) {
    super(ownerDocument);
    this.node = new NodeValue(type, `react-aria-${++ownerDocument.nodeId}`);
    // Start a transaction so that no updates are emitted from the collection
    // until the props for this node are set. We don't know the real id for the
    // node until then, so we need to avoid emitting collections in an inconsistent state.
    this.ownerDocument.startTransaction();
  }

  get index() {
    return this._index;
  }

  set index(index) {
    this._index = index;
    this.ownerDocument.markDirty(this);
  }

  get level(): number {
    if (this.parentNode instanceof ElementNode) {
      return this.parentNode.level + (this.node.type === 'item' ? 1 : 0);
    }

    return 0;
  }

  updateNode() {
    let node = this.ownerDocument.getMutableNode(this);
    node.index = this.index;
    node.level = this.level;
    node.parentKey = this.parentNode instanceof ElementNode ? this.parentNode.node.key : null;
    node.prevKey = this.previousSibling?.node.key ?? null;
    node.nextKey = this.nextSibling?.node.key ?? null;
    node.hasChildNodes = !!this.firstChild;
    node.firstChildKey = this.firstChild?.node.key ?? null;
    node.lastChildKey = this.lastChild?.node.key ?? null;
  }

  setProps<T extends Element>(obj: any, ref: ForwardedRef<T>, rendered?: any) {
    let node = this.ownerDocument.getMutableNode(this);
    let {value, textValue, id, ...props} = obj;
    props.ref = ref;
    node.props = props;
    node.rendered = rendered;
    node.value = value;
    node.textValue = textValue || (typeof rendered === 'string' ? rendered : '') || obj['aria-label'] || '';
    if (id != null && id !== node.key) {
      if (this.hasSetProps) {
        throw new Error('Cannot change the id of an item');
      }
      node.key = id;
    }

    // If this is the first time props have been set, end the transaction started in the constructor
    // so this node can be emitted.
    if (!this.hasSetProps) {
      this.ownerDocument.addNode(this);
      this.ownerDocument.endTransaction();
      this.hasSetProps = true;
    }

    this.ownerDocument.queueUpdate();
  }

  get style() {
    return {};
  }

  hasAttribute() {}
  setAttribute() {}
  setAttributeNS() {}
  removeAttribute() {}
}

/**
 * An immutable Collection implementation. Updates are only allowed
 * when it is not marked as frozen.
 */
export class BaseCollection<T> implements ICollection<Node<T>> {
  private keyMap: Map<Key, NodeValue<T>> = new Map();
  private firstKey: Key | null = null;
  private lastKey: Key | null = null;
  private frozen = false;

  get size() {
    return this.keyMap.size;
  }

  getKeys() {
    return this.keyMap.keys();
  }

  *[Symbol.iterator]() {
    let node: Node<T> | undefined = this.firstKey != null ? this.keyMap.get(this.firstKey) : undefined;
    while (node) {
      yield node;
      node = node.nextKey != null ? this.keyMap.get(node.nextKey) : undefined;
    }
  }

  getChildren(key: Key): Iterable<Node<T>> {
    let keyMap = this.keyMap;
    return {
      *[Symbol.iterator]() {
        let parent = keyMap.get(key);
        let node = parent?.firstChildKey != null ? keyMap.get(parent.firstChildKey) : null;
        while (node) {
          yield node as Node<T>;
          node = node.nextKey != null ? keyMap.get(node.nextKey) : undefined;
        }
      }
    };
  }

  getKeyBefore(key: Key) {
    let node = this.keyMap.get(key);
    if (!node) {
      return null;
    }

    if (node.prevKey != null) {
      node = this.keyMap.get(node.prevKey);

      while (node && node.type !== 'item' && node.lastChildKey != null) {
        node = this.keyMap.get(node.lastChildKey);
      }

      return node?.key ?? null;
    }

    return node.parentKey;
  }

  getKeyAfter(key: Key) {
    let node = this.keyMap.get(key);
    if (!node) {
      return null;
    }

    if (node.type !== 'item' && node.firstChildKey != null) {
      return node.firstChildKey;
    }

    while (node) {
      if (node.nextKey != null) {
        return node.nextKey;
      }

      if (node.parentKey != null) {
        node = this.keyMap.get(node.parentKey);
      } else {
        return null;
      }
    }

    return null;
  }

  getFirstKey() {
    return this.firstKey;
  }

  getLastKey() {
    let node = this.lastKey != null ? this.keyMap.get(this.lastKey) : null;
    while (node?.lastChildKey != null) {
      node = this.keyMap.get(node.lastChildKey);
    }

    return node?.key ?? null;
  }

  getItem(key: Key): Node<T> | null {
    return this.keyMap.get(key) ?? null;
  }

  at(): Node<T> {
    throw new Error('Not implemented');
  }

  clone(): this {
    // We need to clone using this.constructor so that subclasses have the right prototype.
    // TypeScript isn't happy about this yet.
    // https://github.com/microsoft/TypeScript/issues/3841
    let Constructor: any = this.constructor;
    let collection: this = new Constructor();
    collection.keyMap = new Map(this.keyMap);
    collection.firstKey = this.firstKey;
    collection.lastKey = this.lastKey;
    return collection;
  }

  addNode(node: NodeValue<T>) {
    if (this.frozen) {
      throw new Error('Cannot add a node to a frozen collection');
    }

    this.keyMap.set(node.key, node);
  }

  removeNode(key: Key) {
    if (this.frozen) {
      throw new Error('Cannot remove a node to a frozen collection');
    }

    this.keyMap.delete(key);
  }

  commit(firstKey: Key | null, lastKey: Key | null, isSSR = false) {
    if (this.frozen) {
      throw new Error('Cannot commit a frozen collection');
    }

    this.firstKey = firstKey;
    this.lastKey = lastKey;
    this.frozen = !isSSR;
  }
}

/**
 * A mutable Document in the fake DOM. It owns an immutable Collection instance,
 * which is lazily copied on write during updates.
 */
export class Document<T, C extends BaseCollection<T> = BaseCollection<T>> extends BaseNode<T> {
  nodeType = 11; // DOCUMENT_FRAGMENT_NODE
  ownerDocument = this;
  dirtyNodes: Set<BaseNode<T>> = new Set();
  isSSR = false;
  nodeId = 0;
  nodesByProps = new WeakMap<object, ElementNode<T>>();
  private collection: C;
  private collectionMutated: boolean;
  private mutatedNodes: Set<ElementNode<T>> = new Set();
  private subscriptions: Set<() => void> = new Set();
  private transactionCount = 0;

  constructor(collection: C) {
    // @ts-ignore
    super(null);
    this.collection = collection;
    this.collectionMutated = true;
  }

  createElement(type: string) {
    return new ElementNode(type, this);
  }

  /**
   * Lazily gets a mutable instance of a Node. If the node has already
   * been cloned during this update cycle, it just returns the existing one.
   */
  getMutableNode(element: ElementNode<T>): Mutable<NodeValue<T>> {
    let node = element.node;
    if (!this.mutatedNodes.has(element)) {
      node = element.node.clone();
      this.mutatedNodes.add(element);
      element.node = node;
    }
    this.markDirty(element);
    return node;
  }

  private getMutableCollection() {
    if (!this.isSSR && !this.collectionMutated) {
      this.collection = this.collection.clone();
      this.collectionMutated = true;
    }

    return this.collection;
  }

  markDirty(node: BaseNode<T>) {
    this.dirtyNodes.add(node);
  }

  startTransaction() {
    this.transactionCount++;
  }

  endTransaction() {
    this.transactionCount--;
  }

  addNode(element: ElementNode<T>) {
    let collection = this.getMutableCollection();
    if (!collection.getItem(element.node.key)) {
      collection.addNode(element.node);

      for (let child of element) {
        this.addNode(child);
      }
    }

    this.markDirty(element);
  }

  removeNode(node: ElementNode<T>) {
    for (let child of node) {
      child.parentNode = null;
      this.removeNode(child);
    }

    let collection = this.getMutableCollection();
    collection.removeNode(node.node.key);
    this.markDirty(node);
  }

  /** Finalizes the collection update, updating all nodes and freezing the collection. */
  getCollection(): C {
    if (this.transactionCount > 0) {
      return this.collection;
    }

    this.updateCollection();
    return this.collection;
  }

  updateCollection() {
    for (let element of this.dirtyNodes) {
      if (element instanceof ElementNode && element.parentNode) {
        element.updateNode();
      }
    }

    this.dirtyNodes.clear();

    if (this.mutatedNodes.size) {
      let collection = this.getMutableCollection();
      for (let element of this.mutatedNodes) {
        if (element.parentNode) {
          collection.addNode(element.node);
        }
      }

      collection.commit(this.firstChild?.node.key ?? null, this.lastChild?.node.key ?? null, this.isSSR);
      this.mutatedNodes.clear();
    }

    this.collectionMutated = false;
  }

  queueUpdate() {
    // Don't emit any updates if there is a transaction in progress.
    // queueUpdate should be called again after the transaction.
    if (this.dirtyNodes.size === 0 || this.transactionCount > 0) {
      return;
    }

    for (let fn of this.subscriptions) {
      fn();
    }
  }

  subscribe(fn: () => void) {
    this.subscriptions.add(fn);
    return () => this.subscriptions.delete(fn);
  }

  resetAfterSSR() {
    if (this.isSSR) {
      this.isSSR = false;
      this.firstChild = null;
      this.lastChild = null;
      this.nodeId = 0;
    }
  }
}

export interface CollectionProps<T> extends Omit<CollectionBase<T>, 'children'> {
  /** The contents of the collection. */
  children?: ReactNode | ((item: T) => ReactNode)
}

interface CachedChildrenOptions<T> extends CollectionProps<T> {
  idScope?: Key,
  addIdAndValue?: boolean
}

export function useCachedChildren<T extends object>(props: CachedChildrenOptions<T>): ReactNode {
  let {children, items, idScope, addIdAndValue} = props;
  let cache = useMemo(() => new WeakMap(), []);
  return useMemo(() => {
    if (items && typeof children === 'function') {
      let res: ReactElement[] = [];
      for (let item of items) {
        let rendered = cache.get(item);
        if (!rendered) {
          rendered = children(item);
          if (rendered.key == null) {
            // @ts-ignore
            let key = rendered.props.id ?? item.key ?? item.id;
            // eslint-disable-next-line max-depth
            if (key == null) {
              throw new Error('Could not determine key for item');
            }
            // eslint-disable-next-line max-depth
            if (idScope) {
              key = idScope + ':' + key;
            }
            // TODO: only works if wrapped Item passes through id...
            rendered = cloneElement(
              rendered,
              addIdAndValue ? {key, id: key, value: item} : {key}
            );
          }
          cache.set(item, rendered);
        }
        res.push(rendered);
      }
      return res;
    } else if (typeof children !== 'function') {
      return children;
    }
  }, [children, items, cache, idScope, addIdAndValue]);
}

export function useCollectionChildren<T extends object>(props: CachedChildrenOptions<T>) {
  return useCachedChildren({...props, addIdAndValue: true});
}

const ShallowRenderContext = createContext(false);

interface CollectionResult<C> {
  portal: ReactNode,
  collection: C
}

export function useCollection<T extends object, C extends BaseCollection<T>>(props: CollectionProps<T>, initialCollection?: C): CollectionResult<C> {
  let {collection, document} = useCollectionDocument<T, C>(initialCollection);
  let portal = useCollectionPortal<T, C>(props, document);
  return {portal, collection};
}

interface CollectionDocumentResult<T, C extends BaseCollection<T>> {
  collection: C,
  document: Document<T, C>
}

// React 16 and 17 don't support useSyncExternalStore natively, and the shim provided by React does not support getServerSnapshot.
// This wrapper uses the shim, but additionally calls getServerSnapshot during SSR (according to SSRProvider).
function useSyncExternalStoreFallback<C>(subscribe: (onStoreChange: () => void) => () => void, getSnapshot: () => C, getServerSnapshot: () => C): C {
  let isSSR = useIsSSR();
  let isSSRRef = useRef(isSSR);
  // This is read immediately inside the wrapper, which also runs during render.
  // We just need a ref to avoid invalidating the callback itself, which
  // would cause React to re-run the callback more than necessary.
  // eslint-disable-next-line rulesdir/pure-render
  isSSRRef.current = isSSR;

  let getSnapshotWrapper = useCallback(() => {
    return isSSRRef.current ? getServerSnapshot() : getSnapshot();
  }, [getSnapshot, getServerSnapshot]);
  return useSyncExternalStoreShim(subscribe, getSnapshotWrapper);
}

const useSyncExternalStore = typeof React['useSyncExternalStore'] === 'function'
  ? React['useSyncExternalStore']
  : useSyncExternalStoreFallback;

export function useCollectionDocument<T extends object, C extends BaseCollection<T>>(initialCollection?: C): CollectionDocumentResult<T, C> {
  // The document instance is mutable, and should never change between renders.
  // useSyncExternalStore is used to subscribe to updates, which vends immutable Collection objects.
  let document = useMemo(() => new Document<T, C>(initialCollection || new BaseCollection() as C), [initialCollection]);
  let subscribe = useCallback((fn: () => void) => document.subscribe(fn), [document]);
  let getSnapshot = useCallback(() => {
    let collection = document.getCollection();
    if (document.isSSR) {
      // After SSR is complete, reset the document to empty so it is ready for React to render the portal into.
      // We do this _after_ getting the collection above so that the collection still has content in it from SSR
      // during the current render, before React has finished the client render.
      document.resetAfterSSR();
    }
    return collection;
  }, [document]);
  let getServerSnapshot = useCallback(() => {
    document.isSSR = true;
    return document.getCollection();
  }, [document]);
  let collection = useSyncExternalStore(subscribe, getSnapshot, getServerSnapshot);
  return {collection, document};
}

const SSRContext = createContext<BaseNode<any> | null>(null);
export const CollectionDocumentContext = createContext<Document<any, BaseCollection<any>> | null>(null);

export function useCollectionPortal<T extends object, C extends BaseCollection<T>>(props: CollectionProps<T>, document?: Document<T, C>): ReactNode {
  let ctx = useContext(CollectionDocumentContext);
  let doc = document ?? ctx!;
  let children = useCollectionChildren(props);
  let wrappedChildren = useMemo(() => (
    <ShallowRenderContext.Provider value>
      {children}
    </ShallowRenderContext.Provider>
  ), [children]);
  // During SSR, we render the content directly, and append nodes to the document during render.
  // The collection children return null so that nothing is actually rendered into the HTML.
  return useIsSSR()
    ? <SSRContext.Provider value={doc}>{wrappedChildren}</SSRContext.Provider>
    : createPortal(wrappedChildren, doc as unknown as Element);
}

export function CollectionPortal<T extends object>(props: CollectionProps<T>) {
  return <>{useCollectionPortal(props)}</>;
}

/** Renders a DOM element (e.g. separator or header) shallowly when inside a collection. */
export function useShallowRender<P extends object, T extends Element>(type: string, props: P, ref: ForwardedRef<T>): ReactElement | null {
  let isShallow = useContext(ShallowRenderContext);
  if (isShallow) {
    // Elements cannot be re-parented, so the context will always be there.
    // eslint-disable-next-line react-hooks/rules-of-hooks
    return useSSRCollectionNode(type, props, ref, 'children' in props ? props.children : null) ?? <></>;
  }

  return null;
}

export interface ItemRenderProps {
  /**
   * Whether the item is currently hovered with a mouse.
   * @selector [data-hovered]
   */
  isHovered: boolean,
  /**
   * Whether the item is currently in a pressed state.
   * @selector [data-pressed]
   */
  isPressed: boolean,
  /**
   * Whether the item is currently selected.
   * @selector [data-selected]
   */
  isSelected: boolean,
  /**
   * Whether the item is currently focused.
   * @selector [data-focused]
   */
  isFocused: boolean,
  /**
   * Whether the item is currently keyboard focused.
   * @selector [data-focus-visible]
   */
  isFocusVisible: boolean,
  /**
   * Whether the item is non-interactive, i.e. both selection and actions are disabled and the item may
   * not be focused. Dependent on `disabledKeys` and `disabledBehavior`.
   * @selector [data-disabled]
   */
  isDisabled: boolean,
  /**
   * The type of selection that is allowed in the collection.
   * @selector [data-selection-mode="single | multiple"]
   */
  selectionMode: SelectionMode,
  /** The selection behavior for the collection. */
  selectionBehavior: SelectionBehavior,
  /**
   * Whether the item allows dragging.
   * @note This property is only available in collection components that support drag and drop.
   * @selector [data-allows-dragging]
   */
  allowsDragging?: boolean,
  /**
   * Whether the item is currently being dragged.
   * @note This property is only available in collection components that support drag and drop.
   * @selector [data-dragging]
   */
  isDragging?: boolean,
  /**
   * Whether the item is currently an active drop target.
   * @note This property is only available in collection components that support drag and drop.
   * @selector [data-drop-target]
   */
  isDropTarget?: boolean
}

export function useCollectionItemRef<T extends Element>(props: any, ref: ForwardedRef<T>, rendered?: any) {
  // Return a callback ref that sets the props object on the fake DOM node.
  return useCallback((element) => {
    element?.setProps(props, ref, rendered);
  }, [props, ref, rendered]);
}

export function useSSRCollectionNode<T extends Element>(Type: string, props: object, ref: ForwardedRef<T>, rendered?: any, children?: ReactNode) {
  // During SSR, portals are not supported, so the collection children will be wrapped in an SSRContext.
  // Since SSR occurs only once, we assume that the elements are rendered in order and never re-render.
  // Therefore we can create elements in our collection document during render so that they are in the
  // collection by the time we need to use the collection to render to the real DOM.
  // After hydration, we switch to client rendering using the portal.
  let itemRef = useCollectionItemRef(props, ref, rendered);
  let parentNode = useContext(SSRContext);
  if (parentNode) {
    // Guard against double rendering in strict mode.
    let element = parentNode.ownerDocument.nodesByProps.get(props);
    if (!element) {
      element = parentNode.ownerDocument.createElement(Type);
      element.setProps(props, ref, rendered);
      parentNode.appendChild(element);
      parentNode.ownerDocument.updateCollection();
      parentNode.ownerDocument.nodesByProps.set(props, element);
    }

    return children
      ? <SSRContext.Provider value={element}>{children}</SSRContext.Provider>
      : null;
  }

  // @ts-ignore
  return <Type ref={itemRef}>{children}</Type>;
}

<<<<<<< HEAD
export interface ItemProps<T = object> extends Omit<SharedItemProps<T>, 'children'>, RenderProps<ItemRenderProps>, LinkDOMProps {
  /** The unique id of the item. */
  id?: Key,
  /** The object value that this item represents. When using dynamic collections, this is set automatically. */
  value?: T
}

function Item<T extends object>(props: ItemProps<T>, ref: ForwardedRef<HTMLElement>): React.JSX.Element | null {
  return useSSRCollectionNode('item', props, ref, props.children);
}

const _Item = /*#__PURE__*/ (forwardRef as forwardRefType)(Item);
export {_Item as Item};

=======
>>>>>>> 5240d4db
export interface SectionProps<T> extends Omit<SharedSectionProps<T>, 'children' | 'title'>, StyleProps {
  /** The unique id of the section. */
  id?: Key,
  /** The object value that this section represents. When using dynamic collections, this is set automatically. */
  value?: T,
  /** Static child items or a function to render children. */
  children?: ReactNode | ((item: T) => ReactElement)
}

function Section<T extends object>(props: SectionProps<T>, ref: ForwardedRef<HTMLElement>): React.JSX.Element | null {
  let children = useCollectionChildren(props);
  return useSSRCollectionNode('section', props, ref, null, children);
}

const _Section = /*#__PURE__*/ (forwardRef as forwardRefType)(Section);
export {_Section as Section};

export const CollectionContext = createContext<CachedChildrenOptions<unknown> | null>(null);
export const CollectionRendererContext = createContext<CollectionProps<any>['children']>(null);

/** A Collection renders a list of items, automatically managing caching and keys. */
export function Collection<T extends object>(props: CollectionProps<T>): React.JSX.Element {
  let ctx = useContext(CollectionContext)!;
  props = mergeProps(ctx, props);
  let renderer = typeof props.children === 'function' ? props.children : null;
  return (
    <CollectionRendererContext.Provider value={renderer}>
      {useCollectionChildren(props)}
    </CollectionRendererContext.Provider>
  );
}<|MERGE_RESOLUTION|>--- conflicted
+++ resolved
@@ -9,11 +9,7 @@
  * OF ANY KIND, either express or implied. See the License for the specific language
  * governing permissions and limitations under the License.
  */
-<<<<<<< HEAD
-import {CollectionBase, Key, LinkDOMProps} from '@react-types/shared';
-=======
-import {CollectionBase} from '@react-types/shared';
->>>>>>> 5240d4db
+import {CollectionBase, Key} from '@react-types/shared';
 import {createPortal} from 'react-dom';
 import {forwardRefType, StyleProps} from './utils';
 import {Collection as ICollection, Node, SelectionBehavior, SelectionMode, SectionProps as SharedSectionProps} from 'react-stately';
@@ -887,23 +883,6 @@
   return <Type ref={itemRef}>{children}</Type>;
 }
 
-<<<<<<< HEAD
-export interface ItemProps<T = object> extends Omit<SharedItemProps<T>, 'children'>, RenderProps<ItemRenderProps>, LinkDOMProps {
-  /** The unique id of the item. */
-  id?: Key,
-  /** The object value that this item represents. When using dynamic collections, this is set automatically. */
-  value?: T
-}
-
-function Item<T extends object>(props: ItemProps<T>, ref: ForwardedRef<HTMLElement>): React.JSX.Element | null {
-  return useSSRCollectionNode('item', props, ref, props.children);
-}
-
-const _Item = /*#__PURE__*/ (forwardRef as forwardRefType)(Item);
-export {_Item as Item};
-
-=======
->>>>>>> 5240d4db
 export interface SectionProps<T> extends Omit<SharedSectionProps<T>, 'children' | 'title'>, StyleProps {
   /** The unique id of the section. */
   id?: Key,
