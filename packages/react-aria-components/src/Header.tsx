--- conflicted
+++ resolved
@@ -11,22 +11,11 @@
  */
 
 import {ContextValue, useContextProps} from './utils';
-<<<<<<< HEAD
-import {createLeafComponent, FilterLessNode} from '@react-aria/collections';
-=======
 import {createLeafComponent, HeaderNode} from '@react-aria/collections';
->>>>>>> eb58e405
 import React, {createContext, ForwardedRef, HTMLAttributes} from 'react';
 
 export const HeaderContext = createContext<ContextValue<HTMLAttributes<HTMLElement>, HTMLElement>>({});
 
-<<<<<<< HEAD
-class HeaderNode extends FilterLessNode<unknown> {
-  static readonly type = 'header';
-}
-
-=======
->>>>>>> eb58e405
 export const Header = /*#__PURE__*/ createLeafComponent(HeaderNode, function Header(props: HTMLAttributes<HTMLElement>, ref: ForwardedRef<HTMLElement>) {
   [props, ref] = useContextProps(props, ref, HeaderContext);
   return (
