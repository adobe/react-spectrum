/*
 * Copyright 2022 Adobe. All rights reserved.
 * This file is licensed to you under the Apache License, Version 2.0 (the "License");
 * you may not use this file except in compliance with the License. You may obtain a copy
 * of the License at http://www.apache.org/licenses/LICENSE-2.0
 *
 * Unless required by applicable law or agreed to in writing, software distributed under
 * the License is distributed on an "AS IS" BASIS, WITHOUT WARRANTIES OR REPRESENTATIONS
 * OF ANY KIND, either express or implied. See the License for the specific language
 * governing permissions and limitations under the License.
 */

import {AriaLabelingProps} from '@react-types/shared';
import {AriaTabListProps, AriaTabPanelProps, mergeProps, Orientation, useFocusRing, useHover, useTab, useTabList, useTabPanel} from 'react-aria';
import {BaseCollection, CollectionProps, Document, useCollectionDocument, useCollectionPortal, useSSRCollectionNode} from './Collection';
import {Collection, Node, TabListState, useTabListState} from 'react-stately';
import {ContextValue, createHideableComponent, forwardRefType, Hidden, RenderProps, SlotProps, StyleRenderProps, useContextProps, useRenderProps} from './utils';
import {filterDOMProps, useObjectRef} from '@react-aria/utils';
import React, {createContext, ForwardedRef, forwardRef, Key, RefObject, useContext, useMemo} from 'react';

export interface TabsProps extends Omit<AriaTabListProps<any>, 'items' | 'children'>, RenderProps<TabsRenderProps>, SlotProps {}

export interface TabsRenderProps {
  /**
   * The orientation of the tabs.
   * @selector [data-orientation="horizontal | vertical"]
   */
  orientation: Orientation
}

export interface TabListProps<T> extends StyleRenderProps<TabListRenderProps>, AriaLabelingProps, Omit<CollectionProps<T>, 'disabledKeys'> {}

export interface TabListRenderProps {
  /**
   * The orientation of the tab list.
   * @selector [data-orientation="horizontal | vertical"]
   */
  orientation: Orientation,
  /**
   * State of the tab list.
   */
  state: TabListState<unknown>
}

export interface TabProps extends RenderProps<TabRenderProps>, AriaLabelingProps {
  id?: Key
}

export interface TabRenderProps {
  /**
   * Whether the tab is currently hovered with a mouse.
   * @selector [data-hovered]
   */
  isHovered: boolean,
  /**
   * Whether the tab is currently in a pressed state.
   * @selector [data-pressed]
   */
  isPressed: boolean,
  /**
   * Whether the tab is currently selected.
   * @selector [data-selected]
   */
  isSelected: boolean,
  /**
   * Whether the tab is currently focused.
   * @selector [data-focused]
   */
  isFocused: boolean,
  /**
   * Whether the tab is currently keyboard focused.
   * @selector [data-focus-visible]
   */
  isFocusVisible: boolean,
  /**
   * Whether the tab is disabled.
   * @selector [data-disabled]
   */
  isDisabled: boolean
}

export interface TabPanelProps extends AriaTabPanelProps, RenderProps<TabPanelRenderProps> {
  /**
   * Whether to mount the tab panel in the DOM even when it is not currently selected.
   * Inactive tab panels are inert and cannot be interacted with. They must be styled appropriately so this is clear to the user visually.
   * @default false
   */
  shouldForceMount?: boolean
}

export interface TabPanelRenderProps {
  /**
   * Whether the tab panel is currently focused.
   * @selector [data-focused]
   */
  isFocused: boolean,
  /**
   * Whether the tab panel is currently keyboard focused.
   * @selector [data-focus-visible]
   */
  isFocusVisible: boolean,
  /**
   * Whether the tab panel is currently non-interactive. This occurs when the
   * `shouldForceMount` prop is true, and the corresponding tab is not selected.
   * @selector [data-inert]
   */
  isInert: boolean,
  /**
   * State of the tab list.
   */
  state: TabListState<unknown>
}

interface InternalTabsContextValue {
  state: TabListState<object>,
  orientation: Orientation,
  keyboardActivation: 'automatic' | 'manual'
}

export const TabsContext = createContext<ContextValue<TabsProps, HTMLDivElement>>(null);
const InternalTabsContext = createContext<InternalTabsContextValue | null>(null);
const DocumentContext = createContext<Document<any, BaseCollection<any>> | null>(null);

function Tabs(props: TabsProps, ref: ForwardedRef<HTMLDivElement>) {
  [props, ref] = useContextProps(props, ref, TabsContext);
  let {collection, document} = useCollectionDocument();
  let {children, orientation = 'horizontal'} = props;
  children = useMemo(() => (
    typeof children === 'function'
      ? children({orientation})
      : children
  ), [children, orientation]);

  return (
    <>
      {/* Render a hidden copy of the children so that we can build the collection before constructing the state.
        * This should always come before the real DOM content so we have built the collection by the time it renders during SSR. */}
      <Hidden>
        <DocumentContext.Provider value={document}>
          {children}
        </DocumentContext.Provider>
      </Hidden>
      <TabsInner props={props} collection={collection} tabsRef={ref} />
    </>
  );
}

interface TabsInnerProps {
  props: TabsProps,
  collection: Collection<Node<any>>,
  tabsRef: RefObject<HTMLDivElement>
}

function TabsInner({props, tabsRef: ref, collection}: TabsInnerProps) {
  let {orientation = 'horizontal', keyboardActivation = 'automatic'} = props;
  let state = useTabListState({
    ...props,
    collection,
    children: undefined
  });
  let values = useMemo(() => ({orientation}), [orientation]);
  let renderProps = useRenderProps({
    ...props,
    defaultClassName: 'react-aria-Tabs',
    values
  });

  return (
    <div
      {...filterDOMProps(props as any)}
      {...renderProps}
      ref={ref}
      slot={props.slot}
<<<<<<< HEAD
      data-orientation={orientation}>
      <InternalTabsContext.Provider value={{state, orientation, keyboardActivation}}>
=======
      data-focused={isFocused || undefined}
      data-orientation={orientation}
      data-focus-visible={isFocusVisible || undefined}
      data-disabled={state.isDisabled || undefined}>
      <InternalTabsContext.Provider value={{state, document, orientation, keyboardActivation}}>
>>>>>>> dc614857
        {renderProps.children}
      </InternalTabsContext.Provider>
    </div>
  );
}

/**
 * Tabs organize content into multiple sections and allow users to navigate between them.
 */
const _Tabs = /*#__PURE__*/ (forwardRef as forwardRefType)(Tabs);
export {_Tabs as Tabs};

function TabList<T extends object>(props: TabListProps<T>, ref: ForwardedRef<HTMLDivElement>): JSX.Element {
  let document = useContext(DocumentContext);
  return document
    ? <TabListPortal props={props} document={document} />
    : <TabListInner props={props} forwardedRef={ref} />;
}

function TabListPortal({props, document}) {
  return <>{useCollectionPortal(props, document)}</>;
}

interface TabListInnerProps<T> {
  props: TabListProps<T>,
  forwardedRef: ForwardedRef<HTMLDivElement>
}

function TabListInner<T extends object>({props, forwardedRef: ref}: TabListInnerProps<T>) {
  let {state, orientation, keyboardActivation} = useContext(InternalTabsContext)!;
  let objectRef = useObjectRef(ref);

  let {tabListProps} = useTabList({
    ...props,
    orientation,
    keyboardActivation
  }, state, objectRef);

  let renderProps = useRenderProps({
    ...props,
    children: null,
    defaultClassName: 'react-aria-TabList',
    values: {
      orientation,
      state
    }
  });

  let DOMProps = filterDOMProps(props);
  delete DOMProps.id;

  return (
<<<<<<< HEAD
    <div {...DOMProps} {...tabListProps} ref={objectRef} {...renderProps}>
      {[...state.collection].map((item) => (
        <TabInner
          key={item.key}
          item={item}
          state={state} />
      ))}
    </div>
=======
    <>
      <div 
        {...DOMProps} 
        {...tabListProps} 
        ref={objectRef} 
        {...renderProps}
        data-orientation={orientation || undefined}>
        {[...state.collection].map((item) => (
          <TabInner
            key={item.key}
            item={item}
            state={state} />
        ))}
      </div>
      {portal}
    </>
>>>>>>> dc614857
  );
}

/**
 * A TabList is used within Tabs to group tabs that a user can switch between.
 * The ids of the items within the <TabList> must match up with a corresponding item inside the <TabPanels>.
 */
const _TabList = /*#__PURE__*/ (forwardRef as forwardRefType)(TabList);
export {_TabList as TabList};

function Tab(props: TabProps, ref: ForwardedRef<HTMLDivElement>): JSX.Element | null {
  return useSSRCollectionNode('item', props, ref, props.children);
}

/**
 * A Tab provides a title for an individual item within a TabList.
 */
const _Tab = /*#__PURE__*/ (forwardRef as forwardRefType)(Tab);
export {_Tab as Tab};

function TabInner({item, state}: {item: Node<object>, state: TabListState<object>}) {
  let {key} = item;
  let ref = useObjectRef<HTMLDivElement>(item.props.ref);
  let {tabProps, isSelected, isDisabled, isPressed} = useTab({key}, state, ref);
  let {focusProps, isFocused, isFocusVisible} = useFocusRing();
  let {hoverProps, isHovered} = useHover({
    isDisabled
  });

  let renderProps = useRenderProps({
    ...item.props,
    children: item.rendered,
    defaultClassName: 'react-aria-Tab',
    values: {
      isSelected,
      isDisabled,
      isFocused,
      isFocusVisible,
      isPressed,
      isHovered,
      state
    }
  });

  let DOMProps = filterDOMProps(item.props);
  delete DOMProps.id;

  return (
    <div
      {...mergeProps(DOMProps, tabProps, focusProps, hoverProps, renderProps)}
      ref={ref}
      data-selected={isSelected || undefined}
      data-disabled={isDisabled || undefined}
      data-focus-visible={isFocusVisible || undefined}
      data-pressed={isPressed || undefined}
      data-hovered={isHovered || undefined} />
  );
}

function TabPanel(props: TabPanelProps, forwardedRef: ForwardedRef<HTMLDivElement>) {
  const {state} = useContext(InternalTabsContext)!;
  let ref = useObjectRef<HTMLDivElement>(forwardedRef);
  let {tabPanelProps} = useTabPanel(props, state, ref);
  let {focusProps, isFocused, isFocusVisible} = useFocusRing();

  let isSelected = state.selectedKey === props.id;
  let renderProps = useRenderProps({
    ...props,
    defaultClassName: 'react-aria-TabPanel',
    values: {
      isFocused,
      isFocusVisible,
      isInert: !isSelected,
      state
    }
  });

  if (!isSelected && !props.shouldForceMount) {
    return null;
  }

  let DOMProps = filterDOMProps(props);
  delete DOMProps.id;

  let domProps = isSelected
    ? mergeProps(DOMProps, tabPanelProps, focusProps, renderProps)
    : renderProps;

  return (
    <div
      {...domProps}
      ref={ref}
      data-focused={isFocused || undefined}
      data-focus-visible={isFocusVisible || undefined}
      // @ts-ignore
      inert={!isSelected ? 'true' : undefined}
      data-inert={!isSelected ? 'true' : undefined} />
  );
}

/**
 * A TabPanel provides the content for a tab.
 */
const _TabPanel = /*#__PURE__*/ createHideableComponent(TabPanel);
export {_TabPanel as TabPanel};<|MERGE_RESOLUTION|>--- conflicted
+++ resolved
@@ -158,7 +158,12 @@
     collection,
     children: undefined
   });
-  let values = useMemo(() => ({orientation}), [orientation]);
+  let {focusProps, isFocused, isFocusVisible} = useFocusRing({within: true});
+  let values = useMemo(() => ({
+    orientation,
+    isFocusWithin: isFocused,
+    isFocusVisible
+  }), [orientation, isFocused, isFocusVisible]);
   let renderProps = useRenderProps({
     ...props,
     defaultClassName: 'react-aria-Tabs',
@@ -168,19 +173,15 @@
   return (
     <div
       {...filterDOMProps(props as any)}
+      {...focusProps}
       {...renderProps}
       ref={ref}
       slot={props.slot}
-<<<<<<< HEAD
-      data-orientation={orientation}>
-      <InternalTabsContext.Provider value={{state, orientation, keyboardActivation}}>
-=======
       data-focused={isFocused || undefined}
       data-orientation={orientation}
       data-focus-visible={isFocusVisible || undefined}
       data-disabled={state.isDisabled || undefined}>
-      <InternalTabsContext.Provider value={{state, document, orientation, keyboardActivation}}>
->>>>>>> dc614857
+      <InternalTabsContext.Provider value={{state, orientation, keyboardActivation}}>
         {renderProps.children}
       </InternalTabsContext.Provider>
     </div>
@@ -233,8 +234,12 @@
   delete DOMProps.id;
 
   return (
-<<<<<<< HEAD
-    <div {...DOMProps} {...tabListProps} ref={objectRef} {...renderProps}>
+    <div
+      {...DOMProps}
+      {...tabListProps}
+      ref={objectRef}
+      {...renderProps}
+      data-orientation={orientation || undefined}>
       {[...state.collection].map((item) => (
         <TabInner
           key={item.key}
@@ -242,24 +247,6 @@
           state={state} />
       ))}
     </div>
-=======
-    <>
-      <div 
-        {...DOMProps} 
-        {...tabListProps} 
-        ref={objectRef} 
-        {...renderProps}
-        data-orientation={orientation || undefined}>
-        {[...state.collection].map((item) => (
-          <TabInner
-            key={item.key}
-            item={item}
-            state={state} />
-        ))}
-      </div>
-      {portal}
-    </>
->>>>>>> dc614857
   );
 }
 
