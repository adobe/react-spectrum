/*
 * Copyright 2022 Adobe. All rights reserved.
 * This file is licensed to you under the Apache License, Version 2.0 (the "License");
 * you may not use this file except in compliance with the License. You may obtain a copy
 * of the License at http://www.apache.org/licenses/LICENSE-2.0
 *
 * Unless required by applicable law or agreed to in writing, software distributed under
 * the License is distributed on an "AS IS" BASIS, WITHOUT WARRANTIES OR REPRESENTATIONS
 * OF ANY KIND, either express or implied. See the License for the specific language
 * governing permissions and limitations under the License.
 */

import {AriaLabelingProps, forwardRefType, GlobalDOMAttributes, HoverEvents, Key, LinkDOMProps, PressEvents, RefObject} from '@react-types/shared';
import {AriaTabListProps, AriaTabPanelProps, mergeProps, Orientation, useFocusRing, useHover, useTab, useTabList, useTabPanel} from 'react-aria';
import {Collection, CollectionBuilder, createHideableComponent, createLeafComponent} from '@react-aria/collections';
import {CollectionProps, CollectionRendererContext, DefaultCollectionRenderer, usePersistedKeys} from './Collection';
import {ContextValue, Provider, RenderProps, SlotProps, StyleRenderProps, useContextProps, useRenderProps, useSlottedContext} from './utils';
import {filterDOMProps, inertValue, useObjectRef} from '@react-aria/utils';
import {Collection as ICollection, Node, TabListState, useTabListState} from 'react-stately';
import React, {createContext, ForwardedRef, forwardRef, JSX, useContext, useMemo} from 'react';

export interface TabsProps extends Omit<AriaTabListProps<any>, 'items' | 'children'>, RenderProps<TabsRenderProps>, SlotProps, GlobalDOMAttributes<HTMLDivElement> {}

export interface TabsRenderProps {
  /**
   * The orientation of the tabs.
   * @selector [data-orientation="horizontal | vertical"]
   */
  orientation: Orientation
}

export interface TabListProps<T> extends StyleRenderProps<TabListRenderProps>, AriaLabelingProps, Omit<CollectionProps<T>, 'disabledKeys'>, GlobalDOMAttributes<HTMLDivElement> {}

export interface TabListRenderProps {
  /**
   * The orientation of the tab list.
   * @selector [data-orientation="horizontal | vertical"]
   */
  orientation: Orientation,
  /**
   * State of the tab list.
   */
  state: TabListState<unknown>
}

export interface TabProps extends RenderProps<TabRenderProps>, AriaLabelingProps, LinkDOMProps, HoverEvents, PressEvents, Omit<GlobalDOMAttributes<HTMLDivElement>, 'onClick'> {
  /** The unique id of the tab. */
  id?: Key,
  /** Whether the tab is disabled. */
  isDisabled?: boolean
}

export interface TabRenderProps {
  /**
   * Whether the tab is currently hovered with a mouse.
   * @selector [data-hovered]
   */
  isHovered: boolean,
  /**
   * Whether the tab is currently in a pressed state.
   * @selector [data-pressed]
   */
  isPressed: boolean,
  /**
   * Whether the tab is currently selected.
   * @selector [data-selected]
   */
  isSelected: boolean,
  /**
   * Whether the tab is currently focused.
   * @selector [data-focused]
   */
  isFocused: boolean,
  /**
   * Whether the tab is currently keyboard focused.
   * @selector [data-focus-visible]
   */
  isFocusVisible: boolean,
  /**
   * Whether the tab is disabled.
   * @selector [data-disabled]
   */
  isDisabled: boolean
}

export interface TabPanelProps extends AriaTabPanelProps, RenderProps<TabPanelRenderProps>, GlobalDOMAttributes<HTMLDivElement> {
  /**
   * Whether to mount the tab panel in the DOM even when it is not currently selected.
   * Inactive tab panels are inert and cannot be interacted with. They must be styled appropriately so this is clear to the user visually.
   * @default false
   */
  shouldForceMount?: boolean
}

export interface TabPanelRenderProps {
  /**
   * Whether the tab panel is currently focused.
   * @selector [data-focused]
   */
  isFocused: boolean,
  /**
   * Whether the tab panel is currently keyboard focused.
   * @selector [data-focus-visible]
   */
  isFocusVisible: boolean,
  /**
   * Whether the tab panel is currently non-interactive. This occurs when the
   * `shouldForceMount` prop is true, and the corresponding tab is not selected.
   * @selector [data-inert]
   */
  isInert: boolean,
  /**
   * State of the tab list.
   */
  state: TabListState<unknown>
}

export const TabsContext = createContext<ContextValue<TabsProps, HTMLDivElement>>(null);
export const TabListStateContext = createContext<TabListState<object> | null>(null);

/**
 * Tabs organize content into multiple sections and allow users to navigate between them.
 */
export const Tabs = /*#__PURE__*/ (forwardRef as forwardRefType)(function Tabs(props: TabsProps, ref: ForwardedRef<HTMLDivElement>) {
  [props, ref] = useContextProps(props, ref, TabsContext);
  let {children, orientation = 'horizontal'} = props;
  children = useMemo(() => (
    typeof children === 'function'
      ? children({orientation, defaultChildren: null})
      : children
  ), [children, orientation]);

  return (
    <CollectionBuilder content={children}>
      {collection => <TabsInner props={props} collection={collection} tabsRef={ref} />}
    </CollectionBuilder>
  );
});

interface TabsInnerProps {
  props: TabsProps,
  collection: ICollection<Node<any>>,
  tabsRef: RefObject<HTMLDivElement | null>
}

function TabsInner({props, tabsRef: ref, collection}: TabsInnerProps) {
  let {orientation = 'horizontal'} = props;
  let state = useTabListState({
    ...props,
    collection,
    children: undefined
  });
  let {focusProps, isFocused, isFocusVisible} = useFocusRing({within: true});
  let values = useMemo(() => ({
    orientation,
    isFocusWithin: isFocused,
    isFocusVisible
  }), [orientation, isFocused, isFocusVisible]);
  let renderProps = useRenderProps({
    ...props,
    defaultClassName: 'react-aria-Tabs',
    values
  });

  let DOMProps = filterDOMProps(props, {global: true});

  return (
    <div
      {...mergeProps(DOMProps, renderProps, focusProps)}
      ref={ref}
      slot={props.slot || undefined}
      data-focused={isFocused || undefined}
      data-orientation={orientation}
      data-focus-visible={isFocusVisible || undefined}
      data-disabled={state.isDisabled || undefined}>
      <Provider
        values={[
          [TabsContext, props],
          [TabListStateContext, state]
        ]}>
        {renderProps.children}
      </Provider>
    </div>
  );
}

/**
 * A TabList is used within Tabs to group tabs that a user can switch between.
 * The ids of the items within the <TabList> must match up with a corresponding item inside the <TabPanels>.
 */
export const TabList = /*#__PURE__*/ (forwardRef as forwardRefType)(function TabList<T extends object>(props: TabListProps<T>, ref: ForwardedRef<HTMLDivElement>): JSX.Element {
  let state = useContext(TabListStateContext);
  return state
    ? <TabListInner props={props} forwardedRef={ref} />
    : <Collection {...props} />;
});

interface TabListInnerProps<T> {
  props: TabListProps<T>,
  forwardedRef: ForwardedRef<HTMLDivElement>
}

function TabListInner<T extends object>({props, forwardedRef: ref}: TabListInnerProps<T>) {
  let state = useContext(TabListStateContext)!;
  let {CollectionRoot} = useContext(CollectionRendererContext);
  let {orientation = 'horizontal', keyboardActivation = 'automatic'} = useSlottedContext(TabsContext)!;
  let objectRef = useObjectRef(ref);

  let {tabListProps} = useTabList({
    ...props,
    orientation,
    keyboardActivation
  }, state, objectRef);

  let renderProps = useRenderProps({
    ...props,
    children: null,
    defaultClassName: 'react-aria-TabList',
    values: {
      orientation,
      state
    }
  });

  let DOMProps = filterDOMProps(props, {global: true});
  delete DOMProps.id;

  return (
    <div
      {...mergeProps(DOMProps, renderProps, tabListProps)}
      ref={objectRef}
      data-orientation={orientation || undefined}>
      <CollectionRoot collection={state.collection} persistedKeys={usePersistedKeys(state.selectionManager.focusedKey)} />
    </div>
  );
}

/**
 * A Tab provides a title for an individual item within a TabList.
 */
export const Tab = /*#__PURE__*/ createLeafComponent('item', (props: TabProps, forwardedRef: ForwardedRef<HTMLDivElement>, item: Node<unknown>) => {
  let state = useContext(TabListStateContext)!;
  let ref = useObjectRef<any>(forwardedRef);
  let {tabProps, isSelected, isDisabled, isPressed} = useTab({key: item.key, ...props}, state, ref);
  let {focusProps, isFocused, isFocusVisible} = useFocusRing();
  let {hoverProps, isHovered} = useHover({
    isDisabled,
    onHoverStart: props.onHoverStart,
    onHoverEnd: props.onHoverEnd,
    onHoverChange: props.onHoverChange
  });

  let renderProps = useRenderProps({
    ...props,
    id: undefined,
    children: item.rendered,
    defaultClassName: 'react-aria-Tab',
    values: {
      isSelected,
      isDisabled,
      isFocused,
      isFocusVisible,
      isPressed,
      isHovered
    }
  });

  let ElementType: React.ElementType = item.props.href ? 'a' : 'div';
  let DOMProps = filterDOMProps(props as any, {global: true});
  delete DOMProps.id;
  delete DOMProps.onClick;

  return (
    <ElementType
      {...mergeProps(DOMProps, renderProps, tabProps, focusProps, hoverProps)}
      ref={ref}
      data-selected={isSelected || undefined}
      data-disabled={isDisabled || undefined}
      data-focused={isFocused || undefined}
      data-focus-visible={isFocusVisible || undefined}
      data-pressed={isPressed || undefined}
      data-hovered={isHovered || undefined}>
      {renderProps.children}
    </ElementType>
  );
});

/**
 * A TabPanel provides the content for a tab.
 */
export const TabPanel = /*#__PURE__*/ createHideableComponent(function TabPanel(props: TabPanelProps, forwardedRef: ForwardedRef<HTMLDivElement>) {
  const state = useContext(TabListStateContext)!;
  let ref = useObjectRef<HTMLDivElement>(forwardedRef);
  // eslint-disable-next-line @typescript-eslint/no-unused-vars
  let {id, ...otherProps} = props;
  let {tabPanelProps} = useTabPanel(props, state, ref);
  let {focusProps, isFocused, isFocusVisible} = useFocusRing();

  let isSelected = state.selectedKey === props.id;
  let renderProps = useRenderProps({
    ...props,
    defaultClassName: 'react-aria-TabPanel',
    values: {
      isFocused,
      isFocusVisible,
      // @ts-ignore - compatibility with React < 19
      isInert: inertValue(!isSelected),
      state
    }
  });

  if (!isSelected && !props.shouldForceMount) {
    return null;
  }

<<<<<<< HEAD
  let DOMProps = filterDOMProps(props, {global: true});
=======
  let DOMProps = filterDOMProps(otherProps);
>>>>>>> 88918258
  delete DOMProps.id;

  let domProps = isSelected
    ? mergeProps(DOMProps, tabPanelProps, focusProps, renderProps)
    : renderProps;

  return (
    <div
      {...domProps}
      ref={ref}
      data-focused={isFocused || undefined}
      data-focus-visible={isFocusVisible || undefined}
      // @ts-ignore
      inert={inertValue(!isSelected || props.inert)}
      data-inert={!isSelected ? 'true' : undefined}>
      <Provider
        values={[
          [TabsContext, null],
          [TabListStateContext, null]
        ]}>
        <CollectionRendererContext.Provider value={DefaultCollectionRenderer}>
          {renderProps.children}
        </CollectionRendererContext.Provider>
      </Provider>
    </div>
  );
});<|MERGE_RESOLUTION|>--- conflicted
+++ resolved
@@ -313,11 +313,7 @@
     return null;
   }
 
-<<<<<<< HEAD
   let DOMProps = filterDOMProps(props, {global: true});
-=======
-  let DOMProps = filterDOMProps(otherProps);
->>>>>>> 88918258
   delete DOMProps.id;
 
   let domProps = isSelected
