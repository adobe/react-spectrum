/*
 * Copyright 2024 Adobe. All rights reserved.
 * This file is licensed to you under the Apache License, Version 2.0 (the "License");
 * you may not use this file except in compliance with the License. You may obtain a copy
 * of the License at http://www.apache.org/licenses/LICENSE-2.0
 *
 * Unless required by applicable law or agreed to in writing, software distributed under
 * the License is distributed on an "AS IS" BASIS, WITHOUT WARRANTIES OR REPRESENTATIONS
 * OF ANY KIND, either express or implied. See the License for the specific language
 * governing permissions and limitations under the License.
 */

import {AriaTreeItemOptions, AriaTreeProps, DraggableItemResult, DropIndicatorAria, DropIndicatorProps, DroppableCollectionResult, FocusScope, ListKeyboardDelegate, mergeProps, useCollator, useFocusRing,  useGridListSelectionCheckbox, useHover, useId, useLocale, useTree, useTreeItem, useVisuallyHidden} from 'react-aria';
import {ButtonContext} from './Button';
import {CheckboxContext} from './RSPContexts';
import {Collection, CollectionBuilder, CollectionNode, createBranchComponent, createLeafComponent, useCachedChildren} from '@react-aria/collections';
import {CollectionProps, CollectionRendererContext, DefaultCollectionRenderer, ItemRenderProps} from './Collection';
<<<<<<< HEAD
import {ContextValue, DEFAULT_SLOT, Provider, RenderProps, SlotProps, StyleRenderProps, useContextProps, useRenderProps} from './utils';
import {DisabledBehavior, DragPreviewRenderer, Expandable, forwardRefType, GlobalDOMAttributes, HoverEvents, Key, KeyboardDelegate, LinkDOMProps, MultipleSelection, RefObject} from '@react-types/shared';
=======
import {ContextValue, DEFAULT_SLOT, Provider, RenderProps, ScrollableProps, SlotProps, StyleRenderProps, useContextProps, useRenderProps} from './utils';
import {DisabledBehavior, DragPreviewRenderer, Expandable, forwardRefType, HoverEvents, Key, LinkDOMProps, MultipleSelection, RefObject, SelectionMode} from '@react-types/shared';
>>>>>>> 6173beb4
import {DragAndDropContext, DropIndicatorContext, useDndPersistedKeys, useRenderDropIndicator} from './DragAndDrop';
import {DragAndDropHooks} from './useDragAndDrop';
import {DraggableCollectionState, DroppableCollectionState, Collection as ICollection, Node, SelectionBehavior, TreeState, useTreeState} from 'react-stately';
import {filterDOMProps, useObjectRef} from '@react-aria/utils';
import React, {createContext, ForwardedRef, forwardRef, JSX, ReactNode, useContext, useEffect, useMemo, useRef, useState} from 'react';
import {TreeDropTargetDelegate} from './TreeDropTargetDelegate';
import {useControlledState} from '@react-stately/utils';

class TreeCollection<T> implements ICollection<Node<T>> {
  private flattenedRows: Node<T>[];
  private keyMap: Map<Key, CollectionNode<T>> = new Map();

  constructor(opts) {
    let {collection, expandedKeys} = opts;
    let {flattenedRows, keyMap} = flattenTree<T>(collection, {expandedKeys});
    this.flattenedRows = flattenedRows;
    // Use generated keyMap because it contains the modified collection nodes (aka it adjusts the indexes so that they ignore the existence of the Content items)
    this.keyMap = keyMap;
  }

  // TODO: should this collection's getters reflect the flattened structure or the original structure
  // If we respresent the flattened structure, it is easier for the keyboard nav but harder to find all the nodes
  *[Symbol.iterator]() {
    yield* this.flattenedRows;
  }

  get size() {
    return this.flattenedRows.length;
  }

  getKeys() {
    return this.keyMap.keys();
  }

  getItem(key: Key): Node<T> | null {
    return this.keyMap.get(key) || null;
  }

  at(idx: number) {
    return this.flattenedRows[idx];
  }

  getFirstKey() {
    return this.flattenedRows[0]?.key;
  }

  getLastKey() {
    return this.flattenedRows[this.size - 1]?.key;
  }

  getKeyAfter(key: Key) {
    let index = this.flattenedRows.findIndex(row => row.key === key);
    return this.flattenedRows[index + 1]?.key;
  }

  getKeyBefore(key: Key) {
    let index = this.flattenedRows.findIndex(row => row.key === key);
    return this.flattenedRows[index - 1]?.key;
  }

  // Note that this will return Content nodes in addition to nested TreeItems
  getChildren(key: Key): Iterable<Node<T>> {
    let keyMap = this.keyMap;
    return {
      *[Symbol.iterator]() {
        let parent = keyMap.get(key);
        let node = parent?.firstChildKey != null ? keyMap.get(parent.firstChildKey) : null;
        while (node) {
          yield node as Node<T>;
          node = node.nextKey != null ? keyMap.get(node.nextKey) : undefined;
        }
      }
    };
  }

  getTextValue(key: Key): string {
    let item = this.getItem(key);
    return item ? item.textValue : '';
  }
}

export interface TreeRenderProps {
  /**
   * Whether the tree has no items and should display its empty state.
   * @selector [data-empty]
   */
  isEmpty: boolean,
  /**
   * Whether the tree is currently focused.
   * @selector [data-focused]
   */
  isFocused: boolean,
  /**
   * Whether the tree is currently keyboard focused.
   * @selector [data-focus-visible]
   */
  isFocusVisible: boolean,
  /**
   * The type of selection that is allowed in the collection.
   * @selector [data-selection-mode="single | multiple"]
   */
  selectionMode: SelectionMode,
  /**
   * Whether the tree allows dragging.
   * @selector [data-allows-dragging]
   */
  allowsDragging: boolean,
  /**
   * State of the tree.
   */
  state: TreeState<unknown>
}

export interface TreeEmptyStateRenderProps extends Omit<TreeRenderProps, 'isEmpty'> {}

export interface TreeProps<T> extends Omit<AriaTreeProps<T>, 'children'>, MultipleSelection, CollectionProps<T>, StyleRenderProps<TreeRenderProps>, SlotProps, Expandable, GlobalDOMAttributes<HTMLDivElement> {
  /** How multiple selection should behave in the tree. */
  selectionBehavior?: SelectionBehavior,
  /** Provides content to display when there are no items in the list. */
  renderEmptyState?: (props: TreeEmptyStateRenderProps) => ReactNode,
  /**
   * Whether `disabledKeys` applies to all interactions, or only selection.
   * @default 'all'
   */
  disabledBehavior?: DisabledBehavior,
  /** The drag and drop hooks returned by `useDragAndDrop` used to enable drag and drop behavior for the Tree. */
  dragAndDropHooks?: DragAndDropHooks
}


export const TreeContext = createContext<ContextValue<TreeProps<any>, HTMLDivElement>>(null);
export const TreeStateContext = createContext<TreeState<any> | null>(null);

/**
 * A tree provides users with a way to navigate nested hierarchical information, with support for keyboard navigation
 * and selection.
 */
export const Tree = /*#__PURE__*/ (forwardRef as forwardRefType)(function Tree<T extends object>(props: TreeProps<T>, ref: ForwardedRef<HTMLDivElement>) {
  // Render the portal first so that we have the collection by the time we render the DOM in SSR.
  [props, ref] = useContextProps(props, ref, TreeContext);

  return (
    <CollectionBuilder content={<Collection {...props} />}>
      {collection => <TreeInner props={props} collection={collection} treeRef={ref} />}
    </CollectionBuilder>
  );
});

const EXPANSION_KEYS = {
  'expand': {
    ltr: 'ArrowRight',
    rtl: 'ArrowLeft'
  },
  'collapse': {
    ltr: 'ArrowLeft',
    rtl: 'ArrowRight'
  }
};

interface TreeInnerProps<T extends object> {
  props: TreeProps<T>,
  collection: ICollection<unknown>,
  treeRef: RefObject<HTMLDivElement | null>
}

function TreeInner<T extends object>({props, collection, treeRef: ref}: TreeInnerProps<T>) {
  const {dragAndDropHooks} = props;
  let {direction} = useLocale();
  let collator = useCollator({usage: 'search', sensitivity: 'base'});
  let hasDragHooks = !!dragAndDropHooks?.useDraggableCollectionState;
  let hasDropHooks = !!dragAndDropHooks?.useDroppableCollectionState;
  let dragHooksProvided = useRef(hasDragHooks);
  let dropHooksProvided = useRef(hasDropHooks);

  useEffect(() => {
    if (dragHooksProvided.current !== hasDragHooks) {
      console.warn('Drag hooks were provided during one render, but not another. This should be avoided as it may produce unexpected behavior.');
    }
    if (dropHooksProvided.current !== hasDropHooks) {
      console.warn('Drop hooks were provided during one render, but not another. This should be avoided as it may produce unexpected behavior.');
    }
  }, [hasDragHooks, hasDropHooks]);
  let {
    selectionMode = 'none',
    expandedKeys: propExpandedKeys,
    defaultExpandedKeys: propDefaultExpandedKeys,
    onExpandedChange,
    disabledBehavior = 'all'
  } = props;
  let {CollectionRoot, isVirtualized, layoutDelegate,  dropTargetDelegate: ctxDropTargetDelegate} = useContext(CollectionRendererContext);

  // Kinda annoying that we have to replicate this code here as well as in useTreeState, but don't want to add
  // flattenCollection stuff to useTreeState. Think about this later
  let [expandedKeys, setExpandedKeys] = useControlledState(
    propExpandedKeys ? convertExpanded(propExpandedKeys) : undefined,
    propDefaultExpandedKeys ? convertExpanded(propDefaultExpandedKeys) : new Set(),
    onExpandedChange
  );

  let flattenedCollection = useMemo(() => {
    return new TreeCollection<object>({collection, expandedKeys});
  }, [collection, expandedKeys]);

  let state = useTreeState({
    ...props,
    selectionMode,
    expandedKeys,
    onExpandedChange: setExpandedKeys,
    collection: flattenedCollection,
    children: undefined,
    disabledBehavior
  });

  let {gridProps} = useTree({
    ...props,
    isVirtualized,
    layoutDelegate
  }, state, ref);

  let dragState: DraggableCollectionState | undefined = undefined;
  let dropState: DroppableCollectionState | undefined = undefined;
  let droppableCollection: DroppableCollectionResult | undefined = undefined;
  let isRootDropTarget = false;
  let dragPreview: JSX.Element | null = null;
  let preview = useRef<DragPreviewRenderer>(null);

  if (hasDragHooks && dragAndDropHooks) {
    dragState = dragAndDropHooks.useDraggableCollectionState!({
      collection: state.collection,
      selectionManager: state.selectionManager,
      preview: dragAndDropHooks.renderDragPreview ? preview : undefined
    });
    dragAndDropHooks.useDraggableCollection!({}, dragState, ref);

    let DragPreview = dragAndDropHooks.DragPreview!;
    dragPreview = dragAndDropHooks.renderDragPreview
      ? <DragPreview ref={preview}>{dragAndDropHooks.renderDragPreview}</DragPreview>
      : null;
  }

  let [treeDropTargetDelegate] = useState(() => new TreeDropTargetDelegate());
  if (hasDropHooks && dragAndDropHooks) {
    dropState = dragAndDropHooks.useDroppableCollectionState!({
      collection: state.collection,
      selectionManager: state.selectionManager
    });
    let dropTargetDelegate = dragAndDropHooks.dropTargetDelegate || ctxDropTargetDelegate || new dragAndDropHooks.ListDropTargetDelegate(state.collection, ref, {direction});
    treeDropTargetDelegate.setup(dropTargetDelegate, state, direction);

    let keyboardDelegate =
      new ListKeyboardDelegate({
        collection: state.collection,
        collator,
        ref,
        disabledKeys: state.selectionManager.disabledKeys,
        disabledBehavior: state.selectionManager.disabledBehavior,
        direction,
        layoutDelegate
      });
    droppableCollection = dragAndDropHooks.useDroppableCollection!(
      {
        keyboardDelegate,
        dropTargetDelegate: treeDropTargetDelegate,
        onDropActivate: (e) => {
          // Expand collapsed item when dragging over. For keyboard, allow collapsing.
          if (e.target.type === 'item') {
            let key = e.target.key;
            let item = state.collection.getItem(key);
            let isExpanded = expandedKeys !== 'all' && expandedKeys.has(key);
            if (item && item.hasChildNodes && (!isExpanded || dragAndDropHooks?.isVirtualDragging?.())) {
              state.toggleKey(key);
            }
          }
        },
        onKeyDown: e => {
          let target = dropState?.target;
          if (target && target.type === 'item' && target.dropPosition === 'on') {
            let item = state.collection.getItem(target.key);
            if ((e.key === EXPANSION_KEYS['expand'][direction]) && item?.hasChildNodes && !state.expandedKeys.has(target.key)) {
              state.toggleKey(target.key);
            } else if ((e.key === EXPANSION_KEYS['collapse'][direction]) && item?.hasChildNodes && state.expandedKeys.has(target.key)) {
              state.toggleKey(target.key);
            }
          }
        }
      },
      dropState,
      ref
    );

    // Prevent dropping items onto themselves or their descendants
    let originalGetDropOperation = dropState.getDropOperation;
    dropState.getDropOperation = (options) => {
      let {target, isInternal} = options;
      let currentDraggingKeys = dragState?.draggingKeys ?? new Set();

      if (isInternal && target.type === 'item' && currentDraggingKeys.size > 0) {
        if (currentDraggingKeys.has(target.key) && target.dropPosition === 'on') {
          return 'cancel';
        }

        let currentKey: Key | null = target.key;
        while (currentKey != null) {
          let item = state.collection.getItem(currentKey);
          let parentKey = item?.parentKey;
          if (parentKey != null && currentDraggingKeys.has(parentKey)) {
            return 'cancel';
          }
          currentKey = parentKey ?? null;
        }
      }

      return originalGetDropOperation(options);
    };

    isRootDropTarget = dropState.isDropTarget({type: 'root'});
  }

  let isTreeDraggable = !!(hasDragHooks && !dragState?.isDisabled);

  let {focusProps, isFocused, isFocusVisible} = useFocusRing();
  let renderValues = {
    isEmpty: state.collection.size === 0,
    isFocused,
    isFocusVisible,
    isDropTarget: isRootDropTarget,
    selectionMode: state.selectionManager.selectionMode,
    allowsDragging: !!isTreeDraggable,
    state
  };

  let renderProps = useRenderProps({
    className: props.className,
    style: props.style,
    defaultClassName: 'react-aria-Tree',
    values: renderValues
  });

  let emptyState: ReactNode = null;
  if (state.collection.size === 0 && props.renderEmptyState) {
    // eslint-disable-next-line @typescript-eslint/no-unused-vars
    let {isEmpty, ...values} = renderValues;
    let content = props.renderEmptyState({...values});
    let treeGridRowProps = {
      'aria-level': 1,
      'aria-posinset': 1,
      'aria-setsize': 1
    };

    emptyState = (
      <div role="row" style={{display: 'contents'}} {...treeGridRowProps}>
        <div role="gridcell" style={{display: 'contents'}}>
          {content}
        </div>
      </div>
    );
  }

  let DOMProps = filterDOMProps(props, {global: true});

  return (
    <>
      <FocusScope>
        <div
          {...mergeProps(DOMProps, renderProps, gridProps, focusProps, droppableCollection?.collectionProps)}
          ref={ref}
          slot={props.slot || undefined}
          onScroll={props.onScroll}
          data-empty={state.collection.size === 0 || undefined}
          data-focused={isFocused || undefined}
          data-drop-target={isRootDropTarget || undefined}
          data-focus-visible={isFocusVisible || undefined}
          data-selection-mode={state.selectionManager.selectionMode === 'none' ? undefined : state.selectionManager.selectionMode}
          data-allows-dragging={!!isTreeDraggable || undefined}>
          <Provider
            values={[
              [TreeStateContext, state],
              [DragAndDropContext, {dragAndDropHooks, dragState, dropState}],
              [DropIndicatorContext, {render: TreeDropIndicatorWrapper}]
            ]}>
            {hasDropHooks && <RootDropIndicator />}
            <CollectionRoot
              collection={state.collection}
              persistedKeys={useDndPersistedKeys(state.selectionManager, dragAndDropHooks, dropState)}
              scrollRef={ref}
              renderDropIndicator={useRenderDropIndicator(dragAndDropHooks, dropState)} />
          </Provider>
          {emptyState}
        </div>
      </FocusScope>
      {dragPreview}
    </>
  );
}

// TODO: readd the rest of the render props when tree supports them
export interface TreeItemRenderProps extends ItemRenderProps {
  /**
   * Whether the tree item is expanded.
   * @selector [data-expanded]
   */
  isExpanded: boolean,
  /**
   * Whether the tree item has child tree items.
   * @selector [data-has-child-items]
   */
  hasChildItems: boolean,
  /**
   * What level the tree item has within the tree.
   * @selector [data-level="number"]
   */
  level: number,
  /**
   * Whether the tree item's children have keyboard focus.
   * @selector [data-focus-visible-within]
   */
  isFocusVisibleWithin: boolean,
  /** The state of the tree. */
  state: TreeState<unknown>,
  /** The unique id of the tree row. */
  id: Key
}

export interface TreeItemContentRenderProps extends TreeItemRenderProps {}

// The TreeItemContent is the one that accepts RenderProps because we would get much more complicated logic in TreeItem otherwise since we'd
// need to do a bunch of check to figure out what is the Content and what are the actual collection elements (aka child rows) of the TreeItem
export interface TreeItemContentProps extends Pick<RenderProps<TreeItemContentRenderProps>, 'children'> {}

export const TreeItemContent = /*#__PURE__*/ createLeafComponent('content', function TreeItemContent(props: TreeItemContentProps) {
  let values = useContext(TreeItemContentContext)!;
  let renderProps = useRenderProps({
    children: props.children,
    values
  });
  return (
    <CollectionRendererContext.Provider value={DefaultCollectionRenderer}>
      {renderProps.children}
    </CollectionRendererContext.Provider>
  );
});

export const TreeItemContentContext = createContext<TreeItemContentRenderProps | null>(null);

export interface TreeItemProps<T = object> extends StyleRenderProps<TreeItemRenderProps>, LinkDOMProps, HoverEvents, Pick<AriaTreeItemOptions, 'hasChildItems'>, GlobalDOMAttributes<HTMLDivElement> {
  /** The unique id of the tree row. */
  id?: Key,
  /** The object value that this tree item represents. When using dynamic collections, this is set automatically. */
  value?: T,
  /** A string representation of the tree item's contents, used for features like typeahead. */
  textValue: string,
  /** An accessibility label for this tree item. */
  'aria-label'?: string,
  /** The content of the tree item along with any nested children. Supports static nested tree items or use of a Collection to dynamically render nested tree items. */
  children: ReactNode,
  /** Whether the item is disabled. */
  isDisabled?: boolean,
  /**
   * Handler that is called when a user performs an action on this tree item. The exact user event depends on
   * the collection's `selectionBehavior` prop and the interaction modality.
   */
  onAction?: () => void
}

/**
 * A TreeItem represents an individual item in a Tree.
 */
export const TreeItem = /*#__PURE__*/ createBranchComponent('item', <T extends object>(props: TreeItemProps<T>, ref: ForwardedRef<HTMLDivElement>, item: Node<T>) => {
  let state = useContext(TreeStateContext)!;
  ref = useObjectRef<HTMLDivElement>(ref);
  let {dragAndDropHooks, dragState, dropState} = useContext(DragAndDropContext)!;

  // TODO: remove this when we support description in tree row
  // eslint-disable-next-line @typescript-eslint/no-unused-vars
  let {rowProps, gridCellProps, expandButtonProps, descriptionProps, ...states} = useTreeItem({
    node: item,
    shouldSelectOnPressUp: !!dragState
  }, state, ref);
  let isExpanded = rowProps['aria-expanded'] === true;
  let hasChildItems = props.hasChildItems || [...state.collection.getChildren!(item.key)]?.length > 1;;
  let level = rowProps['aria-level'] || 1;

  let {hoverProps, isHovered} = useHover({
    isDisabled: !states.allowsSelection && !states.hasAction,
    onHoverStart: props.onHoverStart,
    onHoverChange: props.onHoverChange,
    onHoverEnd: props.onHoverEnd
  });

  let {isFocusVisible, focusProps} = useFocusRing();
  let {
    isFocusVisible: isFocusVisibleWithin,
    focusProps: focusWithinProps
  } = useFocusRing({within: true});
  let {checkboxProps} = useGridListSelectionCheckbox(
    {key: item.key},
    state
  );

  let draggableItem: DraggableItemResult | null = null;
  if (dragState && dragAndDropHooks) {
    draggableItem = dragAndDropHooks.useDraggableItem!({key: item.key, hasDragButton: true}, dragState);
  }

  let dropIndicator: DropIndicatorAria | null = null;
  let expandButtonRef = useRef<HTMLButtonElement>(null);
  let dropIndicatorRef = useRef<HTMLDivElement>(null);
  let activateButtonRef = useRef<HTMLDivElement>(null);
  let {visuallyHiddenProps} = useVisuallyHidden();
  if (dropState && dragAndDropHooks) {
    dropIndicator = dragAndDropHooks.useDropIndicator!({
      target: {type: 'item', key: item.key, dropPosition: 'on'},
      activateButtonRef
    }, dropState, dropIndicatorRef);
  }

  let isDragging = dragState && dragState.isDragging(item.key);
  let isDropTarget = dropIndicator?.isDropTarget;

  let selectionMode = state.selectionManager.selectionMode;
  let selectionBehavior = state.selectionManager.selectionBehavior;
  let renderPropValues = React.useMemo<TreeItemContentRenderProps>(() => ({
    ...states,
    isHovered,
    isFocusVisible,
    isExpanded,
    hasChildItems,
    level,
    selectionMode,
    selectionBehavior,
    isFocusVisibleWithin,
    state,
    id: item.key,
    allowsDragging: !!dragState,
    isDragging,
    isDropTarget
  }), [states, isHovered, isFocusVisible, isExpanded, hasChildItems, level, isFocusVisibleWithin, state, item.key, dragState, isDragging, isDropTarget, selectionBehavior, selectionMode]);

  let renderProps = useRenderProps({
    ...props,
    id: undefined,
    children: item.rendered,
    defaultClassName: 'react-aria-TreeItem',
    defaultStyle: {
      // @ts-ignore
      '--tree-item-level': level
    },
    values: renderPropValues
  });

  useEffect(() => {
    if (!item.textValue && process.env.NODE_ENV !== 'production') {
      console.warn('A `textValue` prop is required for <TreeItem> elements in order to support accessibility features such as type to select.');
    }
  }, [item.textValue]);

  useEffect(() => {
    if (hasChildItems && !expandButtonRef.current && process.env.NODE_ENV !== 'production') {
      console.warn('Expandable tree items must contain a expand button so screen reader users can expand/collapse the item.');
    }
  // eslint-disable-next-line
  }, []);

  let dragButtonRef = useRef<HTMLButtonElement>(null);
  useEffect(() => {
    if (dragState && !dragButtonRef.current && process.env.NODE_ENV !== 'production') {
      console.warn('Draggable items in a Tree must contain a <Button slot="drag"> element so that keyboard and screen reader users can drag them.');
    }
  // eslint-disable-next-line
  }, []);

  let children = useCachedChildren({
    items: state.collection.getChildren!(item.key),
    children: item => {
      switch (item.type) {
        case 'content': {
          return item.render!(item);
        }
        // Skip item since we don't render the nested rows as children of the parent row, the flattened collection
        // will render them each as siblings instead
        case 'loader':
        case 'item':
          return <></>;
        default:
          throw new Error('Unsupported element type in TreeRow: ' + item.type);
      }
    }
  });

  let activateButtonId = useId();

  return (
    <>
      {dropIndicator && !dropIndicator.isHidden && (
        <div
          role="row"
          aria-level={rowProps['aria-level']}
          aria-expanded={rowProps['aria-expanded']}
          aria-label={dropIndicator.dropIndicatorProps['aria-label']}>
          <div role="gridcell" aria-colindex={1} style={{display: 'contents'}}>
            <div role="button" {...visuallyHiddenProps} {...dropIndicator.dropIndicatorProps} ref={dropIndicatorRef} />
            {rowProps['aria-expanded'] != null ? (
              // Button to allow touch screen reader users to expand the item while dragging.
              <div
                role="button"
                {...visuallyHiddenProps}
                id={activateButtonId}
                aria-label={expandButtonProps['aria-label']}
                aria-labelledby={`${activateButtonId} ${rowProps.id}`}
                tabIndex={-1}
                ref={activateButtonRef} />
            ) : null}
          </div>
        </div>
      )}
      <div
        {...mergeProps(
          filterDOMProps(props as any, {global: true}),
          rowProps,
          focusProps,
          hoverProps,
          focusWithinProps,
          draggableItem?.dragProps
        )}
        {...renderProps}
        ref={ref}
        // TODO: missing selectionBehavior, hasAction and allowsSelection data attribute equivalents (available in renderProps). Do we want those?
        data-expanded={(hasChildItems && isExpanded) || undefined}
        data-has-child-items={hasChildItems || undefined}
        data-level={level}
        data-selected={states.isSelected || undefined}
        data-disabled={states.isDisabled || undefined}
        data-hovered={isHovered || undefined}
        data-focused={states.isFocused || undefined}
        data-focus-visible={isFocusVisible || undefined}
        data-pressed={states.isPressed || undefined}
        data-selection-mode={state.selectionManager.selectionMode === 'none' ? undefined : state.selectionManager.selectionMode}
        data-allows-dragging={!!dragState || undefined}
        data-dragging={isDragging || undefined}
        data-drop-target={isDropTarget || undefined}>
        <div {...gridCellProps} style={{display: 'contents'}}>
          <Provider
            values={[
              [CheckboxContext, {
                slots: {
                  selection: checkboxProps
                }
              }],
              // TODO: support description in the tree row
              // TODO: don't think I need to pass isExpanded to the button here since it can be sourced from the renderProps? Might be worthwhile passing it down?
              [ButtonContext, {
                slots: {
                  [DEFAULT_SLOT]: {},
                  chevron: {
                    ...expandButtonProps,
                    ref: expandButtonRef
                  },
                  drag: {
                    ...draggableItem?.dragButtonProps,
                    ref: dragButtonRef,
                    style: {
                      pointerEvents: 'none'
                    }
                  }
                }
              }],
              [TreeItemContentContext, {
                ...renderPropValues
              }]
            ]}>
            {children}
          </Provider>
        </div>
      </div>
    </>
  );
});

export interface UNSTABLE_TreeLoadingIndicatorRenderProps {
  /**
   * What level the tree item has within the tree.
   * @selector [data-level]
   */
  level: number
}

export interface TreeLoaderProps extends RenderProps<UNSTABLE_TreeLoadingIndicatorRenderProps>, StyleRenderProps<UNSTABLE_TreeLoadingIndicatorRenderProps> {}

export const UNSTABLE_TreeLoadingIndicator = createLeafComponent('loader', function TreeLoader<T extends object>(props: TreeLoaderProps,  ref: ForwardedRef<HTMLDivElement>, item: Node<T>) {
  let state = useContext(TreeStateContext)!;
  // This loader row is is non-interactable, but we want the same aria props calculated as a typical row
  // @ts-ignore
  let {rowProps} = useTreeItem({node: item}, state, ref);
  let level = rowProps['aria-level'] || 1;

  let ariaProps = {
    'aria-level': rowProps['aria-level'],
    'aria-posinset': rowProps['aria-posinset'],
    'aria-setsize': rowProps['aria-setsize']
  };

  let renderProps = useRenderProps({
    ...props,
    id: undefined,
    children: item.rendered,
    defaultClassName: 'react-aria-TreeLoader',
    values: {
      level
    }
  });

  return (
    <>
      <div
        role="row"
        ref={ref}
        {...mergeProps(filterDOMProps(props as any), ariaProps)}
        {...renderProps}
        data-level={level}>
        <div role="gridcell" aria-colindex={1}>
          {renderProps.children}
        </div>
      </div>
    </>
  );
});

function convertExpanded(expanded: 'all' | Iterable<Key>): 'all' | Set<Key> {
  if (!expanded) {
    return new Set<Key>();
  }

  return expanded === 'all'
    ? 'all'
    : new Set(expanded);
}
interface TreeGridCollectionOptions {
  expandedKeys: Set<Key>
}

interface FlattenedTree<T> {
  flattenedRows: Node<T>[],
  keyMap: Map<Key, CollectionNode<T>>
}

function flattenTree<T>(collection: TreeCollection<T>, opts: TreeGridCollectionOptions): FlattenedTree<T> {
  let {
    expandedKeys = new Set()
  } = opts;
  let keyMap: Map<Key, CollectionNode<T>> = new Map();
  let flattenedRows: Node<T>[] = [];

  let visitNode = (node: Node<T>) => {
    if (node.type === 'item' || node.type === 'loader') {
      let parentKey = node?.parentKey;
      let clone = {...node};
      if (parentKey != null) {
        // TODO: assumes that non item content node (aka TreeItemContent always placed before Collection) will be always placed before the child rows. If we can't make this assumption then we can filter out
        // every non-item per level and assign indicies based off the node's position in said filtered array
        let hasContentNode = [...collection.getChildren(parentKey)][0].type !== 'item';
        if (hasContentNode) {
          clone.index = node?.index != null ? node?.index - 1 : 0;
        }

        // For loader nodes that have a parent (aka non-root level loaders), these need their levels incremented by 1 for parity with their sibiling rows
        // (Collection only increments the level if it is a "item" type node).
        if (node.type === 'loader') {
          clone.level = node.level + 1;
        }

        keyMap.set(clone.key, clone as CollectionNode<T>);
      } else {
        keyMap.set(node.key, node as CollectionNode<T>);
      }

      if (node.level === 0 || (parentKey != null && expandedKeys.has(parentKey) && flattenedRows.find(row => row.key === parentKey))) {
        // Grab the modified node from the key map so our flattened list and modified key map point to the same nodes
        flattenedRows.push(keyMap.get(node.key) || node);
      }
    } else if (node.type !== null) {
      keyMap.set(node.key, node as CollectionNode<T>);
    }

    for (let child of collection.getChildren(node.key)) {
      visitNode(child);
    }
  };

  for (let node of collection) {
    visitNode(node);
  }

  return {
    flattenedRows,
    keyMap
  };
}

function TreeDropIndicatorWrapper(props: DropIndicatorProps, ref: ForwardedRef<HTMLElement>): JSX.Element | null {
  ref = useObjectRef(ref);
  let {dragAndDropHooks, dropState} = useContext(DragAndDropContext)!;
  let buttonRef = useRef<HTMLDivElement>(null);
  let {dropIndicatorProps, isHidden, isDropTarget} = dragAndDropHooks!.useDropIndicator!(
    props,
    dropState!,
    buttonRef
  );

  if (isHidden) {
    return null;
  }

  let level = dropState && props.target.type === 'item' ? (dropState.collection.getItem(props.target.key)?.level || 0) + 1 : 1;
  return (
    <TreeDropIndicatorForwardRef
      {...props}
      dropIndicatorProps={dropIndicatorProps}
      isDropTarget={isDropTarget}
      ref={ref}
      buttonRef={buttonRef}
      level={level} />
  );
}

interface TreeDropIndicatorProps extends DropIndicatorProps {
  dropIndicatorProps: React.HTMLAttributes<HTMLElement>,
  isDropTarget: boolean,
  buttonRef: RefObject<HTMLDivElement | null>,
  level: number
}

function TreeDropIndicator(props: TreeDropIndicatorProps, ref: ForwardedRef<HTMLElement>) {
  let {
    dropIndicatorProps,
    isDropTarget,
    buttonRef,
    level,
    ...otherProps
  } = props;
  let {visuallyHiddenProps} = useVisuallyHidden();
  let renderProps = useRenderProps({
    ...otherProps,
    defaultClassName: 'react-aria-DropIndicator',
    defaultStyle: {
      position: 'relative',
      // @ts-ignore
      '--tree-item-level': level
    },
    values: {
      isDropTarget
    }
  });

  return (
    <div
      {...renderProps}
      role="row"
      aria-level={level}
      ref={ref as RefObject<HTMLDivElement | null>}
      data-drop-target={isDropTarget || undefined}>
      <div role="gridcell">
        <div {...visuallyHiddenProps} role="button" {...dropIndicatorProps} ref={buttonRef} />
        {renderProps.children}
      </div>
    </div>
  );
}

const TreeDropIndicatorForwardRef = forwardRef(TreeDropIndicator);

function RootDropIndicator() {
  let {dragAndDropHooks, dropState} = useContext(DragAndDropContext);
  let ref = useRef<HTMLDivElement>(null);
  let {dropIndicatorProps} = dragAndDropHooks!.useDropIndicator!({
    target: {type: 'root'}
  }, dropState!, ref);
  let isDropTarget = dropState!.isDropTarget({type: 'root'});
  let {visuallyHiddenProps} = useVisuallyHidden();

  if (!isDropTarget && dropIndicatorProps['aria-hidden']) {
    return null;
  }

  return (
    <div role="row" aria-hidden={dropIndicatorProps['aria-hidden']} style={{position: 'absolute'}}>
      <div role="gridcell">
        <div role="button" {...visuallyHiddenProps} {...dropIndicatorProps} ref={ref} />
      </div>
    </div>
  );
}<|MERGE_RESOLUTION|>--- conflicted
+++ resolved
@@ -15,13 +15,8 @@
 import {CheckboxContext} from './RSPContexts';
 import {Collection, CollectionBuilder, CollectionNode, createBranchComponent, createLeafComponent, useCachedChildren} from '@react-aria/collections';
 import {CollectionProps, CollectionRendererContext, DefaultCollectionRenderer, ItemRenderProps} from './Collection';
-<<<<<<< HEAD
 import {ContextValue, DEFAULT_SLOT, Provider, RenderProps, SlotProps, StyleRenderProps, useContextProps, useRenderProps} from './utils';
-import {DisabledBehavior, DragPreviewRenderer, Expandable, forwardRefType, GlobalDOMAttributes, HoverEvents, Key, KeyboardDelegate, LinkDOMProps, MultipleSelection, RefObject} from '@react-types/shared';
-=======
-import {ContextValue, DEFAULT_SLOT, Provider, RenderProps, ScrollableProps, SlotProps, StyleRenderProps, useContextProps, useRenderProps} from './utils';
-import {DisabledBehavior, DragPreviewRenderer, Expandable, forwardRefType, HoverEvents, Key, LinkDOMProps, MultipleSelection, RefObject, SelectionMode} from '@react-types/shared';
->>>>>>> 6173beb4
+import {DisabledBehavior, DragPreviewRenderer, Expandable, forwardRefType, GlobalDOMAttributes, HoverEvents, Key, LinkDOMProps, MultipleSelection, RefObject, SelectionMode} from '@react-types/shared';
 import {DragAndDropContext, DropIndicatorContext, useDndPersistedKeys, useRenderDropIndicator} from './DragAndDrop';
 import {DragAndDropHooks} from './useDragAndDrop';
 import {DraggableCollectionState, DroppableCollectionState, Collection as ICollection, Node, SelectionBehavior, TreeState, useTreeState} from 'react-stately';
@@ -389,7 +384,6 @@
           {...mergeProps(DOMProps, renderProps, gridProps, focusProps, droppableCollection?.collectionProps)}
           ref={ref}
           slot={props.slot || undefined}
-          onScroll={props.onScroll}
           data-empty={state.collection.size === 0 || undefined}
           data-focused={isFocused || undefined}
           data-drop-target={isRootDropTarget || undefined}
