--- conflicted
+++ resolved
@@ -732,7 +732,6 @@
   isLoading?: boolean
 }
 
-<<<<<<< HEAD
 // TODO: can reuse this most likely
 class LoaderNode extends CollectionNode<any> {
   constructor(key: Key) {
@@ -740,11 +739,8 @@
   }
 }
 
-export const UNSTABLE_TreeLoadingIndicator = createLeafComponent(LoaderNode, function TreeLoader<T extends object>(props: TreeLoaderProps,  ref: ForwardedRef<HTMLDivElement>, item: Node<T>) {
-=======
-export const TreeLoadMoreItem = createLeafComponent('loader', function TreeLoadingSentinel<T extends object>(props: TreeLoadMoreItemProps,  ref: ForwardedRef<HTMLDivElement>, item: Node<T>) {
+export const TreeLoadMoreItem = createLeafComponent(LoaderNode, function TreeLoadingSentinel<T extends object>(props: TreeLoadMoreItemProps,  ref: ForwardedRef<HTMLDivElement>, item: Node<T>) {
   let {isVirtualized} = useContext(CollectionRendererContext);
->>>>>>> c845dead
   let state = useContext(TreeStateContext)!;
   let {isLoading, onLoadMore, scrollOffset, ...otherProps} = props;
   let sentinelRef = useRef(null);
