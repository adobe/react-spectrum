/*
 * Copyright 2024 Adobe. All rights reserved.
 * This file is licensed to you under the Apache License, Version 2.0 (the "License");
 * you may not use this file except in compliance with the License. You may obtain a copy
 * of the License at http://www.apache.org/licenses/LICENSE-2.0
 *
 * Unless required by applicable law or agreed to in writing, software distributed under
 * the License is distributed on an "AS IS" BASIS, WITHOUT WARRANTIES OR REPRESENTATIONS
 * OF ANY KIND, either express or implied. See the License for the specific language
 * governing permissions and limitations under the License.
 */

import {AriaTreeItemOptions, AriaTreeProps, DraggableItemResult, DropIndicatorProps, DroppableCollectionResult, DroppableItemResult, FocusScope, ListKeyboardDelegate, mergeProps, useCollator, useFocusRing,  useGridListSelectionCheckbox, useHover, useLocale, useTree, useTreeItem} from 'react-aria';
import {ButtonContext} from './Button';
import {CheckboxContext} from './RSPContexts';
import {Collection, CollectionBuilder, CollectionNode, createBranchComponent, createLeafComponent, useCachedChildren} from '@react-aria/collections';
import {CollectionProps, CollectionRendererContext, DefaultCollectionRenderer, ItemRenderProps} from './Collection';
import {ContextValue, DEFAULT_SLOT, Provider, RenderProps, ScrollableProps, SlotProps, StyleRenderProps, useContextProps, useRenderProps} from './utils';
import {DisabledBehavior, DragPreviewRenderer, Expandable, forwardRefType, HoverEvents, Key, KeyboardDelegate, LinkDOMProps, MultipleSelection, RefObject} from '@react-types/shared';
import {DragAndDropContext, DropIndicatorContext, useDndPersistedKeys, useRenderDropIndicator} from './DragAndDrop';
import {DragAndDropHooks} from './useDragAndDrop';
import {DraggableCollectionState, DroppableCollectionState, Collection as ICollection, Node, SelectionBehavior, TreeState, useTreeState} from 'react-stately';
import {filterDOMProps, useObjectRef} from '@react-aria/utils';
<<<<<<< HEAD
import React, {createContext, ForwardedRef, forwardRef, HTMLAttributes, JSX, ReactNode, useContext, useEffect, useMemo, useRef} from 'react';
=======
import {Collection as ICollection, Node, SelectionBehavior, TreeState, useTreeState} from 'react-stately';
import React, {createContext, ForwardedRef, forwardRef, ReactNode, useContext, useEffect, useMemo, useRef} from 'react';
>>>>>>> 1457dedc
import {useControlledState} from '@react-stately/utils';

class TreeCollection<T> implements ICollection<Node<T>> {
  private flattenedRows: Node<T>[];
  private keyMap: Map<Key, CollectionNode<T>> = new Map();

  constructor(opts) {
    let {collection, expandedKeys} = opts;
    let {flattenedRows, keyMap} = flattenTree<T>(collection, {expandedKeys});
    this.flattenedRows = flattenedRows;
    // Use generated keyMap because it contains the modified collection nodes (aka it adjusts the indexes so that they ignore the existence of the Content items)
    this.keyMap = keyMap;
  }

  // TODO: should this collection's getters reflect the flattened structure or the original structure
  // If we respresent the flattened structure, it is easier for the keyboard nav but harder to find all the nodes
  *[Symbol.iterator]() {
    yield* this.flattenedRows;
  }

  get size() {
    return this.flattenedRows.length;
  }

  getKeys() {
    return this.keyMap.keys();
  }

  getItem(key: Key): Node<T> | null {
    return this.keyMap.get(key) || null;
  }

  at(idx: number) {
    return this.flattenedRows[idx];
  }

  getFirstKey() {
    return this.flattenedRows[0]?.key;
  }

  getLastKey() {
    return this.flattenedRows[this.size - 1]?.key;
  }

  getKeyAfter(key: Key) {
    let index = this.flattenedRows.findIndex(row => row.key === key);
    return this.flattenedRows[index + 1]?.key;
  }

  getKeyBefore(key: Key) {
    let index = this.flattenedRows.findIndex(row => row.key === key);
    return this.flattenedRows[index - 1]?.key;
  }

  // Note that this will return Content nodes in addition to nested TreeItems
  getChildren(key: Key): Iterable<Node<T>> {
    let keyMap = this.keyMap;
    return {
      *[Symbol.iterator]() {
        let parent = keyMap.get(key);
        let node = parent?.firstChildKey != null ? keyMap.get(parent.firstChildKey) : null;
        while (node) {
          yield node as Node<T>;
          node = node.nextKey != null ? keyMap.get(node.nextKey) : undefined;
        }
      }
    };
  }

  getTextValue(key: Key): string {
    let item = this.getItem(key);
    return item ? item.textValue : '';
  }
}

export interface TreeRenderProps {
  /**
   * Whether the tree has no items and should display its empty state.
   * @selector [data-empty]
   */
  isEmpty: boolean,
  /**
   * Whether the tree is currently focused.
   * @selector [data-focused]
   */
  isFocused: boolean,
  /**
   * Whether the tree is currently keyboard focused.
   * @selector [data-focus-visible]
   */
  isFocusVisible: boolean,
  /**
   * State of the tree.
   */
  state: TreeState<unknown>
}

export interface TreeEmptyStateRenderProps extends Omit<TreeRenderProps, 'isEmpty'> {}

export interface TreeProps<T> extends Omit<AriaTreeProps<T>, 'children'>, MultipleSelection, CollectionProps<T>, StyleRenderProps<TreeRenderProps>, SlotProps, ScrollableProps<HTMLDivElement>, Expandable {
  /** How multiple selection should behave in the tree. */
  selectionBehavior?: SelectionBehavior,
  /** Provides content to display when there are no items in the list. */
  renderEmptyState?: (props: TreeEmptyStateRenderProps) => ReactNode,
  /**
   * Whether `disabledKeys` applies to all interactions, or only selection.
   * @default 'all'
   */
  disabledBehavior?: DisabledBehavior,
  dragAndDropHooks?: DragAndDropHooks,

  /**
   * An optional keyboard delegate implementation for type to select,
   * to override the default.
   */
  keyboardDelegate?: KeyboardDelegate
}


export const TreeContext = createContext<ContextValue<TreeProps<any>, HTMLDivElement>>(null);
export const TreeStateContext = createContext<TreeState<any> | null>(null);

/**
 * A tree provides users with a way to navigate nested hierarchical information, with support for keyboard navigation
 * and selection.
 */
export const Tree = /*#__PURE__*/ (forwardRef as forwardRefType)(function Tree<T extends object>(props: TreeProps<T>, ref: ForwardedRef<HTMLDivElement>) {
  // Render the portal first so that we have the collection by the time we render the DOM in SSR.
  [props, ref] = useContextProps(props, ref, TreeContext);

  return (
    <CollectionBuilder content={<Collection {...props} />}>
      {collection => <TreeInner props={props} collection={collection} treeRef={ref} />}
    </CollectionBuilder>
  );
});

interface TreeInnerProps<T extends object> {
  props: TreeProps<T>,
  collection: ICollection<unknown>,
  treeRef: RefObject<HTMLDivElement | null>
}

function TreeInner<T extends object>({props, collection, treeRef: ref}: TreeInnerProps<T>) {
  const {dragAndDropHooks} = props;
  let {direction} = useLocale();
  let collator = useCollator({usage: 'search', sensitivity: 'base'});
  let hasDragHooks = !!dragAndDropHooks?.useDraggableCollectionState;
  let hasDropHooks = !!dragAndDropHooks?.useDroppableCollectionState;
  let dragHooksProvided = useRef(hasDragHooks);
  let dropHooksProvided = useRef(hasDropHooks);
  useEffect(() => {
    if (dragHooksProvided.current !== hasDragHooks) {
      console.warn('Drag hooks were provided during one render, but not another. This should be avoided as it may produce unexpected behavior.');
    }
    if (dropHooksProvided.current !== hasDropHooks) {
      console.warn('Drop hooks were provided during one render, but not another. This should be avoided as it may produce unexpected behavior.');
    }
  }, [hasDragHooks, hasDropHooks]);
  let {
    selectionMode = 'none',
    expandedKeys: propExpandedKeys,
    defaultExpandedKeys: propDefaultExpandedKeys,
    onExpandedChange,
    disabledBehavior = 'all'
  } = props;
  let {CollectionRoot, isVirtualized, layoutDelegate,  dropTargetDelegate: ctxDropTargetDelegate} = useContext(CollectionRendererContext);

  // Kinda annoying that we have to replicate this code here as well as in useTreeState, but don't want to add
  // flattenCollection stuff to useTreeState. Think about this later
  let [expandedKeys, setExpandedKeys] = useControlledState(
    propExpandedKeys ? convertExpanded(propExpandedKeys) : undefined,
    propDefaultExpandedKeys ? convertExpanded(propDefaultExpandedKeys) : new Set(),
    onExpandedChange
  );

  let flattenedCollection = useMemo(() => {
    return new TreeCollection<object>({collection, expandedKeys});
  }, [collection, expandedKeys]);

  let state = useTreeState({
    ...props,
    selectionMode,
    expandedKeys,
    onExpandedChange: setExpandedKeys,
    collection: flattenedCollection,
    children: undefined,
    disabledBehavior
  });

  let {gridProps} = useTree({
    ...props,
    isVirtualized,
    layoutDelegate
  }, state, ref);

  let dragState: DraggableCollectionState | undefined = undefined;
  let dropState: DroppableCollectionState | undefined = undefined;
  let droppableCollection: DroppableCollectionResult | undefined = undefined;
  let isRootDropTarget = false;
  let dragPreview: JSX.Element | null = null;
  let preview = useRef<DragPreviewRenderer>(null);

  if (hasDragHooks && dragAndDropHooks) {
    dragState = dragAndDropHooks.useDraggableCollectionState!({
      collection: state.collection,
      selectionManager: state.selectionManager,
      preview: dragAndDropHooks.renderDragPreview ? preview : undefined
    });
    dragAndDropHooks.useDraggableCollection!({}, dragState, ref);

    let DragPreview = dragAndDropHooks.DragPreview!;
    dragPreview = dragAndDropHooks.renderDragPreview
      ? <DragPreview ref={preview}>{dragAndDropHooks.renderDragPreview}</DragPreview>
      : null;
  }

  if (hasDropHooks && dragAndDropHooks) {
    dropState = dragAndDropHooks.useDroppableCollectionState!({
      collection: state.collection,
      selectionManager: state.selectionManager
    });
    let dropTargetDelegate = dragAndDropHooks.dropTargetDelegate || ctxDropTargetDelegate || new dragAndDropHooks.ListDropTargetDelegate(state.collection, ref, {layout: 'stack', direction});
    let keyboardDelegate = props.keyboardDelegate ||
      new ListKeyboardDelegate({
        collection: state.collection,
        collator,
        ref,
        disabledKeys: state.selectionManager.disabledKeys,
        disabledBehavior: state.selectionManager.disabledBehavior,
        layout: 'stack',
        direction,
        layoutDelegate
      });
    droppableCollection = dragAndDropHooks.useDroppableCollection!(
      {keyboardDelegate, dropTargetDelegate},
      dropState,
      ref
    );

    isRootDropTarget = dropState.isDropTarget({type: 'root'});
  }

  let {focusProps, isFocused, isFocusVisible} = useFocusRing();
  let renderValues = {
    isEmpty: state.collection.size === 0,
    isFocused,
    isFocusVisible,
    isDropTarget: isRootDropTarget,
    state,
  };

  let renderProps = useRenderProps({
    className: props.className,
    style: props.style,
    defaultClassName: 'react-aria-Tree',
    values: renderValues
  });

  let emptyState: ReactNode = null;
  if (state.collection.size === 0 && props.renderEmptyState) {
    // eslint-disable-next-line @typescript-eslint/no-unused-vars
    let {isEmpty, ...values} = renderValues;
    let content = props.renderEmptyState({...values});
    let treeGridRowProps = {
      'aria-level': 1,
      'aria-posinset': 1,
      'aria-setsize': 1
    };

    emptyState = (
      <div role="row" style={{display: 'contents'}} {...treeGridRowProps}>
        <div role="gridcell" style={{display: 'contents'}}>
          {content}
        </div>
      </div>
    );
  }

  return (
<<<<<<< HEAD
    <>
      <FocusScope>
        <div
          {...filterDOMProps(props)}
          {...renderProps}
          {...mergeProps(
            gridProps,
            focusProps,
            emptyStatePropOverrides,
            droppableCollection?.collectionProps
          )}
          ref={ref}
          slot={props.slot || undefined}
          onScroll={props.onScroll}
          data-empty={state.collection.size === 0 || undefined}
          data-focused={isFocused || undefined}
          data-drop-target={isRootDropTarget || undefined}
          data-focus-visible={isFocusVisible || undefined}>
          <Provider
            values={[
              [TreeStateContext, state],
              [DragAndDropContext, {dragAndDropHooks, dragState, dropState}],
              [DropIndicatorContext, {render: TreeDropIndicatorWrapper}]
            ]}>
            <CollectionRoot
              collection={state.collection}
              persistedKeys={useDndPersistedKeys(state.selectionManager, dragAndDropHooks, dropState)}
              scrollRef={ref}
              renderDropIndicator={useRenderDropIndicator(dragAndDropHooks, dropState)} />
          </Provider>
          {emptyState}
        </div>
      </FocusScope>
      {dragPreview}
    </>
=======
    <FocusScope>
      <div
        {...filterDOMProps(props)}
        {...renderProps}
        {...mergeProps(gridProps, focusProps)}
        ref={ref}
        slot={props.slot || undefined}
        onScroll={props.onScroll}
        data-empty={state.collection.size === 0 || undefined}
        data-focused={isFocused || undefined}
        data-focus-visible={isFocusVisible || undefined}>
        <Provider
          values={[
            [TreeStateContext, state]
          ]}>
          <CollectionRoot
            collection={state.collection}
            persistedKeys={usePersistedKeys(state.selectionManager.focusedKey)}
            scrollRef={ref} />
        </Provider>
        {emptyState}
      </div>
    </FocusScope>
>>>>>>> 1457dedc
  );
}

// TODO: readd the rest of the render props when tree supports them
export interface TreeItemRenderProps extends Omit<ItemRenderProps, 'allowsDragging' | 'isDragging' | 'isDropTarget'> {
  /**
   * Whether the tree item is expanded.
   * @selector [data-expanded]
   */
  isExpanded: boolean,
  /**
   * Whether the tree item has child tree items.
   * @selector [data-has-child-items]
   */
  hasChildItems: boolean,
  /**
   * What level the tree item has within the tree.
   * @selector [data-level="number"]
   */
  level: number,
  /**
   * Whether the tree item's children have keyboard focus.
   * @selector [data-focus-visible-within]
   */
  isFocusVisibleWithin: boolean,
  /** The state of the tree. */
  state: TreeState<unknown>,
  /** The unique id of the tree row. */
  id: Key
}

export interface TreeItemContentRenderProps extends TreeItemRenderProps {}

// The TreeItemContent is the one that accepts RenderProps because we would get much more complicated logic in TreeItem otherwise since we'd
// need to do a bunch of check to figure out what is the Content and what are the actual collection elements (aka child rows) of the TreeItem
export interface TreeItemContentProps extends Pick<RenderProps<TreeItemContentRenderProps>, 'children'> {}

export const TreeItemContent = /*#__PURE__*/ createLeafComponent('content', function TreeItemContent(props: TreeItemContentProps) {
  let values = useContext(TreeItemContentContext)!;
  let renderProps = useRenderProps({
    children: props.children,
    values
  });
  return (
    <CollectionRendererContext.Provider value={DefaultCollectionRenderer}>
      {renderProps.children}
    </CollectionRendererContext.Provider>
  );
});

export const TreeItemContentContext = createContext<TreeItemContentRenderProps | null>(null);

export interface TreeItemProps<T = object> extends StyleRenderProps<TreeItemRenderProps>, LinkDOMProps, HoverEvents, Pick<AriaTreeItemOptions, 'hasChildItems'> {
  /** The unique id of the tree row. */
  id?: Key,
  /** The object value that this tree item represents. When using dynamic collections, this is set automatically. */
  value?: T,
  /** A string representation of the tree item's contents, used for features like typeahead. */
  textValue: string,
  /** An accessibility label for this tree item. */
  'aria-label'?: string,
  /** The content of the tree item along with any nested children. Supports static nested tree items or use of a Collection to dynamically render nested tree items. */
  children: ReactNode,
  /** Whether the item is disabled. */
  isDisabled?: boolean,
  /**
   * Handler that is called when a user performs an action on this tree item. The exact user event depends on
   * the collection's `selectionBehavior` prop and the interaction modality.
   */
  onAction?: () => void
}

/**
 * A TreeItem represents an individual item in a Tree.
 */
export const TreeItem = /*#__PURE__*/ createBranchComponent('item', <T extends object>(props: TreeItemProps<T>, ref: ForwardedRef<HTMLDivElement>, item: Node<T>) => {
  let state = useContext(TreeStateContext)!;
  ref = useObjectRef<HTMLDivElement>(ref);
  // TODO: remove this when we support description in tree row
  // eslint-disable-next-line @typescript-eslint/no-unused-vars
  let {rowProps, gridCellProps, expandButtonProps, descriptionProps, ...states} = useTreeItem({node: item}, state, ref);
  let isExpanded = rowProps['aria-expanded'] === true;
  let hasChildItems = props.hasChildItems || [...state.collection.getChildren!(item.key)]?.length > 1;;
  let level = rowProps['aria-level'] || 1;

  let {hoverProps, isHovered} = useHover({
    isDisabled: !states.allowsSelection && !states.hasAction,
    onHoverStart: props.onHoverStart,
    onHoverChange: props.onHoverChange,
    onHoverEnd: props.onHoverEnd
  });

  let {isFocusVisible, focusProps} = useFocusRing();
  let {
    isFocusVisible: isFocusVisibleWithin,
    focusProps: focusWithinProps
  } = useFocusRing({within: true});
  let {checkboxProps} = useGridListSelectionCheckbox(
    {key: item.key},
    state
  );

  let {dragAndDropHooks, dragState, dropState} = useContext(DragAndDropContext)!;

  let draggableItem: DraggableItemResult | null = null;
  if (dragState && dragAndDropHooks) {
    draggableItem = dragAndDropHooks.useDraggableItem!({key: item.key}, dragState);
  }

  let droppableItem: DroppableItemResult | null = null;
  if (dropState && dragAndDropHooks) {
    droppableItem = dragAndDropHooks.useDroppableItem!({target: {type: 'item', key: item.key, dropPosition: 'on'}}, dropState, ref);
  }

  let isDragging = dragState && dragState.isDragging(item.key);

  let selectionMode = state.selectionManager.selectionMode;
  let selectionBehavior = state.selectionManager.selectionBehavior;
  let renderPropValues = React.useMemo<TreeItemContentRenderProps>(() => ({
    ...states,
    isHovered,
    isFocusVisible,
    isExpanded,
    hasChildItems,
    level,
    selectionMode,
    selectionBehavior,
    isFocusVisibleWithin,
    state,
    id: item.key,
    allowsDragging: !!dragState,
    isDragging,
    isDropTarget: droppableItem?.isDropTarget
  }), [states, isHovered, isFocusVisible, state.selectionManager, isExpanded, hasChildItems, level, isFocusVisibleWithin, state, item.key]);

  let renderProps = useRenderProps({
    ...props,
    id: undefined,
    children: item.rendered,
    defaultClassName: 'react-aria-TreeItem',
    defaultStyle: {
      // @ts-ignore
      '--tree-item-level': level
    },
    values: renderPropValues
  });

  useEffect(() => {
    if (!item.textValue) {
      console.warn('A `textValue` prop is required for <TreeItem> elements in order to support accessibility features such as type to select.');
    }
  }, [item.textValue]);

  let expandButtonRef = useRef<HTMLButtonElement>(null);
  useEffect(() => {
    if (hasChildItems && !expandButtonRef.current) {
      console.warn('Expandable tree items must contain a expand button so screen reader users can expand/collapse the item.');
    }
  // eslint-disable-next-line
  }, []);

  let children = useCachedChildren({
    items: state.collection.getChildren!(item.key),
    children: item => {
      switch (item.type) {
        case 'content': {
          return item.render!(item);
        }
        // Skip item since we don't render the nested rows as children of the parent row, the flattened collection
        // will render them each as siblings instead
        case 'loader':
        case 'item':
          return <></>;
        default:
          throw new Error('Unsupported element type in TreeRow: ' + item.type);
      }
    }
  });

  return (
    <>
      <div
        {...mergeProps(
          filterDOMProps(props as any),
          rowProps,
          focusProps,
          hoverProps,
          focusWithinProps,
          draggableItem?.dragProps,
          droppableItem?.dropProps
        )}
        {...renderProps}
        ref={ref}
        // TODO: missing selectionBehavior, hasAction and allowsSelection data attribute equivalents (available in renderProps). Do we want those?
        data-expanded={(hasChildItems && isExpanded) || undefined}
        data-has-child-items={hasChildItems || undefined}
        data-level={level}
        data-selected={states.isSelected || undefined}
        data-disabled={states.isDisabled || undefined}
        data-hovered={isHovered || undefined}
        data-focused={states.isFocused || undefined}
        data-focus-visible={isFocusVisible || undefined}
        data-pressed={states.isPressed || undefined}
        data-selection-mode={state.selectionManager.selectionMode === 'none' ? undefined : state.selectionManager.selectionMode}
        data-allows-dragging={!!dragState || undefined}
        data-dragging={isDragging || undefined}
        data-drop-target={droppableItem?.isDropTarget || undefined}>
        <div {...gridCellProps} style={{display: 'contents'}}>
          <Provider
            values={[
              [CheckboxContext, {
                slots: {
                  selection: checkboxProps
                }
              }],
              // TODO: support description in the tree row
              // TODO: don't think I need to pass isExpanded to the button here since it can be sourced from the renderProps? Might be worthwhile passing it down?
              [ButtonContext, {
                slots: {
                  [DEFAULT_SLOT]: {},
                  chevron: {
                    ...expandButtonProps,
                    ref: expandButtonRef
                  }
                }
              }],
              [TreeItemContentContext, {
                ...renderPropValues
              }]
            ]}>
            {children}
          </Provider>
        </div>
      </div>
    </>
  );
});

export interface UNSTABLE_TreeLoadingIndicatorRenderProps {
  /**
   * What level the tree item has within the tree.
   * @selector [data-level]
   */
  level: number
}

export interface TreeLoaderProps extends RenderProps<UNSTABLE_TreeLoadingIndicatorRenderProps>, StyleRenderProps<UNSTABLE_TreeLoadingIndicatorRenderProps> {}

export const UNSTABLE_TreeLoadingIndicator = createLeafComponent('loader', function TreeLoader<T extends object>(props: TreeLoaderProps,  ref: ForwardedRef<HTMLDivElement>, item: Node<T>) {
  let state = useContext(TreeStateContext);
  // This loader row is is non-interactable, but we want the same aria props calculated as a typical row
  // @ts-ignore
  let {rowProps} = useTreeItem({node: item}, state, ref);
  let level = rowProps['aria-level'] || 1;

  let ariaProps = {
    'aria-level': rowProps['aria-level'],
    'aria-posinset': rowProps['aria-posinset'],
    'aria-setsize': rowProps['aria-setsize']
  };

  let renderProps = useRenderProps({
    ...props,
    id: undefined,
    children: item.rendered,
    defaultClassName: 'react-aria-TreeLoader',
    values: {
      level
    }
  });

  return (
    <>
      <div
        role="row"
        ref={ref}
        {...mergeProps(filterDOMProps(props as any), ariaProps)}
        {...renderProps}
        data-level={level}>
        <div role="gridcell" aria-colindex={1}>
          {renderProps.children}
        </div>
      </div>
    </>
  );
});

function convertExpanded(expanded: 'all' | Iterable<Key>): 'all' | Set<Key> {
  if (!expanded) {
    return new Set<Key>();
  }

  return expanded === 'all'
    ? 'all'
    : new Set(expanded);
}
interface TreeGridCollectionOptions {
  expandedKeys: Set<Key>
}

interface FlattenedTree<T> {
  flattenedRows: Node<T>[],
  keyMap: Map<Key, CollectionNode<T>>
}

function flattenTree<T>(collection: TreeCollection<T>, opts: TreeGridCollectionOptions): FlattenedTree<T> {
  let {
    expandedKeys = new Set()
  } = opts;
  let keyMap: Map<Key, CollectionNode<T>> = new Map();
  let flattenedRows: Node<T>[] = [];

  let visitNode = (node: Node<T>) => {
    if (node.type === 'item' || node.type === 'loader') {
      let parentKey = node?.parentKey;
      let clone = {...node};
      if (parentKey != null) {
        // TODO: assumes that non item content node (aka TreeItemContent always placed before Collection) will be always placed before the child rows. If we can't make this assumption then we can filter out
        // every non-item per level and assign indicies based off the node's position in said filtered array
        let hasContentNode = [...collection.getChildren(parentKey)][0].type !== 'item';
        if (hasContentNode) {
          clone.index = node?.index != null ? node?.index - 1 : 0;
        }

        // For loader nodes that have a parent (aka non-root level loaders), these need their levels incremented by 1 for parity with their sibiling rows
        // (Collection only increments the level if it is a "item" type node).
        if (node.type === 'loader') {
          clone.level = node.level + 1;
        }

        keyMap.set(clone.key, clone as CollectionNode<T>);
      } else {
        keyMap.set(node.key, node as CollectionNode<T>);
      }

      if (node.level === 0 || (parentKey != null && expandedKeys.has(parentKey) && flattenedRows.find(row => row.key === parentKey))) {
        // Grab the modified node from the key map so our flattened list and modified key map point to the same nodes
        flattenedRows.push(keyMap.get(node.key) || node);
      }
    } else if (node.type !== null) {
      keyMap.set(node.key, node as CollectionNode<T>);
    }

    for (let child of collection.getChildren(node.key)) {
      visitNode(child);
    }
  };

  for (let node of collection) {
    visitNode(node);
  }

  return {
    flattenedRows,
    keyMap
  };
}

export function TreeDropIndicatorWrapper(props: DropIndicatorProps, ref: ForwardedRef<HTMLElement>) {
  ref = useObjectRef(ref);
  let {dragAndDropHooks, dropState} = useContext(DragAndDropContext)!;
  let {dropIndicatorProps, isHidden, isDropTarget} = dragAndDropHooks!.useDropIndicator!(
    props,
    dropState!,
    ref
  );

  if (isHidden) {
    return null;
  }
  return (
    <TreeDropIndicatorForwardRef {...props} dropIndicatorProps={dropIndicatorProps} isDropTarget={isDropTarget} ref={ref} />
  );
}

interface TreeDropIndicatorProps extends DropIndicatorProps {
  dropIndicatorProps: React.HTMLAttributes<HTMLElement>,
  isDropTarget: boolean
}

function TreeDropIndicator(props: TreeDropIndicatorProps, ref: ForwardedRef<HTMLElement>) {
  let {
    dropIndicatorProps,
    isDropTarget,
    ...otherProps
  } = props;
  let renderProps = useRenderProps({
    ...otherProps,
    defaultClassName: 'react-aria-DropIndicator',
    values: {
      isDropTarget
    }
  });
  return (
    <div
      {...dropIndicatorProps}
      {...renderProps}
      // eslint-disable-next-line
      role="option"
      ref={ref as RefObject<HTMLDivElement | null>}
      data-drop-target={isDropTarget || undefined} />
  );
}

const TreeDropIndicatorForwardRef = forwardRef(TreeDropIndicator);<|MERGE_RESOLUTION|>--- conflicted
+++ resolved
@@ -21,12 +21,7 @@
 import {DragAndDropHooks} from './useDragAndDrop';
 import {DraggableCollectionState, DroppableCollectionState, Collection as ICollection, Node, SelectionBehavior, TreeState, useTreeState} from 'react-stately';
 import {filterDOMProps, useObjectRef} from '@react-aria/utils';
-<<<<<<< HEAD
-import React, {createContext, ForwardedRef, forwardRef, HTMLAttributes, JSX, ReactNode, useContext, useEffect, useMemo, useRef} from 'react';
-=======
-import {Collection as ICollection, Node, SelectionBehavior, TreeState, useTreeState} from 'react-stately';
-import React, {createContext, ForwardedRef, forwardRef, ReactNode, useContext, useEffect, useMemo, useRef} from 'react';
->>>>>>> 1457dedc
+import React, {createContext, ForwardedRef, forwardRef, JSX, ReactNode, useContext, useEffect, useMemo, useRef} from 'react';
 import {useControlledState} from '@react-stately/utils';
 
 class TreeCollection<T> implements ICollection<Node<T>> {
@@ -307,18 +302,12 @@
   }
 
   return (
-<<<<<<< HEAD
     <>
       <FocusScope>
         <div
           {...filterDOMProps(props)}
           {...renderProps}
-          {...mergeProps(
-            gridProps,
-            focusProps,
-            emptyStatePropOverrides,
-            droppableCollection?.collectionProps
-          )}
+          {...mergeProps(gridProps, focusProps, droppableCollection?.collectionProps)}
           ref={ref}
           slot={props.slot || undefined}
           onScroll={props.onScroll}
@@ -343,31 +332,6 @@
       </FocusScope>
       {dragPreview}
     </>
-=======
-    <FocusScope>
-      <div
-        {...filterDOMProps(props)}
-        {...renderProps}
-        {...mergeProps(gridProps, focusProps)}
-        ref={ref}
-        slot={props.slot || undefined}
-        onScroll={props.onScroll}
-        data-empty={state.collection.size === 0 || undefined}
-        data-focused={isFocused || undefined}
-        data-focus-visible={isFocusVisible || undefined}>
-        <Provider
-          values={[
-            [TreeStateContext, state]
-          ]}>
-          <CollectionRoot
-            collection={state.collection}
-            persistedKeys={usePersistedKeys(state.selectionManager.focusedKey)}
-            scrollRef={ref} />
-        </Provider>
-        {emptyState}
-      </div>
-    </FocusScope>
->>>>>>> 1457dedc
   );
 }
 
