/*
 * Copyright 2024 Adobe. All rights reserved.
 * This file is licensed to you under the Apache License, Version 2.0 (the "License");
 * you may not use this file except in compliance with the License. You may obtain a copy
 * of the License at http://www.apache.org/licenses/LICENSE-2.0
 *
 * Unless required by applicable law or agreed to in writing, software distributed under
 * the License is distributed on an "AS IS" BASIS, WITHOUT WARRANTIES OR REPRESENTATIONS
 * OF ANY KIND, either express or implied. See the License for the specific language
 * governing permissions and limitations under the License.
 */

import {AriaTreeItemOptions, AriaTreeProps, DraggableItemResult, DropIndicatorAria, DropIndicatorProps, DroppableCollectionResult, FocusScope, ListKeyboardDelegate, mergeProps, useCollator, useFocusRing,  useGridListSelectionCheckbox, useHover, useId, useLocale, useTree, useTreeItem, useVisuallyHidden} from 'react-aria';
import {ButtonContext} from './Button';
import {CheckboxContext} from './RSPContexts';
import {Collection, CollectionBuilder, CollectionNode, createBranchComponent, createLeafComponent, useCachedChildren} from '@react-aria/collections';
import {CollectionProps, CollectionRendererContext, DefaultCollectionRenderer, ItemRenderProps} from './Collection';
import {ContextValue, DEFAULT_SLOT, Provider, RenderProps, ScrollableProps, SlotProps, StyleRenderProps, useContextProps, useRenderProps} from './utils';
import {DisabledBehavior, DragPreviewRenderer, Expandable, forwardRefType, HoverEvents, Key, LinkDOMProps, MultipleSelection, RefObject, SelectionMode} from '@react-types/shared';
import {DragAndDropContext, DropIndicatorContext, useDndPersistedKeys, useRenderDropIndicator} from './DragAndDrop';
import {DragAndDropHooks} from './useDragAndDrop';
import {DraggableCollectionState, DroppableCollectionState, Collection as ICollection, Node, SelectionBehavior, TreeState, useTreeState} from 'react-stately';
import {filterDOMProps, inertValue, LoadMoreSentinelProps, UNSTABLE_useLoadMoreSentinel, useObjectRef} from '@react-aria/utils';
import React, {createContext, ForwardedRef, forwardRef, JSX, ReactNode, useContext, useEffect, useMemo, useRef, useState} from 'react';
import {TreeDropTargetDelegate} from './TreeDropTargetDelegate';
import {useControlledState} from '@react-stately/utils';

class TreeCollection<T> implements ICollection<Node<T>> {
  private flattenedRows: Node<T>[];
  private keyMap: Map<Key, CollectionNode<T>> = new Map();

  constructor(opts) {
    let {collection, expandedKeys} = opts;
    let {flattenedRows, keyMap} = flattenTree<T>(collection, {expandedKeys});
    this.flattenedRows = flattenedRows;
    // Use generated keyMap because it contains the modified collection nodes (aka it adjusts the indexes so that they ignore the existence of the Content items)
    this.keyMap = keyMap;
  }

  // TODO: should this collection's getters reflect the flattened structure or the original structure
  // If we respresent the flattened structure, it is easier for the keyboard nav but harder to find all the nodes
  *[Symbol.iterator]() {
    yield* this.flattenedRows;
  }

  get size() {
    return this.flattenedRows.length;
  }

  getKeys() {
    return this.keyMap.keys();
  }

  getItem(key: Key): Node<T> | null {
    return this.keyMap.get(key) || null;
  }

  at(idx: number) {
    return this.flattenedRows[idx];
  }

  getFirstKey() {
    return this.flattenedRows[0]?.key;
  }

  getLastKey() {
    return this.flattenedRows[this.size - 1]?.key;
  }

  getKeyAfter(key: Key) {
    let index = this.flattenedRows.findIndex(row => row.key === key);
    return this.flattenedRows[index + 1]?.key;
  }

  getKeyBefore(key: Key) {
    let index = this.flattenedRows.findIndex(row => row.key === key);
    return this.flattenedRows[index - 1]?.key;
  }

  // Note that this will return Content nodes in addition to nested TreeItems
  getChildren(key: Key): Iterable<Node<T>> {
    let keyMap = this.keyMap;
    return {
      *[Symbol.iterator]() {
        let parent = keyMap.get(key);
        let node = parent?.firstChildKey != null ? keyMap.get(parent.firstChildKey) : null;
        while (node) {
          yield node as Node<T>;
          node = node.nextKey != null ? keyMap.get(node.nextKey) : undefined;
        }
      }
    };
  }

  getTextValue(key: Key): string {
    let item = this.getItem(key);
    return item ? item.textValue : '';
  }
}

export interface TreeRenderProps {
  /**
   * Whether the tree has no items and should display its empty state.
   * @selector [data-empty]
   */
  isEmpty: boolean,
  /**
   * Whether the tree is currently focused.
   * @selector [data-focused]
   */
  isFocused: boolean,
  /**
   * Whether the tree is currently keyboard focused.
   * @selector [data-focus-visible]
   */
  isFocusVisible: boolean,
  /**
   * The type of selection that is allowed in the collection.
   * @selector [data-selection-mode="single | multiple"]
   */
  selectionMode: SelectionMode,
  /**
   * Whether the tree allows dragging.
   * @selector [data-allows-dragging]
   */
  allowsDragging: boolean,
  /**
   * State of the tree.
   */
  state: TreeState<unknown>
}

export interface TreeEmptyStateRenderProps extends Omit<TreeRenderProps, 'isEmpty'> {}

export interface TreeProps<T> extends Omit<AriaTreeProps<T>, 'children'>, MultipleSelection, CollectionProps<T>, StyleRenderProps<TreeRenderProps>, SlotProps, ScrollableProps<HTMLDivElement>, Expandable {
  /** How multiple selection should behave in the tree. */
  selectionBehavior?: SelectionBehavior,
  /** Provides content to display when there are no items in the list. */
  renderEmptyState?: (props: TreeEmptyStateRenderProps) => ReactNode,
  /**
   * Whether `disabledKeys` applies to all interactions, or only selection.
   * @default 'all'
   */
  disabledBehavior?: DisabledBehavior,
  /** The drag and drop hooks returned by `useDragAndDrop` used to enable drag and drop behavior for the Tree. */
  dragAndDropHooks?: DragAndDropHooks
}


export const TreeContext = createContext<ContextValue<TreeProps<any>, HTMLDivElement>>(null);
export const TreeStateContext = createContext<TreeState<any> | null>(null);

/**
 * A tree provides users with a way to navigate nested hierarchical information, with support for keyboard navigation
 * and selection.
 */
export const Tree = /*#__PURE__*/ (forwardRef as forwardRefType)(function Tree<T extends object>(props: TreeProps<T>, ref: ForwardedRef<HTMLDivElement>) {
  // Render the portal first so that we have the collection by the time we render the DOM in SSR.
  [props, ref] = useContextProps(props, ref, TreeContext);

  return (
    <CollectionBuilder content={<Collection {...props} />}>
      {collection => <TreeInner props={props} collection={collection} treeRef={ref} />}
    </CollectionBuilder>
  );
});

const EXPANSION_KEYS = {
  'expand': {
    ltr: 'ArrowRight',
    rtl: 'ArrowLeft'
  },
  'collapse': {
    ltr: 'ArrowLeft',
    rtl: 'ArrowRight'
  }
};

interface TreeInnerProps<T extends object> {
  props: TreeProps<T>,
  collection: ICollection<unknown>,
  treeRef: RefObject<HTMLDivElement | null>
}

function TreeInner<T extends object>({props, collection, treeRef: ref}: TreeInnerProps<T>) {
  const {dragAndDropHooks} = props;
  let {direction} = useLocale();
  let collator = useCollator({usage: 'search', sensitivity: 'base'});
  let hasDragHooks = !!dragAndDropHooks?.useDraggableCollectionState;
  let hasDropHooks = !!dragAndDropHooks?.useDroppableCollectionState;
  let dragHooksProvided = useRef(hasDragHooks);
  let dropHooksProvided = useRef(hasDropHooks);

  useEffect(() => {
    if (dragHooksProvided.current !== hasDragHooks) {
      console.warn('Drag hooks were provided during one render, but not another. This should be avoided as it may produce unexpected behavior.');
    }
    if (dropHooksProvided.current !== hasDropHooks) {
      console.warn('Drop hooks were provided during one render, but not another. This should be avoided as it may produce unexpected behavior.');
    }
  }, [hasDragHooks, hasDropHooks]);
  let {
    selectionMode = 'none',
    expandedKeys: propExpandedKeys,
    defaultExpandedKeys: propDefaultExpandedKeys,
    onExpandedChange,
    disabledBehavior = 'all'
  } = props;
  let {CollectionRoot, isVirtualized, layoutDelegate,  dropTargetDelegate: ctxDropTargetDelegate} = useContext(CollectionRendererContext);

  // Kinda annoying that we have to replicate this code here as well as in useTreeState, but don't want to add
  // flattenCollection stuff to useTreeState. Think about this later
  let [expandedKeys, setExpandedKeys] = useControlledState(
    propExpandedKeys ? convertExpanded(propExpandedKeys) : undefined,
    propDefaultExpandedKeys ? convertExpanded(propDefaultExpandedKeys) : new Set(),
    onExpandedChange
  );

  let flattenedCollection = useMemo(() => {
    return new TreeCollection<object>({collection, expandedKeys});
  }, [collection, expandedKeys]);

  let state = useTreeState({
    ...props,
    selectionMode,
    expandedKeys,
    onExpandedChange: setExpandedKeys,
    collection: flattenedCollection,
    children: undefined,
    disabledBehavior
  });

  let {gridProps} = useTree({
    ...props,
    isVirtualized,
    layoutDelegate
  }, state, ref);

  let dragState: DraggableCollectionState | undefined = undefined;
  let dropState: DroppableCollectionState | undefined = undefined;
  let droppableCollection: DroppableCollectionResult | undefined = undefined;
  let isRootDropTarget = false;
  let dragPreview: JSX.Element | null = null;
  let preview = useRef<DragPreviewRenderer>(null);

  if (hasDragHooks && dragAndDropHooks) {
    dragState = dragAndDropHooks.useDraggableCollectionState!({
      collection: state.collection,
      selectionManager: state.selectionManager,
      preview: dragAndDropHooks.renderDragPreview ? preview : undefined
    });
    dragAndDropHooks.useDraggableCollection!({}, dragState, ref);

    let DragPreview = dragAndDropHooks.DragPreview!;
    dragPreview = dragAndDropHooks.renderDragPreview
      ? <DragPreview ref={preview}>{dragAndDropHooks.renderDragPreview}</DragPreview>
      : null;
  }

  let [treeDropTargetDelegate] = useState(() => new TreeDropTargetDelegate());
  if (hasDropHooks && dragAndDropHooks) {
    dropState = dragAndDropHooks.useDroppableCollectionState!({
      collection: state.collection,
      selectionManager: state.selectionManager
    });
    let dropTargetDelegate = dragAndDropHooks.dropTargetDelegate || ctxDropTargetDelegate || new dragAndDropHooks.ListDropTargetDelegate(state.collection, ref, {direction});
    treeDropTargetDelegate.setup(dropTargetDelegate, state, direction);

    let keyboardDelegate =
      new ListKeyboardDelegate({
        collection: state.collection,
        collator,
        ref,
        disabledKeys: state.selectionManager.disabledKeys,
        disabledBehavior: state.selectionManager.disabledBehavior,
        direction,
        layoutDelegate
      });
    droppableCollection = dragAndDropHooks.useDroppableCollection!(
      {
        keyboardDelegate,
        dropTargetDelegate: treeDropTargetDelegate,
        onDropActivate: (e) => {
          // Expand collapsed item when dragging over. For keyboard, allow collapsing.
          if (e.target.type === 'item') {
            let key = e.target.key;
            let item = state.collection.getItem(key);
            let isExpanded = expandedKeys !== 'all' && expandedKeys.has(key);
            if (item && item.hasChildNodes && (!isExpanded || dragAndDropHooks?.isVirtualDragging?.())) {
              state.toggleKey(key);
            }
          }
        },
        onKeyDown: e => {
          let target = dropState?.target;
          if (target && target.type === 'item' && target.dropPosition === 'on') {
            let item = state.collection.getItem(target.key);
            if ((e.key === EXPANSION_KEYS['expand'][direction]) && item?.hasChildNodes && !state.expandedKeys.has(target.key)) {
              state.toggleKey(target.key);
            } else if ((e.key === EXPANSION_KEYS['collapse'][direction]) && item?.hasChildNodes && state.expandedKeys.has(target.key)) {
              state.toggleKey(target.key);
            }
          }
        }
      },
      dropState,
      ref
    );

    // Prevent dropping items onto themselves or their descendants
    let originalGetDropOperation = dropState.getDropOperation;
    dropState.getDropOperation = (options) => {
      let {target, isInternal} = options;
      let currentDraggingKeys = dragState?.draggingKeys ?? new Set();

      if (isInternal && target.type === 'item' && currentDraggingKeys.size > 0) {
        if (currentDraggingKeys.has(target.key) && target.dropPosition === 'on') {
          return 'cancel';
        }

        let currentKey: Key | null = target.key;
        while (currentKey != null) {
          let item = state.collection.getItem(currentKey);
          let parentKey = item?.parentKey;
          if (parentKey != null && currentDraggingKeys.has(parentKey)) {
            return 'cancel';
          }
          currentKey = parentKey ?? null;
        }
      }

      return originalGetDropOperation(options);
    };

    isRootDropTarget = dropState.isDropTarget({type: 'root'});
  }

  let isTreeDraggable = !!(hasDragHooks && !dragState?.isDisabled);

  let {focusProps, isFocused, isFocusVisible} = useFocusRing();
  let renderValues = {
    isEmpty: state.collection.size === 0,
    isFocused,
    isFocusVisible,
    isDropTarget: isRootDropTarget,
    selectionMode: state.selectionManager.selectionMode,
    allowsDragging: !!isTreeDraggable,
    state
  };

  let renderProps = useRenderProps({
    className: props.className,
    style: props.style,
    defaultClassName: 'react-aria-Tree',
    values: renderValues
  });

  let emptyState: ReactNode = null;
  if (state.collection.size === 0 && props.renderEmptyState) {
    // eslint-disable-next-line @typescript-eslint/no-unused-vars
    let {isEmpty, ...values} = renderValues;
    let content = props.renderEmptyState({...values});
    let treeGridRowProps = {
      'aria-level': 1,
      'aria-posinset': 1,
      'aria-setsize': 1
    };

    emptyState = (
      <div role="row" style={{display: 'contents'}} {...treeGridRowProps}>
        <div role="gridcell" style={{display: 'contents'}}>
          {content}
        </div>
      </div>
    );
  }

  return (
    <>
      <FocusScope>
        <div
          {...filterDOMProps(props)}
          {...renderProps}
          {...mergeProps(gridProps, focusProps, droppableCollection?.collectionProps)}
          ref={ref}
          slot={props.slot || undefined}
          onScroll={props.onScroll}
          data-empty={state.collection.size === 0 || undefined}
          data-focused={isFocused || undefined}
          data-drop-target={isRootDropTarget || undefined}
          data-focus-visible={isFocusVisible || undefined}
          data-selection-mode={state.selectionManager.selectionMode === 'none' ? undefined : state.selectionManager.selectionMode}
          data-allows-dragging={!!isTreeDraggable || undefined}>
          <Provider
            values={[
              [TreeStateContext, state],
              [DragAndDropContext, {dragAndDropHooks, dragState, dropState}],
              [DropIndicatorContext, {render: TreeDropIndicatorWrapper}]
            ]}>
            {hasDropHooks && <RootDropIndicator />}
            <CollectionRoot
              collection={state.collection}
              persistedKeys={useDndPersistedKeys(state.selectionManager, dragAndDropHooks, dropState)}
              scrollRef={ref}
              renderDropIndicator={useRenderDropIndicator(dragAndDropHooks, dropState)} />
          </Provider>
          {emptyState}
        </div>
      </FocusScope>
      {dragPreview}
    </>
  );
}

// TODO: readd the rest of the render props when tree supports them
export interface TreeItemRenderProps extends ItemRenderProps {
  /**
   * Whether the tree item is expanded.
   * @selector [data-expanded]
   */
  isExpanded: boolean,
  /**
   * Whether the tree item has child tree items.
   * @selector [data-has-child-items]
   */
  hasChildItems: boolean,
  /**
   * What level the tree item has within the tree.
   * @selector [data-level="number"]
   */
  level: number,
  /**
   * Whether the tree item's children have keyboard focus.
   * @selector [data-focus-visible-within]
   */
  isFocusVisibleWithin: boolean,
  /** The state of the tree. */
  state: TreeState<unknown>,
  /** The unique id of the tree row. */
  id: Key
}

export interface TreeItemContentRenderProps extends TreeItemRenderProps {}

// The TreeItemContent is the one that accepts RenderProps because we would get much more complicated logic in TreeItem otherwise since we'd
// need to do a bunch of check to figure out what is the Content and what are the actual collection elements (aka child rows) of the TreeItem
export interface TreeItemContentProps extends Pick<RenderProps<TreeItemContentRenderProps>, 'children'> {}

export const TreeItemContent = /*#__PURE__*/ createLeafComponent('content', function TreeItemContent(props: TreeItemContentProps) {
  let values = useContext(TreeItemContentContext)!;
  let renderProps = useRenderProps({
    children: props.children,
    values
  });
  return (
    <CollectionRendererContext.Provider value={DefaultCollectionRenderer}>
      {renderProps.children}
    </CollectionRendererContext.Provider>
  );
});

export const TreeItemContentContext = createContext<TreeItemContentRenderProps | null>(null);

export interface TreeItemProps<T = object> extends StyleRenderProps<TreeItemRenderProps>, LinkDOMProps, HoverEvents, Pick<AriaTreeItemOptions, 'hasChildItems'> {
  /** The unique id of the tree row. */
  id?: Key,
  /** The object value that this tree item represents. When using dynamic collections, this is set automatically. */
  value?: T,
  /** A string representation of the tree item's contents, used for features like typeahead. */
  textValue: string,
  /** An accessibility label for this tree item. */
  'aria-label'?: string,
  /** The content of the tree item along with any nested children. Supports static nested tree items or use of a Collection to dynamically render nested tree items. */
  children: ReactNode,
  /** Whether the item is disabled. */
  isDisabled?: boolean,
  /**
   * Handler that is called when a user performs an action on this tree item. The exact user event depends on
   * the collection's `selectionBehavior` prop and the interaction modality.
   */
  onAction?: () => void
}

/**
 * A TreeItem represents an individual item in a Tree.
 */
export const TreeItem = /*#__PURE__*/ createBranchComponent('item', <T extends object>(props: TreeItemProps<T>, ref: ForwardedRef<HTMLDivElement>, item: Node<T>) => {
  let state = useContext(TreeStateContext)!;
  ref = useObjectRef<HTMLDivElement>(ref);
  let {dragAndDropHooks, dragState, dropState} = useContext(DragAndDropContext)!;

  // TODO: remove this when we support description in tree row
  // eslint-disable-next-line @typescript-eslint/no-unused-vars
  let {rowProps, gridCellProps, expandButtonProps, descriptionProps, ...states} = useTreeItem({
    node: item,
    shouldSelectOnPressUp: !!dragState
  }, state, ref);
  let isExpanded = rowProps['aria-expanded'] === true;
  let hasChildItems = props.hasChildItems || [...state.collection.getChildren!(item.key)]?.length > 1;;
  let level = rowProps['aria-level'] || 1;

  let {hoverProps, isHovered} = useHover({
    isDisabled: !states.allowsSelection && !states.hasAction,
    onHoverStart: props.onHoverStart,
    onHoverChange: props.onHoverChange,
    onHoverEnd: props.onHoverEnd
  });

  let {isFocusVisible, focusProps} = useFocusRing();
  let {
    isFocusVisible: isFocusVisibleWithin,
    focusProps: focusWithinProps
  } = useFocusRing({within: true});
  let {checkboxProps} = useGridListSelectionCheckbox(
    {key: item.key},
    state
  );

  let draggableItem: DraggableItemResult | null = null;
  if (dragState && dragAndDropHooks) {
    draggableItem = dragAndDropHooks.useDraggableItem!({key: item.key, hasDragButton: true}, dragState);
  }

  let dropIndicator: DropIndicatorAria | null = null;
  let expandButtonRef = useRef<HTMLButtonElement>(null);
  let dropIndicatorRef = useRef<HTMLDivElement>(null);
  let activateButtonRef = useRef<HTMLDivElement>(null);
  let {visuallyHiddenProps} = useVisuallyHidden();
  if (dropState && dragAndDropHooks) {
    dropIndicator = dragAndDropHooks.useDropIndicator!({
      target: {type: 'item', key: item.key, dropPosition: 'on'},
      activateButtonRef
    }, dropState, dropIndicatorRef);
  }

  let isDragging = dragState && dragState.isDragging(item.key);
  let isDropTarget = dropIndicator?.isDropTarget;

  let selectionMode = state.selectionManager.selectionMode;
  let selectionBehavior = state.selectionManager.selectionBehavior;
  let renderPropValues = React.useMemo<TreeItemContentRenderProps>(() => ({
    ...states,
    isHovered,
    isFocusVisible,
    isExpanded,
    hasChildItems,
    level,
    selectionMode,
    selectionBehavior,
    isFocusVisibleWithin,
    state,
    id: item.key,
    allowsDragging: !!dragState,
    isDragging,
    isDropTarget
  }), [states, isHovered, isFocusVisible, isExpanded, hasChildItems, level, isFocusVisibleWithin, state, item.key, dragState, isDragging, isDropTarget, selectionBehavior, selectionMode]);

  let renderProps = useRenderProps({
    ...props,
    id: undefined,
    children: item.rendered,
    defaultClassName: 'react-aria-TreeItem',
    defaultStyle: {
      // @ts-ignore
      '--tree-item-level': level
    },
    values: renderPropValues
  });

  useEffect(() => {
    if (!item.textValue && process.env.NODE_ENV !== 'production') {
      console.warn('A `textValue` prop is required for <TreeItem> elements in order to support accessibility features such as type to select.');
    }
  }, [item.textValue]);

  useEffect(() => {
    if (hasChildItems && !expandButtonRef.current && process.env.NODE_ENV !== 'production') {
      console.warn('Expandable tree items must contain a expand button so screen reader users can expand/collapse the item.');
    }
  // eslint-disable-next-line
  }, []);

  let dragButtonRef = useRef<HTMLButtonElement>(null);
  useEffect(() => {
    if (dragState && !dragButtonRef.current && process.env.NODE_ENV !== 'production') {
      console.warn('Draggable items in a Tree must contain a <Button slot="drag"> element so that keyboard and screen reader users can drag them.');
    }
  // eslint-disable-next-line
  }, []);

  let children = useCachedChildren({
    items: state.collection.getChildren!(item.key),
    children: item => {
      switch (item.type) {
        case 'content': {
          return item.render!(item);
        }
        // Skip item since we don't render the nested rows as children of the parent row, the flattened collection
        // will render them each as siblings instead
        case 'loader':
        case 'item':
          return <></>;
        default:
          throw new Error('Unsupported element type in TreeRow: ' + item.type);
      }
    }
  });

  let activateButtonId = useId();

  return (
    <>
      {dropIndicator && !dropIndicator.isHidden && (
        <div
          role="row"
          aria-level={rowProps['aria-level']}
          aria-expanded={rowProps['aria-expanded']}
          aria-label={dropIndicator.dropIndicatorProps['aria-label']}>
          <div role="gridcell" aria-colindex={1} style={{display: 'contents'}}>
            <div role="button" {...visuallyHiddenProps} {...dropIndicator.dropIndicatorProps} ref={dropIndicatorRef} />
            {rowProps['aria-expanded'] != null ? (
              // Button to allow touch screen reader users to expand the item while dragging.
              <div
                role="button"
                {...visuallyHiddenProps}
                id={activateButtonId}
                aria-label={expandButtonProps['aria-label']}
                aria-labelledby={`${activateButtonId} ${rowProps.id}`}
                tabIndex={-1}
                ref={activateButtonRef} />
            ) : null}
          </div>
        </div>
      )}
      <div
        {...mergeProps(
          filterDOMProps(props as any),
          rowProps,
          focusProps,
          hoverProps,
          focusWithinProps,
          draggableItem?.dragProps
        )}
        {...renderProps}
        ref={ref}
        // TODO: missing selectionBehavior, hasAction and allowsSelection data attribute equivalents (available in renderProps). Do we want those?
        data-expanded={(hasChildItems && isExpanded) || undefined}
        data-has-child-items={hasChildItems || undefined}
        data-level={level}
        data-selected={states.isSelected || undefined}
        data-disabled={states.isDisabled || undefined}
        data-hovered={isHovered || undefined}
        data-focused={states.isFocused || undefined}
        data-focus-visible={isFocusVisible || undefined}
        data-pressed={states.isPressed || undefined}
        data-selection-mode={state.selectionManager.selectionMode === 'none' ? undefined : state.selectionManager.selectionMode}
        data-allows-dragging={!!dragState || undefined}
        data-dragging={isDragging || undefined}
        data-drop-target={isDropTarget || undefined}>
        <div {...gridCellProps} style={{display: 'contents'}}>
          <Provider
            values={[
              [CheckboxContext, {
                slots: {
                  selection: checkboxProps
                }
              }],
              // TODO: support description in the tree row
              // TODO: don't think I need to pass isExpanded to the button here since it can be sourced from the renderProps? Might be worthwhile passing it down?
              [ButtonContext, {
                slots: {
                  [DEFAULT_SLOT]: {},
                  chevron: {
                    ...expandButtonProps,
                    ref: expandButtonRef
                  },
                  drag: {
                    ...draggableItem?.dragButtonProps,
                    ref: dragButtonRef,
                    style: {
                      pointerEvents: 'none'
                    }
                  }
                }
              }],
              [TreeItemContentContext, {
                ...renderPropValues
              }]
            ]}>
            {children}
          </Provider>
        </div>
      </div>
    </>
  );
});

<<<<<<< HEAD
export interface UNSTABLE_TreeLoadingSentinelRenderProps extends Pick<TreeItemRenderProps, 'isFocused' | 'isFocusVisible'> {
=======
export interface UNSTABLE_TreeLoadingIndicatorRenderProps {
>>>>>>> 6173beb4
  /**
   * What level the tree item has within the tree.
   * @selector [data-level]
   */
  level: number
}

export interface TreeLoadingSentinelProps extends Omit<LoadMoreSentinelProps, 'collection'>, RenderProps<UNSTABLE_TreeLoadingSentinelRenderProps> {
  /**
   * The load more spinner to render when loading additional items.
   */
  children?: ReactNode | ((values: UNSTABLE_TreeLoadingSentinelRenderProps & {defaultChildren: ReactNode | undefined}) => ReactNode),
  /**
   * Whether or not the loading spinner should be rendered or not.
   */
  isLoading?: boolean
}

export const UNSTABLE_TreeLoadingSentinel = createLeafComponent('loader', function TreeLoadingSentinel<T extends object>(props: TreeLoadingSentinelProps,  ref: ForwardedRef<HTMLDivElement>, item: Node<T>) {
  let state = useContext(TreeStateContext)!;
<<<<<<< HEAD
  let {isLoading, onLoadMore, scrollOffset, ...otherProps} = props;
  let sentinelRef = useRef(null);
  let memoedLoadMoreProps = useMemo(() => ({
    onLoadMore,
    // TODO: this collection will update anytime a row is expanded/collapsed becaused the flattenedRows will change.
    // This means onLoadMore will trigger but that might be ok cause the user should have logic to handle multiple loadMore calls
    collection: state?.collection,
    sentinelRef,
    scrollOffset
  }), [onLoadMore, scrollOffset, state?.collection]);
  UNSTABLE_useLoadMoreSentinel(memoedLoadMoreProps, sentinelRef);

  ref = useObjectRef<HTMLDivElement>(ref);
  let {rowProps, gridCellProps, ...states} = useTreeItem({node: item}, state, ref);
=======
  // This loader row is is non-interactable, but we want the same aria props calculated as a typical row
  // @ts-ignore
  let {rowProps} = useTreeItem({node: item}, state, ref);
>>>>>>> 6173beb4
  let level = rowProps['aria-level'] || 1;

  let ariaProps = {
    'aria-level': rowProps['aria-level'],
    'aria-posinset': rowProps['aria-posinset'],
    'aria-setsize': rowProps['aria-setsize']
  };

  let renderProps = useRenderProps({
    ...otherProps,
    id: undefined,
    children: item.rendered,
    defaultClassName: 'react-aria-TreeLoader',
    values: {
      level
    }
  });

  return (
    <>
<<<<<<< HEAD
      {/* Alway render the sentinel. For now onus is on the user for styling when using flex + gap (this would introduce a gap even though it doesn't take room) */}
      {/* @ts-ignore - compatibility with React < 19 */}
      <div style={{position: 'relative', width: 0, height: 0}} inert={inertValue(true)} >
        <div data-testid="loadMoreSentinel" ref={sentinelRef} style={{position: 'absolute', height: 1, width: 1}} />
=======
      <div
        role="row"
        ref={ref}
        {...mergeProps(filterDOMProps(props as any), ariaProps)}
        {...renderProps}
        data-level={level}>
        <div role="gridcell" aria-colindex={1}>
          {renderProps.children}
        </div>
>>>>>>> 6173beb4
      </div>
      {isLoading && renderProps.children && (
        <div
          ref={ref}
          {...mergeProps(filterDOMProps(props as any), ariaProps, focusProps)}
          {...renderProps}
          data-key={rowProps['data-key']}
          data-collection={rowProps['data-collection']}
          data-focused={states.isFocused || undefined}
          data-focus-visible={isFocusVisible || undefined}
          data-level={level}>
          <div {...gridCellProps}>
            {renderProps.children}
          </div>
        </div>
      )}
    </>
  );
});

function convertExpanded(expanded: 'all' | Iterable<Key>): 'all' | Set<Key> {
  if (!expanded) {
    return new Set<Key>();
  }

  return expanded === 'all'
    ? 'all'
    : new Set(expanded);
}
interface TreeGridCollectionOptions {
  expandedKeys: Set<Key>
}

interface FlattenedTree<T> {
  flattenedRows: Node<T>[],
  keyMap: Map<Key, CollectionNode<T>>
}

function flattenTree<T>(collection: TreeCollection<T>, opts: TreeGridCollectionOptions): FlattenedTree<T> {
  let {
    expandedKeys = new Set()
  } = opts;
  let keyMap: Map<Key, CollectionNode<T>> = new Map();
  let flattenedRows: Node<T>[] = [];

  let visitNode = (node: Node<T>) => {
    if (node.type === 'item' || node.type === 'loader') {
      let parentKey = node?.parentKey;
      let clone = {...node};
      if (parentKey != null) {
        // TODO: assumes that non item content node (aka TreeItemContent always placed before Collection) will be always placed before the child rows. If we can't make this assumption then we can filter out
        // every non-item per level and assign indicies based off the node's position in said filtered array
        let hasContentNode = [...collection.getChildren(parentKey)][0].type !== 'item';
        if (hasContentNode) {
          clone.index = node?.index != null ? node?.index - 1 : 0;
        }

        // For loader nodes that have a parent (aka non-root level loaders), these need their levels incremented by 1 for parity with their sibiling rows
        // (Collection only increments the level if it is a "item" type node).
        if (node.type === 'loader') {
          clone.level = node.level + 1;
        }

        keyMap.set(clone.key, clone as CollectionNode<T>);
      } else {
        keyMap.set(node.key, node as CollectionNode<T>);
      }

      // Grab the modified node from the key map so our flattened list and modified key map point to the same nodes
      let modifiedNode = keyMap.get(node.key) || node;
      if (modifiedNode.level === 0 || (modifiedNode.parentKey != null && expandedKeys.has(modifiedNode.parentKey) && flattenedRows.find(row => row.key === modifiedNode.parentKey))) {
        flattenedRows.push(modifiedNode);
      }
    } else if (node.type !== null) {
      keyMap.set(node.key, node as CollectionNode<T>);
    }

    for (let child of collection.getChildren(node.key)) {
      visitNode(child);
    }
  };

  for (let node of collection) {
    visitNode(node);
  }

  return {
    flattenedRows,
    keyMap
  };
}

function TreeDropIndicatorWrapper(props: DropIndicatorProps, ref: ForwardedRef<HTMLElement>): JSX.Element | null {
  ref = useObjectRef(ref);
  let {dragAndDropHooks, dropState} = useContext(DragAndDropContext)!;
  let buttonRef = useRef<HTMLDivElement>(null);
  let {dropIndicatorProps, isHidden, isDropTarget} = dragAndDropHooks!.useDropIndicator!(
    props,
    dropState!,
    buttonRef
  );

  if (isHidden) {
    return null;
  }

  let level = dropState && props.target.type === 'item' ? (dropState.collection.getItem(props.target.key)?.level || 0) + 1 : 1;
  return (
    <TreeDropIndicatorForwardRef
      {...props}
      dropIndicatorProps={dropIndicatorProps}
      isDropTarget={isDropTarget}
      ref={ref}
      buttonRef={buttonRef}
      level={level} />
  );
}

interface TreeDropIndicatorProps extends DropIndicatorProps {
  dropIndicatorProps: React.HTMLAttributes<HTMLElement>,
  isDropTarget: boolean,
  buttonRef: RefObject<HTMLDivElement | null>,
  level: number
}

function TreeDropIndicator(props: TreeDropIndicatorProps, ref: ForwardedRef<HTMLElement>) {
  let {
    dropIndicatorProps,
    isDropTarget,
    buttonRef,
    level,
    ...otherProps
  } = props;
  let {visuallyHiddenProps} = useVisuallyHidden();
  let renderProps = useRenderProps({
    ...otherProps,
    defaultClassName: 'react-aria-DropIndicator',
    defaultStyle: {
      position: 'relative',
      // @ts-ignore
      '--tree-item-level': level
    },
    values: {
      isDropTarget
    }
  });

  return (
    <div
      {...renderProps}
      role="row"
      aria-level={level}
      ref={ref as RefObject<HTMLDivElement | null>}
      data-drop-target={isDropTarget || undefined}>
      <div role="gridcell">
        <div {...visuallyHiddenProps} role="button" {...dropIndicatorProps} ref={buttonRef} />
        {renderProps.children}
      </div>
    </div>
  );
}

const TreeDropIndicatorForwardRef = forwardRef(TreeDropIndicator);

function RootDropIndicator() {
  let {dragAndDropHooks, dropState} = useContext(DragAndDropContext);
  let ref = useRef<HTMLDivElement>(null);
  let {dropIndicatorProps} = dragAndDropHooks!.useDropIndicator!({
    target: {type: 'root'}
  }, dropState!, ref);
  let isDropTarget = dropState!.isDropTarget({type: 'root'});
  let {visuallyHiddenProps} = useVisuallyHidden();

  if (!isDropTarget && dropIndicatorProps['aria-hidden']) {
    return null;
  }

  return (
    <div role="row" aria-hidden={dropIndicatorProps['aria-hidden']} style={{position: 'absolute'}}>
      <div role="gridcell">
        <div role="button" {...visuallyHiddenProps} {...dropIndicatorProps} ref={ref} />
      </div>
    </div>
  );
}<|MERGE_RESOLUTION|>--- conflicted
+++ resolved
@@ -695,11 +695,7 @@
   );
 });
 
-<<<<<<< HEAD
-export interface UNSTABLE_TreeLoadingSentinelRenderProps extends Pick<TreeItemRenderProps, 'isFocused' | 'isFocusVisible'> {
-=======
-export interface UNSTABLE_TreeLoadingIndicatorRenderProps {
->>>>>>> 6173beb4
+export interface UNSTABLE_TreeLoadingSentinelRenderProps {
   /**
    * What level the tree item has within the tree.
    * @selector [data-level]
@@ -720,7 +716,6 @@
 
 export const UNSTABLE_TreeLoadingSentinel = createLeafComponent('loader', function TreeLoadingSentinel<T extends object>(props: TreeLoadingSentinelProps,  ref: ForwardedRef<HTMLDivElement>, item: Node<T>) {
   let state = useContext(TreeStateContext)!;
-<<<<<<< HEAD
   let {isLoading, onLoadMore, scrollOffset, ...otherProps} = props;
   let sentinelRef = useRef(null);
   let memoedLoadMoreProps = useMemo(() => ({
@@ -734,15 +729,11 @@
   UNSTABLE_useLoadMoreSentinel(memoedLoadMoreProps, sentinelRef);
 
   ref = useObjectRef<HTMLDivElement>(ref);
-  let {rowProps, gridCellProps, ...states} = useTreeItem({node: item}, state, ref);
-=======
-  // This loader row is is non-interactable, but we want the same aria props calculated as a typical row
-  // @ts-ignore
-  let {rowProps} = useTreeItem({node: item}, state, ref);
->>>>>>> 6173beb4
+  let {rowProps, gridCellProps} = useTreeItem({node: item}, state, ref);
   let level = rowProps['aria-level'] || 1;
 
   let ariaProps = {
+    role: 'row',
     'aria-level': rowProps['aria-level'],
     'aria-posinset': rowProps['aria-posinset'],
     'aria-setsize': rowProps['aria-setsize']
@@ -760,32 +751,16 @@
 
   return (
     <>
-<<<<<<< HEAD
       {/* Alway render the sentinel. For now onus is on the user for styling when using flex + gap (this would introduce a gap even though it doesn't take room) */}
       {/* @ts-ignore - compatibility with React < 19 */}
       <div style={{position: 'relative', width: 0, height: 0}} inert={inertValue(true)} >
         <div data-testid="loadMoreSentinel" ref={sentinelRef} style={{position: 'absolute', height: 1, width: 1}} />
-=======
-      <div
-        role="row"
-        ref={ref}
-        {...mergeProps(filterDOMProps(props as any), ariaProps)}
-        {...renderProps}
-        data-level={level}>
-        <div role="gridcell" aria-colindex={1}>
-          {renderProps.children}
-        </div>
->>>>>>> 6173beb4
       </div>
       {isLoading && renderProps.children && (
         <div
           ref={ref}
-          {...mergeProps(filterDOMProps(props as any), ariaProps, focusProps)}
+          {...mergeProps(filterDOMProps(props as any), ariaProps)}
           {...renderProps}
-          data-key={rowProps['data-key']}
-          data-collection={rowProps['data-collection']}
-          data-focused={states.isFocused || undefined}
-          data-focus-visible={isFocusVisible || undefined}
           data-level={level}>
           <div {...gridCellProps}>
             {renderProps.children}
