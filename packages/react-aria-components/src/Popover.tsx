--- conflicted
+++ resolved
@@ -135,11 +135,8 @@
   isExiting: boolean,
   UNSTABLE_portalContainer?: Element,
   trigger?: string,
-<<<<<<< HEAD
+  dir?: 'ltr' | 'rtl',
   onDismissButtonPress?: () => void
-=======
-  dir?: 'ltr' | 'rtl'
->>>>>>> beb8bd56
 }
 
 function PopoverInner({state, isExiting, UNSTABLE_portalContainer, onDismissButtonPress, ...props}: PopoverInnerProps) {
