/*
 * Copyright 2024 Adobe. All rights reserved.
 * This file is licensed to you under the Apache License, Version 2.0 (the "License");
 * you may not use this file except in compliance with the License. You may obtain a copy
 * of the License at http://www.apache.org/licenses/LICENSE-2.0
 *
 * Unless required by applicable law or agreed to in writing, software distributed under
 * the License is distributed on an "AS IS" BASIS, WITHOUT WARRANTIES OR REPRESENTATIONS
 * OF ANY KIND, either express or implied. See the License for the specific language
 * governing permissions and limitations under the License.
 */

import {CollectionBranchProps, CollectionRenderer, CollectionRendererContext, CollectionRootProps} from './Collection';
import {DropPosition, DropTarget, DropTargetDelegate, ItemDropTarget, Node} from '@react-types/shared';
import {Layout, ReusableView, useVirtualizerState, VirtualizerState} from '@react-stately/virtualizer';
import React, {createContext, ReactElement, ReactNode, useContext, useMemo} from 'react';
import {useScrollView, VirtualizerItem} from '@react-aria/virtualizer';

type View = ReusableView<Node<unknown>, ReactNode>;

export interface LayoutOptionsDelegate<O> {
  useLayoutOptions?(): O
}

interface ILayout<O> extends Layout<Node<unknown>, O>, Partial<DropTargetDelegate>, LayoutOptionsDelegate<O> {}

interface LayoutClass<O> {
  new(): ILayout<O>
}

export interface VirtualizerProps<O> {
  /** The child collection to virtualize (e.g. ListBox, GridList, or Table). */
  children: ReactNode,
  /** The layout object that determines the position and size of the visible elements. */
  layout: LayoutClass<O> | ILayout<O>,
  /** Options for the layout. */
  layoutOptions?: O
}

interface LayoutContextValue {
  layout: ILayout<any>,
  layoutOptions?: any
}

const VirtualizerContext = createContext<VirtualizerState<any, any> | null>(null);
const LayoutContext = createContext<LayoutContextValue | null>(null);

/**
 * A Virtualizer renders a scrollable collection of data using customizable layouts.
 * It supports very large collections by only rendering visible items to the DOM, reusing
 * them as the user scrolls.
 */
<<<<<<< HEAD
export function Virtualizer<O>(props: VirtualizerProps<O>): ReactElement {
  let {children, layout, layoutOptions} = props;
=======
export function Virtualizer<O>(props: VirtualizerProps<O>) {
  let {children, layout: layoutProp, layoutOptions} = props;
  let layout = useMemo(() => typeof layoutProp === 'function' ? new layoutProp() : layoutProp, [layoutProp]);
>>>>>>> 5334df7f
  let renderer: CollectionRenderer = useMemo(() => ({
    isVirtualized: true,
    layoutDelegate: layout,
    dropTargetDelegate: layout.getDropTargetFromPoint ? layout as DropTargetDelegate : undefined,
    CollectionRoot,
    CollectionBranch
  }), [layout]);

  return (
    <CollectionRendererContext.Provider value={renderer}>
      <LayoutContext.Provider value={{layout, layoutOptions}}>
        {children}
      </LayoutContext.Provider>
    </CollectionRendererContext.Provider>
  );
}

function CollectionRoot({collection, persistedKeys, scrollRef, renderDropIndicator}: CollectionRootProps) {
  let {layout, layoutOptions} = useContext(LayoutContext)!;
  let layoutOptions2 = layout.useLayoutOptions?.();
  let state = useVirtualizerState({
    layout,
    collection,
    renderView: (type, item) => {
      return item?.render?.(item);
    },
    onVisibleRectChange(rect) {
      let element = scrollRef?.current;
      if (element) {
        element.scrollLeft = rect.x;
        element.scrollTop = rect.y;
      }
    },
    persistedKeys,
    layoutOptions: useMemo(() => {
      if (layoutOptions && layoutOptions2) {
        return {...layoutOptions, ...layoutOptions2};
      }
      return layoutOptions || layoutOptions2;
    }, [layoutOptions, layoutOptions2])
  });

  let {contentProps} = useScrollView({
    onVisibleRectChange: state.setVisibleRect,
    contentSize: state.contentSize,
    onScrollStart: state.startScrolling,
    onScrollEnd: state.endScrolling
  }, scrollRef!);

  if (state.contentSize.area === 0) {
    return null;
  }

  return (
    <div {...contentProps}>
      <VirtualizerContext.Provider value={state}>
        {renderChildren(null, state.visibleViews, renderDropIndicator)}
      </VirtualizerContext.Provider>
    </div>
  );
}

function CollectionBranch({parent, renderDropIndicator}: CollectionBranchProps) {
  let virtualizer = useContext(VirtualizerContext);
  let parentView = virtualizer!.virtualizer.getVisibleView(parent.key)!;
  return renderChildren(parentView, Array.from(parentView.children), renderDropIndicator);
}

function renderChildren(parent: View | null, children: View[], renderDropIndicator?: (target: ItemDropTarget) => ReactNode) {
  return children.map(view => renderWrapper(parent, view, renderDropIndicator));
}

function renderWrapper(
  parent: View | null,
  reusableView: View,
  renderDropIndicator?: (target: ItemDropTarget) => ReactNode
): ReactElement {
  let rendered = (
    <VirtualizerItem
      key={reusableView.key}
      layoutInfo={reusableView.layoutInfo!}
      virtualizer={reusableView.virtualizer}
      parent={parent?.layoutInfo}>
      {reusableView.rendered}
    </VirtualizerItem>
  );

  let {collection, layout} = reusableView.virtualizer;
  let {key, type} = reusableView.content!;
  if (type === 'item' && renderDropIndicator && layout.getDropTargetLayoutInfo) {
    rendered = (
      <React.Fragment key={reusableView.key}>
        {renderDropIndicatorWrapper(parent, reusableView, 'before', renderDropIndicator)}
        {rendered}
        {collection.getKeyAfter(key) == null && renderDropIndicatorWrapper(parent, reusableView, 'after', renderDropIndicator)}
      </React.Fragment>
    );
  }

  return rendered;
}

function renderDropIndicatorWrapper(
  parent: View | null,
  reusableView: View,
  dropPosition: DropPosition,
  renderDropIndicator: (target: ItemDropTarget) => ReactNode
) {
  let target: DropTarget = {type: 'item', key: reusableView.content!.key, dropPosition};
  let indicator = renderDropIndicator(target);
  if (indicator) {
    let layoutInfo = reusableView.virtualizer.layout.getDropTargetLayoutInfo!(target);
    indicator = (
      <VirtualizerItem
        layoutInfo={layoutInfo}
        virtualizer={reusableView.virtualizer}
        parent={parent?.layoutInfo}>
        {indicator}
      </VirtualizerItem>
    );
  }

  return indicator;
}<|MERGE_RESOLUTION|>--- conflicted
+++ resolved
@@ -50,14 +50,9 @@
  * It supports very large collections by only rendering visible items to the DOM, reusing
  * them as the user scrolls.
  */
-<<<<<<< HEAD
 export function Virtualizer<O>(props: VirtualizerProps<O>): ReactElement {
-  let {children, layout, layoutOptions} = props;
-=======
-export function Virtualizer<O>(props: VirtualizerProps<O>) {
   let {children, layout: layoutProp, layoutOptions} = props;
   let layout = useMemo(() => typeof layoutProp === 'function' ? new layoutProp() : layoutProp, [layoutProp]);
->>>>>>> 5334df7f
   let renderer: CollectionRenderer = useMemo(() => ({
     isVirtualized: true,
     layoutDelegate: layout,
