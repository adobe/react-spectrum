--- conflicted
+++ resolved
@@ -10,15 +10,10 @@
  * governing permissions and limitations under the License.
  */
 
-<<<<<<< HEAD
-import {ColorSlider, ColorThumb, Label, SliderOutput, SliderTrack} from '../src';
-import React from 'react';
-import './styles.css';
-=======
 import {ColorSlider, ColorSliderProps, ColorThumb, Label, SliderOutput, SliderTrack} from '../src';
 import {Meta, StoryObj} from '@storybook/react';
 import React, {JSX} from 'react';
->>>>>>> 488bb6b3
+import './styles.css';
 
 export default {
   title: 'React Aria Components/ColorSlider',
