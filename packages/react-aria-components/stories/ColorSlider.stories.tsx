/*
 * Copyright 2024 Adobe. All rights reserved.
 * This file is licensed to you under the Apache License, Version 2.0 (the "License");
 * you may not use this file except in compliance with the License. You may obtain a copy
 * of the License at http://www.apache.org/licenses/LICENSE-2.0
 *
 * Unless required by applicable law or agreed to in writing, software distributed under
 * the License is distributed on an "AS IS" BASIS, WITHOUT WARRANTIES OR REPRESENTATIONS
 * OF ANY KIND, either express or implied. See the License for the specific language
 * governing permissions and limitations under the License.
 */

import {ColorSlider, ColorSliderProps, ColorThumb, Label, SliderOutput, SliderTrack} from '../src';
import {Meta, StoryObj} from '@storybook/react';
import React, {JSX} from 'react';

export default {
<<<<<<< HEAD
  title: 'React Aria Components',
  component: ColorSlider,
  excludeStories: ['ColorSliderExampleRender']
} as Meta<typeof ColorSlider>;

export type ColorSliderStory = StoryObj<typeof ColorSlider>;
=======
  title: 'React Aria Components/ColorSlider'
};
>>>>>>> 6d2fe6aa

const TRACK_THICKNESS = 28;
const THUMB_SIZE = 20;

<<<<<<< HEAD
export function ColorSliderExampleRender(args: ColorSliderProps): JSX.Element {
  return (
    <ColorSlider
      {...args}
      style={{
        display: 'flex',
        flexDirection: 'column',
        alignItems: 'center',
        width: 192
      }}>
      <div style={{display: 'flex', alignSelf: 'stretch', justifyContent: 'space-between'}}>
        <Label />
        <SliderOutput />
      </div>
      <SliderTrack
        style={({defaultStyle}) => ({
          height: TRACK_THICKNESS,
          width: '100%',
          borderRadius: 4,
          background: `
              ${defaultStyle.background},
              repeating-conic-gradient(#CCC 0% 25%, white 0% 50%) 50% / 16px 16px`
        })}>
        <ColorThumb
          style={({isFocusVisible, color}) => ({
            top: TRACK_THICKNESS / 2,
            border: '2px solid white',
            boxShadow: '0 0 0 1px black, inset 0 0 0 1px black',
            width: isFocusVisible ? TRACK_THICKNESS + 4 : THUMB_SIZE,
            height: isFocusVisible ? TRACK_THICKNESS + 4 : THUMB_SIZE,
            borderRadius: '50%',
            boxSizing: 'border-box',
            background: color.toString()
          })} />
      </SliderTrack>
    </ColorSlider>
  );
}
=======
export const ColorSliderExample = (args) => (
  <ColorSlider
    {...args}
    style={{
      display: 'flex',
      flexDirection: 'column',
      alignItems: 'center',
      width: 192
    }}>
    <div style={{display: 'flex', alignSelf: 'stretch', justifyContent: 'space-between'}}>
      <Label />
      <SliderOutput />
    </div>
    <SliderTrack
      style={({defaultStyle}) => ({
        height: TRACK_THICKNESS,
        width: '100%',
        borderRadius: 4,
        background: `
            ${defaultStyle.background},
            repeating-conic-gradient(#CCC 0% 25%, white 0% 50%) 50% / 16px 16px`
      })}>
      <ColorThumb
        style={({isFocusVisible, color}) => ({
          top: TRACK_THICKNESS / 2,
          border: '2px solid white',
          boxShadow: '0 0 0 1px black, inset 0 0 0 1px black',
          width: isFocusVisible ? TRACK_THICKNESS + 4 : THUMB_SIZE,
          height: isFocusVisible ? TRACK_THICKNESS + 4 : THUMB_SIZE,
          borderRadius: '50%',
          boxSizing: 'border-box',
          background: color.toString()
        })} />
    </SliderTrack>
  </ColorSlider>
);

ColorSliderExample.args = {
  channel: 'hue',
  defaultValue: 'hsl(0, 100%, 50%)'
};
>>>>>>> 6d2fe6aa

export const ColorSliderExample: ColorSliderStory = {
  render: (args) => <ColorSliderExampleRender {...args} />,
  args: {
    channel: 'hue',
    defaultValue: 'hsl(0, 100%, 50%)'
  },
  argTypes: {
    channel: {
      control: 'select',
      options: ['hue', 'saturation', 'lightness', 'alpha']
    }
  }
};<|MERGE_RESOLUTION|>--- conflicted
+++ resolved
@@ -15,22 +15,16 @@
 import React, {JSX} from 'react';
 
 export default {
-<<<<<<< HEAD
-  title: 'React Aria Components',
+  title: 'React Aria Components/ColorSlider',
   component: ColorSlider,
   excludeStories: ['ColorSliderExampleRender']
 } as Meta<typeof ColorSlider>;
 
 export type ColorSliderStory = StoryObj<typeof ColorSlider>;
-=======
-  title: 'React Aria Components/ColorSlider'
-};
->>>>>>> 6d2fe6aa
 
 const TRACK_THICKNESS = 28;
 const THUMB_SIZE = 20;
 
-<<<<<<< HEAD
 export function ColorSliderExampleRender(args: ColorSliderProps): JSX.Element {
   return (
     <ColorSlider
@@ -69,49 +63,6 @@
     </ColorSlider>
   );
 }
-=======
-export const ColorSliderExample = (args) => (
-  <ColorSlider
-    {...args}
-    style={{
-      display: 'flex',
-      flexDirection: 'column',
-      alignItems: 'center',
-      width: 192
-    }}>
-    <div style={{display: 'flex', alignSelf: 'stretch', justifyContent: 'space-between'}}>
-      <Label />
-      <SliderOutput />
-    </div>
-    <SliderTrack
-      style={({defaultStyle}) => ({
-        height: TRACK_THICKNESS,
-        width: '100%',
-        borderRadius: 4,
-        background: `
-            ${defaultStyle.background},
-            repeating-conic-gradient(#CCC 0% 25%, white 0% 50%) 50% / 16px 16px`
-      })}>
-      <ColorThumb
-        style={({isFocusVisible, color}) => ({
-          top: TRACK_THICKNESS / 2,
-          border: '2px solid white',
-          boxShadow: '0 0 0 1px black, inset 0 0 0 1px black',
-          width: isFocusVisible ? TRACK_THICKNESS + 4 : THUMB_SIZE,
-          height: isFocusVisible ? TRACK_THICKNESS + 4 : THUMB_SIZE,
-          borderRadius: '50%',
-          boxSizing: 'border-box',
-          background: color.toString()
-        })} />
-    </SliderTrack>
-  </ColorSlider>
-);
-
-ColorSliderExample.args = {
-  channel: 'hue',
-  defaultValue: 'hsl(0, 100%, 50%)'
-};
->>>>>>> 6d2fe6aa
 
 export const ColorSliderExample: ColorSliderStory = {
   render: (args) => <ColorSliderExampleRender {...args} />,
