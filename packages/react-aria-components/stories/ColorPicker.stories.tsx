/*
 * Copyright 2024 Adobe. All rights reserved.
 * This file is licensed to you under the Apache License, Version 2.0 (the "License");
 * you may not use this file except in compliance with the License. You may obtain a copy
 * of the License at http://www.apache.org/licenses/LICENSE-2.0
 *
 * Unless required by applicable law or agreed to in writing, software distributed under
 * the License is distributed on an "AS IS" BASIS, WITHOUT WARRANTIES OR REPRESENTATIONS
 * OF ANY KIND, either express or implied. See the License for the specific language
 * governing permissions and limitations under the License.
 */

import {Button, ColorSpace, ColorSwatchPicker, ColorSwatchPickerItem, Dialog, DialogTrigger, getColorChannels, Input, Label, Popover} from '../src';
import {ColorAreaExampleRender} from './ColorArea.stories';
import {ColorField} from '../src/ColorField';
import {ColorPicker} from '../src/ColorPicker';
import {ColorSliderExampleRender} from './ColorSlider.stories';
import {ColorSwatchExampleRender} from './ColorSwatch.stories';
import {Meta, StoryObj} from '@storybook/react';
import React, {useState} from 'react';

export default {
<<<<<<< HEAD
  title: 'React Aria Components',
  component: ColorPicker
} as Meta<typeof ColorPicker>;

export type ColorPickerStory = StoryObj<typeof ColorPicker>;
=======
  title: 'React Aria Components/ColorPicker'
};
>>>>>>> 6d2fe6aa

function ColorPickerExampleRender(args) {
  let [format, setFormat] = useState<ColorSpace | 'hex'>('hex');
  return (
    <ColorPicker {...args} defaultValue="rgb(255, 0, 0)">
      <ColorPickerTrigger>
        <ColorAreaExampleRender colorSpace="hsb" xChannel="saturation" yChannel="brightness" />
        <ColorSliderExampleRender colorSpace="hsb" channel="hue" />
        <ColorSliderExampleRender channel="alpha" />
        <label>
          {'Format: '}
          <select value={format} onChange={e => setFormat(e.target.value as ColorSpace | 'hex')}>
            <option>hex</option>
            <option>rgb</option>
            <option>hsl</option>
            <option>hsb</option>
          </select>
        </label>
        <div style={{display: 'flex', gap: 4, width: 192}}>
          {format === 'hex'
            ? (
              <ColorField style={{display: 'flex', flexDirection: 'column'}}>
                <Label>Hex</Label>
                <Input />
              </ColorField>
            ) : getColorChannels(format).map(channel => (
              <ColorField key={channel} colorSpace={format} channel={channel} style={{display: 'flex', flexDirection: 'column', flex: 1}}>
                <Label />
                <Input style={{width: '100%', boxSizing: 'border-box'}} />
              </ColorField>
            ))}
        </div>
        <ColorSwatchPicker
          style={{
            display: 'flex',
            gap: 4,
            flexWrap: 'wrap'
          }}>
          {['#f00', '#ff0', '#0ff', '#00f'].map(color => (
            <ColorSwatchPickerItem
              color={color}
              style={({isFocusVisible}) => ({
                outline: isFocusVisible ? '2px solid lightblue' : 'none',
                outlineOffset: 2,
                borderRadius: 4,
                position: 'relative'
              })}>
              {({isSelected}) => (<>
                <ColorSwatchExampleRender />
                {isSelected && (
                  <div
                    style={{
                      position: 'absolute',
                      inset: 0,
                      border: '2px solid black',
                      outline: '2px solid white',
                      outlineOffset: -4,
                      borderRadius: 4
                    }} />
                )}
              </>)}
            </ColorSwatchPickerItem>
          ))}
        </ColorSwatchPicker>
      </ColorPickerTrigger>
    </ColorPicker>
  );
}

export const ColorPickerExample: ColorPickerStory = {
  render: (args) => <ColorPickerExampleRender {...args} />
};

function ColorPickerSlidersRender(args) {
  let [colorSpace, setColorSpace] = useState<ColorSpace>('rgb');
  return (
    <ColorPicker {...args} defaultValue="rgb(255, 0, 0)">
      {({color}) => (
        <ColorPickerTrigger>
          <label>
            {'Color Space: '}
            <select value={colorSpace} onChange={e => setColorSpace(e.target.value as ColorSpace)}>
              <option>rgb</option>
              <option>hsl</option>
              <option>hsb</option>
            </select>
          </label>
          {color.toFormat(colorSpace).getColorChannels().map(c => <ColorSliderExampleRender key={c} colorSpace={colorSpace} channel={c} />)}
          <ColorSliderExampleRender channel="alpha" />
        </ColorPickerTrigger>
      )}
    </ColorPicker>
  );
}

export const ColorPickerSliders: ColorPickerStory = {
  render: (args) => <ColorPickerSlidersRender {...args} />
};

function ColorPickerTrigger({children}) {
  return (
    <DialogTrigger>
      <Button style={{background: 'none', border: 'none', padding: 0}}>
        <ColorSwatchExampleRender aria-label="Color picker" />
      </Button>
      <Popover
        placement="bottom start"
        style={{
          background: 'Canvas',
          color: 'CanvasText',
          border: '1px solid gray',
          borderRadius: 4,
          padding: 12,
          zIndex: 5,
          overflow: 'auto',
          fontSize: 'small',
          boxSizing: 'border-box'
        }}>
        <Dialog style={{outline: 'none', display: 'flex', flexDirection: 'column', gap: 8}}>
          {children}
        </Dialog>
      </Popover>
    </DialogTrigger>
  );
}<|MERGE_RESOLUTION|>--- conflicted
+++ resolved
@@ -20,16 +20,11 @@
 import React, {useState} from 'react';
 
 export default {
-<<<<<<< HEAD
-  title: 'React Aria Components',
+  title: 'React Aria Components/ColorPicker',
   component: ColorPicker
 } as Meta<typeof ColorPicker>;
 
 export type ColorPickerStory = StoryObj<typeof ColorPicker>;
-=======
-  title: 'React Aria Components/ColorPicker'
-};
->>>>>>> 6d2fe6aa
 
 function ColorPickerExampleRender(args) {
   let [format, setFormat] = useState<ColorSpace | 'hex'>('hex');
