/*
 * Copyright 2022 Adobe. All rights reserved.
 * This file is licensed to you under the Apache License, Version 2.0 (the "License");
 * you may not use this file except in compliance with the License. You may obtain a copy
 * of the License at http://www.apache.org/licenses/LICENSE-2.0
 *
 * Unless required by applicable law or agreed to in writing, software distributed under
 * the License is distributed on an "AS IS" BASIS, WITHOUT WARRANTIES OR REPRESENTATIONS
 * OF ANY KIND, either express or implied. See the License for the specific language
 * governing permissions and limitations under the License.
 */

import {Button, FieldError, Form, Input, Label, TextField} from 'react-aria-components';
import {classNames} from '@react-spectrum/utils';
import {Meta, StoryFn} from '@storybook/react';
import React from 'react';
import styles from '../example/index.css';

export default {
<<<<<<< HEAD
  title: 'React Aria Components',
  component: TextField
} as Meta<typeof TextField>;

export type TextFieldStory = StoryFn<typeof TextField>;
=======
  title: 'React Aria Components/TextField'
};
>>>>>>> 6d2fe6aa

export const TextfieldExample: TextFieldStory = () => {
  return (
    <TextField data-testid="textfield-example">
      <Label>First name</Label>
      <Input />
    </TextField>
  );
};

export const TextFieldSubmitExample: TextFieldStory = (args) => {
  return (
    <Form>
      <TextField className={classNames(styles, 'textfieldExample')} name="email" type="email" isRequired {...args}>
        <Label>Email</Label>
        <Input />
        <FieldError className={classNames(styles, 'errorMessage')} />
      </TextField>
      <Button type="submit">Submit</Button>
      <Button type="reset">Reset</Button>
    </Form>
  );
};

TextFieldSubmitExample.story = {
  argTypes: {
    isInvalid: {
      control: {
        type: 'boolean'
      }
    }
  },
  parameters: {
    description: {
      data: 'Non controlled isInvalid should render the default error message (aka just hit submit and see that it appears). Controlled isInvalid=true should not render the error message div (aka no padding should appear between the input and the buttons).'
    }
  }
};<|MERGE_RESOLUTION|>--- conflicted
+++ resolved
@@ -17,16 +17,11 @@
 import styles from '../example/index.css';
 
 export default {
-<<<<<<< HEAD
-  title: 'React Aria Components',
+  title: 'React Aria Components/TextField',
   component: TextField
 } as Meta<typeof TextField>;
 
 export type TextFieldStory = StoryFn<typeof TextField>;
-=======
-  title: 'React Aria Components/TextField'
-};
->>>>>>> 6d2fe6aa
 
 export const TextfieldExample: TextFieldStory = () => {
   return (
