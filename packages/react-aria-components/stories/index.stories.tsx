/*
 * Copyright 2022 Adobe. All rights reserved.
 * This file is licensed to you under the Apache License, Version 2.0 (the "License");
 * you may not use this file except in compliance with the License. You may obtain a copy
 * of the License at http://www.apache.org/licenses/LICENSE-2.0
 *
 * Unless required by applicable law or agreed to in writing, software distributed under
 * the License is distributed on an "AS IS" BASIS, WITHOUT WARRANTIES OR REPRESENTATIONS
 * OF ANY KIND, either express or implied. See the License for the specific language
 * governing permissions and limitations under the License.
 */

import {action} from '@storybook/addon-actions';
<<<<<<< HEAD
import {Button, Calendar, CalendarCell, CalendarGrid, Cell, Column, ComboBox, DateField, DateInput, DatePicker, DateRangePicker, DateSegment, Dialog, DialogTrigger, DropZone, FileTrigger, Group, Header, Heading, Input, Item, Keyboard, Label, Link, ListBox, ListBoxProps, Menu, MenuTrigger, Modal, ModalOverlay, NumberField, OverlayArrow, Popover, Radio, RadioGroup, RangeCalendar, Row, Section, Select, SelectValue, Separator, Slider, SliderOutput, SliderThumb, SliderTrack, Tab, Table, TableBody, TableHeader, TabList, TabPanel, Tabs, TabsProps, Tag, TagGroup, TagList, Text, TimeField, Tooltip, TooltipTrigger, useDragAndDrop} from 'react-aria-components';
=======
import {Button, Calendar, CalendarCell, CalendarGrid, Cell, Column, ColumnResizer, ComboBox, DateField, DateInput, DatePicker, DateRangePicker, DateSegment, Dialog, DialogTrigger, DropZone, FileTrigger, Group, Header, Heading, Input, Item, Keyboard, Label, Link, ListBox, ListBoxProps, Menu, MenuTrigger, Modal, ModalOverlay, NumberField, OverlayArrow, Popover, Radio, RadioGroup, RangeCalendar, ResizableTableContainer, Row, Section, Select, SelectValue, Separator, Slider, SliderOutput, SliderThumb, SliderTrack, Tab, Table, TableBody, TableHeader, TabList, TabPanel, Tabs, TabsProps, Text, TimeField, Tooltip, TooltipTrigger, useDragAndDrop} from 'react-aria-components';
>>>>>>> 145c9032
import {classNames} from '@react-spectrum/utils';
import clsx from 'clsx';
import {FocusRing, mergeProps, useButton, useClipboard, useDrag} from 'react-aria';
import React, {useRef, useState} from 'react';
import styles from '../example/index.css';
import {useListData} from 'react-stately';

export default {
  title: 'React Aria Components'
};

export const ComboBoxExample = () => (
  <ComboBox>
    <Label style={{display: 'block'}}>Test</Label>
    <div style={{display: 'flex'}}>
      <Input />
      <Button>
        <span aria-hidden="true" style={{padding: '0 2px'}}>▼</span>
      </Button>
    </div>
    <Popover placement="bottom end">
      <ListBox className={styles.menu}>
        <MyItem>Foo</MyItem>
        <MyItem>Bar</MyItem>
        <MyItem>Baz</MyItem>
        <MyItem href="http://google.com">Google</MyItem>
      </ListBox>
    </Popover>
  </ComboBox>
);

interface ComboBoxItem {
  id: string,
  name: string
}

let items: ComboBoxItem[] = [{id: '1', name: 'Foo'}, {id: '2', name: 'Bar'}, {id: '3', name: 'Baz'}];
export const ComboBoxRenderPropsStatic = () => (
  <ComboBox>
    {({isOpen}) => (
      <>
        <Label style={{display: 'block'}}>Test</Label>
        <div style={{display: 'flex'}}>
          <Input />
          <Button>
            <span aria-hidden="true" style={{padding: '0 2px'}}>{isOpen ? '▲' : '▼'}</span>
          </Button>
        </div>
        <Popover placement="bottom end">
          <ListBox className={styles.menu}>
            <MyItem>Foo</MyItem>
            <MyItem>Bar</MyItem>
            <MyItem>Baz</MyItem>
          </ListBox>
        </Popover>
      </>
    )}
  </ComboBox>
);

export const ComboBoxRenderPropsDefaultItems = () => (
  <ComboBox defaultItems={items}>
    {({isOpen}) => (
      <>
        <Label style={{display: 'block'}}>Test</Label>
        <div style={{display: 'flex'}}>
          <Input />
          <Button>
            <span aria-hidden="true" style={{padding: '0 2px'}}>{isOpen ? '▲' : '▼'}</span>
          </Button>
        </div>
        <Popover placement="bottom end">
          <ListBox className={styles.menu}>
            {(item: ComboBoxItem) => <MyItem key={item.id}>{item.name}</MyItem>}
          </ListBox>
        </Popover>
      </>
    )}
  </ComboBox>
);

export const ComboBoxRenderPropsItems = {
  render: () => (
    <ComboBox items={items}>
      {({isOpen}) => (
        <>
          <Label style={{display: 'block'}}>Test</Label>
          <div style={{display: 'flex'}}>
            <Input />
            <Button>
              <span aria-hidden="true" style={{padding: '0 2px'}}>{isOpen ? '▲' : '▼'}</span>
            </Button>
          </div>
          <Popover placement="bottom end">
            <ListBox className={styles.menu}>
              {(item: ComboBoxItem) => <MyItem key={item.id}>{item.name}</MyItem>}
            </ListBox>
          </Popover>
        </>
      )}
    </ComboBox>
  ),
  parameters: {
    description: {
      data: 'Note this won\'t filter the items in the listbox because it is fully controlled'
    }
  }
};

export const ComboBoxRenderPropsListBoxDynamic = () => (
  <ComboBox>
    {({isOpen}) => (
      <>
        <Label style={{display: 'block'}}>Test</Label>
        <div style={{display: 'flex'}}>
          <Input />
          <Button>
            <span aria-hidden="true" style={{padding: '0 2px'}}>{isOpen ? '▲' : '▼'}</span>
          </Button>
        </div>
        <Popover placement="bottom end">
          <ListBox className={styles.menu} items={items}>
            {item => <MyItem key={item.id}>{item.name}</MyItem>}
          </ListBox>
        </Popover>
      </>
    )}
  </ComboBox>
);

export const ListBoxExample = () => (
  <ListBox className={styles.menu} selectionMode="multiple" selectionBehavior="replace" aria-label="test listbox">
    <MyItem>Foo</MyItem>
    <MyItem>Bar</MyItem>
    <MyItem>Baz</MyItem>
    <MyItem href="http://google.com">Google</MyItem>
  </ListBox>
);

// Known accessibility false positive: https://github.com/adobe/react-spectrum/wiki/Known-accessibility-false-positives#listbox
// also has a aXe landmark error, not sure what it means
export const ListBoxSections = () => (
  <ListBox className={styles.menu} selectionMode="multiple" selectionBehavior="replace" aria-label="test listbox with section">
    <Section className={styles.group}>
      <Header style={{fontSize: '1.2em'}}>Section 1</Header>
      <MyItem>Foo</MyItem>
      <MyItem>Bar</MyItem>
      <MyItem>Baz</MyItem>
    </Section>
    <Separator style={{borderTop: '1px solid gray', margin: '2px 5px'}} />
    <Section className={styles.group}>
      <Header style={{fontSize: '1.2em'}}>Section 1</Header>
      <MyItem>Foo</MyItem>
      <MyItem>Bar</MyItem>
      <MyItem>Baz</MyItem>
    </Section>
  </ListBox>
);

export const ListBoxComplex = () => (
  <ListBox className={styles.menu} selectionMode="multiple" selectionBehavior="replace" aria-label="listbox complex">
    <MyItem>
      <Text slot="label">Item 1</Text>
      <Text slot="description">Description</Text>
    </MyItem>
    <MyItem>
      <Text slot="label">Item 2</Text>
      <Text slot="description">Description</Text>
    </MyItem>
    <MyItem>
      <Text slot="label">Item 3</Text>
      <Text slot="description">Description</Text>
    </MyItem>
  </ListBox>
);

export const TagGroupExample = (props) => (
  <TagGroup {...props}>
    <Label>Categories</Label>
    <TagList style={{display: 'flex', gap: 4}}>
      <MyTag href="https://nytimes.com">News</MyTag>
      <MyTag>Travel</MyTag>
      <MyTag>Gaming</MyTag>
      <MyTag>Shopping</MyTag>
    </TagList>
  </TagGroup>
);

TagGroupExample.args = {
  selectionMode: 'none',
  selectionBehavior: 'toggle'
};

TagGroupExample.argTypes = {
  selectionMode: {
    control: {
      type: 'inline-radio',
      options: ['none', 'single', 'multiple']
    }
  },
  selectionBehavior: {
    control: {
      type: 'inline-radio',
      options: ['toggle', 'replace']
    }
  }
};

function MyTag(props) {
  return <Tag {...props} style={({isSelected}) => ({border: '1px solid gray', borderRadius: 4, padding: '0 4px', background: isSelected ? 'black' : '', color: isSelected ? 'white' : '', cursor: props.href ? 'pointer' : 'default'})} />;
}

export const SelectExample = () => (
  <Select>
    <Label style={{display: 'block'}}>Test</Label>
    <Button>
      <SelectValue />
      <span aria-hidden="true" style={{paddingLeft: 5}}>▼</span>
    </Button>
    <Popover>
      <ListBox className={styles.menu}>
        <MyItem>Foo</MyItem>
        <MyItem>Bar</MyItem>
        <MyItem>Baz</MyItem>
        <MyItem href="http://google.com">Google</MyItem>
      </ListBox>
    </Popover>
  </Select>
);

export const SelectRenderProps = () => (
  <Select>
    {({isOpen}) => (
      <>
        <Label style={{display: 'block'}}>Test</Label>
        <Button>
          <SelectValue />
          <span aria-hidden="true" style={{paddingLeft: 5}}>{isOpen ? '▲' : '▼'}</span>
        </Button>
        <Popover>
          <ListBox className={styles.menu}>
            <MyItem>Foo</MyItem>
            <MyItem>Bar</MyItem>
            <MyItem>Baz</MyItem>
            <MyItem href="http://google.com">Google</MyItem>
          </ListBox>
        </Popover>
      </>
    )}
  </Select>
);

export const MenuExample = () => (
  <MenuTrigger>
    <Button aria-label="Menu">☰</Button>
    <Popover>
      <Menu className={styles.menu} onAction={action('onAction')}>
        <Section className={styles.group}>
          <Header style={{fontSize: '1.2em'}}>Section 1</Header>
          <MyItem>Foo</MyItem>
          <MyItem>Bar</MyItem>
          <MyItem>Baz</MyItem>
          <MyItem href="https://google.com">Google</MyItem>
        </Section>
        <Separator style={{borderTop: '1px solid gray', margin: '2px 5px'}} />
        <Section className={styles.group}>
          <Header style={{fontSize: '1.2em'}}>Section 2</Header>
          <MyItem>Foo</MyItem>
          <MyItem>Bar</MyItem>
          <MyItem>Baz</MyItem>
        </Section>
      </Menu>
    </Popover>
  </MenuTrigger>
);

export const MenuComplex = () => (
  <MenuTrigger>
    <Button aria-label="Menu">☰</Button>
    <Popover>
      <Menu className={styles.menu}>
        <MyItem>
          <Text slot="label">Copy</Text>
          <Text slot="description">Description</Text>
          <Keyboard>⌘C</Keyboard>
        </MyItem>
        <MyItem>
          <Text slot="label">Cut</Text>
          <Text slot="description">Description</Text>
          <Keyboard>⌘X</Keyboard>
        </MyItem>
        <MyItem>
          <Text slot="label">Paste</Text>
          <Text slot="description">Description</Text>
          <Keyboard>⌘V</Keyboard>
        </MyItem>
      </Menu>
    </Popover>
  </MenuTrigger>
);

export const NumberFieldExample = () => (
  <NumberField formatOptions={{style: 'currency', currency: 'USD'}}>
    <Label>Test</Label>
    <Group style={{display: 'flex'}}>
      <Button slot="decrement">-</Button>
      <Input />
      <Button slot="increment">+</Button>
    </Group>
  </NumberField>
);

export const DateFieldExample = () => (
  <DateField>
    <Label style={{display: 'block'}}>Date</Label>
    <DateInput className={styles.field}>
      {segment => <DateSegment segment={segment} className={clsx(styles.segment, {[styles.placeholder]: segment.isPlaceholder})} />}
    </DateInput>
  </DateField>
);

export const TimeFieldExample = () => (
  <TimeField>
    <Label style={{display: 'block'}}>Time</Label>
    <DateInput className={styles.field}>
      {segment => <DateSegment segment={segment} className={clsx(styles.segment, {[styles.placeholder]: segment.isPlaceholder})} />}
    </DateInput>
  </TimeField>
);

export const CalendarExample = () => (
  <Calendar style={{width: 220}}>
    <div style={{display: 'flex', alignItems: 'center'}}>
      <Button slot="previous">&lt;</Button>
      <Heading style={{flex: 1, textAlign: 'center'}} />
      <Button slot="next">&gt;</Button>
    </div>
    <CalendarGrid style={{width: '100%'}}>
      {date => <CalendarCell date={date} style={({isSelected, isOutsideMonth}) => ({display: isOutsideMonth ? 'none' : '', textAlign: 'center', cursor: 'default', background: isSelected ? 'blue' : ''})} />}
    </CalendarGrid>
  </Calendar>
);

export const CalendarMultiMonth = () => (
  <Calendar style={{width: 500}} visibleDuration={{months: 2}}>
    <div style={{display: 'flex', alignItems: 'center'}}>
      <Button slot="previous">&lt;</Button>
      <Heading style={{flex: 1, textAlign: 'center'}} />
      <Button slot="next">&gt;</Button>
    </div>
    <div style={{display: 'flex', gap: 20}}>
      <CalendarGrid style={{flex: 1}}>
        {date => <CalendarCell date={date} style={({isSelected, isOutsideMonth}) => ({display: isOutsideMonth ? 'none' : '', textAlign: 'center', cursor: 'default', background: isSelected ? 'blue' : ''})} />}
      </CalendarGrid>
      <CalendarGrid style={{flex: 1}} offset={{months: 1}}>
        {date => <CalendarCell date={date} style={({isSelected, isOutsideMonth}) => ({display: isOutsideMonth ? 'none' : '', textAlign: 'center', cursor: 'default', background: isSelected ? 'blue' : ''})} />}
      </CalendarGrid>
    </div>
  </Calendar>
);

export const RangeCalendarExample = () => (
  <RangeCalendar style={{width: 220}}>
    <div style={{display: 'flex', alignItems: 'center'}}>
      <Button slot="previous">&lt;</Button>
      <Heading style={{flex: 1, textAlign: 'center'}} />
      <Button slot="next">&gt;</Button>
    </div>
    <CalendarGrid style={{width: '100%'}}>
      {date => <CalendarCell date={date} style={({isSelected, isOutsideMonth}) => ({display: isOutsideMonth ? 'none' : '', textAlign: 'center', cursor: 'default', background: isSelected ? 'blue' : ''})} />}
    </CalendarGrid>
  </RangeCalendar>
);

export const DatePickerExample = () => (
  <DatePicker>
    <Label style={{display: 'block'}}>Date</Label>
    <Group style={{display: 'inline-flex'}}>
      <DateInput className={styles.field}>
        {segment => <DateSegment segment={segment} className={clsx(styles.segment, {[styles.placeholder]: segment.isPlaceholder})} />}
      </DateInput>
      <Button>🗓</Button>
    </Group>
    <Popover
      placement="bottom start"
      style={{
        background: 'Canvas',
        color: 'CanvasText',
        border: '1px solid gray',
        padding: 20
      }}>
      <Dialog>
        <Calendar style={{width: 220}}>
          <div style={{display: 'flex', alignItems: 'center'}}>
            <Button slot="previous">&lt;</Button>
            <Heading style={{flex: 1, textAlign: 'center'}} />
            <Button slot="next">&gt;</Button>
          </div>
          <CalendarGrid style={{width: '100%'}}>
            {date => <CalendarCell date={date} style={({isSelected, isOutsideMonth}) => ({display: isOutsideMonth ? 'none' : '', textAlign: 'center', cursor: 'default', background: isSelected ? 'blue' : ''})} />}
          </CalendarGrid>
        </Calendar>
      </Dialog>
    </Popover>
  </DatePicker>
);

export const DateRangePickerExample = () => (
  <DateRangePicker>
    <Label style={{display: 'block'}}>Date</Label>
    <Group style={{display: 'inline-flex'}}>
      <div className={styles.field}>
        <DateInput slot="start" style={{display: 'inline-flex'}}>
          {segment => <DateSegment segment={segment} className={clsx(styles.segment, {[styles.placeholder]: segment.isPlaceholder})} />}
        </DateInput>
        <span aria-hidden="true" style={{padding: '0 4px'}}>–</span>
        <DateInput slot="end" style={{display: 'inline-flex'}}>
          {segment => <DateSegment segment={segment} className={clsx(styles.segment, {[styles.placeholder]: segment.isPlaceholder})} />}
        </DateInput>
      </div>
      <Button>🗓</Button>
    </Group>
    <Popover
      placement="bottom start"
      style={{
        background: 'Canvas',
        color: 'CanvasText',
        border: '1px solid gray',
        padding: 20
      }}>
      <Dialog>
        <RangeCalendar style={{width: 220}}>
          <div style={{display: 'flex', alignItems: 'center'}}>
            <Button slot="previous">&lt;</Button>
            <Heading style={{flex: 1, textAlign: 'center'}} />
            <Button slot="next">&gt;</Button>
          </div>
          <CalendarGrid style={{width: '100%'}}>
            {date => <CalendarCell date={date} style={({isSelected, isOutsideMonth}) => ({display: isOutsideMonth ? 'none' : '', textAlign: 'center', cursor: 'default', background: isSelected ? 'blue' : ''})} />}
          </CalendarGrid>
        </RangeCalendar>
      </Dialog>
    </Popover>
  </DateRangePicker>
);

export const SliderExample = () => (
  <Slider
    defaultValue={[30, 60]}
    style={{
      position: 'relative',
      display: 'flex',
      flexDirection: 'column',
      alignItems: 'center',
      width: 300
    }}>
    <div style={{display: 'flex', alignSelf: 'stretch'}}>
      <Label>Test</Label>
      <SliderOutput style={{flex: '1 0 auto', textAlign: 'end'}}>
        {({state}) => `${state.getThumbValueLabel(0)} - ${state.getThumbValueLabel(1)}`}
      </SliderOutput>
    </div>
    <SliderTrack
      style={{
        position: 'relative',
        height: 30,
        width: '100%'
      }}>
      <div
        style={{
          position: 'absolute',
          backgroundColor: 'gray',
          height: 3,
          top: 13,
          width: '100%'
        }} />
      <CustomThumb index={0}>
        <Label>A</Label>
      </CustomThumb>
      <CustomThumb index={1}>
        <Label>B</Label>
      </CustomThumb>
    </SliderTrack>
  </Slider>
);

export const SliderCSS = (props) => (
  <Slider {...props} defaultValue={30} className={styles.slider}>
    <div className={styles.label}>
      <Label>Test</Label>
      <SliderOutput />
    </div>
    <SliderTrack className={styles.track}>
      <SliderThumb className={styles.thumb} />
    </SliderTrack>
  </Slider>
);

SliderCSS.args = {
  orientation: 'horizontal',
  isDisabled: false,
  minValue: 0,
  maxValue: 100,
  step: 1
};

SliderCSS.argTypes = {
  orientation: {
    control: {
      type: 'inline-radio',
      options: ['horizontal', 'vertical']
    }
  }
};

export const TooltipExample = () => (
  <TooltipTrigger>
    <Button>Tooltip trigger</Button>
    <Tooltip
      offset={5}
      style={{
        background: 'Canvas',
        color: 'CanvasText',
        border: '1px solid gray',
        padding: 5,
        borderRadius: 4
      }}>
      <OverlayArrow style={{transform: 'translateX(-50%)'}}>
        <svg width="8" height="8" style={{display: 'block'}}>
          <path d="M0 0,L4 4,L8 0" fill="white" strokeWidth={1} stroke="gray" />
        </svg>
      </OverlayArrow>
      I am a tooltip
    </Tooltip>
  </TooltipTrigger>
);

export const PopoverExample = () => (
  <DialogTrigger>
    <Button>Open popover</Button>
    <Popover
      placement="bottom start"
      style={{
        background: 'Canvas',
        color: 'CanvasText',
        border: '1px solid gray',
        padding: 30
      }}>
      <Dialog>
        {({close}) => (
          <form style={{display: 'flex', flexDirection: 'column'}}>
            <label>
              First Name: <input placeholder="John" />
            </label>
            <label>
              Last Name: <input placeholder="Smith" />
            </label>
            <Button onPress={close} style={{marginTop: 10}}>
              Submit
            </Button>
          </form>
        )}
      </Dialog>
    </Popover>
  </DialogTrigger>
);

export const ModalExample = () => (
  <DialogTrigger>
    <Button>Open modal</Button>
    <ModalOverlay
      style={{
        position: 'fixed',
        zIndex: 100,
        top: 0,
        left: 0,
        bottom: 0,
        right: 0,
        background: 'rgba(0, 0, 0, 0.5)',
        display: 'flex',
        alignItems: 'center',
        justifyContent: 'center'
      }}>
      <Modal
        style={{
          background: 'Canvas',
          color: 'CanvasText',
          border: '1px solid gray',
          padding: 30
        }}>
        <Dialog>
          {({close}) => (
            <form style={{display: 'flex', flexDirection: 'column'}}>
              <Heading style={{marginTop: 0}}>Sign up</Heading>
              <label>
                First Name: <input placeholder="John" />
              </label>
              <label>
                Last Name: <input placeholder="Smith" />
              </label>
              <Button onPress={close} style={{marginTop: 10}}>
                Submit
              </Button>
            </form>
          )}
        </Dialog>
      </Modal>
    </ModalOverlay>
  </DialogTrigger>
);

<<<<<<< HEAD
export const TabsExample = () => {
  let [url, setUrl] = useState('/FoR');
  React.useEffect(() => {
    let onClick = e => {
      if (e.target instanceof HTMLAnchorElement) {
        e.preventDefault();
        setUrl(e.target.pathname);
      }
    };

    document.addEventListener('click', onClick);
    return () => {
      document.removeEventListener('click', onClick);
    };
  }, []);

  return (
    <Tabs selectedKey={url}>
      <TabList aria-label="History of Ancient Rome" style={{display: 'flex', gap: 8}}>
        <CustomTab id="/FoR" href="/FoR">Founding of Rome</CustomTab>
        <CustomTab id="/MaR" href="/MaR">Monarchy and Republic</CustomTab>
        <CustomTab id="/Emp" href="/Emp">Empire</CustomTab>
        {/* <CustomTab id="link" href="https://example.com/" target="frame">Link</CustomTab> */}
      </TabList>
      <TabPanel id="/FoR">
        Arma virumque cano, Troiae qui primus ab oris.
      </TabPanel>
      <TabPanel id="/MaR">
        Senatus Populusque Romanus.
      </TabPanel>
      <TabPanel id="/Emp">
        Alea jacta est.
      </TabPanel>
      {/* <iframe name="frame" /> */}
    </Tabs>
  );
};
=======
// Has error with invalid aria-controls, bug documented here: https://github.com/adobe/react-spectrum/issues/4781#issuecomment-1641057070
export const TabsExample = () => (
  <Tabs>
    <TabList aria-label="History of Ancient Rome" style={{display: 'flex', gap: 8}}>
      <CustomTab id="FoR">Founding of Rome</CustomTab>
      <CustomTab id="MaR">Monarchy and Republic</CustomTab>
      <CustomTab id="Emp">Empire</CustomTab>
    </TabList>
    <TabPanel id="FoR">
      Arma virumque cano, Troiae qui primus ab oris.
    </TabPanel>
    <TabPanel id="MaR">
      Senatus Populusque Romanus.
    </TabPanel>
    <TabPanel id="Emp">
      Alea jacta est.
    </TabPanel>
  </Tabs>
);
>>>>>>> 145c9032

// Has error with invalid aria-controls, bug documented here: https://github.com/adobe/react-spectrum/issues/4781#issuecomment-1641057070
export const TabsRenderProps = () => {
  const [tabOrientation, setTabOrientation] = useState<TabsProps['orientation']>('vertical');

  return (
    <div style={{display: 'flex', flexDirection: 'row', gap: 8}}>
      <Button onPress={() => setTabOrientation((current) => current === 'vertical' ? 'horizontal' : 'vertical')}>
        Change Orientation
      </Button>
      <Tabs orientation={tabOrientation}>
        {({orientation}) => (
          <div>
            <div style={{display: 'flex', flexDirection: orientation === 'vertical' ? 'row' : 'column', gap: 8}}>
              <TabList
                aria-label="History of Ancient Rome"
                style={{display: 'flex', flexDirection: orientation === 'vertical' ? 'column' : 'row', gap: 8}}>
                <CustomTab id="FoR">Founding of Rome</CustomTab>
                <CustomTab id="MaR">Monarchy and Republic</CustomTab>
                <CustomTab id="Emp">Empire</CustomTab>
              </TabList>
              <TabPanel id="FoR">
                Arma virumque cano, Troiae qui primus ab oris.
              </TabPanel>
              <TabPanel id="MaR">
                Senatus Populusque Romanus.
              </TabPanel>
              <TabPanel id="Emp">
                Alea jacta est.
              </TabPanel>
            </div>
          </div>
        )}
      </Tabs>
    </div>
  );
};

export const TableExample = () => {
  let list = useListData({
    initialItems: [
      {id: 1, name: 'Games', date: '6/7/2020', type: 'File folder'},
      {id: 2, name: 'Program Files', date: '4/7/2021', type: 'File folder'},
      {id: 3, name: 'bootmgr', date: '11/20/2010', type: 'System file'},
      {id: 4, name: 'log.txt', date: '1/18/2016', type: 'Text Document'}
    ]
  });

  return (
    <ResizableTableContainer style={{width: 300, overflow: 'auto'}}>
      <Table aria-label="Example table">
        <TableHeader>
          <MyColumn isRowHeader defaultWidth="50%">Name</MyColumn>
          <MyColumn>Type</MyColumn>
          <MyColumn>Date Modified</MyColumn>
          <MyColumn>Actions</MyColumn>
        </TableHeader>
        <TableBody items={list.items}>
          {item => (
            <Row>
              <Cell>{item.name}</Cell>
              <Cell>{item.type}</Cell>
              <Cell>{item.date}</Cell>
              <Cell>
                <DialogTrigger>
                  <Button>Delete</Button>
                  <ModalOverlay
                    style={{
                      position: 'fixed',
                      zIndex: 100,
                      top: 0,
                      left: 0,
                      bottom: 0,
                      right: 0,
                      background: 'rgba(0, 0, 0, 0.5)',
                      display: 'flex',
                      alignItems: 'center',
                      justifyContent: 'center'
                    }}>
                    <Modal
                      style={{
                        background: 'Canvas',
                        color: 'CanvasText',
                        border: '1px solid gray',
                        padding: 30
                      }}>
                      <Dialog>
                        {({close}) => (<>
                          <Heading>Delete item</Heading>
                          <p>Are you sure?</p>
                          <Button onPress={close}>Cancel</Button>
                          <Button
                            onPress={() => {
                              close();
                              list.remove(item.id);
                            }}>
                            Delete
                          </Button>
                        </>)}
                      </Dialog>
                    </Modal>
                  </ModalOverlay>
                </DialogTrigger>
              </Cell>
            </Row>
          )}
        </TableBody>
      </Table>
    </ResizableTableContainer>
  );
};

function MyColumn(props) {
  return (
    <Column {...props}>
      {({startResize}) => (
        <div style={{display: 'flex'}}>
          <MenuTrigger>
            <Button style={{flex: 1, textAlign: 'left'}}>{props.children}</Button>
            <Popover>
              <Menu className={styles.menu} onAction={() => startResize()}>
                <MyItem id="resize">Resize</MyItem>
              </Menu>
            </Popover>
          </MenuTrigger>
          <ColumnResizer />
        </div>
      )}
    </Column>
  );
}

function MyItem(props) {
  return (
    <Item
      {...props}
      className={({isFocused, isSelected}) => classNames(styles, 'item', {
        focused: isFocused,
        selected: isSelected
      })} />
  );
}

function CustomThumb({index, children}) {
  return (
    <SliderThumb
      index={index}
      style={({isDragging, isFocusVisible}) => ({
        width: 20,
        height: 20,
        borderRadius: '50%',
        top: '50%',
        // eslint-disable-next-line
        backgroundColor: isFocusVisible ? 'orange' : isDragging
          ? 'dimgrey'
          : 'gray'
      })}>
      {children}
    </SliderThumb>
  );
}

function CustomTab(props) {
  return (
    <Tab
      {...props}
      style={({isSelected}) => ({
        borderBottom: '2px solid ' + (isSelected ? 'slateblue' : 'transparent')
      })} />
  );
}

function Draggable() {
  let buttonRef = useRef(null);
  let {dragProps, isDragging} = useDrag({
    getItems() {
      return [{
        'text/plain': 'hello world'}];
    }
  });
  let {buttonProps} = useButton({elementType: 'div'}, buttonRef);

  return (
    <FocusRing focusRingClass={classNames(styles, 'focus-ring')}>
      <div
        {...mergeProps(buttonProps, dragProps)}
        ref={buttonRef}
        className={classNames(styles, 'draggable', {['dragging']: isDragging})}>
        Drag me
      </div>
    </FocusRing>
  );
}

function Copyable() {
  let {clipboardProps} = useClipboard({
    getItems() {
      return [{
        'text/plain': 'hello world'
      }];
    }
  });

  return (
    <FocusRing focusRingClass={classNames(styles, 'focus-ring')}>
      <div
        {...clipboardProps}
        role="textbox"
        aria-label="copyable element"
        tabIndex={0}
        className={styles.copyable}>
        Copy me
      </div>
    </FocusRing>
  );
}

export const DropzoneExampleWithFileTriggerLink = (props) => (
  <div>
    <DropZone
      {...props}
      aria-label={'testing aria-label'}
      className={styles.dropzone}
      onDrop={action('OnDrop')}
      onDropEnter={action('OnDropEnter')}
      onDropExit={action('OnDropExit')}>
      <FileTrigger onChange={action('onChange')}>
        <Link>Upload</Link>
      </FileTrigger>
    </DropZone>
  </div>
);

export const DropzoneExampleWithFileTriggerButton = (props) => (
  <div>
    <DropZone
      {...props}
      className={styles.dropzone}
      onDrop={action('OnDrop')}
      onDropEnter={action('OnDropEnter')}
      onDropExit={action('OnDropExit')}>
      <FileTrigger onChange={action('onChange')} >
        <Button>Upload</Button>
      </FileTrigger>
    </DropZone>
  </div>
);

export const DropzoneExampleWithDraggableAndFileTrigger = (props) => (
  <div>
    <Draggable />
    <DropZone
      {...props}
      className={styles.dropzone}
      onDrop={action('OnDrop')}
      onDropEnter={action('OnDropEnter')}
      onDropExit={action('OnDropExit')}>
      <FileTrigger onChange={action('onChange')} >
        <Button>Browse</Button>
      </FileTrigger>
      Or drag into here
    </DropZone>
  </div>
);

export const DropZoneOnlyAcceptPNGWithFileTrigger = (props) => (
  <div>
    <DropZone
      {...props}
      getDropOperation={(types) =>  types.has('image/png') ? 'copy' : 'cancel'}
      className={styles.dropzone}
      onPress={action('OnPress')}
      onDrop={action('OnDrop')}
      onDropEnter={action('OnDropEnter')}
      onDropExit={action('OnDropExit')} >
      <FileTrigger onChange={action('onChange')} acceptedFileTypes={['image/png']}>
        <Button>Upload</Button>
      </FileTrigger>
    </DropZone>
  </div>
);

export const DropZoneWithCaptureMobileOnly = (props) => (
  <div>
    <DropZone
      {...props}
      getDropOperation={(types) =>  types.has('image/png') ? 'copy' : 'cancel'}
      className={styles.dropzone}
      onPress={action('OnPress')}
      onDrop={action('OnDrop')}
      onDropEnter={action('OnDropEnter')}
      onDropExit={action('OnDropExit')} >
      <FileTrigger onChange={action('onChange')} defaultCamera="environment">
        <Button>Upload</Button>
      </FileTrigger>
    </DropZone>
  </div>
);

export const DropzoneExampleWithDraggableObject = (props) => (
  <div>
    <Draggable />
    <DropZone
      {...props}
      className={styles.dropzone}
      onDrop={action('OnDrop')}
      onDropEnter={action('OnDropEnter')}
      onDropExit={action('OnDropExit')} >
      <Text slot="label">
        DropZone Area
      </Text>
    </DropZone>
  </div>
);

export const DropzoneExampleWithCopyableObject = (props) => (
  <div>
    <Copyable />
    <DropZone
      {...props}
      className={styles.dropzone}
      onDrop={action('OnDrop')}
      onDropEnter={action('OnDropEnter')}
      onDropExit={action('OnDropExit')}>
      <Text slot="label">
        DropZone Area
      </Text>
    </DropZone>
  </div>
);

export const DropzoneWithRenderProps = (props) => (
  <div>
    <Draggable />
    <Copyable />
    <DropZone
      {...props}
      className={styles.dropzone}
      onPress={action('OnPress')}
      onDrop={action('OnDrop')}
      onDropEnter={action('OnDropEnter')}
      onDropExit={action('OnDropExit')}>
      {({isHovered, isFocused, isFocusVisible, isDropTarget}) => (
        <div>
          <Text slot="label">
            DropzoneArea
          </Text>
          <div>isHovered: {isHovered ? 'true' : 'false'}</div>
          <div>isFocused: {isFocused ? 'true' : 'false'}</div>
          <div>isFocusVisible: {isFocusVisible ? 'true' : 'false'}</div>
          <div>isDropTarget: {isDropTarget ? 'true' : 'false'}</div>
        </div>
      )}
    </DropZone>
  </div>
);

export const FileTriggerButton = (props) => (
  <FileTrigger
    {...props}
    onChange={action('OnChange')} >
    <Button>Upload</Button>
  </FileTrigger>
);

export const FileTriggerLinkAllowsMultiple = (props) => (
  <FileTrigger
    {...props}
    onChange={action('OnChange')}
    allowsMultiple >
    <Link>Select a file</Link>
  </FileTrigger>
);

let albums = [
  {
    id: 1,
    image: 'https://images.unsplash.com/photo-1593958812614-2db6a598c71c?ixlib=rb-4.0.3&ixid=M3wxMjA3fDB8MHxzZWFyY2h8Nnx8ZGlzY298ZW58MHx8MHx8fDA%3D&auto=format&fit=crop&w=900&q=60',
    title: 'Euphoric Echoes',
    artist: 'Luna Solstice'
  },
  {
    id: 2,
    image: 'https://images.unsplash.com/photo-1601042879364-f3947d3f9c16?ixlib=rb-4.0.3&ixid=M3wxMjA3fDB8MHxzZWFyY2h8M3x8bmVvbnxlbnwwfHwwfHx8MA%3D%3D&auto=format&fit=crop&w=900&q=60',
    title: 'Neon Dreamscape',
    artist: 'Electra Skyline'
  },
  {
    id: 3,
    image: 'https://images.unsplash.com/photo-1528722828814-77b9b83aafb2?ixlib=rb-4.0.3&ixid=M3wxMjA3fDB8MHxzZWFyY2h8MTF8fHNwYWNlfGVufDB8fDB8fHww&auto=format&fit=crop&w=900&q=60',
    title: 'Cosmic Serenade',
    artist: 'Orion\'s Symphony'
  },
  {
    id: 4,
    image: 'https://images.unsplash.com/photo-1511379938547-c1f69419868d?ixlib=rb-4.0.3&ixid=M3wxMjA3fDB8MHxzZWFyY2h8M3x8bXVzaWN8ZW58MHx8MHx8fDA%3D&auto=format&fit=crop&w=900&q=60',
    title: 'Melancholy Melodies',
    artist: 'Violet Mistral'
  },
  {
    id: 5,
    image: 'https://images.unsplash.com/photo-1608433319511-dfe8ea4cbd3c?ixlib=rb-4.0.3&ixid=M3wxMjA3fDB8MHxzZWFyY2h8MTF8fGJlYXR8ZW58MHx8MHx8fDA%3D&auto=format&fit=crop&w=900&q=60',
    title: 'Rhythmic Illusions',
    artist: 'Mirage Beats'
  }
];

export const ListBoxDnd = (props: ListBoxProps<typeof albums[0]>) => {
  let list = useListData({
    initialItems: albums
  });

  let {dragAndDropHooks} = useDragAndDrop({
    getItems: (keys) => [...keys].map(key => ({'text/plain': list.getItem(key).title})),
    onReorder(e) {
      if (e.target.dropPosition === 'before') {
        list.moveBefore(e.target.key, e.keys);
      } else if (e.target.dropPosition === 'after') {
        list.moveAfter(e.target.key, e.keys);
      }
    }
  });

  return (
    <ListBox
      {...props}
      aria-label="Albums"
      items={list.items}
      selectionMode="multiple"
      dragAndDropHooks={dragAndDropHooks}>
      {item => (
        <Item>
          <img src={item.image} alt="" />
          <Text slot="label">{item.title}</Text>
          <Text slot="description">{item.artist}</Text>
        </Item>
      )}
    </ListBox>
  );
};

ListBoxDnd.story = {
  args: {
    layout: 'stack',
    orientation: 'horizontal'
  },
  argTypes: {
    layout: {
      control: 'radio',
      options: ['stack', 'grid']
    },
    orientation: {
      control: 'radio',
      options: ['horizontal', 'vertical']
    }
  }
};

export const RadioGroupExample = () => {
  return (
    <RadioGroup
      className={styles.radiogroup}>
      <Label>Favorite pet</Label>
      <Radio className={styles.radio} value="dogs">Dog</Radio>
      <Radio className={styles.radio} value="cats">Cat</Radio>
      <Radio className={styles.radio} value="dragon">Dragon</Radio>
    </RadioGroup>
  );
};

export const RadioGroupInDialogExample = () => {
  return (
    <DialogTrigger>
      <Button>Open dialog</Button>
      <ModalOverlay
        style={{
          position: 'fixed',
          zIndex: 100,
          top: 0,
          left: 0,
          bottom: 0,
          right: 0,
          background: 'rgba(0, 0, 0, 0.5)',
          display: 'flex',
          alignItems: 'center',
          justifyContent: 'center'
        }}>
        <Modal
          style={{
            background: 'Canvas',
            color: 'CanvasText',
            border: '1px solid gray',
            padding: 30
          }}>
          <Dialog
            style={{
              outline: '2px solid transparent',
              outlineOffset: '2px',
              position: 'relative'
            }}>
            {({close}) => (
              <>
                <div>
                  <RadioGroupExample />
                </div>
                <div>
                  <Button onPress={close} style={{marginTop: 10}}>
                    Close
                  </Button>
                </div>
              </>
            )}
          </Dialog>
        </Modal>
      </ModalOverlay>
    </DialogTrigger>
  );
};<|MERGE_RESOLUTION|>--- conflicted
+++ resolved
@@ -11,11 +11,7 @@
  */
 
 import {action} from '@storybook/addon-actions';
-<<<<<<< HEAD
-import {Button, Calendar, CalendarCell, CalendarGrid, Cell, Column, ComboBox, DateField, DateInput, DatePicker, DateRangePicker, DateSegment, Dialog, DialogTrigger, DropZone, FileTrigger, Group, Header, Heading, Input, Item, Keyboard, Label, Link, ListBox, ListBoxProps, Menu, MenuTrigger, Modal, ModalOverlay, NumberField, OverlayArrow, Popover, Radio, RadioGroup, RangeCalendar, Row, Section, Select, SelectValue, Separator, Slider, SliderOutput, SliderThumb, SliderTrack, Tab, Table, TableBody, TableHeader, TabList, TabPanel, Tabs, TabsProps, Tag, TagGroup, TagList, Text, TimeField, Tooltip, TooltipTrigger, useDragAndDrop} from 'react-aria-components';
-=======
 import {Button, Calendar, CalendarCell, CalendarGrid, Cell, Column, ColumnResizer, ComboBox, DateField, DateInput, DatePicker, DateRangePicker, DateSegment, Dialog, DialogTrigger, DropZone, FileTrigger, Group, Header, Heading, Input, Item, Keyboard, Label, Link, ListBox, ListBoxProps, Menu, MenuTrigger, Modal, ModalOverlay, NumberField, OverlayArrow, Popover, Radio, RadioGroup, RangeCalendar, ResizableTableContainer, Row, Section, Select, SelectValue, Separator, Slider, SliderOutput, SliderThumb, SliderTrack, Tab, Table, TableBody, TableHeader, TabList, TabPanel, Tabs, TabsProps, Text, TimeField, Tooltip, TooltipTrigger, useDragAndDrop} from 'react-aria-components';
->>>>>>> 145c9032
 import {classNames} from '@react-spectrum/utils';
 import clsx from 'clsx';
 import {FocusRing, mergeProps, useButton, useClipboard, useDrag} from 'react-aria';
@@ -627,7 +623,6 @@
   </DialogTrigger>
 );
 
-<<<<<<< HEAD
 export const TabsExample = () => {
   let [url, setUrl] = useState('/FoR');
   React.useEffect(() => {
@@ -665,27 +660,6 @@
     </Tabs>
   );
 };
-=======
-// Has error with invalid aria-controls, bug documented here: https://github.com/adobe/react-spectrum/issues/4781#issuecomment-1641057070
-export const TabsExample = () => (
-  <Tabs>
-    <TabList aria-label="History of Ancient Rome" style={{display: 'flex', gap: 8}}>
-      <CustomTab id="FoR">Founding of Rome</CustomTab>
-      <CustomTab id="MaR">Monarchy and Republic</CustomTab>
-      <CustomTab id="Emp">Empire</CustomTab>
-    </TabList>
-    <TabPanel id="FoR">
-      Arma virumque cano, Troiae qui primus ab oris.
-    </TabPanel>
-    <TabPanel id="MaR">
-      Senatus Populusque Romanus.
-    </TabPanel>
-    <TabPanel id="Emp">
-      Alea jacta est.
-    </TabPanel>
-  </Tabs>
-);
->>>>>>> 145c9032
 
 // Has error with invalid aria-controls, bug documented here: https://github.com/adobe/react-spectrum/issues/4781#issuecomment-1641057070
 export const TabsRenderProps = () => {
