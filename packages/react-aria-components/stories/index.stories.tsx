/*
 * Copyright 2022 Adobe. All rights reserved.
 * This file is licensed to you under the Apache License, Version 2.0 (the "License");
 * you may not use this file except in compliance with the License. You may obtain a copy
 * of the License at http://www.apache.org/licenses/LICENSE-2.0
 *
 * Unless required by applicable law or agreed to in writing, software distributed under
 * the License is distributed on an "AS IS" BASIS, WITHOUT WARRANTIES OR REPRESENTATIONS
 * OF ANY KIND, either express or implied. See the License for the specific language
 * governing permissions and limitations under the License.
 */

import {action} from '@storybook/addon-actions';
<<<<<<< HEAD
import {
  Button,
  Calendar,
  CalendarCell,
  CalendarGrid,
  Cell,
  Column,
  ColumnResizer,
  ComboBox,
  DateField,
  DateInput,
  DatePicker,
  DateRangePicker,
  DateSegment,
  Dialog,
  DialogTrigger,
  DropZone,
  FileTrigger,
  Group,
  Header,
  Heading,
  Input,
  Item,
  Keyboard,
  Label,
  Link,
  ListBox,
  ListBoxProps,
  Menu,
  MenuTrigger,
  Modal,
  ModalOverlay,
  NumberField,
  OverlayArrow,
  Popover,
  Radio,
  RadioGroup,
  RangeCalendar,
  ResizableTableContainer,
  Row,
  Section,
  Select,
  SelectValue,
  Separator,
  Slider,
  SliderOutput,
  SliderThumb,
  SliderTrack,
  Tab,
  Table,
  TableBody,
  TableHeader,
  TabList,
  TabPanel,
  Tabs,
  TabsProps, Tag, TagGroup, TagList,
  Text,
  TimeField,
  Toolbar,
  Tooltip,
  TooltipTrigger,
  useDragAndDrop
} from 'react-aria-components';
=======
import {Button, Calendar, CalendarCell, CalendarGrid, Cell, Column, ColumnResizer, ComboBox, DateField, DateInput, DatePicker, DateRangePicker, DateSegment, Dialog, DialogTrigger, DropZone, FileTrigger, Group, Header, Heading, Input, Item, Keyboard, Label, Link, ListBox, ListBoxProps, Menu, MenuTrigger, Modal, ModalOverlay, NumberField, OverlayArrow, Popover, Radio, RadioGroup, RangeCalendar, ResizableTableContainer, Row, SearchField, Section, Select, SelectValue, Separator, Slider, SliderOutput, SliderThumb, SliderTrack, Switch, Tab, Table, TableBody, TableHeader, TabList, TabPanel, Tabs, TabsProps, Tag, TagGroup, TagList, Text, TextField, TimeField, ToggleButton, Tooltip, TooltipTrigger, useDragAndDrop} from 'react-aria-components';
>>>>>>> d5186e1c
import {classNames} from '@react-spectrum/utils';
import clsx from 'clsx';
import {FocusRing, mergeProps, useButton, useClipboard, useDrag} from 'react-aria';
import React, {useRef, useState} from 'react';
import {RouterProvider} from '@react-aria/utils';
import styles from '../example/index.css';
import {useListData} from 'react-stately';

export default {
  title: 'React Aria Components'
};

export const ComboBoxExample = () => (
  <ComboBox data-testid="combo-box-example">
    <Label style={{display: 'block'}}>Test</Label>
    <div style={{display: 'flex'}}>
      <Input />
      <Button>
        <span aria-hidden="true" style={{padding: '0 2px'}}>▼</span>
      </Button>
    </div>
    <Popover placement="bottom end">
      <ListBox
        data-testid="combo-box-list-box"
        className={styles.menu}>
        <MyItem>Foo</MyItem>
        <MyItem>Bar</MyItem>
        <MyItem>Baz</MyItem>
        <MyItem href="http://google.com">Google</MyItem>
      </ListBox>
    </Popover>
  </ComboBox>
);

interface ComboBoxItem {
  id: string,
  name: string
}

let items: ComboBoxItem[] = [{id: '1', name: 'Foo'}, {id: '2', name: 'Bar'}, {id: '3', name: 'Baz'}];
export const ComboBoxRenderPropsStatic = () => (
  <ComboBox data-testid="combo-box-render-props-static">
    {({isOpen}) => (
      <>
        <Label style={{display: 'block'}}>Test</Label>
        <div style={{display: 'flex'}}>
          <Input />
          <Button>
            <span aria-hidden="true" style={{padding: '0 2px'}}>{isOpen ? '▲' : '▼'}</span>
          </Button>
        </div>
        <Popover placement="bottom end">
          <ListBox className={styles.menu}>
            <MyItem>Foo</MyItem>
            <MyItem>Bar</MyItem>
            <MyItem>Baz</MyItem>
          </ListBox>
        </Popover>
      </>
    )}
  </ComboBox>
);

export const ComboBoxRenderPropsDefaultItems = () => (
  <ComboBox defaultItems={items}>
    {({isOpen}) => (
      <>
        <Label style={{display: 'block'}}>Test</Label>
        <div style={{display: 'flex'}}>
          <Input />
          <Button>
            <span aria-hidden="true" style={{padding: '0 2px'}}>{isOpen ? '▲' : '▼'}</span>
          </Button>
        </div>
        <Popover placement="bottom end">
          <ListBox className={styles.menu}>
            {(item: ComboBoxItem) => <MyItem key={item.id}>{item.name}</MyItem>}
          </ListBox>
        </Popover>
      </>
    )}
  </ComboBox>
);

export const ComboBoxRenderPropsItems = {
  render: () => (
    <ComboBox items={items}>
      {({isOpen}) => (
        <>
          <Label style={{display: 'block'}}>Test</Label>
          <div style={{display: 'flex'}}>
            <Input />
            <Button>
              <span aria-hidden="true" style={{padding: '0 2px'}}>{isOpen ? '▲' : '▼'}</span>
            </Button>
          </div>
          <Popover placement="bottom end">
            <ListBox className={styles.menu}>
              {(item: ComboBoxItem) => <MyItem key={item.id}>{item.name}</MyItem>}
            </ListBox>
          </Popover>
        </>
      )}
    </ComboBox>
  ),
  parameters: {
    description: {
      data: 'Note this won\'t filter the items in the listbox because it is fully controlled'
    }
  }
};

export const ComboBoxRenderPropsListBoxDynamic = () => (
  <ComboBox>
    {({isOpen}) => (
      <>
        <Label style={{display: 'block'}}>Test</Label>
        <div style={{display: 'flex'}}>
          <Input />
          <Button>
            <span aria-hidden="true" style={{padding: '0 2px'}}>{isOpen ? '▲' : '▼'}</span>
          </Button>
        </div>
        <Popover placement="bottom end">
          <ListBox className={styles.menu} items={items}>
            {item => <MyItem key={item.id}>{item.name}</MyItem>}
          </ListBox>
        </Popover>
      </>
    )}
  </ComboBox>
);

export const ListBoxExample = (args) => (
  <ListBox className={styles.menu} {...args} aria-label="test listbox">
    <MyItem>Foo</MyItem>
    <MyItem>Bar</MyItem>
    <MyItem>Baz</MyItem>
    <MyItem href="http://google.com">Google</MyItem>
  </ListBox>
);

ListBoxExample.story = {
  args: {
    selectionMode: 'none',
    selectionBehavior: 'toggle'
  },
  argTypes: {
    selectionMode: {
      control: {
        type: 'radio',
        options: ['none', 'single', 'multiple']
      }
    },
    selectionBehavior: {
      control: {
        type: 'radio',
        options: ['toggle', 'replace']
      }
    }
  }
};

// Known accessibility false positive: https://github.com/adobe/react-spectrum/wiki/Known-accessibility-false-positives#listbox
// also has a aXe landmark error, not sure what it means
export const ListBoxSections = () => (
  <ListBox className={styles.menu} selectionMode="multiple" selectionBehavior="replace" aria-label="test listbox with section">
    <Section className={styles.group}>
      <Header style={{fontSize: '1.2em'}}>Section 1</Header>
      <MyItem>Foo</MyItem>
      <MyItem>Bar</MyItem>
      <MyItem>Baz</MyItem>
    </Section>
    <Separator style={{borderTop: '1px solid gray', margin: '2px 5px'}} />
    <Section className={styles.group}>
      <Header style={{fontSize: '1.2em'}}>Section 1</Header>
      <MyItem>Foo</MyItem>
      <MyItem>Bar</MyItem>
      <MyItem>Baz</MyItem>
    </Section>
  </ListBox>
);

export const ListBoxComplex = () => (
  <ListBox className={styles.menu} selectionMode="multiple" selectionBehavior="replace" aria-label="listbox complex">
    <MyItem>
      <Text slot="label">Item 1</Text>
      <Text slot="description">Description</Text>
    </MyItem>
    <MyItem>
      <Text slot="label">Item 2</Text>
      <Text slot="description">Description</Text>
    </MyItem>
    <MyItem>
      <Text slot="label">Item 3</Text>
      <Text slot="description">Description</Text>
    </MyItem>
  </ListBox>
);

export const TagGroupExample = (props) => (
  <TagGroup {...props}>
    <Label>Categories</Label>
    <TagList style={{display: 'flex', gap: 4}}>
      <MyTag href="https://nytimes.com">News</MyTag>
      <MyTag>Travel</MyTag>
      <MyTag>Gaming</MyTag>
      <MyTag>Shopping</MyTag>
    </TagList>
  </TagGroup>
);

TagGroupExample.args = {
  selectionMode: 'none',
  selectionBehavior: 'toggle'
};

TagGroupExample.argTypes = {
  selectionMode: {
    control: {
      type: 'inline-radio',
      options: ['none', 'single', 'multiple']
    }
  },
  selectionBehavior: {
    control: {
      type: 'inline-radio',
      options: ['toggle', 'replace']
    }
  }
};

function MyTag(props) {
  return <Tag {...props} style={({isSelected}) => ({border: '1px solid gray', borderRadius: 4, padding: '0 4px', background: isSelected ? 'black' : '', color: isSelected ? 'white' : '', cursor: props.href ? 'pointer' : 'default'})} />;
}

export const SelectExample = () => (
  <Select data-testid="select-example" id="select-example-id">
    <Label style={{display: 'block'}}>Test</Label>
    <Button>
      <SelectValue />
      <span aria-hidden="true" style={{paddingLeft: 5}}>▼</span>
    </Button>
    <Popover>
      <OverlayArrow>
        <svg width={12} height={12}><path d="M0 0,L6 6,L12 0" /></svg>
      </OverlayArrow>
      <ListBox className={styles.menu}>
        <MyItem>Foo</MyItem>
        <MyItem>Bar</MyItem>
        <MyItem>Baz</MyItem>
        <MyItem href="http://google.com">Google</MyItem>
      </ListBox>
    </Popover>
  </Select>
);

export const SelectRenderProps = () => (
  <Select data-testid="select-render-props">
    {({isOpen}) => (
      <>
        <Label style={{display: 'block'}}>Test</Label>
        <Button>
          <SelectValue />
          <span aria-hidden="true" style={{paddingLeft: 5}}>{isOpen ? '▲' : '▼'}</span>
        </Button>
        <Popover>
          <ListBox className={styles.menu}>
            <MyItem>Foo</MyItem>
            <MyItem>Bar</MyItem>
            <MyItem>Baz</MyItem>
            <MyItem href="http://google.com">Google</MyItem>
          </ListBox>
        </Popover>
      </>
    )}
  </Select>
);

export const MenuExample = () => (
  <MenuTrigger>
    <Button aria-label="Menu">☰</Button>
    <Popover>
      <Menu className={styles.menu} onAction={action('onAction')}>
        <Section className={styles.group}>
          <Header style={{fontSize: '1.2em'}}>Section 1</Header>
          <MyItem>Foo</MyItem>
          <MyItem>Bar</MyItem>
          <MyItem>Baz</MyItem>
          <MyItem href="https://google.com">Google</MyItem>
        </Section>
        <Separator style={{borderTop: '1px solid gray', margin: '2px 5px'}} />
        <Section className={styles.group}>
          <Header style={{fontSize: '1.2em'}}>Section 2</Header>
          <MyItem>Foo</MyItem>
          <MyItem>Bar</MyItem>
          <MyItem>Baz</MyItem>
        </Section>
      </Menu>
    </Popover>
  </MenuTrigger>
);

export const MenuComplex = () => (
  <MenuTrigger>
    <Button aria-label="Menu">☰</Button>
    <Popover>
      <Menu className={styles.menu}>
        <MyItem>
          <Text slot="label">Copy</Text>
          <Text slot="description">Description</Text>
          <Keyboard>⌘C</Keyboard>
        </MyItem>
        <MyItem>
          <Text slot="label">Cut</Text>
          <Text slot="description">Description</Text>
          <Keyboard>⌘X</Keyboard>
        </MyItem>
        <MyItem>
          <Text slot="label">Paste</Text>
          <Text slot="description">Description</Text>
          <Keyboard>⌘V</Keyboard>
        </MyItem>
      </Menu>
    </Popover>
  </MenuTrigger>
);

export const NumberFieldExample = () => (
  <NumberField data-testid="number-field-example" formatOptions={{style: 'currency', currency: 'USD'}}>
    <Label>Test</Label>
    <Group style={{display: 'flex'}}>
      <Button slot="decrement">-</Button>
      <Input />
      <Button slot="increment">+</Button>
    </Group>
  </NumberField>
);

export const DateFieldExample = () => (
  <DateField data-testid="date-field-example">
    <Label style={{display: 'block'}}>Date</Label>
    <DateInput className={styles.field} data-testid2="date-input">
      {segment => <DateSegment segment={segment} className={clsx(styles.segment, {[styles.placeholder]: segment.isPlaceholder})} />}
    </DateInput>
  </DateField>
);

export const TimeFieldExample = () => (
  <TimeField data-testid="time-field-example">
    <Label style={{display: 'block'}}>Time</Label>
    <DateInput className={styles.field}>
      {segment => <DateSegment segment={segment} className={clsx(styles.segment, {[styles.placeholder]: segment.isPlaceholder})} />}
    </DateInput>
  </TimeField>
);

export const CalendarExample = () => (
  <Calendar style={{width: 220}}>
    <div style={{display: 'flex', alignItems: 'center'}}>
      <Button slot="previous">&lt;</Button>
      <Heading style={{flex: 1, textAlign: 'center'}} />
      <Button slot="next">&gt;</Button>
    </div>
    <CalendarGrid style={{width: '100%'}}>
      {date => <CalendarCell date={date} style={({isSelected, isOutsideMonth}) => ({display: isOutsideMonth ? 'none' : '', textAlign: 'center', cursor: 'default', background: isSelected ? 'blue' : ''})} />}
    </CalendarGrid>
  </Calendar>
);

export const CalendarMultiMonth = () => (
  <Calendar style={{width: 500}} visibleDuration={{months: 2}}>
    <div style={{display: 'flex', alignItems: 'center'}}>
      <Button slot="previous">&lt;</Button>
      <Heading style={{flex: 1, textAlign: 'center'}} />
      <Button slot="next">&gt;</Button>
    </div>
    <div style={{display: 'flex', gap: 20}}>
      <CalendarGrid style={{flex: 1}}>
        {date => <CalendarCell date={date} style={({isSelected, isOutsideMonth}) => ({display: isOutsideMonth ? 'none' : '', textAlign: 'center', cursor: 'default', background: isSelected ? 'blue' : ''})} />}
      </CalendarGrid>
      <CalendarGrid style={{flex: 1}} offset={{months: 1}}>
        {date => <CalendarCell date={date} style={({isSelected, isOutsideMonth}) => ({display: isOutsideMonth ? 'none' : '', textAlign: 'center', cursor: 'default', background: isSelected ? 'blue' : ''})} />}
      </CalendarGrid>
    </div>
  </Calendar>
);

export const RangeCalendarExample = () => (
  <RangeCalendar style={{width: 220}}>
    <div style={{display: 'flex', alignItems: 'center'}}>
      <Button slot="previous">&lt;</Button>
      <Heading style={{flex: 1, textAlign: 'center'}} />
      <Button slot="next">&gt;</Button>
    </div>
    <CalendarGrid style={{width: '100%'}}>
      {date => <CalendarCell date={date} style={({isSelected, isOutsideMonth}) => ({display: isOutsideMonth ? 'none' : '', textAlign: 'center', cursor: 'default', background: isSelected ? 'blue' : ''})} />}
    </CalendarGrid>
  </RangeCalendar>
);

export const DatePickerExample = () => (
  <DatePicker data-testid="date-picker-example">
    <Label style={{display: 'block'}}>Date</Label>
    <Group style={{display: 'inline-flex'}}>
      <DateInput className={styles.field}>
        {segment => <DateSegment segment={segment} className={clsx(styles.segment, {[styles.placeholder]: segment.isPlaceholder})} />}
      </DateInput>
      <Button>🗓</Button>
    </Group>
    <Popover
      placement="bottom start"
      style={{
        background: 'Canvas',
        color: 'CanvasText',
        border: '1px solid gray',
        padding: 20
      }}>
      <Dialog>
        <Calendar style={{width: 220}}>
          <div style={{display: 'flex', alignItems: 'center'}}>
            <Button slot="previous">&lt;</Button>
            <Heading style={{flex: 1, textAlign: 'center'}} />
            <Button slot="next">&gt;</Button>
          </div>
          <CalendarGrid style={{width: '100%'}}>
            {date => <CalendarCell date={date} style={({isSelected, isOutsideMonth}) => ({display: isOutsideMonth ? 'none' : '', textAlign: 'center', cursor: 'default', background: isSelected ? 'blue' : ''})} />}
          </CalendarGrid>
        </Calendar>
      </Dialog>
    </Popover>
  </DatePicker>
);

export const DateRangePickerExample = () => (
  <DateRangePicker data-testid="date-range-picker-example">
    <Label style={{display: 'block'}}>Date</Label>
    <Group style={{display: 'inline-flex'}}>
      <div className={styles.field}>
        <DateInput data-testid="date-range-picker-date-input" slot="start" style={{display: 'inline-flex'}}>
          {segment => <DateSegment segment={segment} className={clsx(styles.segment, {[styles.placeholder]: segment.isPlaceholder})} />}
        </DateInput>
        <span aria-hidden="true" style={{padding: '0 4px'}}>–</span>
        <DateInput slot="end" style={{display: 'inline-flex'}}>
          {segment => <DateSegment segment={segment} className={clsx(styles.segment, {[styles.placeholder]: segment.isPlaceholder})} />}
        </DateInput>
      </div>
      <Button>🗓</Button>
    </Group>
    <Popover
      placement="bottom start"
      style={{
        background: 'Canvas',
        color: 'CanvasText',
        border: '1px solid gray',
        padding: 20
      }}>
      <Dialog>
        <RangeCalendar style={{width: 220}}>
          <div style={{display: 'flex', alignItems: 'center'}}>
            <Button slot="previous">&lt;</Button>
            <Heading style={{flex: 1, textAlign: 'center'}} />
            <Button slot="next">&gt;</Button>
          </div>
          <CalendarGrid style={{width: '100%'}}>
            {date => <CalendarCell date={date} style={({isSelected, isOutsideMonth}) => ({display: isOutsideMonth ? 'none' : '', textAlign: 'center', cursor: 'default', background: isSelected ? 'blue' : ''})} />}
          </CalendarGrid>
        </RangeCalendar>
      </Dialog>
    </Popover>
  </DateRangePicker>
);

export const SliderExample = () => (
  <Slider
    data-testid="slider-example"
    defaultValue={[30, 60]}
    style={{
      position: 'relative',
      display: 'flex',
      flexDirection: 'column',
      alignItems: 'center',
      width: 300
    }}>
    <div style={{display: 'flex', alignSelf: 'stretch'}}>
      <Label>Test</Label>
      <SliderOutput style={{flex: '1 0 auto', textAlign: 'end'}}>
        {({state}) => `${state.getThumbValueLabel(0)} - ${state.getThumbValueLabel(1)}`}
      </SliderOutput>
    </div>
    <SliderTrack
      style={{
        position: 'relative',
        height: 30,
        width: '100%'
      }}>
      <div
        style={{
          position: 'absolute',
          backgroundColor: 'gray',
          height: 3,
          top: 13,
          width: '100%'
        }} />
      <CustomThumb index={0}>
        <Label>A</Label>
      </CustomThumb>
      <CustomThumb index={1}>
        <Label>B</Label>
      </CustomThumb>
    </SliderTrack>
  </Slider>
);

export const SliderCSS = (props) => (
  <Slider {...props} defaultValue={30} className={styles.slider}>
    <div className={styles.label}>
      <Label>Test</Label>
      <SliderOutput />
    </div>
    <SliderTrack className={styles.track}>
      <SliderThumb className={styles.thumb} />
    </SliderTrack>
  </Slider>
);

SliderCSS.args = {
  orientation: 'horizontal',
  isDisabled: false,
  minValue: 0,
  maxValue: 100,
  step: 1
};

SliderCSS.argTypes = {
  orientation: {
    control: {
      type: 'inline-radio',
      options: ['horizontal', 'vertical']
    }
  }
};

export const TooltipExample = () => (
  <TooltipTrigger>
    <Button>Tooltip trigger</Button>
    <Tooltip
      offset={5}
      style={{
        background: 'Canvas',
        color: 'CanvasText',
        border: '1px solid gray',
        padding: 5,
        borderRadius: 4
      }}>
      <OverlayArrow style={{transform: 'translateX(-50%)'}}>
        <svg width="8" height="8" style={{display: 'block'}}>
          <path d="M0 0,L4 4,L8 0" fill="white" strokeWidth={1} stroke="gray" />
        </svg>
      </OverlayArrow>
      I am a tooltip
    </Tooltip>
  </TooltipTrigger>
);

export const PopoverExample = () => (
  <DialogTrigger>
    <Button>Open popover</Button>
    <Popover
      placement="bottom start"
      style={{
        background: 'Canvas',
        color: 'CanvasText',
        border: '1px solid gray',
        padding: 30
      }}>
      <Dialog>
        {({close}) => (
          <form style={{display: 'flex', flexDirection: 'column'}}>
            <label>
              First Name: <input placeholder="John" />
            </label>
            <label>
              Last Name: <input placeholder="Smith" />
            </label>
            <Button onPress={close} style={{marginTop: 10}}>
              Submit
            </Button>
          </form>
        )}
      </Dialog>
    </Popover>
  </DialogTrigger>
);

export const ModalExample = () => (
  <DialogTrigger>
    <Button>Open modal</Button>
    <ModalOverlay
      style={{
        position: 'fixed',
        zIndex: 100,
        top: 0,
        left: 0,
        bottom: 0,
        right: 0,
        background: 'rgba(0, 0, 0, 0.5)',
        display: 'flex',
        alignItems: 'center',
        justifyContent: 'center'
      }}>
      <Modal
        style={{
          background: 'Canvas',
          color: 'CanvasText',
          border: '1px solid gray',
          padding: 30
        }}>
        <Dialog>
          {({close}) => (
            <form style={{display: 'flex', flexDirection: 'column'}}>
              <Heading style={{marginTop: 0}}>Sign up</Heading>
              <label>
                First Name: <input placeholder="John" />
              </label>
              <label>
                Last Name: <input placeholder="Smith" />
              </label>
              <Button onPress={close} style={{marginTop: 10}}>
                Submit
              </Button>
            </form>
          )}
        </Dialog>
      </Modal>
    </ModalOverlay>
  </DialogTrigger>
);

export const TabsExample = () => {
  let [url, setUrl] = useState('/FoR');

  return (
    <RouterProvider navigate={setUrl}>
      <Tabs selectedKey={url}>
        <TabList aria-label="History of Ancient Rome" style={{display: 'flex', gap: 8}}>
          <CustomTab id="/FoR" href="/FoR">Founding of Rome</CustomTab>
          <CustomTab id="/MaR" href="/MaR">Monarchy and Republic</CustomTab>
          <CustomTab id="/Emp" href="/Emp">Empire</CustomTab>
        </TabList>
        <TabPanel id="/FoR">
          Arma virumque cano, Troiae qui primus ab oris.
        </TabPanel>
        <TabPanel id="/MaR">
          Senatus Populusque Romanus.
        </TabPanel>
        <TabPanel id="/Emp">
          Alea jacta est.
        </TabPanel>
      </Tabs>
    </RouterProvider>
  );
};

// Has error with invalid aria-controls, bug documented here: https://github.com/adobe/react-spectrum/issues/4781#issuecomment-1641057070
export const TabsRenderProps = () => {
  const [tabOrientation, setTabOrientation] = useState<TabsProps['orientation']>('vertical');

  return (
    <div style={{display: 'flex', flexDirection: 'row', gap: 8}}>
      <Button onPress={() => setTabOrientation((current) => current === 'vertical' ? 'horizontal' : 'vertical')}>
        Change Orientation
      </Button>
      <Tabs orientation={tabOrientation}>
        {({orientation}) => (
          <div>
            <div style={{display: 'flex', flexDirection: orientation === 'vertical' ? 'row' : 'column', gap: 8}}>
              <TabList
                aria-label="History of Ancient Rome"
                style={{display: 'flex', flexDirection: orientation === 'vertical' ? 'column' : 'row', gap: 8}}>
                <CustomTab id="FoR">Founding of Rome</CustomTab>
                <CustomTab id="MaR">Monarchy and Republic</CustomTab>
                <CustomTab id="Emp">Empire</CustomTab>
              </TabList>
              <TabPanel id="FoR">
                Arma virumque cano, Troiae qui primus ab oris.
              </TabPanel>
              <TabPanel id="MaR">
                Senatus Populusque Romanus.
              </TabPanel>
              <TabPanel id="Emp">
                Alea jacta est.
              </TabPanel>
            </div>
          </div>
        )}
      </Tabs>
    </div>
  );
};

export const TableExample = () => {
  let list = useListData({
    initialItems: [
      {id: 1, name: 'Games', date: '6/7/2020', type: 'File folder'},
      {id: 2, name: 'Program Files', date: '4/7/2021', type: 'File folder'},
      {id: 3, name: 'bootmgr', date: '11/20/2010', type: 'System file'},
      {id: 4, name: 'log.txt', date: '1/18/2016', type: 'Text Document'}
    ]
  });

  return (
    <ResizableTableContainer style={{width: 300, overflow: 'auto'}}>
      <Table aria-label="Example table">
        <TableHeader>
          <MyColumn isRowHeader defaultWidth="50%">Name</MyColumn>
          <MyColumn>Type</MyColumn>
          <MyColumn>Date Modified</MyColumn>
          <MyColumn>Actions</MyColumn>
        </TableHeader>
        <TableBody items={list.items}>
          {item => (
            <Row>
              <Cell>{item.name}</Cell>
              <Cell>{item.type}</Cell>
              <Cell>{item.date}</Cell>
              <Cell>
                <DialogTrigger>
                  <Button>Delete</Button>
                  <ModalOverlay
                    style={{
                      position: 'fixed',
                      zIndex: 100,
                      top: 0,
                      left: 0,
                      bottom: 0,
                      right: 0,
                      background: 'rgba(0, 0, 0, 0.5)',
                      display: 'flex',
                      alignItems: 'center',
                      justifyContent: 'center'
                    }}>
                    <Modal
                      style={{
                        background: 'Canvas',
                        color: 'CanvasText',
                        border: '1px solid gray',
                        padding: 30
                      }}>
                      <Dialog>
                        {({close}) => (<>
                          <Heading>Delete item</Heading>
                          <p>Are you sure?</p>
                          <Button onPress={close}>Cancel</Button>
                          <Button
                            onPress={() => {
                              close();
                              list.remove(item.id);
                            }}>
                            Delete
                          </Button>
                        </>)}
                      </Dialog>
                    </Modal>
                  </ModalOverlay>
                </DialogTrigger>
              </Cell>
            </Row>
          )}
        </TableBody>
      </Table>
    </ResizableTableContainer>
  );
};

function MyColumn(props) {
  return (
    <Column {...props}>
      {({startResize}) => (
        <div style={{display: 'flex'}}>
          <MenuTrigger>
            <Button style={{flex: 1, textAlign: 'left'}}>{props.children}</Button>
            <Popover>
              <Menu className={styles.menu} onAction={() => startResize()}>
                <MyItem id="resize">Resize</MyItem>
              </Menu>
            </Popover>
          </MenuTrigger>
          <ColumnResizer />
        </div>
      )}
    </Column>
  );
}

function MyItem(props) {
  return (
    <Item
      {...props}
      className={({isFocused, isSelected}) => classNames(styles, 'item', {
        focused: isFocused,
        selected: isSelected
      })} />
  );
}

function CustomThumb({index, children}) {
  return (
    <SliderThumb
      index={index}
      style={({isDragging, isFocusVisible}) => ({
        width: 20,
        height: 20,
        borderRadius: '50%',
        top: '50%',
        // eslint-disable-next-line
        backgroundColor: isFocusVisible ? 'orange' : isDragging
          ? 'dimgrey'
          : 'gray'
      })}>
      {children}
    </SliderThumb>
  );
}

function CustomTab(props) {
  return (
    <Tab
      {...props}
      style={({isSelected}) => ({
        borderBottom: '2px solid ' + (isSelected ? 'slateblue' : 'transparent')
      })} />
  );
}

function Draggable() {
  let buttonRef = useRef(null);
  let {dragProps, isDragging} = useDrag({
    getItems() {
      return [{
        'text/plain': 'hello world'}];
    }
  });
  let {buttonProps} = useButton({elementType: 'div'}, buttonRef);

  return (
    <FocusRing focusRingClass={classNames(styles, 'focus-ring')}>
      <div
        {...mergeProps(buttonProps, dragProps)}
        ref={buttonRef}
        className={classNames(styles, 'draggable', {['dragging']: isDragging})}>
        Drag me
      </div>
    </FocusRing>
  );
}

function Copyable() {
  let {clipboardProps} = useClipboard({
    getItems() {
      return [{
        'text/plain': 'hello world'
      }];
    }
  });

  return (
    <FocusRing focusRingClass={classNames(styles, 'focus-ring')}>
      <div
        {...clipboardProps}
        role="textbox"
        aria-label="copyable element"
        tabIndex={0}
        className={styles.copyable}>
        Copy me
      </div>
    </FocusRing>
  );
}

export const DropzoneExampleWithFileTriggerLink = (props) => (
  <div>
    <DropZone
      {...props}
      aria-label={'testing aria-label'}
      className={styles.dropzone}
      data-testid="drop-zone-example-with-file-trigger-link"
      onDrop={action('OnDrop')}
      onDropEnter={action('OnDropEnter')}
      onDropExit={action('OnDropExit')}>
      <FileTrigger onSelect={action('onSelect')}>
        <Link>Upload</Link>
      </FileTrigger>
    </DropZone>
  </div>
);

export const DropzoneExampleWithFileTriggerButton = (props) => (
  <div>
    <DropZone
      {...props}
      className={styles.dropzone}
      onDrop={action('OnDrop')}
      onDropEnter={action('OnDropEnter')}
      onDropExit={action('OnDropExit')}>
      <FileTrigger onSelect={action('onSelect')} >
        <Button>Upload</Button>
      </FileTrigger>
    </DropZone>
  </div>
);

export const DropzoneExampleWithDraggableAndFileTrigger = (props) => (
  <div>
    <Draggable />
    <DropZone
      {...props}
      className={styles.dropzone}
      onDrop={action('OnDrop')}
      onDropEnter={action('OnDropEnter')}
      onDropExit={action('OnDropExit')}>
      <FileTrigger onSelect={action('onSelect')} >
        <Button>Browse</Button>
      </FileTrigger>
      Or drag into here
    </DropZone>
  </div>
);

export const DropZoneOnlyAcceptPNGWithFileTrigger = (props) => (
  <div>
    <DropZone
      {...props}
      getDropOperation={(types) =>  types.has('image/png') ? 'copy' : 'cancel'}
      className={styles.dropzone}
      onPress={action('OnPress')}
      onDrop={action('OnDrop')}
      onDropEnter={action('OnDropEnter')}
      onDropExit={action('OnDropExit')} >
      <FileTrigger onSelect={action('onSelect')} acceptedFileTypes={['image/png']}>
        <Button>Upload</Button>
      </FileTrigger>
    </DropZone>
  </div>
);

export const DropZoneWithCaptureMobileOnly = (props) => (
  <div>
    <DropZone
      {...props}
      getDropOperation={(types) =>  types.has('image/png') ? 'copy' : 'cancel'}
      className={styles.dropzone}
      onPress={action('OnPress')}
      onDrop={action('OnDrop')}
      onDropEnter={action('OnDropEnter')}
      onDropExit={action('OnDropExit')} >
      <FileTrigger onSelect={action('onSelect')} defaultCamera="environment">
        <Button>Upload</Button>
      </FileTrigger>
    </DropZone>
  </div>
);

export const DropzoneExampleWithDraggableObject = (props) => (
  <div>
    <Draggable />
    <DropZone
      {...props}
      className={styles.dropzone}
      onDrop={action('OnDrop')}
      onDropEnter={action('OnDropEnter')}
      onDropExit={action('OnDropExit')} >
      <Text slot="label">
        DropZone Area
      </Text>
    </DropZone>
  </div>
);

export const DropzoneExampleWithCopyableObject = (props) => (
  <div>
    <Copyable />
    <DropZone
      {...props}
      className={styles.dropzone}
      onDrop={action('OnDrop')}
      onDropEnter={action('OnDropEnter')}
      onDropExit={action('OnDropExit')}>
      <Text slot="label">
        DropZone Area
      </Text>
    </DropZone>
  </div>
);

export const DropzoneWithRenderProps = (props) => (
  <div>
    <Draggable />
    <Copyable />
    <DropZone
      {...props}
      className={styles.dropzone}
      onPress={action('OnPress')}
      onDrop={action('OnDrop')}
      onDropEnter={action('OnDropEnter')}
      onDropExit={action('OnDropExit')}>
      {({isHovered, isFocused, isFocusVisible, isDropTarget}) => (
        <div>
          <Text slot="label">
            DropzoneArea
          </Text>
          <div>isHovered: {isHovered ? 'true' : 'false'}</div>
          <div>isFocused: {isFocused ? 'true' : 'false'}</div>
          <div>isFocusVisible: {isFocusVisible ? 'true' : 'false'}</div>
          <div>isDropTarget: {isDropTarget ? 'true' : 'false'}</div>
        </div>
      )}
    </DropZone>
  </div>
);

export const FileTriggerButton = (props) => (
  <FileTrigger
    onSelect={action('onSelect')}
    data-testid="filetrigger-example"
    {...props} >
    <Button>Upload</Button>
  </FileTrigger>
);

export const FileTriggerLinkAllowsMultiple = (props) => (
  <FileTrigger
    {...props}
    onSelect={action('onSelect')}
    allowsMultiple >
    <Link>Select a file</Link>
  </FileTrigger>
);

let albums = [
  {
    id: 1,
    image: 'https://images.unsplash.com/photo-1593958812614-2db6a598c71c?ixlib=rb-4.0.3&ixid=M3wxMjA3fDB8MHxzZWFyY2h8Nnx8ZGlzY298ZW58MHx8MHx8fDA%3D&auto=format&fit=crop&w=900&q=60',
    title: 'Euphoric Echoes',
    artist: 'Luna Solstice'
  },
  {
    id: 2,
    image: 'https://images.unsplash.com/photo-1601042879364-f3947d3f9c16?ixlib=rb-4.0.3&ixid=M3wxMjA3fDB8MHxzZWFyY2h8M3x8bmVvbnxlbnwwfHwwfHx8MA%3D%3D&auto=format&fit=crop&w=900&q=60',
    title: 'Neon Dreamscape',
    artist: 'Electra Skyline'
  },
  {
    id: 3,
    image: 'https://images.unsplash.com/photo-1528722828814-77b9b83aafb2?ixlib=rb-4.0.3&ixid=M3wxMjA3fDB8MHxzZWFyY2h8MTF8fHNwYWNlfGVufDB8fDB8fHww&auto=format&fit=crop&w=900&q=60',
    title: 'Cosmic Serenade',
    artist: 'Orion\'s Symphony'
  },
  {
    id: 4,
    image: 'https://images.unsplash.com/photo-1511379938547-c1f69419868d?ixlib=rb-4.0.3&ixid=M3wxMjA3fDB8MHxzZWFyY2h8M3x8bXVzaWN8ZW58MHx8MHx8fDA%3D&auto=format&fit=crop&w=900&q=60',
    title: 'Melancholy Melodies',
    artist: 'Violet Mistral'
  },
  {
    id: 5,
    image: 'https://images.unsplash.com/photo-1608433319511-dfe8ea4cbd3c?ixlib=rb-4.0.3&ixid=M3wxMjA3fDB8MHxzZWFyY2h8MTF8fGJlYXR8ZW58MHx8MHx8fDA%3D&auto=format&fit=crop&w=900&q=60',
    title: 'Rhythmic Illusions',
    artist: 'Mirage Beats'
  }
];

export const ListBoxDnd = (props: ListBoxProps<typeof albums[0]>) => {
  let list = useListData({
    initialItems: albums
  });

  let {dragAndDropHooks} = useDragAndDrop({
    getItems: (keys) => [...keys].map(key => ({'text/plain': list.getItem(key).title})),
    onReorder(e) {
      if (e.target.dropPosition === 'before') {
        list.moveBefore(e.target.key, e.keys);
      } else if (e.target.dropPosition === 'after') {
        list.moveAfter(e.target.key, e.keys);
      }
    }
  });

  return (
    <ListBox
      {...props}
      aria-label="Albums"
      items={list.items}
      selectionMode="multiple"
      dragAndDropHooks={dragAndDropHooks}>
      {item => (
        <Item>
          <img src={item.image} alt="" />
          <Text slot="label">{item.title}</Text>
          <Text slot="description">{item.artist}</Text>
        </Item>
      )}
    </ListBox>
  );
};

ListBoxDnd.story = {
  args: {
    layout: 'stack',
    orientation: 'horizontal'
  },
  argTypes: {
    layout: {
      control: 'radio',
      options: ['stack', 'grid']
    },
    orientation: {
      control: 'radio',
      options: ['horizontal', 'vertical']
    }
  }
};

export const RadioGroupExample = () => {
  return (
    <RadioGroup
      data-testid="radio-group-example"
      className={styles.radiogroup}>
      <Label>Favorite pet</Label>
      <Radio className={styles.radio} value="dogs" data-testid="radio-dog">Dog</Radio>
      <Radio className={styles.radio} value="cats">Cat</Radio>
      <Radio className={styles.radio} value="dragon">Dragon</Radio>
    </RadioGroup>
  );
};

export const RadioGroupInDialogExample = () => {
  return (
    <DialogTrigger>
      <Button>Open dialog</Button>
      <ModalOverlay
        style={{
          position: 'fixed',
          zIndex: 100,
          top: 0,
          left: 0,
          bottom: 0,
          right: 0,
          background: 'rgba(0, 0, 0, 0.5)',
          display: 'flex',
          alignItems: 'center',
          justifyContent: 'center'
        }}>
        <Modal
          style={{
            background: 'Canvas',
            color: 'CanvasText',
            border: '1px solid gray',
            padding: 30
          }}>
          <Dialog
            style={{
              outline: '2px solid transparent',
              outlineOffset: '2px',
              position: 'relative'
            }}>
            {({close}) => (
              <>
                <div>
                  <RadioGroupExample />
                </div>
                <div>
                  <Button onPress={close} style={{marginTop: 10}}>
                    Close
                  </Button>
                </div>
              </>
            )}
          </Dialog>
        </Modal>
      </ModalOverlay>
    </DialogTrigger>
  );
};

<<<<<<< HEAD
export const ToolbarExample = (props) => {
  return (
    <Toolbar {...props}>
      <Button>Hello</Button>
      <Button>Bye</Button>
    </Toolbar>
  );
};

ToolbarExample.story = {
  args: {
    orientation: 'horizontal'
  },
  argTypes: {
    orientation: {
      control: 'radio',
      options: ['horizontal', 'vertical']
    }
  }
=======
export const SearchFieldExample = () => {
  return (
    <SearchField className={classNames(styles, 'searchFieldExample')} data-testid="search-field-example">
      <Label>Search</Label>
      <Input />
      <Button>✕</Button>
    </SearchField>
  );
};

export const ButtonExample = () => {
  return (
    <Button data-testid="button-example" onPress={() => alert('Hello world!')}>Press me</Button>
  );
};

export const ToggleButtonExample = () => {
  return (
    <ToggleButton className={classNames(styles, 'toggleButtonExample')} data-testid="toggle-button-example">Toggle</ToggleButton>
  );
};

export const SwitchExample = () => {
  return (
    <Switch className={classNames(styles, 'switchExample')} data-testid="switch-example">
      <div className={classNames(styles, 'switchExample-indicator')} />
      Switch me
    </Switch>
  );
};

export const TextfieldExample = () => {
  return (
    <TextField data-testid="textfield-example">
      <Label>First name</Label>
      <Input />
    </TextField>
  );
};

export const LinkExample = () => {
  return (
    <Link data-testid="link-example">
      <a href="https://www.imdb.com/title/tt6348138/" target="_blank">
        The missing link
      </a>
    </Link>
  );
>>>>>>> d5186e1c
};<|MERGE_RESOLUTION|>--- conflicted
+++ resolved
@@ -11,73 +11,7 @@
  */
 
 import {action} from '@storybook/addon-actions';
-<<<<<<< HEAD
-import {
-  Button,
-  Calendar,
-  CalendarCell,
-  CalendarGrid,
-  Cell,
-  Column,
-  ColumnResizer,
-  ComboBox,
-  DateField,
-  DateInput,
-  DatePicker,
-  DateRangePicker,
-  DateSegment,
-  Dialog,
-  DialogTrigger,
-  DropZone,
-  FileTrigger,
-  Group,
-  Header,
-  Heading,
-  Input,
-  Item,
-  Keyboard,
-  Label,
-  Link,
-  ListBox,
-  ListBoxProps,
-  Menu,
-  MenuTrigger,
-  Modal,
-  ModalOverlay,
-  NumberField,
-  OverlayArrow,
-  Popover,
-  Radio,
-  RadioGroup,
-  RangeCalendar,
-  ResizableTableContainer,
-  Row,
-  Section,
-  Select,
-  SelectValue,
-  Separator,
-  Slider,
-  SliderOutput,
-  SliderThumb,
-  SliderTrack,
-  Tab,
-  Table,
-  TableBody,
-  TableHeader,
-  TabList,
-  TabPanel,
-  Tabs,
-  TabsProps, Tag, TagGroup, TagList,
-  Text,
-  TimeField,
-  Toolbar,
-  Tooltip,
-  TooltipTrigger,
-  useDragAndDrop
-} from 'react-aria-components';
-=======
-import {Button, Calendar, CalendarCell, CalendarGrid, Cell, Column, ColumnResizer, ComboBox, DateField, DateInput, DatePicker, DateRangePicker, DateSegment, Dialog, DialogTrigger, DropZone, FileTrigger, Group, Header, Heading, Input, Item, Keyboard, Label, Link, ListBox, ListBoxProps, Menu, MenuTrigger, Modal, ModalOverlay, NumberField, OverlayArrow, Popover, Radio, RadioGroup, RangeCalendar, ResizableTableContainer, Row, SearchField, Section, Select, SelectValue, Separator, Slider, SliderOutput, SliderThumb, SliderTrack, Switch, Tab, Table, TableBody, TableHeader, TabList, TabPanel, Tabs, TabsProps, Tag, TagGroup, TagList, Text, TextField, TimeField, ToggleButton, Tooltip, TooltipTrigger, useDragAndDrop} from 'react-aria-components';
->>>>>>> d5186e1c
+import {Button, Calendar, CalendarCell, CalendarGrid, Cell, Column, ColumnResizer, ComboBox, DateField, DateInput, DatePicker, DateRangePicker, DateSegment, Dialog, DialogTrigger, DropZone, FileTrigger, Group, Header, Heading, Input, Item, Keyboard, Label, Link, ListBox, ListBoxProps, Menu, MenuTrigger, Modal, ModalOverlay, NumberField, OverlayArrow, Popover, Radio, RadioGroup, RangeCalendar, ResizableTableContainer, Row, SearchField, Section, Select, SelectValue, Separator, Slider, SliderOutput, SliderThumb, SliderTrack, Switch, Tab, Table, TableBody, TableHeader, TabList, TabPanel, Tabs, TabsProps, Tag, TagGroup, TagList, Text, TextField, TimeField, ToggleButton, Toolbar, Tooltip, TooltipTrigger, useDragAndDrop} from 'react-aria-components';
 import {classNames} from '@react-spectrum/utils';
 import clsx from 'clsx';
 import {FocusRing, mergeProps, useButton, useClipboard, useDrag} from 'react-aria';
@@ -1263,7 +1197,56 @@
   );
 };
 
-<<<<<<< HEAD
+export const SearchFieldExample = () => {
+  return (
+    <SearchField className={classNames(styles, 'searchFieldExample')} data-testid="search-field-example">
+      <Label>Search</Label>
+      <Input />
+      <Button>✕</Button>
+    </SearchField>
+  );
+};
+
+export const ButtonExample = () => {
+  return (
+    <Button data-testid="button-example" onPress={() => alert('Hello world!')}>Press me</Button>
+  );
+};
+
+export const ToggleButtonExample = () => {
+  return (
+    <ToggleButton className={classNames(styles, 'toggleButtonExample')} data-testid="toggle-button-example">Toggle</ToggleButton>
+  );
+};
+
+export const SwitchExample = () => {
+  return (
+    <Switch className={classNames(styles, 'switchExample')} data-testid="switch-example">
+      <div className={classNames(styles, 'switchExample-indicator')} />
+      Switch me
+    </Switch>
+  );
+};
+
+export const TextfieldExample = () => {
+  return (
+    <TextField data-testid="textfield-example">
+      <Label>First name</Label>
+      <Input />
+    </TextField>
+  );
+};
+
+export const LinkExample = () => {
+  return (
+    <Link data-testid="link-example">
+      <a href="https://www.imdb.com/title/tt6348138/" target="_blank">
+        The missing link
+      </a>
+    </Link>
+  );
+};
+
 export const ToolbarExample = (props) => {
   return (
     <Toolbar {...props}>
@@ -1283,54 +1266,4 @@
       options: ['horizontal', 'vertical']
     }
   }
-=======
-export const SearchFieldExample = () => {
-  return (
-    <SearchField className={classNames(styles, 'searchFieldExample')} data-testid="search-field-example">
-      <Label>Search</Label>
-      <Input />
-      <Button>✕</Button>
-    </SearchField>
-  );
-};
-
-export const ButtonExample = () => {
-  return (
-    <Button data-testid="button-example" onPress={() => alert('Hello world!')}>Press me</Button>
-  );
-};
-
-export const ToggleButtonExample = () => {
-  return (
-    <ToggleButton className={classNames(styles, 'toggleButtonExample')} data-testid="toggle-button-example">Toggle</ToggleButton>
-  );
-};
-
-export const SwitchExample = () => {
-  return (
-    <Switch className={classNames(styles, 'switchExample')} data-testid="switch-example">
-      <div className={classNames(styles, 'switchExample-indicator')} />
-      Switch me
-    </Switch>
-  );
-};
-
-export const TextfieldExample = () => {
-  return (
-    <TextField data-testid="textfield-example">
-      <Label>First name</Label>
-      <Input />
-    </TextField>
-  );
-};
-
-export const LinkExample = () => {
-  return (
-    <Link data-testid="link-example">
-      <a href="https://www.imdb.com/title/tt6348138/" target="_blank">
-        The missing link
-      </a>
-    </Link>
-  );
->>>>>>> d5186e1c
-};+};
