import {Button, Checkbox, CheckboxGroup, FieldError, Form, Label} from 'react-aria-components';
import {Meta, StoryObj} from '@storybook/react';
import React from 'react';
import './styles.css';
import styles from '../example/index.css';

export default {
<<<<<<< HEAD
  title: 'React Aria Components',
  component: CheckboxGroup
} as Meta<typeof CheckboxGroup>;

export type CheckboxGroupStory = StoryObj<typeof CheckboxGroup>;
=======
  title: 'React Aria Components/CheckboxGroup'
};
>>>>>>> 6d2fe6aa

export const CheckboxGroupExample: CheckboxGroupStory = {
  render: () => (
    <CheckboxGroup>
      <Label>Favorite sports</Label>
      <Checkbox value="soccer">
        <div className="checkbox" aria-hidden="true">
          <svg viewBox="0 0 18 18"><polyline points="1 9 7 14 15 4" /></svg>
        </div>
        Soccer
      </Checkbox>
      <Checkbox value="baseball">
        <div className="checkbox" aria-hidden="true">
          <svg viewBox="0 0 18 18"><polyline points="1 9 7 14 15 4" /></svg>
        </div>
        Baseball
      </Checkbox>
      <Checkbox value="basketball">
        <div className="checkbox" aria-hidden="true">
          <svg viewBox="0 0 18 18"><polyline points="1 9 7 14 15 4" /></svg>
        </div>
        Basketball
      </Checkbox>
      <FieldError className={styles.errorMessage} />
    </CheckboxGroup>
  )
};

export const CheckboxGroupSubmitExample: CheckboxGroupStory = {
  render: () => (
    <Form>
      <CheckboxGroup isRequired>
        <Label>Favorite sports</Label>
        <Checkbox value="soccer">
          <div className="checkbox" aria-hidden="true">
            <svg viewBox="0 0 18 18"><polyline points="1 9 7 14 15 4" /></svg>
          </div>
          Soccer
        </Checkbox>
        <Checkbox value="baseball">
          <div className="checkbox" aria-hidden="true">
            <svg viewBox="0 0 18 18"><polyline points="1 9 7 14 15 4" /></svg>
          </div>
          Baseball
        </Checkbox>
        <Checkbox value="basketball">
          <div className="checkbox" aria-hidden="true">
            <svg viewBox="0 0 18 18"><polyline points="1 9 7 14 15 4" /></svg>
          </div>
          Basketball
        </Checkbox>
      </CheckboxGroup>
      <Button type="submit">Submit</Button>
      <Button type="reset">Reset</Button>
    </Form>
  )
};<|MERGE_RESOLUTION|>--- conflicted
+++ resolved
@@ -5,16 +5,11 @@
 import styles from '../example/index.css';
 
 export default {
-<<<<<<< HEAD
-  title: 'React Aria Components',
+  title: 'React Aria Components/CheckboxGroup',
   component: CheckboxGroup
 } as Meta<typeof CheckboxGroup>;
 
 export type CheckboxGroupStory = StoryObj<typeof CheckboxGroup>;
-=======
-  title: 'React Aria Components/CheckboxGroup'
-};
->>>>>>> 6d2fe6aa
 
 export const CheckboxGroupExample: CheckboxGroupStory = {
   render: () => (
