/*
 * Copyright 2022 Adobe. All rights reserved.
 * This file is licensed to you under the Apache License, Version 2.0 (the "License");
 * you may not use this file except in compliance with the License. You may obtain a copy
 * of the License at http://www.apache.org/licenses/LICENSE-2.0
 *
 * Unless required by applicable law or agreed to in writing, software distributed under
 * the License is distributed on an "AS IS" BASIS, WITHOUT WARRANTIES OR REPRESENTATIONS
 * OF ANY KIND, either express or implied. See the License for the specific language
 * governing permissions and limitations under the License.
 */

import {action} from '@storybook/addon-actions';
import {classNames} from '@react-spectrum/utils';
import {Meta, StoryFn} from '@storybook/react';
import React, {useState} from 'react';
import styles from '../example/index.css';
import {ToggleButton} from 'react-aria-components';

export default {
<<<<<<< HEAD
  title: 'React Aria Components',
  component: ToggleButton
} as Meta<typeof ToggleButton>;
=======
  title: 'React Aria Components/ToggleButton'
};
>>>>>>> 6d2fe6aa

export type ToggleButtonStory = StoryFn<typeof ToggleButton>;

export const ToggleButtonExample: ToggleButtonStory = () => {

  const [textColor, setTextColor] = useState('black');

  return (
    <ToggleButton
      className={classNames(styles, 'toggleButtonExample')}
      data-testid="toggle-button-example"
      onKeyUp={action('keyup')}
      onPress={action('press')}
      onHoverStart={() => setTextColor('red')}
      onHoverEnd={() => setTextColor('black')}
      style={{color: textColor}}>
      Toggle
    </ToggleButton>
  );
};<|MERGE_RESOLUTION|>--- conflicted
+++ resolved
@@ -18,14 +18,9 @@
 import {ToggleButton} from 'react-aria-components';
 
 export default {
-<<<<<<< HEAD
-  title: 'React Aria Components',
+  title: 'React Aria Components/ToggleButton',
   component: ToggleButton
 } as Meta<typeof ToggleButton>;
-=======
-  title: 'React Aria Components/ToggleButton'
-};
->>>>>>> 6d2fe6aa
 
 export type ToggleButtonStory = StoryFn<typeof ToggleButton>;
 
