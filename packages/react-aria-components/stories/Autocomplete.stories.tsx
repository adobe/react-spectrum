--- conflicted
+++ resolved
@@ -11,11 +11,7 @@
  */
 
 import {action} from '@storybook/addon-actions';
-<<<<<<< HEAD
-import {Autocomplete, Button, Cell, Collection, Column, DialogTrigger, GridList, Header, Input, Keyboard, Label, ListBox, ListBoxSection, ListLayout, Menu, MenuItem, MenuSection, MenuTrigger, OverlayArrow, Popover, Row, SearchField, Select, SelectValue, Separator, SubmenuTrigger, Table, TableBody, TableHeader, TableLayout, TagGroup, TagList, Text, TextArea, TextField, Tooltip, TooltipTrigger, Virtualizer} from 'react-aria-components';
-=======
 import {Autocomplete, Button, Cell, Collection, Column, DialogTrigger, GridList, GridListHeader, GridListSection, Header, Input, Keyboard, Label, ListBox, ListBoxSection, ListLayout, Menu, MenuItem, MenuSection, MenuTrigger, OverlayArrow, Popover, Row, SearchField, Select, SelectValue, Separator, SubmenuTrigger, Table, TableBody, TableHeader, TableLayout, TagGroup, TagList, Text, TextArea, TextField, Tooltip, TooltipTrigger, Virtualizer} from 'react-aria-components';
->>>>>>> eb58e405
 import {LoadingSpinner, MyListBoxItem, MyMenuItem} from './utils';
 import {Meta, StoryObj} from '@storybook/react';
 import {MyCheckbox} from './Table.stories';
@@ -977,17 +973,6 @@
           className={styles.menu}
           style={{height: 200, width: 200}}
           aria-label="test gridlist">
-<<<<<<< HEAD
-          <MyGridListItem textValue="Foo">Foo <Button>Actions</Button></MyGridListItem>
-          <MyGridListItem textValue="Bar">Bar <Button>Actions</Button></MyGridListItem>
-          <MyGridListItem textValue="Baz">Baz <Button>Actions</Button></MyGridListItem>
-          <MyGridListItem textValue="Charizard">Charizard<Button>Actions</Button></MyGridListItem>
-          <MyGridListItem textValue="Blastoise">Blastoise <Button>Actions</Button></MyGridListItem>
-          <MyGridListItem textValue="Pikachu">Pikachu <Button>Actions</Button></MyGridListItem>
-          <MyGridListItem textValue="Venusaur">Venusaur<Button>Actions</Button></MyGridListItem>
-          <MyGridListItem textValue="text value check">textValue is "text value check" <Button>Actions</Button></MyGridListItem>
-          <MyGridListItem textValue="Blah">Blah <Button>Actions</Button></MyGridListItem>
-=======
           <GridListSection>
             <GridListHeader>Section 1</GridListHeader>
             <MyGridListItem textValue="Foo">Foo <Button>Actions</Button></MyGridListItem>
@@ -1006,7 +991,6 @@
             <MyGridListItem textValue="text value check">textValue is "text value check" <Button>Actions</Button></MyGridListItem>
             <MyGridListItem textValue="Blah">Blah <Button>Actions</Button></MyGridListItem>
           </GridListSection>
->>>>>>> eb58e405
         </GridList>
       </div>
     </AutocompleteWrapper>
