--- conflicted
+++ resolved
@@ -20,12 +20,8 @@
 import {useFilter} from 'react-aria';
 
 export default {
-<<<<<<< HEAD
-  title: 'React Aria Components',
+  title: 'React Aria Components/Autocomplete',
   component: Autocomplete,
-=======
-  title: 'React Aria Components/Autocomplete',
->>>>>>> 6d2fe6aa
   args: {
     onAction: action('onAction'),
     selectionMode: 'multiple',
