/*
 * Copyright 2024 Adobe. All rights reserved.
 * This file is licensed to you under the Apache License, Version 2.0 (the "License");
 * you may not use this file except in compliance with the License. You may obtain a copy
 * of the License at http://www.apache.org/licenses/LICENSE-2.0
 *
 * Unless required by applicable law or agreed to in writing, software distributed under
 * the License is distributed on an "AS IS" BASIS, WITHOUT WARRANTIES OR REPRESENTATIONS
 * OF ANY KIND, either express or implied. See the License for the specific language
 * governing permissions and limitations under the License.
 */

import {action} from '@storybook/addon-actions';
<<<<<<< HEAD
import {UNSTABLE_Autocomplete as Autocomplete, Button, Collection, Dialog, DialogTrigger, Header, Input, Keyboard, Label, ListBox, ListBoxSection, UNSTABLE_ListLayout as ListLayout, Menu, MenuSection, MenuTrigger, Popover, SearchField, Select, SelectValue, Separator, Text, TextField, UNSTABLE_Virtualizer as Virtualizer} from 'react-aria-components';
=======
import {UNSTABLE_Autocomplete as Autocomplete, Button, Collection, Dialog, DialogTrigger, Header, Input, Keyboard, Label, ListBox, ListBoxSection, UNSTABLE_ListLayout as ListLayout, Menu, MenuItem, MenuSection, MenuTrigger, Popover, SearchField, Separator, Text, TextField, UNSTABLE_Virtualizer as Virtualizer} from 'react-aria-components';
>>>>>>> 260eb700
import {MyListBoxItem, MyMenuItem} from './utils';
import React, {useMemo} from 'react';
import styles from '../example/index.css';
import {SubDialogTrigger, SubmenuTrigger} from '../src/Menu';
import {useAsyncList, useListData, useTreeData} from 'react-stately';
import {useFilter} from 'react-aria';

export default {
  title: 'React Aria Components',
  args: {
    onAction: action('onAction'),
    selectionMode: 'multiple'
  },
  argTypes: {
    onAction: {
      table: {
        disable: true
      }
    },
    onSelectionChange: {
      table: {
        disable: true
      }
    },
    selectionMode: {
      control: 'radio',
      options: ['none', 'single', 'multiple']
    }
  }
};

let StaticMenu = (props) => {
  return (
    <Menu className={styles.menu} {...props}>
      <MenuSection className={styles.group} aria-label={'Section 1'}>
        <MyMenuItem>Foo</MyMenuItem>
        <MyMenuItem>Bar</MyMenuItem>
        <MyMenuItem>Baz</MyMenuItem>
        <MyMenuItem href="http://google.com">Google</MyMenuItem>
        <SubDialogTrigger>
          <MyMenuItem>With subdialog</MyMenuItem>
          <Popover
            style={{
              background: 'Canvas',
              color: 'CanvasText',
              border: '1px solid gray',
              padding: 5
            }}>
            <Dialog>
              <AutocompleteWrapper>
                <TextField autoFocus>
                  <Label style={{display: 'block'}}>Search</Label>
                  <Input />
                  <Text style={{display: 'block'}} slot="description">Please select an option below.</Text>
                </TextField>
                <Menu className={styles.menu} {...props}>
                  <MyMenuItem>Subdialog Foo</MyMenuItem>
                  <MyMenuItem>Subdialog Bar</MyMenuItem>
                  <MyMenuItem>Subdialog Baz</MyMenuItem>
                </Menu>
              </AutocompleteWrapper>
            </Dialog>
          </Popover>
        </SubDialogTrigger>
        <MyMenuItem>Option</MyMenuItem>
        <MyMenuItem>Option with a space</MyMenuItem>
      </MenuSection>
      <Separator style={{borderTop: '1px solid gray', margin: '2px 5px'}} />
      <MenuSection className={styles.group}>
        <Header style={{fontSize: '1.2em'}}>Section 2</Header>
        <MyMenuItem textValue="Copy">
          <Text slot="label">Copy</Text>
          <Text slot="description">Description</Text>
          <Keyboard>⌘C</Keyboard>
        </MyMenuItem>
        <MyMenuItem textValue="Cut">
          <Text slot="label">Cut</Text>
          <Text slot="description">Description</Text>
          <Keyboard>⌘X</Keyboard>
        </MyMenuItem>
        <MyMenuItem textValue="Paste">
          <Text slot="label">Paste</Text>
          <Text slot="description">Description</Text>
          <Keyboard>⌘V</Keyboard>
        </MyMenuItem>
      </MenuSection>
    </Menu>
  );
};

function AutocompleteWrapper(props) {
  let {contains} = useFilter({sensitivity: 'base'});
  let filter = (textValue, inputValue) => contains(textValue, inputValue);
  return (
    <Autocomplete filter={filter} {...props} />
  );
}

export const AutocompleteExample = {
  render: (args) => {
    let {onAction, onSelectionChange, selectionMode} = args;

    return (
      <AutocompleteWrapper>
        <div>
          <TextField autoFocus data-testid="autocomplete-example">
            <Label style={{display: 'block'}}>Test</Label>
            <Input />
            <Text style={{display: 'block'}} slot="description">Please select an option below.</Text>
          </TextField>
          <StaticMenu onAction={onAction} onSelectionChange={onSelectionChange} selectionMode={selectionMode} />
        </div>
      </AutocompleteWrapper>
    );
  },
  name: 'Autocomplete complex static with textfield'
};

export const AutocompleteSearchfield = {
  render: (args) => {
    let {onAction, onSelectionChange, selectionMode} = args;
    return (
      <AutocompleteWrapper defaultInputValue="Ba">
        <div>
          <SearchField autoFocus data-testid="autocomplete-example">
            <Label style={{display: 'block'}}>Test</Label>
            <Input />
            <Text style={{display: 'block'}} slot="description">Please select an option below.</Text>
          </SearchField>
          <StaticMenu onAction={onAction} onSelectionChange={onSelectionChange} selectionMode={selectionMode} />
        </div>
      </AutocompleteWrapper>
    );
  },
  name: 'Autocomplete complex static with searchfield',
  parameters: {
    description: {
      data: 'Note that on mobile, trying to type into the subdialog inputs may cause scrolling and thus cause the subdialog to close. Please test in landscape mode.'
    }
  }
};

// Note that the trigger items in this array MUST have an id, even if the underlying MenuItem might apply its own
// id. If it is omitted, we can't build the collection node for the trigger node and an error will throw
let dynamicAutocompleteSubdialog = [
  {name: 'Section 1', isSection: true, children: [
    {name: 'Command Palette'},
    {name: 'Open View'}
  ]},
  {name: 'Section 2', isSection: true, children: [
    {name: 'Appearance', id: 'appearance', children: [
      {name: 'Sub Section 1', isSection: true, children: [
        {name: 'Move Primary Side Bar Right'},
        {name: 'Activity Bar Position', id: 'activity', isMenu: true, children: [
          {name: 'Default'},
          {name: 'Top'},
          {name: 'Bottom'},
          {name: 'Hidden'},
          {name: 'Subdialog test', id: 'sub', children: [
            {name: 'A'},
            {name: 'B'},
            {name: 'C'},
            {name: 'D'}
          ]},
          {name: 'Submenu test', id: 'sub2', isMenu: true, children: [
            {name: 'A'},
            {name: 'B'},
            {name: 'C'},
            {name: 'D'}
          ]}
        ]},
        {name: 'Panel Position', id: 'position', children: [
          {name: 'Top'},
          {name: 'Left'},
          {name: 'Right'},
          {name: 'Bottom'}
        ]}
      ]}
    ]},
    {name: 'Editor Layout', id: 'editor', children: [
      {name: 'Sub Section 1', isSection: true, children: [
        {name: 'Split up'},
        {name: 'Split down'},
        {name: 'Split left'},
        {name: 'Split right'}
      ]},
      {name: 'Sub Section 2', isSection: true, children: [
        {name: 'Single'},
        {name: 'Two columns'},
        {name: 'Three columns'},
        {name: 'Two rows'},
        {name: 'Three rows'}
      ]}
    ]}
  ]}
];

interface ItemNode {
  name?: string,
  textValue?: string,
  isSection?: boolean,
  isMenu?: boolean,
  children?: ItemNode[]
}

let dynamicRenderTrigger = (item: ItemNode) => {
  if (item.isMenu) {
    return (
      <SubmenuTrigger>
        <MyMenuItem key={item.name}>{item.name}</MyMenuItem>
        <Popover className={styles.popover}>
          <Menu items={item.children} className={styles.menu} onAction={action(`${item.name} onAction`)}>
            {(item) => dynamicRenderFuncSections(item)}
          </Menu>
        </Popover>
      </SubmenuTrigger>
    );
  } else {
    return (
      <SubDialogTrigger>
        <MyMenuItem id={item.name} textValue={item.name}>
          {item.name}
        </MyMenuItem>
        <Popover
          style={{
            background: 'Canvas',
            color: 'CanvasText',
            border: '1px solid gray',
            padding: 5
          }}>
          <Dialog>
            <AutocompleteWrapper>
              <SearchField autoFocus>
                <Label style={{display: 'block'}}>Search</Label>
                <Input />
                <Text style={{display: 'block'}} slot="description">Please select an option below.</Text>
              </SearchField>
              <Menu className={styles.menu} items={item.children} onAction={action(`${item.name} onAction`)}>
                {(item) => dynamicRenderFuncSections(item)}
              </Menu>
            </AutocompleteWrapper>
          </Dialog>
        </Popover>
      </SubDialogTrigger>
    );
  }
};

let dynamicRenderItem = (item) => (
  <MyMenuItem id={item.name} textValue={item.name}>
    {item.name}
  </MyMenuItem>
);

let dynamicRenderFuncSections = (item: ItemNode) => {
  if (item.children) {
    if (item.isSection) {
      return (
        <MenuSection className={styles.group} id={item.name} items={item.children}>
          {item.name != null && <Header style={{fontSize: '1.2em'}}>{item.name}</Header>}
          <Collection items={item.children ?? []}>
            {(item) => {
              if (item.children) {
                return dynamicRenderTrigger(item);
              } else {
                return dynamicRenderItem(item);
              }
            }}
          </Collection>
        </MenuSection>
      );
    } else {
      return dynamicRenderTrigger(item);
    }
  } else {
    return dynamicRenderItem(item);
  }
};

export const AutocompleteMenuDynamic = {
  render: (args) => {
    let {onAction, onSelectionChange, selectionMode} = args;

    return (
      <>
        <input />
        <AutocompleteWrapper>
          <div>
            <SearchField autoFocus>
              <Label style={{display: 'block'}}>Test</Label>
              <Input />
              <Text style={{display: 'block'}} slot="description">Please select an option below.</Text>
            </SearchField>
            <Menu className={styles.menu} items={dynamicAutocompleteSubdialog} onAction={onAction} onSelectionChange={onSelectionChange} selectionMode={selectionMode}>
              {item => dynamicRenderFuncSections(item)}
            </Menu>
          </div>
        </AutocompleteWrapper>
        <input />
      </>
    );
  },
  name: 'Autocomplete, dynamic menu'
};

export const AutocompleteOnActionOnMenuItems = {
  render: (args) => {
    let {onSelectionChange, selectionMode} = args;
    return (
      <AutocompleteWrapper>
        <div>
          <SearchField autoFocus>
            <Label style={{display: 'block'}}>Test</Label>
            <Input />
            <Text style={{display: 'block'}} slot="description">Please select an option below.</Text>
          </SearchField>
          <Menu className={styles.menu} onSelectionChange={onSelectionChange} selectionMode={selectionMode}>
            <MyMenuItem onAction={action('Foo action')}>Foo</MyMenuItem>
            <MyMenuItem onAction={action('Bar action')}>Bar</MyMenuItem>
            <MyMenuItem onAction={action('Baz action')}>Baz</MyMenuItem>
          </Menu>
        </div>
      </AutocompleteWrapper>
    );
  },
  name: 'Autocomplete, onAction on menu items'
};

interface AutocompleteItem {
  id: string,
  name: string
}

let items: AutocompleteItem[] = [{id: '1', name: 'Foo'}, {id: '2', name: 'Bar'}, {id: '3', name: 'Baz'}];

export const AutocompleteDisabledKeys = {
  render: (args) => {
    let {onAction, onSelectionChange, selectionMode} = args;
    return (
      <AutocompleteWrapper>
        <div>
          <SearchField autoFocus>
            <Label style={{display: 'block'}}>Test</Label>
            <Input />
            <Text style={{display: 'block'}} slot="description">Please select an option below.</Text>
          </SearchField>
          <Menu className={styles.menu} items={items} onAction={onAction} disabledKeys={['2']} onSelectionChange={onSelectionChange} selectionMode={selectionMode}>
            {item => <MyMenuItem id={item.id}>{item.name}</MyMenuItem>}
          </Menu>
        </div>
      </AutocompleteWrapper>
    );
  },
  name: 'Autocomplete, disabled key'
};

const AsyncExample = (args) => {
  let list = useAsyncList<AutocompleteItem>({
    async load({filterText}) {
      let json = await new Promise(resolve => {
        setTimeout(() => {
          resolve(filterText ? items.filter(item => {
            let name = item.name.toLowerCase();
            for (let filterChar of filterText.toLowerCase()) {
              if (!name.includes(filterChar)) {
                return false;
              }
              name = name.replace(filterChar, '');
            }
            return true;
          }) : items);
        }, 300);
      }) as AutocompleteItem[];

      return {
        items: json
      };
    }
  });
  let {onSelectionChange, selectionMode, includeLoadState} = args;
  let renderEmptyState;
  if (includeLoadState) {
    renderEmptyState = list.isLoading ? () => 'Loading' : () => 'No results found.';
  }

  return (
    <Autocomplete inputValue={list.filterText} onInputChange={list.setFilterText}>
      <div>
        <SearchField autoFocus>
          <Label style={{display: 'block'}}>Test</Label>
          <Input />
          <Text style={{display: 'block'}} slot="description">Please select an option below.</Text>
        </SearchField>
        <ListBox<AutocompleteItem>
          renderEmptyState={renderEmptyState}
          items={includeLoadState && list.isLoading ? [] : list.items}
          className={styles.menu}
          onSelectionChange={onSelectionChange}
          selectionMode={selectionMode}>
          {item => <MyListBoxItem>{item.name}</MyListBoxItem>}
        </ListBox>
      </div>
    </Autocomplete>
  );
};

export const AutocompleteAsyncLoadingExample = {
  render: (args) => {
    return <AsyncExample {...args} />;
  },
  name: 'Autocomplete, useAsync level filtering with load state',
  args: {
    includeLoadState: true
  }
};

const CaseSensitiveFilter = (args) => {
  let {contains} = useFilter({
    sensitivity: 'case'
  });
  let defaultFilter = (itemText, input) => contains(itemText, input);
  let {onAction, onSelectionChange, selectionMode} = args;
  return (
    <Autocomplete filter={defaultFilter}>
      <div>
        <SearchField autoFocus>
          <Label style={{display: 'block'}}>Test</Label>
          <Input />
          <Text style={{display: 'block'}} slot="description">Please select an option below.</Text>
        </SearchField>
        <Menu className={styles.menu} items={items} onAction={onAction} onSelectionChange={onSelectionChange} selectionMode={selectionMode}>
          {item => <MyMenuItem id={item.id}>{item.name}</MyMenuItem>}
        </Menu>
      </div>
    </Autocomplete>
  );
};

export const AutocompleteCaseSensitive = {
  render: (args) => {
    return <CaseSensitiveFilter {...args} />;
  },
  name: 'Autocomplete, case sensitive filter'
};

export const AutocompleteWithListbox = {
  render: (args) => {
    let {onSelectionChange, selectionMode} = args;
    return (
      <AutocompleteWrapper defaultInputValue="Ba">
        <div>
          <SearchField autoFocus>
            <Label style={{display: 'block'}}>Test</Label>
            <Input />
            <Text style={{display: 'block'}} slot="description">Please select an option below.</Text>
          </SearchField>
          <ListBox className={styles.menu} onSelectionChange={onSelectionChange} selectionMode={selectionMode} aria-label="test listbox with section">
            <ListBoxSection className={styles.group}>
              <Header style={{fontSize: '1.2em'}}>Section 1</Header>
              <MyListBoxItem>Foo</MyListBoxItem>
              <MyListBoxItem>Bar</MyListBoxItem>
              <MyListBoxItem>Baz</MyListBoxItem>
              <MyListBoxItem href="http://google.com">Google</MyListBoxItem>
            </ListBoxSection>
            <Separator style={{borderTop: '1px solid gray', margin: '2px 5px'}} />
            <ListBoxSection className={styles.group} aria-label="Section 2">
              <MyListBoxItem>Copy</MyListBoxItem>
              <MyListBoxItem>Paste</MyListBoxItem>
              <MyListBoxItem>Cut</MyListBoxItem>
            </ListBoxSection>
          </ListBox>
        </div>
      </AutocompleteWrapper>
    );
  },
  name: 'Autocomplete with ListBox'
};

function VirtualizedListBox(props) {
  let items: {id: number, name: string}[] = [];
  for (let i = 0; i < 10000; i++) {
    items.push({id: i, name: `Item ${i}`});
  }

  let layout = useMemo(() => {
    return new ListLayout({
      rowHeight: 25
    });
  }, []);

  let list = useListData({
    initialItems: items
  });

  let {onSelectionChange, selectionMode} = props;

  return (
    <Virtualizer layout={layout}>
      <ListBox
        onSelectionChange={onSelectionChange}
        selectionMode={selectionMode}
        className={styles.menu}
        style={{height: 400}}
        aria-label="virtualized listbox"
        items={list.items}>
        {item => <MyListBoxItem>{item.name}</MyListBoxItem>}
      </ListBox>
    </Virtualizer>
  );
}

export const AutocompleteWithVirtualizedListbox = {
  render: (args) => {
    let {onSelectionChange, selectionMode} = args;
    return (
      <AutocompleteWrapper>
        <div>
          <SearchField autoFocus>
            <Label style={{display: 'block'}}>Test</Label>
            <Input />
            <Text style={{display: 'block'}} slot="description">Please select an option below.</Text>
          </SearchField>
          <VirtualizedListBox onSelectionChange={onSelectionChange} selectionMode={selectionMode} />
        </div>
      </AutocompleteWrapper>
    );
  },
  name: 'Autocomplete with ListBox, virtualized'
};

let lotsOfSections: any[] = [];
for (let i = 0; i < 50; i++) {
  let children: {name: string, id: string}[] = [];
  for (let j = 0; j < 50; j++) {
    children.push({name: `Section ${i}, Item ${j}`, id: `item_${i}_${j}`});
  }

  lotsOfSections.push({name: 'Section ' + i, id: `section_${i}`, children});
}
lotsOfSections = [{name: 'Recently visited', id: 'recent', children: []}].concat(lotsOfSections);

function ShellExample() {
  let tree = useTreeData<any>({
    initialItems: lotsOfSections,
    getKey: item => item.id,
    getChildren: item => item.children || null
  });

  let layout = useMemo(() => {
    return new ListLayout({
      rowHeight: 25,
      headingHeight: 25
    });
  }, []);

  let onSelectionChange = (keys) => {
    tree.move([...keys][0], 'recent', 0);
  };

  return (
    <Virtualizer layout={layout}>
      <ListBox
        onSelectionChange={onSelectionChange}
        selectionMode="single"
        className={styles.menu}
        style={{height: 200}}
        aria-label="virtualized listbox"
        items={tree.items}>
        {section => {
          return (
            <ListBoxSection id={section.value.id} className={styles.group}>
              {section.value.name != null && <Header style={{fontSize: '1.2em'}}>{section.value.name}</Header>}
              <Collection items={section.children ?? []}>
                {item => <MyListBoxItem id={item.value.id}>{item.value.name}</MyListBoxItem>}
              </Collection>
            </ListBoxSection>
          );
        }}
      </ListBox>
    </Virtualizer>
  );
}

export const AutocompleteInPopover = {
  render: () => {
    return (
      <MenuTrigger>
        <Button>
          Open popover
        </Button>
        <Popover
          placement="bottom start"
          style={{
            background: 'Canvas',
            color: 'CanvasText',
            border: '1px solid gray',
            padding: 20,
            height: 250
          }}>
          <Dialog aria-label="dialog with autocomplete">
            <AutocompleteWrapper>
              <div>
                <SearchField autoFocus>
                  <Label style={{display: 'block'}}>Test</Label>
                  <Input />
                  <Text style={{display: 'block'}} slot="description">Please select an option below.</Text>
                </SearchField>
                <ShellExample />
              </div>
            </AutocompleteWrapper>
          </Dialog>
        </Popover>
      </MenuTrigger>
    );
  },
  name: 'Autocomplete in popover (menu trigger), shell example',
  argTypes: {
    selectionMode: {
      table: {
        disable: true
      }
    }
  },
  parameters: {
    description: {
      data: 'Menu is single selection so only the latest selected option will show the selected style'
    }
  }
};

export const AutocompleteInPopoverDialogTrigger = {
  render: () => {
    return (
      <DialogTrigger>
        <Button>
          Open popover
        </Button>
        <Popover
          placement="bottom start"
          style={{
            background: 'Canvas',
            color: 'CanvasText',
            border: '1px solid gray',
            padding: 20,
            height: 250
          }}>
          <Dialog aria-label="dialog with autocomplete">
            {() => (
              <AutocompleteWrapper>
                <div>
                  <SearchField autoFocus>
                    <Label style={{display: 'block'}}>Test</Label>
                    <Input />
                    <Text style={{display: 'block'}} slot="description">Please select an option below.</Text>
                  </SearchField>
                  <ShellExample />
                </div>
              </AutocompleteWrapper>
            )}
          </Dialog>
        </Popover>
      </DialogTrigger>
    );
  },
  name: 'Autocomplete in popover (dialog trigger), shell example',
  argTypes: {
    selectionMode: {
      table: {
        disable: true
      }
    }
  },
  parameters: {
    description: {
      data: 'Menu is single selection so only the latest selected option will show the selected style'
    }
  }
};

<<<<<<< HEAD
export const AutocompleteMenuInPopoverDialogTrigger = {
  render: (args) => {
    let {onAction, onSelectionChange, selectionMode} = args;
    return (
      <DialogTrigger>
        <Button>
          Open popover
        </Button>
        <Popover
          placement="bottom start"
          style={{
            background: 'Canvas',
            color: 'CanvasText',
            border: '1px solid gray',
            padding: 20,
            height: 250
          }}>
          <Dialog aria-label="dialog with autocomplete">
            {() => (
              <AutocompleteWrapper>
                <div>
                  <SearchField autoFocus>
                    <Label style={{display: 'block'}}>Test</Label>
                    <Input />
                    <Text style={{display: 'block'}} slot="description">Please select an option below.</Text>
                  </SearchField>
                  <Menu className={styles.menu} items={dynamicAutocompleteSubdialog}  onAction={onAction} onSelectionChange={onSelectionChange} selectionMode={selectionMode}>
                    {item => dynamicRenderFuncSections(item)}
                  </Menu>
                </div>
              </AutocompleteWrapper>
            )}
          </Dialog>
        </Popover>
      </DialogTrigger>
    );
  },
  name: 'Autocomplete in popover (dialog trigger), rendering dynamic autocomplete menu',
  argTypes: {
    selectionMode: {
      table: {
        disable: true
      }
    }
  }
};

let manyItems = [...Array(100)].map((_, i) => ({id: i, name: `Item ${i}`}));

export const AutocompleteSelect = () => (
  <Select style={{marginBottom: 40}}>
    <Label style={{display: 'block'}}>Test</Label>
    <Button>
      <SelectValue />
      <span aria-hidden="true" style={{paddingLeft: 5}}>▼</span>
    </Button>
    <Popover style={{background: 'Canvas', border: '1px solid ButtonBorder', padding: 5, boxSizing: 'border-box', display: 'flex'}}>
      <Dialog aria-label="Test" style={{display: 'flex', flexDirection: 'column'}}>
        <Autocomplete filter={useFilter({sensitivity: 'base'}).contains}>
          <SearchField aria-label="Search" autoFocus style={{display: 'flex', flexDirection: 'column'}}>
            <Input />
          </SearchField>
          <ListBox items={manyItems} className={styles.menu} style={{flex: 1}}>
            {item => <MyListBoxItem>{item.name}</MyListBoxItem>}
          </ListBox>
        </Autocomplete>
      </Dialog>
    </Popover>
  </Select>
);
=======
const MyMenu = () => {
  let {contains} = useFilter({sensitivity: 'base'});

  return (
    <DialogTrigger>
      <Button aria-label="Menu">☰</Button>
      <Popover>
        <Dialog>
          <Button>First</Button>
          <Button>Second</Button>
          <Autocomplete filter={contains}>
            <TextField autoFocus>
              <Input />
            </TextField>
            <Menu>
              <MenuItem onAction={() => console.log('open')}>Open</MenuItem>
              <MenuItem onAction={() => console.log('rename')}>
                Rename…
              </MenuItem>
              <MenuItem onAction={() => console.log('duplicate')}>
                Duplicate
              </MenuItem>
              <MenuItem onAction={() => console.log('share')}>Share…</MenuItem>
              <MenuItem onAction={() => console.log('delete')}>
                Delete…
              </MenuItem>
            </Menu>
          </Autocomplete>
        </Dialog>
      </Popover>
    </DialogTrigger>
  );
};

const MyMenu2 = () => {
  let {contains} = useFilter({sensitivity: 'base'});

  return (
    <DialogTrigger>
      <Button aria-label="Menu">☰</Button>
      <Popover>
        <Dialog>
          <Autocomplete filter={contains}>
            <TextField autoFocus>
              <Input />
            </TextField>
            <Menu>
              <MenuItem onAction={() => console.log('open')}>Open</MenuItem>
              <MenuItem onAction={() => console.log('rename')}>
                Rename…
              </MenuItem>
              <MenuItem onAction={() => console.log('duplicate')}>
                Duplicate
              </MenuItem>
              <MenuItem onAction={() => console.log('share')}>Share…</MenuItem>
              <MenuItem onAction={() => console.log('delete')}>
                Delete…
              </MenuItem>
            </Menu>
          </Autocomplete>
          <Button>First</Button>
          <Button>Second</Button>
        </Dialog>
      </Popover>
    </DialogTrigger>
  );
};

export function AutocompleteWithExtraButtons() {
  return (
    <div>
      <input />
      <div style={{display: 'flex', gap: '200px'}}>
        <MyMenu />
        <MyMenu2 />
      </div>
      <input />
    </div>
  );
}
>>>>>>> 260eb700
<|MERGE_RESOLUTION|>--- conflicted
+++ resolved
@@ -11,15 +11,10 @@
  */
 
 import {action} from '@storybook/addon-actions';
-<<<<<<< HEAD
-import {UNSTABLE_Autocomplete as Autocomplete, Button, Collection, Dialog, DialogTrigger, Header, Input, Keyboard, Label, ListBox, ListBoxSection, UNSTABLE_ListLayout as ListLayout, Menu, MenuSection, MenuTrigger, Popover, SearchField, Select, SelectValue, Separator, Text, TextField, UNSTABLE_Virtualizer as Virtualizer} from 'react-aria-components';
-=======
-import {UNSTABLE_Autocomplete as Autocomplete, Button, Collection, Dialog, DialogTrigger, Header, Input, Keyboard, Label, ListBox, ListBoxSection, UNSTABLE_ListLayout as ListLayout, Menu, MenuItem, MenuSection, MenuTrigger, Popover, SearchField, Separator, Text, TextField, UNSTABLE_Virtualizer as Virtualizer} from 'react-aria-components';
->>>>>>> 260eb700
+import {UNSTABLE_Autocomplete as Autocomplete, Button, Collection, Dialog, DialogTrigger, Header, Input, Keyboard, Label, ListBox, ListBoxSection, UNSTABLE_ListLayout as ListLayout, Menu, MenuItem, MenuSection, MenuTrigger, Popover, SearchField, Select, SelectValue, Separator, UNSTABLE_SubDialogTrigger as SubDialogTrigger, SubmenuTrigger, Text, TextField, UNSTABLE_Virtualizer as Virtualizer} from 'react-aria-components';
 import {MyListBoxItem, MyMenuItem} from './utils';
 import React, {useMemo} from 'react';
 import styles from '../example/index.css';
-import {SubDialogTrigger, SubmenuTrigger} from '../src/Menu';
 import {useAsyncList, useListData, useTreeData} from 'react-stately';
 import {useFilter} from 'react-aria';
 
@@ -695,78 +690,6 @@
   }
 };
 
-<<<<<<< HEAD
-export const AutocompleteMenuInPopoverDialogTrigger = {
-  render: (args) => {
-    let {onAction, onSelectionChange, selectionMode} = args;
-    return (
-      <DialogTrigger>
-        <Button>
-          Open popover
-        </Button>
-        <Popover
-          placement="bottom start"
-          style={{
-            background: 'Canvas',
-            color: 'CanvasText',
-            border: '1px solid gray',
-            padding: 20,
-            height: 250
-          }}>
-          <Dialog aria-label="dialog with autocomplete">
-            {() => (
-              <AutocompleteWrapper>
-                <div>
-                  <SearchField autoFocus>
-                    <Label style={{display: 'block'}}>Test</Label>
-                    <Input />
-                    <Text style={{display: 'block'}} slot="description">Please select an option below.</Text>
-                  </SearchField>
-                  <Menu className={styles.menu} items={dynamicAutocompleteSubdialog}  onAction={onAction} onSelectionChange={onSelectionChange} selectionMode={selectionMode}>
-                    {item => dynamicRenderFuncSections(item)}
-                  </Menu>
-                </div>
-              </AutocompleteWrapper>
-            )}
-          </Dialog>
-        </Popover>
-      </DialogTrigger>
-    );
-  },
-  name: 'Autocomplete in popover (dialog trigger), rendering dynamic autocomplete menu',
-  argTypes: {
-    selectionMode: {
-      table: {
-        disable: true
-      }
-    }
-  }
-};
-
-let manyItems = [...Array(100)].map((_, i) => ({id: i, name: `Item ${i}`}));
-
-export const AutocompleteSelect = () => (
-  <Select style={{marginBottom: 40}}>
-    <Label style={{display: 'block'}}>Test</Label>
-    <Button>
-      <SelectValue />
-      <span aria-hidden="true" style={{paddingLeft: 5}}>▼</span>
-    </Button>
-    <Popover style={{background: 'Canvas', border: '1px solid ButtonBorder', padding: 5, boxSizing: 'border-box', display: 'flex'}}>
-      <Dialog aria-label="Test" style={{display: 'flex', flexDirection: 'column'}}>
-        <Autocomplete filter={useFilter({sensitivity: 'base'}).contains}>
-          <SearchField aria-label="Search" autoFocus style={{display: 'flex', flexDirection: 'column'}}>
-            <Input />
-          </SearchField>
-          <ListBox items={manyItems} className={styles.menu} style={{flex: 1}}>
-            {item => <MyListBoxItem>{item.name}</MyListBoxItem>}
-          </ListBox>
-        </Autocomplete>
-      </Dialog>
-    </Popover>
-  </Select>
-);
-=======
 const MyMenu = () => {
   let {contains} = useFilter({sensitivity: 'base'});
 
@@ -847,4 +770,27 @@
     </div>
   );
 }
->>>>>>> 260eb700
+
+let manyItems = [...Array(100)].map((_, i) => ({id: i, name: `Item ${i}`}));
+
+export const AutocompleteSelect = () => (
+  <Select style={{marginBottom: 40}}>
+    <Label style={{display: 'block'}}>Test</Label>
+    <Button>
+      <SelectValue />
+      <span aria-hidden="true" style={{paddingLeft: 5}}>▼</span>
+    </Button>
+    <Popover style={{background: 'Canvas', border: '1px solid ButtonBorder', padding: 5, boxSizing: 'border-box', display: 'flex'}}>
+      <Dialog aria-label="Test" style={{display: 'flex', flexDirection: 'column'}}>
+        <Autocomplete filter={useFilter({sensitivity: 'base'}).contains}>
+          <SearchField aria-label="Search" autoFocus style={{display: 'flex', flexDirection: 'column'}}>
+            <Input />
+          </SearchField>
+          <ListBox items={manyItems} className={styles.menu} style={{flex: 1}}>
+            {item => <MyListBoxItem>{item.name}</MyListBoxItem>}
+          </ListBox>
+        </Autocomplete>
+      </Dialog>
+    </Popover>
+  </Select>
+);