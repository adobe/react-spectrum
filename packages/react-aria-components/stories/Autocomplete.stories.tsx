--- conflicted
+++ resolved
@@ -442,11 +442,7 @@
   let defaultFilter = (itemText, input) => contains(itemText, input);
 
   return (
-<<<<<<< HEAD
-    <Autocomplete filter={defaultFilter} disableVirtualFocus={args.disableVirtualFocus}>
-=======
-    <Autocomplete<AutocompleteItem> filter={defaultFilter}>
->>>>>>> 57e57e0a
+    <Autocomplete<AutocompleteItem> filter={defaultFilter} disableVirtualFocus={args.disableVirtualFocus}>
       <div>
         <SearchField autoFocus>
           <Label style={{display: 'block'}}>Test</Label>
@@ -1116,11 +1112,7 @@
   };
 
   return (
-<<<<<<< HEAD
-    <Autocomplete filter={filter} disableVirtualFocus={args.disableVirtualFocus}>
-=======
-    <Autocomplete<MenuNode> filter={filter}>
->>>>>>> 57e57e0a
+    <Autocomplete<MenuNode> filter={filter} disableVirtualFocus={args.disableVirtualFocus}>
       <div>
         <SearchField autoFocus>
           <Label style={{display: 'block'}}>Test</Label>
