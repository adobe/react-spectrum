--- conflicted
+++ resolved
@@ -14,12 +14,8 @@
 import {ColorSliderExampleRender} from './ColorSlider.stories';
 import {Meta, StoryObj} from '@storybook/react';
 import {parseColor} from 'react-stately';
-<<<<<<< HEAD
-import React, {useState} from 'react';
+import React, {JSX, useState} from 'react';
 import './styles.css';
-=======
-import React, {JSX, useState} from 'react';
->>>>>>> 488bb6b3
 
 export default {
   title: 'React Aria Components/ColorArea',
