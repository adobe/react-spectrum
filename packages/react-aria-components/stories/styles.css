--- conflicted
+++ resolved
@@ -399,52 +399,9 @@
   }
 }
 
-<<<<<<< HEAD
-
-:global(.react-aria-Popover) {
-  transition: transform 200ms, opacity 200ms;
-  --starting-scale: scale(0.9);
-  transform-origin: var(--trigger-anchor-point);
-  &[data-entering],
-  &[data-exiting] {
-    opacity: 0;
-    transform: scale(0.85) var(--origin);
-    scale: 0.85;
-  }
-
-  :global(.react-aria-OverlayArrow) {
-    &[data-placement=bottom] svg {
-      transform: rotate(180deg);
-    }
-
-    &[data-placement=left] svg {
-      transform: rotate(-90deg);
-    }
-
-    &[data-placement=right] svg {
-      transform: rotate(90deg);
-    }
-  }
-}
-
-.popover,
-.tooltip {
-  /* transition: scale 300ms, opacity 300ms; */
-  /* transform-origin: var(--trigger-anchor-point); */
-  transition: transform 200ms, opacity 200ms;
-  --starting-scale: scale(0.9);
-  transform-origin: var(--trigger-anchor-point);
-  &[data-entering],
-  &[data-exiting] {
-    opacity: 0;
-    transform: scale(0.85) var(--origin);
-    scale: 0.85;
-  }
-=======
 .popover-base,
 .tooltip-base {
   transform-origin: var(--trigger-anchor-point);
->>>>>>> 254b1979
 
   :global(.react-aria-OverlayArrow) {
     &[data-placement=bottom] svg {
