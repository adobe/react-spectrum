--- conflicted
+++ resolved
@@ -17,14 +17,9 @@
 import {Switch} from 'react-aria-components';
 
 export default {
-<<<<<<< HEAD
-  title: 'React Aria Components',
+  title: 'React Aria Components/Switch',
   component: Switch
 } as Meta<typeof Switch>;
-=======
-  title: 'React Aria Components/Switch'
-};
->>>>>>> 6d2fe6aa
 
 export type SwitchStory = StoryFn<typeof Switch>;
 
