/*
 * Copyright 2022 Adobe. All rights reserved.
 * This file is licensed to you under the Apache License, Version 2.0 (the "License");
 * you may not use this file except in compliance with the License. You may obtain a copy
 * of the License at http://www.apache.org/licenses/LICENSE-2.0
 *
 * Unless required by applicable law or agreed to in writing, software distributed under
 * the License is distributed on an "AS IS" BASIS, WITHOUT WARRANTIES OR REPRESENTATIONS
 * OF ANY KIND, either express or implied. See the License for the specific language
 * governing permissions and limitations under the License.
 */

import {Button, Collection, ComboBox, Input, Label, ListBox, ListLayout, Popover, useFilter, Virtualizer} from 'react-aria-components';
import {LoadingSpinner, MyListBoxItem} from './utils';
import {Meta, StoryFn, StoryObj} from '@storybook/react';
import React, {JSX, useMemo, useState} from 'react';
import styles from '../example/index.css';
import {UNSTABLE_ListBoxLoadingSentinel} from '../src/ListBox';
import {useAsyncList} from 'react-stately';

export default {
<<<<<<< HEAD
  title: 'React Aria Components',
  component: ComboBox
} as Meta<typeof ComboBox>;

export type ComboBoxStory = StoryFn<typeof ComboBox>;
export type ComboBoxStoryObj = StoryObj<typeof ComboBox>;
=======
  title: 'React Aria Components/ComboBox'
};
>>>>>>> 6d2fe6aa

export const ComboBoxExample: ComboBoxStory = () => (
  <ComboBox name="combo-box-example" data-testid="combo-box-example">
    <Label style={{display: 'block'}}>Test</Label>
    <div style={{display: 'flex'}}>
      <Input />
      <Button>
        <span aria-hidden="true" style={{padding: '0 2px'}}>▼</span>
      </Button>
    </div>
    <Popover placement="bottom end">
      <ListBox
        data-testid="combo-box-list-box"
        className={styles.menu}>
        <MyListBoxItem>Foo</MyListBoxItem>
        <MyListBoxItem>Bar</MyListBoxItem>
        <MyListBoxItem>Baz</MyListBoxItem>
        <MyListBoxItem href="http://google.com">Google</MyListBoxItem>
      </ListBox>
    </Popover>
  </ComboBox>
);

interface ComboBoxItem {
  id: string,
  name: string
}

let items: ComboBoxItem[] = [{id: '1', name: 'Foo'}, {id: '2', name: 'Bar'}, {id: '3', name: 'Baz'}];
export const ComboBoxRenderPropsStatic: ComboBoxStory = () => (
  <ComboBox data-testid="combo-box-render-props-static">
    {({isOpen}) => (
      <>
        <Label style={{display: 'block'}}>Test</Label>
        <div style={{display: 'flex'}}>
          <Input />
          <Button>
            <span aria-hidden="true" style={{padding: '0 2px'}}>{isOpen ? '▲' : '▼'}</span>
          </Button>
        </div>
        <Popover placement="bottom end">
          <ListBox className={styles.menu}>
            <MyListBoxItem>Foo</MyListBoxItem>
            <MyListBoxItem>Bar</MyListBoxItem>
            <MyListBoxItem>Baz</MyListBoxItem>
          </ListBox>
        </Popover>
      </>
    )}
  </ComboBox>
);

export const ComboBoxRenderPropsDefaultItems: ComboBoxStory = () => (
  <ComboBox defaultItems={items}>
    {({isOpen}) => (
      <>
        <Label style={{display: 'block'}}>Test</Label>
        <div style={{display: 'flex'}}>
          <Input />
          <Button>
            <span aria-hidden="true" style={{padding: '0 2px'}}>{isOpen ? '▲' : '▼'}</span>
          </Button>
        </div>
        <Popover placement="bottom end">
          <ListBox className={styles.menu}>
            {(item: ComboBoxItem) => <MyListBoxItem id={item.id}>{item.name}</MyListBoxItem>}
          </ListBox>
        </Popover>
      </>
    )}
  </ComboBox>
);

export const ComboBoxRenderPropsItems: ComboBoxStoryObj = {
  render: () => (
    <ComboBox items={items}>
      {({isOpen}) => (
        <>
          <Label style={{display: 'block'}}>Test</Label>
          <div style={{display: 'flex'}}>
            <Input />
            <Button>
              <span aria-hidden="true" style={{padding: '0 2px'}}>{isOpen ? '▲' : '▼'}</span>
            </Button>
          </div>
          <Popover placement="bottom end">
            <ListBox className={styles.menu}>
              {(item: ComboBoxItem) => <MyListBoxItem id={item.id}>{item.name}</MyListBoxItem>}
            </ListBox>
          </Popover>
        </>
      )}
    </ComboBox>
  ),
  parameters: {
    description: {
      data: 'Note this won\'t filter the items in the listbox because it is fully controlled'
    }
  }
};

export const ComboBoxRenderPropsListBoxDynamic: ComboBoxStory = () => (
  <ComboBox>
    {({isOpen}) => (
      <>
        <Label style={{display: 'block'}}>Test</Label>
        <div style={{display: 'flex'}}>
          <Input />
          <Button>
            <span aria-hidden="true" style={{padding: '0 2px'}}>{isOpen ? '▲' : '▼'}</span>
          </Button>
        </div>
        <Popover placement="bottom end">
          <ListBox className={styles.menu} items={items}>
            {item => <MyListBoxItem id={item.id}>{item.name}</MyListBoxItem>}
          </ListBox>
        </Popover>
      </>
    )}
  </ComboBox>
);

export const ComboBoxAsyncLoadingExample: ComboBoxStory = () => {
  let list = useAsyncList<ComboBoxItem>({
    async load({filterText}) {
      let json = await new Promise(resolve => {
        setTimeout(() => {
          resolve(filterText ? items.filter(item => {
            let name = item.name.toLowerCase();
            for (let filterChar of filterText.toLowerCase()) {
              if (!name.includes(filterChar)) {
                return false;
              }
              name = name.replace(filterChar, '');
            }
            return true;
          }) : items);
        }, 300);
      }) as ComboBoxItem[];

      return {
        items: json
      };
    }
  });

  return (
    <ComboBox items={list.items} inputValue={list.filterText} onInputChange={list.setFilterText}>
      <Label style={{display: 'block'}}>Test</Label>
      <div style={{display: 'flex'}}>
        <Input />
        <Button>
          <span aria-hidden="true" style={{padding: '0 2px'}}>▼</span>
        </Button>
      </div>
      <Popover placement="bottom end">
        <ListBox<ComboBoxItem>
          className={styles.menu}>
          {item => <MyListBoxItem>{item.name}</MyListBoxItem>}
        </ListBox>
      </Popover>
    </ComboBox>
  );
};

export const ComboBoxImeExample: ComboBoxStory = () => (
  <ComboBox>
    <Label style={{display: 'block'}}>IME Test</Label>
    <div style={{display: 'flex'}}>
      <Input />
      <Button>
        <span aria-hidden="true" style={{padding: '0 2px'}}>▼</span>
      </Button>
    </div>
    <Popover placement="bottom end">
      <ListBox
        data-testid="combo-box-list-box"
        className={styles.menu}>
        <MyListBoxItem>にほんご</MyListBoxItem>
        <MyListBoxItem>ニホンゴ</MyListBoxItem>
        <MyListBoxItem>ﾆﾎﾝｺﾞ</MyListBoxItem>
        <MyListBoxItem>日本語</MyListBoxItem>
        <MyListBoxItem>123</MyListBoxItem>
        <MyListBoxItem>１２３</MyListBoxItem>
      </ListBox>
    </Popover>
  </ComboBox>
);

let manyItems = [...Array(10000)].map((_, i) => ({id: i, name: `Item ${i}`}));

export const VirtualizedComboBox: ComboBoxStory = () => {
  const [searchTerm, setSearchTerm] = useState('');
  const {contains} = useFilter({sensitivity: 'base'});
  const filteredItems = useMemo(() => {
    return manyItems.filter((item) => contains(item.name, searchTerm));
  }, [searchTerm, contains]);

  return (
    <ComboBox items={filteredItems} inputValue={searchTerm} onInputChange={setSearchTerm}>
      <Label style={{display: 'block'}}>Test</Label>
      <div style={{display: 'flex'}}>
        <Input />
        <Button>
          <span aria-hidden="true" style={{padding: '0 2px'}}>▼</span>
        </Button>
      </div>
      <Popover>
        <Virtualizer layout={ListLayout} layoutOptions={{rowHeight: 25}}>
          <ListBox className={styles.menu}>
            {(item: any) => <MyListBoxItem>{item.name}</MyListBoxItem>}
          </ListBox>
        </Virtualizer>
      </Popover>
    </ComboBox>
  );
};

let renderEmptyState = () => {
  return  (
    <div style={{height: 30, width: '100%'}}>
      No results
    </div>
  );
};

interface Character {
  name: string,
  height: number,
  mass: number,
  birth_year: number
}

const AsyncVirtualizedDynamicComboboxRender = (props: {delay: number}): JSX.Element => {
  let list = useAsyncList<Character>({
    async load({signal, cursor, filterText}) {
      if (cursor) {
        cursor = cursor.replace(/^http:\/\//i, 'https://');
      }

      await new Promise(resolve => setTimeout(resolve, props.delay));
      let res = await fetch(cursor || `https://swapi.py4e.com/api/people/?search=${filterText}`, {signal});
      let json = await res.json();

      return {
        items: json.results,
        cursor: json.next
      };
    }
  });

  return (
    <ComboBox inputValue={list.filterText} onInputChange={list.setFilterText} allowsEmptyCollection>
      <Label style={{display: 'block'}}>Async Virtualized Dynamic ComboBox</Label>
      <div style={{display: 'flex', position: 'relative'}}>
        <Input />
        {list.isLoading && <LoadingSpinner style={{left: '130px', top: '0px', height: 20, width: 20}} />}
        <Button>
          <span aria-hidden="true" style={{padding: '0 2px'}}>▼</span>
        </Button>
      </div>
      <Popover>
        <Virtualizer
          layout={ListLayout}
          layoutOptions={{rowHeight: 25, loaderHeight: 30}}>
          <ListBox<Character> className={styles.menu} renderEmptyState={renderEmptyState}>
            <Collection items={list.items}>
              {item => <MyListBoxItem id={item.name}>{item.name}</MyListBoxItem>}
            </Collection>
            <MyListBoxLoaderIndicator isLoading={list.loadingState === 'loadingMore'} onLoadMore={list.loadMore} />
          </ListBox>
        </Virtualizer>
      </Popover>
    </ComboBox>
  );
};

export const AsyncVirtualizedDynamicCombobox: StoryObj<typeof AsyncVirtualizedDynamicComboboxRender> = {
  render: (args) => <AsyncVirtualizedDynamicComboboxRender {...args} />,
  args: {
    delay: 50
  }
};

const MyListBoxLoaderIndicator = (props) => {
  return (
    <UNSTABLE_ListBoxLoadingSentinel style={{height: 30, width: '100%'}} {...props}>
      <LoadingSpinner style={{height: 20, width: 20, position: 'unset'}} />
    </UNSTABLE_ListBoxLoadingSentinel>
  );
};<|MERGE_RESOLUTION|>--- conflicted
+++ resolved
@@ -19,17 +19,12 @@
 import {useAsyncList} from 'react-stately';
 
 export default {
-<<<<<<< HEAD
-  title: 'React Aria Components',
+  title: 'React Aria Components/ComboBox',
   component: ComboBox
 } as Meta<typeof ComboBox>;
 
 export type ComboBoxStory = StoryFn<typeof ComboBox>;
 export type ComboBoxStoryObj = StoryObj<typeof ComboBox>;
-=======
-  title: 'React Aria Components/ComboBox'
-};
->>>>>>> 6d2fe6aa
 
 export const ComboBoxExample: ComboBoxStory = () => (
   <ComboBox name="combo-box-example" data-testid="combo-box-example">
