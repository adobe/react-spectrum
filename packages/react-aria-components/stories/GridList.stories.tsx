--- conflicted
+++ resolved
@@ -10,7 +10,7 @@
  * governing permissions and limitations under the License.
  */
 
-<<<<<<< HEAD
+import {action} from '@storybook/addon-actions';
 import {
   Button,
   Checkbox,
@@ -34,19 +34,11 @@
   useDragAndDrop,
   Virtualizer
 } from 'react-aria-components';
-=======
-import {action} from '@storybook/addon-actions';
-import {Button, Checkbox, CheckboxProps, DropIndicator, GridLayout, GridList, GridListItem, GridListItemProps, ListLayout, Size, Tag, TagGroup, TagList, useDragAndDrop, Virtualizer} from 'react-aria-components';
->>>>>>> 271277c9
 import {classNames} from '@react-spectrum/utils';
 import {Key, useListData} from 'react-stately';
 import React, {useState} from 'react';
 import styles from '../example/index.css';
-<<<<<<< HEAD
-
-=======
-import {useListData} from 'react-stately';
->>>>>>> 271277c9
+
 export default {
   title: 'React Aria Components'
 };
