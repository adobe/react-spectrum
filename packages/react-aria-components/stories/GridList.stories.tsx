/*
 * Copyright 2022 Adobe. All rights reserved.
 * This file is licensed to you under the Apache License, Version 2.0 (the "License");
 * you may not use this file except in compliance with the License. You may obtain a copy
 * of the License at http://www.apache.org/licenses/LICENSE-2.0
 *
 * Unless required by applicable law or agreed to in writing, software distributed under
 * the License is distributed on an "AS IS" BASIS, WITHOUT WARRANTIES OR REPRESENTATIONS
 * OF ANY KIND, either express or implied. See the License for the specific language
 * governing permissions and limitations under the License.
 */

import {action} from '@storybook/addon-actions';
import {
  Button,
  Checkbox,
  CheckboxProps,
  Collection,
  Dialog,
  DialogTrigger,
  DropIndicator,
  GridLayout,
  GridList,
  GridListItem,
  GridListItemProps,
  Heading,
  ListLayout,
  Modal,
  ModalOverlay,
  ModalOverlayProps,
  Popover,
  Size,
  Tag,
  TagGroup,
  TagList,
  useDragAndDrop,
  Virtualizer
} from 'react-aria-components';
import {classNames} from '@react-spectrum/utils';
import {Key, useAsyncList, useListData} from 'react-stately';
import {LoadingSpinner} from './utils';
import {Meta, StoryFn, StoryObj} from '@storybook/react';
import React, {JSX, useState} from 'react';
import styles from '../example/index.css';
import {UNSTABLE_GridListLoadingSentinel} from '../src/GridList';

export default {
<<<<<<< HEAD
  title: 'React Aria Components',
  component: GridList
} as Meta<typeof GridList>;

export type GridListStory = StoryFn<typeof GridList>;
=======
  title: 'React Aria Components/GridList'
};
>>>>>>> 6d2fe6aa

export const GridListExample: GridListStory = (args) => (
  <GridList
    {...args}
    className={styles.menu}
    aria-label="test gridlist"
    style={{
      width: 300,
      height: 300,
      display: 'grid',
      gridTemplate: args.layout === 'grid' ? 'repeat(3, 1fr) / repeat(3, 1fr)' : 'auto / 1fr',
      gridAutoFlow: 'row'
    }}>
    <MyGridListItem>1,1 <Button>Actions</Button></MyGridListItem>
    <MyGridListItem>1,2 <Button>Actions</Button></MyGridListItem>
    <MyGridListItem>1,3 <Button>Actions</Button></MyGridListItem>
    <MyGridListItem>2,1 <Button>Actions</Button></MyGridListItem>
    <MyGridListItem>2,2 <Button>Actions</Button></MyGridListItem>
    <MyGridListItem>2,3 <Button>Actions</Button></MyGridListItem>
    <MyGridListItem>3,1 <Button>Actions</Button></MyGridListItem>
    <MyGridListItem>3,2 <Button>Actions</Button></MyGridListItem>
    <MyGridListItem>3,3 <Button>Actions</Button></MyGridListItem>
  </GridList>
);

const MyGridListItem = (props: GridListItemProps) => {
  return (
    <GridListItem
      {...props}
      style={{display: 'flex', alignItems: 'center', gap: 8}}
      className={({isFocused, isSelected, isHovered}) => classNames(styles, 'item', {
        focused: isFocused,
        selected: isSelected,
        hovered: isHovered
      })}>
      {({selectionMode, allowsDragging}) => (<>
        {allowsDragging && <Button slot="drag">≡</Button>}
        {selectionMode !== 'none' ? <MyCheckbox slot="selection" /> : null}
        {props.children as any}
      </>)}
    </GridListItem>
  );
};

GridListExample.story = {
  args: {
    layout: 'stack',
    escapeKeyBehavior: 'clearSelection',
    shouldSelectOnPressUp: false
  },
  argTypes: {
    layout: {
      control: 'radio',
      options: ['stack', 'grid']
    },
    keyboardNavigationBehavior: {
      control: 'radio',
      options: ['arrow', 'tab']
    },
    selectionMode: {
      control: 'radio',
      options: ['none', 'single', 'multiple']
    },
    selectionBehavior: {
      control: 'radio',
      options: ['toggle', 'replace']
    },
    escapeKeyBehavior: {
      control: 'radio',
      options: ['clearSelection', 'none']
    }
  }
};

const MyCheckbox = ({children, ...props}: CheckboxProps) => {
  return (
    <Checkbox {...props}>
      {({isIndeterminate}) => (
        <>
          <div className="checkbox">
            <svg viewBox="0 0 18 18" aria-hidden="true">
              {isIndeterminate
                ? <rect x={1} y={7.5} width={15} height={3} />
                : <polyline points="1 9 7 14 15 4" />}
            </svg>
          </div>
          {children}
        </>
      )}
    </Checkbox>
  );
};

export let VirtualizedGridList: GridListStory = () => {
  let items: {id: number, name: string}[] = [];
  for (let i = 0; i < 10000; i++) {
    items.push({id: i, name: `Item ${i}`});
  }

  let list = useListData({
    initialItems: items
  });

  let {dragAndDropHooks} = useDragAndDrop({
    getItems: (keys) => {
      return [...keys].map(key => ({'text/plain': list.getItem(key)?.name ?? ''}));
    },
    onReorder(e) {
      if (e.target.dropPosition === 'before') {
        list.moveBefore(e.target.key, e.keys);
      } else if (e.target.dropPosition === 'after') {
        list.moveAfter(e.target.key, e.keys);
      }
    },
    renderDropIndicator(target) {
      return <DropIndicator target={target} style={({isDropTarget}) => ({width: '100%', height: '100%', background: isDropTarget ? 'blue' : 'transparent'})} />;
    }
  });

  return (
    <Virtualizer
      layout={ListLayout}
      layoutOptions={{
        rowHeight: 25
      }}>
      <GridList
        className={styles.menu}
        selectionMode="multiple"
        dragAndDropHooks={dragAndDropHooks}
        style={{height: 400}}
        aria-label="virtualized listbox"
        items={list.items}>
        {item => <MyGridListItem>{item.name}</MyGridListItem>}
      </GridList>
    </Virtualizer>
  );
};

export let VirtualizedGridListGrid: GridListStory = () => {
  let items: {id: number, name: string}[] = [];
  for (let i = 0; i < 10000; i++) {
    items.push({id: i, name: `Item ${i}`});
  }

  return (
    <Virtualizer
      layout={GridLayout}
      layoutOptions={{
        minItemSize: new Size(40, 40)
      }}>
      <GridList className={styles.menu} layout="grid" style={{height: 400, width: 400}} aria-label="virtualized listbox" items={items}>
        {item => <MyGridListItem>{item.name}</MyGridListItem>}
      </GridList>
    </Virtualizer>
  );
};

let renderEmptyState = ({isLoading}) => {
  return  (
    <div style={{height: 30, width: '100%'}}>
      {isLoading ? <LoadingSpinner style={{height: 20, width: 20, transform: 'translate(-50%, -50%)'}} /> : 'No results'}
    </div>
  );
};

interface Character {
  name: string,
  height: number,
  mass: number,
  birth_year: number
}

const MyGridListLoaderIndicator = (props) => {
  return (
    <UNSTABLE_GridListLoadingSentinel
      style={{
        height: 30,
        width: '100%',
        display: 'flex',
        alignItems: 'center',
        justifyContent: 'center'
      }}
      {...props}>
      <LoadingSpinner style={{height: 20, width: 20, position: 'unset'}} />
    </UNSTABLE_GridListLoadingSentinel>
  );
};

function AsyncGridListRender(props: {delay: number}): JSX.Element {
  let list = useAsyncList<Character>({
    async load({signal, cursor, filterText}) {
      if (cursor) {
        cursor = cursor.replace(/^http:\/\//i, 'https://');
      }

      await new Promise(resolve => setTimeout(resolve, props.delay));
      let res = await fetch(cursor || `https://swapi.py4e.com/api/people/?search=${filterText}`, {signal});
      let json = await res.json();

      return {
        items: json.results,
        cursor: json.next
      };
    }
  });

  return (
    <GridList
      className={styles.menu}
      style={{height: 200}}
      aria-label="async gridlist"
      renderEmptyState={() => renderEmptyState({isLoading: list.isLoading})}>
      <Collection items={list.items}>
        {(item: Character) => (
          <MyGridListItem id={item.name}>{item.name}</MyGridListItem>
        )}
      </Collection>
      <MyGridListLoaderIndicator isLoading={list.loadingState === 'loadingMore'} onLoadMore={list.loadMore} />
    </GridList>
  );
}

export let AsyncGridList: StoryObj<typeof AsyncGridListRender> = {
  render: (args) => <AsyncGridListRender {...args} />,
  args: {
    delay: 50
  }
};

function AsyncGridListVirtualizedRender(props: {delay: number}): JSX.Element {
  let list = useAsyncList<Character>({
    async load({signal, cursor, filterText}) {
      if (cursor) {
        cursor = cursor.replace(/^http:\/\//i, 'https://');
      }

      await new Promise(resolve => setTimeout(resolve, props.delay));
      let res = await fetch(cursor || `https://swapi.py4e.com/api/people/?search=${filterText}`, {signal});
      let json = await res.json();
      return {
        items: json.results,
        cursor: json.next
      };
    }
  });

  return (
    <Virtualizer
      layout={ListLayout}
      layoutOptions={{
        rowHeight: 25,
        loaderHeight: 30
      }}>
      <GridList
        className={styles.menu}
        style={{height: 200}}
        aria-label="async virtualized gridlist"
        renderEmptyState={() => renderEmptyState({isLoading: list.isLoading})}>
        <Collection items={list.items}>
          {item => <MyGridListItem id={item.name}>{item.name}</MyGridListItem>}
        </Collection>
        <MyGridListLoaderIndicator isLoading={list.loadingState === 'loadingMore'} onLoadMore={list.loadMore} />
      </GridList>
    </Virtualizer>
  );
};

export let AsyncGridListVirtualized: StoryObj<typeof AsyncGridListVirtualizedRender> = {
  render: (args) => <AsyncGridListVirtualizedRender {...args} />,
  args: {
    delay: 50
  }
};

export let TagGroupInsideGridList: GridListStory = () => {
  return (
    <GridList
      className={styles.menu}
      aria-label="Grid list with tag group"
      keyboardNavigationBehavior="tab"
      style={{
        width: 300,
        height: 300
      }}>
      <MyGridListItem textValue="Tags">
        1,1
        <TagGroup aria-label="Tag group 1" onRemove={action('onRemove')}>
          <TagList style={{display: 'flex', gap: 10}}>
            <Tag key="1">Tag 1<Button slot="remove">X</Button></Tag>
            <Tag key="2">Tag 2<Button slot="remove">X</Button></Tag>
            <Tag key="3">Tag 3<Button slot="remove">X</Button></Tag>
          </TagList>
        </TagGroup>
        <TagGroup aria-label="Tag group 2" onRemove={action('onRemove')}>
          <TagList style={{display: 'flex', gap: 10}}>
            <Tag key="1">Tag 1<Button slot="remove">X</Button></Tag>
            <Tag key="2">Tag 2<Button slot="remove">X</Button></Tag>
            <Tag key="3">Tag 3<Button slot="remove">X</Button></Tag>
          </TagList>
        </TagGroup>
      </MyGridListItem>
      <MyGridListItem>
        1,2 <Button>Actions</Button>
      </MyGridListItem>
      <MyGridListItem>
        1,3
        <TagGroup aria-label="Tag group">
          <TagList style={{display: 'flex', gap: 10}}>
            <Tag key="1">Tag 1</Tag>
            <Tag key="2">Tag 2</Tag>
            <Tag key="3">Tag 3</Tag>
          </TagList>
        </TagGroup>
      </MyGridListItem>
    </GridList>
  );
};

const GridListDropdown = () => {
  const [isOpen, setIsOpen] = useState(false);
  const [selectedItem, setSelectedItem] = useState<Set<Key>>(new Set([]));

  const handleSelectionChange = (e) => {
    setSelectedItem(e);
    setIsOpen(false);
  };

  return (
    <DialogTrigger isOpen={isOpen} onOpenChange={setIsOpen}>
      <Button>Open GridList Options</Button>
      <Popover>
        <div>
          <GridList
            className={styles.menu}
            selectedKeys={selectedItem}
            aria-label="Favorite pokemon"
            selectionMode="single"
            onSelectionChange={handleSelectionChange}
            shouldSelectOnPressUp
            autoFocus>
            <MyGridListItem textValue="Charizard">
              Option 1 <Button>A</Button>
            </MyGridListItem>
            <MyGridListItem textValue="Blastoise">
              Option 2 <Button>B</Button>
            </MyGridListItem>
            <MyGridListItem textValue="Venusaur">
              Option 3 <Button>C</Button>
            </MyGridListItem>
            <MyGridListItem textValue="Pikachu">
              Option 4 <Button>D</Button>
            </MyGridListItem>
          </GridList>
        </div>
      </Popover>
    </DialogTrigger>
  );
};

function GridListInModalPickerRender(props: ModalOverlayProps): JSX.Element {
  const [mainModalOpen, setMainModalOpen] = useState(true);
  return (
    <>
      <Button onPress={() => setMainModalOpen(true)}>
        Open Modal
      </Button>
      <ModalOverlay
        {...props}
        isOpen={mainModalOpen}
        onOpenChange={setMainModalOpen}
        isDismissable
        style={{
          position: 'fixed',
          top: 0,
          left: 0,
          width: '100%',
          height: '100%',
          background: 'rgba(0,0,0,0.5)'
        }}>
        <Modal>
          <Dialog>
            <div
              style={{
                display: 'flex',
                flexDirection: 'column',
                padding: 8,
                background: '#ccc',
                position: 'absolute',
                top: '50%',
                left: '50%',
                transform: 'translate(-50%,-50%)',
                width: 'max-content',
                height: 'max-content'
              }}>
              <Heading slot="title">Open the GridList Picker</Heading>
              <GridListDropdown />
            </div>
          </Dialog>
        </Modal>
      </ModalOverlay>
    </>
  );
}

export let GridListInModalPicker: StoryObj<typeof GridListInModalPickerRender> = {
  render: (args) => <GridListInModalPickerRender {...args} />,
  parameters: {
    docs: {
      description: {
        component: 'Selecting an option from the grid list over the backdrop should not result in the modal closing.'
      }
    }
  }
};<|MERGE_RESOLUTION|>--- conflicted
+++ resolved
@@ -45,16 +45,11 @@
 import {UNSTABLE_GridListLoadingSentinel} from '../src/GridList';
 
 export default {
-<<<<<<< HEAD
-  title: 'React Aria Components',
+  title: 'React Aria Components/GridList',
   component: GridList
 } as Meta<typeof GridList>;
 
 export type GridListStory = StoryFn<typeof GridList>;
-=======
-  title: 'React Aria Components/GridList'
-};
->>>>>>> 6d2fe6aa
 
 export const GridListExample: GridListStory = (args) => (
   <GridList
