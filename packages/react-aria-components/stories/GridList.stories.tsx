--- conflicted
+++ resolved
@@ -23,6 +23,8 @@
   GridList,
   GridListItem,
   GridListItemProps,
+  GridListLoadMoreItem,
+  GridListProps,
   Heading,
   ListLayout,
   Modal,
@@ -37,7 +39,6 @@
   Virtualizer
 } from 'react-aria-components';
 import {classNames} from '@react-spectrum/utils';
-import {GridListLoadMoreItem} from '../src/GridList';
 import {Key, useAsyncList, useListData} from 'react-stately';
 import {LoadingSpinner} from './utils';
 import {Meta, StoryFn, StoryObj} from '@storybook/react';
@@ -143,11 +144,7 @@
   );
 };
 
-<<<<<<< HEAD
-export let VirtualizedGridList: GridListStory = () => {
-=======
-export function VirtualizedGridList(args) {
->>>>>>> 94f05757
+const VirtualizedGridListRender = (args: GridListProps<any> & {isLoading: boolean}) => {
   let items: {id: number, name: string}[] = [];
   for (let i = 0; i < 10000; i++) {
     items.push({id: i, name: `Item ${i}`});
@@ -195,17 +192,14 @@
   );
 };
 
-<<<<<<< HEAD
-export let VirtualizedGridListGrid: GridListStory = () => {
-=======
-VirtualizedGridList.story = {
+export const VirtualizedGridList: StoryObj<typeof VirtualizedGridListRender> = {
+  render: (args) => <VirtualizedGridListRender {...args} />,
   args: {
     isLoading: false
   }
 };
 
-export function VirtualizedGridListGrid() {
->>>>>>> 94f05757
+export let VirtualizedGridListGrid: GridListStory = () => {
   let items: {id: number, name: string}[] = [];
   for (let i = 0; i < 10000; i++) {
     items.push({id: i, name: `Item ${i}`});
