/*
 * Copyright 2022 Adobe. All rights reserved.
 * This file is licensed to you under the Apache License, Version 2.0 (the "License");
 * you may not use this file except in compliance with the License. You may obtain a copy
 * of the License at http://www.apache.org/licenses/LICENSE-2.0
 *
 * Unless required by applicable law or agreed to in writing, software distributed under
 * the License is distributed on an "AS IS" BASIS, WITHOUT WARRANTIES OR REPRESENTATIONS
 * OF ANY KIND, either express or implied. See the License for the specific language
 * governing permissions and limitations under the License.
 */

import {action} from '@storybook/addon-actions';
import {Button, Form, Input, Label, ListBox, ListBoxItem, Popover, Select, SelectValue, TextField} from 'react-aria-components';
import {Meta, StoryFn} from '@storybook/react';
import React from 'react';

export default {
<<<<<<< HEAD
  title: 'React Aria Components',
  component: Form
} as Meta<typeof Form>;

export type FormStory = StoryFn<typeof Form>;
=======
  title: 'React Aria Components/Form'
};
>>>>>>> 6d2fe6aa


export const FormAutoFillExample: FormStory = () => {
  return (
    <Form
      aria-label="Shipping information"
      onSubmit={e => {
        action('onSubmit')(Object.fromEntries(new FormData(e.target as HTMLFormElement).entries()));
        e.preventDefault();
      }}>
      <TextField>
        <Label>Address</Label>
        <Input name="streetAddress" type="text" id="streetAddress" autoComplete="shipping street-address" />
      </TextField>
      <TextField>
        <Label>City</Label>
        <Input name="city" type="text" id="city" autoComplete="shipping address-level2" />
      </TextField>
      <TextField>
        <Label>State</Label>
        <Input name="state" type="text" id="state" autoComplete="shipping address-level1" />
      </TextField>
      <TextField>
        <Label>Zip</Label>
        <Input name="city" type="text" id="city" autoComplete="shipping postal-code" />
      </TextField>
      <Select style={{position: 'relative'}} name="country" id="country" autoComplete="shipping country">
        <Label>Country</Label>
        <Button>
          <SelectValue />
          <span aria-hidden="true">▼</span>
        </Button>
        <Popover>
          <ListBox>
            <ListBoxItem>Greece</ListBoxItem>
            <ListBoxItem>Italy</ListBoxItem>
            <ListBoxItem>Spain</ListBoxItem>
            <ListBoxItem>Mexico</ListBoxItem>
            <ListBoxItem>Canada</ListBoxItem>
            <ListBoxItem>United States</ListBoxItem>
          </ListBox>
        </Popover>
      </Select>
      <Button type="submit">Submit</Button>
    </Form>
  );
};
<|MERGE_RESOLUTION|>--- conflicted
+++ resolved
@@ -16,16 +16,11 @@
 import React from 'react';
 
 export default {
-<<<<<<< HEAD
-  title: 'React Aria Components',
+  title: 'React Aria Components/Form',
   component: Form
 } as Meta<typeof Form>;
 
 export type FormStory = StoryFn<typeof Form>;
-=======
-  title: 'React Aria Components/Form'
-};
->>>>>>> 6d2fe6aa
 
 
 export const FormAutoFillExample: FormStory = () => {
