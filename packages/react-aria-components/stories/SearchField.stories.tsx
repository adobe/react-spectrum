/*
 * Copyright 2022 Adobe. All rights reserved.
 * This file is licensed to you under the Apache License, Version 2.0 (the "License");
 * you may not use this file except in compliance with the License. You may obtain a copy
 * of the License at http://www.apache.org/licenses/LICENSE-2.0
 *
 * Unless required by applicable law or agreed to in writing, software distributed under
 * the License is distributed on an "AS IS" BASIS, WITHOUT WARRANTIES OR REPRESENTATIONS
 * OF ANY KIND, either express or implied. See the License for the specific language
 * governing permissions and limitations under the License.
 */

import {Button, Input, Label, SearchField} from 'react-aria-components';
import {classNames} from '@react-spectrum/utils';
import {Meta, StoryFn} from '@storybook/react';
import React from 'react';
import styles from '../example/index.css';

export default {
<<<<<<< HEAD
  title: 'React Aria Components',
  component: SearchField
} as Meta<typeof SearchField>;
=======
  title: 'React Aria Components/SearchField'
};
>>>>>>> 6d2fe6aa

export type SearchFieldStory = StoryFn<typeof SearchField>;

export const SearchFieldExample: SearchFieldStory = () => {
  return (
    <SearchField className={classNames(styles, 'searchFieldExample')} data-testid="search-field-example">
      <Label>Search</Label>
      <Input />
      <Button>✕</Button>
    </SearchField>
  );
};<|MERGE_RESOLUTION|>--- conflicted
+++ resolved
@@ -17,14 +17,9 @@
 import styles from '../example/index.css';
 
 export default {
-<<<<<<< HEAD
-  title: 'React Aria Components',
+  title: 'React Aria Components/SearchField',
   component: SearchField
 } as Meta<typeof SearchField>;
-=======
-  title: 'React Aria Components/SearchField'
-};
->>>>>>> 6d2fe6aa
 
 export type SearchFieldStory = StoryFn<typeof SearchField>;
 
