--- conflicted
+++ resolved
@@ -10,12 +10,8 @@
  * governing permissions and limitations under the License.
  */
 
-<<<<<<< HEAD
-import {ColorField, ColorFieldProps, Input, Label} from 'react-aria-components';
+import {ColorField, ColorFieldProps, FieldError, Input, Label} from 'react-aria-components';
 import {Meta, StoryObj} from '@storybook/react';
-=======
-import {ColorField, FieldError, Input, Label} from 'react-aria-components';
->>>>>>> 2d9db125
 import React from 'react';
 
 export default {
@@ -33,24 +29,15 @@
   component: ColorField
 } as Meta<typeof ColorField>;
 
-<<<<<<< HEAD
 ;
 export type ColorFieldStory = StoryObj<(props: ColorFieldProps & {label: string}) => ReturnType<typeof ColorField>>;
-=======
-export const ColorFieldExample = (args) => (
-  <ColorField {...args} validate={(v) => (v?.getChannelValue('red') === 0 ? 'Invalid value' : null)}>
-    <Label>{args.label}</Label>
-    <Input style={{display: 'block'}} />
-    <FieldError />
-  </ColorField>
-);
->>>>>>> 2d9db125
 
 export const ColorFieldExample: ColorFieldStory = {
   render: (args) => (
-    <ColorField {...args}>
+    <ColorField {...args} validate={(v) => (v?.getChannelValue('red') === 0 ? 'Invalid value' : null)}>
       <Label>{args.label}</Label>
       <Input style={{display: 'block'}} />
+      <FieldError />
     </ColorField>
   ),
   args: {
