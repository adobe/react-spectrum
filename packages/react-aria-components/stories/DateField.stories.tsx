/*
 * Copyright 2022 Adobe. All rights reserved.
 * This file is licensed to you under the Apache License, Version 2.0 (the "License");
 * you may not use this file except in compliance with the License. You may obtain a copy
 * of the License at http://www.apache.org/licenses/LICENSE-2.0
 *
 * Unless required by applicable law or agreed to in writing, software distributed under
 * the License is distributed on an "AS IS" BASIS, WITHOUT WARRANTIES OR REPRESENTATIONS
 * OF ANY KIND, either express or implied. See the License for the specific language
 * governing permissions and limitations under the License.
 */

<<<<<<< HEAD
import {action} from 'storybook/actions';
=======
import {action} from '@storybook/addon-actions';
import {Button, DateField, DateInput, DateSegment, FieldError, Form, Input, Label, TextField} from 'react-aria-components';
>>>>>>> 2d9262c8
import clsx from 'clsx';
import {fromAbsolute, getLocalTimeZone, parseAbsoluteToLocal} from '@internationalized/date';
import {Meta, StoryFn} from '@storybook/react';
import React from 'react';
import styles from '../example/index.css';
import './styles.css';

export default {
  title: 'React Aria Components/DateField',
  argTypes: {
    onChange: {
      table: {
        disable: true
      }
    },
    granularity: {
      control: 'select',
      options: ['day', 'hour', 'minute', 'second']
    },
    minValue: {
      control: 'date'
    },
    maxValue: {
      control: 'date'
    },
    isRequired: {
      control: 'boolean'
    },
    isInvalid: {
      control: 'boolean'
    },
    validationBehavior: {
      control: 'select',
      options: ['native', 'aria']
    }
  },
  args: {
    onChange: action('OnChange')
  },
  component: DateField
} as Meta<typeof DateField>;

export type DateFieldStory = StoryFn<Omit<typeof DateField, 'minValue' | 'maxValue'> & {
  minValue?: number,
  maxValue?: number
}>;

export const DateFieldExample: DateFieldStory = (props) => (
  <DateField
    {...props}
    minValue={props.minValue ? fromAbsolute(props.minValue, getLocalTimeZone()) : undefined}
    maxValue={props.maxValue ? fromAbsolute(props.maxValue, getLocalTimeZone()) : undefined}
    data-testid="date-field-example"
    defaultValue={parseAbsoluteToLocal('2024-01-01T01:01:00Z')}>
    <Label style={{display: 'block'}}>Date</Label>
    <DateInput className={styles.field} data-testid2="date-input">
      {segment => <DateSegment segment={segment} className={clsx(styles.segment, {[styles.placeholder]: segment.isPlaceholder})} />}
    </DateInput>
    <FieldError style={{display: 'block'}} />
  </DateField>
);

export const DateFieldAutoFill = (props) => (
  <Form
    onSubmit={e => {
      action('onSubmit')(Object.fromEntries(new FormData(e.target as HTMLFormElement).entries()));
      e.preventDefault();
    }}>
    <TextField>
      <Label>Name</Label>
      <Input name="name" type="text" id="name" autoComplete="name" />
    </TextField>
    <DateField
      {...props}
      name="bday"
      autoComplete="bday"
      defaultValue={parseAbsoluteToLocal('2021-04-07T18:45:22Z')
    }
      data-testid="date-field-example">
      <Label style={{display: 'block'}}>Date</Label>
      <DateInput className={styles.field} data-testid2="date-input">
        {segment => <DateSegment segment={segment} className={clsx(styles.segment, {[styles.placeholder]: segment.isPlaceholder})} />}
      </DateInput>
      <FieldError style={{display: 'block'}} />
    </DateField>
    <Button type="submit">Submit</Button>
  </Form>
);<|MERGE_RESOLUTION|>--- conflicted
+++ resolved
@@ -10,12 +10,8 @@
  * governing permissions and limitations under the License.
  */
 
-<<<<<<< HEAD
 import {action} from 'storybook/actions';
-=======
-import {action} from '@storybook/addon-actions';
 import {Button, DateField, DateInput, DateSegment, FieldError, Form, Input, Label, TextField} from 'react-aria-components';
->>>>>>> 2d9262c8
 import clsx from 'clsx';
 import {fromAbsolute, getLocalTimeZone, parseAbsoluteToLocal} from '@internationalized/date';
 import {Meta, StoryFn} from '@storybook/react';
