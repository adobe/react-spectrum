--- conflicted
+++ resolved
@@ -17,41 +17,7 @@
 import styles from '../example/index.css';
 
 export default {
-<<<<<<< HEAD
-  title: 'React Aria Components',
-  argTypes: {
-    onChange: {
-      table: {
-        disable: true
-      }
-    },
-    granularity: {
-      control: 'select',
-      options: ['day', 'hour', 'minute', 'second']
-    },
-    minValue: {
-      control: 'date'
-    },
-    maxValue: {
-      control: 'date'
-    },
-    isRequired: {
-      control: 'boolean'
-    },
-    isInvalid: {
-      control: 'boolean'
-    },
-    validationBehavior: {
-      control: 'select',
-      options: ['native', 'aria']
-    }
-  },
-  args: {
-    onChange: action('OnChange')
-  }
-=======
   title: 'React Aria Components/DatePicker'
->>>>>>> 8e94a199
 };
 
 export const DatePickerExample = () => (
