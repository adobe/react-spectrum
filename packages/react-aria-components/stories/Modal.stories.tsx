/*
 * Copyright 2022 Adobe. All rights reserved.
 * This file is licensed to you under the Apache License, Version 2.0 (the "License");
 * you may not use this file except in compliance with the License. You may obtain a copy
 * of the License at http://www.apache.org/licenses/LICENSE-2.0
 *
 * Unless required by applicable law or agreed to in writing, software distributed under
 * the License is distributed on an "AS IS" BASIS, WITHOUT WARRANTIES OR REPRESENTATIONS
 * OF ANY KIND, either express or implied. See the License for the specific language
 * governing permissions and limitations under the License.
 */

import {Button, Dialog, DialogTrigger, Heading, Modal, ModalOverlay} from 'react-aria-components';
import {Meta, StoryFn} from '@storybook/react';
import React, {useEffect} from 'react';

export default {
<<<<<<< HEAD
  title: 'React Aria Components',
  component: Modal
} as Meta<typeof Modal>;

export type ModalStory = StoryFn<typeof Modal>;
=======
  title: 'React Aria Components/Modal'
};
>>>>>>> 6d2fe6aa

export const ModalExample: ModalStory = () => (
  <DialogTrigger>
    <Button>Open modal</Button>
    <ModalOverlay
      style={{
        position: 'fixed',
        zIndex: 100,
        top: 0,
        left: 0,
        bottom: 0,
        right: 0,
        background: 'rgba(0, 0, 0, 0.5)',
        display: 'flex',
        alignItems: 'center',
        justifyContent: 'center'
      }}>
      <Modal
        style={{
          background: 'Canvas',
          color: 'CanvasText',
          border: '1px solid gray',
          padding: 30
        }}>
        <Dialog>
          {({close}) => (
            <form style={{display: 'flex', flexDirection: 'column'}}>
              <Heading slot="title" style={{marginTop: 0}}>Sign up</Heading>
              <label>
                First Name: <input placeholder="John" />
              </label>
              <label>
                Last Name: <input placeholder="Smith" />
              </label>
              <Button onPress={close} style={{marginTop: 10}}>
                Submit
              </Button>
            </form>
          )}
        </Dialog>
      </Modal>
    </ModalOverlay>
  </DialogTrigger>
);

export const ModalInteractionOutsideExample: ModalStory = () => {

  useEffect(() => {
    let button = document.createElement('button');
    button.id = 'test-button';
    button.textContent = 'Click to close';
    button.style.position = 'fixed';
    button.style.top = '0';
    button.style.right = '0';
    button.style.zIndex = '200';
    document.body.appendChild(button);

    return () => {
      document.body.removeChild(button);
    };
  }, []);

  return (
    <DialogTrigger>
      <Button>Open modal</Button>
      <ModalOverlay
        isDismissable
        shouldCloseOnInteractOutside={el => {
          if (el.id === 'test-button') {return true;}
          return false;
        }}
        style={{
          position: 'fixed',
          zIndex: 100,
          top: 0,
          left: 0,
          bottom: 0,
          right: 0,
          background: 'rgba(0, 0, 0, 0.5)',
          display: 'flex',
          alignItems: 'center',
          justifyContent: 'center'
        }}>
        <Modal
          style={{
            background: 'Canvas',
            color: 'CanvasText',
            border: '1px solid gray',
            padding: 30
          }}>
          <Dialog>
            {({close}) => (
              <form style={{display: 'flex', flexDirection: 'column'}}>
                <Heading slot="title" style={{marginTop: 0}}>Sign up</Heading>
                <label>
                  First Name: <input placeholder="John" />
                </label>
                <label>
                  Last Name: <input placeholder="Smith" />
                </label>
                <Button onPress={close} style={{marginTop: 10}}>
                  Submit
                </Button>
              </form>
        )}
          </Dialog>
        </Modal>
      </ModalOverlay>
    </DialogTrigger>
  );
};

export const ModalInteractionOutsideDefaultOverlayExample: ModalStory = () => {

  useEffect(() => {
    let button = document.createElement('button');
    button.id = 'test-button';
    button.textContent = 'Click to close';
    button.style.position = 'fixed';
    button.style.top = '0';
    button.style.right = '0';
    button.style.zIndex = '200';
    document.body.appendChild(button);
    return () => {
      document.body.removeChild(button);
    };
  }, []);

  return (
    <DialogTrigger>
      <Button>Open modal</Button>
      <Modal
        isDismissable
        shouldCloseOnInteractOutside={el => {
          if (el.id === 'test-button') {return true;}
          return false;
        }}
        style={{
          position: 'fixed',
          top: '50%',
          left: '50%',
          transform: 'translate(-50%, -50%)',
          background: 'Canvas',
          color: 'CanvasText',
          border: '1px solid gray',
          padding: 30
        }}>
        <Dialog>
          {({close}) => (
            <form style={{display: 'flex', flexDirection: 'column'}}>
              <Heading slot="title" style={{marginTop: 0}}>Sign up</Heading>
              <label>
                First Name: <input placeholder="John" />
              </label>
              <label>
                Last Name: <input placeholder="Smith" />
              </label>
              <Button onPress={close} style={{marginTop: 10}}>
                Submit
              </Button>
            </form>
        )}
        </Dialog>
      </Modal>
    </DialogTrigger>
  );
};<|MERGE_RESOLUTION|>--- conflicted
+++ resolved
@@ -15,16 +15,11 @@
 import React, {useEffect} from 'react';
 
 export default {
-<<<<<<< HEAD
-  title: 'React Aria Components',
+  title: 'React Aria Components/Modal',
   component: Modal
 } as Meta<typeof Modal>;
 
 export type ModalStory = StoryFn<typeof Modal>;
-=======
-  title: 'React Aria Components/Modal'
-};
->>>>>>> 6d2fe6aa
 
 export const ModalExample: ModalStory = () => (
   <DialogTrigger>
