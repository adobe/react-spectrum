--- conflicted
+++ resolved
@@ -70,9 +70,6 @@
 
 let manyItems = [...Array(100)].map((_, i) => ({id: i, name: `Item ${i}`}));
 
-<<<<<<< HEAD
-export const SelectManyItems: SelectStory = () => (
-=======
 const usStateOptions = [
   {id: 'AL', name: 'Alabama'},
   {id: 'AK', name: 'Alaska'},
@@ -135,8 +132,7 @@
   {id: 'WY', name: 'Wyoming'}
 ];
 
-export const SelectManyItems = () => (
->>>>>>> 9c6057f3
+export const SelectManyItems: SelectStory = () => (
   <Select style={{position: 'relative'}}>
     <Label style={{display: 'block'}}>Test</Label>
     <Button>
