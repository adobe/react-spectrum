--- conflicted
+++ resolved
@@ -10,12 +10,8 @@
  * governing permissions and limitations under the License.
  */
 
-<<<<<<< HEAD
-import {Button, Collection, Label, ListBox, ListLayout, OverlayArrow, Popover, Select, SelectValue, Virtualizer} from 'react-aria-components';
+import {Button, Collection, FieldError, Form, Input, Label, ListBox, ListLayout, OverlayArrow, Popover, Select, SelectValue, TextField, Virtualizer} from 'react-aria-components';
 import {ComponentMeta, ComponentStoryFn, ComponentStoryObj} from '@storybook/react';
-=======
-import {Button, Collection, FieldError, Form, Input, Label, ListBox, ListLayout, OverlayArrow, Popover, Select, SelectValue, TextField, Virtualizer} from 'react-aria-components';
->>>>>>> 6bdca86b
 import {LoadingSpinner, MyListBoxItem} from './utils';
 import React, {JSX} from 'react';
 import styles from '../example/index.css';
@@ -29,13 +25,8 @@
 
 export type SelectStory = ComponentStoryFn<typeof Select>;
 
-<<<<<<< HEAD
 export const SelectExample: SelectStory = () => (
-  <Select data-testid="select-example" id="select-example-id">
-=======
-export const SelectExample = () => (
   <Select data-testid="select-example" id="select-example-id" style={{position: 'relative'}}>
->>>>>>> 6bdca86b
     <Label style={{display: 'block'}}>Test</Label>
     <Button>
       <SelectValue />
@@ -55,13 +46,8 @@
   </Select>
 );
 
-<<<<<<< HEAD
 export const SelectRenderProps: SelectStory = () => (
-  <Select data-testid="select-render-props">
-=======
-export const SelectRenderProps = () => (
   <Select data-testid="select-render-props" style={{position: 'relative'}}>
->>>>>>> 6bdca86b
     {({isOpen}) => (
       <>
         <Label style={{display: 'block'}}>Test</Label>
@@ -84,13 +70,8 @@
 
 let manyItems = [...Array(100)].map((_, i) => ({id: i, name: `Item ${i}`}));
 
-<<<<<<< HEAD
 export const SelectManyItems: SelectStory = () => (
-  <Select>
-=======
-export const SelectManyItems = () => (
   <Select style={{position: 'relative'}}>
->>>>>>> 6bdca86b
     <Label style={{display: 'block'}}>Test</Label>
     <Button>
       <SelectValue />
@@ -107,13 +88,8 @@
   </Select>
 );
 
-<<<<<<< HEAD
 export const VirtualizedSelect: SelectStory = () => (
-  <Select>
-=======
-export const VirtualizedSelect = () => (
   <Select style={{position: 'relative'}}>
->>>>>>> 6bdca86b
     <Label style={{display: 'block'}}>Test</Label>
     <Button>
       <SelectValue />
@@ -204,7 +180,7 @@
   }
 };
 
-export const SelectSubmitExample = () => (
+export const SelectSubmitExample: SelectStory = () => (
   <Form>
     <TextField
       isRequired
