--- conflicted
+++ resolved
@@ -10,12 +10,8 @@
  * governing permissions and limitations under the License.
  */
 
-<<<<<<< HEAD
-import {Button, Collection, Label, ListBox, ListLayout, OverlayArrow, Popover, Select, SelectValue, Virtualizer} from 'react-aria-components';
+import {Button, Collection, FieldError, Form, Input, Label, ListBox, ListLayout, OverlayArrow, Popover, Select, SelectValue, TextField, Virtualizer} from 'react-aria-components';
 import {ListBoxLoadMoreItem} from '../src/ListBox';
-=======
-import {Button, Collection, FieldError, Form, Input, Label, ListBox, ListLayout, OverlayArrow, Popover, Select, SelectValue, TextField, Virtualizer} from 'react-aria-components';
->>>>>>> da608f33
 import {LoadingSpinner, MyListBoxItem} from './utils';
 import React from 'react';
 import styles from '../example/index.css';
