--- conflicted
+++ resolved
@@ -208,15 +208,7 @@
 
 const MyTreeLoader = () => {
   return (
-<<<<<<< HEAD
-    <UNSTABLE_TreeLoadingIndicator
-      className={({isFocused, isFocusVisible}) => classNames(styles, 'tree-loader', {
-        focused: isFocused,
-        'focus-visible': isFocusVisible
-      })}>
-=======
     <UNSTABLE_TreeLoadingIndicator>
->>>>>>> 61f6f427
       {({level}) => {
         let message = `Level ${level} loading spinner`;
         if (level === 1) {
