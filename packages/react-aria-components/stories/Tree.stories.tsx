--- conflicted
+++ resolved
@@ -323,16 +323,9 @@
 const MyTreeLoader = (props) => {
   let {omitChildren} = props;
   return (
-<<<<<<< HEAD
     <UNSTABLE_TreeLoadingSentinel
-      className={({isFocused, isFocusVisible}) => classNames(styles, 'tree-loader', {
-        focused: isFocused,
-        'focus-visible': isFocusVisible
-      })}
+      className={classNames(styles, 'tree-loader')}
       {...props}>
-=======
-    <UNSTABLE_TreeLoadingIndicator>
->>>>>>> 6173beb4
       {({level}) => {
         if (omitChildren) {
           return;
