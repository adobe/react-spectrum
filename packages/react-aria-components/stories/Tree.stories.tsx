/*
 * Copyright 2024 Adobe. All rights reserved.
 * This file is licensed to you under the Apache License, Version 2.0 (the "License");
 * you may not use this file except in compliance with the License. You may obtain a copy
 * of the License at http://www.apache.org/licenses/LICENSE-2.0
 *
 * Unless required by applicable law or agreed to in writing, software distributed under
 * the License is distributed on an "AS IS" BASIS, WITHOUT WARRANTIES OR REPRESENTATIONS
 * OF ANY KIND, either express or implied. See the License for the specific language
 * governing permissions and limitations under the License.
 */

import {action} from '@storybook/addon-actions';
<<<<<<< HEAD
import {Button, Checkbox, CheckboxProps, Collection, Key, Menu, MenuTrigger, Popover, Text, TreeItemProps, TreeProps, UNSTABLE_Tree, UNSTABLE_TreeItem, UNSTABLE_TreeItemContent} from 'react-aria-components';
=======
import {Button, Checkbox, CheckboxProps, Collection, ListLayout, Menu, MenuTrigger, Popover, Text, TreeItemProps, TreeProps, UNSTABLE_Tree, UNSTABLE_TreeItem, UNSTABLE_TreeItemContent, Virtualizer} from 'react-aria-components';
>>>>>>> 2fd87d9f
import {classNames} from '@react-spectrum/utils';
import {MyMenuItem} from './utils';
import React, {ReactNode, useMemo} from 'react';
import styles from '../example/index.css';
import {UNSTABLE_TreeLoader} from '../src/Tree';

export default {
  title: 'React Aria Components'
};

interface StaticTreeItemProps extends TreeItemProps {
  title?: string,
  children: ReactNode
}

function MyCheckbox({children, ...props}: CheckboxProps) {
  return (
    <Checkbox {...props}>
      {({isIndeterminate}) => (
        <>
          <div className="checkbox">
            <svg viewBox="0 0 18 18" aria-hidden="true">
              {isIndeterminate
                ? <rect x={1} y={7.5} width={15} height={3} />
                : <polyline points="1 9 7 14 15 4" />}
            </svg>
          </div>
          {children}
        </>
      )}
    </Checkbox>
  );
}

const StaticTreeItem = (props: StaticTreeItemProps) => {
  return (
    <UNSTABLE_TreeItem
      {...props}
      className={({isFocused, isSelected, isHovered, isFocusVisible}) => classNames(styles, 'tree-item', {
        focused: isFocused,
        'focus-visible': isFocusVisible,
        selected: isSelected,
        hovered: isHovered
      })}>
      <UNSTABLE_TreeItemContent>
        {({isExpanded, hasChildRows, level, selectionMode, selectionBehavior}) => (
          <>
            {selectionMode !== 'none' && selectionBehavior === 'toggle' && (
              <MyCheckbox slot="selection" />
            )}
            <div
              className={classNames(styles, 'content-wrapper')}
              style={{marginInlineStart: `${(!hasChildRows ? 20 : 0) + (level - 1) * 15}px`}}>
              {hasChildRows && <Button className={styles.chevron} slot="chevron">{isExpanded ? '⏷' : '⏵'}</Button>}
              <Text className={styles.title}>{props.title || props.children}</Text>
              <Button className={styles.button} aria-label="Info" onPress={action('Info press')}>ⓘ</Button>
              <MenuTrigger>
                <Button aria-label="Menu">☰</Button>
                <Popover>
                  <Menu className={styles.menu} onAction={action('menu action')}>
                    <MyMenuItem>Foo</MyMenuItem>
                    <MyMenuItem>Bar</MyMenuItem>
                    <MyMenuItem>Baz</MyMenuItem>
                  </Menu>
                </Popover>
              </MenuTrigger>
            </div>
          </>
        )}
      </UNSTABLE_TreeItemContent>
      {props.title && props.children}
    </UNSTABLE_TreeItem>
  );
};

export const TreeExampleStatic = (args) => (
  <UNSTABLE_Tree className={styles.tree} {...args} disabledKeys={['projects']} aria-label="test static tree" onExpandedChange={action('onExpandedChange')} onSelectionChange={action('onSelectionChange')}>
    <StaticTreeItem id="Photos" textValue="Photos">Photos</StaticTreeItem>
    <StaticTreeItem id="projects" textValue="Projects" title="Projects">
      <StaticTreeItem id="projects-1" textValue="Projects-1" title="Projects-1">
        <StaticTreeItem id="projects-1A" textValue="Projects-1A">
          Projects-1A
        </StaticTreeItem>
      </StaticTreeItem>
      <StaticTreeItem id="projects-2" textValue="Projects-2">
        Projects-2
      </StaticTreeItem>
      <StaticTreeItem id="projects-3" textValue="Projects-3">
        Projects-3
      </StaticTreeItem>
    </StaticTreeItem>
    <UNSTABLE_TreeItem
      id="reports"
      textValue="Reports"
      className={({isFocused, isSelected, isHovered, isFocusVisible}) => classNames(styles, 'tree-item', {
        focused: isFocused,
        'focus-visible': isFocusVisible,
        selected: isSelected,
        hovered: isHovered
      })}>
      <UNSTABLE_TreeItemContent>
        Reports
      </UNSTABLE_TreeItemContent>
    </UNSTABLE_TreeItem>
    <UNSTABLE_TreeItem
      id="Tests"
      textValue="Tests"
      className={({isFocused, isSelected, isHovered, isFocusVisible}) => classNames(styles, 'tree-item', {
        focused: isFocused,
        'focus-visible': isFocusVisible,
        selected: isSelected,
        hovered: isHovered
      })}>
      <UNSTABLE_TreeItemContent>
        {({isFocused}) => (
          <Text>{`${isFocused} Tests`}</Text>
        )}
      </UNSTABLE_TreeItemContent>
    </UNSTABLE_TreeItem>
  </UNSTABLE_Tree>
);

TreeExampleStatic.story = {
  args: {
    selectionMode: 'none',
    selectionBehavior: 'toggle',
    disabledBehavior: 'selection'
  },
  argTypes: {
    selectionMode: {
      control: 'radio',
      options: ['none', 'single', 'multiple']
    },
    selectionBehavior: {
      control: 'radio',
      options: ['toggle', 'replace']
    },
    disabledBehavior: {
      control: 'radio',
      options: ['selection', 'all']
    }
  },
  parameters: {
    description: {
      data: 'Note that the last two items are just to test bare minimum UNSTABLE_TreeItem and thus dont have the checkbox or any of the other contents that the other items have. The last item tests the isFocused renderProp'
    }
  }
};

let rows = [
  {id: 'projects', name: 'Projects', childItems: [
    {id: 'project-1', name: 'Project 1'},
    {id: 'project-2', name: 'Project 2', childItems: [
      {id: 'project-2A', name: 'Project 2A'},
      {id: 'project-2B', name: 'Project 2B'},
      {id: 'project-2C', name: 'Project 2C'}
    ]},
    {id: 'project-3', name: 'Project 3'},
    {id: 'project-4', name: 'Project 4'},
    {id: 'project-5', name: 'Project 5', childItems: [
      {id: 'project-5A', name: 'Project 5A'},
      {id: 'project-5B', name: 'Project 5B'},
      {id: 'project-5C', name: 'Project 5C'}
    ]}
  ]},
  {id: 'reports', name: 'Reports', childItems: [
    {id: 'reports-1', name: 'Reports 1', childItems: [
      {id: 'reports-1A', name: 'Reports 1A', childItems: [
        {id: 'reports-1AB', name: 'Reports 1AB', childItems: [
          {id: 'reports-1ABC', name: 'Reports 1ABC'}
        ]}
      ]},
      {id: 'reports-1B', name: 'Reports 1B'},
      {id: 'reports-1C', name: 'Reports 1C'}
    ]},
    {id: 'reports-2', name: 'Reports 2'}
  ]}
];

const MyTreeLoader = () => {
  return (
    <UNSTABLE_TreeLoader>
      {({level}) => {
        let message = `Level ${level} loading spinner`;
        if (level === 1) {
          message = 'Load more spinner';
        }
        return (
          <span style={{marginInlineStart: `${(level > 1 ? 25 : 0) + (level - 1) * 15}px`}}>
            {message}
          </span>
        );
      }}
    </UNSTABLE_TreeLoader>
  );
};

interface DynamicTreeItemProps extends TreeItemProps<object> {
  children: ReactNode,
  childItems?: Iterable<object>,
  isLoading?: boolean,
  renderLoader?: (id: Key | undefined) => boolean
}

const DynamicTreeItem = (props: DynamicTreeItemProps) => {
  let {childItems, renderLoader} = props;
  return (
    <>
      <UNSTABLE_TreeItem
        {...props}
        className={({isFocused, isSelected, isHovered, isFocusVisible}) => classNames(styles, 'tree-item', {
          focused: isFocused,
          'focus-visible': isFocusVisible,
          selected: isSelected,
          hovered: isHovered
        })}>
        <UNSTABLE_TreeItemContent>
          {({isExpanded, hasChildRows, level, selectionBehavior, selectionMode}) => (
            <>
              {selectionMode !== 'none' && selectionBehavior === 'toggle' && (
                <MyCheckbox slot="selection" />
              )}
              <div className={styles['content-wrapper']} style={{marginInlineStart: `${(!hasChildRows ? 20 : 0) + (level - 1) * 15}px`}}>
                {hasChildRows && <Button slot="chevron">{isExpanded ? '⏷' : '⏵'}</Button>}
                <Text>{props.children}</Text>
                <Button className={styles.button} aria-label="Info" onPress={action('Info press')}>ⓘ</Button>
                <MenuTrigger>
                  <Button aria-label="Menu">☰</Button>
                  <Popover>
                    <Menu className={styles.menu} onAction={action('menu action')}>
                      <MyMenuItem>Foo</MyMenuItem>
                      <MyMenuItem>Bar</MyMenuItem>
                      <MyMenuItem>Baz</MyMenuItem>
                    </Menu>
                  </Popover>
                </MenuTrigger>
              </div>
            </>
          )}
        </UNSTABLE_TreeItemContent>
        <Collection items={childItems}>
          {(item: any) => (
            <DynamicTreeItem renderLoader={renderLoader} isLoading={props.isLoading} id={item.id} childItems={item.childItems} textValue={item.name} href={props.href}>
              {item.name}
            </DynamicTreeItem>
          )}
        </Collection>
      </UNSTABLE_TreeItem>
      {/* TODO this would need to check if the parent was loading and then the user would insert this tree loader after last row of that section.
        theoretically this would look like (loadingKeys.includes(parentKey) && props.id === last key of parent) &&....
        both the parentKey of a given item as well as checking if the current tree item is the last item of said parent would need to be done by the user outside of this tree item?
      */}
      {props.isLoading && renderLoader?.(props.id) && <MyTreeLoader /> }
    </>
  );
};

let defaultExpandedKeys = new Set(['projects', 'project-2', 'project-5', 'reports', 'reports-1', 'reports-1A', 'reports-1AB']);

export const TreeExampleDynamic = (args: TreeProps<unknown>) => (
  <UNSTABLE_Tree {...args} defaultExpandedKeys={defaultExpandedKeys} disabledKeys={['reports-1AB']} className={styles.tree} aria-label="test dynamic tree" items={rows} onExpandedChange={action('onExpandedChange')} onSelectionChange={action('onSelectionChange')}>
    {(item) => (
      <DynamicTreeItem id={item.id} childItems={item.childItems} textValue={item.name}>
        {item.name}
      </DynamicTreeItem>
    )}
  </UNSTABLE_Tree>
);

TreeExampleDynamic.story = {
  ...TreeExampleStatic.story,
  parameters: null
};

export const WithActions = {
  render: TreeExampleDynamic,
  ...TreeExampleDynamic,
  args: {
    onAction: action('onAction'),
    ...TreeExampleDynamic.story.args
  },
  name: 'UNSTABLE_Tree with actions'
};

export const WithLinks = (args: TreeProps<unknown>) => (
  <UNSTABLE_Tree {...args} defaultExpandedKeys={defaultExpandedKeys} className={styles.tree} aria-label="test dynamic tree" items={rows} onExpandedChange={action('onExpandedChange')} onSelectionChange={action('onSelectionChange')}>
    {(item) => (
      <DynamicTreeItem href="https://adobe.com/" childItems={item.childItems} textValue={item.name}>
        {item.name}
      </DynamicTreeItem>
    )}
  </UNSTABLE_Tree>
);

WithLinks.story = {
  ...TreeExampleDynamic.story,
  name: 'UNSTABLE_Tree with links',
  parameters: {
    description: {
      data: 'every tree item should link to adobe.com'
    }
  }
};

function renderEmptyLoader({isLoading}) {
  return isLoading ? 'Root level loading spinner' : 'Nothing in tree';
}

const EmptyTreeStatic = (args: {isLoading: boolean}) => (
  <UNSTABLE_Tree
    {...args}
    className={styles.tree}
    aria-label="test empty static tree"
    renderEmptyState={() => renderEmptyLoader({isLoading: args.isLoading})}>
    <Collection items={[]} dependencies={[args.isLoading]}>
      {(item: any) => (
        <DynamicTreeItem renderLoader={(id) => id === 'project-2C'} isLoading={args.isLoading} id={item.id} childItems={item.childItems} textValue={item.name}>
          {item.name}
        </DynamicTreeItem>
      )}
    </Collection>
  </UNSTABLE_Tree>
);

<<<<<<< HEAD
export const EmptyTreeStaticStory = {
  render: EmptyTreeStatic,
  args: {
    isLoading: false
  },
  name: 'Empty/Loading Tree rendered with TreeLoader collection element'
};

function LoadingStoryDepOnCollection(args) {
  return (
    <UNSTABLE_Tree {...args} defaultExpandedKeys={defaultExpandedKeys} disabledKeys={['reports-1AB']} className={styles.tree} aria-label="test dynamic tree" onExpandedChange={action('onExpandedChange')} onSelectionChange={action('onSelectionChange')}>
      <Collection items={rows} dependencies={[args.isLoading]}>
        {(item) => (
          <DynamicTreeItem renderLoader={(id) => id === 'project-2C'} isLoading={args.isLoading} id={item.id} childItems={item.childItems} textValue={item.name}>
            {item.name}
          </DynamicTreeItem>
        )}
      </Collection>
      {args.isLoading && <MyTreeLoader />}
    </UNSTABLE_Tree>
  );
}

export const LoadingStoryDepOnCollectionStory = {
  render: LoadingStoryDepOnCollection,
  args: {
    isLoading: false
  },
  name: 'Loading, static root loader and dynamic rows'
};

function LoadingStoryDepOnTop(args: TreeProps<unknown> & {isLoading: boolean}) {
  return (
    <UNSTABLE_Tree {...args} dependencies={[args.isLoading]} items={rows} defaultExpandedKeys={defaultExpandedKeys} disabledKeys={['reports-1AB']} className={styles.tree} aria-label="test dynamic tree" onExpandedChange={action('onExpandedChange')} onSelectionChange={action('onSelectionChange')}>
      {(item) => (
        <DynamicTreeItem renderLoader={(id) => (id === 'reports' || id === 'project-2C')} isLoading={args.isLoading} id={item.id} childItems={item.childItems} textValue={item.name}>
          {item.name}
        </DynamicTreeItem>
      )}
    </UNSTABLE_Tree>
  );
}

export const LoadingStoryDepOnTopStory = {
  render: LoadingStoryDepOnTop,
  args: {
    isLoading: false
  },
  name: 'Loading, dynamic rows, root loader rendered dynamically as well'
};

function ExpandButton(props) {
  let {isLoading, isExpanded} = props;
  let contents;
  if (!isLoading) {
    contents = isExpanded ? '⏷' : '⏵';
  } else {
    contents = '↻';
  }

  return (
    <Button slot="chevron">
      {contents}
    </Button>
  );
}

const DynamicTreeItemWithButtonLoader = (props: DynamicTreeItemProps) => {
  let {childItems, renderLoader, isLoading} = props;

  return (
    <>
      <UNSTABLE_TreeItem
        {...props}
        className={({isFocused, isSelected, isHovered, isFocusVisible}) => classNames(styles, 'tree-item', {
          focused: isFocused,
          'focus-visible': isFocusVisible,
          selected: isSelected,
          hovered: isHovered
        })}>
        <UNSTABLE_TreeItemContent>
          {({isExpanded, hasChildRows, level, selectionBehavior, selectionMode}) => (
            <>
              {selectionMode !== 'none' && selectionBehavior === 'toggle' && (
                <MyCheckbox slot="selection" />
              )}
              <div className={styles['content-wrapper']} style={{marginInlineStart: `${(!hasChildRows ? 20 : 0) + (level - 1) * 15}px`}}>
                {hasChildRows && <ExpandButton isLoading={isLoading && renderLoader && renderLoader(props.id)} isExpanded={isExpanded} />}
                <Text>{props.children}</Text>
                <Button className={styles.button} aria-label="Info" onPress={action('Info press')}>ⓘ</Button>
                <MenuTrigger>
                  <Button aria-label="Menu">☰</Button>
                  <Popover>
                    <Menu className={styles.menu} onAction={action('menu action')}>
                      <MyMenuItem>Foo</MyMenuItem>
                      <MyMenuItem>Bar</MyMenuItem>
                      <MyMenuItem>Baz</MyMenuItem>
                    </Menu>
                  </Popover>
                </MenuTrigger>
              </div>
            </>
          )}
        </UNSTABLE_TreeItemContent>
        <Collection items={childItems}>
          {(item: any) => (
            <DynamicTreeItemWithButtonLoader renderLoader={renderLoader} isLoading={props.isLoading} id={item.id} childItems={item.childItems} textValue={item.name} href={props.href}>
              {item.name}
            </DynamicTreeItemWithButtonLoader>
          )}
        </Collection>
      </UNSTABLE_TreeItem>
    </>
  );
};

function ButtonLoadingIndicator(args: TreeProps<unknown> & {isLoading: boolean}) {
  return (
    <UNSTABLE_Tree {...args} dependencies={[args.isLoading]} items={rows} defaultExpandedKeys={defaultExpandedKeys} disabledKeys={['reports-1AB']} className={styles.tree} aria-label="test dynamic tree" onExpandedChange={action('onExpandedChange')} onSelectionChange={action('onSelectionChange')}>
      {(item) => (
        <DynamicTreeItemWithButtonLoader renderLoader={(id) => (id === 'project-2' || id === 'project-5')} isLoading={args.isLoading} id={item.id} childItems={item.childItems} textValue={item.name}>
          {item.name}
        </DynamicTreeItemWithButtonLoader>
      )}
    </UNSTABLE_Tree>
  );
}

export const ButtonLoadingIndicatorStory = {
  render: ButtonLoadingIndicator,
  args: {
    isLoading: false
  },
  name: 'Loading, dynamic rows, spinner renders in button'
};
=======
export function VirtualizedTree(args) {
  let layout = useMemo(() => {
    return new ListLayout({
      rowHeight: 30
    });
  }, []);

  return (
    <Virtualizer layout={layout}>
      <TreeExampleDynamic {...args} />
    </Virtualizer>
  );
}

VirtualizedTree.story = TreeExampleDynamic.story;
>>>>>>> 2fd87d9f
<|MERGE_RESOLUTION|>--- conflicted
+++ resolved
@@ -11,11 +11,7 @@
  */
 
 import {action} from '@storybook/addon-actions';
-<<<<<<< HEAD
-import {Button, Checkbox, CheckboxProps, Collection, Key, Menu, MenuTrigger, Popover, Text, TreeItemProps, TreeProps, UNSTABLE_Tree, UNSTABLE_TreeItem, UNSTABLE_TreeItemContent} from 'react-aria-components';
-=======
-import {Button, Checkbox, CheckboxProps, Collection, ListLayout, Menu, MenuTrigger, Popover, Text, TreeItemProps, TreeProps, UNSTABLE_Tree, UNSTABLE_TreeItem, UNSTABLE_TreeItemContent, Virtualizer} from 'react-aria-components';
->>>>>>> 2fd87d9f
+import {Button, Checkbox, CheckboxProps, Collection, Key, ListLayout, Menu, MenuTrigger, Popover, Text, TreeItemProps, TreeProps, UNSTABLE_Tree, UNSTABLE_TreeItem, UNSTABLE_TreeItemContent, Virtualizer} from 'react-aria-components';
 import {classNames} from '@react-spectrum/utils';
 import {MyMenuItem} from './utils';
 import React, {ReactNode, useMemo} from 'react';
@@ -340,7 +336,6 @@
   </UNSTABLE_Tree>
 );
 
-<<<<<<< HEAD
 export const EmptyTreeStaticStory = {
   render: EmptyTreeStatic,
   args: {
@@ -476,7 +471,6 @@
   },
   name: 'Loading, dynamic rows, spinner renders in button'
 };
-=======
 export function VirtualizedTree(args) {
   let layout = useMemo(() => {
     return new ListLayout({
@@ -491,5 +485,4 @@
   );
 }
 
-VirtualizedTree.story = TreeExampleDynamic.story;
->>>>>>> 2fd87d9f
+VirtualizedTree.story = TreeExampleDynamic.story;