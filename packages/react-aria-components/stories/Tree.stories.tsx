--- conflicted
+++ resolved
@@ -323,16 +323,12 @@
 const MyTreeLoader = (props) => {
   let {omitChildren} = props;
   return (
-<<<<<<< HEAD
     <UNSTABLE_TreeLoadingSentinel
       className={({isFocused, isFocusVisible}) => classNames(styles, 'tree-loader', {
         focused: isFocused,
         'focus-visible': isFocusVisible
       })}
       {...props}>
-=======
-    <UNSTABLE_TreeLoadingIndicator>
->>>>>>> 842a44dd
       {({level}) => {
         if (omitChildren) {
           return;
