/*
 * Copyright 2024 Adobe. All rights reserved.
 * This file is licensed to you under the Apache License, Version 2.0 (the "License");
 * you may not use this file except in compliance with the License. You may obtain a copy
 * of the License at http://www.apache.org/licenses/LICENSE-2.0
 *
 * Unless required by applicable law or agreed to in writing, software distributed under
 * the License is distributed on an "AS IS" BASIS, WITHOUT WARRANTIES OR REPRESENTATIONS
 * OF ANY KIND, either express or implied. See the License for the specific language
 * governing permissions and limitations under the License.
 */

import {action} from '@storybook/addon-actions';
import {Button, Checkbox, CheckboxProps, Collection, DroppableCollectionReorderEvent, isTextDropItem, Key, ListLayout, Menu, MenuTrigger, Popover, Text, Tree, TreeItem, TreeItemContent, TreeItemProps, TreeProps, useDragAndDrop, Virtualizer} from 'react-aria-components';
import {classNames} from '@react-spectrum/utils';
import {MyMenuItem} from './utils';
import React, {ReactNode, useCallback, useState} from 'react';
import styles from '../example/index.css';
import {UNSTABLE_TreeLoadingSentinel} from '../src/Tree';
import {useAsyncList, useListData, useTreeData} from '@react-stately/data';

export default {
  title: 'React Aria Components'
};

interface StaticTreeItemProps extends TreeItemProps {
  title?: string,
  children: ReactNode
}

interface MyCheckboxProps extends CheckboxProps {
  children?: ReactNode
}

function MyCheckbox({children, ...props}: MyCheckboxProps) {
  return (
    <Checkbox {...props}>
      {({isIndeterminate}) => (
        <>
          <div className="checkbox">
            <svg viewBox="0 0 18 18" aria-hidden="true">
              {isIndeterminate
                ? <rect x={1} y={7.5} width={15} height={3} />
                : <polyline points="1 9 7 14 15 4" />}
            </svg>
          </div>
          {children}
        </>
      )}
    </Checkbox>
  );
}

const StaticTreeItem = (props: StaticTreeItemProps) => {
  return (
    <TreeItem
      {...props}
      className={({isFocused, isSelected, isHovered, isFocusVisible}) => classNames(styles, 'tree-item', {
        focused: isFocused,
        'focus-visible': isFocusVisible,
        selected: isSelected,
        hovered: isHovered
      })}>
      <TreeItemContent>
        {({isExpanded, hasChildItems, level, selectionMode, selectionBehavior}) => (
          <>
            {selectionMode !== 'none' && selectionBehavior === 'toggle' && (
              <MyCheckbox slot="selection" />
            )}
            <div
              className={classNames(styles, 'content-wrapper')}
              style={{marginInlineStart: `${(!hasChildItems ? 20 : 0) + (level - 1) * 15}px`}}>
              {hasChildItems && (
                <Button className={styles.chevron} slot="chevron">
                  <div style={{transform: `rotate(${isExpanded ? 90 : 0}deg)`, width: '16px', height: '16px'}}>
                    <svg viewBox="0 0 24 24" style={{width: '16px', height: '16px'}}>
                      <path d="m8.25 4.5 7.5 7.5-7.5 7.5" />
                    </svg>
                  </div>
                </Button>
                )}
              <Text className={styles.title}>{props.title || props.children}</Text>
              <Button className={styles.button} aria-label="Info" onPress={action('Info press')}>ⓘ</Button>
              <MenuTrigger>
                <Button aria-label="Menu">☰</Button>
                <Popover>
                  <Menu className={styles.menu} onAction={action('menu action')}>
                    <MyMenuItem>Foo</MyMenuItem>
                    <MyMenuItem>Bar</MyMenuItem>
                    <MyMenuItem>Baz</MyMenuItem>
                  </Menu>
                </Popover>
              </MenuTrigger>
            </div>
          </>
        )}
      </TreeItemContent>
      {props.title && props.children}
    </TreeItem>
  );
};

const StaticTreeItemNoActions = (props: StaticTreeItemProps) => {
  return (
    <TreeItem
      {...props}
      className={({isFocused, isSelected, isHovered, isFocusVisible}) => classNames(styles, 'tree-item', {
        focused: isFocused,
        'focus-visible': isFocusVisible,
        selected: isSelected,
        hovered: isHovered
      })}>
      <TreeItemContent>
        {({isExpanded, hasChildItems, level, selectionMode, selectionBehavior}) => (
          <>
            {selectionMode !== 'none' && selectionBehavior === 'toggle' && (
              <MyCheckbox slot="selection" />
            )}
            <div
              className={classNames(styles, 'content-wrapper')}
              style={{marginInlineStart: `${(!hasChildItems ? 20 : 0) + (level - 1) * 15}px`}}>
              {hasChildItems && (
                <Button className={styles.chevron} slot="chevron">
                  <div style={{transform: `rotate(${isExpanded ? 90 : 0}deg)`, width: '16px', height: '16px'}}>
                    <svg viewBox="0 0 24 24" style={{width: '16px', height: '16px'}}>
                      <path d="m8.25 4.5 7.5 7.5-7.5 7.5" />
                    </svg>
                  </div>
                </Button>
                )}
              <Text className={styles.title}>{props.title || props.children}</Text>
            </div>
          </>
        )}
      </TreeItemContent>
      {props.title && props.children}
    </TreeItem>
  );
};

const TreeExampleStaticRender = (args) => (
  <Tree className={styles.tree} {...args} disabledKeys={['projects']} aria-label="test static tree" onExpandedChange={action('onExpandedChange')} onSelectionChange={action('onSelectionChange')}>
    <StaticTreeItem id="Photos" textValue="Photos">Photos</StaticTreeItem>
    <StaticTreeItem id="projects" textValue="Projects" title="Projects">
      <StaticTreeItem id="projects-1" textValue="Projects-1" title="Projects-1">
        <StaticTreeItem id="projects-1A" textValue="Projects-1A">
          Projects-1A
        </StaticTreeItem>
      </StaticTreeItem>
      <StaticTreeItem id="projects-2" textValue="Projects-2">
        Projects-2
      </StaticTreeItem>
      <StaticTreeItem id="projects-3" textValue="Projects-3">
        Projects-3
      </StaticTreeItem>
    </StaticTreeItem>
    <TreeItem
      id="reports"
      textValue="Reports"
      className={({isFocused, isSelected, isHovered, isFocusVisible}) => classNames(styles, 'tree-item', {
        focused: isFocused,
        'focus-visible': isFocusVisible,
        selected: isSelected,
        hovered: isHovered
      })}>
      <TreeItemContent>
        Reports
      </TreeItemContent>
    </TreeItem>
    <TreeItem
      id="Tests"
      textValue="Tests"
      className={({isFocused, isSelected, isHovered, isFocusVisible}) => classNames(styles, 'tree-item', {
        focused: isFocused,
        'focus-visible': isFocusVisible,
        selected: isSelected,
        hovered: isHovered
      })}>
      <TreeItemContent>
        {({isFocused}) => (
          <Text>{`${isFocused} Tests`}</Text>
        )}
      </TreeItemContent>
    </TreeItem>
  </Tree>
);

const TreeExampleStaticNoActionsRender = (args) => (
  <Tree className={styles.tree} {...args} disabledKeys={['projects']} aria-label="test static tree" onExpandedChange={action('onExpandedChange')} onSelectionChange={action('onSelectionChange')}>
    <StaticTreeItemNoActions id="Photos" textValue="Photos">Photos</StaticTreeItemNoActions>
    <StaticTreeItemNoActions id="projects" textValue="Projects" title="Projects">
      <StaticTreeItemNoActions id="projects-1" textValue="Projects-1" title="Projects-1">
        <StaticTreeItemNoActions id="projects-1A" textValue="Projects-1A">
          Projects-1A
        </StaticTreeItemNoActions>
      </StaticTreeItemNoActions>
      <StaticTreeItemNoActions id="projects-2" textValue="Projects-2">
        Projects-2
      </StaticTreeItemNoActions>
      <StaticTreeItemNoActions id="projects-3" textValue="Projects-3">
        Projects-3
      </StaticTreeItemNoActions>
    </StaticTreeItemNoActions>
    <StaticTreeItemNoActions
      id="reports"
      textValue="Reports"
      className={({isFocused, isSelected, isHovered, isFocusVisible}) => classNames(styles, 'tree-item', {
        focused: isFocused,
        'focus-visible': isFocusVisible,
        selected: isSelected,
        hovered: isHovered
      })}>
      <TreeItemContent>
        Reports
      </TreeItemContent>
    </StaticTreeItemNoActions>
    <StaticTreeItemNoActions
      id="Tests"
      textValue="Tests"
      className={({isFocused, isSelected, isHovered, isFocusVisible}) => classNames(styles, 'tree-item', {
        focused: isFocused,
        'focus-visible': isFocusVisible,
        selected: isSelected,
        hovered: isHovered
      })}>
      <TreeItemContent>
        {({isFocused}) => (
          <Text>{`${isFocused} Tests`}</Text>
        )}
      </TreeItemContent>
    </StaticTreeItemNoActions>
  </Tree>
);

export const TreeExampleStatic = {
  render: TreeExampleStaticRender,
  args: {
    selectionMode: 'none',
    selectionBehavior: 'toggle',
    disabledBehavior: 'selection',
    disallowClearAll: false
  },
  argTypes: {
    selectionMode: {
      control: 'radio',
      options: ['none', 'single', 'multiple']
    },
    selectionBehavior: {
      control: 'radio',
      options: ['toggle', 'replace']
    },
    disabledBehavior: {
      control: 'radio',
      options: ['selection', 'all']
    }
  },
  parameters: {
    description: {
      data: 'Note that the last two items are just to test bare minimum TreeItem and thus dont have the checkbox or any of the other contents that the other items have. The last item tests the isFocused renderProp'
    }
  }
};

export const TreeExampleStaticNoActions = {
  render: TreeExampleStaticNoActionsRender,
  args: {
    selectionMode: 'none',
    selectionBehavior: 'toggle',
    disabledBehavior: 'selection',
    disallowClearAll: false
  },
  argTypes: {
    selectionMode: {
      control: 'radio',
      options: ['none', 'single', 'multiple']
    },
    selectionBehavior: {
      control: 'radio',
      options: ['toggle', 'replace']
    },
    disabledBehavior: {
      control: 'radio',
      options: ['selection', 'all']
    }
  },
  parameters: {
    description: {
      data: 'Note that the last two items are just to test bare minimum TreeItem and thus dont have the checkbox or any of the other contents that the other items have. The last item tests the isFocused renderProp. This story specifically tests tab behaviour when there are no additional actions in the tree.'
    }
  }
};

let rows = [
  {id: 'projects', name: 'Projects', childItems: [
    {id: 'project-1', name: 'Project 1'},
    {id: 'project-2', name: 'Project 2', childItems: [
      {id: 'project-2A', name: 'Project 2A'},
      {id: 'project-2B', name: 'Project 2B'},
      {id: 'project-2C', name: 'Project 2C'}
    ]},
    {id: 'project-3', name: 'Project 3'},
    {id: 'project-4', name: 'Project 4'},
    {id: 'project-5', name: 'Project 5', childItems: [
      {id: 'project-5A', name: 'Project 5A'},
      {id: 'project-5B', name: 'Project 5B'},
      {id: 'project-5C', name: 'Project 5C'}
    ]}
  ]},
  {id: 'reports', name: 'Reports', childItems: [
    {id: 'reports-1', name: 'Reports 1', childItems: [
      {id: 'reports-1A', name: 'Reports 1A', childItems: [
        {id: 'reports-1AB', name: 'Reports 1AB', childItems: [
          {id: 'reports-1ABC', name: 'Reports 1ABC'}
        ]}
      ]},
      {id: 'reports-1B', name: 'Reports 1B'},
      {id: 'reports-1C', name: 'Reports 1C'}
    ]},
    {id: 'reports-2', name: 'Reports 2'}
  ]}
];

const MyTreeLoader = (props) => {
  let {omitChildren} = props;
  return (
    <UNSTABLE_TreeLoadingSentinel
      className={classNames(styles, 'tree-loader')}
      {...props}>
      {({level}) => {
        if (omitChildren) {
          return;
        }

        let message = `Level ${level} loading spinner`;
        if (level === 1) {
          message = 'Load more spinner';
        }
        return (
          <span style={{marginInlineStart: `${(level > 1 ? 25 : 0) + (level - 1) * 15}px`}}>
            {message}
          </span>
        );
      }}
    </UNSTABLE_TreeLoadingSentinel>
  );
};

interface DynamicTreeItemProps extends TreeItemProps<object> {
  children: ReactNode,
  childItems?: Iterable<object>,
  isLoading?: boolean,
  onLoadMore?: () => void,
  renderLoader?: (id: Key | undefined) => boolean,
  supportsDragging?: boolean,
  isLastInRoot?: boolean
}

const DynamicTreeItem = (props: DynamicTreeItemProps) => {
  let {childItems, renderLoader, supportsDragging} = props;

  return (
    <>
      <TreeItem
        {...props}
        className={({isFocused, isSelected, isHovered, isFocusVisible, isDropTarget}) => classNames(styles, 'tree-item', {
          focused: isFocused,
          'focus-visible': isFocusVisible,
          selected: isSelected,
          hovered: isHovered,
          'drop-target': isDropTarget
        })}>
        <TreeItemContent>
          {({isExpanded, hasChildItems, level, selectionBehavior, selectionMode}) => (
            <>
              {selectionMode !== 'none' && selectionBehavior === 'toggle' && (
                <MyCheckbox slot="selection" />
              )}
              <div className={styles['content-wrapper']} style={{marginInlineStart: `${(!hasChildItems ? 20 : 0) + (level - 1) * 15}px`}}>
                {hasChildItems && (
                <Button className={styles.chevron} slot="chevron">
                  <div style={{transform: `rotate(${isExpanded ? 90 : 0}deg)`, width: '16px', height: '16px'}}>
                    <svg viewBox="0 0 24 24" style={{width: '16px', height: '16px'}}>
                      <path d="m8.25 4.5 7.5 7.5-7.5 7.5" />
                    </svg>
                  </div>
                </Button>
                )}
                {supportsDragging && <Button slot="drag">≡</Button>}
                <Text>{props.children}</Text>
                <Button className={styles.button} aria-label="Info" onPress={action('Info press')}>ⓘ</Button>
                <MenuTrigger>
                  <Button aria-label="Menu">☰</Button>
                  <Popover>
                    <Menu className={styles.menu} onAction={action('menu action')}>
                      <MyMenuItem>Foo</MyMenuItem>
                      <MyMenuItem>Bar</MyMenuItem>
                      <MyMenuItem>Baz</MyMenuItem>
                    </Menu>
                  </Popover>
                </MenuTrigger>
              </div>
            </>
          )}
        </TreeItemContent>
        <Collection items={childItems}>
          {(item: any) => (
            <DynamicTreeItem supportsDragging={supportsDragging} renderLoader={renderLoader} isLoading={props.isLoading} id={item.key ?? item.name} childItems={item.children} textValue={item.name ?? item.value.name} href={props.href}>
              {item.name ?? item.value.name}
            </DynamicTreeItem>
          )}
        </Collection>
        {renderLoader?.(props.id) && <MyTreeLoader isLoading={props.isLoading} onLoadMore={props.onLoadMore} /> }
      </TreeItem>
      {props.isLastInRoot && <MyTreeLoader isLoading={props.isLoading} onLoadMore={props.onLoadMore} /> }
    </>
  );
};

let defaultExpandedKeys = new Set(['projects', 'project-2', 'project-5', 'reports', 'reports-1', 'reports-1A', 'reports-1AB']);

const TreeExampleDynamicRender = (args: TreeProps<unknown>) => {
  let treeData = useTreeData<any>({
    initialItems: rows,
    getKey: item => item.id,
    getChildren: item => item.childItems
  });

  return (
    <Tree {...args} defaultExpandedKeys={defaultExpandedKeys} disabledKeys={['reports-1AB']} className={styles.tree} aria-label="test dynamic tree" items={treeData.items} onExpandedChange={action('onExpandedChange')} onSelectionChange={action('onSelectionChange')}>
      {(item) => (
        <DynamicTreeItem id={item.key} childItems={item.children ?? []} textValue={item.value.name}>
          {item.value.name}
        </DynamicTreeItem>
      )}
    </Tree>
  );
};

export const TreeExampleDynamic = {
  ...TreeExampleStatic,
  render: TreeExampleDynamicRender,
  parameters: null
};

export const WithActions = {
  ...TreeExampleDynamic,
  args: {
    onAction: action('onAction'),
    ...TreeExampleDynamic.args
  },
  name: 'Tree with actions'
};

const WithLinksRender = (args: TreeProps<unknown>) => {
  let treeData = useTreeData<any>({
    initialItems: rows,
    getKey: item => item.id,
    getChildren: item => item.childItems
  });
  return (
    <Tree {...args} defaultExpandedKeys={defaultExpandedKeys} className={styles.tree} aria-label="test dynamic tree" items={treeData.items} onExpandedChange={action('onExpandedChange')} onSelectionChange={action('onSelectionChange')}>
      {(item) => (
        <DynamicTreeItem href="https://adobe.com/" childItems={item.children ?? []} textValue={item.value.name}>
          {item.value.name}
        </DynamicTreeItem>
    )}
    </Tree>
  );
};

export const WithLinks = {
  ...TreeExampleDynamic,
  render: WithLinksRender,
  name: 'Tree with links',
  parameters: {
    description: {
      data: 'every tree item should link to adobe.com'
    }
  }
};

function renderEmptyLoader({isLoading}) {
  return isLoading ? 'Root level loading spinner' : 'Nothing in tree';
}

const EmptyTreeStatic = (args: {isLoading: boolean}) => (
  <Tree
    {...args}
    className={styles.tree}
    aria-label="test empty static tree"
    renderEmptyState={() => renderEmptyLoader({isLoading: args.isLoading})}>
    <Collection items={[]} dependencies={[args.isLoading]}>
      {(item: any) => (
        <DynamicTreeItem renderLoader={(id) => id === 'project-2'} isLoading={args.isLoading} id={item.id} childItems={item.childItems} textValue={item.name}>
          {item.name}
        </DynamicTreeItem>
      )}
    </Collection>
  </Tree>
);

export const EmptyTreeStaticStory = {
  render: EmptyTreeStatic,
  args: {
    isLoading: false
  },
  name: 'Empty/Loading Tree rendered with TreeLoader collection element'
};

function LoadingStoryDepOnCollection(args) {
  let treeData = useTreeData<any>({
    initialItems: rows,
    getKey: item => item.id,
    getChildren: item => item.childItems
  });

  return (
    <Tree {...args} defaultExpandedKeys={defaultExpandedKeys} disabledKeys={['reports-1AB']} className={styles.tree} aria-label="test dynamic tree" onExpandedChange={action('onExpandedChange')} onSelectionChange={action('onSelectionChange')}>
      <Collection items={treeData.items} dependencies={[args.isLoading]}>
        {(item) => (
          <DynamicTreeItem renderLoader={(id) => id === 'project-2'} isLoading={args.isLoading} id={item.key} childItems={item.children ?? []} textValue={item.value.name}>
            {item.value.name}
          </DynamicTreeItem>
        )}
      </Collection>
      <MyTreeLoader isLoading={args.isLoading} />
    </Tree>
  );
}

export const LoadingStoryDepOnCollectionStory = {
  render: LoadingStoryDepOnCollection,
  args: {
    isLoading: false
  },
  name: 'Loading, static root loader and dynamic rows',
  parameters: {
    description: {
      data: 'Test that Level 3 loading spinner and the root level load spinner appear when toggling isLoading in the controls'
    }
  }
};

function LoadingStoryDepOnTop(args: TreeProps<unknown> & {isLoading: boolean}) {
  let treeData = useTreeData<any>({
    initialItems: rows,
    getKey: item => item.id,
    getChildren: item => item.childItems
  });

  return (
    <Tree {...args} dependencies={[args.isLoading]} items={treeData.items} defaultExpandedKeys={defaultExpandedKeys} disabledKeys={['reports-1AB']} className={styles.tree} aria-label="test dynamic tree" onExpandedChange={action('onExpandedChange')} onSelectionChange={action('onSelectionChange')}>
      {(item) => (
        <DynamicTreeItem isLastInRoot={item.key === 'reports'} renderLoader={(id) => (id === 'root' || id === 'project-2')} isLoading={args.isLoading} id={item.key} childItems={item.children ?? []} textValue={item.value.name}>
          {item.value.name}
        </DynamicTreeItem>
      )}
    </Tree>
  );
}

export const LoadingStoryDepOnTopStory = {
  render: LoadingStoryDepOnTop,
  args: {
    isLoading: false
  },
  name: 'Loading, dynamic rows, root loader rendered dynamically as well',
  parameters: {
    description: {
      data: 'Test that Level 3 loading spinner and the root level load spinner appear when toggling isLoading in the controls'
    }
  }
};

function ExpandButton(props) {
  let {isLoading, isExpanded} = props;
  let contents;
  if (!isLoading) {
    contents = isExpanded ? '⏷' : '⏵';
  } else {
    contents = '↻';
  }

  return (
    <Button slot="chevron">
      {contents}
    </Button>
  );
}

const DynamicTreeItemWithButtonLoader = (props: DynamicTreeItemProps) => {
  let {childItems, renderLoader, isLoading} = props;

  return (
    <>
      <TreeItem
        {...props}
        className={({isFocused, isSelected, isHovered, isFocusVisible}) => classNames(styles, 'tree-item', {
          focused: isFocused,
          'focus-visible': isFocusVisible,
          selected: isSelected,
          hovered: isHovered
        })}>
        <TreeItemContent>
          {({isExpanded, hasChildItems, level, selectionBehavior, selectionMode}) => (
            <>
              {selectionMode !== 'none' && selectionBehavior === 'toggle' && (
                <MyCheckbox slot="selection" />
              )}
              <div className={styles['content-wrapper']} style={{marginInlineStart: `${(!hasChildItems ? 20 : 0) + (level - 1) * 15}px`}}>
                {hasChildItems && <ExpandButton isLoading={isLoading && renderLoader && renderLoader(props.id)} isExpanded={isExpanded} />}
                <Text>{props.children}</Text>
                <Button className={styles.button} aria-label="Info" onPress={action('Info press')}>ⓘ</Button>
                <MenuTrigger>
                  <Button aria-label="Menu">☰</Button>
                  <Popover>
                    <Menu className={styles.menu} onAction={action('menu action')}>
                      <MyMenuItem>Foo</MyMenuItem>
                      <MyMenuItem>Bar</MyMenuItem>
                      <MyMenuItem>Baz</MyMenuItem>
                    </Menu>
                  </Popover>
                </MenuTrigger>
              </div>
            </>
          )}
        </TreeItemContent>
        <Collection items={childItems}>
          {(item: any) => (
            <DynamicTreeItemWithButtonLoader renderLoader={renderLoader} isLoading={props.isLoading} id={item.key} childItems={item.children} textValue={item.value.name} href={props.href}>
              {item.value.name}
            </DynamicTreeItemWithButtonLoader>
          )}
        </Collection>
      </TreeItem>
      {renderLoader?.(props.id) && <MyTreeLoader isLoading={isLoading} omitChildren /> }
    </>
  );
};

function ButtonLoadingIndicator(args: TreeProps<unknown> & {isLoading: boolean}) {
  let treeData = useTreeData<any>({
    initialItems: rows,
    getKey: item => item.id,
    getChildren: item => item.childItems
  });
  return (
    <Tree {...args} dependencies={[args.isLoading]} items={treeData.items} defaultExpandedKeys={defaultExpandedKeys} disabledKeys={['reports-1AB']} className={styles.tree} aria-label="test dynamic tree" onExpandedChange={action('onExpandedChange')} onSelectionChange={action('onSelectionChange')}>
      {(item) => (
        <DynamicTreeItemWithButtonLoader renderLoader={(id) => (id === 'project-2' || id === 'project-5')} isLoading={args.isLoading} id={item.key} childItems={item.children ?? []} textValue={item.value.name}>
          {item.value.name}
        </DynamicTreeItemWithButtonLoader>
      )}
    </Tree>
  );
}

export const ButtonLoadingIndicatorStory = {
  render: ButtonLoadingIndicator,
  args: {
    isLoading: false
  },
  name: 'Loading, dynamic rows, spinner renders in button',
  parameters: {
    description: {
      data: 'Test that the expand icon for Project 2 and 5 change to spinner icons when isLoading is toggled on via controls'
    }
  }
};
function VirtualizedTreeRender(args) {
  return (
    <Virtualizer layout={ListLayout} layoutOptions={{rowHeight: 30}}>
      <TreeExampleDynamicRender {...args} />
    </Virtualizer>
  );
}

export const VirtualizedTree = {
  ...TreeExampleDynamic,
  render: VirtualizedTreeRender
};

function TreeDragAndDropExample(args) {
  let treeData = useTreeData<any>({
    initialItems: rows,
    getKey: item => item.id,
    getChildren: item => item.childItems
  });

  let getItems = (keys) => [...keys].map(key => {
    let item = treeData.getItem(key)!;

    let serializeItem = (nodeItem) => ({
      ...nodeItem.value,
      childItems: nodeItem.children ? [...nodeItem.children].map(serializeItem) : []
    });

    return {
      'text/plain': item.value.name,
      'tree-item': JSON.stringify(serializeItem(item))
    };
  });

  let {dragAndDropHooks} = useDragAndDrop({
    getItems,
    getAllowedDropOperations: () => ['move'],
    renderDragPreview(items) {
      return (
        <div style={{background: 'blue', color: 'white', padding: '4px'}}>{items.length} items</div>
      );
    },
    shouldAcceptItemDrop: (target) => {
      if (args.shouldAcceptItemDrop === 'folders') {
        let item = treeData.getItem(target.key);
        return item?.value?.childItems?.length > 0;
      }
      return true;
    },
    [args.dropFunction]: (e: DroppableCollectionReorderEvent) => {
      console.log(`moving [${[...e.keys].join(',')}] ${e.target.dropPosition} ${e.target.key}`);
      try {
        if (e.target.dropPosition === 'before') {
          treeData.moveBefore(e.target.key, e.keys);
        } else if (e.target.dropPosition === 'after') {
          treeData.moveAfter(e.target.key, e.keys);
        } else if (e.target.dropPosition === 'on') {
          let targetNode = treeData.getItem(e.target.key);
          if (targetNode) {
            let targetIndex = targetNode.children ? targetNode.children.length : 0;
            let keyArray = Array.from(e.keys);
            for (let i = 0; i < keyArray.length; i++) {
              treeData.move(keyArray[i], e.target.key, targetIndex + i);
            }
          } else {
            console.error('Target node not found for drop on:', e.target.key);
          }
        }
      } catch (error) {
        console.error(error);
      }
    }
  });

  return (
    <Tree dragAndDropHooks={dragAndDropHooks} {...args} className={styles.tree} aria-label="Tree with drag and drop" items={treeData.items}>
      {(item: any) => (
        <DynamicTreeItem id={item.key} childItems={item.children ?? []} textValue={item.value.name} supportsDragging>
          {item.value.name}
        </DynamicTreeItem>
      )}
    </Tree>
  );
}

function SecondTree(args) {
  let treeData = useTreeData<any>({
    initialItems: [],
    getKey: item => item.id,
    getChildren: item => item.childItems
  });

  let processIncomingItems = async (e) => {
    return await Promise.all(e.items.filter(isTextDropItem).map(async item => {
      let parsed = JSON.parse(await item.getText('tree-item'));
      let convertItem = item => ({
        ...item,
        id: Math.random().toString(36),
        childItems: item.childItems?.map(convertItem)
      });
      return convertItem(parsed);
    }));
  };

  let getItems = (keys) => [...keys].map(key => {
    let item = treeData.getItem(key)!;

    let serializeItem = (nodeItem) => ({
      ...nodeItem.value,
      childItems: nodeItem.children ? [...nodeItem.children].map(serializeItem) : []
    });

    return {
      'text/plain': item.value.name,
      'tree-item': JSON.stringify(serializeItem(item))
    };
  });

  let onInsert = async (e)  => {
    let items = await processIncomingItems(e);
    if (e.target.dropPosition === 'before') {
      treeData.insertBefore(e.target.key, ...items);
    } else if (e.target.dropPosition === 'after') {
      treeData.insertAfter(e.target.key, ...items);
    }
  };

  let {dragAndDropHooks} = useDragAndDrop({
    getItems, // Enable dragging FROM this tree
    getAllowedDropOperations: () => ['move'],
    acceptedDragTypes: ['tree-item'],
    onInsert: args.shouldAllowInsert ? onInsert : undefined,
    async onItemDrop(e) {
      let items = await processIncomingItems(e);
      treeData.insert(e.target.key, 0, ...items);
    },
    async onRootDrop(e) {
      let items = await processIncomingItems(e);
      treeData.insert(null, 0, ...items);
    },
    shouldAcceptItemDrop: (target) => {
      if (args.shouldAcceptItemDrop === 'folders') {
        let item = treeData.getItem(target.key);
        return item?.value?.childItems?.length > 0;
      }
      return true;
    },
    [args.dropFunction]: (e: DroppableCollectionReorderEvent) => {
      console.log(`moving [${[...e.keys].join(',')}] ${e.target.dropPosition} ${e.target.key} in SecondTree`);
      try {
        if (e.target.dropPosition === 'before') {
          treeData.moveBefore(e.target.key, e.keys);
        } else if (e.target.dropPosition === 'after') {
          treeData.moveAfter(e.target.key, e.keys);
        } else if (e.target.dropPosition === 'on') {
          let targetNode = treeData.getItem(e.target.key);
          if (targetNode) {
            let targetIndex = targetNode.children ? targetNode.children.length : 0;
            let keyArray = Array.from(e.keys);
            for (let i = 0; i < keyArray.length; i++) {
              treeData.move(keyArray[i], e.target.key, targetIndex + i);
            }
          } else {
            console.error('Target node not found for drop on:', e.target.key);
          }
        }
      } catch (error) {
        console.error(error);
      }
    }
  });

  return (
    <Tree
      dragAndDropHooks={dragAndDropHooks}
      {...args}
      className={styles.tree}
      aria-label="Tree with drag and drop"
      items={treeData.items}
      renderEmptyState={() => 'Drop items here'}>
      {(item: any) => (
        <DynamicTreeItem id={item.key} childItems={item.children ?? []} textValue={item.value.name} supportsDragging>
          {item.value.name}
        </DynamicTreeItem>
      )}
    </Tree>
  );
}

export const TreeWithDragAndDrop = {
  ...TreeExampleDynamic,
  render: function TreeDndExample(args) {
    return (
      <div style={{display: 'flex', gap: 12, flexWrap: 'wrap'}}>
        <TreeDragAndDropExample {...args} />
        <SecondTree {...args} />
      </div>
    );
  },
  args: {
    dropFunction: 'onMove',
    shouldAcceptItemDrop: 'all',
    shouldAllowInsert: true,
    ...TreeExampleDynamic.args
  },
  argTypes: {
    dropFunction: {
      control: 'radio',
      options: ['onMove', 'onReorder']
    },
    shouldAcceptItemDrop: {
      control: 'radio',
      options: ['all', 'folders']
    },
    ...TreeExampleDynamic.argTypes
  }
};

<<<<<<< HEAD
let projects: {id: string, value: string}[] = [];
let projectsLevel3: {id: string, value: string}[] = [];
let documents: {id: string, value: string}[] = [];
for (let i = 0; i < 10; i++) {
  projects.push({id: `projects-${i}`, value: `Projects-${i}`});
  projectsLevel3.push({id: `project-1-${i}`, value: `Projects-1-${i}`});
  documents.push({id: `document-${i}`, value: `Document-${i}`});
}
let root = [
  {id: 'photos-1', value: 'Photos 1'},
  {id: 'photos-2', value: 'Photos 2'},
  {id: 'projects', value: 'Projects'},
  {id: 'photos-3', value: 'Photos 3'},
  {id: 'photos-4', value: 'Photos 4'},
  {id: 'documents', value: 'Documents'},
  {id: 'photos-5', value: 'Photos 5'},
  {id: 'photos-6', value: 'Photos 6'}
];

function MultiLoaderTreeMockAsync(args) {
  let rootData = useListData({
    initialItems: root
  });

  let projectsData = useListData({
    initialItems: projects
  });

  let projects3Data = useListData({
    initialItems: projectsLevel3
  });

  let documentsData = useListData({
    initialItems: documents
  });

  let [isRootLoading, setRootLoading] = useState(false);
  let [isProjectsLoading, setProjectsLoading] = useState(false);
  let [isProjectsLevel3Loading, setProjects3Loading] = useState(false);
  let [isDocumentsLoading, setDocumentsLoading] = useState(false);

  let onRootLoadMore = useCallback(() => {
    if (!isRootLoading) {
      action('root loading')();
      setRootLoading(true);
      setTimeout(() => {
        let dataToAppend: {id: string, value: string}[] = [];
        let rootLength = rootData.items.length - 1;
        for (let i = 0; i < 5; i++) {
          dataToAppend.push({id: `photos-${i + rootLength}`, value: `Photos-${i + rootLength}`});
        }
        rootData.append(...dataToAppend);
        setRootLoading(false);
      }, args.delay);
    }
  }, [isRootLoading, rootData, args.delay]);

  let onProjectsLoadMore = useCallback(() => {
    if (!isProjectsLoading) {
      action('projects loading')();
      setProjectsLoading(true);
      setTimeout(() => {
        let dataToAppend: {id: string, value: string}[] = [];
        let projectsLength = projectsData.items.length;
        for (let i = 0; i < 5; i++) {
          dataToAppend.push({id: `projects-${i + projectsLength}`, value: `Projects-${i + projectsLength}`});
        }
        projectsData.append(...dataToAppend);
        setProjectsLoading(false);
      }, args.delay);
    }
  }, [isProjectsLoading, projectsData, args.delay]);

  let onProjectsLevel3LoadMore = useCallback(() => {
    if (!isProjectsLevel3Loading) {
      action('projects level 3 loading')();
      setProjects3Loading(true);
      setTimeout(() => {
        let dataToAppend: {id: string, value: string}[] = [];
        let projects3Length = projects3Data.items.length;
        for (let i = 0; i < 5; i++) {
          dataToAppend.push({id: `project-1-${i + projects3Length}`, value: `Project-1-${i + projects3Length}`});
        }
        projects3Data.append(...dataToAppend);
        setProjects3Loading(false);
      }, args.delay);
    }
  }, [isProjectsLevel3Loading, projects3Data, args.delay]);

  let onDocumentsLoadMore = useCallback(() => {
    if (!isDocumentsLoading) {
      action('documents loading')();
      setDocumentsLoading(true);
      setTimeout(() => {
        let dataToAppend: {id: string, value: string}[] = [];
        let documentsLength = documentsData.items.length;
        for (let i = 0; i < 5; i++) {
          dataToAppend.push({id: `document-${i + documentsLength}`, value: `Document-${i + documentsLength}`});
        }
        documentsData.append(...dataToAppend);
        setDocumentsLoading(false);
      }, args.delay);
    }
  }, [isDocumentsLoading, documentsData, args.delay]);

  return (
    <Virtualizer layout={ListLayout} layoutOptions={{rowHeight: 30}}>
      <Tree
        aria-label="multi loader tree"
        className={styles.tree}>
        {/* TODO: wonder if there is something we can do to ensure that these depenedcies are provided, need to dig to make sure if there is an alternative */}
        {/* NOTE: important to provide dependencies here, otherwise the nested level doesn't perform loading updates properly */}
        <Collection items={rootData.items} dependencies={[isProjectsLoading, isDocumentsLoading, isProjectsLevel3Loading]}>
          {(item: any) => {
            if (item.id === 'projects') {
              return (
                <StaticTreeItem id="projects" textValue="Projects" title="Projects">

                  <Collection items={projectsData.items}>
                    {(item: any) => {
                      return item.id !== 'projects-1' ?
                        (
                          <StaticTreeItem id={item.id} textValue={item.value}>
                            {item.value}
                          </StaticTreeItem>
                        ) : (
                          <StaticTreeItem id="projects-1" textValue="Projects-1" title="Projects-1">
                            <Collection items={projects3Data.items}>
                              {(item: any) => (
                                <StaticTreeItem id={item.id} textValue={item.value}>
                                  {item.value}
                                </StaticTreeItem>
                              )}
                            </Collection>
                            <MyTreeLoader isLoading={isProjectsLevel3Loading} onLoadMore={onProjectsLevel3LoadMore} />
                          </StaticTreeItem>
                        );
                    }
                  }
                  </Collection>
                  <MyTreeLoader isLoading={isProjectsLoading} onLoadMore={onProjectsLoadMore} />
                </StaticTreeItem>
              );
            } else if (item.id === 'documents') {
              return (
                <StaticTreeItem id="documents" textValue="Documents" title="Documents">
                  <Collection items={documentsData.items}>
                    {(item: any) => (
                      <StaticTreeItem id={item.id} textValue={item.value}>
                        {item.value}
                      </StaticTreeItem>
                    )}
                  </Collection>
                  <MyTreeLoader isLoading={isDocumentsLoading} onLoadMore={onDocumentsLoadMore} />
                </StaticTreeItem>
              );
            } else {
              return (
                <StaticTreeItem id={item.id} textValue={item.value}>{item.value}</StaticTreeItem>
              );
            }
          }}
        </Collection>
        <MyTreeLoader isLoading={isRootLoading} onLoadMore={onRootLoadMore} />
      </Tree>
    </Virtualizer>
  );
}

export const VirtualizedTreeMultiLoaderMockAsync = {
  render: MultiLoaderTreeMockAsync,
  args: {
    delay: 2000
  }
};

interface Character {
  name: string,
  height: number,
  mass: number,
  birth_year: number
}

function MultiLoaderTreeUseAsyncList(args) {
  let root = [
    {id: 'photos-1', name: 'Photos 1'},
    {id: 'photos-2', name: 'Photos 2'},
    {id: 'photos-3', name: 'Photos 3'},
    {id: 'photos-4', name: 'Photos 4'},
    {id: 'starwars', name: 'Star Wars'},
    {id: 'photos-5', name: 'Photos 5'},
    {id: 'photos-6', name: 'Photos 6'}
  ];

  let rootData = useListData({
    initialItems: root
  });

  let starWarsList = useAsyncList<Character>({
    async load({signal, cursor, filterText}) {
      if (cursor) {
        cursor = cursor.replace(/^http:\/\//i, 'https://');
      }

      action('starwars loading')();
      await new Promise(resolve => setTimeout(resolve, args.delay));
      let res = await fetch(cursor || `https://swapi.py4e.com/api/people/?search=${filterText}`, {signal});
      let json = await res.json();

      return {
        items: json.results,
        cursor: json.next
      };
    }
  });

  let [isRootLoading, setRootLoading] = useState(false);
  let onRootLoadMore = useCallback(() => {
    if (!isRootLoading) {
      action('root loading')();
      setRootLoading(true);
      setTimeout(() => {
        let dataToAppend: {id: string, name: string}[] = [];
        let rootLength = rootData.items.length;
        for (let i = 0; i < 5; i++) {
          dataToAppend.push({id: `photos-${i + rootLength}`, name: `Photos-${i + rootLength}`});
        }
        rootData.append(...dataToAppend);
        setRootLoading(false);
      }, args.delay);
    }
  }, [isRootLoading, rootData, args.delay]);

  return (
    <Virtualizer layout={ListLayout} layoutOptions={{rowHeight: 30}}>
      <Tree
        aria-label="multi loader tree"
        className={styles.tree}>
        <Collection items={rootData.items} dependencies={[starWarsList.isLoading]}>
          {(item: any) => (
            <DynamicTreeItem
              renderLoader={(id) => id === 'starwars'}
              isLoading={item.id === 'starwars' ? starWarsList.isLoading : undefined}
              onLoadMore={item.id === 'starwars' ? starWarsList.loadMore : undefined}
              id={item.id}
              childItems={item.id === 'starwars' ? starWarsList.items : []}
              textValue={item.name}>
              {item.name}
            </DynamicTreeItem>
          )}
        </Collection>
        <MyTreeLoader isLoading={isRootLoading} onLoadMore={onRootLoadMore} />
      </Tree>
    </Virtualizer>
  );
}

export const VirtualizedTreeMultiLoaderUseAsyncList = {
  render: MultiLoaderTreeUseAsyncList,
  args: {
    delay: 2000
  }
};

// TODO: A fully dynamic render case like below seems to have problems with dupe keys for some reason
// Either way it feels more ergonomic to use Collection and place your loading sentinel after it anyways
{/* <Tree
items={rootData.items}
aria-label="multi loader tree"
className={styles.tree}
dependencies={[isRootLoading]}>
{(item) => {
  return (
    <DynamicTreeItem
      isLastInRoot={item.id === rootData.items.at(-1)!.id}
      renderLoader={(id) => id === 'starwars'}
      isLoading={item.id === 'starwars' ? starWarsList.isLoading : isRootLoading}
      onLoadMore={item.id === 'starwars' ? starWarsList.loadMore : onRootLoadMore}
      id={item.id}
      childItems={item.id === 'starwars' ? starWarsList.items : []}
      textValue={item.name}>
      {item.name}
    </DynamicTreeItem>
  );
}} */}
=======
function TreeDragAndDropVirtualizedRender(args) {
  return (
    <div style={{display: 'flex', gap: 12, flexWrap: 'wrap'}}>
      <Virtualizer layout={ListLayout} layoutOptions={{rowHeight: 30}}>
        <TreeDragAndDropExample defaultExpandedKeys={['projects', 'reports', 'project-2', 'project-5', 'report-1', 'reports-1', 'reports-1A', 'reports-1AB']} {...args} />
      </Virtualizer>
      <Virtualizer layout={ListLayout} layoutOptions={{rowHeight: 30}}>
        <SecondTree {...args} />
      </Virtualizer>
    </div>
  );
}

export const TreeWithDragAndDropVirtualized = {
  ...TreeWithDragAndDrop,
  render: TreeDragAndDropVirtualizedRender,
  name: 'Tree with drag and drop (virtualized)'
};
>>>>>>> 51f46e09
<|MERGE_RESOLUTION|>--- conflicted
+++ resolved
@@ -680,212 +680,6 @@
   render: VirtualizedTreeRender
 };
 
-function TreeDragAndDropExample(args) {
-  let treeData = useTreeData<any>({
-    initialItems: rows,
-    getKey: item => item.id,
-    getChildren: item => item.childItems
-  });
-
-  let getItems = (keys) => [...keys].map(key => {
-    let item = treeData.getItem(key)!;
-
-    let serializeItem = (nodeItem) => ({
-      ...nodeItem.value,
-      childItems: nodeItem.children ? [...nodeItem.children].map(serializeItem) : []
-    });
-
-    return {
-      'text/plain': item.value.name,
-      'tree-item': JSON.stringify(serializeItem(item))
-    };
-  });
-
-  let {dragAndDropHooks} = useDragAndDrop({
-    getItems,
-    getAllowedDropOperations: () => ['move'],
-    renderDragPreview(items) {
-      return (
-        <div style={{background: 'blue', color: 'white', padding: '4px'}}>{items.length} items</div>
-      );
-    },
-    shouldAcceptItemDrop: (target) => {
-      if (args.shouldAcceptItemDrop === 'folders') {
-        let item = treeData.getItem(target.key);
-        return item?.value?.childItems?.length > 0;
-      }
-      return true;
-    },
-    [args.dropFunction]: (e: DroppableCollectionReorderEvent) => {
-      console.log(`moving [${[...e.keys].join(',')}] ${e.target.dropPosition} ${e.target.key}`);
-      try {
-        if (e.target.dropPosition === 'before') {
-          treeData.moveBefore(e.target.key, e.keys);
-        } else if (e.target.dropPosition === 'after') {
-          treeData.moveAfter(e.target.key, e.keys);
-        } else if (e.target.dropPosition === 'on') {
-          let targetNode = treeData.getItem(e.target.key);
-          if (targetNode) {
-            let targetIndex = targetNode.children ? targetNode.children.length : 0;
-            let keyArray = Array.from(e.keys);
-            for (let i = 0; i < keyArray.length; i++) {
-              treeData.move(keyArray[i], e.target.key, targetIndex + i);
-            }
-          } else {
-            console.error('Target node not found for drop on:', e.target.key);
-          }
-        }
-      } catch (error) {
-        console.error(error);
-      }
-    }
-  });
-
-  return (
-    <Tree dragAndDropHooks={dragAndDropHooks} {...args} className={styles.tree} aria-label="Tree with drag and drop" items={treeData.items}>
-      {(item: any) => (
-        <DynamicTreeItem id={item.key} childItems={item.children ?? []} textValue={item.value.name} supportsDragging>
-          {item.value.name}
-        </DynamicTreeItem>
-      )}
-    </Tree>
-  );
-}
-
-function SecondTree(args) {
-  let treeData = useTreeData<any>({
-    initialItems: [],
-    getKey: item => item.id,
-    getChildren: item => item.childItems
-  });
-
-  let processIncomingItems = async (e) => {
-    return await Promise.all(e.items.filter(isTextDropItem).map(async item => {
-      let parsed = JSON.parse(await item.getText('tree-item'));
-      let convertItem = item => ({
-        ...item,
-        id: Math.random().toString(36),
-        childItems: item.childItems?.map(convertItem)
-      });
-      return convertItem(parsed);
-    }));
-  };
-
-  let getItems = (keys) => [...keys].map(key => {
-    let item = treeData.getItem(key)!;
-
-    let serializeItem = (nodeItem) => ({
-      ...nodeItem.value,
-      childItems: nodeItem.children ? [...nodeItem.children].map(serializeItem) : []
-    });
-
-    return {
-      'text/plain': item.value.name,
-      'tree-item': JSON.stringify(serializeItem(item))
-    };
-  });
-
-  let onInsert = async (e)  => {
-    let items = await processIncomingItems(e);
-    if (e.target.dropPosition === 'before') {
-      treeData.insertBefore(e.target.key, ...items);
-    } else if (e.target.dropPosition === 'after') {
-      treeData.insertAfter(e.target.key, ...items);
-    }
-  };
-
-  let {dragAndDropHooks} = useDragAndDrop({
-    getItems, // Enable dragging FROM this tree
-    getAllowedDropOperations: () => ['move'],
-    acceptedDragTypes: ['tree-item'],
-    onInsert: args.shouldAllowInsert ? onInsert : undefined,
-    async onItemDrop(e) {
-      let items = await processIncomingItems(e);
-      treeData.insert(e.target.key, 0, ...items);
-    },
-    async onRootDrop(e) {
-      let items = await processIncomingItems(e);
-      treeData.insert(null, 0, ...items);
-    },
-    shouldAcceptItemDrop: (target) => {
-      if (args.shouldAcceptItemDrop === 'folders') {
-        let item = treeData.getItem(target.key);
-        return item?.value?.childItems?.length > 0;
-      }
-      return true;
-    },
-    [args.dropFunction]: (e: DroppableCollectionReorderEvent) => {
-      console.log(`moving [${[...e.keys].join(',')}] ${e.target.dropPosition} ${e.target.key} in SecondTree`);
-      try {
-        if (e.target.dropPosition === 'before') {
-          treeData.moveBefore(e.target.key, e.keys);
-        } else if (e.target.dropPosition === 'after') {
-          treeData.moveAfter(e.target.key, e.keys);
-        } else if (e.target.dropPosition === 'on') {
-          let targetNode = treeData.getItem(e.target.key);
-          if (targetNode) {
-            let targetIndex = targetNode.children ? targetNode.children.length : 0;
-            let keyArray = Array.from(e.keys);
-            for (let i = 0; i < keyArray.length; i++) {
-              treeData.move(keyArray[i], e.target.key, targetIndex + i);
-            }
-          } else {
-            console.error('Target node not found for drop on:', e.target.key);
-          }
-        }
-      } catch (error) {
-        console.error(error);
-      }
-    }
-  });
-
-  return (
-    <Tree
-      dragAndDropHooks={dragAndDropHooks}
-      {...args}
-      className={styles.tree}
-      aria-label="Tree with drag and drop"
-      items={treeData.items}
-      renderEmptyState={() => 'Drop items here'}>
-      {(item: any) => (
-        <DynamicTreeItem id={item.key} childItems={item.children ?? []} textValue={item.value.name} supportsDragging>
-          {item.value.name}
-        </DynamicTreeItem>
-      )}
-    </Tree>
-  );
-}
-
-export const TreeWithDragAndDrop = {
-  ...TreeExampleDynamic,
-  render: function TreeDndExample(args) {
-    return (
-      <div style={{display: 'flex', gap: 12, flexWrap: 'wrap'}}>
-        <TreeDragAndDropExample {...args} />
-        <SecondTree {...args} />
-      </div>
-    );
-  },
-  args: {
-    dropFunction: 'onMove',
-    shouldAcceptItemDrop: 'all',
-    shouldAllowInsert: true,
-    ...TreeExampleDynamic.args
-  },
-  argTypes: {
-    dropFunction: {
-      control: 'radio',
-      options: ['onMove', 'onReorder']
-    },
-    shouldAcceptItemDrop: {
-      control: 'radio',
-      options: ['all', 'folders']
-    },
-    ...TreeExampleDynamic.argTypes
-  }
-};
-
-<<<<<<< HEAD
 let projects: {id: string, value: string}[] = [];
 let projectsLevel3: {id: string, value: string}[] = [];
 let documents: {id: string, value: string}[] = [];
@@ -1171,7 +965,212 @@
     </DynamicTreeItem>
   );
 }} */}
-=======
+
+function TreeDragAndDropExample(args) {
+  let treeData = useTreeData<any>({
+    initialItems: rows,
+    getKey: item => item.id,
+    getChildren: item => item.childItems
+  });
+
+  let getItems = (keys) => [...keys].map(key => {
+    let item = treeData.getItem(key)!;
+
+    let serializeItem = (nodeItem) => ({
+      ...nodeItem.value,
+      childItems: nodeItem.children ? [...nodeItem.children].map(serializeItem) : []
+    });
+
+    return {
+      'text/plain': item.value.name,
+      'tree-item': JSON.stringify(serializeItem(item))
+    };
+  });
+
+  let {dragAndDropHooks} = useDragAndDrop({
+    getItems,
+    getAllowedDropOperations: () => ['move'],
+    renderDragPreview(items) {
+      return (
+        <div style={{background: 'blue', color: 'white', padding: '4px'}}>{items.length} items</div>
+      );
+    },
+    shouldAcceptItemDrop: (target) => {
+      if (args.shouldAcceptItemDrop === 'folders') {
+        let item = treeData.getItem(target.key);
+        return item?.value?.childItems?.length > 0;
+      }
+      return true;
+    },
+    [args.dropFunction]: (e: DroppableCollectionReorderEvent) => {
+      console.log(`moving [${[...e.keys].join(',')}] ${e.target.dropPosition} ${e.target.key}`);
+      try {
+        if (e.target.dropPosition === 'before') {
+          treeData.moveBefore(e.target.key, e.keys);
+        } else if (e.target.dropPosition === 'after') {
+          treeData.moveAfter(e.target.key, e.keys);
+        } else if (e.target.dropPosition === 'on') {
+          let targetNode = treeData.getItem(e.target.key);
+          if (targetNode) {
+            let targetIndex = targetNode.children ? targetNode.children.length : 0;
+            let keyArray = Array.from(e.keys);
+            for (let i = 0; i < keyArray.length; i++) {
+              treeData.move(keyArray[i], e.target.key, targetIndex + i);
+            }
+          } else {
+            console.error('Target node not found for drop on:', e.target.key);
+          }
+        }
+      } catch (error) {
+        console.error(error);
+      }
+    }
+  });
+
+  return (
+    <Tree dragAndDropHooks={dragAndDropHooks} {...args} className={styles.tree} aria-label="Tree with drag and drop" items={treeData.items}>
+      {(item: any) => (
+        <DynamicTreeItem id={item.key} childItems={item.children ?? []} textValue={item.value.name} supportsDragging>
+          {item.value.name}
+        </DynamicTreeItem>
+      )}
+    </Tree>
+  );
+}
+
+function SecondTree(args) {
+  let treeData = useTreeData<any>({
+    initialItems: [],
+    getKey: item => item.id,
+    getChildren: item => item.childItems
+  });
+
+  let processIncomingItems = async (e) => {
+    return await Promise.all(e.items.filter(isTextDropItem).map(async item => {
+      let parsed = JSON.parse(await item.getText('tree-item'));
+      let convertItem = item => ({
+        ...item,
+        id: Math.random().toString(36),
+        childItems: item.childItems?.map(convertItem)
+      });
+      return convertItem(parsed);
+    }));
+  };
+
+  let getItems = (keys) => [...keys].map(key => {
+    let item = treeData.getItem(key)!;
+
+    let serializeItem = (nodeItem) => ({
+      ...nodeItem.value,
+      childItems: nodeItem.children ? [...nodeItem.children].map(serializeItem) : []
+    });
+
+    return {
+      'text/plain': item.value.name,
+      'tree-item': JSON.stringify(serializeItem(item))
+    };
+  });
+
+  let onInsert = async (e)  => {
+    let items = await processIncomingItems(e);
+    if (e.target.dropPosition === 'before') {
+      treeData.insertBefore(e.target.key, ...items);
+    } else if (e.target.dropPosition === 'after') {
+      treeData.insertAfter(e.target.key, ...items);
+    }
+  };
+
+  let {dragAndDropHooks} = useDragAndDrop({
+    getItems, // Enable dragging FROM this tree
+    getAllowedDropOperations: () => ['move'],
+    acceptedDragTypes: ['tree-item'],
+    onInsert: args.shouldAllowInsert ? onInsert : undefined,
+    async onItemDrop(e) {
+      let items = await processIncomingItems(e);
+      treeData.insert(e.target.key, 0, ...items);
+    },
+    async onRootDrop(e) {
+      let items = await processIncomingItems(e);
+      treeData.insert(null, 0, ...items);
+    },
+    shouldAcceptItemDrop: (target) => {
+      if (args.shouldAcceptItemDrop === 'folders') {
+        let item = treeData.getItem(target.key);
+        return item?.value?.childItems?.length > 0;
+      }
+      return true;
+    },
+    [args.dropFunction]: (e: DroppableCollectionReorderEvent) => {
+      console.log(`moving [${[...e.keys].join(',')}] ${e.target.dropPosition} ${e.target.key} in SecondTree`);
+      try {
+        if (e.target.dropPosition === 'before') {
+          treeData.moveBefore(e.target.key, e.keys);
+        } else if (e.target.dropPosition === 'after') {
+          treeData.moveAfter(e.target.key, e.keys);
+        } else if (e.target.dropPosition === 'on') {
+          let targetNode = treeData.getItem(e.target.key);
+          if (targetNode) {
+            let targetIndex = targetNode.children ? targetNode.children.length : 0;
+            let keyArray = Array.from(e.keys);
+            for (let i = 0; i < keyArray.length; i++) {
+              treeData.move(keyArray[i], e.target.key, targetIndex + i);
+            }
+          } else {
+            console.error('Target node not found for drop on:', e.target.key);
+          }
+        }
+      } catch (error) {
+        console.error(error);
+      }
+    }
+  });
+
+  return (
+    <Tree
+      dragAndDropHooks={dragAndDropHooks}
+      {...args}
+      className={styles.tree}
+      aria-label="Tree with drag and drop"
+      items={treeData.items}
+      renderEmptyState={() => 'Drop items here'}>
+      {(item: any) => (
+        <DynamicTreeItem id={item.key} childItems={item.children ?? []} textValue={item.value.name} supportsDragging>
+          {item.value.name}
+        </DynamicTreeItem>
+      )}
+    </Tree>
+  );
+}
+
+export const TreeWithDragAndDrop = {
+  ...TreeExampleDynamic,
+  render: function TreeDndExample(args) {
+    return (
+      <div style={{display: 'flex', gap: 12, flexWrap: 'wrap'}}>
+        <TreeDragAndDropExample {...args} />
+        <SecondTree {...args} />
+      </div>
+    );
+  },
+  args: {
+    dropFunction: 'onMove',
+    shouldAcceptItemDrop: 'all',
+    shouldAllowInsert: true,
+    ...TreeExampleDynamic.args
+  },
+  argTypes: {
+    dropFunction: {
+      control: 'radio',
+      options: ['onMove', 'onReorder']
+    },
+    shouldAcceptItemDrop: {
+      control: 'radio',
+      options: ['all', 'folders']
+    },
+    ...TreeExampleDynamic.argTypes
+  }
+};
+
 function TreeDragAndDropVirtualizedRender(args) {
   return (
     <div style={{display: 'flex', gap: 12, flexWrap: 'wrap'}}>
@@ -1189,5 +1188,4 @@
   ...TreeWithDragAndDrop,
   render: TreeDragAndDropVirtualizedRender,
   name: 'Tree with drag and drop (virtualized)'
-};
->>>>>>> 51f46e09
+};