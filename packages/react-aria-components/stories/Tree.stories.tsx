/*
 * Copyright 2024 Adobe. All rights reserved.
 * This file is licensed to you under the Apache License, Version 2.0 (the "License");
 * you may not use this file except in compliance with the License. You may obtain a copy
 * of the License at http://www.apache.org/licenses/LICENSE-2.0
 *
 * Unless required by applicable law or agreed to in writing, software distributed under
 * the License is distributed on an "AS IS" BASIS, WITHOUT WARRANTIES OR REPRESENTATIONS
 * OF ANY KIND, either express or implied. See the License for the specific language
 * governing permissions and limitations under the License.
 */

import {action} from '@storybook/addon-actions';
import {Button, Checkbox, CheckboxProps, Collection, DroppableCollectionReorderEvent, isTextDropItem, Key, ListLayout, Menu, MenuTrigger, Popover, Text, Tree, TreeItem, TreeItemContent, TreeItemProps, TreeProps, useDragAndDrop, Virtualizer} from 'react-aria-components';
import {classNames} from '@react-spectrum/utils';
import {MyMenuItem} from './utils';
import React, {ReactNode, useCallback, useState} from 'react';
import styles from '../example/index.css';
import {UNSTABLE_TreeLoadingSentinel} from '../src/Tree';
import {useAsyncList, useListData, useTreeData} from '@react-stately/data';

export default {
  title: 'React Aria Components'
};

interface StaticTreeItemProps extends TreeItemProps {
  title?: string,
  children: ReactNode
}

interface MyCheckboxProps extends CheckboxProps {
  children?: ReactNode
}

function MyCheckbox({children, ...props}: MyCheckboxProps) {
  return (
    <Checkbox {...props}>
      {({isIndeterminate}) => (
        <>
          <div className="checkbox">
            <svg viewBox="0 0 18 18" aria-hidden="true">
              {isIndeterminate
                ? <rect x={1} y={7.5} width={15} height={3} />
                : <polyline points="1 9 7 14 15 4" />}
            </svg>
          </div>
          {children}
        </>
      )}
    </Checkbox>
  );
}

const StaticTreeItem = (props: StaticTreeItemProps) => {
  return (
    <TreeItem
      {...props}
      className={({isFocused, isSelected, isHovered, isFocusVisible}) => classNames(styles, 'tree-item', {
        focused: isFocused,
        'focus-visible': isFocusVisible,
        selected: isSelected,
        hovered: isHovered
      })}>
      <TreeItemContent>
        {({isExpanded, hasChildItems, level, selectionMode, selectionBehavior}) => (
          <>
            {selectionMode !== 'none' && selectionBehavior === 'toggle' && (
              <MyCheckbox slot="selection" />
            )}
            <div
              className={classNames(styles, 'content-wrapper')}
              style={{marginInlineStart: `${(!hasChildItems ? 20 : 0) + (level - 1) * 15}px`}}>
              {hasChildItems && (
                <Button className={styles.chevron} slot="chevron">
                  <div style={{transform: `rotate(${isExpanded ? 90 : 0}deg)`, width: '16px', height: '16px'}}>
                    <svg viewBox="0 0 24 24" style={{width: '16px', height: '16px'}}>
                      <path d="m8.25 4.5 7.5 7.5-7.5 7.5" />
                    </svg>
                  </div>
                </Button>
                )}
              <Text className={styles.title}>{props.title || props.children}</Text>
              <Button className={styles.button} aria-label="Info" onPress={action('Info press')}>ⓘ</Button>
              <MenuTrigger>
                <Button aria-label="Menu">☰</Button>
                <Popover>
                  <Menu className={styles.menu} onAction={action('menu action')}>
                    <MyMenuItem>Foo</MyMenuItem>
                    <MyMenuItem>Bar</MyMenuItem>
                    <MyMenuItem>Baz</MyMenuItem>
                  </Menu>
                </Popover>
              </MenuTrigger>
            </div>
          </>
        )}
      </TreeItemContent>
      {props.title && props.children}
    </TreeItem>
  );
};

const TreeExampleStaticRender = (args) => (
  <Tree className={styles.tree} {...args} disabledKeys={['projects']} aria-label="test static tree" onExpandedChange={action('onExpandedChange')} onSelectionChange={action('onSelectionChange')}>
    <StaticTreeItem id="Photos" textValue="Photos">Photos</StaticTreeItem>
    <StaticTreeItem id="projects" textValue="Projects" title="Projects">
      <StaticTreeItem id="projects-1" textValue="Projects-1" title="Projects-1">
        <StaticTreeItem id="projects-1A" textValue="Projects-1A">
          Projects-1A
        </StaticTreeItem>
      </StaticTreeItem>
      <StaticTreeItem id="projects-2" textValue="Projects-2">
        Projects-2
      </StaticTreeItem>
      <StaticTreeItem id="projects-3" textValue="Projects-3">
        Projects-3
      </StaticTreeItem>
    </StaticTreeItem>
    <TreeItem
      id="reports"
      textValue="Reports"
      className={({isFocused, isSelected, isHovered, isFocusVisible}) => classNames(styles, 'tree-item', {
        focused: isFocused,
        'focus-visible': isFocusVisible,
        selected: isSelected,
        hovered: isHovered
      })}>
      <TreeItemContent>
        Reports
      </TreeItemContent>
    </TreeItem>
    <TreeItem
      id="Tests"
      textValue="Tests"
      className={({isFocused, isSelected, isHovered, isFocusVisible}) => classNames(styles, 'tree-item', {
        focused: isFocused,
        'focus-visible': isFocusVisible,
        selected: isSelected,
        hovered: isHovered
      })}>
      <TreeItemContent>
        {({isFocused}) => (
          <Text>{`${isFocused} Tests`}</Text>
        )}
      </TreeItemContent>
    </TreeItem>
  </Tree>
);

export const TreeExampleStatic = {
  render: TreeExampleStaticRender,
  args: {
    selectionMode: 'none',
    selectionBehavior: 'toggle',
    disabledBehavior: 'selection',
    disallowClearAll: false
  },
  argTypes: {
    selectionMode: {
      control: 'radio',
      options: ['none', 'single', 'multiple']
    },
    selectionBehavior: {
      control: 'radio',
      options: ['toggle', 'replace']
    },
    disabledBehavior: {
      control: 'radio',
      options: ['selection', 'all']
    }
  },
  parameters: {
    description: {
      data: 'Note that the last two items are just to test bare minimum TreeItem and thus dont have the checkbox or any of the other contents that the other items have. The last item tests the isFocused renderProp'
    }
  }
};

let rows = [
  {id: 'projects', name: 'Projects', childItems: [
    {id: 'project-1', name: 'Project 1'},
    {id: 'project-2', name: 'Project 2', childItems: [
      {id: 'project-2A', name: 'Project 2A'},
      {id: 'project-2B', name: 'Project 2B'},
      {id: 'project-2C', name: 'Project 2C'}
    ]},
    {id: 'project-3', name: 'Project 3'},
    {id: 'project-4', name: 'Project 4'},
    {id: 'project-5', name: 'Project 5', childItems: [
      {id: 'project-5A', name: 'Project 5A'},
      {id: 'project-5B', name: 'Project 5B'},
      {id: 'project-5C', name: 'Project 5C'}
    ]}
  ]},
  {id: 'reports', name: 'Reports', childItems: [
    {id: 'reports-1', name: 'Reports 1', childItems: [
      {id: 'reports-1A', name: 'Reports 1A', childItems: [
        {id: 'reports-1AB', name: 'Reports 1AB', childItems: [
          {id: 'reports-1ABC', name: 'Reports 1ABC'}
        ]}
      ]},
      {id: 'reports-1B', name: 'Reports 1B'},
      {id: 'reports-1C', name: 'Reports 1C'}
    ]},
    {id: 'reports-2', name: 'Reports 2'}
  ]}
];

const MyTreeLoader = (props) => {
  let {omitChildren} = props;
  return (
<<<<<<< HEAD
    <UNSTABLE_TreeLoadingSentinel {...props}>
=======
    <UNSTABLE_TreeLoadingIndicator
      className={({isFocused, isFocusVisible}) => classNames(styles, 'tree-loader', {
        focused: isFocused,
        'focus-visible': isFocusVisible
      })}>      
>>>>>>> ca2d8975
      {({level}) => {
        if (omitChildren) {
          return;
        }

        let message = `Level ${level} loading spinner`;
        if (level === 1) {
          message = 'Load more spinner';
        }
        return (
          <span style={{marginInlineStart: `${(level > 1 ? 25 : 0) + (level - 1) * 15}px`}}>
            {message}
          </span>
        );
      }}
    </UNSTABLE_TreeLoadingSentinel>
  );
};

interface DynamicTreeItemProps extends TreeItemProps<object> {
  children: ReactNode,
  childItems?: Iterable<object>,
  isLoading?: boolean,
  onLoadMore?: () => void,
  renderLoader?: (id: Key | undefined) => boolean,
  supportsDragging?: boolean,
  isLastInRoot?: boolean
}

const DynamicTreeItem = (props: DynamicTreeItemProps) => {
  let {childItems, renderLoader, supportsDragging} = props;

  return (
    <>
      <TreeItem
        {...props}
        className={({isFocused, isSelected, isHovered, isFocusVisible, isDropTarget}) => classNames(styles, 'tree-item', {
          focused: isFocused,
          'focus-visible': isFocusVisible,
          selected: isSelected,
          hovered: isHovered,
          'drop-target': isDropTarget
        })}>
        <TreeItemContent>
          {({isExpanded, hasChildItems, level, selectionBehavior, selectionMode}) => (
            <>
              {selectionMode !== 'none' && selectionBehavior === 'toggle' && (
                <MyCheckbox slot="selection" />
              )}
              <div className={styles['content-wrapper']} style={{marginInlineStart: `${(!hasChildItems ? 20 : 0) + (level - 1) * 15}px`}}>
                {hasChildItems && (
                <Button className={styles.chevron} slot="chevron">
                  <div style={{transform: `rotate(${isExpanded ? 90 : 0}deg)`, width: '16px', height: '16px'}}>
                    <svg viewBox="0 0 24 24" style={{width: '16px', height: '16px'}}>
                      <path d="m8.25 4.5 7.5 7.5-7.5 7.5" />
                    </svg>
                  </div>
                </Button>
                )}
                {supportsDragging && <Button slot="drag">≡</Button>}
                <Text>{props.children}</Text>
                <Button className={styles.button} aria-label="Info" onPress={action('Info press')}>ⓘ</Button>
                <MenuTrigger>
                  <Button aria-label="Menu">☰</Button>
                  <Popover>
                    <Menu className={styles.menu} onAction={action('menu action')}>
                      <MyMenuItem>Foo</MyMenuItem>
                      <MyMenuItem>Bar</MyMenuItem>
                      <MyMenuItem>Baz</MyMenuItem>
                    </Menu>
                  </Popover>
                </MenuTrigger>
              </div>
            </>
          )}
        </TreeItemContent>
        <Collection items={childItems}>
          {(item: any) => (
            <DynamicTreeItem supportsDragging={supportsDragging} renderLoader={renderLoader} isLoading={props.isLoading} id={item.key ?? item.name} childItems={item.children} textValue={item.name ?? item.value.name} href={props.href}>
              {item.name ?? item.value.name}
            </DynamicTreeItem>
          )}
        </Collection>
        {renderLoader?.(props.id) && <MyTreeLoader isLoading={props.isLoading} onLoadMore={props.onLoadMore} /> }
      </TreeItem>
      {props.isLastInRoot && <MyTreeLoader isLoading={props.isLoading} onLoadMore={props.onLoadMore} /> }
    </>
  );
};

let defaultExpandedKeys = new Set(['projects', 'project-2', 'project-5', 'reports', 'reports-1', 'reports-1A', 'reports-1AB']);

const TreeExampleDynamicRender = (args: TreeProps<unknown>) => {
  let treeData = useTreeData<any>({
    initialItems: rows,
    getKey: item => item.id,
    getChildren: item => item.childItems
  });

  return (
    <Tree {...args} defaultExpandedKeys={defaultExpandedKeys} disabledKeys={['reports-1AB']} className={styles.tree} aria-label="test dynamic tree" items={treeData.items} onExpandedChange={action('onExpandedChange')} onSelectionChange={action('onSelectionChange')}>
      {(item) => (
        <DynamicTreeItem id={item.key} childItems={item.children ?? []} textValue={item.value.name}>
          {item.value.name}
        </DynamicTreeItem>
      )}
    </Tree>
  );
};

export const TreeExampleDynamic = {
  ...TreeExampleStatic,
  render: TreeExampleDynamicRender,
  parameters: null
};

export const WithActions = {
  ...TreeExampleDynamic,
  args: {
    onAction: action('onAction'),
    ...TreeExampleDynamic.args
  },
  name: 'Tree with actions'
};

const WithLinksRender = (args: TreeProps<unknown>) => {
  let treeData = useTreeData<any>({
    initialItems: rows,
    getKey: item => item.id,
    getChildren: item => item.childItems
  });
  return (
    <Tree {...args} defaultExpandedKeys={defaultExpandedKeys} className={styles.tree} aria-label="test dynamic tree" items={treeData.items} onExpandedChange={action('onExpandedChange')} onSelectionChange={action('onSelectionChange')}>
      {(item) => (
        <DynamicTreeItem href="https://adobe.com/" childItems={item.children ?? []} textValue={item.value.name}>
          {item.value.name}
        </DynamicTreeItem>
    )}
    </Tree>
  );
};

export const WithLinks = {
  ...TreeExampleDynamic,
  render: WithLinksRender,
  name: 'Tree with links',
  parameters: {
    description: {
      data: 'every tree item should link to adobe.com'
    }
  }
};

function renderEmptyLoader({isLoading}) {
  return isLoading ? 'Root level loading spinner' : 'Nothing in tree';
}

const EmptyTreeStatic = (args: {isLoading: boolean}) => (
  <Tree
    {...args}
    className={styles.tree}
    aria-label="test empty static tree"
    renderEmptyState={() => renderEmptyLoader({isLoading: args.isLoading})}>
    <Collection items={[]} dependencies={[args.isLoading]}>
      {(item: any) => (
        <DynamicTreeItem renderLoader={(id) => id === 'project-2'} isLoading={args.isLoading} id={item.id} childItems={item.childItems} textValue={item.name}>
          {item.name}
        </DynamicTreeItem>
      )}
    </Collection>
  </Tree>
);

export const EmptyTreeStaticStory = {
  render: EmptyTreeStatic,
  args: {
    isLoading: false
  },
  name: 'Empty/Loading Tree rendered with TreeLoader collection element'
};

function LoadingStoryDepOnCollection(args) {
  let treeData = useTreeData<any>({
    initialItems: rows,
    getKey: item => item.id,
    getChildren: item => item.childItems
  });

  return (
    <Tree {...args} defaultExpandedKeys={defaultExpandedKeys} disabledKeys={['reports-1AB']} className={styles.tree} aria-label="test dynamic tree" onExpandedChange={action('onExpandedChange')} onSelectionChange={action('onSelectionChange')}>
      <Collection items={treeData.items} dependencies={[args.isLoading]}>
        {(item) => (
          <DynamicTreeItem renderLoader={(id) => id === 'project-2'} isLoading={args.isLoading} id={item.key} childItems={item.children ?? []} textValue={item.value.name}>
            {item.value.name}
          </DynamicTreeItem>
        )}
      </Collection>
      <MyTreeLoader isLoading={args.isLoading} />
    </Tree>
  );
}

export const LoadingStoryDepOnCollectionStory = {
  render: LoadingStoryDepOnCollection,
  args: {
    isLoading: false
  },
  name: 'Loading, static root loader and dynamic rows',
  parameters: {
    description: {
      data: 'Test that Level 3 loading spinner and the root level load spinner appear when toggling isLoading in the controls'
    }
  }
};

function LoadingStoryDepOnTop(args: TreeProps<unknown> & {isLoading: boolean}) {
  let treeData = useTreeData<any>({
    initialItems: rows,
    getKey: item => item.id,
    getChildren: item => item.childItems
  });

  return (
    <Tree {...args} dependencies={[args.isLoading]} items={treeData.items} defaultExpandedKeys={defaultExpandedKeys} disabledKeys={['reports-1AB']} className={styles.tree} aria-label="test dynamic tree" onExpandedChange={action('onExpandedChange')} onSelectionChange={action('onSelectionChange')}>
      {(item) => (
        <DynamicTreeItem isLastInRoot={item.key === 'reports'} renderLoader={(id) => (id === 'root' || id === 'project-2')} isLoading={args.isLoading} id={item.key} childItems={item.children ?? []} textValue={item.value.name}>
          {item.value.name}
        </DynamicTreeItem>
      )}
    </Tree>
  );
}

export const LoadingStoryDepOnTopStory = {
  render: LoadingStoryDepOnTop,
  args: {
    isLoading: false
  },
  name: 'Loading, dynamic rows, root loader rendered dynamically as well',
  parameters: {
    description: {
      data: 'Test that Level 3 loading spinner and the root level load spinner appear when toggling isLoading in the controls'
    }
  }
};

function ExpandButton(props) {
  let {isLoading, isExpanded} = props;
  let contents;
  if (!isLoading) {
    contents = isExpanded ? '⏷' : '⏵';
  } else {
    contents = '↻';
  }

  return (
    <Button slot="chevron">
      {contents}
    </Button>
  );
}

const DynamicTreeItemWithButtonLoader = (props: DynamicTreeItemProps) => {
  let {childItems, renderLoader, isLoading} = props;

  return (
    <>
      <TreeItem
        {...props}
        className={({isFocused, isSelected, isHovered, isFocusVisible}) => classNames(styles, 'tree-item', {
          focused: isFocused,
          'focus-visible': isFocusVisible,
          selected: isSelected,
          hovered: isHovered
        })}>
        <TreeItemContent>
          {({isExpanded, hasChildItems, level, selectionBehavior, selectionMode}) => (
            <>
              {selectionMode !== 'none' && selectionBehavior === 'toggle' && (
                <MyCheckbox slot="selection" />
              )}
              <div className={styles['content-wrapper']} style={{marginInlineStart: `${(!hasChildItems ? 20 : 0) + (level - 1) * 15}px`}}>
                {hasChildItems && <ExpandButton isLoading={isLoading && renderLoader && renderLoader(props.id)} isExpanded={isExpanded} />}
                <Text>{props.children}</Text>
                <Button className={styles.button} aria-label="Info" onPress={action('Info press')}>ⓘ</Button>
                <MenuTrigger>
                  <Button aria-label="Menu">☰</Button>
                  <Popover>
                    <Menu className={styles.menu} onAction={action('menu action')}>
                      <MyMenuItem>Foo</MyMenuItem>
                      <MyMenuItem>Bar</MyMenuItem>
                      <MyMenuItem>Baz</MyMenuItem>
                    </Menu>
                  </Popover>
                </MenuTrigger>
              </div>
            </>
          )}
        </TreeItemContent>
        <Collection items={childItems}>
          {(item: any) => (
            <DynamicTreeItemWithButtonLoader renderLoader={renderLoader} isLoading={props.isLoading} id={item.key} childItems={item.children} textValue={item.value.name} href={props.href}>
              {item.value.name}
            </DynamicTreeItemWithButtonLoader>
          )}
        </Collection>
      </TreeItem>
      {renderLoader?.(props.id) && <MyTreeLoader isLoading={isLoading} omitChildren /> }
    </>
  );
};

function ButtonLoadingIndicator(args: TreeProps<unknown> & {isLoading: boolean}) {
  let treeData = useTreeData<any>({
    initialItems: rows,
    getKey: item => item.id,
    getChildren: item => item.childItems
  });
  return (
    <Tree {...args} dependencies={[args.isLoading]} items={treeData.items} defaultExpandedKeys={defaultExpandedKeys} disabledKeys={['reports-1AB']} className={styles.tree} aria-label="test dynamic tree" onExpandedChange={action('onExpandedChange')} onSelectionChange={action('onSelectionChange')}>
      {(item) => (
        <DynamicTreeItemWithButtonLoader renderLoader={(id) => (id === 'project-2' || id === 'project-5')} isLoading={args.isLoading} id={item.key} childItems={item.children ?? []} textValue={item.value.name}>
          {item.value.name}
        </DynamicTreeItemWithButtonLoader>
      )}
    </Tree>
  );
}

export const ButtonLoadingIndicatorStory = {
  render: ButtonLoadingIndicator,
  args: {
    isLoading: false
  },
  name: 'Loading, dynamic rows, spinner renders in button',
  parameters: {
    description: {
      data: 'Test that the expand icon for Project 2 and 5 change to spinner icons when isLoading is toggled on via controls'
    }
  }
};
function VirtualizedTreeRender(args) {
  return (
    <Virtualizer layout={ListLayout} layoutOptions={{rowHeight: 30}}>
      <TreeExampleDynamicRender {...args} />
    </Virtualizer>
  );
}

export const VirtualizedTree = {
  ...TreeExampleDynamic,
  render: VirtualizedTreeRender
};

function TreeDragAndDropExample(args) {
  let treeData = useTreeData<any>({
    initialItems: rows,
    getKey: item => item.id,
    getChildren: item => item.childItems
  });

  let getItems = (keys) => [...keys].map(key => {
    let item = treeData.getItem(key)!;
    return {
      'text/plain': item.value.name,
      'tree-item': JSON.stringify(item.value)
    };
  });

  let {dragAndDropHooks} = useDragAndDrop({
    getItems,
    getAllowedDropOperations: () => ['move'],
    shouldAcceptItemDrop: (target) => {
      if (args.shouldAcceptItemDrop === 'folders') {
        let item = treeData.getItem(target.key);
        return item?.value?.childItems?.length > 0;
      }
      return true;
    },
    [args.dropFunction]: (e: DroppableCollectionReorderEvent) => {
      console.log(`moving [${[...e.keys].join(',')}] ${e.target.dropPosition} ${e.target.key}`);
      try {
        if (e.target.dropPosition === 'before') {
          treeData.moveBefore(e.target.key, e.keys);
        } else if (e.target.dropPosition === 'after') {
          treeData.moveAfter(e.target.key, e.keys);
        } else if (e.target.dropPosition === 'on') {
          let targetNode = treeData.getItem(e.target.key);
          if (targetNode) {
            let targetIndex = targetNode.children ? targetNode.children.length : 0;
            let keyArray = Array.from(e.keys);
            for (let i = 0; i < keyArray.length; i++) {
              treeData.move(keyArray[i], e.target.key, targetIndex + i);
            }
          } else {
            console.error('Target node not found for drop on:', e.target.key);
          }
        }
      } catch (error) {
        console.error(error);
      }
    }
  });

  return (
    <Tree dragAndDropHooks={dragAndDropHooks} {...args} className={styles.tree} aria-label="Tree with drag and drop" items={treeData.items}>
      {(item: any) => (
        <DynamicTreeItem id={item.key} childItems={item.children ?? []} textValue={item.value.name} supportsDragging>
          {item.value.name}
        </DynamicTreeItem>
      )}
    </Tree>
  );
}

function SecondTree(args) {
  let treeData = useTreeData<any>({
    initialItems: [],
    getKey: item => item.id,
    getChildren: item => item.childItems
  });

  let getItems = async (e) => {
    return await Promise.all(e.items.filter(isTextDropItem).map(async item => {
      let parsed = JSON.parse(await item.getText('tree-item'));
      let convertItem = item => ({
        ...item,
        id: Math.random().toString(36),
        childItems: item.childItems?.map(convertItem)
      });
      return convertItem(parsed);
    }));
  };

  let {dragAndDropHooks} = useDragAndDrop({
    acceptedDragTypes: ['tree-item'],
    async onInsert(e) {
      let items = await getItems(e);
      if (e.target.dropPosition === 'before') {
        treeData.insertBefore(e.target.key, ...items);
      } else if (e.target.dropPosition === 'after') {
        treeData.insertAfter(e.target.key, ...items);
      }
    },
    async onItemDrop(e) {
      let items = await getItems(e);
      treeData.insert(e.target.key, 0, ...items);
    },
    async onRootDrop(e) {
      let items = await getItems(e);
      treeData.insert(null, 0, ...items);
    }
  });

  return (
    <Tree
      dragAndDropHooks={dragAndDropHooks}
      {...args}
      className={styles.tree}
      aria-label="Tree with drag and drop"
      items={treeData.items}
      renderEmptyState={() => 'Drop items here'}>
      {(item: any) => (
        <DynamicTreeItem id={item.key} childItems={item.children ?? []} textValue={item.value.name} supportsDragging>
          {item.value.name}
        </DynamicTreeItem>
      )}
    </Tree>
  );
}

export const TreeWithDragAndDrop = {
  ...TreeExampleDynamic,
  render: function TreeDndExample(args) {
    return (
      <div style={{display: 'flex', gap: 12, flexWrap: 'wrap'}}>
        <TreeDragAndDropExample {...args} />
        <SecondTree {...args} />
      </div>
    );
  },
  args: {
    dropFunction: 'onMove',
    shouldAcceptItemDrop: 'all',
    ...TreeExampleDynamic.args
  },
  argTypes: {
    dropFunction: {
      control: 'radio',
      options: ['onMove', 'onReorder']
    },
    shouldAcceptItemDrop: {
      control: 'radio',
      options: ['all', 'folders']
    },
    ...TreeExampleDynamic.argTypes
  }
};

let projects: {id: string, value: string}[] = [];
let projectsLevel3: {id: string, value: string}[] = [];
let documents: {id: string, value: string}[] = [];
for (let i = 0; i < 10; i++) {
  projects.push({id: `projects-${i}`, value: `Projects-${i}`});
  projectsLevel3.push({id: `project-1-${i}`, value: `Projects-1-${i}`});
  documents.push({id: `document-${i}`, value: `Document-${i}`});
}
let root = [
  {id: 'photos-1', value: 'Photos 1'},
  {id: 'photos-2', value: 'Photos 2'},
  {id: 'projects', value: 'Projects'},
  {id: 'photos-3', value: 'Photos 3'},
  {id: 'photos-4', value: 'Photos 4'},
  {id: 'documents', value: 'Documents'},
  {id: 'photos-5', value: 'Photos 5'},
  {id: 'photos-6', value: 'Photos 6'}
];

function MultiLoaderTreeMockAsync(args) {
  let rootData = useListData({
    initialItems: root
  });

  let projectsData = useListData({
    initialItems: projects
  });

  let projects3Data = useListData({
    initialItems: projectsLevel3
  });

  let documentsData = useListData({
    initialItems: documents
  });

  let [isRootLoading, setRootLoading] = useState(false);
  let [isProjectsLoading, setProjectsLoading] = useState(false);
  let [isProjectsLevel3Loading, setProjects3Loading] = useState(false);
  let [isDocumentsLoading, setDocumentsLoading] = useState(false);

  let onRootLoadMore = useCallback(() => {
    if (!isRootLoading) {
      action('root loading')();
      setRootLoading(true);
      setTimeout(() => {
        let dataToAppend: {id: string, value: string}[] = [];
        let rootLength = rootData.items.length - 1;
        for (let i = 0; i < 5; i++) {
          dataToAppend.push({id: `photos-${i + rootLength}`, value: `Photos-${i + rootLength}`});
        }
        rootData.append(...dataToAppend);
        setRootLoading(false);
      }, args.delay);
    }
  }, [isRootLoading, rootData, args.delay]);

  let onProjectsLoadMore = useCallback(() => {
    if (!isProjectsLoading) {
      action('projects loading')();
      setProjectsLoading(true);
      setTimeout(() => {
        let dataToAppend: {id: string, value: string}[] = [];
        let projectsLength = projectsData.items.length;
        for (let i = 0; i < 5; i++) {
          dataToAppend.push({id: `projects-${i + projectsLength}`, value: `Projects-${i + projectsLength}`});
        }
        projectsData.append(...dataToAppend);
        setProjectsLoading(false);
      }, args.delay);
    }
  }, [isProjectsLoading, projectsData, args.delay]);

  let onProjectsLevel3LoadMore = useCallback(() => {
    if (!isProjectsLevel3Loading) {
      action('projects level 3 loading')();
      setProjects3Loading(true);
      setTimeout(() => {
        let dataToAppend: {id: string, value: string}[] = [];
        let projects3Length = projects3Data.items.length;
        for (let i = 0; i < 5; i++) {
          dataToAppend.push({id: `project-1-${i + projects3Length}`, value: `Project-1-${i + projects3Length}`});
        }
        projects3Data.append(...dataToAppend);
        setProjects3Loading(false);
      }, args.delay);
    }
  }, [isProjectsLevel3Loading, projects3Data, args.delay]);

  let onDocumentsLoadMore = useCallback(() => {
    if (!isDocumentsLoading) {
      action('documents loading')();
      setDocumentsLoading(true);
      setTimeout(() => {
        let dataToAppend: {id: string, value: string}[] = [];
        let documentsLength = documentsData.items.length;
        for (let i = 0; i < 5; i++) {
          dataToAppend.push({id: `document-${i + documentsLength}`, value: `Document-${i + documentsLength}`});
        }
        documentsData.append(...dataToAppend);
        setDocumentsLoading(false);
      }, args.delay);
    }
  }, [isDocumentsLoading, documentsData, args.delay]);

  return (
    <Virtualizer layout={ListLayout} layoutOptions={{rowHeight: 30}}>
      <Tree
        aria-label="multi loader tree"
        className={styles.tree}>
        {/* TODO: wonder if there is something we can do to ensure that these depenedcies are provided, need to dig to make sure if there is an alternative */}
        {/* NOTE: important to provide dependencies here, otherwise the nested level doesn't perform loading updates properly */}
        <Collection items={rootData.items} dependencies={[isProjectsLoading, isDocumentsLoading, isProjectsLevel3Loading]}>
          {(item: any) => {
            if (item.id === 'projects') {
              return (
                <StaticTreeItem id="projects" textValue="Projects" title="Projects">

                  <Collection items={projectsData.items}>
                    {(item: any) => {
                      return item.id !== 'projects-1' ?
                        (
                          <StaticTreeItem id={item.id} textValue={item.value}>
                            {item.value}
                          </StaticTreeItem>
                        ) : (
                          <StaticTreeItem id="projects-1" textValue="Projects-1" title="Projects-1">
                            <Collection items={projects3Data.items}>
                              {(item: any) => (
                                <StaticTreeItem id={item.id} textValue={item.value}>
                                  {item.value}
                                </StaticTreeItem>
                              )}
                            </Collection>
                            <MyTreeLoader isLoading={isProjectsLevel3Loading} onLoadMore={onProjectsLevel3LoadMore} />
                          </StaticTreeItem>
                        );
                    }
                  }
                  </Collection>
                  <MyTreeLoader isLoading={isProjectsLoading} onLoadMore={onProjectsLoadMore} />
                </StaticTreeItem>
              );
            } else if (item.id === 'documents') {
              return (
                <StaticTreeItem id="documents" textValue="Documents" title="Documents">
                  <Collection items={documentsData.items}>
                    {(item: any) => (
                      <StaticTreeItem id={item.id} textValue={item.value}>
                        {item.value}
                      </StaticTreeItem>
                    )}
                  </Collection>
                  <MyTreeLoader isLoading={isDocumentsLoading} onLoadMore={onDocumentsLoadMore} />
                </StaticTreeItem>
              );
            } else {
              return (
                <StaticTreeItem id={item.id} textValue={item.value}>{item.value}</StaticTreeItem>
              );
            }
          }}
        </Collection>
        <MyTreeLoader isLoading={isRootLoading} onLoadMore={onRootLoadMore} />
      </Tree>
    </Virtualizer>
  );
}

export const VirtualizedTreeMultiLoaderMockAsync = {
  render: MultiLoaderTreeMockAsync,
  args: {
    delay: 2000
  }
};

interface Character {
  name: string,
  height: number,
  mass: number,
  birth_year: number
}

function MultiLoaderTreeUseAsyncList(args) {
  let root = [
    {id: 'photos-1', name: 'Photos 1'},
    {id: 'photos-2', name: 'Photos 2'},
    {id: 'photos-3', name: 'Photos 3'},
    {id: 'photos-4', name: 'Photos 4'},
    {id: 'starwars', name: 'Star Wars'},
    {id: 'photos-5', name: 'Photos 5'},
    {id: 'photos-6', name: 'Photos 6'}
  ];

  let rootData = useListData({
    initialItems: root
  });

  let starWarsList = useAsyncList<Character>({
    async load({signal, cursor, filterText}) {
      if (cursor) {
        cursor = cursor.replace(/^http:\/\//i, 'https://');
      }

      action('starwars loading')();
      await new Promise(resolve => setTimeout(resolve, args.delay));
      let res = await fetch(cursor || `https://swapi.py4e.com/api/people/?search=${filterText}`, {signal});
      let json = await res.json();

      return {
        items: json.results,
        cursor: json.next
      };
    }
  });

  let [isRootLoading, setRootLoading] = useState(false);
  let onRootLoadMore = useCallback(() => {
    if (!isRootLoading) {
      action('root loading')();
      setRootLoading(true);
      setTimeout(() => {
        let dataToAppend: {id: string, name: string}[] = [];
        let rootLength = rootData.items.length;
        for (let i = 0; i < 5; i++) {
          dataToAppend.push({id: `photos-${i + rootLength}`, name: `Photos-${i + rootLength}`});
        }
        rootData.append(...dataToAppend);
        setRootLoading(false);
      }, args.delay);
    }
  }, [isRootLoading, rootData, args.delay]);

  return (
    <Virtualizer layout={ListLayout} layoutOptions={{rowHeight: 30}}>
      <Tree
        aria-label="multi loader tree"
        className={styles.tree}>
        <Collection items={rootData.items} dependencies={[starWarsList.isLoading]}>
          {(item: any) => (
            <DynamicTreeItem
              renderLoader={(id) => id === 'starwars'}
              isLoading={item.id === 'starwars' ? starWarsList.isLoading : undefined}
              onLoadMore={item.id === 'starwars' ? starWarsList.loadMore : undefined}
              id={item.id}
              childItems={item.id === 'starwars' ? starWarsList.items : []}
              textValue={item.name}>
              {item.name}
            </DynamicTreeItem>
          )}
        </Collection>
        <MyTreeLoader isLoading={isRootLoading} onLoadMore={onRootLoadMore} />
      </Tree>
    </Virtualizer>
  );
}

export const VirtualizedTreeMultiLoaderUseAsyncList = {
  render: MultiLoaderTreeUseAsyncList,
  args: {
    delay: 2000
  }
};

// TODO: A fully dynamic render case like below seems to have problems with dupe keys for some reason
// Either way it feels more ergonomic to use Collection and place your loading sentinel after it anyways
{/* <Tree
items={rootData.items}
aria-label="multi loader tree"
className={styles.tree}
dependencies={[isRootLoading]}>
{(item) => {
  return (
    <DynamicTreeItem
      isLastInRoot={item.id === rootData.items.at(-1)!.id}
      renderLoader={(id) => id === 'starwars'}
      isLoading={item.id === 'starwars' ? starWarsList.isLoading : isRootLoading}
      onLoadMore={item.id === 'starwars' ? starWarsList.loadMore : onRootLoadMore}
      id={item.id}
      childItems={item.id === 'starwars' ? starWarsList.items : []}
      textValue={item.name}>
      {item.name}
    </DynamicTreeItem>
  );
}} */}<|MERGE_RESOLUTION|>--- conflicted
+++ resolved
@@ -209,15 +209,12 @@
 const MyTreeLoader = (props) => {
   let {omitChildren} = props;
   return (
-<<<<<<< HEAD
-    <UNSTABLE_TreeLoadingSentinel {...props}>
-=======
-    <UNSTABLE_TreeLoadingIndicator
+    <UNSTABLE_TreeLoadingSentinel
       className={({isFocused, isFocusVisible}) => classNames(styles, 'tree-loader', {
         focused: isFocused,
         'focus-visible': isFocusVisible
-      })}>      
->>>>>>> ca2d8975
+      })}
+      {...props}>
       {({level}) => {
         if (omitChildren) {
           return;
