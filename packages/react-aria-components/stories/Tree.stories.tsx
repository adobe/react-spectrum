/*
 * Copyright 2024 Adobe. All rights reserved.
 * This file is licensed to you under the Apache License, Version 2.0 (the "License");
 * you may not use this file except in compliance with the License. You may obtain a copy
 * of the License at http://www.apache.org/licenses/LICENSE-2.0
 *
 * Unless required by applicable law or agreed to in writing, software distributed under
 * the License is distributed on an "AS IS" BASIS, WITHOUT WARRANTIES OR REPRESENTATIONS
 * OF ANY KIND, either express or implied. See the License for the specific language
 * governing permissions and limitations under the License.
 */

import {action} from '@storybook/addon-actions';
import {Button, Checkbox, CheckboxProps, Collection, DroppableCollectionReorderEvent, isTextDropItem, Key, ListLayout, Menu, MenuTrigger, Popover, Text, Tree, TreeItem, TreeItemContent, TreeItemProps, TreeProps, useDragAndDrop, Virtualizer} from 'react-aria-components';
import {classNames} from '@react-spectrum/utils';
import {Meta, StoryFn, StoryObj} from '@storybook/react';
import {MyMenuItem} from './utils';
<<<<<<< HEAD
import React, {JSX, ReactNode} from 'react';
=======
import React, {ReactNode, useCallback, useState} from 'react';
>>>>>>> 94f05757
import styles from '../example/index.css';
import {TreeLoadMoreItem} from '../src/Tree';
import {useAsyncList, useListData, useTreeData} from '@react-stately/data';

export default {
  title: 'React Aria Components/Tree',
  component: Tree
} as Meta<typeof Tree>;

export type TreeStory = StoryFn<typeof Tree>;

interface StaticTreeItemProps extends TreeItemProps {
  title?: string,
  children: ReactNode
}

interface MyCheckboxProps extends CheckboxProps {
  children?: ReactNode
}

function MyCheckbox({children, ...props}: MyCheckboxProps) {
  return (
    <Checkbox {...props}>
      {({isIndeterminate}) => (
        <>
          <div className="checkbox">
            <svg viewBox="0 0 18 18" aria-hidden="true">
              {isIndeterminate
                ? <rect x={1} y={7.5} width={15} height={3} />
                : <polyline points="1 9 7 14 15 4" />}
            </svg>
          </div>
          {children}
        </>
      )}
    </Checkbox>
  );
}

const StaticTreeItem = (props: StaticTreeItemProps) => {
  return (
    <TreeItem
      {...props}
      className={({isFocused, isSelected, isHovered, isFocusVisible}) => classNames(styles, 'tree-item', {
        focused: isFocused,
        'focus-visible': isFocusVisible,
        selected: isSelected,
        hovered: isHovered
      })}>
      <TreeItemContent>
        {({isExpanded, hasChildItems, level, selectionMode, selectionBehavior}) => (
          <>
            {selectionMode !== 'none' && selectionBehavior === 'toggle' && (
              <MyCheckbox slot="selection" />
            )}
            <div
              className={classNames(styles, 'content-wrapper')}
              style={{marginInlineStart: `${(!hasChildItems ? 20 : 0) + (level - 1) * 15}px`}}>
              {hasChildItems && (
                <Button className={styles.chevron} slot="chevron">
                  <div style={{transform: `rotate(${isExpanded ? 90 : 0}deg)`, width: '16px', height: '16px'}}>
                    <svg viewBox="0 0 24 24" style={{width: '16px', height: '16px'}}>
                      <path d="m8.25 4.5 7.5 7.5-7.5 7.5" />
                    </svg>
                  </div>
                </Button>
                )}
              <Text className={styles.title}>{props.title || props.children}</Text>
              <Button className={styles.button} aria-label="Info" onPress={action('Info press')}>ⓘ</Button>
              <MenuTrigger>
                <Button aria-label="Menu">☰</Button>
                <Popover>
                  <Menu className={styles.menu} onAction={action('menu action')}>
                    <MyMenuItem>Foo</MyMenuItem>
                    <MyMenuItem>Bar</MyMenuItem>
                    <MyMenuItem>Baz</MyMenuItem>
                  </Menu>
                </Popover>
              </MenuTrigger>
            </div>
          </>
        )}
      </TreeItemContent>
      {props.title && props.children}
    </TreeItem>
  );
};

const StaticTreeItemNoActions = (props: StaticTreeItemProps) => {
  return (
    <TreeItem
      {...props}
      className={({isFocused, isSelected, isHovered, isFocusVisible}) => classNames(styles, 'tree-item', {
        focused: isFocused,
        'focus-visible': isFocusVisible,
        selected: isSelected,
        hovered: isHovered
      })}>
      <TreeItemContent>
        {({isExpanded, hasChildItems, level, selectionMode, selectionBehavior}) => (
          <>
            {selectionMode !== 'none' && selectionBehavior === 'toggle' && (
              <MyCheckbox slot="selection" />
            )}
            <div
              className={classNames(styles, 'content-wrapper')}
              style={{marginInlineStart: `${(!hasChildItems ? 20 : 0) + (level - 1) * 15}px`}}>
              {hasChildItems && (
                <Button className={styles.chevron} slot="chevron">
                  <div style={{transform: `rotate(${isExpanded ? 90 : 0}deg)`, width: '16px', height: '16px'}}>
                    <svg viewBox="0 0 24 24" style={{width: '16px', height: '16px'}}>
                      <path d="m8.25 4.5 7.5 7.5-7.5 7.5" />
                    </svg>
                  </div>
                </Button>
                )}
              <Text className={styles.title}>{props.title || props.children}</Text>
            </div>
          </>
        )}
      </TreeItemContent>
      {props.title && props.children}
    </TreeItem>
  );
};

const TreeExampleStaticRender = <T extends object>(args: TreeProps<T>): JSX.Element => (
  <Tree className={styles.tree} {...args} disabledKeys={['projects']} aria-label="test static tree" onExpandedChange={action('onExpandedChange')} onSelectionChange={action('onSelectionChange')}>
    <StaticTreeItem id="Photos" textValue="Photos">Photos</StaticTreeItem>
    <StaticTreeItem id="projects" textValue="Projects" title="Projects">
      <StaticTreeItem id="projects-1" textValue="Projects-1" title="Projects-1">
        <StaticTreeItem id="projects-1A" textValue="Projects-1A">
          Projects-1A
        </StaticTreeItem>
      </StaticTreeItem>
      <StaticTreeItem id="projects-2" textValue="Projects-2">
        Projects-2
      </StaticTreeItem>
      <StaticTreeItem id="projects-3" textValue="Projects-3">
        Projects-3
      </StaticTreeItem>
    </StaticTreeItem>
    <TreeItem
      id="reports"
      textValue="Reports"
      className={({isFocused, isSelected, isHovered, isFocusVisible}) => classNames(styles, 'tree-item', {
        focused: isFocused,
        'focus-visible': isFocusVisible,
        selected: isSelected,
        hovered: isHovered
      })}>
      <TreeItemContent>
        Reports
      </TreeItemContent>
    </TreeItem>
    <TreeItem
      id="Tests"
      textValue="Tests"
      className={({isFocused, isSelected, isHovered, isFocusVisible}) => classNames(styles, 'tree-item', {
        focused: isFocused,
        'focus-visible': isFocusVisible,
        selected: isSelected,
        hovered: isHovered
      })}>
      <TreeItemContent>
        {({isFocused}) => (
          <Text>{`${isFocused} Tests`}</Text>
        )}
      </TreeItemContent>
    </TreeItem>
  </Tree>
);

const TreeExampleStaticNoActionsRender = <T extends object>(args: TreeProps<T>): JSX.Element => (
  <Tree className={styles.tree} {...args} disabledKeys={['projects']} aria-label="test static tree" onExpandedChange={action('onExpandedChange')} onSelectionChange={action('onSelectionChange')}>
    <StaticTreeItemNoActions id="Photos" textValue="Photos">Photos</StaticTreeItemNoActions>
    <StaticTreeItemNoActions id="projects" textValue="Projects" title="Projects">
      <StaticTreeItemNoActions id="projects-1" textValue="Projects-1" title="Projects-1">
        <StaticTreeItemNoActions id="projects-1A" textValue="Projects-1A">
          Projects-1A
        </StaticTreeItemNoActions>
      </StaticTreeItemNoActions>
      <StaticTreeItemNoActions id="projects-2" textValue="Projects-2">
        Projects-2
      </StaticTreeItemNoActions>
      <StaticTreeItemNoActions id="projects-3" textValue="Projects-3">
        Projects-3
      </StaticTreeItemNoActions>
    </StaticTreeItemNoActions>
    <StaticTreeItemNoActions
      id="reports"
      textValue="Reports"
      className={({isFocused, isSelected, isHovered, isFocusVisible}) => classNames(styles, 'tree-item', {
        focused: isFocused,
        'focus-visible': isFocusVisible,
        selected: isSelected,
        hovered: isHovered
      })}>
      <TreeItemContent>
        Reports
      </TreeItemContent>
    </StaticTreeItemNoActions>
    <StaticTreeItemNoActions
      id="Tests"
      textValue="Tests"
      className={({isFocused, isSelected, isHovered, isFocusVisible}) => classNames(styles, 'tree-item', {
        focused: isFocused,
        'focus-visible': isFocusVisible,
        selected: isSelected,
        hovered: isHovered
      })}>
      <TreeItemContent>
        {({isFocused}) => (
          <Text>{`${isFocused} Tests`}</Text>
        )}
      </TreeItemContent>
    </StaticTreeItemNoActions>
  </Tree>
);

export const TreeExampleStatic: StoryObj<typeof TreeExampleStaticRender> = {
  render: (args) => <TreeExampleStaticRender {...args} />,
  args: {
    selectionMode: 'none',
    selectionBehavior: 'toggle',
    disabledBehavior: 'selection'
  },
  argTypes: {
    selectionMode: {
      control: 'radio',
      options: ['none', 'single', 'multiple']
    },
    selectionBehavior: {
      control: 'radio',
      options: ['toggle', 'replace']
    },
    disabledBehavior: {
      control: 'radio',
      options: ['selection', 'all']
    }
  },
  parameters: {
    description: {
      data: 'Note that the last two items are just to test bare minimum TreeItem and thus dont have the checkbox or any of the other contents that the other items have. The last item tests the isFocused renderProp'
    }
  }
};

export const TreeExampleStaticNoActions: StoryObj<typeof TreeExampleStaticNoActionsRender> = {
  render: (args) => <TreeExampleStaticNoActionsRender {...args} />,
  args: {
    selectionMode: 'none',
    selectionBehavior: 'toggle',
    disabledBehavior: 'selection'
  },
  argTypes: {
    selectionMode: {
      control: 'radio',
      options: ['none', 'single', 'multiple']
    },
    selectionBehavior: {
      control: 'radio',
      options: ['toggle', 'replace']
    },
    disabledBehavior: {
      control: 'radio',
      options: ['selection', 'all']
    }
  },
  parameters: {
    description: {
      data: 'Note that the last two items are just to test bare minimum TreeItem and thus dont have the checkbox or any of the other contents that the other items have. The last item tests the isFocused renderProp. This story specifically tests tab behaviour when there are no additional actions in the tree.'
    }
  }
};

let rows = [
  {id: 'projects', name: 'Projects', childItems: [
    {id: 'project-1', name: 'Project 1'},
    {id: 'project-2', name: 'Project 2', childItems: [
      {id: 'project-2A', name: 'Project 2A'},
      {id: 'project-2B', name: 'Project 2B'},
      {id: 'project-2C', name: 'Project 2C'}
    ]},
    {id: 'project-3', name: 'Project 3'},
    {id: 'project-4', name: 'Project 4'},
    {id: 'project-5', name: 'Project 5', childItems: [
      {id: 'project-5A', name: 'Project 5A'},
      {id: 'project-5B', name: 'Project 5B'},
      {id: 'project-5C', name: 'Project 5C'}
    ]}
  ]},
  {id: 'reports', name: 'Reports', childItems: [
    {id: 'reports-1', name: 'Reports 1', childItems: [
      {id: 'reports-1A', name: 'Reports 1A', childItems: [
        {id: 'reports-1AB', name: 'Reports 1AB', childItems: [
          {id: 'reports-1ABC', name: 'Reports 1ABC'}
        ]}
      ]},
      {id: 'reports-1B', name: 'Reports 1B'},
      {id: 'reports-1C', name: 'Reports 1C'}
    ]},
    {id: 'reports-2', name: 'Reports 2'}
  ]}
];

const MyTreeLoader = (props) => {
  let {omitChildren} = props;
  return (
    <TreeLoadMoreItem
      className={classNames(styles, 'tree-loader')}
      {...props}>
      {({level}) => {
        if (omitChildren) {
          return;
        }

        let message = `Level ${level} loading spinner`;
        if (level === 1) {
          message = 'Load more spinner';
        }
        return (
          <span style={{marginInlineStart: `${(level > 1 ? 25 : 0) + (level - 1) * 15}px`}}>
            {message}
          </span>
        );
      }}
    </TreeLoadMoreItem>
  );
};

interface DynamicTreeItemProps extends TreeItemProps<object> {
  children: ReactNode,
  childItems?: Iterable<object>,
  isLoading?: boolean,
  onLoadMore?: () => void,
  renderLoader?: (id: Key | undefined) => boolean,
  supportsDragging?: boolean,
  isLastInRoot?: boolean
}

const DynamicTreeItem = (props: DynamicTreeItemProps) => {
  let {childItems, renderLoader, supportsDragging} = props;

  return (
    <>
      <TreeItem
        {...props}
        className={({isFocused, isSelected, isHovered, isFocusVisible, isDropTarget}) => classNames(styles, 'tree-item', {
          focused: isFocused,
          'focus-visible': isFocusVisible,
          selected: isSelected,
          hovered: isHovered,
          'drop-target': isDropTarget
        })}>
        <TreeItemContent>
          {({isExpanded, hasChildItems, level, selectionBehavior, selectionMode}) => (
            <>
              {selectionMode !== 'none' && selectionBehavior === 'toggle' && (
                <MyCheckbox slot="selection" />
              )}
              <div className={styles['content-wrapper']} style={{marginInlineStart: `${(!hasChildItems ? 20 : 0) + (level - 1) * 15}px`}}>
                {hasChildItems && (
                <Button className={styles.chevron} slot="chevron">
                  <div style={{transform: `rotate(${isExpanded ? 90 : 0}deg)`, width: '16px', height: '16px'}}>
                    <svg viewBox="0 0 24 24" style={{width: '16px', height: '16px'}}>
                      <path d="m8.25 4.5 7.5 7.5-7.5 7.5" />
                    </svg>
                  </div>
                </Button>
                )}
                {supportsDragging && <Button slot="drag">≡</Button>}
                <Text>{props.children}</Text>
                <Button className={styles.button} aria-label="Info" onPress={action('Info press')}>ⓘ</Button>
                <MenuTrigger>
                  <Button aria-label="Menu">☰</Button>
                  <Popover>
                    <Menu className={styles.menu} onAction={action('menu action')}>
                      <MyMenuItem>Foo</MyMenuItem>
                      <MyMenuItem>Bar</MyMenuItem>
                      <MyMenuItem>Baz</MyMenuItem>
                    </Menu>
                  </Popover>
                </MenuTrigger>
              </div>
            </>
          )}
        </TreeItemContent>
        <Collection items={childItems}>
          {(item: any) => (
            <DynamicTreeItem supportsDragging={supportsDragging} renderLoader={renderLoader} isLoading={props.isLoading} id={item.key ?? item.name} childItems={item.children} textValue={item.name ?? item.value.name} href={props.href}>
              {item.name ?? item.value.name}
            </DynamicTreeItem>
          )}
        </Collection>
        {renderLoader?.(props.id) && <MyTreeLoader isLoading={props.isLoading} onLoadMore={props.onLoadMore} /> }
      </TreeItem>
      {props.isLastInRoot && <MyTreeLoader isLoading={props.isLoading} onLoadMore={props.onLoadMore} /> }
    </>
  );
};

let defaultExpandedKeys = new Set(['projects', 'project-2', 'project-5', 'reports', 'reports-1', 'reports-1A', 'reports-1AB']);

const TreeExampleDynamicRender = <T extends object>(args: TreeProps<T>): JSX.Element => {
  let treeData = useTreeData<any>({
    initialItems: rows,
    getKey: item => item.id,
    getChildren: item => item.childItems
  });

  return (
    <Tree {...args} defaultExpandedKeys={defaultExpandedKeys} disabledKeys={['reports-1AB']} className={styles.tree} aria-label="test dynamic tree" items={treeData.items} onExpandedChange={action('onExpandedChange')} onSelectionChange={action('onSelectionChange')}>
      {(item) => (
        <DynamicTreeItem id={item.key} childItems={item.children ?? []} textValue={item.value.name}>
          {item.value.name}
        </DynamicTreeItem>
      )}
    </Tree>
  );
};

export const TreeExampleDynamic: StoryObj<typeof TreeExampleDynamicRender> = {
  ...TreeExampleStatic,
  render: (args) => <TreeExampleDynamicRender {...args} />,
  parameters: undefined
};

export const WithActions: StoryObj<typeof TreeExampleDynamicRender> = {
  ...TreeExampleDynamic,
  args: {
    onAction: action('onAction'),
    ...TreeExampleDynamic.args
  },
  name: 'Tree with actions'
};

const WithLinksRender = <T extends object>(args: TreeProps<T>): JSX.Element => {
  let treeData = useTreeData<any>({
    initialItems: rows,
    getKey: item => item.id,
    getChildren: item => item.childItems
  });
  return (
    <Tree {...args} defaultExpandedKeys={defaultExpandedKeys} className={styles.tree} aria-label="test dynamic tree" items={treeData.items} onExpandedChange={action('onExpandedChange')} onSelectionChange={action('onSelectionChange')}>
      {(item) => (
        <DynamicTreeItem href="https://adobe.com/" childItems={item.children ?? []} textValue={item.value.name}>
          {item.value.name}
        </DynamicTreeItem>
    )}
    </Tree>
  );
};

export const WithLinks: StoryObj<typeof WithLinksRender> = {
  ...TreeExampleDynamic,
  render: (args) => <WithLinksRender {...args} />,
  name: 'Tree with links',
  parameters: {
    description: {
      data: 'every tree item should link to adobe.com'
    }
  }
};

function renderEmptyLoader({isLoading}) {
  return isLoading ? 'Root level loading spinner' : 'Nothing in tree';
}

const EmptyTreeStatic = <T extends object>(args: TreeProps<T> & {isLoading: boolean}): JSX.Element => (
  <Tree
    {...args}
    className={styles.tree}
    aria-label="test empty static tree"
    renderEmptyState={() => renderEmptyLoader({isLoading: args.isLoading})}>
    <Collection items={[]} dependencies={[args.isLoading]}>
      {(item: any) => (
        <DynamicTreeItem renderLoader={(id) => id === 'project-2'} isLoading={args.isLoading} id={item.id} childItems={item.childItems} textValue={item.name}>
          {item.name}
        </DynamicTreeItem>
      )}
    </Collection>
  </Tree>
);

export const EmptyTreeStaticStory: StoryObj<typeof EmptyTreeStatic> = {
  render: (args) => <EmptyTreeStatic {...args} />,
  args: {
    isLoading: false
  },
  name: 'Empty/Loading Tree rendered with TreeLoader collection element'
};

function LoadingStoryDepOnCollection<T extends object>(props: TreeProps<T> & {isLoading: boolean}): JSX.Element {
  let {isLoading, ...args} = props;
  let treeData = useTreeData<any>({
    initialItems: rows,
    getKey: item => item.id,
    getChildren: item => item.childItems
  });

  return (
    <Tree {...args} defaultExpandedKeys={defaultExpandedKeys} disabledKeys={['reports-1AB']} className={styles.tree} aria-label="test dynamic tree" onExpandedChange={action('onExpandedChange')} onSelectionChange={action('onSelectionChange')}>
      <Collection items={treeData.items} dependencies={[isLoading]}>
        {(item) => (
<<<<<<< HEAD
          <DynamicTreeItem renderLoader={(id) => id === 'project-2C'} isLoading={isLoading} id={item.key} childItems={item.children ?? []} textValue={item.value.name}>
=======
          <DynamicTreeItem renderLoader={(id) => id === 'project-2'} isLoading={args.isLoading} id={item.key} childItems={item.children ?? []} textValue={item.value.name}>
>>>>>>> 94f05757
            {item.value.name}
          </DynamicTreeItem>
        )}
      </Collection>
<<<<<<< HEAD
      {isLoading && <MyTreeLoader />}
=======
      <MyTreeLoader isLoading={args.isLoading} />
>>>>>>> 94f05757
    </Tree>
  );
}

export const LoadingStoryDepOnCollectionStory: StoryObj<typeof LoadingStoryDepOnCollection> = {
  render: (args) => <LoadingStoryDepOnCollection {...args} />,
  args: {
    isLoading: false
  },
  name: 'Loading, static root loader and dynamic rows',
  parameters: {
    description: {
      data: 'Test that Level 3 loading spinner and the root level load spinner appear when toggling isLoading in the controls'
    }
  }
};

function LoadingStoryDepOnTop<T extends object>(args: TreeProps<T> & {isLoading: boolean}): JSX.Element {
  let treeData = useTreeData<any>({
    initialItems: rows,
    getKey: item => item.id,
    getChildren: item => item.childItems
  });

  return (
    <Tree {...args} dependencies={[args.isLoading]} items={treeData.items} defaultExpandedKeys={defaultExpandedKeys} disabledKeys={['reports-1AB']} className={styles.tree} aria-label="test dynamic tree" onExpandedChange={action('onExpandedChange')} onSelectionChange={action('onSelectionChange')}>
      {(item) => (
        <DynamicTreeItem isLastInRoot={item.key === 'reports'} renderLoader={(id) => (id === 'root' || id === 'project-2')} isLoading={args.isLoading} id={item.key} childItems={item.children ?? []} textValue={item.value.name}>
          {item.value.name}
        </DynamicTreeItem>
      )}
    </Tree>
  );
}

export const LoadingStoryDepOnTopStory: StoryObj<typeof LoadingStoryDepOnTop> = {
  render: (args) => <LoadingStoryDepOnTop {...args} />,
  args: {
    isLoading: false
  },
  name: 'Loading, dynamic rows, root loader rendered dynamically as well',
  parameters: {
    description: {
      data: 'Test that Level 3 loading spinner and the root level load spinner appear when toggling isLoading in the controls'
    }
  }
};

function ExpandButton(props) {
  let {isLoading, isExpanded} = props;
  let contents;
  if (!isLoading) {
    contents = isExpanded ? '⏷' : '⏵';
  } else {
    contents = '↻';
  }

  return (
    <Button slot="chevron">
      {contents}
    </Button>
  );
}

const DynamicTreeItemWithButtonLoader = (props: DynamicTreeItemProps) => {
  let {childItems, renderLoader, isLoading} = props;

  return (
    <>
      <TreeItem
        {...props}
        className={({isFocused, isSelected, isHovered, isFocusVisible}) => classNames(styles, 'tree-item', {
          focused: isFocused,
          'focus-visible': isFocusVisible,
          selected: isSelected,
          hovered: isHovered
        })}>
        <TreeItemContent>
          {({isExpanded, hasChildItems, level, selectionBehavior, selectionMode}) => (
            <>
              {selectionMode !== 'none' && selectionBehavior === 'toggle' && (
                <MyCheckbox slot="selection" />
              )}
              <div className={styles['content-wrapper']} style={{marginInlineStart: `${(!hasChildItems ? 20 : 0) + (level - 1) * 15}px`}}>
                {hasChildItems && <ExpandButton isLoading={isLoading && renderLoader && renderLoader(props.id)} isExpanded={isExpanded} />}
                <Text>{props.children}</Text>
                <Button className={styles.button} aria-label="Info" onPress={action('Info press')}>ⓘ</Button>
                <MenuTrigger>
                  <Button aria-label="Menu">☰</Button>
                  <Popover>
                    <Menu className={styles.menu} onAction={action('menu action')}>
                      <MyMenuItem>Foo</MyMenuItem>
                      <MyMenuItem>Bar</MyMenuItem>
                      <MyMenuItem>Baz</MyMenuItem>
                    </Menu>
                  </Popover>
                </MenuTrigger>
              </div>
            </>
          )}
        </TreeItemContent>
        <Collection items={childItems}>
          {(item: any) => (
            <DynamicTreeItemWithButtonLoader renderLoader={renderLoader} isLoading={props.isLoading} id={item.key} childItems={item.children} textValue={item.value.name} href={props.href}>
              {item.value.name}
            </DynamicTreeItemWithButtonLoader>
          )}
        </Collection>
      </TreeItem>
      {renderLoader?.(props.id) && <MyTreeLoader isLoading={isLoading} omitChildren /> }
    </>
  );
};

function ButtonLoadingIndicator<T extends object>(args: TreeProps<T> & {isLoading: boolean}): JSX.Element {
  let treeData = useTreeData<any>({
    initialItems: rows,
    getKey: item => item.id,
    getChildren: item => item.childItems
  });
  return (
    <Tree {...args} dependencies={[args.isLoading]} items={treeData.items} defaultExpandedKeys={defaultExpandedKeys} disabledKeys={['reports-1AB']} className={styles.tree} aria-label="test dynamic tree" onExpandedChange={action('onExpandedChange')} onSelectionChange={action('onSelectionChange')}>
      {(item) => (
        <DynamicTreeItemWithButtonLoader renderLoader={(id) => (id === 'project-2' || id === 'project-5')} isLoading={args.isLoading} id={item.key} childItems={item.children ?? []} textValue={item.value.name}>
          {item.value.name}
        </DynamicTreeItemWithButtonLoader>
      )}
    </Tree>
  );
}

export const ButtonLoadingIndicatorStory: StoryObj<typeof ButtonLoadingIndicator> = {
  render: (args) => <ButtonLoadingIndicator {...args} />,
  args: {
    isLoading: false
  },
  name: 'Loading, dynamic rows, spinner renders in button',
  parameters: {
    description: {
      data: 'Test that the expand icon for Project 2 and 5 change to spinner icons when isLoading is toggled on via controls'
    }
  }
};

function VirtualizedTreeRender<T extends object>(args: TreeProps<T>): JSX.Element {
  return (
    <Virtualizer layout={ListLayout} layoutOptions={{rowHeight: 30}}>
      <TreeExampleDynamicRender {...args} />
    </Virtualizer>
  );
}

export const VirtualizedTree: StoryObj<typeof VirtualizedTreeRender> = {
  ...TreeExampleDynamic,
  render: (args) => <VirtualizedTreeRender {...args} />
};

<<<<<<< HEAD
function TreeDragAndDropExample<T extends object>(args: TreeProps<T> & {shouldAcceptItemDrop: 'folders' | 'all', dropFunction: 'onMove' | 'onInsert' | 'onRootDrop', shouldAllowInsert: boolean}): JSX.Element {
=======
let projects: {id: string, value: string}[] = [];
let projectsLevel3: {id: string, value: string}[] = [];
let documents: {id: string, value: string}[] = [];
for (let i = 0; i < 10; i++) {
  projects.push({id: `projects-${i}`, value: `Projects-${i}`});
  projectsLevel3.push({id: `project-1-${i}`, value: `Projects-1-${i}`});
  documents.push({id: `document-${i}`, value: `Document-${i}`});
}
let root = [
  {id: 'photos-1', value: 'Photos 1'},
  {id: 'photos-2', value: 'Photos 2'},
  {id: 'projects', value: 'Projects'},
  {id: 'photos-3', value: 'Photos 3'},
  {id: 'photos-4', value: 'Photos 4'},
  {id: 'documents', value: 'Documents'},
  {id: 'photos-5', value: 'Photos 5'},
  {id: 'photos-6', value: 'Photos 6'}
];

function MultiLoaderTreeMockAsync(args) {
  let rootData = useListData({
    initialItems: root
  });

  let projectsData = useListData({
    initialItems: projects
  });

  let projects3Data = useListData({
    initialItems: projectsLevel3
  });

  let documentsData = useListData({
    initialItems: documents
  });

  let [isRootLoading, setRootLoading] = useState(false);
  let [isProjectsLoading, setProjectsLoading] = useState(false);
  let [isProjectsLevel3Loading, setProjects3Loading] = useState(false);
  let [isDocumentsLoading, setDocumentsLoading] = useState(false);

  let onRootLoadMore = useCallback(() => {
    if (!isRootLoading && rootData.items.length < 30) {
      action('root loading')();
      setRootLoading(true);
      setTimeout(() => {
        let dataToAppend: {id: string, value: string}[] = [];
        let rootLength = rootData.items.length - 1;
        for (let i = 0; i < 5; i++) {
          dataToAppend.push({id: `photos-${i + rootLength}`, value: `Photos-${i + rootLength}`});
        }
        rootData.append(...dataToAppend);
        setRootLoading(false);
      }, args.delay);
    }
  }, [isRootLoading, rootData, args.delay]);

  let onProjectsLoadMore = useCallback(() => {
    if (!isProjectsLoading && projectsData.items.length < 30) {
      action('projects loading')();
      setProjectsLoading(true);
      setTimeout(() => {
        let dataToAppend: {id: string, value: string}[] = [];
        let projectsLength = projectsData.items.length;
        for (let i = 0; i < 5; i++) {
          dataToAppend.push({id: `projects-${i + projectsLength}`, value: `Projects-${i + projectsLength}`});
        }
        projectsData.append(...dataToAppend);
        setProjectsLoading(false);
      }, args.delay);
    }
  }, [isProjectsLoading, projectsData, args.delay]);

  let onProjectsLevel3LoadMore = useCallback(() => {
    if (!isProjectsLevel3Loading && projects3Data.items.length < 30) {
      action('projects level 3 loading')();
      setProjects3Loading(true);
      setTimeout(() => {
        let dataToAppend: {id: string, value: string}[] = [];
        let projects3Length = projects3Data.items.length;
        for (let i = 0; i < 5; i++) {
          dataToAppend.push({id: `project-1-${i + projects3Length}`, value: `Project-1-${i + projects3Length}`});
        }
        projects3Data.append(...dataToAppend);
        setProjects3Loading(false);
      }, args.delay);
    }
  }, [isProjectsLevel3Loading, projects3Data, args.delay]);

  let onDocumentsLoadMore = useCallback(() => {
    if (!isDocumentsLoading && documentsData.items.length < 30) {
      action('documents loading')();
      setDocumentsLoading(true);
      setTimeout(() => {
        let dataToAppend: {id: string, value: string}[] = [];
        let documentsLength = documentsData.items.length;
        for (let i = 0; i < 5; i++) {
          dataToAppend.push({id: `document-${i + documentsLength}`, value: `Document-${i + documentsLength}`});
        }
        documentsData.append(...dataToAppend);
        setDocumentsLoading(false);
      }, args.delay);
    }
  }, [isDocumentsLoading, documentsData, args.delay]);

  return (
    <Virtualizer layout={ListLayout} layoutOptions={{rowHeight: 30}}>
      <Tree
        aria-label="multi loader tree"
        className={styles.tree}>
        {/* TODO: wonder if there is something we can do to ensure that these depenedcies are provided, need to dig to make sure if there is an alternative */}
        {/* NOTE: important to provide dependencies here, otherwise the nested level doesn't perform loading updates properly */}
        <Collection items={rootData.items} dependencies={[isProjectsLoading, isDocumentsLoading, isProjectsLevel3Loading]}>
          {(item: any) => {
            if (item.id === 'projects') {
              return (
                <StaticTreeItem id="projects" textValue="Projects" title="Projects">
                  <Collection items={projectsData.items}>
                    {(item: any) => {
                      return item.id !== 'projects-1' ?
                        (
                          <StaticTreeItem id={item.id} textValue={item.value}>
                            {item.value}
                          </StaticTreeItem>
                        ) : (
                          <StaticTreeItem id="projects-1" textValue="Projects-1" title="Projects-1">
                            <Collection items={projects3Data.items}>
                              {(item: any) => (
                                <StaticTreeItem id={item.id} textValue={item.value}>
                                  {item.value}
                                </StaticTreeItem>
                              )}
                            </Collection>
                            <MyTreeLoader isLoading={isProjectsLevel3Loading} onLoadMore={onProjectsLevel3LoadMore} />
                          </StaticTreeItem>
                        );
                    }
                  }
                  </Collection>
                  <MyTreeLoader isLoading={isProjectsLoading} onLoadMore={onProjectsLoadMore} />
                </StaticTreeItem>
              );
            } else if (item.id === 'documents') {
              return (
                <StaticTreeItem id="documents" textValue="Documents" title="Documents">
                  <Collection items={documentsData.items}>
                    {(item: any) => (
                      <StaticTreeItem id={item.id} textValue={item.value}>
                        {item.value}
                      </StaticTreeItem>
                    )}
                  </Collection>
                  <MyTreeLoader isLoading={isDocumentsLoading} onLoadMore={onDocumentsLoadMore} />
                </StaticTreeItem>
              );
            } else {
              return (
                <StaticTreeItem id={item.id} textValue={item.value}>{item.value}</StaticTreeItem>
              );
            }
          }}
        </Collection>
        <MyTreeLoader isLoading={isRootLoading} onLoadMore={onRootLoadMore} />
      </Tree>
    </Virtualizer>
  );
}

export const VirtualizedTreeMultiLoaderMockAsync = {
  render: MultiLoaderTreeMockAsync,
  args: {
    delay: 2000
  }
};

interface Character {
  name: string,
  height: number,
  mass: number,
  birth_year: number
}

function MultiLoaderTreeUseAsyncList(args) {
  let root = [
    {id: 'photos-1', name: 'Photos 1'},
    {id: 'photos-2', name: 'Photos 2'},
    {id: 'photos-3', name: 'Photos 3'},
    {id: 'photos-4', name: 'Photos 4'},
    {id: 'starwars', name: 'Star Wars'},
    {id: 'photos-5', name: 'Photos 5'},
    {id: 'photos-6', name: 'Photos 6'}
  ];

  let rootData = useListData({
    initialItems: root
  });

  let starWarsList = useAsyncList<Character>({
    async load({signal, cursor, filterText}) {
      if (cursor) {
        cursor = cursor.replace(/^http:\/\//i, 'https://');
      }

      action('starwars loading')();
      await new Promise(resolve => setTimeout(resolve, args.delay));
      let res = await fetch(cursor || `https://swapi.py4e.com/api/people/?search=${filterText}`, {signal});
      let json = await res.json();

      return {
        items: json.results,
        cursor: json.next
      };
    }
  });

  let [isRootLoading, setRootLoading] = useState(false);
  let onRootLoadMore = useCallback(() => {
    if (!isRootLoading) {
      action('root loading')();
      setRootLoading(true);
      setTimeout(() => {
        let dataToAppend: {id: string, name: string}[] = [];
        let rootLength = rootData.items.length;
        for (let i = 0; i < 5; i++) {
          dataToAppend.push({id: `photos-${i + rootLength}`, name: `Photos-${i + rootLength}`});
        }
        rootData.append(...dataToAppend);
        setRootLoading(false);
      }, args.delay);
    }
  }, [isRootLoading, rootData, args.delay]);

  return (
    <Virtualizer layout={ListLayout} layoutOptions={{rowHeight: 30}}>
      <Tree
        aria-label="multi loader tree"
        className={styles.tree}>
        <Collection items={rootData.items} dependencies={[starWarsList.isLoading]}>
          {(item: any) => (
            <DynamicTreeItem
              renderLoader={(id) => id === 'starwars'}
              isLoading={item.id === 'starwars' ? starWarsList.isLoading : undefined}
              onLoadMore={item.id === 'starwars' ? starWarsList.loadMore : undefined}
              id={item.id}
              childItems={item.id === 'starwars' ? starWarsList.items : []}
              textValue={item.name}>
              {item.name}
            </DynamicTreeItem>
          )}
        </Collection>
        <MyTreeLoader isLoading={isRootLoading} onLoadMore={onRootLoadMore} />
      </Tree>
    </Virtualizer>
  );
}

export const VirtualizedTreeMultiLoaderUseAsyncList = {
  render: MultiLoaderTreeUseAsyncList,
  args: {
    delay: 2000
  }
};

// TODO: A fully dynamic render case like below seems to have problems with dupe keys for some reason
// Either way it feels more ergonomic to use Collection and place your loading sentinel after it anyways
{/* <Tree
items={rootData.items}
aria-label="multi loader tree"
className={styles.tree}
dependencies={[isRootLoading]}>
{(item) => {
  return (
    <DynamicTreeItem
      isLastInRoot={item.id === rootData.items.at(-1)!.id}
      renderLoader={(id) => id === 'starwars'}
      isLoading={item.id === 'starwars' ? starWarsList.isLoading : isRootLoading}
      onLoadMore={item.id === 'starwars' ? starWarsList.loadMore : onRootLoadMore}
      id={item.id}
      childItems={item.id === 'starwars' ? starWarsList.items : []}
      textValue={item.name}>
      {item.name}
    </DynamicTreeItem>
  );
}} */}

function TreeDragAndDropExample(args) {
>>>>>>> 94f05757
  let treeData = useTreeData<any>({
    initialItems: rows,
    getKey: item => item.id,
    getChildren: item => item.childItems
  });

  let getItems = (keys) => [...keys].map(key => {
    let item = treeData.getItem(key)!;

    let serializeItem = (nodeItem) => ({
      ...nodeItem.value,
      childItems: nodeItem.children ? [...nodeItem.children].map(serializeItem) : []
    });

    return {
      'text/plain': item.value.name,
      'tree-item': JSON.stringify(serializeItem(item))
    };
  });

  let {dragAndDropHooks} = useDragAndDrop({
    getItems,
    getAllowedDropOperations: () => ['move'],
    renderDragPreview(items) {
      return (
        <div style={{background: 'blue', color: 'white', padding: '4px'}}>{items.length} items</div>
      );
    },
    shouldAcceptItemDrop: (target) => {
      if (args.shouldAcceptItemDrop === 'folders') {
        let item = treeData.getItem(target.key);
        return item?.value?.childItems?.length > 0;
      }
      return true;
    },
    [args.dropFunction]: (e: DroppableCollectionReorderEvent) => {
      console.log(`moving [${[...e.keys].join(',')}] ${e.target.dropPosition} ${e.target.key}`);
      try {
        if (e.target.dropPosition === 'before') {
          treeData.moveBefore(e.target.key, e.keys);
        } else if (e.target.dropPosition === 'after') {
          treeData.moveAfter(e.target.key, e.keys);
        } else if (e.target.dropPosition === 'on') {
          let targetNode = treeData.getItem(e.target.key);
          if (targetNode) {
            let targetIndex = targetNode.children ? targetNode.children.length : 0;
            let keyArray = Array.from(e.keys);
            for (let i = 0; i < keyArray.length; i++) {
              treeData.move(keyArray[i], e.target.key, targetIndex + i);
            }
          } else {
            console.error('Target node not found for drop on:', e.target.key);
          }
        }
      } catch (error) {
        console.error(error);
      }
    }
  });

  return (
    <Tree dragAndDropHooks={dragAndDropHooks} {...args} className={styles.tree} aria-label="Tree with drag and drop" items={treeData.items}>
      {(item: any) => (
        <DynamicTreeItem id={item.key} childItems={item.children ?? []} textValue={item.value.name} supportsDragging>
          {item.value.name}
        </DynamicTreeItem>
      )}
    </Tree>
  );
}

function SecondTree(args) {
  let treeData = useTreeData<any>({
    initialItems: [],
    getKey: item => item.id,
    getChildren: item => item.childItems
  });

  let processIncomingItems = async (e) => {
    return await Promise.all(e.items.filter(isTextDropItem).map(async item => {
      let parsed = JSON.parse(await item.getText('tree-item'));
      let convertItem = item => ({
        ...item,
        id: Math.random().toString(36),
        childItems: item.childItems?.map(convertItem)
      });
      return convertItem(parsed);
    }));
  };

  let getItems = (keys) => [...keys].map(key => {
    let item = treeData.getItem(key)!;

    let serializeItem = (nodeItem) => ({
      ...nodeItem.value,
      childItems: nodeItem.children ? [...nodeItem.children].map(serializeItem) : []
    });

    return {
      'text/plain': item.value.name,
      'tree-item': JSON.stringify(serializeItem(item))
    };
  });

  let onInsert = async (e)  => {
    let items = await processIncomingItems(e);
    if (e.target.dropPosition === 'before') {
      treeData.insertBefore(e.target.key, ...items);
    } else if (e.target.dropPosition === 'after') {
      treeData.insertAfter(e.target.key, ...items);
    }
  };

  let {dragAndDropHooks} = useDragAndDrop({
    getItems, // Enable dragging FROM this tree
    getAllowedDropOperations: () => ['move'],
    acceptedDragTypes: ['tree-item'],
    onInsert: args.shouldAllowInsert ? onInsert : undefined,
    async onItemDrop(e) {
      let items = await processIncomingItems(e);
      treeData.insert(e.target.key, 0, ...items);
    },
    async onRootDrop(e) {
      let items = await processIncomingItems(e);
      treeData.insert(null, 0, ...items);
    },
    shouldAcceptItemDrop: (target) => {
      if (args.shouldAcceptItemDrop === 'folders') {
        let item = treeData.getItem(target.key);
        return item?.value?.childItems?.length > 0;
      }
      return true;
    },
    [args.dropFunction]: (e: DroppableCollectionReorderEvent) => {
      console.log(`moving [${[...e.keys].join(',')}] ${e.target.dropPosition} ${e.target.key} in SecondTree`);
      try {
        if (e.target.dropPosition === 'before') {
          treeData.moveBefore(e.target.key, e.keys);
        } else if (e.target.dropPosition === 'after') {
          treeData.moveAfter(e.target.key, e.keys);
        } else if (e.target.dropPosition === 'on') {
          let targetNode = treeData.getItem(e.target.key);
          if (targetNode) {
            let targetIndex = targetNode.children ? targetNode.children.length : 0;
            let keyArray = Array.from(e.keys);
            for (let i = 0; i < keyArray.length; i++) {
              treeData.move(keyArray[i], e.target.key, targetIndex + i);
            }
          } else {
            console.error('Target node not found for drop on:', e.target.key);
          }
        }
      } catch (error) {
        console.error(error);
      }
    }
  });

  return (
    <Tree
      dragAndDropHooks={dragAndDropHooks}
      {...args}
      className={styles.tree}
      aria-label="Tree with drag and drop"
      items={treeData.items}
      renderEmptyState={() => 'Drop items here'}>
      {(item: any) => (
        <DynamicTreeItem id={item.key} childItems={item.children ?? []} textValue={item.value.name} supportsDragging>
          {item.value.name}
        </DynamicTreeItem>
      )}
    </Tree>
  );
}

export const TreeWithDragAndDrop: StoryObj<typeof TreeDragAndDropExample> = {
  ...TreeExampleDynamic,
  render: (args) => {
    return (
      <div style={{display: 'flex', gap: 12, flexWrap: 'wrap'}}>
        <TreeDragAndDropExample {...args} />
        <SecondTree {...args} />
      </div>
    );
  },
  args: {
    dropFunction: 'onMove',
    shouldAcceptItemDrop: 'all',
    shouldAllowInsert: true,
    ...TreeExampleDynamic.args
  },
  argTypes: {
    dropFunction: {
      control: 'radio',
      options: ['onMove', 'onReorder']
    },
    shouldAcceptItemDrop: {
      control: 'radio',
      options: ['all', 'folders']
    },
    ...TreeExampleDynamic.argTypes
  }
};

function TreeDragAndDropVirtualizedRender(args) {
  return (
    <div style={{display: 'flex', gap: 12, flexWrap: 'wrap'}}>
      <Virtualizer layout={ListLayout} layoutOptions={{rowHeight: 30}}>
        <TreeDragAndDropExample defaultExpandedKeys={['projects', 'reports', 'project-2', 'project-5', 'report-1', 'reports-1', 'reports-1A', 'reports-1AB']} {...args} />
      </Virtualizer>
      <Virtualizer layout={ListLayout} layoutOptions={{rowHeight: 30}}>
        <SecondTree {...args} />
      </Virtualizer>
    </div>
  );
}

export const TreeWithDragAndDropVirtualized = {
  ...TreeWithDragAndDrop,
  render: TreeDragAndDropVirtualizedRender,
  name: 'Tree with drag and drop (virtualized)'
};<|MERGE_RESOLUTION|>--- conflicted
+++ resolved
@@ -15,11 +15,7 @@
 import {classNames} from '@react-spectrum/utils';
 import {Meta, StoryFn, StoryObj} from '@storybook/react';
 import {MyMenuItem} from './utils';
-<<<<<<< HEAD
-import React, {JSX, ReactNode} from 'react';
-=======
 import React, {ReactNode, useCallback, useState} from 'react';
->>>>>>> 94f05757
 import styles from '../example/index.css';
 import {TreeLoadMoreItem} from '../src/Tree';
 import {useAsyncList, useListData, useTreeData} from '@react-stately/data';
@@ -525,20 +521,12 @@
     <Tree {...args} defaultExpandedKeys={defaultExpandedKeys} disabledKeys={['reports-1AB']} className={styles.tree} aria-label="test dynamic tree" onExpandedChange={action('onExpandedChange')} onSelectionChange={action('onSelectionChange')}>
       <Collection items={treeData.items} dependencies={[isLoading]}>
         {(item) => (
-<<<<<<< HEAD
-          <DynamicTreeItem renderLoader={(id) => id === 'project-2C'} isLoading={isLoading} id={item.key} childItems={item.children ?? []} textValue={item.value.name}>
-=======
-          <DynamicTreeItem renderLoader={(id) => id === 'project-2'} isLoading={args.isLoading} id={item.key} childItems={item.children ?? []} textValue={item.value.name}>
->>>>>>> 94f05757
+          <DynamicTreeItem renderLoader={(id) => id === 'project-2'} isLoading={isLoading} id={item.key} childItems={item.children ?? []} textValue={item.value.name}>
             {item.value.name}
           </DynamicTreeItem>
         )}
       </Collection>
-<<<<<<< HEAD
-      {isLoading && <MyTreeLoader />}
-=======
-      <MyTreeLoader isLoading={args.isLoading} />
->>>>>>> 94f05757
+      <MyTreeLoader isLoading={isLoading} />
     </Tree>
   );
 }
@@ -696,9 +684,6 @@
   render: (args) => <VirtualizedTreeRender {...args} />
 };
 
-<<<<<<< HEAD
-function TreeDragAndDropExample<T extends object>(args: TreeProps<T> & {shouldAcceptItemDrop: 'folders' | 'all', dropFunction: 'onMove' | 'onInsert' | 'onRootDrop', shouldAllowInsert: boolean}): JSX.Element {
-=======
 let projects: {id: string, value: string}[] = [];
 let projectsLevel3: {id: string, value: string}[] = [];
 let documents: {id: string, value: string}[] = [];
@@ -984,8 +969,7 @@
   );
 }} */}
 
-function TreeDragAndDropExample(args) {
->>>>>>> 94f05757
+function TreeDragAndDropExample<T extends object>(args: TreeProps<T> & {shouldAcceptItemDrop: 'folders' | 'all', dropFunction: 'onMove' | 'onInsert' | 'onRootDrop', shouldAllowInsert: boolean}): JSX.Element {
   let treeData = useTreeData<any>({
     initialItems: rows,
     getKey: item => item.id,
