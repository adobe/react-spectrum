--- conflicted
+++ resolved
@@ -11,11 +11,7 @@
  */
 
 import {action} from '@storybook/addon-actions';
-<<<<<<< HEAD
-import {Button, Cell, Checkbox, CheckboxProps, Collection, Column, ColumnProps, ColumnResizer, Dialog, DialogTrigger, Heading, Menu, MenuTrigger, Modal, ModalOverlay, Popover, ResizableTableContainer, Row, Table, TableBody, TableHeader, useDragAndDrop} from 'react-aria-components';
-=======
-import {Button, Cell, Checkbox, CheckboxProps, Column, ColumnProps, ColumnResizer, Dialog, DialogTrigger, Heading, Menu, MenuTrigger, Modal, ModalOverlay, Popover, ResizableTableContainer, Row, Table, TableBody, TableHeader, TableLayout, useDragAndDrop, Virtualizer} from 'react-aria-components';
->>>>>>> 2fd87d9f
+import {Button, Cell, Checkbox, CheckboxProps, Collection, Column, ColumnProps, ColumnResizer, Dialog, DialogTrigger, Heading, Menu, MenuTrigger, Modal, ModalOverlay, Popover, ResizableTableContainer, Row, Table, TableBody, TableHeader, TableLayout, useDragAndDrop, Virtualizer} from 'react-aria-components';
 import {isTextDropItem} from 'react-aria';
 import {MyMenuItem} from './utils';
 import React, {useMemo} from 'react';
@@ -398,7 +394,6 @@
   );
 };
 
-<<<<<<< HEAD
 const MyTableLoader = () => {
   return (
     <UNSTABLE_TableLoader>
@@ -529,7 +524,6 @@
   },
   name: 'Empty/Loading Table rendered with TableLoader collection element'
 };
-=======
 export function VirtualizedTable() {
   let items: {id: number, foo: string, bar: string, baz: string}[] = [];
   for (let i = 0; i < 1000; i++) {
@@ -626,5 +620,4 @@
       </Virtualizer>
     </ResizableTableContainer>
   );
-}
->>>>>>> 2fd87d9f
+}