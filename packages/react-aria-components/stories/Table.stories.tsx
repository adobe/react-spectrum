--- conflicted
+++ resolved
@@ -19,11 +19,7 @@
 import {Selection, useAsyncList, useListData} from 'react-stately';
 import styles from '../example/index.css';
 import {TableLoadMoreItem} from '../src/Table';
-<<<<<<< HEAD
-import {useAsyncList, useListData} from 'react-stately';
 import './styles.css';
-=======
->>>>>>> 488bb6b3
 
 export default {
   title: 'React Aria Components/Table',
