/*
 * Copyright 2022 Adobe. All rights reserved.
 * This file is licensed to you under the Apache License, Version 2.0 (the "License");
 * you may not use this file except in compliance with the License. You may obtain a copy
 * of the License at http://www.apache.org/licenses/LICENSE-2.0
 *
 * Unless required by applicable law or agreed to in writing, software distributed under
 * the License is distributed on an "AS IS" BASIS, WITHOUT WARRANTIES OR REPRESENTATIONS
 * OF ANY KIND, either express or implied. See the License for the specific language
 * governing permissions and limitations under the License.
 */

import {Button, Calendar, CalendarCell, CalendarGrid, CalendarStateContext, Heading, RangeCalendar} from 'react-aria-components';
import {Meta, StoryObj} from '@storybook/react';
import React, {useContext} from 'react';

export default {
<<<<<<< HEAD
  title: 'React Aria Components',
  component: Calendar
} as Meta<typeof Calendar>;

export type CalendarStory = StoryObj<typeof Calendar>;

=======
  title: 'React Aria Components/Calendar'
};
>>>>>>> 6d2fe6aa

function Footer() {
  const state = useContext(CalendarStateContext);
  const setValue = state?.setValue;

  return (
    <div>
      <Button
        slot={null}
        className="reset-button"
        onPress={() => {
          // reset value
          setValue?.(null);
        }}>
        Reset value
      </Button>
    </div>
  );
}

export const CalendarExample: CalendarStory = {
  render: () => (
    <Calendar style={{width: 220}}>
      <div style={{display: 'flex', alignItems: 'center'}}>
        <Button slot="previous">&lt;</Button>
        <Heading style={{flex: 1, textAlign: 'center'}} />
        <Button slot="next">&gt;</Button>
      </div>
      <CalendarGrid style={{width: '100%'}}>
        {date => <CalendarCell date={date} style={({isSelected, isOutsideMonth}) => ({display: isOutsideMonth ? 'none' : '', textAlign: 'center', cursor: 'default', background: isSelected ? 'blue' : ''})} />}
      </CalendarGrid>
    </Calendar>
  )
};

export const CalendarResetValue: CalendarStory = {
  render: () => (
    <Calendar style={{width: 220}}>
      <div style={{display: 'flex', alignItems: 'center'}}>
        <Button slot="previous">&lt;</Button>
        <Heading style={{flex: 1, textAlign: 'center'}} />
        <Button slot="next">&gt;</Button>
      </div>
      <CalendarGrid style={{width: '100%'}}>
        {date => <CalendarCell date={date} style={({isSelected, isOutsideMonth}) => ({display: isOutsideMonth ? 'none' : '', textAlign: 'center', cursor: 'default', background: isSelected ? 'blue' : ''})} />}
      </CalendarGrid>
      <Footer />
    </Calendar>
  )
};

export const CalendarMultiMonth: CalendarStory = {
  render: () => (
    <Calendar style={{width: 500}} visibleDuration={{months: 2}}>
      <div style={{display: 'flex', alignItems: 'center'}}>
        <Button slot="previous">&lt;</Button>
        <Heading style={{flex: 1, textAlign: 'center'}} />
        <Button slot="next">&gt;</Button>
      </div>
      <div style={{display: 'flex', gap: 20}}>
        <CalendarGrid style={{flex: 1}}>
          {date => <CalendarCell date={date} style={({isSelected, isOutsideMonth}) => ({opacity: isOutsideMonth ? '0.5' : '', textAlign: 'center', cursor: 'default', background: isSelected && !isOutsideMonth ? 'blue' : ''})} />}
        </CalendarGrid>
        <CalendarGrid style={{flex: 1}} offset={{months: 1}}>
          {date => <CalendarCell date={date} style={({isSelected, isOutsideMonth}) => ({opacity: isOutsideMonth ? '0.5' : '', textAlign: 'center', cursor: 'default', background: isSelected && !isOutsideMonth ? 'blue' : ''})} />}
        </CalendarGrid>
      </div>
    </Calendar>
  )
};

export const RangeCalendarExample: CalendarStory = {
  render: () => (
    <RangeCalendar style={{width: 220}}>
      <div style={{display: 'flex', alignItems: 'center'}}>
        <Button slot="previous">&lt;</Button>
        <Heading style={{flex: 1, textAlign: 'center'}} />
        <Button slot="next">&gt;</Button>
      </div>
      <CalendarGrid style={{width: '100%'}}>
        {date => <CalendarCell date={date} style={({isSelected, isOutsideMonth}) => ({display: isOutsideMonth ? 'none' : '', textAlign: 'center', cursor: 'default', background: isSelected ? 'blue' : ''})} />}
      </CalendarGrid>
    </RangeCalendar>
  )
};<|MERGE_RESOLUTION|>--- conflicted
+++ resolved
@@ -15,17 +15,12 @@
 import React, {useContext} from 'react';
 
 export default {
-<<<<<<< HEAD
-  title: 'React Aria Components',
+  title: 'React Aria Components/Calendar',
   component: Calendar
 } as Meta<typeof Calendar>;
 
 export type CalendarStory = StoryObj<typeof Calendar>;
 
-=======
-  title: 'React Aria Components/Calendar'
-};
->>>>>>> 6d2fe6aa
 
 function Footer() {
   const state = useContext(CalendarStateContext);
