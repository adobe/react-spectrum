/*
 * Copyright 2022 Adobe. All rights reserved.
 * This file is licensed to you under the Apache License, Version 2.0 (the "License");
 * you may not use this file except in compliance with the License. You may obtain a copy
 * of the License at http://www.apache.org/licenses/LICENSE-2.0
 *
 * Unless required by applicable law or agreed to in writing, software distributed under
 * the License is distributed on an "AS IS" BASIS, WITHOUT WARRANTIES OR REPRESENTATIONS
 * OF ANY KIND, either express or implied. See the License for the specific language
 * governing permissions and limitations under the License.
 */

import {action} from '@storybook/addon-actions';
import {Collection, DropIndicator, GridLayout, Header, ListBox, ListBoxItem, ListBoxProps, ListBoxSection, ListLayout, Separator, Text, useDragAndDrop, Virtualizer, WaterfallLayout} from 'react-aria-components';
import {ListBoxLoadMoreItem} from '../';
import {LoadingSpinner, MyListBoxItem} from './utils';
import {Meta, StoryFn, StoryObj} from '@storybook/react';
import React, {JSX} from 'react';
import {Size} from '@react-stately/virtualizer';
import styles from '../example/index.css';
import './styles.css';
import {useAsyncList, useListData} from 'react-stately';

export default {
<<<<<<< HEAD
  title: 'React Aria Components',
  excludeStories: ['MyListBoxLoaderIndicator', 'renderEmptyState']
};
=======
  title: 'React Aria Components/ListBox',
  component: ListBox
} as Meta<typeof ListBox>;

export type ListBoxStory = StoryFn<typeof ListBox>;
export type ListBoxStoryObj = StoryObj<typeof ListBox>;
>>>>>>> c845dead

export const ListBoxExample: ListBoxStory = (args) => (
  <ListBox className={styles.menu} {...args} aria-label="test listbox">
    <MyListBoxItem>Foo</MyListBoxItem>
    <MyListBoxItem>Bar</MyListBoxItem>
    <MyListBoxItem>Baz</MyListBoxItem>
    <MyListBoxItem href="http://google.com">Google</MyListBoxItem>
  </ListBox>
);

ListBoxExample.story = {
  args: {
    selectionMode: 'none',
    selectionBehavior: 'toggle',
    shouldFocusOnHover: false,
    escapeKeyBehavior: 'clearSelection'
  },
  argTypes: {
    selectionMode: {
      control: 'radio',
      options: ['none', 'single', 'multiple']
    },
    selectionBehavior: {
      control: 'radio',
      options: ['toggle', 'replace']
    },
    escapeKeyBehavior: {
      control: 'radio',
      options: ['clearSelection', 'none']
    }
  },
  parameters: {
    description: {
      data: 'Hover styles should have higher specificity than focus style for testing purposes. Hover style should not be applied on keyboard focus even if shouldFocusOnHover is true'
    }
  }
};

// Known accessibility false positive: https://github.com/adobe/react-spectrum/wiki/Known-accessibility-false-positives#listbox
// also has a aXe landmark error, not sure what it means
export const ListBoxSections: ListBoxStory = () => (
  <ListBox className={styles.menu} selectionMode="multiple" selectionBehavior="replace" aria-label="test listbox with section">
    <ListBoxSection className={styles.group}>
      <Header style={{fontSize: '1.2em'}}>Section 1</Header>
      <MyListBoxItem>Foo</MyListBoxItem>
      <MyListBoxItem>Bar</MyListBoxItem>
      <MyListBoxItem>Baz</MyListBoxItem>
    </ListBoxSection>
    <Separator style={{borderTop: '1px solid gray', margin: '2px 5px'}} />
    <ListBoxSection className={styles.group} aria-label="Section 2">
      <MyListBoxItem>Foo</MyListBoxItem>
      <MyListBoxItem>Bar</MyListBoxItem>
      <MyListBoxItem>Baz</MyListBoxItem>
    </ListBoxSection>
  </ListBox>
);

export const ListBoxComplex: ListBoxStory = () => (
  <ListBox className={styles.menu} selectionMode="multiple" selectionBehavior="replace" aria-label="listbox complex">
    <MyListBoxItem>
      <Text slot="label">Item 1</Text>
      <Text slot="description">Description</Text>
    </MyListBoxItem>
    <MyListBoxItem>
      <Text slot="label">Item 2</Text>
      <Text slot="description">Description</Text>
    </MyListBoxItem>
    <MyListBoxItem>
      <Text slot="label">Item 3</Text>
      <Text slot="description">Description</Text>
    </MyListBoxItem>
  </ListBox>
);

interface Album {
  id: number,
  image: string,
  title: string,
  artist: string
}

let albums: Album[] = [
  {
    id: 1,
    image: 'https://images.unsplash.com/photo-1593958812614-2db6a598c71c?ixlib=rb-4.0.3&ixid=M3wxMjA3fDB8MHxzZWFyY2h8Nnx8ZGlzY298ZW58MHx8MHx8fDA%3D&auto=format&fit=crop&w=900&q=60',
    title: 'Euphoric Echoes',
    artist: 'Luna Solstice'
  },
  {
    id: 2,
    image: 'https://images.unsplash.com/photo-1601042879364-f3947d3f9c16?ixlib=rb-4.0.3&ixid=M3wxMjA3fDB8MHxzZWFyY2h8M3x8bmVvbnxlbnwwfHwwfHx8MA%3D%3D&auto=format&fit=crop&w=900&q=60',
    title: 'Neon Dreamscape',
    artist: 'Electra Skyline'
  },
  {
    id: 3,
    image: 'https://images.unsplash.com/photo-1528722828814-77b9b83aafb2?ixlib=rb-4.0.3&ixid=M3wxMjA3fDB8MHxzZWFyY2h8MTF8fHNwYWNlfGVufDB8fDB8fHww&auto=format&fit=crop&w=900&q=60',
    title: 'Cosmic Serenade',
    artist: 'Orion\'s Symphony'
  },
  {
    id: 4,
    image: 'https://images.unsplash.com/photo-1511379938547-c1f69419868d?ixlib=rb-4.0.3&ixid=M3wxMjA3fDB8MHxzZWFyY2h8M3x8bXVzaWN8ZW58MHx8MHx8fDA%3D&auto=format&fit=crop&w=900&q=60',
    title: 'Melancholy Melodies',
    artist: 'Violet Mistral'
  },
  {
    id: 5,
    image: 'https://images.unsplash.com/photo-1608433319511-dfe8ea4cbd3c?ixlib=rb-4.0.3&ixid=M3wxMjA3fDB8MHxzZWFyY2h8MTF8fGJlYXR8ZW58MHx8MHx8fDA%3D&auto=format&fit=crop&w=900&q=60',
    title: 'Rhythmic Illusions',
    artist: 'Mirage Beats'
  }
];

type AlbumListBoxStory = StoryFn<typeof ListBox<Album>>;
export const ListBoxDnd: AlbumListBoxStory = (props) => {
  let list = useListData({
    initialItems: albums
  });

  let {dragAndDropHooks} = useDragAndDrop({
    getItems: (keys) => [...keys].map(key => ({'text/plain': list.getItem(key)?.title ?? ''})),
    onReorder(e) {
      if (e.target.dropPosition === 'before') {
        list.moveBefore(e.target.key, e.keys);
      } else if (e.target.dropPosition === 'after') {
        list.moveAfter(e.target.key, e.keys);
      }
    }
  });

  return (
    <ListBox
      {...props}
      aria-label="Albums"
      items={list.items}
      selectionMode="multiple"
      dragAndDropHooks={dragAndDropHooks}>
      {item => (
        <ListBoxItem>
          <img src={item.image} alt="" />
          <Text slot="label">{item.title}</Text>
          <Text slot="description">{item.artist}</Text>
        </ListBoxItem>
      )}
    </ListBox>
  );
};

ListBoxDnd.story = {
  args: {
    layout: 'stack',
    orientation: 'horizontal'
  },
  argTypes: {
    layout: {
      control: 'radio',
      options: ['stack', 'grid']
    },
    orientation: {
      control: 'radio',
      options: ['horizontal', 'vertical']
    }
  }
};

interface PreviewOffsetArgs {
  /** Strategy for positioning the preview. */
  mode: 'default' | 'custom',
  /** X offset in pixels (only used when mode = custom). */
  offsetX: number,
  /** Y offset in pixels (only used when mode = custom). */
  offsetY: number
}

function ListBoxDndWithPreview({mode, offsetX, offsetY, ...props}: PreviewOffsetArgs & ListBoxProps<typeof albums[0]>) {
  let list = useListData({
    initialItems: albums
  });

  let {dragAndDropHooks} = useDragAndDrop({
    getItems: (keys) => [...keys].map(key => ({'text/plain': list.getItem(key)?.title ?? ''})),
    onReorder(e) {
      if (e.target.dropPosition === 'before') {
        list.moveBefore(e.target.key, e.keys);
      } else if (e.target.dropPosition === 'after') {
        list.moveAfter(e.target.key, e.keys);
      }
    },
    renderDragPreview(items) {
      let element = (
        <div style={{display: 'flex', alignItems: 'center', padding: 4, background: 'white', border: '1px solid gray'}}>
          <Text>{items[0]['text/plain']}</Text>
          {items.length > 1 && <span style={{marginLeft: 4, fontSize: 12}}>+{items.length - 1}</span>}
        </div>
      );

      if (mode === 'custom') {
        return {element, x: offsetX, y: offsetY};
      }
      return element;
    }
  });

  return (
    <ListBox
      {...props}
      aria-label="Albums with preview offset"
      items={list.items}
      selectionMode="multiple"
      dragAndDropHooks={dragAndDropHooks}>
      {item => (
        <ListBoxItem>
          <img src={item.image} alt="" />
          <Text slot="label">{item.title}</Text>
          <Text slot="description">{item.artist}</Text>
        </ListBoxItem>
      )}
    </ListBox>
  );
}

export const ListBoxPreviewOffset = {
  render(args) {
    return <ListBoxDndWithPreview {...args} />;
  },
  args: {
    layout: 'stack',
    orientation: 'horizontal',
    mode: 'default',
    offsetX: 20,
    offsetY: 20
  },
  argTypes: {
    layout: {
      control: 'radio',
      options: ['stack', 'grid']
    },
    orientation: {
      control: 'radio',
      options: ['horizontal', 'vertical']
    },
    mode: {
      control: 'select',
      options: ['default', 'custom']
    },
    offsetX: {
      control: 'number'
    },
    offsetY: {
      control: 'number'
    }
  }
};

export const ListBoxHover: ListBoxStory = () => (
  <ListBox className={styles.menu} aria-label="test listbox" onAction={action('onAction')} >
    <MyListBoxItem onHoverStart={action('onHoverStart')} onHoverChange={action('onHoverChange')} onHoverEnd={action('onHoverEnd')}>Hover</MyListBoxItem>
    <MyListBoxItem>Bar</MyListBoxItem>
    <MyListBoxItem>Baz</MyListBoxItem>
    <MyListBoxItem href="http://google.com">Google</MyListBoxItem>
  </ListBox>
);

export const ListBoxGrid: ListBoxStory = (args) => (
  <ListBox
    {...args}
    className={styles.menu}
    aria-label="test listbox"
    style={{
      width: 300,
      height: 300,
      display: 'grid',
      gridTemplate: 'repeat(3, 1fr) / repeat(3, 1fr)',
      gridAutoFlow: args.orientation === 'vertical' ? 'row' : 'column'
    }}>
    <MyListBoxItem style={{display: 'flex', alignItems: 'center', justifyContent: 'center'}}>1,1</MyListBoxItem>
    <MyListBoxItem style={{display: 'flex', alignItems: 'center', justifyContent: 'center'}}>1,2</MyListBoxItem>
    <MyListBoxItem style={{display: 'flex', alignItems: 'center', justifyContent: 'center'}}>1,3</MyListBoxItem>
    <MyListBoxItem style={{display: 'flex', alignItems: 'center', justifyContent: 'center'}}>2,1</MyListBoxItem>
    <MyListBoxItem style={{display: 'flex', alignItems: 'center', justifyContent: 'center'}}>2,2</MyListBoxItem>
    <MyListBoxItem style={{display: 'flex', alignItems: 'center', justifyContent: 'center'}}>2,3</MyListBoxItem>
    <MyListBoxItem style={{display: 'flex', alignItems: 'center', justifyContent: 'center'}}>3,1</MyListBoxItem>
    <MyListBoxItem style={{display: 'flex', alignItems: 'center', justifyContent: 'center'}}>3,2</MyListBoxItem>
    <MyListBoxItem style={{display: 'flex', alignItems: 'center', justifyContent: 'center'}}>3,3</MyListBoxItem>
  </ListBox>
);

ListBoxGrid.story = {
  args: {
    layout: 'grid',
    orientation: 'vertical'
  },
  argTypes: {
    orientation: {
      control: {
        type: 'radio',
        options: ['vertical', 'horizontal']
      }
    }
  }
};

function generateRandomString(minLength: number, maxLength: number): string {
  const characters = 'ABCDEFGHIJKLMNOPQRSTUVWXYZabcdefghijklmnopqrstuvwxyz0123456789';
  const length = Math.floor(Math.random() * (maxLength - minLength + 1)) + minLength;

  let result = '';
  for (let i = 0; i < length; i++) {
    result += characters.charAt(Math.floor(Math.random() * characters.length));
  }

  return result;
}

function VirtualizedListBoxRender({variableHeight, isLoading}: {variableHeight: boolean, isLoading?: boolean}): JSX.Element {
  let sections: {id: string, name: string, children: {id: string, name: string}[]}[] = [];
  for (let s = 0; s < 10; s++) {
    let items: {id: string, name: string}[] = [];
    for (let i = 0; i < 100; i++) {
      const l = (s * 5) + i + 10;
      items.push({id: `item_${s}_${i}`, name: `Section ${s}, Item ${i}${variableHeight ? ' ' + generateRandomString(l, l) : ''}`});
    }
    sections.push({id: `section_${s}`, name: `Section ${s}`, children: items});
  }

  return (
    <Virtualizer
      layout={new ListLayout({
        estimatedRowHeight: 25,
        estimatedHeadingHeight: 26,
        loaderHeight: 30
      })}>
      <ListBox className={styles.menu} style={{height: 400}} aria-label="virtualized listbox">
        <Collection items={sections}>
          {section => (
            <ListBoxSection className={styles.group}>
              <Header style={{fontSize: '1.2em'}}>{section.name}</Header>
              <Collection items={section.children}>
                {item => <MyListBoxItem>{item.name}</MyListBoxItem>}
              </Collection>
            </ListBoxSection>
          )}
        </Collection>
        <MyListBoxLoaderIndicator orientation="vertical" isLoading={isLoading} />
      </ListBox>
    </Virtualizer>
  );
}

export const VirtualizedListBox: StoryObj<typeof VirtualizedListBoxRender> = {
  render: (args) => <VirtualizedListBoxRender {...args} />,
  args: {
    variableHeight: false,
    isLoading: false
  }
};

export let VirtualizedListBoxEmpty: ListBoxStoryObj = {
  render: () => (
    <Virtualizer
      layout={ListLayout}
      layoutOptions={{
        rowHeight: 25,
        estimatedHeadingHeight: 26
      }}>
      <ListBox className={styles.menu} style={{height: 400}} aria-label="virtualized listbox" renderEmptyState={() => 'Empty'}>
        <MyListBoxLoaderIndicator />
      </ListBox>
    </Virtualizer>
  )
};

export let VirtualizedListBoxDnd: ListBoxStory = () => {
  let items: {id: number, name: string}[] = [];
  for (let i = 0; i < 10000; i++) {
    items.push({id: i, name: `Item ${i}`});
  }

  let list = useListData({
    initialItems: items
  });

  let {dragAndDropHooks} = useDragAndDrop({
    getItems: (keys) => {
      return [...keys].map(key => ({'text/plain': list.getItem(key)?.name ?? ''}));
    },
    onReorder(e) {
      if (e.target.dropPosition === 'before') {
        list.moveBefore(e.target.key, e.keys);
      } else if (e.target.dropPosition === 'after') {
        list.moveAfter(e.target.key, e.keys);
      }
    },
    renderDropIndicator(target) {
      return <DropIndicator target={target} style={({isDropTarget}) => ({width: '100%', height: '100%', background: isDropTarget ? 'blue' : 'transparent'})} />;
    }
  });

  return (
    <div style={{height: 400, width: 400, resize: 'both', padding: 40, overflow: 'hidden'}}>
      <Virtualizer
        layout={ListLayout}
        layoutOptions={{
          rowHeight: 25,
          gap: 8
        }}>
        <ListBox
          className={styles.menu}
          selectionMode="multiple"
          selectionBehavior="replace"
          style={{width: '100%', height: '100%'}}
          aria-label="virtualized listbox"
          items={list.items}
          dragAndDropHooks={dragAndDropHooks}>
          {item => <MyListBoxItem>{item.name}</MyListBoxItem>}
        </ListBox>
      </Virtualizer>
    </div>
  );
};

function VirtualizedListBoxGridExample({minSize = 80, maxSize = 100, preserveAspectRatio = false}: {minSize: number, maxSize: number, preserveAspectRatio: boolean}): JSX.Element {
  let items: {id: number, name: string}[] = [];
  for (let i = 0; i < 10000; i++) {
    items.push({id: i, name: `Item ${i}`});
  }

  let list = useListData({
    initialItems: items
  });

  let {dragAndDropHooks} = useDragAndDrop({
    getItems: (keys) => {
      return [...keys].map(key => ({'text/plain': list.getItem(key)?.name ?? ''}));
    },
    onReorder(e) {
      if (e.target.dropPosition === 'before') {
        list.moveBefore(e.target.key, e.keys);
      } else if (e.target.dropPosition === 'after') {
        list.moveAfter(e.target.key, e.keys);
      }
    },
    renderDropIndicator(target) {
      return <DropIndicator target={target} style={({isDropTarget}) => ({width: '100%', height: '100%', background: isDropTarget ? 'blue' : 'transparent'})} />;
    }
  });

  return (
    <div style={{height: 400, width: 400, resize: 'both', padding: 40, overflow: 'hidden'}}>
      <Virtualizer
        layout={GridLayout}
        layoutOptions={{
          minItemSize: new Size(minSize, minSize),
          maxItemSize: new Size(maxSize, maxSize),
          preserveAspectRatio
        }}>
        <ListBox
          className={styles.menu}
          selectionMode="multiple"
          selectionBehavior="replace"
          layout="grid"
          style={{width: '100%', height: '100%'}}
          aria-label="virtualized listbox"
          items={list.items}
          dragAndDropHooks={dragAndDropHooks}>
          {item => <MyListBoxItem style={{height: '100%', border: '1px solid', boxSizing: 'border-box'}}>{item.name}</MyListBoxItem>}
        </ListBox>
      </Virtualizer>
    </div>
  );
}

export const VirtualizedListBoxGrid: StoryObj<typeof VirtualizedListBoxGridExample> = {
  render: (args) => {
    return <VirtualizedListBoxGridExample {...args} />;
  },
  args: {
    minSize: 80,
    maxSize: 100,
    preserveAspectRatio: false
  }
};

let lorem = 'Lorem ipsum dolor sit amet, consectetur adipiscing elit.'.split(' ');

export function VirtualizedListBoxWaterfall({minSize = 80, maxSize = 100}: {minSize: number, maxSize: number}): JSX.Element {
  let items: {id: number, name: string}[] = [];
  for (let i = 0; i < 1000; i++) {
    let words = Math.max(2, Math.floor(Math.random() * 25));
    let name = lorem.slice(0, words).join(' ');
    items.push({id: i, name});
  }

  return (
    <div style={{height: 400, width: 400, resize: 'both', padding: 40, overflow: 'hidden'}}>
      <Virtualizer
        layout={WaterfallLayout}
        layoutOptions={{
          minItemSize: new Size(minSize, minSize),
          maxItemSize: new Size(maxSize, maxSize)
        }}>
        <ListBox
          className={styles.menu}
          selectionMode="multiple"
          selectionBehavior="replace"
          layout="grid"
          style={{width: '100%', height: '100%'}}
          aria-label="virtualized listbox"
          items={items}>
          {item => <MyListBoxItem style={{height: '100%', border: '1px solid', boxSizing: 'border-box'}}>{item.name}</MyListBoxItem>}
        </ListBox>
      </Virtualizer>
    </div>
  );
}

export let renderEmptyState = ({isLoading}) => {
  return  (
    <div style={{height: 30, width: '100%'}}>
      {isLoading ? <LoadingSpinner style={{height: 20, width: 20, transform: 'translate(-50%, -50%)'}} /> : 'No results'}
    </div>
  );
};

interface Character {
  name: string,
  height: number,
  mass: number,
  birth_year: number
}

export const MyListBoxLoaderIndicator = (props) => {
  let {orientation, ...otherProps} = props;
  return (
    <ListBoxLoadMoreItem
      style={{
        height: orientation === 'horizontal' ? 100 : 30,
        width: orientation === 'horizontal' ? 30 : '100%',
        flexShrink: 0,
        display: 'flex',
        alignItems: 'center',
        justifyContent: 'center'
      }}
      {...otherProps}>
      <LoadingSpinner style={{height: 20, width: 20, position: 'unset'}} />
    </ListBoxLoadMoreItem>
  );
};

function AsyncListBoxRender(args: {delay: number, orientation: 'horizontal' | 'vertical'}): JSX.Element {
  let list = useAsyncList<Character>({
    async load({signal, cursor, filterText}) {
      if (cursor) {
        cursor = cursor.replace(/^http:\/\//i, 'https://');
      }

      await new Promise(resolve => setTimeout(resolve, args.delay));
      let res = await fetch(cursor || `https://swapi.py4e.com/api/people/?search=${filterText}`, {signal});
      let json = await res.json();
      return {
        items: json.results,
        cursor: json.next
      };
    }
  });

  return (
    <ListBox
      {...args}
      style={{
        height: args.orientation === 'horizontal' ? 'fit-content' : 400,
        width: args.orientation === 'horizontal' ? 400 : 200,
        overflow: 'auto'
      }}
      aria-label="async listbox"
      renderEmptyState={() => renderEmptyState({isLoading: list.isLoading})}>
      <Collection items={list.items}>
        {(item: Character) => (
          <MyListBoxItem
            style={{
              minHeight: args.orientation === 'horizontal' ? 100 : 50,
              minWidth: args.orientation === 'horizontal' ? 50 : 200,
              backgroundColor: 'lightgrey',
              border: '1px solid black',
              boxSizing: 'border-box'
            }}
            id={item.name}>
            {item.name}
          </MyListBoxItem>
        )}
      </Collection>
      <MyListBoxLoaderIndicator orientation={args.orientation} isLoading={list.loadingState === 'loadingMore'} onLoadMore={list.loadMore} />
    </ListBox>
  );
};

export const AsyncListBox: StoryObj<typeof AsyncListBoxRender> = {
  render: (args) => <AsyncListBoxRender {...args} />,
  args: {
    orientation: 'horizontal',
    delay: 50
  },
  argTypes: {
    orientation: {
      control: 'radio',
      options: ['horizontal', 'vertical']
    }
  }
};

export const AsyncListBoxVirtualized: StoryFn<typeof AsyncListBoxRender> = (args) => {
  let list = useAsyncList<Character>({
    async load({signal, cursor, filterText}) {
      if (cursor) {
        cursor = cursor.replace(/^http:\/\//i, 'https://');
      }

      await new Promise(resolve => setTimeout(resolve, args.delay));
      let res = await fetch(cursor || `https://swapi.py4e.com/api/people/?search=${filterText}`, {signal});
      let json = await res.json();
      return {
        items: json.results,
        cursor: json.next
      };
    }
  });

  return (
    <Virtualizer
      layout={ListLayout}
      layoutOptions={{
        rowHeight: 50,
        padding: 4,
        loaderHeight: 30
      }}>
      <ListBox
        {...args}
        style={{
          height: 400,
          width: 100,
          border: '1px solid gray',
          background: 'lightgray',
          overflow: 'auto',
          padding: 'unset',
          display: 'flex'
        }}
        aria-label="async virtualized listbox"
        renderEmptyState={() => renderEmptyState({isLoading: list.isLoading})}>
        <Collection items={list.items}>
          {(item: Character) => (
            <MyListBoxItem
              style={{
                backgroundColor: 'lightgrey',
                border: '1px solid black',
                boxSizing: 'border-box',
                height: '100%',
                width: '100%'
              }}
              id={item.name}>
              {item.name}
            </MyListBoxItem>
          )}
        </Collection>
        <MyListBoxLoaderIndicator isLoading={list.loadingState === 'loadingMore'} onLoadMore={list.loadMore} />
      </ListBox>
    </Virtualizer>
  );
};

AsyncListBoxVirtualized.story = {
  args: {
    delay: 50
  }
};<|MERGE_RESOLUTION|>--- conflicted
+++ resolved
@@ -22,18 +22,13 @@
 import {useAsyncList, useListData} from 'react-stately';
 
 export default {
-<<<<<<< HEAD
-  title: 'React Aria Components',
+  title: 'React Aria Components/ListBox',
+  component: ListBox,
   excludeStories: ['MyListBoxLoaderIndicator', 'renderEmptyState']
-};
-=======
-  title: 'React Aria Components/ListBox',
-  component: ListBox
 } as Meta<typeof ListBox>;
 
 export type ListBoxStory = StoryFn<typeof ListBox>;
 export type ListBoxStoryObj = StoryObj<typeof ListBox>;
->>>>>>> c845dead
 
 export const ListBoxExample: ListBoxStory = (args) => (
   <ListBox className={styles.menu} {...args} aria-label="test listbox">
