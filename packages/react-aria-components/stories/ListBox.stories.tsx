--- conflicted
+++ resolved
@@ -12,26 +12,21 @@
 
 import {action} from '@storybook/addon-actions';
 import {Collection, DropIndicator, GridLayout, Header, ListBox, ListBoxItem, ListBoxSection, ListLayout, Separator, Text, useDragAndDrop, Virtualizer, WaterfallLayout} from 'react-aria-components';
+import {ListBoxProps, UNSTABLE_ListBoxLoadingSentinel} from '../';
 import {LoadingSpinner, MyListBoxItem} from './utils';
 import {Meta, StoryFn, StoryObj} from '@storybook/react';
 import React, {JSX} from 'react';
 import {Size} from '@react-stately/virtualizer';
 import styles from '../example/index.css';
-import {UNSTABLE_ListBoxLoadingSentinel} from '../src/ListBox';
 import {useAsyncList, useListData} from 'react-stately';
 
 export default {
-<<<<<<< HEAD
-  title: 'React Aria Components',
+  title: 'React Aria Components/ListBox',
   component: ListBox
 } as Meta<typeof ListBox>;
 
 export type ListBoxStory = StoryFn<typeof ListBox>;
 export type ListBoxStoryObj = StoryObj<typeof ListBox>;
-=======
-  title: 'React Aria Components/ListBox'
-};
->>>>>>> 6d2fe6aa
 
 export const ListBoxExample: ListBoxStory = (args) => (
   <ListBox className={styles.menu} {...args} aria-label="test listbox">
@@ -198,10 +193,7 @@
   }
 };
 
-<<<<<<< HEAD
-export const ListBoxHover: ListBoxStory = () => (
-=======
-export const ListBoxDndCustomDropIndicator = (props: ListBoxProps<typeof albums[0]>) => {
+export const ListBoxDndCustomDropIndicator: StoryFn<ListBoxProps<typeof albums[0]>> = (props) => {
   let list = useListData({
     initialItems: albums
   });
@@ -265,8 +257,7 @@
 };
 
 
-export const ListBoxHover = () => (
->>>>>>> 6d2fe6aa
+export const ListBoxHoverr: ListBoxStory = () => (
   <ListBox className={styles.menu} aria-label="test listbox" onAction={action('onAction')} >
     <MyListBoxItem onHoverStart={action('onHoverStart')} onHoverChange={action('onHoverChange')} onHoverEnd={action('onHoverEnd')}>Hover</MyListBoxItem>
     <MyListBoxItem>Bar</MyListBoxItem>
