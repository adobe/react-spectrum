/*
 * Copyright 2022 Adobe. All rights reserved.
 * This file is licensed to you under the Apache License, Version 2.0 (the "License");
 * you may not use this file except in compliance with the License. You may obtain a copy
 * of the License at http://www.apache.org/licenses/LICENSE-2.0
 *
 * Unless required by applicable law or agreed to in writing, software distributed under
 * the License is distributed on an "AS IS" BASIS, WITHOUT WARRANTIES OR REPRESENTATIONS
 * OF ANY KIND, either express or implied. See the License for the specific language
 * governing permissions and limitations under the License.
 */

import {action} from '@storybook/addon-actions';
import {Collection, DropIndicator, GridLayout, Header, ListBox, ListBoxItem, ListBoxProps, ListBoxSection, ListLayout, Separator, Text, useDragAndDrop, Virtualizer, WaterfallLayout} from 'react-aria-components';
import {ListBoxLoadMoreItem} from '../';
import {LoadingSpinner, MyListBoxItem} from './utils';
import {Meta, StoryFn, StoryObj} from '@storybook/react';
import React, {JSX, useState} from 'react';
import {Size} from '@react-stately/virtualizer';
import styles from '../example/index.css';
import './styles.css';
import {useAsyncList, useListData} from 'react-stately';

export default {
  title: 'React Aria Components/ListBox',
  component: ListBox,
  excludeStories: ['MyListBoxLoaderIndicator']
} as Meta<typeof ListBox>;

export type ListBoxStory = StoryFn<typeof ListBox>;
export type ListBoxStoryObj = StoryObj<typeof ListBox>;

export const ListBoxExample: ListBoxStory = (args) => (
  <ListBox className={styles.menu} {...args} aria-label="test listbox">
    <MyListBoxItem>Foo</MyListBoxItem>
    <MyListBoxItem>Bar</MyListBoxItem>
    <MyListBoxItem>Baz</MyListBoxItem>
    <MyListBoxItem href="http://google.com">Google</MyListBoxItem>
  </ListBox>
);

ListBoxExample.story = {
  args: {
    selectionMode: 'none',
    selectionBehavior: 'toggle',
    shouldFocusOnHover: false,
    escapeKeyBehavior: 'clearSelection'
  },
  argTypes: {
    selectionMode: {
      control: 'radio',
      options: ['none', 'single', 'multiple']
    },
    selectionBehavior: {
      control: 'radio',
      options: ['toggle', 'replace']
    },
    escapeKeyBehavior: {
      control: 'radio',
      options: ['clearSelection', 'none']
    }
  },
  parameters: {
    description: {
      data: 'Hover styles should have higher specificity than focus style for testing purposes. Hover style should not be applied on keyboard focus even if shouldFocusOnHover is true'
    }
  }
};

// Known accessibility false positive: https://github.com/adobe/react-spectrum/wiki/Known-accessibility-false-positives#listbox
// also has a aXe landmark error, not sure what it means
export const ListBoxSections: ListBoxStory = () => (
  <ListBox className={styles.menu} selectionMode="multiple" selectionBehavior="replace" aria-label="test listbox with section">
    <ListBoxSection className={styles.group}>
      <Header style={{fontSize: '1.2em'}}>Section 1</Header>
      <MyListBoxItem>Foo</MyListBoxItem>
      <MyListBoxItem>Bar</MyListBoxItem>
      <MyListBoxItem>Baz</MyListBoxItem>
    </ListBoxSection>
    <Separator style={{borderTop: '1px solid gray', margin: '2px 5px'}} />
    <ListBoxSection className={styles.group} aria-label="Section 2">
      <MyListBoxItem>Foo</MyListBoxItem>
      <MyListBoxItem>Bar</MyListBoxItem>
      <MyListBoxItem>Baz</MyListBoxItem>
    </ListBoxSection>
  </ListBox>
);

export const ListBoxComplex: ListBoxStory = () => (
  <ListBox className={styles.menu} selectionMode="multiple" selectionBehavior="replace" aria-label="listbox complex">
    <MyListBoxItem>
      <Text slot="label">Item 1</Text>
      <Text slot="description">Description</Text>
    </MyListBoxItem>
    <MyListBoxItem>
      <Text slot="label">Item 2</Text>
      <Text slot="description">Description</Text>
    </MyListBoxItem>
    <MyListBoxItem>
      <Text slot="label">Item 3</Text>
      <Text slot="description">Description</Text>
    </MyListBoxItem>
  </ListBox>
);

interface Album {
  id: number,
  image: string,
  title: string,
  artist: string
}

let albums: Album[] = [
  {
    id: 1,
    image: 'https://images.unsplash.com/photo-1593958812614-2db6a598c71c?ixlib=rb-4.0.3&ixid=M3wxMjA3fDB8MHxzZWFyY2h8Nnx8ZGlzY298ZW58MHx8MHx8fDA%3D&auto=format&fit=crop&w=900&q=60',
    title: 'Euphoric Echoes',
    artist: 'Luna Solstice'
  },
  {
    id: 2,
    image: 'https://images.unsplash.com/photo-1601042879364-f3947d3f9c16?ixlib=rb-4.0.3&ixid=M3wxMjA3fDB8MHxzZWFyY2h8M3x8bmVvbnxlbnwwfHwwfHx8MA%3D%3D&auto=format&fit=crop&w=900&q=60',
    title: 'Neon Dreamscape',
    artist: 'Electra Skyline'
  },
  {
    id: 3,
    image: 'https://images.unsplash.com/photo-1528722828814-77b9b83aafb2?ixlib=rb-4.0.3&ixid=M3wxMjA3fDB8MHxzZWFyY2h8MTF8fHNwYWNlfGVufDB8fDB8fHww&auto=format&fit=crop&w=900&q=60',
    title: 'Cosmic Serenade',
    artist: 'Orion\'s Symphony'
  },
  {
    id: 4,
    image: 'https://images.unsplash.com/photo-1511379938547-c1f69419868d?ixlib=rb-4.0.3&ixid=M3wxMjA3fDB8MHxzZWFyY2h8M3x8bXVzaWN8ZW58MHx8MHx8fDA%3D&auto=format&fit=crop&w=900&q=60',
    title: 'Melancholy Melodies',
    artist: 'Violet Mistral'
  },
  {
    id: 5,
    image: 'https://images.unsplash.com/photo-1608433319511-dfe8ea4cbd3c?ixlib=rb-4.0.3&ixid=M3wxMjA3fDB8MHxzZWFyY2h8MTF8fGJlYXR8ZW58MHx8MHx8fDA%3D&auto=format&fit=crop&w=900&q=60',
    title: 'Rhythmic Illusions',
    artist: 'Mirage Beats'
  }
];

type AlbumListBoxStory = StoryFn<typeof ListBox<Album>>;
export const ListBoxDnd: AlbumListBoxStory = (props) => {
  let list = useListData({
    initialItems: albums
  });

  let {dragAndDropHooks} = useDragAndDrop<Album>({
    getItems: (keys, items) => items.map(item => ({'text/plain': item.title ?? ''})),
    onReorder(e) {
      if (e.target.dropPosition === 'before') {
        list.moveBefore(e.target.key, e.keys);
      } else if (e.target.dropPosition === 'after') {
        list.moveAfter(e.target.key, e.keys);
      }
    }
  });

  return (
    <ListBox
      {...props}
      aria-label="Albums"
      items={list.items}
      selectionMode="multiple"
      dragAndDropHooks={dragAndDropHooks}>
      {item => (
        <ListBoxItem>
          <img src={item.image} alt="" />
          <Text slot="label">{item.title}</Text>
          <Text slot="description">{item.artist}</Text>
        </ListBoxItem>
      )}
    </ListBox>
  );
};

ListBoxDnd.story = {
  args: {
    layout: 'stack',
    orientation: 'horizontal'
  },
  argTypes: {
    layout: {
      control: 'radio',
      options: ['stack', 'grid']
    },
    orientation: {
      control: 'radio',
      options: ['horizontal', 'vertical']
    }
  }
};

interface PreviewOffsetArgs {
  /** Strategy for positioning the preview. */
  mode: 'default' | 'custom',
  /** X offset in pixels (only used when mode = custom). */
  offsetX: number,
  /** Y offset in pixels (only used when mode = custom). */
  offsetY: number
}

function ListBoxDndWithPreview({mode, offsetX, offsetY, ...props}: PreviewOffsetArgs & ListBoxProps<typeof albums[0]>) {
  let list = useListData({
    initialItems: albums
  });

  let {dragAndDropHooks} = useDragAndDrop({
    getItems: (keys) => [...keys].map(key => ({'text/plain': list.getItem(key)?.title ?? ''})),
    onReorder(e) {
      if (e.target.dropPosition === 'before') {
        list.moveBefore(e.target.key, e.keys);
      } else if (e.target.dropPosition === 'after') {
        list.moveAfter(e.target.key, e.keys);
      }
    },
    renderDragPreview(items) {
      let element = (
        <div style={{display: 'flex', alignItems: 'center', padding: 4, background: 'white', border: '1px solid gray'}}>
          <Text>{items[0]['text/plain']}</Text>
          {items.length > 1 && <span style={{marginLeft: 4, fontSize: 12}}>+{items.length - 1}</span>}
        </div>
      );

      if (mode === 'custom') {
        return {element, x: offsetX, y: offsetY};
      }
      return element;
    }
  });

  return (
    <ListBox
      {...props}
      aria-label="Albums with preview offset"
      items={list.items}
      selectionMode="multiple"
      dragAndDropHooks={dragAndDropHooks}>
      {item => (
        <ListBoxItem>
          <img src={item.image} alt="" />
          <Text slot="label">{item.title}</Text>
          <Text slot="description">{item.artist}</Text>
        </ListBoxItem>
      )}
    </ListBox>
  );
}

export const ListBoxPreviewOffset = {
  render(args) {
    return <ListBoxDndWithPreview {...args} />;
  },
  args: {
    layout: 'stack',
    orientation: 'horizontal',
    mode: 'default',
    offsetX: 20,
    offsetY: 20
  },
  argTypes: {
    layout: {
      control: 'radio',
      options: ['stack', 'grid']
    },
    orientation: {
      control: 'radio',
      options: ['horizontal', 'vertical']
    },
    mode: {
      control: 'select',
      options: ['default', 'custom']
    },
    offsetX: {
      control: 'number'
    },
    offsetY: {
      control: 'number'
    }
  }
};

export const ListBoxHover: ListBoxStory = () => (
  <ListBox className={styles.menu} aria-label="test listbox" onAction={action('onAction')} >
    <MyListBoxItem onHoverStart={action('onHoverStart')} onHoverChange={action('onHoverChange')} onHoverEnd={action('onHoverEnd')}>Hover</MyListBoxItem>
    <MyListBoxItem>Bar</MyListBoxItem>
    <MyListBoxItem>Baz</MyListBoxItem>
    <MyListBoxItem href="http://google.com">Google</MyListBoxItem>
  </ListBox>
);

export const ListBoxGrid: ListBoxStory = (args) => (
  <ListBox
    {...args}
    className={styles.menu}
    aria-label="test listbox"
    style={{
      width: 300,
      height: 300,
      display: 'grid',
      gridTemplate: 'repeat(3, 1fr) / repeat(3, 1fr)',
      gridAutoFlow: args.orientation === 'vertical' ? 'row' : 'column'
    }}>
    <MyListBoxItem style={{display: 'flex', alignItems: 'center', justifyContent: 'center'}}>1,1</MyListBoxItem>
    <MyListBoxItem style={{display: 'flex', alignItems: 'center', justifyContent: 'center'}}>1,2</MyListBoxItem>
    <MyListBoxItem style={{display: 'flex', alignItems: 'center', justifyContent: 'center'}}>1,3</MyListBoxItem>
    <MyListBoxItem style={{display: 'flex', alignItems: 'center', justifyContent: 'center'}}>2,1</MyListBoxItem>
    <MyListBoxItem style={{display: 'flex', alignItems: 'center', justifyContent: 'center'}}>2,2</MyListBoxItem>
    <MyListBoxItem style={{display: 'flex', alignItems: 'center', justifyContent: 'center'}}>2,3</MyListBoxItem>
    <MyListBoxItem style={{display: 'flex', alignItems: 'center', justifyContent: 'center'}}>3,1</MyListBoxItem>
    <MyListBoxItem style={{display: 'flex', alignItems: 'center', justifyContent: 'center'}}>3,2</MyListBoxItem>
    <MyListBoxItem style={{display: 'flex', alignItems: 'center', justifyContent: 'center'}}>3,3</MyListBoxItem>
  </ListBox>
);

ListBoxGrid.story = {
  args: {
    layout: 'grid',
    orientation: 'vertical'
  },
  argTypes: {
    orientation: {
      control: {
        type: 'radio',
        options: ['vertical', 'horizontal']
      }
    }
  }
};

function generateRandomString(minLength: number, maxLength: number): string {
  const characters = 'ABCDEFGHIJKLMNOPQRSTUVWXYZabcdefghijklmnopqrstuvwxyz0123456789';
  const length = Math.floor(Math.random() * (maxLength - minLength + 1)) + minLength;

  let result = '';
  for (let i = 0; i < length; i++) {
    result += characters.charAt(Math.floor(Math.random() * characters.length));
  }

  return result;
}

function VirtualizedListBoxRender({variableHeight, isLoading}: {variableHeight: boolean, isLoading?: boolean}): JSX.Element {
  let sections: {id: string, name: string, children: {id: string, name: string}[]}[] = [];
  for (let s = 0; s < 10; s++) {
    let items: {id: string, name: string}[] = [];
    for (let i = 0; i < 100; i++) {
      const l = (s * 5) + i + 10;
      items.push({id: `item_${s}_${i}`, name: `Section ${s}, Item ${i}${variableHeight ? ' ' + generateRandomString(l, l) : ''}`});
    }
    sections.push({id: `section_${s}`, name: `Section ${s}`, children: items});
  }

  return (
    <Virtualizer
      layout={new ListLayout({
        estimatedRowHeight: 25,
        estimatedHeadingHeight: 26,
        loaderHeight: 30
      })}>
      <ListBox className={styles.menu} style={{height: 400}} aria-label="virtualized listbox">
        <Collection items={sections}>
          {section => (
            <ListBoxSection className={styles.group}>
              <Header style={{fontSize: '1.2em'}}>{section.name}</Header>
              <Collection items={section.children}>
                {item => <MyListBoxItem>{item.name}</MyListBoxItem>}
              </Collection>
            </ListBoxSection>
          )}
        </Collection>
        <MyListBoxLoaderIndicator orientation="vertical" isLoading={isLoading} />
      </ListBox>
    </Virtualizer>
  );
}

export const VirtualizedListBox: StoryObj<typeof VirtualizedListBoxRender> = {
  render: (args) => <VirtualizedListBoxRender {...args} />,
  args: {
    variableHeight: false,
    isLoading: false
  }
};

export let VirtualizedListBoxEmpty: ListBoxStoryObj = {
  render: () => (
    <Virtualizer
      layout={ListLayout}
      layoutOptions={{
        rowHeight: 25,
        estimatedHeadingHeight: 26
      }}>
      <ListBox className={styles.menu} style={{height: 400}} aria-label="virtualized listbox" renderEmptyState={() => 'Empty'}>
        <MyListBoxLoaderIndicator />
      </ListBox>
    </Virtualizer>
  )
};

export let VirtualizedListBoxDnd: ListBoxStory = () => {
  let items: {id: number, name: string}[] = [];
  for (let i = 0; i < 10000; i++) {
    items.push({id: i, name: `Item ${i}`});
  }

  let list = useListData({
    initialItems: items
  });

  let {dragAndDropHooks} = useDragAndDrop({
    getItems: (keys) => {
      return [...keys].map(key => ({'text/plain': list.getItem(key)?.name ?? ''}));
    },
    onReorder(e) {
      if (e.target.dropPosition === 'before') {
        list.moveBefore(e.target.key, e.keys);
      } else if (e.target.dropPosition === 'after') {
        list.moveAfter(e.target.key, e.keys);
      }
    },
    renderDropIndicator(target) {
      return <DropIndicator target={target} style={({isDropTarget}) => ({width: '100%', height: '100%', background: isDropTarget ? 'blue' : 'transparent'})} />;
    }
  });

  return (
    <div style={{height: 400, width: 400, resize: 'both', padding: 40, overflow: 'hidden'}}>
      <Virtualizer
        layout={ListLayout}
        layoutOptions={{
          rowHeight: 25,
          gap: 8
        }}>
        <ListBox
          className={styles.menu}
          selectionMode="multiple"
          selectionBehavior="replace"
          style={{width: '100%', height: '100%'}}
          aria-label="virtualized listbox"
          items={list.items}
          dragAndDropHooks={dragAndDropHooks}>
          {item => <MyListBoxItem>{item.name}</MyListBoxItem>}
        </ListBox>
      </Virtualizer>
    </div>
  );
};

function VirtualizedListBoxGridExample({minSize = 80, maxSize = 100, preserveAspectRatio = false}: {minSize: number, maxSize: number, preserveAspectRatio: boolean}): JSX.Element {
  let items: {id: number, name: string}[] = [];
  for (let i = 0; i < 10000; i++) {
    items.push({id: i, name: `Item ${i}`});
  }

  let list = useListData({
    initialItems: items
  });

  let {dragAndDropHooks} = useDragAndDrop({
    getItems: (keys) => {
      return [...keys].map(key => ({'text/plain': list.getItem(key)?.name ?? ''}));
    },
    onReorder(e) {
      if (e.target.dropPosition === 'before') {
        list.moveBefore(e.target.key, e.keys);
      } else if (e.target.dropPosition === 'after') {
        list.moveAfter(e.target.key, e.keys);
      }
    },
    renderDropIndicator(target) {
      return <DropIndicator target={target} style={({isDropTarget}) => ({width: '100%', height: '100%', background: isDropTarget ? 'blue' : 'transparent'})} />;
    }
  });

  return (
    <div style={{height: 400, width: 400, resize: 'both', padding: 40, overflow: 'hidden'}}>
      <Virtualizer
        layout={GridLayout}
        layoutOptions={{
          minItemSize: new Size(minSize, minSize),
          maxItemSize: new Size(maxSize, maxSize),
          preserveAspectRatio
        }}>
        <ListBox
          className={styles.menu}
          selectionMode="multiple"
          selectionBehavior="replace"
          layout="grid"
          style={{width: '100%', height: '100%'}}
          aria-label="virtualized listbox"
          items={list.items}
          dragAndDropHooks={dragAndDropHooks}>
          {item => <MyListBoxItem style={{height: '100%', border: '1px solid', boxSizing: 'border-box'}}>{item.name}</MyListBoxItem>}
        </ListBox>
      </Virtualizer>
    </div>
  );
}

export const VirtualizedListBoxGrid: StoryObj<typeof VirtualizedListBoxGridExample> = {
  render: (args) => {
    return <VirtualizedListBoxGridExample {...args} />;
  },
  args: {
    minSize: 80,
    maxSize: 100,
    preserveAspectRatio: false
  }
};

let lorem = 'Lorem ipsum dolor sit amet, consectetur adipiscing elit.'.split(' ');
let defaultItems: {id: number, name: string}[] = [];
for (let i = 0; i < 1000; i++) {
  let words = Math.max(2, Math.floor(Math.random() * 25));
  let name = lorem.slice(0, words).join(' ');
  defaultItems.push({id: i, name});
}
function VirtualizedListBoxWaterfallExample({minSize = 40, maxSize = 65, maxColumns = undefined, minSpace = undefined, maxSpace = undefined}: {minSize: number, maxSize: number, maxColumns?: number, minSpace?: number, maxSpace?: number}): JSX.Element {
  let [items] = useState(defaultItems);

  return (
    <div style={{height: 400, width: 400, resize: 'both', padding: 40, overflow: 'hidden'}}>
      <Virtualizer
        layout={WaterfallLayout}
        layoutOptions={{
          minItemSize: new Size(minSize, 40),
          maxItemSize: new Size(maxSize, 65),
          maxColumns,
          minSpace: new Size(minSpace, 18),
          maxHorizontalSpace: maxSpace
        }}>
        <ListBox
          className={styles.menu}
          selectionMode="multiple"
          selectionBehavior="replace"
          layout="grid"
          style={{width: '100%', height: '100%'}}
          aria-label="virtualized listbox"
          items={items}>
          {item => <MyListBoxItem style={{height: '100%', border: '1px solid', boxSizing: 'border-box'}}>{item.name}</MyListBoxItem>}
        </ListBox>
      </Virtualizer>
    </div>
  );
}

export const VirtualizedListBoxWaterfall: StoryObj<typeof VirtualizedListBoxWaterfallExample> = {
  render: (args) => {
    return <VirtualizedListBoxWaterfallExample {...args} />;
  },
  args: {
    minSize: 40,
    maxSize: 65,
    maxColumns: undefined,
    minSpace: undefined,
    maxSpace: undefined
  },
  argTypes: {
    minSize: {
      control: 'number',
      description: 'The minimum width of each item in the grid list',
      defaultValue: 40
    },
    maxSize: {
      control: 'number',
      description: 'Maximum width of each item in the grid list.',
      defaultValue: 65
    },
    maxColumns: {
      control: 'number',
      description: 'Maximum number of columns in the grid list.',
      defaultValue: undefined
    },
    minSpace: {
      control: 'number',
      description: 'Minimum horizontal space between grid items.',
      defaultValue: undefined
    },
    maxSpace: {
      control: 'number',
      description: 'Maximum horizontal space between grid items.',
      defaultValue: undefined
    }
  }
};


let renderEmptyState = ({isLoading}) => {
  return  (
    <div style={{height: 30, width: '100%'}}>
      {isLoading ? <LoadingSpinner style={{height: 20, width: 20, transform: 'translate(-50%, -50%)'}} /> : 'No results'}
    </div>
  );
};

interface Character {
  name: string,
  height: number,
  mass: number,
  birth_year: number
}

export const MyListBoxLoaderIndicator = (props) => {
  let {orientation, ...otherProps} = props;
  return (
    <ListBoxLoadMoreItem
      style={{
        height: orientation === 'horizontal' ? 100 : 30,
        width: orientation === 'horizontal' ? 30 : '100%',
        flexShrink: 0,
        display: 'flex',
        alignItems: 'center',
        justifyContent: 'center'
      }}
      {...otherProps}>
      <LoadingSpinner style={{height: 20, width: 20, position: 'unset'}} />
    </ListBoxLoadMoreItem>
  );
};

function AsyncListBoxRender(args: {delay: number, orientation: 'horizontal' | 'vertical'}): JSX.Element {
  let list = useAsyncList<Character>({
    async load({signal, cursor, filterText}) {
      if (cursor) {
        cursor = cursor.replace(/^http:\/\//i, 'https://');
      }

      await new Promise(resolve => setTimeout(resolve, args.delay));
      let res = await fetch(cursor || `https://swapi.py4e.com/api/people/?search=${filterText}`, {signal});
      let json = await res.json();
      return {
        items: json.results,
        cursor: json.next
      };
    }
  });

  return (
    <ListBox
      {...args}
      style={{
        height: args.orientation === 'horizontal' ? 'fit-content' : 400,
        width: args.orientation === 'horizontal' ? 400 : 200,
        overflow: 'auto'
      }}
      aria-label="async listbox"
      renderEmptyState={() => renderEmptyState({isLoading: list.isLoading})}>
      <Collection items={list.items}>
        {(item: Character) => (
          <MyListBoxItem
            style={{
              minHeight: args.orientation === 'horizontal' ? 100 : 50,
              minWidth: args.orientation === 'horizontal' ? 50 : 200,
              backgroundColor: 'lightgrey',
              border: '1px solid black',
              boxSizing: 'border-box'
            }}
            id={item.name}>
            {item.name}
          </MyListBoxItem>
        )}
      </Collection>
      <MyListBoxLoaderIndicator orientation={args.orientation} isLoading={list.loadingState === 'loadingMore'} onLoadMore={list.loadMore} />
    </ListBox>
  );
};

export const AsyncListBox: StoryObj<typeof AsyncListBoxRender> = {
  render: (args) => <AsyncListBoxRender {...args} />,
  args: {
    orientation: 'horizontal',
    delay: 50
  },
  argTypes: {
    orientation: {
      control: 'radio',
      options: ['horizontal', 'vertical']
    }
  }
};

export const AsyncListBoxVirtualized: StoryFn<typeof AsyncListBoxRender> = (args) => {
  let list = useAsyncList<Character>({
    async load({signal, cursor, filterText}) {
      if (cursor) {
        cursor = cursor.replace(/^http:\/\//i, 'https://');
      }

      await new Promise(resolve => setTimeout(resolve, args.delay));
      let res = await fetch(cursor || `https://swapi.py4e.com/api/people/?search=${filterText}`, {signal});
      let json = await res.json();
      return {
        items: json.results,
        cursor: json.next
      };
    }
  });

  return (
    <Virtualizer
      layout={ListLayout}
      layoutOptions={{
        rowHeight: 50,
        padding: 4,
        loaderHeight: 30
      }}>
      <ListBox
        {...args}
        style={{
          height: 400,
          width: 100,
          border: '1px solid gray',
          background: 'lightgray',
          overflow: 'auto',
          padding: 'unset',
          display: 'flex'
        }}
        aria-label="async virtualized listbox"
        renderEmptyState={() => renderEmptyState({isLoading: list.isLoading})}>
        <Collection items={list.items}>
          {(item: Character) => (
            <MyListBoxItem
              style={{
                backgroundColor: 'lightgrey',
                border: '1px solid black',
                boxSizing: 'border-box',
                height: '100%',
                width: '100%'
              }}
              id={item.name}>
              {item.name}
            </MyListBoxItem>
          )}
        </Collection>
        <MyListBoxLoaderIndicator isLoading={list.loadingState === 'loadingMore'} onLoadMore={list.loadMore} />
      </ListBox>
    </Virtualizer>
  );
};

<<<<<<< HEAD
export const ListBoxScrollMargin: ListBoxStory = (args) => {
  let items: {id: number, name: string, description: string}[] = [];
  for (let i = 0; i < 100; i++) {
    items.push({id: i, name: `Item ${i}`, description: `Description ${i}`});
  }
  return (
    <ListBox
      className={styles.menu}
      {...args}
      aria-label="test listbox"
      style={{height: 200, width: 100, overflow: 'scroll'}}
      items={items}>
      {item => (
        <MyListBoxItem style={{scrollMargin: 10, width: 150, display: 'flex', padding: '2px 20px', justifyContent: 'space-between'}}>
          <span>{item.name}</span>
          <span>{item.description}</span>
        </MyListBoxItem>
      )}
    </ListBox>
  );
};

export const ListBoxSmoothScroll: ListBoxStory = (args) => {
  let items: {id: number, name: string}[] = [];
  for (let i = 0; i < 100; i++) {
    items.push({id: i, name: `Item ${i}`});
  }
  return (
    <ListBox
      className={styles.menu}
      {...args}
      aria-label="test listbox"
      style={{height: 200, width: 200, overflow: 'scroll', display: 'grid', gridTemplateColumns: 'repeat(4, 80px)', scrollBehavior: 'smooth'}}
      items={items}
      layout="grid">
      {item => <MyListBoxItem style={{minHeight: 32}}>{item.name}</MyListBoxItem>}
    </ListBox>
  );
};

=======
>>>>>>> bad99643
AsyncListBoxVirtualized.story = {
  args: {
    delay: 50
  }
};<|MERGE_RESOLUTION|>--- conflicted
+++ resolved
@@ -743,49 +743,6 @@
   );
 };
 
-<<<<<<< HEAD
-export const ListBoxScrollMargin: ListBoxStory = (args) => {
-  let items: {id: number, name: string, description: string}[] = [];
-  for (let i = 0; i < 100; i++) {
-    items.push({id: i, name: `Item ${i}`, description: `Description ${i}`});
-  }
-  return (
-    <ListBox
-      className={styles.menu}
-      {...args}
-      aria-label="test listbox"
-      style={{height: 200, width: 100, overflow: 'scroll'}}
-      items={items}>
-      {item => (
-        <MyListBoxItem style={{scrollMargin: 10, width: 150, display: 'flex', padding: '2px 20px', justifyContent: 'space-between'}}>
-          <span>{item.name}</span>
-          <span>{item.description}</span>
-        </MyListBoxItem>
-      )}
-    </ListBox>
-  );
-};
-
-export const ListBoxSmoothScroll: ListBoxStory = (args) => {
-  let items: {id: number, name: string}[] = [];
-  for (let i = 0; i < 100; i++) {
-    items.push({id: i, name: `Item ${i}`});
-  }
-  return (
-    <ListBox
-      className={styles.menu}
-      {...args}
-      aria-label="test listbox"
-      style={{height: 200, width: 200, overflow: 'scroll', display: 'grid', gridTemplateColumns: 'repeat(4, 80px)', scrollBehavior: 'smooth'}}
-      items={items}
-      layout="grid">
-      {item => <MyListBoxItem style={{minHeight: 32}}>{item.name}</MyListBoxItem>}
-    </ListBox>
-  );
-};
-
-=======
->>>>>>> bad99643
 AsyncListBoxVirtualized.story = {
   args: {
     delay: 50
