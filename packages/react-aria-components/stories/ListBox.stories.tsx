--- conflicted
+++ resolved
@@ -11,13 +11,8 @@
  */
 
 import {action} from '@storybook/addon-actions';
-<<<<<<< HEAD
-import {Collection, DropIndicator, GridLayout, Header, ListBox, ListBoxItem, ListBoxSection, ListLayout, Separator, Text, useDragAndDrop, Virtualizer, WaterfallLayout} from 'react-aria-components';
-import {ListBoxProps, UNSTABLE_ListBoxLoadingSentinel} from '../';
-=======
 import {Collection, DropIndicator, GridLayout, Header, ListBox, ListBoxItem, ListBoxProps, ListBoxSection, ListLayout, Separator, Text, useDragAndDrop, Virtualizer, WaterfallLayout} from 'react-aria-components';
-import {ListBoxLoadMoreItem} from '../src/ListBox';
->>>>>>> 94f05757
+import {ListBoxLoadMoreItem} from '../';
 import {LoadingSpinner, MyListBoxItem} from './utils';
 import {Meta, StoryFn, StoryObj} from '@storybook/react';
 import React, {JSX} from 'react';
@@ -350,7 +345,7 @@
   }
 };
 
-export const ListBoxHoverr: ListBoxStory = () => (
+export const ListBoxHover: ListBoxStory = () => (
   <ListBox className={styles.menu} aria-label="test listbox" onAction={action('onAction')} >
     <MyListBoxItem onHoverStart={action('onHoverStart')} onHoverChange={action('onHoverChange')} onHoverEnd={action('onHoverEnd')}>Hover</MyListBoxItem>
     <MyListBoxItem>Bar</MyListBoxItem>
@@ -410,17 +405,13 @@
   return result;
 }
 
-<<<<<<< HEAD
-function VirtualizedListBoxRender({variableHeight}: {variableHeight: boolean}): JSX.Element {
-=======
-export function VirtualizedListBox(args) {
->>>>>>> 94f05757
+function VirtualizedListBoxRender({variableHeight, isLoading}: {variableHeight: boolean, isLoading?: boolean}): JSX.Element {
   let sections: {id: string, name: string, children: {id: string, name: string}[]}[] = [];
   for (let s = 0; s < 10; s++) {
     let items: {id: string, name: string}[] = [];
     for (let i = 0; i < 100; i++) {
       const l = (s * 5) + i + 10;
-      items.push({id: `item_${s}_${i}`, name: `Section ${s}, Item ${i}${args.variableHeight ? ' ' + generateRandomString(l, l) : ''}`});
+      items.push({id: `item_${s}_${i}`, name: `Section ${s}, Item ${i}${variableHeight ? ' ' + generateRandomString(l, l) : ''}`});
     }
     sections.push({id: `section_${s}`, name: `Section ${s}`, children: items});
   }
@@ -443,23 +434,17 @@
             </ListBoxSection>
           )}
         </Collection>
-        <MyListBoxLoaderIndicator orientation="vertical" isLoading={args.isLoading} />
+        <MyListBoxLoaderIndicator orientation="vertical" isLoading={isLoading} />
       </ListBox>
     </Virtualizer>
   );
 }
 
-<<<<<<< HEAD
 export const VirtualizedListBox: StoryObj<typeof VirtualizedListBoxRender> = {
   render: (args) => <VirtualizedListBoxRender {...args} />,
   args: {
-    variableHeight: false
-=======
-VirtualizedListBox.story = {
-  args: {
     variableHeight: false,
     isLoading: false
->>>>>>> 94f05757
   }
 };
 
