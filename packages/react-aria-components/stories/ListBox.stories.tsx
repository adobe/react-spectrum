/*
 * Copyright 2022 Adobe. All rights reserved.
 * This file is licensed to you under the Apache License, Version 2.0 (the "License");
 * you may not use this file except in compliance with the License. You may obtain a copy
 * of the License at http://www.apache.org/licenses/LICENSE-2.0
 *
 * Unless required by applicable law or agreed to in writing, software distributed under
 * the License is distributed on an "AS IS" BASIS, WITHOUT WARRANTIES OR REPRESENTATIONS
 * OF ANY KIND, either express or implied. See the License for the specific language
 * governing permissions and limitations under the License.
 */

import {action} from '@storybook/addon-actions';
import {Collection, CollectionRenderer, CollectionRendererContext} from '../src/Collection';
import {Header, ListBox, ListBoxItem, ListBoxProps, Section, Separator, Text, useDragAndDrop} from 'react-aria-components';
import {ListLayout} from '@react-stately/layout';
import {MyListBoxItem} from './utils';
import React, {useContext, useMemo} from 'react';
import styles from '../example/index.css';
import {useListData} from 'react-stately';
import {Virtualizer, VirtualizerContext} from '@react-aria/virtualizer';

export default {
  title: 'React Aria Components'
};

export const ListBoxExample = (args) => (
  <ListBox className={styles.menu} {...args} aria-label="test listbox">
    <MyListBoxItem>Foo</MyListBoxItem>
    <MyListBoxItem>Bar</MyListBoxItem>
    <MyListBoxItem>Baz</MyListBoxItem>
    <MyListBoxItem href="http://google.com">Google</MyListBoxItem>
  </ListBox>
);

ListBoxExample.story = {
  args: {
    selectionMode: 'none',
    selectionBehavior: 'toggle',
    shouldFocusOnHover: false
  },
  argTypes: {
    selectionMode: {
      control: {
        type: 'radio',
        options: ['none', 'single', 'multiple']
      }
    },
    selectionBehavior: {
      control: {
        type: 'radio',
        options: ['toggle', 'replace']
      }
    }
  },
  parameters: {
    description: {
      data: 'Hover styles should have higher specificity than focus style for testing purposes. Hover style should not be applied on keyboard focus even if shouldFocusOnHover is true'
    }
  }
};

// Known accessibility false positive: https://github.com/adobe/react-spectrum/wiki/Known-accessibility-false-positives#listbox
// also has a aXe landmark error, not sure what it means
export const ListBoxSections = () => (
  <ListBox className={styles.menu} selectionMode="multiple" selectionBehavior="replace" aria-label="test listbox with section">
    <Section className={styles.group}>
      <Header style={{fontSize: '1.2em'}}>Section 1</Header>
      <MyListBoxItem>Foo</MyListBoxItem>
      <MyListBoxItem>Bar</MyListBoxItem>
      <MyListBoxItem>Baz</MyListBoxItem>
    </Section>
    <Separator style={{borderTop: '1px solid gray', margin: '2px 5px'}} />
    <Section className={styles.group} aria-label="Section 2">
      <MyListBoxItem>Foo</MyListBoxItem>
      <MyListBoxItem>Bar</MyListBoxItem>
      <MyListBoxItem>Baz</MyListBoxItem>
    </Section>
  </ListBox>
);

export const ListBoxComplex = () => (
  <ListBox className={styles.menu} selectionMode="multiple" selectionBehavior="replace" aria-label="listbox complex">
    <MyListBoxItem>
      <Text slot="label">Item 1</Text>
      <Text slot="description">Description</Text>
    </MyListBoxItem>
    <MyListBoxItem>
      <Text slot="label">Item 2</Text>
      <Text slot="description">Description</Text>
    </MyListBoxItem>
    <MyListBoxItem>
      <Text slot="label">Item 3</Text>
      <Text slot="description">Description</Text>
    </MyListBoxItem>
  </ListBox>
);


let albums = [
  {
    id: 1,
    image: 'https://images.unsplash.com/photo-1593958812614-2db6a598c71c?ixlib=rb-4.0.3&ixid=M3wxMjA3fDB8MHxzZWFyY2h8Nnx8ZGlzY298ZW58MHx8MHx8fDA%3D&auto=format&fit=crop&w=900&q=60',
    title: 'Euphoric Echoes',
    artist: 'Luna Solstice'
  },
  {
    id: 2,
    image: 'https://images.unsplash.com/photo-1601042879364-f3947d3f9c16?ixlib=rb-4.0.3&ixid=M3wxMjA3fDB8MHxzZWFyY2h8M3x8bmVvbnxlbnwwfHwwfHx8MA%3D%3D&auto=format&fit=crop&w=900&q=60',
    title: 'Neon Dreamscape',
    artist: 'Electra Skyline'
  },
  {
    id: 3,
    image: 'https://images.unsplash.com/photo-1528722828814-77b9b83aafb2?ixlib=rb-4.0.3&ixid=M3wxMjA3fDB8MHxzZWFyY2h8MTF8fHNwYWNlfGVufDB8fDB8fHww&auto=format&fit=crop&w=900&q=60',
    title: 'Cosmic Serenade',
    artist: 'Orion\'s Symphony'
  },
  {
    id: 4,
    image: 'https://images.unsplash.com/photo-1511379938547-c1f69419868d?ixlib=rb-4.0.3&ixid=M3wxMjA3fDB8MHxzZWFyY2h8M3x8bXVzaWN8ZW58MHx8MHx8fDA%3D&auto=format&fit=crop&w=900&q=60',
    title: 'Melancholy Melodies',
    artist: 'Violet Mistral'
  },
  {
    id: 5,
    image: 'https://images.unsplash.com/photo-1608433319511-dfe8ea4cbd3c?ixlib=rb-4.0.3&ixid=M3wxMjA3fDB8MHxzZWFyY2h8MTF8fGJlYXR8ZW58MHx8MHx8fDA%3D&auto=format&fit=crop&w=900&q=60',
    title: 'Rhythmic Illusions',
    artist: 'Mirage Beats'
  }
];

export const ListBoxDnd = (props: ListBoxProps<typeof albums[0]>) => {
  let list = useListData({
    initialItems: albums
  });

  let {dragAndDropHooks} = useDragAndDrop({
    getItems: (keys) => [...keys].map(key => ({'text/plain': list.getItem(key).title})),
    onReorder(e) {
      if (e.target.dropPosition === 'before') {
        list.moveBefore(e.target.key, e.keys);
      } else if (e.target.dropPosition === 'after') {
        list.moveAfter(e.target.key, e.keys);
      }
    }
  });

  return (
    <ListBox
      {...props}
      aria-label="Albums"
      items={list.items}
      selectionMode="multiple"
      dragAndDropHooks={dragAndDropHooks}>
      {item => (
        <ListBoxItem>
          <img src={item.image} alt="" />
          <Text slot="label">{item.title}</Text>
          <Text slot="description">{item.artist}</Text>
        </ListBoxItem>
      )}
    </ListBox>
  );
};

ListBoxDnd.story = {
  args: {
    layout: 'stack',
    orientation: 'horizontal'
  },
  argTypes: {
    layout: {
      control: 'radio',
      options: ['stack', 'grid']
    },
    orientation: {
      control: 'radio',
      options: ['horizontal', 'vertical']
    }
  }
};

export const ListBoxHover = () => (
  <ListBox className={styles.menu} aria-label="test listbox" onAction={action('onAction')} >
    <MyListBoxItem onHoverStart={action('onHoverStart')} onHoverChange={action('onHoverChange')} onHoverEnd={action('onHoverEnd')}>Hover</MyListBoxItem>
    <MyListBoxItem>Bar</MyListBoxItem>
    <MyListBoxItem>Baz</MyListBoxItem>
    <MyListBoxItem href="http://google.com">Google</MyListBoxItem>
  </ListBox>
);

<<<<<<< HEAD
export function VirtualizedListBox() {
  let sections: {id: string, name: string, children: {id: string, name: string}[]}[] = [];
  for (let s = 0; s < 10; s++) {
    let items: {id: string, name: string}[] = [];
    for (let i = 0; i < 100; i++) {
      items.push({id: `item_${s}_${i}`, name: `Item ${i}`});
    }
    sections.push({id: `section_${s}`, name: `Section ${s}`, children: items});
  }
  return (
    <VirtualizedCollection>
      <ListBox className={styles.menu} style={{height: 400}} aria-label="virtualized listbox" items={sections}>
        {section => (
          <Section className={styles.group}>
            <Header style={{fontSize: '1.2em'}}>{section.name}</Header>
            <Collection items={section.children}>
              {item => <MyListBoxItem>{item.name}</MyListBoxItem>}
            </Collection>
          </Section>
        )}
      </ListBox>
    </VirtualizedCollection>
  );
}

function VirtualizedCollection({children}) {
  return (
    <CollectionRendererContext.Provider value={VirtualizedCollectionRenderer}>
      {children}
    </CollectionRendererContext.Provider>
  );
}

const VirtualizedCollectionRenderer: CollectionRenderer = (collection, parent) => {
  if (parent) {
    // eslint-disable-next-line react-hooks/rules-of-hooks
    let virtualizer = useContext(VirtualizerContext)!;
    return virtualizer.virtualizer.getChildren(parent.key);
  }

  // eslint-disable-next-line react-hooks/rules-of-hooks
  let layout = useMemo(() => {
    return new ListLayout({
      estimatedRowHeight: 32,
      estimatedHeadingHeight: 26,
      padding: 4,
      loaderHeight: 40,
      placeholderHeight: 32
      // collator
    });
  }, []);

  return (
    <Virtualizer
      sizeToFit="height"
      scrollDirection="vertical"
      layout={layout}
      style={{height: 'inherit'}}
      collection={collection}
      shouldUseVirtualFocus>
      {(type, item) => {
        switch (type) {
          case 'placeholder':
            return null;
          default:
            return item.render!(item);
        }
      }}
    </Virtualizer>
  );
=======
export const ListBoxGrid = (args) => (
  <ListBox
    {...args}
    className={styles.menu} 
    aria-label="test listbox"
    style={{
      width: 300,
      height: 300,
      display: 'grid',
      gridTemplate: 'repeat(3, 1fr) / repeat(3, 1fr)',
      gridAutoFlow: args.orientation === 'vertical' ? 'row' : 'column'
    }}>
    <MyListBoxItem style={{display: 'flex', alignItems: 'center', justifyContent: 'center'}}>1,1</MyListBoxItem>
    <MyListBoxItem style={{display: 'flex', alignItems: 'center', justifyContent: 'center'}}>1,2</MyListBoxItem>
    <MyListBoxItem style={{display: 'flex', alignItems: 'center', justifyContent: 'center'}}>1,3</MyListBoxItem>
    <MyListBoxItem style={{display: 'flex', alignItems: 'center', justifyContent: 'center'}}>2,1</MyListBoxItem>
    <MyListBoxItem style={{display: 'flex', alignItems: 'center', justifyContent: 'center'}}>2,2</MyListBoxItem>
    <MyListBoxItem style={{display: 'flex', alignItems: 'center', justifyContent: 'center'}}>2,3</MyListBoxItem>
    <MyListBoxItem style={{display: 'flex', alignItems: 'center', justifyContent: 'center'}}>3,1</MyListBoxItem>
    <MyListBoxItem style={{display: 'flex', alignItems: 'center', justifyContent: 'center'}}>3,2</MyListBoxItem>
    <MyListBoxItem style={{display: 'flex', alignItems: 'center', justifyContent: 'center'}}>3,3</MyListBoxItem>
  </ListBox>
);

ListBoxGrid.story = {
  args: {
    layout: 'grid',
    orientation: 'vertical'
  },
  argTypes: {
    orientation: {
      control: {
        type: 'radio',
        options: ['vertical', 'horizontal']
      }
    }
  }
>>>>>>> 122d0c87
};<|MERGE_RESOLUTION|>--- conflicted
+++ resolved
@@ -190,78 +190,6 @@
   </ListBox>
 );
 
-<<<<<<< HEAD
-export function VirtualizedListBox() {
-  let sections: {id: string, name: string, children: {id: string, name: string}[]}[] = [];
-  for (let s = 0; s < 10; s++) {
-    let items: {id: string, name: string}[] = [];
-    for (let i = 0; i < 100; i++) {
-      items.push({id: `item_${s}_${i}`, name: `Item ${i}`});
-    }
-    sections.push({id: `section_${s}`, name: `Section ${s}`, children: items});
-  }
-  return (
-    <VirtualizedCollection>
-      <ListBox className={styles.menu} style={{height: 400}} aria-label="virtualized listbox" items={sections}>
-        {section => (
-          <Section className={styles.group}>
-            <Header style={{fontSize: '1.2em'}}>{section.name}</Header>
-            <Collection items={section.children}>
-              {item => <MyListBoxItem>{item.name}</MyListBoxItem>}
-            </Collection>
-          </Section>
-        )}
-      </ListBox>
-    </VirtualizedCollection>
-  );
-}
-
-function VirtualizedCollection({children}) {
-  return (
-    <CollectionRendererContext.Provider value={VirtualizedCollectionRenderer}>
-      {children}
-    </CollectionRendererContext.Provider>
-  );
-}
-
-const VirtualizedCollectionRenderer: CollectionRenderer = (collection, parent) => {
-  if (parent) {
-    // eslint-disable-next-line react-hooks/rules-of-hooks
-    let virtualizer = useContext(VirtualizerContext)!;
-    return virtualizer.virtualizer.getChildren(parent.key);
-  }
-
-  // eslint-disable-next-line react-hooks/rules-of-hooks
-  let layout = useMemo(() => {
-    return new ListLayout({
-      estimatedRowHeight: 32,
-      estimatedHeadingHeight: 26,
-      padding: 4,
-      loaderHeight: 40,
-      placeholderHeight: 32
-      // collator
-    });
-  }, []);
-
-  return (
-    <Virtualizer
-      sizeToFit="height"
-      scrollDirection="vertical"
-      layout={layout}
-      style={{height: 'inherit'}}
-      collection={collection}
-      shouldUseVirtualFocus>
-      {(type, item) => {
-        switch (type) {
-          case 'placeholder':
-            return null;
-          default:
-            return item.render!(item);
-        }
-      }}
-    </Virtualizer>
-  );
-=======
 export const ListBoxGrid = (args) => (
   <ListBox
     {...args}
@@ -299,5 +227,76 @@
       }
     }
   }
->>>>>>> 122d0c87
+};
+
+export function VirtualizedListBox() {
+  let sections: {id: string, name: string, children: {id: string, name: string}[]}[] = [];
+  for (let s = 0; s < 10; s++) {
+    let items: {id: string, name: string}[] = [];
+    for (let i = 0; i < 100; i++) {
+      items.push({id: `item_${s}_${i}`, name: `Item ${i}`});
+    }
+    sections.push({id: `section_${s}`, name: `Section ${s}`, children: items});
+  }
+  return (
+    <VirtualizedCollection>
+      <ListBox className={styles.menu} style={{height: 400}} aria-label="virtualized listbox" items={sections}>
+        {section => (
+          <Section className={styles.group}>
+            <Header style={{fontSize: '1.2em'}}>{section.name}</Header>
+            <Collection items={section.children}>
+              {item => <MyListBoxItem>{item.name}</MyListBoxItem>}
+            </Collection>
+          </Section>
+        )}
+      </ListBox>
+    </VirtualizedCollection>
+  );
+}
+
+function VirtualizedCollection({children}) {
+  return (
+    <CollectionRendererContext.Provider value={VirtualizedCollectionRenderer}>
+      {children}
+    </CollectionRendererContext.Provider>
+  );
+}
+
+const VirtualizedCollectionRenderer: CollectionRenderer = (collection, parent) => {
+  if (parent) {
+    // eslint-disable-next-line react-hooks/rules-of-hooks
+    let virtualizer = useContext(VirtualizerContext)!;
+    return virtualizer.virtualizer.getChildren(parent.key);
+  }
+
+  // eslint-disable-next-line react-hooks/rules-of-hooks
+  let layout = useMemo(() => {
+    return new ListLayout({
+      estimatedRowHeight: 32,
+      estimatedHeadingHeight: 26,
+      padding: 4,
+      loaderHeight: 40,
+      placeholderHeight: 32
+      // collator
+    });
+  }, []);
+
+  return (
+    <Virtualizer
+      sizeToFit="height"
+      scrollDirection="vertical"
+      layout={layout}
+      style={{height: 'inherit'}}
+      collection={collection}
+      shouldUseVirtualFocus>
+      {(type, item) => {
+        switch (type) {
+          case 'placeholder':
+            return null;
+          default:
+            return item.render!(item);
+        }
+      }}
+    </Virtualizer>
+  );
 };