--- conflicted
+++ resolved
@@ -18,16 +18,11 @@
 import styles from '../example/index.css';
 
 export default {
-<<<<<<< HEAD
-  title: 'React Aria Components',
+  title: 'React Aria Components/Menu',
   component: Menu
 } as Meta<typeof Menu>;
 
 export type MenuStory = StoryFn<typeof Menu>;
-=======
-  title: 'React Aria Components/Menu'
-};
->>>>>>> 6d2fe6aa
 
 export const MenuExample: MenuStory = () => (
   <MenuTrigger>
