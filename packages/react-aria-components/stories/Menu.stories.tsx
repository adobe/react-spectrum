--- conflicted
+++ resolved
@@ -10,14 +10,9 @@
  * governing permissions and limitations under the License.
  */
 
-<<<<<<< HEAD
 import {action} from 'storybook/actions';
-import {Button, Header, Heading, Input, Keyboard, Label, Menu, MenuSection, MenuTrigger, Popover, Separator, SubmenuTrigger, Text, TextField} from 'react-aria-components';
-=======
-import {action} from '@storybook/addon-actions';
 import {Button, Header, Heading, Input, Keyboard, Label, Menu, MenuSection, MenuTrigger, Popover, Separator, SubmenuTrigger, SubmenuTriggerProps, Text, TextField} from 'react-aria-components';
 import {Meta, StoryFn, StoryObj} from '@storybook/react';
->>>>>>> 2d9262c8
 import {MyMenuItem} from './utils';
 import React, {JSX} from 'react';
 import styles from '../example/index.css';
