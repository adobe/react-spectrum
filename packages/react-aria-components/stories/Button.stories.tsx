--- conflicted
+++ resolved
@@ -12,13 +12,9 @@
 
 import {action} from '@storybook/addon-actions';
 import {Button} from 'react-aria-components';
-<<<<<<< HEAD
-import React, {useState} from 'react';
-=======
 import {mergeProps} from '@react-aria/utils';
 import React, {useEffect, useRef, useState} from 'react';
 import * as styles from './button-ripple.css';
->>>>>>> 10bac541
 
 export default {
   title: 'React Aria Components'
@@ -30,7 +26,6 @@
   );
 };
 
-<<<<<<< HEAD
 export const PendingButton = {
   render: (args) => <PendingButtonExample {...args} />,
   args: {
@@ -77,7 +72,10 @@
       onPress={handlePress}
       renderPendingState={() => 'pending'}>
       {props.children}
-=======
+    </Button>
+  );
+}
+
 export const RippleButtonExample = () => {
   return (
     <RippleButton data-testid="button-example">Press me</RippleButton>
@@ -115,7 +113,6 @@
         ''
       )}
       <span className="content">{props.children}</span>
->>>>>>> 10bac541
     </Button>
   );
 }