--- conflicted
+++ resolved
@@ -115,32 +115,6 @@
       color: var(--spectrum-global-color-gray-700);
     }
   }
-<<<<<<< HEAD
-=======
-  @layer listbox {
-    .react-aria-ListBox {
-      display: block;
-      width: unset;
-      max-height: inherit;
-      min-height: unset;
-      border: none;
-
-      .react-aria-ListBoxItem {
-        padding: 0.286rem 0.571rem 0.286rem 1.571rem;
-
-        &[data-selected] {
-          font-weight: 600;
-
-            &::before {
-            content: '✓';
-            content: '✓' / '';
-            alt: ' ';
-            position: absolute;
-            top: 4px;
-            left: 4px;
-          }
-        }
->>>>>>> 5240d4db
 
   & span[aria-hidden] {
     width: 1.5rem;
@@ -161,7 +135,7 @@
     min-height: unset;
     border: none;
 
-    .react-aria-Item {
+    .react-aria-ListBoxItem {
       padding: 0.286rem 0.571rem 0.286rem 1.571rem;
 
       &[data-selected] {
