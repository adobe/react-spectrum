--- conflicted
+++ resolved
@@ -85,12 +85,9 @@
 
 .react-aria-Select {
   color: var(--text-color);
-<<<<<<< HEAD
   position: relative;
-=======
   max-width: 250px;
   width: fit-content;
->>>>>>> ef071a51
 
   .react-aria-Button {
     box-shadow: 0 1px 2px rgba(0 0 0 / 0.1);
