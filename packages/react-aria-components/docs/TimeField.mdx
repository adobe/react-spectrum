--- conflicted
+++ resolved
@@ -55,8 +55,8 @@
   <summary style={{fontWeight: 'bold'}}><ChevronRight size="S" /> Show CSS</summary>
 
 ```css hidden
-@import './Form.mdx';
-@import './Button.mdx';
+@import './Form.mdx' layer(form);
+@import './Button.mdx' layer(button);
 ```
 
 ```css
@@ -70,6 +70,7 @@
   --highlight-foreground: white;
   --highlight-background-invalid: var(--spectrum-global-color-static-red-600);
 }
+
 .react-aria-DateInput {
   display: flex;
   padding: 4px;
@@ -374,11 +375,11 @@
       color: var(--highlight-foreground);
     }
   }
-
-  .react-aria-FieldError {
-    font-size: 12px;
-    color: var(--text-color-invalid);
-  }
+}
+
+.react-aria-FieldError {
+  font-size: 12px;
+  color: var(--text-color-invalid);
 }
 ```
 
@@ -441,22 +442,9 @@
   <summary style={{fontWeight: 'bold'}}><ChevronRight size="S" /> Show CSS</summary>
 
 ```css
-<<<<<<< HEAD
-@layer timefield {
-  .react-aria-TimeField {
-    [slot=description] {
-      font-size: 12px;
-    }
-=======
 .react-aria-TimeField {
   [slot=description] {
     font-size: 12px;
-  }
-
-  [slot=errorMessage] {
-    font-size: 12px;
-    color: var(--text-color-invalid);
->>>>>>> 0e7d746f
   }
 }
 ```
