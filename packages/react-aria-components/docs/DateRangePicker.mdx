{/* Copyright 2020 Adobe. All rights reserved.
This file is licensed to you under the Apache License, Version 2.0 (the "License");
you may not use this file except in compliance with the License. You may obtain a copy
of the License at http://www.apache.org/licenses/LICENSE-2.0
Unless required by applicable law or agreed to in writing, software distributed under
the License is distributed on an "AS IS" BASIS, WITHOUT WARRANTIES OR REPRESENTATIONS
OF ANY KIND, either express or implied. See the License for the specific language
governing permissions and limitations under the License. */}

import {Layout} from '@react-spectrum/docs';
export default Layout;

import docs from 'docs:react-aria-components';
import i18nDocs from 'docs:@internationalized/date';
import statelyDocs from 'docs:@react-stately/datepicker';
import {PropTable, HeaderInfo, TypeLink, PageDescription, StateTable, ContextTable} from '@react-spectrum/docs';
import styles from '@react-spectrum/docs/src/docs.css';
import packageData from 'react-aria-components/package.json';
import Anatomy from '@react-aria/datepicker/docs/daterangepicker-anatomy.svg';
import ChevronRight from '@spectrum-icons/workflow/ChevronRight';
import {Divider} from '@react-spectrum/divider';
import {ExampleCard} from '@react-spectrum/docs/src/ExampleCard';
import Button from '@react-spectrum/docs/pages/assets/component-illustrations/ActionButton.svg';
import Label from '@react-spectrum/docs/pages/assets/component-illustrations/Label.svg';
import Popover from '@react-spectrum/docs/pages/assets/component-illustrations/Popover.svg';
import DateField from '@react-spectrum/docs/pages/assets/component-illustrations/DateField.svg';
import RangeCalendar from '@react-spectrum/docs/pages/assets/component-illustrations/RangeCalendar.svg';
import Dialog from '@react-spectrum/docs/pages/assets/component-illustrations/Dialog.svg';
import Form from '@react-spectrum/docs/pages/assets/component-illustrations/Form.svg';
import InternationalizedDate from '@react-spectrum/docs/pages/assets/component-illustrations/InternationalizedDate.svg';

---
category: Date and Time
keywords: [input, form, field, date, time]
type: component
---

# DateRangePicker

<PageDescription>{docs.exports.DateRangePicker.description}</PageDescription>

<HeaderInfo
  packageData={packageData}
  componentNames={['DateRangePicker']} />

## Example

```tsx example
import {DateRangePicker, Label, Group, Popover, Dialog, RangeCalendar, CalendarGrid, CalendarCell, Button, Heading, DateInput, DateSegment} from 'react-aria-components';

<DateRangePicker>
  <Label>Trip dates</Label>
  <Group>
    <DateInput slot="start">
      {segment => <DateSegment segment={segment} />}
    </DateInput>
    <span aria-hidden="true">–</span>
    <DateInput slot="end">
      {segment => <DateSegment segment={segment} />}
    </DateInput>
    <Button>▼</Button>
  </Group>
  <Popover>
    <Dialog>
      <RangeCalendar>
        <header>
          <Button slot="previous">◀</Button>
          <Heading />
          <Button slot="next">▶</Button>
        </header>
        <CalendarGrid>
          {date => <CalendarCell date={date} />}
        </CalendarGrid>
      </RangeCalendar>
    </Dialog>
  </Popover>
</DateRangePicker>
```

<details>
  <summary style={{fontWeight: 'bold'}}><ChevronRight size="S" /> Show CSS</summary>
```css hidden
/* We only import styles up to one page away, we don't follow those pages dependencies, so
* import everything and in the correct order of dependency so that layers don't overwrite each other. */
<<<<<<< HEAD
@import './Button.mdx';
@import './Popover.mdx';
@import './DateField.mdx';
@import './RangeCalendar.mdx';
@import './Form.mdx';
=======
@import './Button.mdx' layer(button);
@import './Popover.mdx' layer(popover);
@import './DateField.mdx' layer(datefield);
@import './RangeCalendar.mdx' layer(rangecalendar);
>>>>>>> 0e7d746f
```

```css
.react-aria-DateRangePicker {
  --field-border: var(--spectrum-global-color-gray-400);
  --field-background: var(--spectrum-global-color-gray-50);
  --text-color: var(--spectrum-alias-text-color);
  --text-color-placeholder: var(--spectrum-global-color-gray-700);
  --text-color-invalid: var(--spectrum-global-color-red-600);
  --highlight-background: slateblue;
  --highlight-foreground: white;
  --highlight-background-invalid: var(--spectrum-global-color-static-red-600);

  color: var(--text-color);

  .react-aria-Group {
    display: flex;
    align-items: center;
    width: fit-content;
    min-width: 220px;
    max-width: 100%;
    box-sizing: border-box;
    overflow: auto;
    position: relative;
    padding: 2px 2px 2px 8px;
    border: 1px solid var(--field-border);
    border-radius: 6px;
    background: var(--field-background);
    white-space: nowrap;

    &[data-focus-within] {
      border-color: var(--highlight-background);
      box-shadow: 0 0 0 1px var(--highlight-background);
    }
  }

  [slot=start] + span {
    padding: 0 4px;
  }

  [slot=end] {
    margin-right: 2rem;
    flex: 1;
  }

  .react-aria-Button {
    background: slateblue;
    color: white;
    border-radius: 4px;
    border: none;
    appearance: none;
    margin-left: auto;
    width: 1.429rem;
    height: 1.429rem;
    padding: 0;
    vertical-align: middle;
    font-size: 0.857rem;
    outline: none;
    box-sizing: content-box;
    flex-shrink: 0;
    border: 2px solid var(--page-background);
    position: sticky;
    right: 0;

    &[data-focus-visible] {
      box-shadow: 0 0 0 2px slateblue;
    }
  }
}

.react-aria-DateInput {
  display: flex;
  width: unset;
  min-width: unset;
  padding: unset;
  border: unset;
  box-shadow: unset;
}

@media (forced-colors: active) {
  .react-aria-DateRangePicker {
    forced-color-adjust: none;

    --field-border: ButtonBorder;
    --field-background: Field;
    --text-color: FieldText;
    --text-color-placeholder: FieldText;
    --text-color-invalid: LinkText;
    --highlight-background: Highlight;
    --highlight-foreground: HighlightText;
    --highlight-background-invalid: LinkText;

    .react-aria-Button {
      forced-color-adjust: none;

      --focus-ring-color: Highlight;
      background: ButtonFace;
      color: ButtonText;
      border: 1px solid ButtonBorder;

      &[data-focus-visible] {
        border-color: Highlight;
        box-shadow: 0 0 0 1px Highlight;
      }
    }
  }

  .react-aria-RangeCalendar {
    forced-color-adjust: none;

    --highlight-background: Highlight;
    --highlight-foreground: HighlightText;
    --button-border: ButtonBorder;
    --button-border-disabled: GrayText;
    --button-background: ButtonFace;
    --text-color: ButtonText;
    --text-color-disabled: GrayText;
    --text-color-invalid: LinkText;
    --unavailable-color: GrayText;
    --invalid-color: LinkText;
    --pressed-color: Canvas;
    --spectrum-alias-background-color-default: Canvas;
  }
}
```

</details>

## Features

A date range picker can be built using two separate `<input type="date">` elements, but this is very limited in functionality, lacking in internationalization capabilities, inconsistent between browsers, and difficult to style. `DateRangePicker` helps achieve accessible and international date and time range pickers that can be styled as needed.

* **Dates and times** – Support for dates and times with configurable granularity.
* **International** – Support for 13 calendar systems used around the world, including Gregorian, Buddhist, Islamic, Persian, and more. Locale-specific formatting, number systems, hour cycles, and right-to-left support are available as well.
* **Time zone aware** – Dates and times can optionally include a time zone. All modifications follow time zone rules such as daylight saving time.
* **Accessible** – Each date and time unit is displayed as an individually focusable and editable segment, which allows users an easy way to edit dates using the keyboard, in any date format and locale. Users can also open a calendar popover to select date ranges in a standard month grid. Localized screen reader messages are included to announce when the selection and visible date range change.
* **Touch friendly** – Date segments are editable using an easy to use numeric keypad, date ranges can be selected by dragging over dates in the calendar using a touch screen, and all interactions are accessible using touch-based screen readers.
* **Validation** – Integrates with HTML forms, supporting required, minimum and maximum values, unavailable dates, custom validation functions, realtime validation, and server-side validation errors.
* **Customizable** – As with all of React Aria, the DOM structure and styling of all elements can be fully customized.

Read our [blog post](../blog/date-and-time-pickers-for-all.html) for more details about the internationalization, accessibility, and user experience features implemented by `DateRangePicker`.

## Anatomy

<Anatomy />

A date range picker consists of a label, and group containing two [date fields](DateField.html) and a button. Clicking the button opens a popup containing a [range calendar](RangeCalendar.html). The date fields include segments representing each unit of a date and time (e.g. years, months, days, etc.), each of which is individually focusable and editable using the keyboard. The calendar popup offers a more visual way of choosing a date range.

`DateRangePicker` also supports optional description and error message elements, which can be used to provide more context about the field, and any validation messages. These are linked with the input via the `aria-describedby` attribute.

```tsx
import {DateRangePicker, Label, Group, Popover, Dialog, RangeCalendar, CalendarGrid, CalendarGridHeader, CalendarHeaderCell, CalendarGridBody, CalendarCell, Button, Heading, DateInput, DateSegment, Text, FieldError} from 'react-aria-components';

<DateRangePicker>
  <Label />
  <Group>
    <DateInput slot="start">
      {segment => <DateSegment segment={segment} />}
    </DateInput>
    <DateInput slot="end">
      {segment => <DateSegment segment={segment} />}
    </DateInput>
    <Button />
  </Group>
  <Text slot="description" />
  <FieldError />
  <Popover>
    <Dialog>
      <RangeCalendar>
        <Button slot="previous" />
        <Heading />
        <Button slot="next" />
        <CalendarGrid>
          <CalendarGridHeader>
            {day => <CalendarHeaderCell />}
          </CalendarGridHeader>
          <CalendarGridBody>
            {date => <CalendarCell date={date} />}
          </CalendarGridBody>
        </CalendarGrid>
        <Text slot="errorMessage" />
      </RangeCalendar>
    </Dialog>
  </Popover>
</DateRangePicker>
```

If the date range picker does not have a visible label, an `aria-label` or `aria-labelledby` prop must be passed instead to identify it to assistive technology.

Note that most of this anatomy is shared with [DatePicker](DatePicker.html), so you can reuse many components between them if you have both.

### Concepts

`DateRangePicker` makes use of the following concepts:

<section className={styles.cardGroup} data-size="small">

<ExampleCard
  url="../internationalized/date/index.html"
  title="@internationalized/date"
  description="Represent and manipulate dates and times in a locale-aware manner.">
  <InternationalizedDate />
</ExampleCard>

<ExampleCard
  url="forms.html"
  title="Forms"
  description="Validating and submitting form data, and integrating with form libraries.">
  <Form />
</ExampleCard>

</section>

### Composed components

A `DateRangePicker` uses the following components, which may also be used standalone or reused in other components.

<section className={styles.cardGroup} data-size="small">

<ExampleCard
  url="https://developer.mozilla.org/en-US/docs/Web/HTML/Element/label"
  title="Label"
  description="A label provides context for an input element.">
  <Label />
</ExampleCard>

<ExampleCard
  url="DateField.html"
  title="DateField"
  description="A date field allows a user to enter and edit date values using a keyboard.">
  <DateField />
</ExampleCard>

<ExampleCard
  url="Button.html"
  title="Button"
  description="A button allows a user to perform an action.">
  <Button />
</ExampleCard>

<ExampleCard
  url="Popover.html"
  title="Popover"
  description="A popover displays content in context with a trigger element.">
  <Popover />
</ExampleCard>

<ExampleCard
  url="Dialog.html"
  title="Dialog"
  description="A dialog is an overlay shown above other content in an application.">
  <Dialog />
</ExampleCard>

<ExampleCard
  url="RangeCalendar.html"
  title="RangeCalendar"
  description="A range calendar allows a user to select a contiguous range of dates.">
  <RangeCalendar />
</ExampleCard>

</section>

## Reusable wrappers

If you will use a DateRangePicker in multiple places in your app, you can wrap all of the pieces into a reusable component. This way, the DOM structure, styling code, and other logic are defined in a single place and reused everywhere to ensure consistency.

This example wraps `DateRangePicker` and all of its children together into a single component which accepts a `label` prop, which is passed to the right place. It also shows how to use the `description` slot to render [help text](#description), and `FieldError` component to render [validation errors](#validation).

```tsx example export=true
import type {DateRangePickerProps, DateValue, ValidationResult} from 'react-aria-components';
import {Text, FieldError} from 'react-aria-components';

interface MyDateRangePickerProps<T extends DateValue> extends DateRangePickerProps<T> {
  label?: string,
  description?: string,
  errorMessage?: string | ((validation: ValidationResult) => string)
}

function MyDateRangePicker<T extends DateValue>({label, description, errorMessage, ...props}: MyDateRangePickerProps<T>) {
  return (
    <DateRangePicker {...props}>
      <Label>{label}</Label>
      <Group>
        <DateInput slot="start">
          {segment => <DateSegment segment={segment} />}
        </DateInput>
        <span aria-hidden="true">–</span>
        <DateInput slot="end">
          {segment => <DateSegment segment={segment} />}
        </DateInput>
        <Button>▼</Button>
      </Group>
      {description && <Text slot="description">{description}</Text>}
      <FieldError>{errorMessage}</FieldError>
      <Popover>
        <Dialog>
          <RangeCalendar>
            <header>
              <Button slot="previous">◀</Button>
              <Heading />
              <Button slot="next">▶</Button>
            </header>
            <CalendarGrid>
              {date => <CalendarCell date={date} />}
            </CalendarGrid>
          </RangeCalendar>
        </Dialog>
      </Popover>
    </DateRangePicker>
  );
}

<MyDateRangePicker label="Event date" />
```

## Value

A `DateRangePicker` displays a placeholder by default. An initial, uncontrolled value can be provided to the `DateRangePicker` using the `defaultValue` prop. Alternatively, a controlled value can be provided using the `value` prop.

Date ranges are objects with `start` and `end` properties containing date values, which are provided using objects in the [@internationalized/date](../internationalized/date/) package. This library handles correct international date manipulation across calendars, time zones, and other localization concerns. `DateRangePicker` supports values of the following types:

* <TypeLink links={i18nDocs.links} type={i18nDocs.exports.CalendarDate} /> – a date without any time components. May be parsed from a string representation using the <TypeLink links={i18nDocs.links} type={i18nDocs.exports.parseDate} /> function. Use this type to represent dates where the time is not important, such as a birthday or an all day calendar event.
* <TypeLink links={i18nDocs.links} type={i18nDocs.exports.CalendarDateTime} /> – a date with a time, but not in any specific time zone. May be parsed from a string representation using the <TypeLink links={i18nDocs.links} type={i18nDocs.exports.parseDateTime} /> function. Use this type to represent times that occur at the same local time regardless of the time zone, such as the time of New Years Eve fireworks which always occur at midnight. Most times are better stored as a `ZonedDateTime`.
* <TypeLink links={i18nDocs.links} type={i18nDocs.exports.ZonedDateTime} /> – a date with a time in a specific time zone. May be parsed from a string representation using the <TypeLink links={i18nDocs.links} type={i18nDocs.exports.parseZonedDateTime} />, <TypeLink links={i18nDocs.links} type={i18nDocs.exports.parseAbsolute} />, or <TypeLink links={i18nDocs.links} type={i18nDocs.exports.parseAbsoluteToLocal} /> functions. Use this type to represent an exact moment in time at a particular location on Earth.

```tsx example
import {parseDate} from '@internationalized/date';

function Example() {
  let [value, setValue] = React.useState({
    start: parseDate('2020-02-03'),
    end: parseDate('2020-02-08')
  });

  return (
    <>
      <MyDateRangePicker
        label="Date range (uncontrolled)"
        defaultValue={{
          start: parseDate('2020-02-03'),
          end: parseDate('2020-02-08')
        }} />
      <MyDateRangePicker
        label="Date range (controlled)"
        value={value}
        onChange={setValue} />
    </>
  );
}
```

### Time zones

`DateRangePicker` is time zone aware when <TypeLink links={i18nDocs.links} type={i18nDocs.exports.ZonedDateTime} /> objects are provided as the value. In this case, the time zone abbreviation is displayed, and time zone concerns such as daylight saving time are taken into account when the value is manipulated.

In most cases, your data will come from and be sent to a server as an [ISO 8601](https://en.wikipedia.org/wiki/ISO_8601) formatted string. [@internationalized/date](../internationalized/date/) includes functions for parsing strings in multiple formats into <TypeLink links={i18nDocs.links} type={i18nDocs.exports.ZonedDateTime} /> objects. Which format you use will depend on what information you need to store.

* <TypeLink links={i18nDocs.links} type={i18nDocs.exports.parseZonedDateTime} /> – This function parses a date with an explicit time zone and optional UTC offset attached (e.g. `"2021-11-07T00:45[America/Los_Angeles]"` or `"2021-11-07T00:45-07:00[America/Los_Angeles]"`). This format preserves the maximum amount of information. If the exact local time and time zone that a user selected is important, use this format. Storing the time zone and offset that was selected rather than converting to UTC ensures that the local time is correct regardless of daylight saving rule changes (e.g. if a locale abolishes DST). Examples where this applies include calendar events, reminders, and other times that occur in a particular location.
* <TypeLink links={i18nDocs.links} type={i18nDocs.exports.parseAbsolute} /> – This function parses an absolute date and time that occurs at the same instant at all locations on Earth. It can be represented in UTC (e.g. `"2021-11-07T07:45:00Z"`), or stored with a particular offset (e.g. `"2021-11-07T07:45:00-07:00"`). A time zone identifier, e.g. `America/Los_Angeles`, must be passed, and the result will be converted into that time zone. Absolute times are the best way to represent events that occurred in the past, or future events where an exact time is needed, regardless of time zone.
* <TypeLink links={i18nDocs.links} type={i18nDocs.exports.parseAbsoluteToLocal} /> – This function parses an absolute date and time into the current user's local time zone. It is a shortcut for `parseAbsolute`, and accepts the same formats.

```tsx example
import {parseZonedDateTime} from '@internationalized/date';

<MyDateRangePicker
  label="Date range"
  defaultValue={{
    start: parseZonedDateTime('2022-11-07T00:45[America/Los_Angeles]'),
    end: parseZonedDateTime('2022-11-08T11:15[America/Los_Angeles]')
  }} />
```

`DateRangePicker` displays times in the time zone included in the `ZonedDateTime` object. The above example is always displayed in Pacific Standard Time because the `America/Los_Angeles` time zone identifier is provided. [@internationalized/date](../internationalized/date/) includes functions for converting dates between time zones, or parsing a date directly into a specific time zone or the user's local time zone, as shown below.

```tsx example
import {parseAbsoluteToLocal} from '@internationalized/date';

<MyDateRangePicker
  label="Date range"
  defaultValue={{
    start: parseAbsoluteToLocal('2021-11-07T07:45:00Z'),
    end: parseAbsoluteToLocal('2021-11-08T14:25:00Z')
  }}
/>
```

### Granularity

The `granularity` prop allows you to control the smallest unit that is displayed by `DateRangePicker`. By default, `CalendarDate` values are displayed with `"day"` granularity (year, month, and day), and `CalendarDateTime` and `ZonedDateTime` values are displayed with `"minute"` granularity. More granular time values can be displayed by setting the `granularity` prop to `"second"`.

In addition, when a value with a time is provided but you wish to only display the date, you can set the granularity to `"day"`. This has no effect on the actual value (it still has a time component), only on what fields are displayed. In the following example, two DateRangePickers are synchronized with the same value, but display different granularities.

```tsx example
function Example() {
  let [date, setDate] = React.useState({
    start: parseAbsoluteToLocal('2021-04-07T18:45:22Z'),
    end: parseAbsoluteToLocal('2021-04-08T20:00:00Z')
  });

  return (
    <>
      <MyDateRangePicker
        label="Date and time range"
        /*- begin highlight -*/
        granularity="second"
        /*- end highlight -*/
        value={date}
        onChange={setDate} />
      <MyDateRangePicker
        label="Date range"
        /*- begin highlight -*/
        granularity="day"
        /*- end highlight -*/
        value={date}
        onChange={setDate} />
    </>
  );
}
```


If no `value` or `defaultValue` prop is passed, then the `granularity` prop also affects which type of value is emitted from the `onChange` event. Note that by default, time values will not have a time zone because none was supplied. You can override this by setting the `placeholderValue` prop explicitly. Values emitted from `onChange` will use the time zone of the placeholder value.

```tsx example
import {now} from '@internationalized/date';

<MyDateRangePicker
  label="Date range"
  granularity="second" />
<MyDateRangePicker
  label="Date range"
  placeholderValue={now('America/New_York')}
  granularity="second" />
```

### International calendars

`DateRangePicker` supports selecting dates in many calendar systems used around the world, including Gregorian, Hebrew, Indian, Islamic, Buddhist, and more. Dates are automatically displayed in the appropriate calendar system for the user's locale. The calendar system can be overridden using the [Unicode calendar locale extension](https://developer.mozilla.org/en-US/docs/Web/JavaScript/Reference/Global_Objects/Intl/Locale/calendar#adding_a_calendar_in_the_locale_string), passed to the [I18nProvider](I18nProvider.html) component.

Selected dates passed to `onChange` always use the same calendar system as the `value` or `defaultValue` prop. If no `value` or `defaultValue` is provided, then dates passed to `onChange` are always in the Gregorian calendar since this is the most commonly used. This means that even though the user selects dates in their local calendar system, applications are able to deal with dates from all users consistently.

The below example displays a `DateRangePicker` in the Hindi language, using the Indian calendar. Dates emitted from `onChange` are in the Gregorian calendar.

```tsx example
import type {DateRange} from 'react-aria-components';
import {I18nProvider} from '@react-aria/i18n';

function Example() {
  let [range, setRange] = React.useState<DateRange | null>(null);
  return (
    /*- begin highlight -*/
    <I18nProvider locale="hi-IN-u-ca-indian">
    {/*- end highlight -*/}
      <MyDateRangePicker label="Date range" value={range} onChange={setRange} />
      <p>Start date: {range?.start.toString()}</p>
      <p>End date: {range?.end.toString()}</p>
    </I18nProvider>
  );
}
```

### HTML forms

DateRangePicker supports the `startName` and `endName` props for integration with HTML forms. The values will be submitted to the server as [ISO 8601](https://en.wikipedia.org/wiki/ISO_8601) formatted strings according to the granularity of the value. For example, if the date range picker allows selecting only dates then strings such as `"2023-02-03"` will be submitted, and if it allows selecting times then strings such as `"2023-02-03T08:45:00"` will be submitted. See the [Value](#value) section above for more details about the supported value types.

```tsx example
<MyDateRangePicker label="Trip dates" startName="startDate" endName="endDate" />
```

## Events

`DateRangePicker` accepts an `onChange` prop which is triggered whenever the start or end date is edited by the user. The example below uses `onChange` to update a separate element with a formatted version of the date range in the user's locale and local time zone. This is done by converting the dates to native JavaScript `Date` objects to pass to the formatter.

```tsx example
import {getLocalTimeZone} from '@internationalized/date';
import {useDateFormatter} from '@react-aria/i18n';

function Example() {
  let [range, setRange] = React.useState({
    start: parseDate('2020-07-03'),
    end: parseDate('2020-07-10')
  });
  let formatter = useDateFormatter({dateStyle: 'long'});

  return (
    <>
      <MyDateRangePicker label="Date range" value={range} onChange={setRange} />
      <p>Selected date: {range ? formatter.formatRange(range.start.toDate(getLocalTimeZone()), range.end.toDate(getLocalTimeZone())) : '--'}</p>
    </>
  );
}
```

## Validation

DateRangePicker supports the `isRequired` prop to ensure the user enters a value, as well as minimum and maximum values, and custom client and server-side validation. It can also be integrated with other form libraries. See the [Forms](forms.html) guide to learn more.

To display validation errors, add a `<FieldError>` element as a child of the DateRangePicker. This allows you to render error messages from all of the above sources with consistent custom styles.

```tsx example
import {Form, FieldError} from 'react-aria-components';

<Form>
  {/*- begin highlight -*/}
  <DateRangePicker startName="startDate" endName="endDate" isRequired>
  {/*- end highlight -*/}
    <Label>Trip dates</Label>
    <Group>
      <DateInput slot="start">
        {segment => <DateSegment segment={segment} />}
      </DateInput>
      <span aria-hidden="true">–</span>
      <DateInput slot="end">
        {segment => <DateSegment segment={segment} />}
      </DateInput>
      <Button>▼</Button>
    </Group>
    {/*- begin highlight -*/}
    <FieldError />
    {/*- end highlight -*/}
    <Popover>
      <Dialog>
        <RangeCalendar>
          <header>
            <Button slot="previous">◀</Button>
            <Heading />
            <Button slot="next">▶</Button>
          </header>
          <CalendarGrid>
            {date => <CalendarCell date={date} />}
          </CalendarGrid>
        </RangeCalendar>
      </Dialog>
    </Popover>
  </DateRangePicker>
  <Button type="submit">Submit</Button>
</Form>
```

<details>
  <summary style={{fontWeight: 'bold'}}><ChevronRight size="S" /> Show CSS</summary>

```css
<<<<<<< HEAD
@layer daterangepicker {
  .react-aria-DateRangePicker {
    &[data-invalid] {
      [slot=end]:after {
        content: '🚫' / '';
        content: '🚫';
        alt: ' ';
        flex: 1;
        text-align: end;
        margin-left: 1.5rem;
        margin-right: -1.5rem;
      }
=======
.react-aria-DateRangePicker {
  &[data-invalid] {
    [slot=end]:after {
      content: '🚫' / '';
      content: '🚫';
      alt: ' ';
      flex: 1;
      text-align: end;
      margin-right: -2rem;
>>>>>>> 0e7d746f
    }
  }

  .react-aria-FieldError {
    font-size: 12px;
    color: var(--text-color-invalid);
  }
}
```

</details>

By default, `FieldError` displays default validation messages provided by the browser. See [Customizing error messages](forms.html#customizing-error-messages) in the Forms guide to learn how to provide your own custom errors.

### Minimum and maximum values

The `minValue` and `maxValue` props can also be used to ensure the value is within a specific range. `DateRangePicker` also validates that the end date is after the start date. This example only accepts dates after today.

```tsx example
import {today} from '@internationalized/date';

<Form>
  <MyDateRangePicker
    label="Trip dates"
    /*- begin highlight -*/
    minValue={today(getLocalTimeZone())}
    /*- end highlight -*/
    defaultValue={{
      start: parseDate('2022-02-03'),
      end: parseDate('2022-05-03')
    }} />
  <Button type="submit">Submit</Button>
</Form>
```

### Custom validation

The `validate` function can be used to perform custom validation logic. It receives the current date range, and should return a string or array of strings representing one or more error messages if the value is invalid.

This example validates that the selected date range is a maximum of 1 week in duration.

```tsx example
<Form>
  <MyDateRangePicker
    label="Trip dates"
    /*- begin highlight -*/
    validate={range => range?.end.compare(range.start) > 7 ? 'Maximum stay duration is 1 week.' : null}
    /*- end highlight -*/
    defaultValue={{
      start: today(getLocalTimeZone()),
      end: today(getLocalTimeZone()).add({ weeks: 1, days: 3 })
    }} />
  <Button type="submit">Submit</Button>
</Form>
```

### Unavailable dates

`DateRangePicker` supports marking certain dates as _unavailable_. These dates remain focusable with the keyboard in the calendar so that navigation is consistent, but cannot be selected by the user. The `isDateUnavailable` prop accepts a callback that is called to evaluate whether each visible date is unavailable.

Note that by default, users may not select non-contiguous ranges, i.e. ranges that contain unavailable dates within them. Once a start date is selected in the calendar, enabled dates will be restricted to subsequent dates until an unavailable date is hit. While this is handled automatically in the calendar, additional validation logic must be provided to ensure an invalid state is displayed in the date field. This can be achieved using the `validate` prop. See [below](#non-contiguous-ranges) for an example of how to allow non-contiguous ranges.

This example includes multiple unavailable date ranges, e.g. dates when a rental house is not available. The `minValue` prop is also used to prevent selecting dates before today. The `validate` prop is used to mark selected date ranges with unavailable dates in the middle as invalid.

```tsx example
import {today} from '@internationalized/date';

function Example() {
  let now = today(getLocalTimeZone());
  let disabledRanges = [
    [now, now.add({days: 5})],
    [now.add({days: 14}), now.add({days: 16})],
    [now.add({days: 23}), now.add({days: 24})],
  ];

  return (
    <MyDateRangePicker
      label="Trip dates"
      minValue={today(getLocalTimeZone())}
      /*- begin highlight -*/
      isDateUnavailable={date => disabledRanges.some((interval) => date.compare(interval[0]) >= 0 && date.compare(interval[1]) <= 0)}
      validate={value => disabledRanges.some(interval => value && value.end.compare(interval[0]) >= 0 && value.start.compare(interval[1]) <= 0) ? 'Selected date range may not include unavailable dates.' : null}
      /*- end highlight -*/
     />
  );
}
```

### Non-contiguous ranges

The `allowsNonContiguousRanges` prop enables a range to be selected even if there are unavailable dates in the middle. The value emitted in the `onChange` event will still be a single range with a `start` and `end` property, but unavailable dates will not be displayed as selected. It is up to applications to split the full selected range into multiple as needed for business logic.

This example prevents selecting weekends, but allows selecting ranges that span multiple weeks.

```tsx example
import {isWeekend} from '@internationalized/date';
import {useLocale} from '@react-aria/i18n';

function Example() {
  let {locale} = useLocale();

  return (
    <MyDateRangePicker
      label="Time off request"
      isDateUnavailable={date => isWeekend(date, locale)}
      /*- begin highlight -*/
      allowsNonContiguousRanges />
      /*- end highlight -*/
  );
}
```

### Description

The `description` slot can be used to associate additional help text with a date range picker.

```tsx example
<DateRangePicker>
  <Label>Trip dates</Label>
  <Group>
    <DateInput slot="start">
      {segment => <DateSegment segment={segment} />}
    </DateInput>
    <span aria-hidden="true">–</span>
    <DateInput slot="end">
      {segment => <DateSegment segment={segment} />}
    </DateInput>
    <Button>▼</Button>
  </Group>
  {/*- begin highlight -*/}
  <Text slot="description">Please your vacation dates.</Text>
  {/*- end highlight -*/}
  <Popover>
    <Dialog>
      <RangeCalendar>
        <header>
          <Button slot="previous">◀</Button>
          <Heading />
          <Button slot="next">▶</Button>
        </header>
        <CalendarGrid>
          {date => <CalendarCell date={date} />}
        </CalendarGrid>
      </RangeCalendar>
    </Dialog>
  </Popover>
</DateRangePicker>
```

<details>
  <summary style={{fontWeight: 'bold'}}><ChevronRight size="S" /> Show CSS</summary>

```css
<<<<<<< HEAD
@layer daterangepicker {
  .react-aria-DateRangePicker {
    [slot=description] {
      font-size: 12px;
    }
=======
.react-aria-DateRangePicker {
  [slot=description] {
    font-size: 12px;
  }

  [slot=errorMessage] {
    font-size: 12px;
    color: var(--text-color-invalid);
>>>>>>> 0e7d746f
  }
}
```

</details>

## Format options

### Placeholder value

When no value is set, a placeholder is shown. The format of the placeholder is influenced by the `granularity` and `placeholderValue` props. `placeholderValue` also controls the default values of each segment when the user first interacts with them, e.g. using the up and down arrow keys, as well as the default month shown in the calendar popover. By default, the `placeholderValue` is the current date at midnight, but you can set it to a more appropriate value if needed.

```tsx example
import {CalendarDate} from '@internationalized/date';

<MyDateRangePicker label="Date range" placeholderValue={new CalendarDate(1980, 1, 1)} />
```

### Hide time zone

When `ZonedDateTime` objects are provided as the value of to `DateRangePicker`, the time zone abbreviation is displayed by default. However, if this is displayed elsewhere or implicit based on the usecase, it can be hidden using the `hideTimeZone` option.

```tsx example
<MyDateRangePicker
  label="Date range"
  defaultValue={{
    start: parseZonedDateTime('2022-11-07T10:45[America/Los_Angeles]'),
    end: parseZonedDateTime('2022-11-08T19:45[America/Los_Angeles]')
  }}
  hideTimeZone />
```

### Hour cycle

By default, `DateRangePicker` displays times in either 12 or 24 hour hour format depending on the user's locale. However, this can be overridden using the `hourCycle` prop if needed for a specific usecase. This example forces the `DateRangePicker` to use 24-hour time, regardless of the locale.

```tsx example
<MyDateRangePicker
  label="Date range"
  granularity="minute"
  hourCycle={24} />
```

## Props

### DateRangePicker

<PropTable component={docs.exports.DateRangePicker} links={docs.links} />

### Label

A `<Label>` accepts all HTML attributes.

### Group

A `<Group>` accepts all HTML attributes.

### DateInput

The `<DateInput>` component renders a group of date segments. It accepts a function as its `children`, which is called to render a `<DateSegment>` for each segment. The `slot="start"` and `slot="end"` props distinguish the two instances within a `DateRangePicker`.

<details>
  <summary style={{fontWeight: 'bold'}}><ChevronRight size="S" /> Show props</summary>

<PropTable component={docs.exports.DateInput} links={docs.links} />

</details>

### DateSegment

The `<DateSegment>` component renders an individual segment.

<details>
  <summary style={{fontWeight: 'bold'}}><ChevronRight size="S" /> Show props</summary>

<PropTable component={docs.exports.DateSegment} links={docs.links} />

</details>

### Button

A `<Button>` accepts its contents as `children`. Other props such as `onPress` and `isDisabled` will be set by the `DateRangePicker` or `RangeCalendar`.

<details>
  <summary style={{fontWeight: 'bold'}}><ChevronRight size="S" /> Show props</summary>

<PropTable component={docs.exports.Button} links={docs.links} />

</details>

### FieldError

A `<FieldError>` displays validation errors.

<details>
  <summary style={{fontWeight: 'bold'}}><ChevronRight size="S" /> Show props</summary>

<PropTable component={docs.exports.FieldError} links={docs.links} />

</details>

### Popover

A `<Popover>` is an overlay to hold the `<Calendar>`, positioned relative to the `<Group>`. By default, it has a `placement` of `bottom start` within a `<DateRangePicker>`, but this and other positioning properties may be customized.

<details>
  <summary style={{fontWeight: 'bold'}}><ChevronRight size="S" /> Show props</summary>

<PropTable component={docs.exports.Popover} links={docs.links} />

</details>

### Dialog

A `<Dialog>` is placed within a `<Popover>` to hold the `<Calendar>` for a DateRangePicker.

<details>
  <summary style={{fontWeight: 'bold'}}><ChevronRight size="S" /> Show props</summary>

<PropTable component={docs.exports.Dialog} links={docs.links} />

</details>

### RangeCalendar

A `<RangeCalendar>` accepts one or more month grids as chilren, along with previous and next buttons to navigate forward and backward.

<details>
  <summary style={{fontWeight: 'bold'}}><ChevronRight size="S" /> Show props</summary>

<PropTable component={docs.exports.Calendar} links={docs.links} />

</details>

### CalendarGrid

A `<CalendarGrid>` renders an individual month within a `<RangeCalendar>`. It accepts a function as its `children`, which is called to render a `<CalendarCell>` for each date. This renders a default `<CalendarGridHeader>`, which displays the weekday names in the column headers. This can be customized by providing a `<CalendarGridHeader>` and `<CalendarGridBody>` as children instead of a function.

<details>
  <summary style={{fontWeight: 'bold'}}><ChevronRight size="S" /> Show props</summary>

<PropTable component={docs.exports.CalendarGrid} links={docs.links} />

</details>

### CalendarGridHeader

A `<CalendarGridHeader>` renders the header within a `<CalendarGrid>`, displaying a list of weekday names. It accepts a function as its `children`, which is called with a day name abbreviation to render a `<CalendarHeaderCell>` for each column header.

<details>
  <summary style={{fontWeight: 'bold'}}><ChevronRight size="S" /> Show props</summary>

<PropTable component={docs.exports.CalendarGridHeader} links={docs.links} />

</details>

### CalendarHeaderCell

A `<CalendarHeaderCell>` renders a column header within a `<CalendarGridHeader>`. It typically displays a weekday name.

<details>
  <summary style={{fontWeight: 'bold'}}><ChevronRight size="S" /> Show props</summary>

<PropTable component={docs.exports.CalendarHeaderCell} links={docs.links} />

</details>

### CalendarGridBody

A `<CalendarGridBody>` renders the body within a `<CalendarGrid>`. It accepts a function as its `children`, which is called to render a `<CalendarCell>` for each date.

<details>
  <summary style={{fontWeight: 'bold'}}><ChevronRight size="S" /> Show props</summary>

<PropTable component={docs.exports.CalendarGridBody} links={docs.links} />

</details>

### CalendarCell

A `<CalendarCell>` renders an individual date within a `<CalendarGrid>`.

<details>
  <summary style={{fontWeight: 'bold'}}><ChevronRight size="S" /> Show props</summary>

<PropTable component={docs.exports.CalendarCell} links={docs.links} />

</details>

## Styling

React Aria components can be styled in many ways, including using CSS classes, inline styles, utility classes (e.g. Tailwind), CSS-in-JS (e.g. Styled Components), etc. By default, all components include a builtin `className` attribute which can be targeted using CSS selectors. These follow the `react-aria-ComponentName` naming convention.

```css
.react-aria-DateRangePicker {
  /* ... */
}
```

A custom `className` can also be specified on any component. This overrides the default `className` provided by React Aria with your own.

```jsx
<DateInput className="my-date-input">
  {/* ... */}
</DateInput>
```

In addition, some components support multiple UI states (e.g. focused, placeholder, readonly, etc.). React Aria components expose states using data attributes, which you can target in CSS selectors. For example:

```css
.react-aria-DateSegment[data-placeholder] {
  /* ... */
}

.react-aria-DateSegment[data-readonly] {
  /* ... */
}
```

The `className` and `style` props also accept functions which receive states for styling. This lets you dynamically determine the classes or styles to apply, which is useful when using utility CSS libraries like [Tailwind](https://tailwindcss.com/).

```jsx
<DateSegment className={({isPlaceholder}) => isPlaceholder ? 'bg-gray-300' : 'bg-gray-600'} />
```

Render props may also be used as children to alter what elements are rendered based on the current state. For example, you could render the placeholder as a separate element to always reserve space for it.

```jsx
<DateSegment>
  {({text, placeholder, isPlaceholder}) => (
    <>
      <span style={{visibility: isPlaceholder ? 'visible' : 'hidden'}}>{placeholder}</span>
      {isPlaceholder ? '' : text}
    </>
  )}
</DateSegment>
```

The states, selectors, and render props for each component used in a `DateRangePicker` are documented below.

### DateRangePicker

A `DateRangePicker` can be targeted with the `.react-aria-DateRangePicker` CSS selector, or by overriding with a custom `className`. It supports the following states and render props:

<StateTable properties={docs.exports.DateRangePickerRenderProps.properties} />

### Label

A `Label` can be targeted with the `.react-aria-Label` CSS selector, or by overriding with a custom `className`.

### Group

A `Group` can be targeted with the `.react-aria-Group` selector, or by overriding with a custom `className`. It supports the following states:

<StateTable properties={docs.exports.GroupRenderProps.properties} />

### DateInput

A `DateInput` can be targeted with the `.react-aria-DateInput` CSS selector, or by overriding with a custom `className`. It supports the following states:

<StateTable properties={docs.exports.DateInputRenderProps.properties} />

### DateSegment

A `DateSegment` can be targeted with the `.react-aria-DateSegment` CSS selector, or by overriding with a custom `className`. It supports the following states and render props:

<StateTable properties={docs.exports.DateSegmentRenderProps.properties} />

### Button

A [Button](Button.html) can be targeted with the `.react-aria-Button` CSS selector, or by overriding with a custom `className`. The next and previous buttons within a range calendar can be targeted specifically with the `[slot=previous]` and `[slot=next]` selectors. Buttons support the following states:

<StateTable properties={docs.exports.ButtonRenderProps.properties} />

### FieldError

A `FieldError` can be targeted with the `.react-aria-FieldError` CSS selector, or by overriding with a custom `className`. It supports the following render props:

<StateTable properties={docs.exports.FieldErrorRenderProps.properties} />

### Popover

The [Popover](Popover.html) component can be targeted with the `.react-aria-Popover` CSS selector, or by overriding with a custom `className`. Note that it renders in a [React Portal](https://reactjs.org/docs/portals.html), so it will not appear as a descendant of the DateRangePicker in the DOM. It supports the following states and render props:

<StateTable properties={docs.exports.PopoverRenderProps.properties} />

### Dialog

A [Dialog](Dialog.html) can be targeted with the `.react-aria-Dialog` CSS selector, or by overriding with a custom `className`.

### RangeCalendar

A [RangeCalendar](RangeCalendar.html) can be targeted with the `.react-aria-RangeCalendar` CSS selector, or by overriding with a custom `className`.

### CalendarGrid

A `CalendarGrid` can be targeted with the `.react-aria-CalendarGrid` CSS selector, or by overriding with a custom `className`. When a function is provided as children, a default `<CalendarGridHeader>` and `<CalendarGridBody>` are rendered. If you need to customize the styling of the header cells, you can render them yourself. See the [RangeCalendar](RangeCalendar.html#calendargrid-1) docs for an example.

### CalendarGridHeader

A `CalendarGridHeader` can be targeted with the `.react-aria-CalendarGridHeader` CSS selector, or by overriding with a custom `className`.

### CalendarHeaderCell

A `CalendarHeaderCell` can be targeted with the `.react-aria-CalendarHeaderCell` CSS selector, or by overriding with a custom `className`.

### CalendarGridBody

A `CalendarGridBody` can be targeted with the `.react-aria-CalendarGridBody` CSS selector, or by overriding with a custom `className`.

### CalendarCell

A `CalendarCell` can be targeted with the `.react-aria-CalendarCell` CSS selector, or by overriding with a custom `className`. It supports the following states:

<StateTable properties={docs.exports.CalendarCellRenderProps.properties} />

### Text

The help text elements within a `DateRangePicker` can be targeted with the `[slot=description]` and `[slot=errorMessage]` CSS selectors, or by adding a custom `className`.

## Advanced customization

### Composition

If you need to customize one of the components within a `DateRangePicker`, such as `Label` or `DateSegment`, in many cases you can create a wrapper component. This lets you customize the props passed to the component.

```tsx
function MyDateSegment(props) {
  return <MyDateSegment {...props} className="my-date-segment" />
}
```

### Contexts

All React Aria Components export a corresponding context that can be used to send props to them from a parent element. This enables you to build your own compositional APIs similar to those found in React Aria Components itself. You can send any prop or ref via context that you could pass to the corresponding component. The local props and ref on the component are merged with the ones passed via context, with the local props taking precedence (following the rules documented in [mergeProps](mergeProps.html)).

<ContextTable components={['DateRangePicker']} docs={docs} />

This example shows a `FieldGroup` component that renders a group of date pickers with a title and optional error message. It uses the [useId](useId.html) hook to generate a unique id for the error message. All of the child DateRangePickers are marked invalid and associated with the error message via the `aria-describedby` attribute passed to the `DateRangePickerContext` provider.

```tsx example
import {DateRangePickerContext} from 'react-aria-components';
import {useId} from 'react-aria';

interface FieldGroupProps {
  title?: string,
  children?: React.ReactNode,
  errorMessage?: string
}

function FieldGroup({title, children, errorMessage}: FieldGroupProps) {
  let errorId = useId();
  return (
    <fieldset>
      <legend>{title}</legend>
      {/*- begin highlight -*/}
      <DateRangePickerContext.Provider value={{
        isInvalid: !!errorMessage,
        'aria-describedby': errorMessage ? errorId : undefined
      }}>
      {/*- end highlight -*/}
        {children}
      </DateRangePickerContext.Provider>
      {errorMessage && <small id={errorId} className="invalid">{errorMessage}</small>}
    </fieldset>
  );
}

<FieldGroup title="Dates" errorMessage="Ticket sale and event dates cannot overlap.">
  <MyDateRangePicker label="Ticket sale dates" defaultValue={{start: parseDate('2023-07-12'), end: parseDate('2023-08-04')}} />
  <MyDateRangePicker label="Event dates" defaultValue={{start: parseDate('2023-08-01'), end: parseDate('2023-08-10')}} />
</FieldGroup>
```

<details>
  <summary style={{fontWeight: 'bold'}}><ChevronRight size="S" /> Show CSS</summary>

```css
fieldset {
  padding: 1.5em;
  width: fit-content;
}

.invalid {
  color: var(--spectrum-global-color-red-600);
  margin-top: 1em;
  display: block;
}

@media (forced-colors: active) {
  .invalid {
    color: LinkText;
  }
}
```

</details>

### Custom children

DateRangePicker passes props to its child components, such as the label and popover, via their associated contexts. These contexts are exported so you can also consume them in your own custom components. This enables you to reuse existing components from your app or component library together with React Aria Components.

<ContextTable components={['Label', 'Group', 'Button', 'Popover', 'Dialog', 'RangeCalendar', 'Text']} docs={docs} />

This example consumes from `LabelContext` in an existing styled label component to make it compatible with React Aria Components. The <TypeLink links={docs.links} type={docs.exports.useContextProps} /> hook merges the local props and ref with the ones provided via context by DateRangePicker.

```tsx
import type {LabelProps} from 'react-aria-components';
import {LabelContext, useContextProps} from 'react-aria-components';

const MyCustomLabel = React.forwardRef((props: LabelProps, ref: React.ForwardedRef<HTMLLabelElement>) => {
  // Merge the local props and ref with the ones provided via context.
  ///- begin highlight -///
  [props, ref] = useContextProps(props, ref, LabelContext);
  ///- end highlight -///

  // ... your existing Label component
  return <label {...props} ref={ref} />;
});
```

Now you can use `MyCustomLabel` within a `DateRangePicker`, in place of the builtin React Aria Components `Label`.

```tsx
<DateRangePicker>
  {/*- begin highlight -*/}
  <MyCustomLabel>Name</MyCustomLabel>
  {/*- end highlight -*/}
  {/* ... */}
</DateRangePicker>
```

### State

DateRangePicker provides a <TypeLink links={statelyDocs.links} type={statelyDocs.exports.DateRangePickerState} /> object to its children via `DateRangePickerStateContext`. This can be used to access and manipulate the date range picker's state.

This example shows a `DateRangePickerClearButton` component that can be placed within a `DateRangePicker` to allow the user to clear the selected value.

```tsx example
import {DateRangePickerStateContext} from 'react-aria-components';

function DateRangePickerClearButton() {
  /*- begin highlight -*/
  let state = React.useContext(DateRangePickerStateContext)!;
  /*- end highlight -*/
  return (
    <Button
      // Don't inherit default Button behavior from DateRangePicker.
      slot={null}
      className="clear-button"
      aria-label="Clear"
      onPress={() => state.setValue(null)}>
      ✕
    </Button>
  );
}

<DateRangePicker defaultValue={{start: parseDate('2023-07-12'), end: parseDate('2023-08-04')}}>
  <Label>Trip dates</Label>
  <Group>
    <DateInput slot="start">
      {segment => <DateSegment segment={segment} />}
    </DateInput>
    <span aria-hidden="true">–</span>
    <DateInput slot="end">
      {segment => <DateSegment segment={segment} />}
    </DateInput>
    {/*- begin highlight -*/}
    <DateRangePickerClearButton />
    {/*- end highlight -*/}
    <Button>▼</Button>
  </Group>
  <Popover>
    <Dialog>
      <RangeCalendar>
        <header>
          <Button slot="previous">◀</Button>
          <Heading />
          <Button slot="next">▶</Button>
        </header>
        <CalendarGrid>
          {date => <CalendarCell date={date} />}
        </CalendarGrid>
      </RangeCalendar>
    </Dialog>
  </Popover>
</DateRangePicker>
```

<details>
  <summary style={{fontWeight: 'bold'}}><ChevronRight size="S" /> Show CSS</summary>

```css
.clear-button {
  width: 1.143rem;
  height: 1.143rem;
  border-radius: 1.143rem;
  font-size: 0.857rem;
  line-height: 0.857rem;
  vertical-align: middle;
  text-align: center;
  background: gray;
  color: white;
  border: none;
  padding: 0;
  outline: none;

  &[data-pressed] {
    background: dimgray;
  }

  &[data-focus-visible] {
    outline: 2px solid slateblue;
    outline-offset: 2px;
  }

  + .react-aria-Button {
    margin-left: 4px;
  }
}
```

</details>

### Hooks

If you need to customize things even further, such as accessing internal state, intercepting events, or customizing the DOM structure, you can drop down to the lower level Hook-based API. See [useDateRangePicker](useDateRangePicker.html) for more details.<|MERGE_RESOLUTION|>--- conflicted
+++ resolved
@@ -82,18 +82,11 @@
 ```css hidden
 /* We only import styles up to one page away, we don't follow those pages dependencies, so
 * import everything and in the correct order of dependency so that layers don't overwrite each other. */
-<<<<<<< HEAD
-@import './Button.mdx';
-@import './Popover.mdx';
-@import './DateField.mdx';
-@import './RangeCalendar.mdx';
-@import './Form.mdx';
-=======
 @import './Button.mdx' layer(button);
 @import './Popover.mdx' layer(popover);
 @import './DateField.mdx' layer(datefield);
 @import './RangeCalendar.mdx' layer(rangecalendar);
->>>>>>> 0e7d746f
+@import './Form.mdx' layer(form);
 ```
 
 ```css
@@ -638,20 +631,6 @@
   <summary style={{fontWeight: 'bold'}}><ChevronRight size="S" /> Show CSS</summary>
 
 ```css
-<<<<<<< HEAD
-@layer daterangepicker {
-  .react-aria-DateRangePicker {
-    &[data-invalid] {
-      [slot=end]:after {
-        content: '🚫' / '';
-        content: '🚫';
-        alt: ' ';
-        flex: 1;
-        text-align: end;
-        margin-left: 1.5rem;
-        margin-right: -1.5rem;
-      }
-=======
 .react-aria-DateRangePicker {
   &[data-invalid] {
     [slot=end]:after {
@@ -660,8 +639,8 @@
       alt: ' ';
       flex: 1;
       text-align: end;
-      margin-right: -2rem;
->>>>>>> 0e7d746f
+      margin-left: 1.5rem;
+      margin-right: -1.5rem;
     }
   }
 
@@ -815,22 +794,9 @@
   <summary style={{fontWeight: 'bold'}}><ChevronRight size="S" /> Show CSS</summary>
 
 ```css
-<<<<<<< HEAD
-@layer daterangepicker {
-  .react-aria-DateRangePicker {
-    [slot=description] {
-      font-size: 12px;
-    }
-=======
 .react-aria-DateRangePicker {
   [slot=description] {
     font-size: 12px;
-  }
-
-  [slot=errorMessage] {
-    font-size: 12px;
-    color: var(--text-color-invalid);
->>>>>>> 0e7d746f
   }
 }
 ```
