{/* Copyright 2020 Adobe. All rights reserved.
This file is licensed to you under the Apache License, Version 2.0 (the "License");
you may not use this file except in compliance with the License. You may obtain a copy
of the License at http://www.apache.org/licenses/LICENSE-2.0
Unless required by applicable law or agreed to in writing, software distributed under
the License is distributed on an "AS IS" BASIS, WITHOUT WARRANTIES OR REPRESENTATIONS
OF ANY KIND, either express or implied. See the License for the specific language
governing permissions and limitations under the License. */}

import {Layout} from '@react-spectrum/docs';
export default Layout;

import docs from 'docs:react-aria-components';
import sharedDocs from 'docs:@react-types/shared';
import {PropTable, HeaderInfo, TypeLink, PageDescription, StateTable} from '@react-spectrum/docs';
import styles from '@react-spectrum/docs/src/docs.css';
import packageData from 'react-aria-components/package.json';
import Anatomy from '/packages/@react-aria/table/docs/TableAnatomy.svg';
import ChevronRight from '@spectrum-icons/workflow/ChevronRight';
import {Divider} from '@react-spectrum/divider';
import {ExampleCard} from '@react-spectrum/docs/src/ExampleCard';
import {Keyboard} from '@react-spectrum/text';

---
category: Collections
keywords: [table, aria, grid]
type: component
after_version: 1.0.0
---

# Table

<PageDescription>{docs.exports.Table.description}</PageDescription>

<HeaderInfo
  packageData={packageData}
  componentNames={['Table']}
   sourceData={[
    {type: 'W3C', url: 'https://www.w3.org/WAI/ARIA/apg/patterns/grid/'}
  ]} />

## Example

```tsx example
import {Table, TableHeader, TableBody, Column, Row, Cell} from 'react-aria-components';

<Table aria-label="Files" selectionMode="multiple">
  <TableHeader>
    <Column><MyCheckbox /></Column>
    <Column isRowHeader>Name</Column>
    <Column>Type</Column>
    <Column>Date Modified</Column>
  </TableHeader>
  <TableBody>
    <Row>
      <Cell><MyCheckbox /></Cell>
      <Cell>Games</Cell>
      <Cell>File folder</Cell>
      <Cell>6/7/2020</Cell>
    </Row>
    <Row>
      <Cell><MyCheckbox /></Cell>
      <Cell>Program Files</Cell>
      <Cell>File folder</Cell>
      <Cell>4/7/2021</Cell>
    </Row>
    <Row>
      <Cell><MyCheckbox /></Cell>
      <Cell>bootmgr</Cell>
      <Cell>System file</Cell>
      <Cell>11/20/2010</Cell>
    </Row>
    <Row>
      <Cell><MyCheckbox /></Cell>
      <Cell>log.txt</Cell>
      <Cell>Text Document</Cell>
      <Cell>1/18/2016</Cell>
    </Row>
  </TableBody>
</Table>
```

<details>
  <summary style={{fontWeight: 'bold'}}><ChevronRight size="S" /> Show CSS</summary>

```css
.react-aria-Table {
  --highlight-background: slateblue;
  --highlight-foreground: white;
  --border-color: var(--spectrum-global-color-gray-400);
  --background-color: var(--page-background);
  --text-color: var(--spectrum-alias-text-color);
  --text-color-disabled: var(--spectrum-alias-text-color-disabled);

  padding: 0.286rem;
  border: 1px solid var(--border-color);
  border-radius: 6px;
  background: var(--background-color);
  outline: none;
  border-spacing: 0;
  min-height: 100px;
  align-self: start;

  .react-aria-TableHeader {
    &:after {
      content: '';
      display: table-row;
      height: 2px;
    }

    & tr:last-child .react-aria-Column {
      border-bottom: 1px solid var(--border-color);
      cursor: default;
    }
  }

  .react-aria-Column {
    &[colspan] {
      text-align: center;
    }

    .sort-indicator {
      padding: 0 2px;
    }

    &[aria-sort=none] .sort-indicator {
      visibility: hidden;
    }
  }

  .react-aria-TableBody {
    &[data-empty] {
      text-align: center;
      font-style: italic;
    }
  }

  .react-aria-Row {
    border-radius: 6px;
    outline: none;
    cursor: default;
    color: var(--text-color);
    font-size: 1.072rem;
    position: relative;
    transform: scale(1);

    &[data-focus-visible] {
      outline: 2px solid var(--highlight-background);
      outline-offset: -2px;
    }

    &[data-pressed] .react-aria-Cell {
      background: var(--spectrum-global-color-gray-200);
    }

    &[aria-selected=true] {
      .react-aria-Cell {
        background: var(--highlight-background);
        color: var(--highlight-foreground);
      }

      &[data-focus-visible],
      .react-aria-Cell[data-focus-visible] {
        outline-color: var(--highlight-foreground);
        outline-offset: -4px;
      }

      .react-aria-Button {
        color: var(--highlight-foreground);
        --focus-ring-color: var(--highlight-foreground);
        --hover-highlight: rgb(255 255 255 / 0.1);
        --active-highlight: rgb(255 255 255 / 0.2);
      }
    }

    &[aria-disabled] {
      color: var(--text-color-disabled);
    }

    .react-aria-Checkbox {
      --selected-color: white;
      --selected-color-pressed: #ddd;
      --checkmark-color: slateblue;
      --background-color: var(--highlight-background);
    }
  }

  .react-aria-Cell,
  .react-aria-Column {
    padding: 4px 8px;
    text-align: left;
    outline: none;

    &[data-focus-visible] {
      outline: 2px solid var(--highlight-background);
      outline-offset: -2px;
    }
  }

  .react-aria-Cell {
    &:first-child {
      border-radius: 6px 0 0 6px;
    }

    &:last-child {
      border-radius: 0 6px 6px 0;
    }
  }

  /* join selected items if :has selector is supported */
  @supports selector(:has(.foo)) {
    .react-aria-Row[aria-selected=true]:has(+ [aria-selected=true]) .react-aria-Cell {
      border-end-start-radius: 0;
      border-end-end-radius: 0;
    }

    .react-aria-Row[aria-selected=true] + [aria-selected=true] .react-aria-Cell {
      border-start-start-radius: 0;
      border-start-end-radius: 0;
    }
  }
}

.react-aria-Checkbox {
  --deselected-color: gray;
  --deselected-color-pressed: dimgray;
  --selected-color: slateblue;
  --selected-color-pressed: lch(from slateblue calc(l - 10%) c h);
  --checkmark-color: white;
  --focus-ring-color: slateblue;

  width: 1rem;
  height: 1rem;
  border: 2px solid var(--deselected-color);
  border-radius: 4px;
  transition: all 200ms;
  display: flex;
  align-items: center;
  justify-content: center;

  & svg {
    width: 0.857rem;
    height: 0.857rem;
    fill: none;
    stroke: var(--checkmark-color);
    stroke-width: 3px;
    stroke-dasharray: 22px;
    stroke-dashoffset: 66;
    transition: all 200ms;
  }

  &[data-focus-visible] {
    box-shadow: 0 0 0 2px var(--spectrum-alias-background-color-default), 0 0 0 4px var(--focus-ring-color);
  }

  &[data-pressed] {
    border-color: var(--deselected-color-pressed);
  }

  &[data-selected],
  &[data-indeterminate] {
    border-color: var(--selected-color);
    background: var(--selected-color);

    &[data-pressed] {
      border-color: var(--selected-color-pressed);
      background: var(--selected-color-pressed);
    }

    &[data-focus-visible] {
      box-shadow: 0 0 0 2px var(--background-color), 0 0 0 4px var(--selected-color);
    }

    & svg {
      stroke-dashoffset: 44;
    }
  }

  &[data-indeterminate] {
    & svg {
      stroke: none;
      fill: var(--checkmark-color);
    }
  }

  &[data-disabled] {
    opacity: 0.4;
  }
}

.react-aria-Button {
  background: transparent;
  border: none;
  border-radius: 4px;
  appearance: none;
  vertical-align: middle;
  font-size: 1.2rem;
  text-align: center;
  line-height: 1.2em;
  margin: 0;
  outline: none;
  padding: 4px 6px;
  transition: background 200ms;
  --focus-ring-color: slateblue;
  --hover-highlight: var(--spectrum-alias-highlight-hover);
  --active-highlight: var(--spectrum-alias-highlight-active);

  &[data-hovered] {
    background: var(--hover-highlight);
  }

  &[data-pressed] {
    background: var(--active-highlight);
  }

  &[data-focus-visible] {
    box-shadow: 0 0 0 2px var(--focus-ring-color);
  }
}

@media (forced-colors: active) {
  .react-aria-Table {
    forced-color-adjust: none;

    --highlight-background: Highlight;
    --highlight-foreground: HighlightText;
    --border-color: ButtonBorder;
    --background-color: ButtonFace;
    --text-color: ButtonText;
    --text-color-disabled: GrayText;
  }

  .react-aria-Checkbox {
    forced-color-adjust: none;

    --deselected-color: ButtonBorder;
    --deselected-color-pressed: ButtonBorder;
    --selected-color: ButtonFace;
    --selected-color-pressed: ButtonFace;
    --checkmark-color: ButtonText;
    --spectrum-alias-background-color-default: Canvas;
    --focus-ring-color: Highlight;

    &[data-disabled] {
      opacity: 1;
      --deselected-color: GrayText;
      --selected-color: GrayText;
    }
  }

  .react-aria-Button {
    forced-color-adjust: none;
    --focus-ring-color: Highlight;
  }
}
```

</details>

## Features

A table can be built using the [&lt;table&gt;](https://developer.mozilla.org/en-US/docs/Web/HTML/Element/table), [&lt;tr&gt;](https://developer.mozilla.org/en-US/docs/Web/HTML/Element/tr),
[&lt;td&gt;](https://developer.mozilla.org/en-US/docs/Web/HTML/Element/td), and other table specific HTML elements, but is very limited in functionality especially when it comes to user interactions.
HTML tables are meant for static content, rather than tables with rich interactions like focusable elements within cells, keyboard navigation, row selection, sorting, etc.
`Table` helps achieve accessible and interactive table components that can be styled as needed.

* **Row selection** – Single or multiple selection, with optional checkboxes, disabled rows, and both `toggle` and `replace` selection behaviors.
* **Columns** – Support for column sorting, [row header](https://www.w3.org/TR/wai-aria-1.1/#rowheader) columns, and nested column groups.
* **Interactive children** – Table cells may include interactive elements such as buttons, menus, etc.
* **Actions** – Rows and cells support optional actions such as navigation via click, tap, double click, or <Keyboard>Enter</Keyboard> key.
* **Async loading** – Support for loading and sorting items asynchronously, with infinite and virtualized scrolling.
* **Keyboard navigation** – Table rows, cells, and focusable children can be navigated using the arrow keys, along with page up/down, home/end, etc. Typeahead, auto scrolling, and selection modifier keys are supported as well.
* **Touch friendly** – Selection and actions adapt their behavior depending on the device. For example, selection is activated via long press on touch when row actions are present.
* **Accessible** – Follows the [ARIA grid pattern](https://www.w3.org/WAI/ARIA/apg/patterns/grid/), with additional selection announcements via an ARIA live region. Extensively tested across many devices and [assistive technologies](accessibility.html#testing) to ensure announcements and behaviors are consistent.


## Anatomy

<Anatomy role="img" aria-label="Anatomy diagram of a list container, consisting of multiple list items. Each list item contains a selection checkbox, a list item row, and a list item cell." />

A table consists of a container element, with columns and rows of cells containing data inside. The cells within a table may contain focusable elements or plain text content.
If the table supports row selection, each row can optionally include a selection checkbox in the first column. Additionally, a "select all" checkbox is displayed as the first column header if the table supports multiple row selection.

### Concepts

`Table` makes use of the following concepts:

* [Collections](../react-stately/Collections.html)
* [Selection](../react-stately/Selection.html)

## Props

### Table

<PropTable component={docs.exports.Table} links={docs.links} style={{marginBottom: '40px'}} />

### TableHeader

<PropTable component={docs.exports.TableHeader} links={docs.links} style={{marginBottom: '40px'}} />

### Column

<PropTable component={docs.exports.Column} links={docs.links} style={{marginBottom: '40px'}} />

### TableBody

<PropTable component={docs.exports.TableBody} links={docs.links} style={{marginBottom: '40px'}} />

### Row

<PropTable component={docs.exports.Row} links={docs.links} style={{marginBottom: '40px'}} />

### Cell

<PropTable component={docs.exports.Cell} links={docs.links} />

## Styling

React Aria components can be styled in many ways, including using CSS classes, inline styles, utility classes (e.g. Tailwind), CSS-in-JS (e.g. Styled Components), etc. By default, all components include a builtin `className` attribute which can be targeted using CSS selectors. These follow the `react-aria-ComponentName` naming convention.

```css
.react-aria-Table {
  /* ... */
}
```

A custom `className` can also be specified on any component. This overrides the default `className` provided by React Aria with your own.

```jsx
<Table className="my-table">
  {/* ... */}
</Table>
```

In addition, some components support multiple UI states (e.g. pressed, hovered, etc.). React Aria components expose states using DOM attributes, which you can target in CSS selectors. These are ARIA attributes wherever possible, or data attributes when a relevant ARIA attribute does not exist. For example:

```css
.react-aria-Row[aria-selected=true] {
  /* ... */
}

.react-aria-Row[data-focused] {
  /* ... */
}
```

The `className` and `style` props also accept functions which receive states for styling. This lets you dynamically determine the classes or styles to apply, which is useful when using utility CSS libraries like [Tailwind](https://tailwindcss.com/).

```jsx
<Row className={({isSelected}) => isSelected ? 'bg-blue-400' : 'bg-gray-100'}>
  Item
</Row>
```

Render props may also be used as children to alter what elements are rendered based on the current state. For example, you could render a sort indicator in sortable columns.

```jsx
<Column>
  {({allowsSorting, sortDirection}) => (
    <>
      Column Title
      {allowsSorting && <MySortIndicator direction={sortDirection} />}
    </>
  )}
</Column>
```

The states and selectors for each component used in a `Table` are documented below.

### Table

A `Table` can be targeted with the `.react-aria-Table` CSS selector, or by overriding with a custom `className`.

### TableHeader

A `TableHeader` can be targeted with the `.react-aria-TableHeader` CSS selector, or by overriding with a custom `className`.

### Column

A `Column` can be targeted with the `.react-aria-Column` CSS selector, or by overriding with a custom `className`. It supports the following states and render props:

<StateTable properties={docs.exports.ColumnRenderProps.properties} />

### TableBody

A `TableBody` can be targeted with the `.react-aria-TableBody` CSS selector, or by overriding with a custom `className`.

### Row

A `Row` can be targeted with the `.react-aria-Row` CSS selector, or by overriding with a custom `className`. It supports the following states and render props:

<StateTable properties={docs.exports.RowRenderProps.properties} />

### Cell

A `Cell` can be targeted with the `.react-aria-Cell` CSS selector, or by overriding with a custom `className`. It supports the following states and render props:

<StateTable properties={docs.exports.CellRenderProps.properties} />

## Reusable wrappers

If you will use a Table in multiple places in your app, you can wrap all of the pieces into a reusable component. This way, the DOM structure, styling code, and other logic are defined in a single place and reused everywhere to ensure consistency.

The following example includes a custom Column component with a sort indicator. It displays an upwards facing arrow when the column is sorted in the ascending direction, and a downward facing arrow otherwise.

```tsx example export=true render=false
import type {ColumnProps} from 'react-aria-components';

function MyColumn<T extends object>(props: ColumnProps<T>) {
  return (
    <Column {...props}>
      {({allowsSorting, sortDirection}) => <>
        {props.children}
        {allowsSorting && (
          <span aria-hidden="true" className="sort-indicator">
            {sortDirection === 'ascending' ? '▲' : '▼'}
          </span>
        )}
      </>}
    </Column>
  );
}
```

The TableHeader and Row components can also be wrapped to automatically include [checkboxes](Checkbox.html) for selection, and a drag handle when [drag and drop](#drag-and-drop) is enabled, allowing consumers to avoid repeating them in each row. In this example, the select all checkbox is displayed when [multiple selection](#multiple-selection) is enabled and the [selection behavior](#selection-behavior) is "toggle". These options can be retrieved from the table using the <TypeLink links={docs.links} type={docs.exports.useTableOptions} /> hook. We also use the <TypeLink links={docs.links} type={docs.exports.Collection} /> component to generate children from either static or [dynamic collections](#dynamic-collections) the same way as the default TableHeader and Row components.

```tsx example export=true render=false
import type {TableHeaderProps, RowProps} from 'react-aria-components';
import {Checkbox, Collection, useTableOptions} from 'react-aria-components';

function MyTableHeader<T extends object>({columns, children}: TableHeaderProps<T>) {
  let {selectionBehavior, selectionMode, allowsDragging} = useTableOptions();

  return (
    <TableHeader>
      {/* Add extra columns for drag and drop and selection. */}
      {allowsDragging && <Column />}
      {selectionBehavior === 'toggle' && <Column>{selectionMode === 'multiple' && <MyCheckbox />}</Column>}
      <Collection items={columns}>
        {children}
      </Collection>
    </TableHeader>
  );
}

function MyRow<T extends object>({id, columns, children}: RowProps<T>) {
  let {selectionBehavior, allowsDragging} = useTableOptions();

  return (
    <Row id={id}>
      {allowsDragging && <Cell><Button slot="drag">≡</Button></Cell>}
      {selectionBehavior === 'toggle' && <Cell><MyCheckbox /></Cell>}
      <Collection items={columns}>
        {children}
      </Collection>
    </Row>
  );
}

function MyCheckbox() {
  return (
    <Checkbox slot="selection">
      {({isIndeterminate}) => (
        <svg viewBox="0 0 18 18" aria-hidden="true">
          {isIndeterminate
            ? <rect x={1} y={7.5} width={15} height={3} />
            : <polyline points="1 9 7 14 15 4" />
          }
        </svg>
      )}
    </Checkbox>
  );
}
```

Now we can render a table with a default selection column built in.

```tsx example
<Table aria-label="Files" selectionMode="multiple">
  <MyTableHeader>
    <MyColumn isRowHeader>Name</MyColumn>
    <MyColumn>Type</MyColumn>
    <MyColumn>Date Modified</MyColumn>
  </MyTableHeader>
  <TableBody>
    <MyRow>
      <Cell>Games</Cell>
      <Cell>File folder</Cell>
      <Cell>6/7/2020</Cell>
    </MyRow>
    <MyRow>
      <Cell>Program Files</Cell>
      <Cell>File folder</Cell>
      <Cell>4/7/2021</Cell>
    </MyRow>
    <MyRow>
      <Cell>bootmgr</Cell>
      <Cell>System file</Cell>
      <Cell>11/20/2010</Cell>
    </MyRow>
  </TableBody>
</Table>
```

## Usage

### Dynamic collections

So far, our examples have shown static collections, where the data is hard coded.
Dynamic collections, as shown below, can be used when the table data comes from an external data source such as an API, or updates over time.
In the example below, both the columns and the rows are provided to the table via a render function. You can also make the columns static and
only the rows dynamic.

```tsx example export=true
<<<<<<< HEAD
import type {TableProps} from 'react-aria-components';

function ExampleTable(props: TableProps) {
=======
function FileTable(props) {
>>>>>>> bd5adc8a
  let columns = [
    {name: 'Name', key: 'name', isRowHeader: true},
    {name: 'Type', key: 'type'},
    {name: 'Date Modified', key: 'date'}
  ];

  let rows = [
    {id: 1, name: 'Games', date: '6/7/2020', type: 'File folder'},
    {id: 2, name: 'Program Files', date: '4/7/2021', type: 'File folder'},
    {id: 3, name: 'bootmgr', date: '11/20/2010', type: 'System file'},
    {id: 4, name: 'log.txt', date: '1/18/2016', type: 'Text Document'}
  ];

  return (
    <Table aria-label="Files" {...props}>
      <MyTableHeader columns={columns}>
        {column => (
          <Column isRowHeader={column.isRowHeader}>
            {column.name}
          </Column>
        )}
      </MyTableHeader>
      <TableBody items={rows}>
        {item => (
          <MyRow columns={columns}>
            {column => <Cell>{item[column.key]}</Cell>}
          </MyRow>
        )}
      </TableBody>
    </Table>
  );
}
```

### Single selection

By default, `useTableState` doesn't allow row selection but this can be enabled using the `selectionMode` prop. Use `defaultSelectedKeys` to provide a default set of selected rows.
Note that the value of the selected keys must match the `key` prop of the row.

The example below enables single selection mode, and uses `defaultSelectedKeys` to select the row with key equal to "2".
A user can click on a different row to change the selection, or click on the same row again to deselect it entirely.

```tsx example
// Using the example above
<FileTable selectionMode="single" defaultSelectedKeys={[2]} />
```

### Multiple selection

Multiple selection can be enabled by setting `selectionMode` to `multiple`.

```tsx example
// Using the example above
<FileTable selectionMode="multiple" defaultSelectedKeys={[2, 4]} />
```

### Disallow empty selection

Table also supports a `disallowEmptySelection` prop which forces the user to have at least one row in the Table selected at all times.
In this mode, if a single row is selected and the user presses it, it will not be deselected.

```tsx example
// Using the example above
<FileTable selectionMode="single" defaultSelectedKeys={[2]} disallowEmptySelection />
```

### Controlled selection

To programmatically control row selection, use the `selectedKeys` prop paired with the `onSelectionChange` callback. The `key` prop from the selected rows will
be passed into the callback when the row is pressed, allowing you to update state accordingly.

```tsx example export=true
<<<<<<< HEAD
import type {Selection} from 'react-aria-components';

function PokemonTable(props: TableProps) {
  let columns = [
    {name: 'Name', uid: 'name', isRowHeader: true},
    {name: 'Type', uid: 'type'},
    {name: 'Level', uid: 'level'}
  ];
=======
import type {TableProps, Selection} from 'react-aria-components';
>>>>>>> bd5adc8a

interface Pokemon {
  id: number,
  name: string,
  type: string,
  level: string
}

interface PokemonTableProps extends TableProps<Pokemon> {
  items?: Pokemon[],
  renderEmptyState?: () => string
}

function PokemonTable(props: PokemonTableProps) {
  let items = props.items || [
    {id: 1, name: 'Charizard', type: 'Fire, Flying', level: '67'},
    {id: 2, name: 'Blastoise', type: 'Water', level: '56'},
    {id: 3, name: 'Venusaur', type: 'Grass, Poison', level: '83'},
    {id: 4, name: 'Pikachu', type: 'Electric', level: '100'}
  ];

<<<<<<< HEAD
  let [selectedKeys, setSelectedKeys] = React.useState<Selection>(new Set(props.defaultSelectedKeys || [2]));
=======
  ///- begin highlight -///
  let [selectedKeys, setSelectedKeys] = React.useState<Selection>(new Set());
  ///- end highlight -///
>>>>>>> bd5adc8a

  return (
    <Table
      aria-label="Pokemon table"
      {...props}
      /*- begin highlight -*/
      selectedKeys={selectedKeys}
      onSelectionChange={setSelectedKeys}
      /*- end highlight -*/
    >
      <MyTableHeader>
        <Column isRowHeader>Name</Column>
        <Column>Type</Column>
        <Column>Level</Column>
      </MyTableHeader>
      <TableBody items={items} renderEmptyState={props.renderEmptyState}>
        {item => (
          <MyRow>
            <Cell>{item.name}</Cell>
            <Cell>{item.type}</Cell>
            <Cell>{item.level}</Cell>
          </MyRow>
        )}
      </TableBody>
    </Table>
  );
}

<PokemonTable selectionMode="multiple" />
```

### Disabled rows

You can disable specific rows by providing an array of keys to `useTableState` via the `disabledKeys` prop. This will prevent rows from being selectable as shown in the example below.
Note that you are responsible for the styling of disabled rows, however, the selection checkbox will be automatically disabled.

```tsx example
// Using the same table as above
<PokemonTable selectionMode="multiple" disabledKeys={[3]} />
```

By default, only row selection is disabled. When `disabledBehavior` is set to `all`, all interactions such as focus, dragging, and actions are also disabled.

```tsx example
<PokemonTable selectionMode="multiple" disabledKeys={[3]} disabledBehavior="all" />
```

### Selection behavior

By default, `useTable` uses the `"toggle"` selection behavior, which behaves like a checkbox group: clicking, tapping, or pressing the <Keyboard>Space</Keyboard> or <Keyboard>Enter</Keyboard> keys toggles selection for the focused row. Using the arrow keys moves focus but does not change selection. The `"toggle"` selection mode is often paired with a column of checkboxes in each row as an explicit affordance for selection.

When the `selectionBehavior` prop is set to `"replace"`, clicking a row with the mouse _replaces_ the selection with only that row. Using the arrow keys moves both focus and selection. To select multiple rows, modifier keys such as <Keyboard>Ctrl</Keyboard>, <Keyboard>Cmd</Keyboard>, and <Keyboard>Shift</Keyboard> can be used. To move focus without moving selection, the <Keyboard>Ctrl</Keyboard> key on Windows or the <Keyboard>Option</Keyboard> key on macOS can be held while pressing the arrow keys. Holding this modifier while pressing the <Keyboard>Space</Keyboard> key toggles selection for the focused row, which allows multiple selection of non-contiguous items. On touch screen devices, selection always behaves as toggle since modifier keys may not be available. This behavior emulates native platforms such as macOS and Windows, and is often used when checkboxes in each row are not desired.

```tsx example
<PokemonTable selectionMode="multiple" selectionBehavior="replace" />
```

### Row actions
`useTable` supports row actions via the `onRowAction` prop, which is useful for functionality such as navigation. In the default `"toggle"` selection behavior, when nothing is selected, clicking or tapping the row triggers the row action.
When at least one item is selected, the table is in selection mode, and clicking or tapping a row toggles the selection. Actions may also be triggered via the <Keyboard>Enter</Keyboard> key, and selection using the <Keyboard>Space</Keyboard> key.

This behavior is slightly different in the `"replace"` selection behavior, where single clicking selects the row and actions are performed via double click. On touch devices, the action becomes the primary tap interaction,
and a long press enters into selection mode, which temporarily swaps the selection behavior to `"toggle"` to perform selection (you may wish to display checkboxes when this happens). Deselecting all items exits selection mode
and reverts the selection behavior back to `"replace"`. Keyboard behaviors are unaffected.

```tsx example
<div style={{display: 'flex', flexWrap: 'wrap', gap: '24px'}}>
  <PokemonTable
    aria-label="Pokemon table with row actions and toggle selection behavior"
    ///- begin highlight -///
    onRowAction={key => alert(`Opening item ${key}...`)}
    ///- end highlight -///
    selectionMode="multiple" />
  <PokemonTable
    aria-label="Pokemon table with row actions and replace selection behavior"
    ///- begin highlight -///
    onRowAction={key => alert(`Opening item ${key}...`)}
    selectionBehavior="replace"
    ///- end highlight -///
    selectionMode="multiple" />
</div>
```

### Sorting

Table supports sorting its data when a column header is pressed. To designate that a Column should support sorting, provide it with
the `allowsSorting` prop. The Table accepts a `sortDescriptor` prop that defines the current column key to sort by and the sort direction (ascending/descending).
When the user presses a sortable column header, the column's key and sort direction is passed into the `onSortChange` callback, allowing you to update
the `sortDescriptor` appropriately.

This example performs client side sorting by passing a `sort` function to the [useAsyncList](../react-stately/useAsyncList.html) hook.
See the docs for more information on how to perform server side sorting.

```tsx example
import {useAsyncList} from '@react-stately/data';

interface Character {
  name: string,
  height: number,
  mass: number,
  birth_year: number
}

function AsyncSortTable() {
  let list = useAsyncList<Character>({
    async load({signal}) {
      let res = await fetch(`https://swapi.py4e.com/api/people/?search`, {signal});
      let json = await res.json();
      return {
        items: json.results
      };
    },
    async sort({items, sortDescriptor}) {
      return {
        items: items.sort((a, b) => {
          let first = a[sortDescriptor.column];
          let second = b[sortDescriptor.column];
          let cmp = (parseInt(first) || first) < (parseInt(second) || second) ? -1 : 1;
          if (sortDescriptor.direction === 'descending') {
            cmp *= -1;
          }
          return cmp;
        })
      };
    }
  });

  return (
    <Table aria-label="Example table with client side sorting" sortDescriptor={list.sortDescriptor} onSortChange={list.sort}>
      <TableHeader>
        <MyColumn id="name" isRowHeader allowsSorting>Name</MyColumn>
        <MyColumn id="height" allowsSorting>Height</MyColumn>
        <MyColumn id="mass" allowsSorting>Mass</MyColumn>
        <MyColumn id="birth_year" allowsSorting>Birth Year</MyColumn>
      </TableHeader>
      <TableBody items={list.items}>
        {item => (
          <Row id={item.name}>
            <Cell>{item.name}</Cell>
            <Cell>{item.height}</Cell>
            <Cell>{item.mass}</Cell>
            <Cell>{item.birth_year}</Cell>
          </Row>
        )}
      </TableBody>
    </Table>
  );
}
```

### Nested columns

Columns can be nested to create column groups. This will result in more than one header row to be created, with the `colspan`
attribute of each column header cell set to the appropriate value so that the columns line up. Data for the leaf columns
appears in each row of the table body.

This example also shows the use of the `isRowHeader` prop for `Column`, which controls which columns are included in the
accessibility name for each row. By default, only the first column is included, but in some cases more than one column may
be used to represent the row. In this example, the first and last name columns are combined to form the ARIA label for the row.
Only leaf columns may be marked as row headers.

```tsx example
<Table aria-label="Example table with nested columns">
  <TableHeader>
    <Column title="Name">
      <Column isRowHeader>First Name</Column>
      <Column isRowHeader>Last Name</Column>
    </Column>
    <Column title="Information">
      <Column>Age</Column>
      <Column>Birthday</Column>
    </Column>
  </TableHeader>
  <TableBody>
    <Row>
      <Cell>Sam</Cell>
      <Cell>Smith</Cell>
      <Cell>36</Cell>
      <Cell>May 3</Cell>
    </Row>
    <Row>
      <Cell>Julia</Cell>
      <Cell>Jones</Cell>
      <Cell>24</Cell>
      <Cell>February 10</Cell>
    </Row>
    <Row>
      <Cell>Peter</Cell>
      <Cell>Parker</Cell>
      <Cell>28</Cell>
      <Cell>September 7</Cell>
    </Row>
    <Row>
      <Cell>Bruce</Cell>
      <Cell>Wayne</Cell>
      <Cell>32</Cell>
      <Cell>December 18</Cell>
    </Row>
  </TableBody>
</Table>
```

### Dynamic nested columns

Nested columns can also be defined dynamically using the function syntax and the `childColumns` prop.
The following example is the same as the example above, but defined dynamically.

```tsx example
interface ColumnDefinition {
  name: string,
  key: string,
  children?: ColumnDefinition[],
  isRowHeader?: boolean
}

let columns: ColumnDefinition[] = [
  {name: 'Name', key: 'name', children: [
    {name: 'First Name', key: 'first', isRowHeader: true},
    {name: 'Last Name', key: 'last', isRowHeader: true}
  ]},
  {name: 'Information', key: 'info', children: [
    {name: 'Age', key: 'age'},
    {name: 'Birthday', key: 'birthday'}
  ]}
];

let rows = [
  {id: 1, first: 'Sam', last: 'Smith', age: 36, birthday: 'May 3'},
  {id: 2, first: 'Julia', last: 'Jones', age: 24, birthday: 'February 10'},
  {id: 3, first: 'Peter', last: 'Parker', age: 28, birthday: 'September 7'},
  {id: 4, first: 'Bruce', last: 'Wayne', age: 32, birthday: 'December 18'}
];

<Table aria-label="Example table with dynamic nested columns">
  <TableHeader columns={columns}>
    {column => (
      <Column isRowHeader={column.isRowHeader} childColumns={column.children}>
        {column.name}
      </Column>
    )}
  </TableHeader>
  <TableBody items={rows}>
    {item => (
      <Row>
        <Cell>{item.first}</Cell>
        <Cell>{item.last}</Cell>
        <Cell>{item.age}</Cell>
        <Cell>{item.birthday}</Cell>
      </Row>
    )}
  </TableBody>
</Table>
```

### Empty state

Use the `renderEmptyState` prop to customize what the `TableBody` will display if there are no items.

```tsx example
<Table aria-label="Search results">
  <TableHeader>
    <Column isRowHeader>Name</Column>
    <Column>Type</Column>
    <Column>Date Modified</Column>
  </TableHeader>
  <TableBody renderEmptyState={() => 'No results found.'}>
    {[]}
  </TableBody>
</Table>
```

## Drag and drop

Table supports drag and drop interactions when the `dragAndDropHooks` prop is provided using the <TypeLink links={docs.links} type={docs.exports.useDragAndDrop} /> hook. Users can drop data on the table as a whole, on individual rows, insert new items between existing rows, or reorder rows.

React Aria supports traditional mouse and touch based drag and drop, but also implements keyboard and screen reader friendly interactions. Users can press <Keyboard>Enter</Keyboard> on a draggable element to enter drag and drop mode. Then, they can press <Keyboard>Tab</Keyboard> to navigate between drop targets. A table is treated as a single drop target, so that users can easily tab past it to get to the next drop target. Within a table, keys such as <Keyboard>ArrowDown</Keyboard> and <Keyboard>ArrowUp</Keyboard> can be used to select a _drop position_, such as on an row, or between rows.

Draggable rows must include a focusable drag handle using a `<Button slot="drag">`. This enables keyboard and screen reader users to initiate drag and drop. The `MyRow` component defined in the [reusable wrappers](#reusable-wrappers) section above includes this as an extra column automatically when the table allows dragging.

See the [drag and drop introduction](dnd.html) to learn more.

### Reorderable

This example shows a basic table that allows users to reorder rows via drag and drop. This is enabled using the `onReorder` event handler, provided to the `useDragAndDrop` hook. The `getItems` function must also be implemented for items to become draggable. [See below](#drag-data) for more details.

This uses [useListData](../react-stately/useListData.html) from React Stately to manage the item list. Note that `useListData` is a convenience hook, not a requirement. You can manage your state however you wish.

```tsx example
import {useListData} from 'react-stately';
import {useDragAndDrop, Button} from 'react-aria-components';

function Example() {
  let list = useListData({
    initialItems: [
      {id: 1, name: 'Games', date: '6/7/2020', type: 'File folder'},
      {id: 2, name: 'Program Files', date: '4/7/2021', type: 'File folder'},
      {id: 3, name: 'bootmgr', date: '11/20/2010', type: 'System file'},
      {id: 4, name: 'log.txt', date: '1/18/2016', type: 'Text Document'}
    ]
  });

  ///- begin highlight -///
  let {dragAndDropHooks} = useDragAndDrop({
    getItems: (keys) => [...keys].map(key => ({
      'text/plain': list.getItem(key).name
    })),
    onReorder(e) {
      if (e.target.dropPosition === 'before') {
        list.moveBefore(e.target.key, e.keys);
      } else if (e.target.dropPosition === 'after') {
        list.moveAfter(e.target.key, e.keys);
      }
    }
  });
  ///- end highlight -///

  return (
    <Table
      aria-label="Files"
      selectionMode="multiple"
      ///- begin highlight -///
      dragAndDropHooks={dragAndDropHooks}
      ///- end highlight -///
    >
      <TableHeader>
        <Column></Column>
        <Column><MyCheckbox /></Column>
        <Column isRowHeader>Name</Column>
        <Column>Type</Column>
        <Column>Date Modified</Column>
      </TableHeader>
      <TableBody items={list.items}>
        {item => (
          <Row>
            {/*- begin highlight -*/}
            <Cell><Button slot="drag">≡</Button></Cell>
            {/*- end highlight -*/}
            <Cell><MyCheckbox /></Cell>
            <Cell>{item.name}</Cell>
            <Cell>{item.type}</Cell>
            <Cell>{item.date}</Cell>
          </Row>
        )}
      </TableBody>
    </Table>
  );
}
```

<details>
  <summary style={{fontWeight: 'bold'}}><ChevronRight size="S" /> Show CSS</summary>

```css
.react-aria-Row {
  &[data-dragging] {
    opacity: 0.6;
  }

  [slot=drag] {
    all: unset;
    width: 15px;
    text-align: center;

    &[data-focus-visible] {
      border-radius: 4px;
      box-shadow: 0 0 0 2px var(--highlight-background);
    }
  }

  &[aria-selected=true] {
    [slot=drag][data-focus-visible] {
      box-shadow: 0 0 0 2px var(--highlight-foreground);
    }
  }
}

.react-aria-DropIndicator[data-drop-target] {
  outline: 1px solid var(--highlight-background);
}
```

</details>

### Custom drag preview

By default, the drag preview shown under the user's pointer or finger is a copy of the original element that started the drag. A custom preview can be rendered by implementing the `renderDragPreview` function, passed to `useDragAndDrop`. This receives the dragged data that was returned by `getItems`, and returns a rendered preview for those items.

This example renders a custom drag preview which shows the number of items being dragged.

```tsx example
import {useListData} from 'react-stately';
import {useDragAndDrop} from 'react-aria-components';

function Example() {
  let {dragAndDropHooks} = useDragAndDrop({
    // ...
    ///- begin collapse -///
    getItems: (keys) => [...keys].map(key => ({
      'text/plain': list.getItem(key).name
    })),
    onReorder(e) {
      if (e.target.dropPosition === 'before') {
        list.moveBefore(e.target.key, e.keys);
      } else if (e.target.dropPosition === 'after') {
        list.moveAfter(e.target.key, e.keys);
      }
    },
    ///- end collapse -///
    ///- begin highlight -///
    renderDragPreview(items) {
      return (
        <div className="drag-preview">
          {items[0]['text/plain']}
          <span className="badge">{items.length}</span>
        </div>
      );
    }
    ///- end highlight -///
  });

  ///- begin collapse -///
  let list = useListData({
    initialItems: [
      {id: 1, name: 'Games', date: '6/7/2020', type: 'File folder'},
      {id: 2, name: 'Program Files', date: '4/7/2021', type: 'File folder'},
      {id: 3, name: 'bootmgr', date: '11/20/2010', type: 'System file'},
      {id: 4, name: 'log.txt', date: '1/18/2016', type: 'Text Document'}
    ]
  });

  return (
    <Table
      aria-label="Files"
      selectionMode="multiple"
      dragAndDropHooks={dragAndDropHooks}>
      <TableHeader>
        <Column></Column>
        <Column><MyCheckbox /></Column>
        <Column isRowHeader>Name</Column>
        <Column>Type</Column>
        <Column>Date Modified</Column>
      </TableHeader>
      <TableBody items={list.items}>
        {item => (
          <Row>
            <Cell><Button slot="drag">≡</Button></Cell>
            <Cell><MyCheckbox /></Cell>
            <Cell>{item.name}</Cell>
            <Cell>{item.type}</Cell>
            <Cell>{item.date}</Cell>
          </Row>
        )}
      </TableBody>
    </Table>
  );
  ///- end collapse -///
  // ...
}
```

<details>
  <summary style={{fontWeight: 'bold'}}><ChevronRight size="S" /> Show CSS</summary>

```css
.drag-preview {
  width: 150px;
  padding: 4px 8px;
  display: flex;
  justify-content: space-between;
  background: slateblue;
  color: white;
  border-radius: 4px;

  .badge {
    background: white;
    color: slateblue;
    padding: 0 8px;
    border-radius: 4px;
  }
}
```

</details>

### Drag data

Data for draggable items can be provided in multiple formats at once. This allows drop targets to choose data in a format that they understand. For example, you could serialize a complex object as JSON in a custom format for use within your own application, and also provide plain text and/or rich HTML fallbacks that can be used when a user drops data in an external application (e.g. an email message).

This can be done by returning multiple keys for an item from the `getItems` function. Types can either be a standard [mime type](https://developer.mozilla.org/en-US/docs/Web/HTTP/Basics_of_HTTP/MIME_types/Common_types) for interoperability with external applications, or a custom string for use within your own app.

This example provides representations of each item as plain text, HTML, and a custom app-specific data format. Dropping on the drop targets in this page will use the custom data format to render formatted items. If you drop in an external application supporting rich text, the HTML representation will be used. Dropping in a text editor will use the plain text format.

```tsx example export=true
function DraggableTable() {
  let items = [
    {id: 1, name: 'Charizard', type: 'Fire, Flying', level: '67'},
    {id: 2, name: 'Blastoise', type: 'Water', level: '56'},
    {id: 3, name: 'Venusaur', type: 'Grass, Poison', level: '83'},
    {id: 4, name: 'Pikachu', type: 'Electric', level: '100'}
  ];

  let { dragAndDropHooks } = useDragAndDrop({
    ///- begin collapse -///
    renderDragPreview(items) {
      return (
        <div className="drag-preview">
          {items[0]['text/plain']}
          <span className="badge">{items.length}</span>
        </div>
      );
    },
    ///- end collapse -///
    /*- begin highlight -*/
    getItems(keys) {
      return [...keys].map(key => {
        let item = items.find(item => item.id === key);
        return {
          'text/plain': `${item.name} – ${item.type}`,
          'text/html': `<strong>${item.name}</strong> – <em>${item.type}</em>`,
          'pokemon': JSON.stringify(item)
        };
      });
    },
    /*- end highlight -*/
  });

  return (
    <PokemonTable
      items={items}
      selectionMode="multiple"
      dragAndDropHooks={dragAndDropHooks} />
  );
}

<div style={{display: 'flex', gap: 12, flexWrap: 'wrap'}}>
  <DraggableTable />
  {/* see below */}
  <DroppableTable />
</div>
```

### Dropping on the collection

Dropping on the Table as a whole can be enabled using the `onRootDrop` event. When a valid drag hovers over the Table, it receives the `isDropTarget` state and can be styled using the `[data-drop-target]` CSS selector.

```tsx example
import type {TextDropItem} from 'react-aria-components';

function Example() {
  let [items, setItems] = React.useState([]);

  let { dragAndDropHooks } = useDragAndDrop({
    /*- begin highlight -*/
    async onRootDrop(e) {
      let items = await Promise.all(e.items.map(async (item: TextDropItem) => (
        JSON.parse(await item.getText('pokemon'))
      )));
      setItems(items);
    }
    /*- end highlight -*/
  });

  return (
    <div style={{display: 'flex', gap: 12, flexWrap: 'wrap'}}>
      <DraggableTable />
      <PokemonTable
        items={items}
        dragAndDropHooks={dragAndDropHooks}
        renderEmptyState={() => 'Drop items here'} />
    </div>
  );
}
```

<details>
  <summary style={{fontWeight: 'bold'}}><ChevronRight size="S" /> Show CSS</summary>

```css
.react-aria-Table[data-drop-target] {
  border-color: var(--highlight-background);
  box-shadow: 0 0 0 1px var(--highlight-background);
  background: rgb(from slateblue r g b / 15%);
}
```

</details>

### Dropping on items

Dropping on items can be enabled using the `onItemDrop` event. When a valid drag hovers over an item, it receives the `isDropTarget` state and can be styled using the `[data-drop-target]` CSS selector.

```tsx example
function Example() {
  let { dragAndDropHooks } = useDragAndDrop({
    ///- begin highlight -///
    onItemDrop(e) {
      alert(`Dropped on ${e.target.key}`);
    }
    ///- end highlight -///
  });

  return (
    <div style={{display: 'flex', gap: 12, flexWrap: 'wrap'}}>
      {/* see above */}
      <DraggableTable />
      <FileTable dragAndDropHooks={dragAndDropHooks} />
    </div>
  );
}
```

<details>
  <summary style={{fontWeight: 'bold'}}><ChevronRight size="S" /> Show CSS</summary>

```css
.react-aria-Row[data-drop-target] {
  outline: 2px solid var(--highlight-background);
  background: rgb(from slateblue r g b / 15%);
}
```

</details>

### Dropping between items

Dropping between items can be enabled using the `onInsert` event. Table renders a <TypeLink links={docs.links} type={docs.exports.DropIndicator} /> between items to indicate the insertion position, which can be styled using the `.react-aria-DropIndicator` selector. When it is active, it receives the `[data-drop-target]` state.

```tsx example
import type {TextDropItem} from 'react-aria-components';

function Example() {
  let list = useListData({
    initialItems: [
      {id: 1, name: 'Bulbasaur', type: 'Grass, Poison', level: '65'},
      {id: 2, name: 'Charmander', type: 'Fire', level: '89'},
      {id: 3, name: 'Squirtle', type: 'Water', level: '77'},
      {id: 4, name: 'Caterpie', type: 'Bug', level: '46'}
    ]
  });

  let { dragAndDropHooks } = useDragAndDrop({
    ///- begin highlight -///
    async onInsert(e) {
      let items = await Promise.all(e.items.map(async (item: TextDropItem) => {
        let {name, type, level} = JSON.parse(await item.getText('pokemon'));
        return {id: Math.random(), name, type, level};
      }));

      if (e.target.dropPosition === 'before') {
        list.insertBefore(e.target.key, ...items);
      } else if (e.target.dropPosition === 'after') {
        list.insertAfter(e.target.key, ...items);
      }
    }
    ///- end highlight -///
  });

  return (
    <div style={{display: 'flex', gap: 12, flexWrap: 'wrap'}}>
      <DraggableTable />
      <PokemonTable items={list.items} dragAndDropHooks={dragAndDropHooks} />
    </div>
  );
}
```

<details>
  <summary style={{fontWeight: 'bold'}}><ChevronRight size="S" /> Show CSS</summary>

```css
.react-aria-DropIndicator[data-drop-target] {
  outline: 1px solid var(--highlight-background);
}
```

</details>

A custom drop indicator can also be rendered with the `renderDropIndicator` function. This lets you customize the DOM structure and CSS classes applied to the drop indicator.

```tsx example
///- begin highlight -///
import {DropIndicator} from 'react-aria-components';
///- end highlight -///

function Example() {
  let { dragAndDropHooks } = useDragAndDrop({
    // ...
    ///- begin collapse -///
    async onInsert(e) {
      let items = await Promise.all(e.items.map(async (item: TextDropItem) => {
        let {name, type, level} = JSON.parse(await item.getText('pokemon'));
        return {id: Math.random(), name, type, level};
      }));

      if (e.target.dropPosition === 'before') {
        list.insertBefore(e.target.key, ...items);
      } else if (e.target.dropPosition === 'after') {
        list.insertAfter(e.target.key, ...items);
      }
    },
    ///- end collapse -///
    ///- begin highlight -///
    renderDropIndicator(target) {
      return (
        <DropIndicator
          target={target}
          className={({isDropTarget}) => `my-drop-indicator ${isDropTarget ? 'active' : ''}`} />
      );
    }
    ///- end highlight -///
  });

  ///- begin collapse -///
  let list = useListData({
    initialItems: [
      {id: 1, name: 'Bulbasaur', type: 'Grass, Poison', level: '65'},
      {id: 2, name: 'Charmander', type: 'Fire', level: '89'},
      {id: 3, name: 'Squirtle', type: 'Water', level: '77'},
      {id: 4, name: 'Caterpie', type: 'Bug', level: '46'}
    ]
  });

  return (
    <div style={{display: 'flex', gap: 12, flexWrap: 'wrap'}}>
      <DraggableTable />
      <PokemonTable
        items={list.items}
        dragAndDropHooks={dragAndDropHooks} />
    </div>
  );
  ///- end collapse -///
  // ...
}
```

<details>
  <summary style={{fontWeight: 'bold'}}><ChevronRight size="S" /> Show CSS</summary>

```css
.my-drop-indicator.active {
  outline: 1px solid #e70073;
}
```

</details>

### Drop data

`Table` allows users to drop one or more **drag items**, each of which contains data to be transferred from the drag source to drop target. There are three kinds of drag items:

* `text` – represents data inline as a string in one or more formats
* `file` – references a file on the user's device
* `directory` – references the contents of a directory

#### Text

A <TypeLink links={sharedDocs.links} type={sharedDocs.links[sharedDocs.exports.TextDropItem.id]} /> represents textual data in one or more different formats. These may be either standard [mime types](https://developer.mozilla.org/en-US/docs/Web/HTTP/Basics_of_HTTP/MIME_types/Common_types) or custom app-specific formats. Representing data in multiple formats allows drop targets both within and outside an application to choose data in a format that they understand. For example, a complex object may be serialized in a custom format for use within an application, with fallbacks in plain text and/or rich HTML that can be used when a user drops data from an external application.

The example below uses the `acceptedDragTypes` prop to accept items that include a custom app-specific type, which is retrieved using the item's `getText` method. The same draggable component as used in the above example is used here, but rather than displaying the plain text representation, the custom format is used instead. When `acceptedDragTypes` is specified, the dropped items are filtered to include only items that include the accepted types.

```tsx example export=true
import type {TextDropItem} from 'react-aria-components';

function DroppableTable() {
  let [items, setItems] = React.useState([]);

  let { dragAndDropHooks } = useDragAndDrop({
    /*- begin highlight -*/
    acceptedDragTypes: ['pokemon'],
    async onRootDrop(e) {
      let items = await Promise.all(
        e.items.map(async (item: TextDropItem) => JSON.parse(await item.getText('pokemon')))
      );
      setItems(items);
    }
    /*- end highlight -*/
  });

  return (
    <PokemonTable
      items={items}
      dragAndDropHooks={dragAndDropHooks}
      renderEmptyState={() => 'Drop items here'} />
  );
}

<div style={{display: 'flex', gap: 12, flexWrap: 'wrap'}}>
  {/* see above */}
  <DraggableTable />
  <DroppableTable />
</div>
```

#### Files

A <TypeLink links={sharedDocs.links} type={sharedDocs.links[sharedDocs.exports.FileDropItem.id]} /> references a file on the user's device. It includes the name and mime type of the file, and methods to read the contents as plain text, or retrieve a native [File](https://developer.mozilla.org/en-US/docs/Web/API/File) object which can be attached to form data for uploading.

This example accepts JPEG and PNG image files, and renders them by creating a local [object URL](https://developer.mozilla.org/en-US/docs/Web/API/URL/createObjectURL). When the list is empty, you can drop on the whole collection, and otherwise items can be inserted.

```tsx example
import type {FileDropItem} from 'react-aria-components';

function Example() {
  let [items, setItems] = React.useState([]);

  let { dragAndDropHooks } = useDragAndDrop({
    /*- begin highlight -*/
    acceptedDragTypes: ['image/jpeg', 'image/png'],
    async onRootDrop(e) {
      let items = await Promise.all(
        e.items.map(async (item: FileDropItem) => {
          let file = await item.getFile();
          return {
            id: Math.random(),
            url: URL.createObjectURL(file),
            name: item.name,
            type: file.type,
            lastModified: file.lastModified
          };
        })
      );
      setItems(items);
    }
    /*- end highlight -*/
  });

  return (
    <Table
      aria-label="Droppable table"
      dragAndDropHooks={dragAndDropHooks}>
      <TableHeader>
        <Column>Image</Column>
        <Column isRowHeader>Name</Column>
        <Column>Type</Column>
        <Column>Last Modified</Column>
      </TableHeader>
      <TableBody items={items} renderEmptyState={() => 'Drop images here'}>
        {item => (
          <Row>
            <Cell><img src={item.url} /></Cell>
            <Cell>{item.name}</Cell>
            <Cell>{item.type}</Cell>
            <Cell>{new Date(item.lastModified).toLocaleString()}</Cell>
          </Row>
        )}
      </TableBody>
    </Table>
  );
}
```

<details>
  <summary style={{fontWeight: 'bold'}}><ChevronRight size="S" /> Show CSS</summary>

```css
.react-aria-Cell img {
  height: 30px;
  width: 30px;
  object-fit: cover;
  display: block;
}
```

</details>

#### Directories

A <TypeLink links={sharedDocs.links} type={sharedDocs.links[sharedDocs.exports.DirectoryDropItem.id]} /> references the contents of a directory on the user's device. It includes the name of the directory, as well as a method to iterate through the files and folders within the directory. The contents of any folders within the directory can be accessed recursively.

The `getEntries` method returns an [async iterable](https://developer.mozilla.org/en-US/docs/Web/JavaScript/Reference/Statements/for-await...of) object, which can be used in a `for await...of` loop. This provides each item in the directory as either a <TypeLink links={sharedDocs.links} type={sharedDocs.links[sharedDocs.exports.FileDropItem.id]} /> or <TypeLink links={sharedDocs.links} type={sharedDocs.links[sharedDocs.exports.DirectoryDropItem.id]} />, and you can access the contents of each file as discussed above.

This example accepts directory drops over the whole collection, and renders the contents as items in the list. `DIRECTORY_DRAG_TYPE` is imported from `react-aria-components` and included in the `acceptedDragTypes` prop to limit the accepted items to only directories.

```tsx example
import type {DirectoryDropItem} from 'react-aria-components';
import File from '@spectrum-icons/workflow/FileTxt';
import Folder from '@spectrum-icons/workflow/Folder';
///- begin highlight -///
import {DIRECTORY_DRAG_TYPE} from 'react-aria-components';
///- end highlight -///

function Example() {
  let [files, setFiles] = React.useState([]);

  let { dragAndDropHooks } = useDragAndDrop({
    /*- begin highlight -*/
    acceptedDragTypes: [DIRECTORY_DRAG_TYPE],
    async onRootDrop(e) {
      // Read entries in directory and update state with relevant info.
      let files = [];
      for await (let entry of (e.items[0] as DirectoryDropItem).getEntries()) {
        files.push({
          name: entry.name,
          kind: entry.kind,
          type: entry.kind === 'directory' ? 'Directory' : entry.type
        });
      }
      setFiles(files);
    }
    /*- end highlight -*/
  });

  return (
    <Table
      aria-label="Droppable table"
      dragAndDropHooks={dragAndDropHooks}>
      <TableHeader>
        <Column>Kind</Column>
        <Column isRowHeader>Name</Column>
        <Column>Type</Column>
      </TableHeader>
      <TableBody items={files} renderEmptyState={() => 'Drop directory here'}>
        {item => (
          <Row id={item.name}>
            <Cell>{item.kind === 'directory' ? <Folder /> : <File />}</Cell>
            <Cell>{item.name}</Cell>
            <Cell>{item.type}</Cell>
          </Row>
        )}
      </TableBody>
    </Table>
  );
}
```

### Drop operations

A <TypeLink links={sharedDocs.links} type={sharedDocs.links[sharedDocs.exports.DropOperation.id]} /> is an indication of what will happen when dragged data is dropped on a particular drop target. These are:

* `move` – indicates that the dragged data will be moved from its source location to the target location.
* `copy` – indicates that the dragged data will be copied to the target destination.
* `link` – indicates that there will be a relationship established between the source and target locations.
* `cancel` – indicates that the drag and drop operation will be canceled, resulting in no changes made to the source or target.

Many operating systems display these in the form of a cursor change, e.g. a plus sign to indicate a copy operation. The user may also be able to use a modifier key to choose which drop operation to perform, such as <Keyboard>Option</Keyboard> or <Keyboard>Alt</Keyboard> to switch from move to copy.

#### onDragEnd

The `onDragEnd` event allows the drag source to respond when a drag that it initiated ends, either because it was dropped or because it was canceled by the user. The `dropOperation` property of the event object indicates the operation that was performed. For example, when data is moved, the UI could be updated to reflect this change by removing the original dragged items.

This example removes the dragged items from the UI when a move operation is completed. Try holding the <Keyboard>Option</Keyboard> or <Keyboard>Alt</Keyboard> keys to change the operation to copy, and see how the behavior changes.

```tsx example
function Example() {
  let list = useListData({
    initialItems: [
      {id: 1, name: 'Charizard', type: 'Fire, Flying', level: '67'},
      {id: 2, name: 'Blastoise', type: 'Water', level: '56'},
      {id: 3, name: 'Venusaur', type: 'Grass, Poison', level: '83'},
      {id: 4, name: 'Pikachu', type: 'Electric', level: '100'}
    ]
  });

  let { dragAndDropHooks } = useDragAndDrop({
    // ...
    ///- begin collapse -///
    renderDragPreview(items) {
      return (
        <div className="drag-preview">
          {items[0]['text/plain']}
          <span className="badge">{items.length}</span>
        </div>
      );
    },
    getItems(keys) {
      return [...keys].map(key => {
        let item = list.getItem(key);
        return {
          'text/plain': item.name,
          'pokemon': JSON.stringify(item)
        };
      });
    },
    ///- end collapse -///
    /*- begin highlight -*/
    onDragEnd(e) {
      if (e.dropOperation === 'move') {
        list.remove(...e.keys);
      }
    }
    /*- end highlight -*/
  });

  return (
    <div style={{display: 'flex', gap: 12, flexWrap: 'wrap'}}>
      <PokemonTable
        items={list.items}
        selectionMode="multiple"
        dragAndDropHooks={dragAndDropHooks} />
      <DroppableTable />
    </div>
  );
}
```

#### getAllowedDropOperations

The drag source can also control which drop operations are allowed for the data. For example, if moving data is not allowed, and only copying is supported, the `getAllowedDropOperations` function could be implemented to indicate this. When you drag the element below, the cursor now shows the copy affordance by default, and pressing a modifier to switch drop operations results in the drop being canceled.

```tsx example
function Example() {
  // ...
  ///- begin collapse -///
  let list = useListData({
    initialItems: [
      {id: 1, name: 'Charizard', type: 'Fire, Flying', level: '67'},
      {id: 2, name: 'Blastoise', type: 'Water', level: '56'},
      {id: 3, name: 'Venusaur', type: 'Grass, Poison', level: '83'},
      {id: 4, name: 'Pikachu', type: 'Electric', level: '100'}
    ]
  });
  ///- end collapse -///
  let { dragAndDropHooks } = useDragAndDrop({
    // ...
    ///- begin collapse -///
    renderDragPreview(items) {
      return (
        <div className="drag-preview">
          {items[0]['text/plain']}
          <span className="badge">{items.length}</span>
        </div>
      );
    },
    getItems(keys) {
      return [...keys].map(key => {
        let item = list.getItem(key);
        return {
          'text/plain': item.name,
          'pokemon': JSON.stringify(item)
        };
      });
    },
    ///- end collapse -///
    /*- begin highlight -*/
    getAllowedDropOperations: () => ['copy']
    /*- end highlight -*/
  });

  return (
    <div style={{display: 'flex', gap: 12, flexWrap: 'wrap'}}>
      <PokemonTable
        items={list.items}
        selectionMode="multiple"
        dragAndDropHooks={dragAndDropHooks} />
      <DroppableTable />
    </div>
  );
}
```

#### getDropOperation

The `getDropOperation` function passed to `useDragAndDrop` can be used to provide appropriate feedback to the user when a drag hovers over the drop target. This function receives the drop target, set of types contained in the drag, and a list of allowed drop operations as specified by the drag source. It should return one of the drop operations in `allowedOperations`, or a specific drop operation if only that drop operation is supported. It may also return `'cancel'` to reject the drop. If the returned operation is not in `allowedOperations`, then the drop target will act as if `'cancel'` was returned.

In the below example, the drop target only supports dropping PNG images. If a PNG is dragged over the target, it will be highlighted and the operating system displays a copy cursor. If another type is dragged over the target, then there is no visual feedback, indicating that a drop is not accepted there. If the user holds a modifier key such as <Keyboard>Control</Keyboard> while dragging over the drop target in order to change the drop operation, then the drop target does not accept the drop.

```tsx example
function Example() {
  let [items, setItems] = React.useState([]);

  let { dragAndDropHooks } = useDragAndDrop({
    /*- begin highlight -*/
    getDropOperation: () => 'copy',
    /*- end highlight -*/
    acceptedDragTypes: ['image/png'],
    async onRootDrop(e) {
      ///- begin collapse -///
      let items = await Promise.all(
        e.items.map(async (item: FileDropItem) => {
          let file = await item.getFile();
          return {
            id: Math.random(),
            url: URL.createObjectURL(file),
            name: item.name,
            type: file.type,
            lastModified: file.lastModified
          };
        })
      );
      setItems(items);
      ///- end collapse -///
      // ...
    }
  });

  ///- begin collapse -///
  return (
    <Table
      aria-label="Droppable table"
      dragAndDropHooks={dragAndDropHooks}>
      <TableHeader>
        <Column>Image</Column>
        <Column isRowHeader>Name</Column>
        <Column>Type</Column>
        <Column>Last Modified</Column>
      </TableHeader>
      <TableBody items={items} renderEmptyState={() => 'Drop PNGs here'}>
        {item => (
          <Row>
            <Cell><img src={item.url} /></Cell>
            <Cell>{item.name}</Cell>
            <Cell>{item.type}</Cell>
            <Cell>{new Date(item.lastModified).toLocaleString()}</Cell>
          </Row>
        )}
      </TableBody>
    </Table>
  );
  ///- end collapse -///
  // See "Files" example above...
}
```

#### Drop events

Drop events such as `onInsert`, `onItemDrop`, etc. also include the `dropOperation`. This can be used to perform different actions accordingly, for example, when communicating with a backend API.

```tsx
let onItemDrop = async (e) => {
  let data = JSON.parse(await e.items[0].getText('my-app-file'));
  /*- begin highlight -*/
  switch (e.dropOperation) {
    case 'move':
      MyAppFileService.move(data.filePath, props.filePath);
      break;
    case 'copy':
      MyAppFileService.copy(data.filePath, props.filePath);
      break;
    case 'link':
      MyAppFileService.link(data.filePath, props.filePath);
      break;
  }
  /*- end highlight -*/
};
```

### Drag between tables

This example puts together many of the concepts described above, allowing users to drag items between tables bidirectionally. It also supports reordering items within the same table. When a table is empty, it accepts drops on the whole collection. `getDropOperation` ensures that items are always moved rather than copied, which avoids duplicate items.

```tsx example
import type {TextDropItem} from 'react-aria-components';

interface FileItem {
  id: string,
  name: string,
  type: string
}

interface DndTableProps {
  initialItems: FileItem[],
  'aria-label': string
}

function DndTable(props: DndTableProps) {
  let list = useListData({
    initialItems: props.initialItems
  });

  let { dragAndDropHooks } = useDragAndDrop({
    ///- begin collapse -///
    renderDragPreview(items) {
      return (
        <div className="drag-preview">
          {items[0]['text/plain']}
          <span className="badge">{items.length}</span>
        </div>
      );
    },
    ///- end collapse -///
    // Provide drag data in a custom format as well as plain text.
    getItems(keys) {
      return [...keys].map((key) => {
        let item = list.getItem(key);
        return {
          'custom-app-type': JSON.stringify(item),
          'text/plain': item.name
        };
      });
    },

    // Accept drops with the custom format.
    acceptedDragTypes: ['custom-app-type'],

    // Ensure items are always moved rather than copied.
    getDropOperation: () => 'move',

    // Handle drops between items from other lists.
    async onInsert(e) {
      let processedItems = await Promise.all(
        e.items.map(async (item: TextDropItem) => JSON.parse(await item.getText('custom-app-type')))
      );
      if (e.target.dropPosition === 'before') {
        list.insertBefore(e.target.key, ...processedItems);
      } else if (e.target.dropPosition === 'after') {
        list.insertAfter(e.target.key, ...processedItems);
      }
    },

    // Handle drops on the collection when empty.
    async onRootDrop(e) {
      let processedItems = await Promise.all(
        e.items.map(async (item: TextDropItem) => JSON.parse(await item.getText('custom-app-type')))
      );
      list.append(...processedItems);
    },

    // Handle reordering items within the same list.
    onReorder(e) {
      if (e.target.dropPosition === 'before') {
        list.moveBefore(e.target.key, e.keys);
      } else if (e.target.dropPosition === 'after') {
        list.moveAfter(e.target.key, e.keys);
      }
    },

    // Remove the items from the source list on drop
    // if they were moved to a different list.
    onDragEnd(e) {
      if (e.dropOperation === 'move' && !e.isInternal) {
        list.remove(...e.keys);
      }
    }
  });

  return (
    <Table
      aria-label={props['aria-label']}
      selectionMode="multiple"
      selectedKeys={list.selectedKeys}
      onSelectionChange={list.setSelectedKeys}
      dragAndDropHooks={dragAndDropHooks}>
      <TableHeader>
        <Column />
        <Column><MyCheckbox /></Column>
        <Column>ID</Column>
        <Column isRowHeader>Name</Column>
        <Column>Type</Column>
      </TableHeader>
      <TableBody items={list.items} renderEmptyState={() => 'Drop items here'}>
        {item => (
          <Row>
            <Cell><Button slot="drag">≡</Button></Cell>
            <Cell><MyCheckbox /></Cell>
            <Cell>{item.id}</Cell>
            <Cell>{item.name}</Cell>
            <Cell>{item.type}</Cell>
          </Row>
        )}
      </TableBody>
    </Table>
  );
}

<div style={{display: 'flex', gap: 12, flexWrap: 'wrap'}}>
  <DndTable
    initialItems={[
      { id: '1', type: 'file', name: 'Adobe Photoshop' },
      { id: '2', type: 'file', name: 'Adobe XD' },
      { id: '3', type: 'folder', name: 'Documents' },
      { id: '4', type: 'file', name: 'Adobe InDesign' },
      { id: '5', type: 'folder', name: 'Utilities' },
      { id: '6', type: 'file', name: 'Adobe AfterEffects' }
    ]}
    aria-label="First Table"
  />
  <DndTable
    initialItems={[
      { id: '7', type: 'folder', name: 'Pictures' },
      { id: '8', type: 'file', name: 'Adobe Fresco' },
      { id: '9', type: 'folder', name: 'Apps' },
      { id: '10', type: 'file', name: 'Adobe Illustrator' },
      { id: '11', type: 'file', name: 'Adobe Lightroom' },
      { id: '12', type: 'file', name: 'Adobe Dreamweaver' }
    ]}
    aria-label="Second Table"
  />
</div>
```

## Advanced customization

### Hooks

If you need to customize things even further, such as accessing internal state or customizing DOM structure, you can drop down to the lower level Hook-based API. See [useTable](useTable.html) for more details.<|MERGE_RESOLUTION|>--- conflicted
+++ resolved
@@ -612,13 +612,9 @@
 only the rows dynamic.
 
 ```tsx example export=true
-<<<<<<< HEAD
 import type {TableProps} from 'react-aria-components';
 
-function ExampleTable(props: TableProps) {
-=======
-function FileTable(props) {
->>>>>>> bd5adc8a
+function FileTable(props: TableProps) {
   let columns = [
     {name: 'Name', key: 'name', isRowHeader: true},
     {name: 'Type', key: 'type'},
@@ -691,18 +687,7 @@
 be passed into the callback when the row is pressed, allowing you to update state accordingly.
 
 ```tsx example export=true
-<<<<<<< HEAD
 import type {Selection} from 'react-aria-components';
-
-function PokemonTable(props: TableProps) {
-  let columns = [
-    {name: 'Name', uid: 'name', isRowHeader: true},
-    {name: 'Type', uid: 'type'},
-    {name: 'Level', uid: 'level'}
-  ];
-=======
-import type {TableProps, Selection} from 'react-aria-components';
->>>>>>> bd5adc8a
 
 interface Pokemon {
   id: number,
@@ -711,7 +696,7 @@
   level: string
 }
 
-interface PokemonTableProps extends TableProps<Pokemon> {
+interface PokemonTableProps extends TableProps {
   items?: Pokemon[],
   renderEmptyState?: () => string
 }
@@ -724,13 +709,9 @@
     {id: 4, name: 'Pikachu', type: 'Electric', level: '100'}
   ];
 
-<<<<<<< HEAD
-  let [selectedKeys, setSelectedKeys] = React.useState<Selection>(new Set(props.defaultSelectedKeys || [2]));
-=======
   ///- begin highlight -///
   let [selectedKeys, setSelectedKeys] = React.useState<Selection>(new Set());
   ///- end highlight -///
->>>>>>> bd5adc8a
 
   return (
     <Table
