--- conflicted
+++ resolved
@@ -116,7 +116,11 @@
     box-shadow: 0 0 0 1px var(--highlight-background);
   }
 
-  .react-aria-Item {
+  .react-aria-GridListItem {
+    display: flex;
+    align-items: center;
+    gap: 0.571rem;
+    min-height: 28px;
     padding: 0.286rem 0.286rem 0.286rem 0.571rem;
     border-radius: 6px;
     outline: none;
@@ -134,25 +138,9 @@
       background: var(--spectrum-global-color-gray-200);
     }
 
-<<<<<<< HEAD
     &[data-selected] {
       background: var(--highlight-background);
       color: var(--highlight-foreground);
-=======
-    .react-aria-GridListItem {
-      display: flex;
-      align-items: center;
-      gap: 0.571rem;
-      min-height: 28px;
-      padding: 0.286rem 0.286rem 0.286rem 0.571rem;
-      border-radius: 6px;
-      outline: none;
-      cursor: default;
-      color: var(--text-color);
-      font-size: 1.072rem;
-      position: relative;
-      transform: translateZ(0);
->>>>>>> 5240d4db
 
       &[data-focus-visible] {
         box-shadow: inset 0 0 0 2px var(--highlight-background), inset 0 0 0 4px var(--highlight-foreground);
@@ -168,13 +156,6 @@
 
     &[data-disabled] {
       color: var(--text-color-disabled);
-    }
-
-    [role=gridcell] {
-      display: flex;
-      align-items: center;
-      gap: 0.571rem;
-      min-height: 28px;
     }
 
     .react-aria-Button:not([slot]) {
@@ -195,40 +176,12 @@
         background: var(--hover-highlight);
       }
 
-<<<<<<< HEAD
       &[data-pressed] {
         background: var(--active-highlight);
       }
 
       &[data-focus-visible] {
         box-shadow: 0 0 0 2px var(--focus-ring-color);
-=======
-      .react-aria-Button:not([slot]) {
-        margin-left: auto;
-      }
-      .react-aria-Button {
-        background: transparent;
-        border: none;
-        font-size: 1.2rem;
-        line-height: 1.2em;
-        outline: none;
-        padding: 0.286rem 0.429rem;
-        transition: background 200ms;
-        --hover-highlight: var(--spectrum-alias-highlight-hover);
-        --active-highlight: var(--spectrum-alias-highlight-active);
-
-        &[data-hovered] {
-          background: var(--hover-highlight);
-        }
-
-        &[data-pressed] {
-          background: var(--active-highlight);
-        }
-
-        &[data-focus-visible] {
-          box-shadow: 0 0 0 2px var(--focus-ring-color);
-        }
->>>>>>> 5240d4db
       }
     }
   }
@@ -237,30 +190,16 @@
   @supports selector(:has(.foo)) {
     gap: 0;
 
-<<<<<<< HEAD
-    .react-aria-Item[data-selected]:has(+ [data-selected]),
-    .react-aria-Item[data-selected]:has(+ .react-aria-DropIndicator + [data-selected]) {
+    .react-aria-GridListItem[data-selected]:has(+ [data-selected]),
+    .react-aria-GridListItem[data-selected]:has(+ .react-aria-DropIndicator + [data-selected]) {
       border-end-start-radius: 0;
       border-end-end-radius: 0;
     }
 
-    .react-aria-Item[data-selected] + [data-selected],
-    .react-aria-Item[data-selected] + .react-aria-DropIndicator + [data-selected] {
+    .react-aria-GridListItem[data-selected] + [data-selected],
+    .react-aria-GridListItem[data-selected] + .react-aria-DropIndicator + [data-selected] {
       border-start-start-radius: 0;
       border-start-end-radius: 0;
-=======
-      .react-aria-GridListItem[data-selected]:has(+ [data-selected]),
-      .react-aria-GridListItem[data-selected]:has(+ .react-aria-DropIndicator + [data-selected]) {
-        border-end-start-radius: 0;
-        border-end-end-radius: 0;
-      }
-
-      .react-aria-GridListItem[data-selected] + [data-selected],
-      .react-aria-GridListItem[data-selected] + .react-aria-DropIndicator + [data-selected] {
-        border-start-start-radius: 0;
-        border-start-end-radius: 0;
-      }
->>>>>>> 5240d4db
     }
   }
 
@@ -275,17 +214,8 @@
         box-shadow: 0 0 0 2px var(--background-color), 0 0 0 4px var(--selected-color);
       }
     }
-<<<<<<< HEAD
-=======
-    :where(.react-aria-GridListItem) .react-aria-Checkbox {
-      --selected-color: white;
-      --selected-color-pressed: #ddd;
-      --checkmark-color: slateblue;
-      --background-color: var(--highlight-background);
-    }
->>>>>>> 5240d4db
   }
-  :where(.react-aria-Item) .react-aria-Checkbox {
+  :where(.react-aria-GridListItem) .react-aria-Checkbox {
     --selected-color: white;
     --selected-color-pressed: #ddd;
     --checkmark-color: slateblue;
