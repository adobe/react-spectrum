--- conflicted
+++ resolved
@@ -412,12 +412,8 @@
 This example wraps `GridList` and all of its children together into a single component which accepts a `label` prop and `children`, which are passed through to the right places. The `Item` component is also wrapped to include a custom [checkbox](Checkbox.html) component automatically when the item is multi-selectable, and a drag handle when [drag and drop](#drag-and-drop) is enabled.
 
 ```tsx example export=true
-<<<<<<< HEAD
+import type {GridListProps, ItemProps} from 'react-aria-components';
 import {Button, Checkbox} from 'react-aria-components';
-=======
-import type {GridListProps, ItemProps} from 'react-aria-components';
-import {Checkbox} from 'react-aria-components';
->>>>>>> 17d75d87
 
 function MyGridList<T extends object>({children, ...props}: GridListProps<T>) {
   return (
