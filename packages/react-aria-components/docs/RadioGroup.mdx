--- conflicted
+++ resolved
@@ -59,8 +59,8 @@
   <summary style={{fontWeight: 'bold'}}><ChevronRight size="S" /> Show CSS</summary>
 
 ```css hidden
-@import './Button.mdx';
-@import './Form.mdx';
+@import './Button.mdx' layer(button);
+@import './Form.mdx' layer(form);
 ```
 
 ```css
@@ -328,23 +328,6 @@
   <summary style={{fontWeight: 'bold'}}><ChevronRight size="S" /> Show CSS</summary>
 
 ```css
-<<<<<<< HEAD
-@layer radiogroup {
-  .react-aria-FieldError {
-    font-size: 12px;
-    color: var(--invalid-color);
-  }
-
-  .react-aria-Radio {
-    &[data-invalid] {
-      &:before {
-        border-color: var(--invalid-color);
-      }
-
-      &[data-pressed]:before {
-        border-color: var(--invalid-color-pressed);
-      }
-=======
 .react-aria-Radio {
   &[data-invalid] {
     &:before {
@@ -353,9 +336,13 @@
 
     &[data-pressed]:before {
       border-color: var(--invalid-color-pressed);
->>>>>>> 0e7d746f
     }
   }
+}
+
+.react-aria-FieldError {
+  font-size: 12px;
+  color: var(--invalid-color);
 }
 ```
 
@@ -380,22 +367,9 @@
   <summary style={{fontWeight: 'bold'}}><ChevronRight size="S" /> Show CSS</summary>
 
 ```css
-<<<<<<< HEAD
-@layer radiogroup {
-  .react-aria-RadioGroup {
-    [slot=description] {
-      font-size: 12px;
-    }
-=======
 .react-aria-RadioGroup {
-  & [slot=description] {
+  [slot=description] {
     font-size: 12px;
-  }
-
-  & [slot=errorMessage] {
-    font-size: 12px;
-    color: var(--invalid-color);
->>>>>>> 0e7d746f
   }
 }
 ```
