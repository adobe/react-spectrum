--- conflicted
+++ resolved
@@ -91,13 +91,10 @@
     font-size: 1.4rem;
     width: 2.3rem;
     padding: 0;
-<<<<<<< HEAD
     touch-action: none;
-=======
     display: inline-flex;
     align-items: center;
     justify-content: center;
->>>>>>> 341ae3f8
 
     &[slot=decrement] {
       border-start-end-radius: 0;
