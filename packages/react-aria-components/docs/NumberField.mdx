--- conflicted
+++ resolved
@@ -60,8 +60,8 @@
   <summary style={{fontWeight: 'bold'}}><ChevronRight size="S" /> Show CSS</summary>
 
 ```css hidden
-@import './Button.mdx';
-@import './Form.mdx';
+@import './Button.mdx' layer(button);
+@import './Form.mdx' layer(form);
 ```
 
 ```css
@@ -82,29 +82,6 @@
     border-radius: 4px;
   }
 
-<<<<<<< HEAD
-    .react-aria-Button {
-      background: var(--field-background);
-      border: 1px solid var(--field-border);
-      font-size: 1.4rem;
-      width: 2.3rem;
-      padding: 0;
-
-      &[slot=decrement] {
-        border-start-end-radius: 0;
-        border-end-end-radius: 0;
-      }
-
-      &[slot=increment] {
-        border-start-start-radius: 0;
-        border-end-start-radius: 0;
-      }
-
-      &[data-pressed] {
-        box-shadow: inset 0 1px 2px rgb(0 0 0 / 0.1);
-        background: var(--spectrum-global-color-gray-75);
-      }
-=======
   .react-aria-Button {
     background: var(--field-background);
     border: 1px solid var(--field-border);
@@ -122,7 +99,6 @@
     &[slot=decrement] {
       border-start-end-radius: 0;
       border-end-end-radius: 0;
->>>>>>> 0e7d746f
     }
 
     &[slot=increment] {
@@ -505,37 +481,24 @@
   <summary style={{fontWeight: 'bold'}}><ChevronRight size="S" /> Show CSS</summary>
 
 ```css
-<<<<<<< HEAD
-@layer numberfield {
-  .react-aria-NumberField {
-    &[data-invalid] {
+.react-aria-NumberField {
+  &[data-invalid] {
+    .react-aria-Input,
+    .react-aria-Button {
+      border-color: var(--invalid-color);
+    }
+
+    &:focus-within {
       .react-aria-Input,
       .react-aria-Button {
-        border-color: var(--invalid-color);
-      }
-
-      &:focus-within {
-        .react-aria-Input,
-        .react-aria-Button {
-          border-color: var(--focus-ring-color);
-        }
+        border-color: var(--focus-ring-color);
       }
     }
-
-    .react-aria-FieldError {
-      font-size: 12px;
-      color: var(--invalid-color);
-    }
-=======
-.react-aria-NumberField {
-  [slot=description] {
-    font-size: 12px;
-  }
-
-  [slot=errorMessage] {
+  }
+
+  .react-aria-FieldError {
     font-size: 12px;
     color: var(--invalid-color);
->>>>>>> 0e7d746f
   }
 }
 ```
@@ -566,11 +529,9 @@
   <summary style={{fontWeight: 'bold'}}><ChevronRight size="S" /> Show CSS</summary>
 
 ```css
-@layer numberfield {
-  .react-aria-NumberField {
-    [slot=description] {
-      font-size: 12px;
-    }
+.react-aria-NumberField {
+  [slot=description] {
+    font-size: 12px;
   }
 }
 ```
