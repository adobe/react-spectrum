/*
 * Copyright 2022 Adobe. All rights reserved.
 * This file is licensed to you under the Apache License, Version 2.0 (the "License");
 * you may not use this file except in compliance with the License. You may obtain a copy
 * of the License at http://www.apache.org/licenses/LICENSE-2.0
 *
 * Unless required by applicable law or agreed to in writing, software distributed under
 * the License is distributed on an "AS IS" BASIS, WITHOUT WARRANTIES OR REPRESENTATIONS
 * OF ANY KIND, either express or implied. See the License for the specific language
 * governing permissions and limitations under the License.
 */

import {act} from '@testing-library/react';
import {Button, ComboBox, ComboBoxContext, Header, Input, Item, Label, ListBox, Popover, Section, Text} from '../';
import {pointerMap, render, within} from '@react-spectrum/test-utils';
import React from 'react';
import userEvent from '@testing-library/user-event';

let TestComboBox = (props) => (
  <ComboBox defaultInputValue="C" data-foo="bar" {...props}>
    <Label>Favorite Animal</Label>
    <Input />
    <Button />
    <Text slot="description">Description</Text>
    <Text slot="errorMessage">Error</Text>
    <Popover>
      <ListBox>
        <Item>Cat</Item>
        <Item>Dog</Item>
        <Item>Kangaroo</Item>
      </ListBox>
    </Popover>
  </ComboBox>
);

describe('ComboBox', () => {
  let user;
  beforeAll(() => {
    user = userEvent.setup({delay: null, pointerMap});
  });
  it('provides slots', async () => {
    let {getByRole} = render(<TestComboBox />);

    let input = getByRole('combobox');
    expect(input).toHaveValue('C');

    let combobox = input.closest('.react-aria-ComboBox');
    expect(combobox).toHaveAttribute('data-foo', 'bar');

    expect(input).toHaveAttribute('aria-labelledby');
    let label = document.getElementById(input.getAttribute('aria-labelledby').split(' ')[0]);
    expect(label).toHaveAttribute('class', 'react-aria-Label');
    expect(label).toHaveTextContent('Favorite Animal');

    expect(input).toHaveAttribute('aria-describedby');
    expect(input.getAttribute('aria-describedby').split(' ').map(id => document.getElementById(id).textContent).join(' ')).toBe('Description Error');

    let button = getByRole('button');
    await user.click(button);

    let listbox = getByRole('listbox');
    expect(listbox).toHaveAttribute('class', 'react-aria-ListBox');
    expect(listbox.closest('.react-aria-Popover')).toBeInTheDocument();

    let options = within(listbox).getAllByRole('option');
    expect(options).toHaveLength(3);

    await user.click(options[1]);
    expect(input).toHaveValue('Dog');
  });

  it('should support slot', () => {
    let {getByRole} = render(
      <ComboBoxContext.Provider value={{slots: {test: {'aria-label': 'test'}}}}>
        <TestComboBox slot="test" />
      </ComboBoxContext.Provider>
    );

    let combobox = getByRole('combobox');
    expect(combobox.closest('.react-aria-ComboBox')).toHaveAttribute('slot', 'test');
    expect(combobox).toHaveAttribute('aria-label', 'test');
  });

  it('should apply isPressed state to button when expanded', async () => {
    let {getByRole} = render(<TestComboBox />);
    let button = getByRole('button');

    expect(button).not.toHaveAttribute('data-pressed');
    await user.click(button);
    expect(button).toHaveAttribute('data-pressed');
  });

  it('should support filtering sections', async () => {
    let {getByRole} = render(
      <ComboBox>
        <Label>Preferred fruit or vegetable</Label>
        <Input />
        <Button />
        <Popover>
          <ListBox>
            <Section>
              <Header>Fruit</Header>
              <Item id="Apple">Apple</Item>
              <Item id="Banana">Banana</Item>
            </Section>
            <Section>
              <Header>Vegetable</Header>
              <Item id="Cabbage">Cabbage</Item>
              <Item id="Broccoli">Broccoli</Item>
            </Section>
          </ListBox>
        </Popover>
      </ComboBox>
    );

    let input = getByRole('combobox');
    act(() => {
      input.focus();
    });
    await user.keyboard('p');

    let listbox = getByRole('listbox');
    let groups = within(listbox).getAllByRole('group');
    expect(groups).toHaveLength(1);
    expect(groups[0]).toHaveAttribute('aria-labelledby');
    expect(document.getElementById(groups[0].getAttribute('aria-labelledby'))).toHaveTextContent('Fruit');

    let options = within(groups[0]).getAllByRole('option');
    expect(options).toHaveLength(1);
  });

<<<<<<< HEAD
  // FIXME: not sure why this test hangs
  it.skip('should support render props', async () => {
=======
  it('should support render props', () => {
>>>>>>> 99ca82e8
    let {getByRole} = render(
      <ComboBox>
        {({isOpen}) => (
          <>
            <Label>Favorite Animal</Label>
            <Input />
            <Button>{isOpen ? 'close' : 'open'}</Button>
            <Popover>
              <ListBox>
                <Item>Cat</Item>
                <Item>Dog</Item>
                <Item>Kangaroo</Item>
              </ListBox>
            </Popover>
          </>
        )}
      </ComboBox>
    );

    let button = getByRole('button');
    expect(button).toHaveTextContent('open');

    await user.click(button);
    expect(button).toHaveTextContent('close');
  });
});<|MERGE_RESOLUTION|>--- conflicted
+++ resolved
@@ -129,12 +129,7 @@
     expect(options).toHaveLength(1);
   });
 
-<<<<<<< HEAD
-  // FIXME: not sure why this test hangs
-  it.skip('should support render props', async () => {
-=======
-  it('should support render props', () => {
->>>>>>> 99ca82e8
+  it('should support render props', async () => {
     let {getByRole} = render(
       <ComboBox>
         {({isOpen}) => (
