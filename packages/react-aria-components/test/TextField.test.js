/*
 * Copyright 2022 Adobe. All rights reserved.
 * This file is licensed to you under the Apache License, Version 2.0 (the "License");
 * you may not use this file except in compliance with the License. You may obtain a copy
 * of the License at http://www.apache.org/licenses/LICENSE-2.0
 *
 * Unless required by applicable law or agreed to in writing, software distributed under
 * the License is distributed on an "AS IS" BASIS, WITHOUT WARRANTIES OR REPRESENTATIONS
 * OF ANY KIND, either express or implied. See the License for the specific language
 * governing permissions and limitations under the License.
 */

<<<<<<< HEAD
import {Input, Label, Text, TextField, TextFieldContext} from '../';
import {pointerMap, render} from '@react-spectrum/test-utils';
=======
import {Input, Label, Text, TextArea, TextField, TextFieldContext} from '../';
>>>>>>> 09a258f0
import React from 'react';
import userEvent from '@testing-library/user-event';

let TestTextField = (props) => (
  <TextField defaultValue="test" data-foo="bar" {...props}>
    <Label>Test</Label>
    <props.input {...props.inputProps} />
    <Text slot="description">Description</Text>
    <Text slot="errorMessage">Error</Text>
  </TextField>
);

describe('TextField', () => {
<<<<<<< HEAD
  let user;
  beforeAll(() => {
    user = userEvent.setup({delay: null, pointerMap});
  });

  it('provides slots', () => {
    let {getByRole} = render(<TestTextField />);

    let input = getByRole('textbox');
    expect(input).toHaveValue('test');
    expect(input).toHaveAttribute('class', 'react-aria-Input');

    expect(input.closest('.react-aria-TextField')).toHaveAttribute('data-foo', 'bar');

    expect(input).toHaveAttribute('aria-labelledby');
    let label = document.getElementById(input.getAttribute('aria-labelledby'));
    expect(label).toHaveAttribute('class', 'react-aria-Label');
    expect(label).toHaveTextContent('Test');

    expect(input).toHaveAttribute('aria-describedby');
    expect(input.getAttribute('aria-describedby').split(' ').map(id => document.getElementById(id).textContent).join(' ')).toBe('Description Error');
  });

  it('should support slot', () => {
    let {getByRole} = render(
      <TextFieldContext.Provider value={{slots: {test: {'aria-label': 'test'}}}}>
        <TestTextField slot="test" />
      </TextFieldContext.Provider>
    );

    let textbox = getByRole('textbox');
    expect(textbox.closest('.react-aria-TextField')).toHaveAttribute('slot', 'test');
    expect(textbox).toHaveAttribute('aria-label', 'test');
  });

  it('should support hover state', async () => {
    let {getByRole} = render(<TestTextField inputProps={{className: ({isHovered}) => isHovered ? 'hover' : ''}} />);
    let input = getByRole('textbox');

    expect(input).not.toHaveAttribute('data-hovered');
    expect(input).not.toHaveClass('hover');

    await user.hover(input);
    expect(input).toHaveAttribute('data-hovered', 'true');
    expect(input).toHaveClass('hover');

    await user.unhover(input);
    expect(input).not.toHaveAttribute('data-hovered');
    expect(input).not.toHaveClass('hover');
  });

  it('should support focus visible state', async () => {
    let {getByRole} = render(<TestTextField inputProps={{className: ({isFocusVisible}) => isFocusVisible ? 'focus' : ''}} />);
    let input = getByRole('textbox');

    expect(input).not.toHaveAttribute('data-focus-visible');
    expect(input).not.toHaveClass('focus');

    await user.tab();
    expect(document.activeElement).toBe(input);
    expect(input).toHaveAttribute('data-focus-visible', 'true');
    expect(input).toHaveClass('focus');

    await user.tab();
    expect(input).not.toHaveAttribute('data-focus-visible');
    expect(input).not.toHaveClass('focus');
=======
  describe.each([
    {name: 'Input', component: Input},
    {name: 'TextArea', component: TextArea}]
  )('$name', ({name, component}) => {
    it('provides slots', () => {
      let {getByRole} = render(<TestTextField input={component} />);

      let input = getByRole('textbox');
      expect(input).toHaveValue('test');
      expect(input).toHaveAttribute('class', `react-aria-${name}`);
      if (name === 'Input') {
        expect(input).toHaveAttribute('type', 'text');
      } else {
        expect(input).not.toHaveAttribute('type');
      }

      expect(input.closest('.react-aria-TextField')).toHaveAttribute('data-foo', 'bar');

      expect(input).toHaveAttribute('aria-labelledby');
      let label = document.getElementById(input.getAttribute('aria-labelledby'));
      expect(label).toHaveAttribute('class', 'react-aria-Label');
      expect(label).toHaveTextContent('Test');

      expect(input).toHaveAttribute('aria-describedby');
      expect(input.getAttribute('aria-describedby').split(' ').map(id => document.getElementById(id).textContent).join(' ')).toBe('Description Error');
    });

    it('should support slot', () => {
      let {getByRole} = render(
        <TextFieldContext.Provider value={{slots: {test: {'aria-label': 'test'}}}}>
          <TestTextField slot="test" input={component} />
        </TextFieldContext.Provider>
      );

      let textbox = getByRole('textbox');
      expect(textbox.closest('.react-aria-TextField')).toHaveAttribute('slot', 'test');
      expect(textbox).toHaveAttribute('aria-label', 'test');
    });

    it('should support hover state', () => {
      let {getByRole} = render(<TestTextField input={component} inputProps={{className: ({isHovered}) => isHovered ? 'hover' : ''}} />);
      let input = getByRole('textbox');

      expect(input).not.toHaveAttribute('data-hovered');
      expect(input).not.toHaveClass('hover');

      userEvent.hover(input);
      expect(input).toHaveAttribute('data-hovered', 'true');
      expect(input).toHaveClass('hover');

      userEvent.unhover(input);
      expect(input).not.toHaveAttribute('data-hovered');
      expect(input).not.toHaveClass('hover');
    });

    it('should support focus visible state', () => {
      let {getByRole} = render(<TestTextField input={component} inputProps={{className: ({isFocusVisible}) => isFocusVisible ? 'focus' : ''}} />);
      let input = getByRole('textbox');

      expect(input).not.toHaveAttribute('data-focus-visible');
      expect(input).not.toHaveClass('focus');

      userEvent.tab();
      expect(document.activeElement).toBe(input);
      expect(input).toHaveAttribute('data-focus-visible', 'true');
      expect(input).toHaveClass('focus');

      userEvent.tab();
      expect(input).not.toHaveAttribute('data-focus-visible');
      expect(input).not.toHaveClass('focus');
    });
>>>>>>> 09a258f0
  });
});<|MERGE_RESOLUTION|>--- conflicted
+++ resolved
@@ -10,12 +10,8 @@
  * governing permissions and limitations under the License.
  */
 
-<<<<<<< HEAD
-import {Input, Label, Text, TextField, TextFieldContext} from '../';
+import {Input, Label, Text, TextArea, TextField, TextFieldContext} from '../';
 import {pointerMap, render} from '@react-spectrum/test-utils';
-=======
-import {Input, Label, Text, TextArea, TextField, TextFieldContext} from '../';
->>>>>>> 09a258f0
 import React from 'react';
 import userEvent from '@testing-library/user-event';
 
@@ -29,80 +25,17 @@
 );
 
 describe('TextField', () => {
-<<<<<<< HEAD
   let user;
   beforeAll(() => {
     user = userEvent.setup({delay: null, pointerMap});
   });
-
-  it('provides slots', () => {
-    let {getByRole} = render(<TestTextField />);
-
-    let input = getByRole('textbox');
-    expect(input).toHaveValue('test');
-    expect(input).toHaveAttribute('class', 'react-aria-Input');
-
-    expect(input.closest('.react-aria-TextField')).toHaveAttribute('data-foo', 'bar');
-
-    expect(input).toHaveAttribute('aria-labelledby');
-    let label = document.getElementById(input.getAttribute('aria-labelledby'));
-    expect(label).toHaveAttribute('class', 'react-aria-Label');
-    expect(label).toHaveTextContent('Test');
-
-    expect(input).toHaveAttribute('aria-describedby');
-    expect(input.getAttribute('aria-describedby').split(' ').map(id => document.getElementById(id).textContent).join(' ')).toBe('Description Error');
-  });
-
-  it('should support slot', () => {
-    let {getByRole} = render(
-      <TextFieldContext.Provider value={{slots: {test: {'aria-label': 'test'}}}}>
-        <TestTextField slot="test" />
-      </TextFieldContext.Provider>
-    );
-
-    let textbox = getByRole('textbox');
-    expect(textbox.closest('.react-aria-TextField')).toHaveAttribute('slot', 'test');
-    expect(textbox).toHaveAttribute('aria-label', 'test');
-  });
-
-  it('should support hover state', async () => {
-    let {getByRole} = render(<TestTextField inputProps={{className: ({isHovered}) => isHovered ? 'hover' : ''}} />);
-    let input = getByRole('textbox');
-
-    expect(input).not.toHaveAttribute('data-hovered');
-    expect(input).not.toHaveClass('hover');
-
-    await user.hover(input);
-    expect(input).toHaveAttribute('data-hovered', 'true');
-    expect(input).toHaveClass('hover');
-
-    await user.unhover(input);
-    expect(input).not.toHaveAttribute('data-hovered');
-    expect(input).not.toHaveClass('hover');
-  });
-
-  it('should support focus visible state', async () => {
-    let {getByRole} = render(<TestTextField inputProps={{className: ({isFocusVisible}) => isFocusVisible ? 'focus' : ''}} />);
-    let input = getByRole('textbox');
-
-    expect(input).not.toHaveAttribute('data-focus-visible');
-    expect(input).not.toHaveClass('focus');
-
-    await user.tab();
-    expect(document.activeElement).toBe(input);
-    expect(input).toHaveAttribute('data-focus-visible', 'true');
-    expect(input).toHaveClass('focus');
-
-    await user.tab();
-    expect(input).not.toHaveAttribute('data-focus-visible');
-    expect(input).not.toHaveClass('focus');
-=======
   describe.each([
     {name: 'Input', component: Input},
     {name: 'TextArea', component: TextArea}]
   )('$name', ({name, component}) => {
     it('provides slots', () => {
       let {getByRole} = render(<TestTextField input={component} />);
+
 
       let input = getByRole('textbox');
       expect(input).toHaveValue('test');
@@ -136,38 +69,37 @@
       expect(textbox).toHaveAttribute('aria-label', 'test');
     });
 
-    it('should support hover state', () => {
+    it('should support hover state', async () => {
       let {getByRole} = render(<TestTextField input={component} inputProps={{className: ({isHovered}) => isHovered ? 'hover' : ''}} />);
       let input = getByRole('textbox');
 
       expect(input).not.toHaveAttribute('data-hovered');
       expect(input).not.toHaveClass('hover');
 
-      userEvent.hover(input);
+      await user.hover(input);
       expect(input).toHaveAttribute('data-hovered', 'true');
       expect(input).toHaveClass('hover');
 
-      userEvent.unhover(input);
+      await user.unhover(input);
       expect(input).not.toHaveAttribute('data-hovered');
       expect(input).not.toHaveClass('hover');
     });
 
-    it('should support focus visible state', () => {
+    it('should support focus visible state', async () => {
       let {getByRole} = render(<TestTextField input={component} inputProps={{className: ({isFocusVisible}) => isFocusVisible ? 'focus' : ''}} />);
       let input = getByRole('textbox');
 
       expect(input).not.toHaveAttribute('data-focus-visible');
       expect(input).not.toHaveClass('focus');
 
-      userEvent.tab();
+      await user.tab();
       expect(document.activeElement).toBe(input);
       expect(input).toHaveAttribute('data-focus-visible', 'true');
       expect(input).toHaveClass('focus');
 
-      userEvent.tab();
+      await user.tab();
       expect(input).not.toHaveAttribute('data-focus-visible');
       expect(input).not.toHaveClass('focus');
     });
->>>>>>> 09a258f0
   });
 });