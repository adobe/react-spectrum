--- conflicted
+++ resolved
@@ -11,9 +11,6 @@
  */
 
 import {act, fireEvent, mockClickDefault, pointerMap, render, within} from '@react-spectrum/test-utils-internal';
-<<<<<<< HEAD
-import {Button, Checkbox, DropIndicator, GridList, GridListContext, GridListItem, ListLayout, useDragAndDrop, Virtualizer} from '../';
-=======
 import {
   Button,
   Checkbox,
@@ -21,10 +18,11 @@
   GridList,
   GridListContext,
   GridListItem,
+  ListLayout,
   RouterProvider,
-  useDragAndDrop
+  useDragAndDrop,
+  Virtualizer
 } from '../';
->>>>>>> 4a8b2402
 import React from 'react';
 import userEvent from '@testing-library/user-event';
 
