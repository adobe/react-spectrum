/*
 * Copyright 2022 Adobe. All rights reserved.
 * This file is licensed to you under the Apache License, Version 2.0 (the "License");
 * you may not use this file except in compliance with the License. You may obtain a copy
 * of the License at http://www.apache.org/licenses/LICENSE-2.0
 *
 * Unless required by applicable law or agreed to in writing, software distributed under
 * the License is distributed on an "AS IS" BASIS, WITHOUT WARRANTIES OR REPRESENTATIONS
 * OF ANY KIND, either express or implied. See the License for the specific language
 * governing permissions and limitations under the License.
 */

<<<<<<< HEAD
import {act, fireEvent, pointerMap, render, within} from '@react-spectrum/test-utils-internal';
import {Button, Checkbox, GridList, GridListContext, GridListItem, useDragAndDrop} from '../';
=======
import {act, fireEvent, pointerMap, render, within} from '@react-spectrum/test-utils';
import {Button, Checkbox, DropIndicator, GridList, GridListContext, GridListItem, useDragAndDrop} from '../';
>>>>>>> 16ff0efa
import React from 'react';
import userEvent from '@testing-library/user-event';

let TestGridList = ({listBoxProps, itemProps}) => (
  <GridList aria-label="Test" {...listBoxProps}>
    <GridListItem {...itemProps} id="cat" textValue="Cat"><Checkbox slot="selection" /> Cat</GridListItem>
    <GridListItem {...itemProps} id="dog" textValue="Dog"><Checkbox slot="selection" /> Dog</GridListItem>
    <GridListItem {...itemProps} id="kangaroo" textValue="Kangaroo"><Checkbox slot="selection" /> Kangaroo</GridListItem>
  </GridList>
);

let DraggableGridList = (props) => {
  let {dragAndDropHooks} = useDragAndDrop({
    getItems: (keys) => [...keys].map((key) => ({'text/plain': key})),
    ...props
  });

  return (
    <GridList aria-label="Test" dragAndDropHooks={dragAndDropHooks}>
      <GridListItem id="cat" textValue="Cat"><Button slot="drag">≡</Button><Checkbox slot="selection" /> Cat</GridListItem>
      <GridListItem id="dog" textValue="Dog"><Button slot="drag">≡</Button><Checkbox slot="selection" /> Dog</GridListItem>
      <GridListItem id="kangaroo" textValue="Kangaroo"><Button slot="drag">≡</Button><Checkbox slot="selection" /> Kangaroo</GridListItem>
    </GridList>
  );
};

let renderGridList = (listBoxProps, itemProps) => render(<TestGridList {...{listBoxProps, itemProps}} />);

describe('GridList', () => {
  let user;
  beforeAll(() => {
    user = userEvent.setup({delay: null, pointerMap});
    jest.useFakeTimers();
  });

  afterEach(() => {
    act(() => {jest.runAllTimers();});
  });

  it('should render with default classes', () => {
    let {getByRole, getAllByRole} = renderGridList();
    let grid = getByRole('grid');
    expect(grid).toHaveAttribute('class', 'react-aria-GridList');

    for (let row of getAllByRole('row')) {
      expect(row).toHaveAttribute('class', 'react-aria-GridListItem');
    }
  });

  it('should render with custom classes', () => {
    let {getByRole, getAllByRole} = renderGridList({className: 'gridlist'}, {className: 'item'});
    let grid = getByRole('grid');
    expect(grid).toHaveAttribute('class', 'gridlist');

    for (let row of getAllByRole('row')) {
      expect(row).toHaveAttribute('class', 'item');
    }
  });

  it('should support DOM props', () => {
    let {getByRole, getAllByRole} = renderGridList({'data-foo': 'bar'}, {'data-bar': 'foo'});
    let grid = getByRole('grid');
    expect(grid).toHaveAttribute('data-foo', 'bar');

    for (let row of getAllByRole('row')) {
      expect(row).toHaveAttribute('data-bar', 'foo');
    }
  });

  it('should support slot', () => {
    let {getByRole} = render(
      <GridListContext.Provider value={{slots: {test: {'aria-label': 'test'}}}}>
        <TestGridList listBoxProps={{slot: 'test', 'aria-label': undefined}} />
      </GridListContext.Provider>
    );

    let grid = getByRole('grid');
    expect(grid).toHaveAttribute('slot', 'test');
    expect(grid).toHaveAttribute('aria-label', 'test');
  });

  it('should support refs', () => {
    let listBoxRef = React.createRef();
    let itemRef = React.createRef();
    render(
      <GridList aria-label="Test" ref={listBoxRef}>
        <GridListItem ref={itemRef}>Cat</GridListItem>
      </GridList>
    );
    expect(listBoxRef.current).toBeInstanceOf(HTMLElement);
    expect(itemRef.current).toBeInstanceOf(HTMLElement);
  });

  it('should support hover', async () => {
    let {getAllByRole} = renderGridList({selectionMode: 'multiple'}, {className: ({isHovered}) => isHovered ? 'hover' : ''});
    let row = getAllByRole('row')[0];

    expect(row).not.toHaveAttribute('data-hovered');
    expect(row).not.toHaveClass('hover');

    await user.hover(row);
    expect(row).toHaveAttribute('data-hovered', 'true');
    expect(row).toHaveClass('hover');

    await user.unhover(row);
    expect(row).not.toHaveAttribute('data-hovered');
    expect(row).not.toHaveClass('hover');
  });

  it('should not show hover state when item is not interactive', async () => {
    let {getAllByRole} = renderGridList({}, {className: ({isHovered}) => isHovered ? 'hover' : ''});
    let row = getAllByRole('row')[0];

    expect(row).not.toHaveAttribute('data-hovered');
    expect(row).not.toHaveClass('hover');

    await user.hover(row);
    expect(row).not.toHaveAttribute('data-hovered');
    expect(row).not.toHaveClass('hover');
  });

  it('should support focus ring', async () => {
    let {getAllByRole} = renderGridList({selectionMode: 'multiple'}, {className: ({isFocusVisible}) => isFocusVisible ? 'focus' : ''});
    let row = getAllByRole('row')[0];

    expect(row).not.toHaveAttribute('data-focus-visible');
    expect(row).not.toHaveClass('focus');

    await user.tab();
    expect(document.activeElement).toBe(row);
    expect(row).toHaveAttribute('data-focus-visible', 'true');
    expect(row).toHaveClass('focus');

    await user.tab();
    expect(row).not.toHaveAttribute('data-focus-visible');
    expect(row).not.toHaveClass('focus');
  });

  it('should support press state', () => {
    let {getAllByRole} = renderGridList({selectionMode: 'multiple'}, {className: ({isPressed}) => isPressed ? 'pressed' : ''});
    let row = getAllByRole('row')[0];

    expect(row).not.toHaveAttribute('data-pressed');
    expect(row).not.toHaveClass('pressed');

    fireEvent.mouseDown(row);
    expect(row).toHaveAttribute('data-pressed', 'true');
    expect(row).toHaveClass('pressed');

    fireEvent.mouseUp(row);
    expect(row).not.toHaveAttribute('data-pressed');
    expect(row).not.toHaveClass('pressed');
  });

  it('should not show press state when not interactive', () => {
    let {getAllByRole} = renderGridList({}, {className: ({isPressed}) => isPressed ? 'pressed' : ''});
    let row = getAllByRole('row')[0];

    expect(row).not.toHaveAttribute('data-pressed');
    expect(row).not.toHaveClass('pressed');

    fireEvent.mouseDown(row);
    expect(row).not.toHaveAttribute('data-pressed');
    expect(row).not.toHaveClass('pressed');

    fireEvent.mouseUp(row);
    expect(row).not.toHaveAttribute('data-pressed');
    expect(row).not.toHaveClass('pressed');
  });

  it('should support selection state', async () => {
    let {getAllByRole} = renderGridList({selectionMode: 'multiple'}, {className: ({isSelected}) => isSelected ? 'selected' : ''});
    let row = getAllByRole('row')[0];

    expect(row).not.toHaveAttribute('aria-selected', 'true');
    expect(row).not.toHaveClass('selected');
    expect(within(row).getByRole('checkbox')).not.toBeChecked();

    await user.click(row);
    expect(row).toHaveAttribute('aria-selected', 'true');
    expect(row).toHaveClass('selected');
    expect(within(row).getByRole('checkbox')).toBeChecked();

    await user.click(row);
    expect(row).not.toHaveAttribute('aria-selected', 'true');
    expect(row).not.toHaveClass('selected');
    expect(within(row).getByRole('checkbox')).not.toBeChecked();
  });

  it('should support disabled state', () => {
    let {getAllByRole} = renderGridList({selectionMode: 'multiple', disabledKeys: ['cat']}, {className: ({isDisabled}) => isDisabled ? 'disabled' : ''});
    let row = getAllByRole('row')[0];

    expect(row).toHaveAttribute('aria-disabled', 'true');
    expect(row).toHaveClass('disabled');

    expect(within(row).getByRole('checkbox')).toBeDisabled();
  });

  it('should support empty state', () => {
    render(
      <GridList aria-label="Test" renderEmptyState={() => 'No results'}>
        {[]}
      </GridList>
    );
    // JSDOM seems to pretend to be WebKit so uses role="group" instead of role="grid".
    let gridList = document.querySelector('.react-aria-GridList');
    expect(gridList).toHaveAttribute('data-empty', 'true');
  });

  it('should support dynamic collections', () => {
    let items = [
      {id: 'cat', name: 'Cat'},
      {id: 'dog', name: 'Dog'}
    ];

    let {getByRole} = render(
      <GridList aria-label="Test" items={items}>
        {(item) => <GridListItem id={item.id}>{item.name}</GridListItem>}
      </GridList>
    );

    let gridList = getByRole('grid');
    expect(within(gridList).getAllByRole('row').map((r) => r.textContent)).toEqual(['Cat', 'Dog']);
  });

  it('should support onScroll', () => {
    let onScroll = jest.fn();
    let {getByRole} = renderGridList({onScroll});
    let grid = getByRole('grid');
    fireEvent.scroll(grid);
    expect(onScroll).toHaveBeenCalled();
  });

  describe('drag and drop', () => {
    it('should support drag button slot', () => {
      let {getAllByRole} = render(<DraggableGridList />);
      let button = getAllByRole('button')[0];
      expect(button).toHaveAttribute('aria-label', 'Drag Cat');
    });

    it('should render drop indicators', () => {
      let onReorder = jest.fn();
      let {getAllByRole} = render(<DraggableGridList onReorder={onReorder} renderDropIndicator={(target) => <DropIndicator target={target}>Test</DropIndicator>} />);
      let button = getAllByRole('button')[0];
      fireEvent.keyDown(button, {key: 'Enter'});
      fireEvent.keyUp(button, {key: 'Enter'});
      act(() => jest.runAllTimers());

      let rows = getAllByRole('row');
      expect(rows).toHaveLength(5);
      expect(rows[0]).toHaveAttribute('class', 'react-aria-DropIndicator');
      expect(rows[0]).toHaveAttribute('data-drop-target', 'true');
      expect(rows[0]).toHaveTextContent('Test');
      expect(within(rows[0]).getByRole('button')).toHaveAttribute('aria-label', 'Insert before Cat');
      expect(rows[2]).toHaveAttribute('class', 'react-aria-DropIndicator');
      expect(rows[2]).not.toHaveAttribute('data-drop-target');
      expect(within(rows[2]).getByRole('button')).toHaveAttribute('aria-label', 'Insert between Cat and Dog');
      expect(rows[3]).toHaveAttribute('class', 'react-aria-DropIndicator');
      expect(rows[3]).not.toHaveAttribute('data-drop-target');
      expect(within(rows[3]).getByRole('button')).toHaveAttribute('aria-label', 'Insert between Dog and Kangaroo');
      expect(rows[4]).toHaveAttribute('class', 'react-aria-DropIndicator');
      expect(rows[4]).not.toHaveAttribute('data-drop-target');
      expect(within(rows[4]).getByRole('button')).toHaveAttribute('aria-label', 'Insert after Kangaroo');

      fireEvent.keyDown(document.activeElement, {key: 'ArrowDown'});
      fireEvent.keyUp(document.activeElement, {key: 'ArrowDown'});

      expect(document.activeElement).toHaveAttribute('aria-label', 'Insert between Cat and Dog');
      expect(rows[0]).not.toHaveAttribute('data-drop-target', 'true');
      expect(rows[2]).toHaveAttribute('data-drop-target', 'true');

      fireEvent.keyDown(document.activeElement, {key: 'Enter'});
      fireEvent.keyUp(document.activeElement, {key: 'Enter'});
      act(() => jest.runAllTimers());

      expect(onReorder).toHaveBeenCalledTimes(1);
    });

    it('should support dropping on rows', () => {
      let onItemDrop = jest.fn();
      let {getAllByRole} = render(<>
        <DraggableGridList />
        <DraggableGridList onItemDrop={onItemDrop} />
      </>);

      let button = getAllByRole('button')[0];
      fireEvent.keyDown(button, {key: 'Enter'});
      fireEvent.keyUp(button, {key: 'Enter'});
      act(() => jest.runAllTimers());

      let grids = getAllByRole('grid');
      let rows = within(grids[1]).getAllByRole('row');
      expect(rows).toHaveLength(3);
      expect(within(rows[0]).getByRole('button')).toHaveAttribute('aria-label', 'Drop on Cat');
      expect(rows[0].nextElementSibling).toHaveAttribute('data-drop-target', 'true');
      expect(within(rows[1]).getByRole('button')).toHaveAttribute('aria-label', 'Drop on Dog');
      expect(rows[1].nextElementSibling).not.toHaveAttribute('data-drop-target');
      expect(within(rows[2]).getByRole('button')).toHaveAttribute('aria-label', 'Drop on Kangaroo');
      expect(rows[2].nextElementSibling).not.toHaveAttribute('data-drop-target');

      expect(document.activeElement).toBe(within(rows[0]).getByRole('button'));

      fireEvent.keyDown(document.activeElement, {key: 'Enter'});
      fireEvent.keyUp(document.activeElement, {key: 'Enter'});
      act(() => jest.runAllTimers());

      expect(onItemDrop).toHaveBeenCalledTimes(1);
    });

    it('should support dropping on the root', () => {
      let onRootDrop = jest.fn();
      let {getAllByRole} = render(<>
        <DraggableGridList />
        <DraggableGridList onRootDrop={onRootDrop} />
      </>);

      let button = getAllByRole('button')[0];
      fireEvent.keyDown(button, {key: 'Enter'});
      fireEvent.keyUp(button, {key: 'Enter'});
      act(() => jest.runAllTimers());

      let grids = getAllByRole('grid');
      let rows = within(grids[1]).getAllByRole('row');
      expect(rows).toHaveLength(1);
      expect(within(rows[0]).getByRole('button')).toHaveAttribute('aria-label', 'Drop on');
      expect(document.activeElement).toBe(within(rows[0]).getByRole('button'));
      expect(grids[1]).toHaveAttribute('data-drop-target', 'true');

      fireEvent.keyDown(document.activeElement, {key: 'Enter'});
      fireEvent.keyUp(document.activeElement, {key: 'Enter'});
      act(() => jest.runAllTimers());

      expect(onRootDrop).toHaveBeenCalledTimes(1);
    });
  });

  describe('links', function () {
    describe.each(['mouse', 'keyboard'])('%s', (type) => {
      let trigger = async (item, key = 'Enter') => {
        if (type === 'mouse') {
          await user.click(item);
        } else {
          fireEvent.keyDown(item, {key});
          fireEvent.keyUp(item, {key});
        }
      };

      it('should support links with selectionMode="none"', async function () {
        let {getAllByRole} = render(
          <GridList aria-label="listview">
            <GridListItem href="https://google.com">One</GridListItem>
            <GridListItem href="https://adobe.com">Two</GridListItem>
          </GridList>
        );

        let items = getAllByRole('row');
        for (let item of items) {
          expect(item.tagName).not.toBe('A');
          expect(item).toHaveAttribute('data-href');
        }

        let onClick = jest.fn().mockImplementation(e => e.preventDefault());
        window.addEventListener('click', onClick, {once: true});
        await trigger(items[0]);
        expect(onClick).toHaveBeenCalledTimes(1);
        expect(onClick.mock.calls[0][0].target).toBeInstanceOf(HTMLAnchorElement);
        expect(onClick.mock.calls[0][0].target.href).toBe('https://google.com/');
      });

      it.each(['single', 'multiple'])('should support links with selectionBehavior="toggle" selectionMode="%s"', async function (selectionMode) {
        let {getAllByRole} = render(
          <GridList aria-label="listview" selectionMode={selectionMode}>
            <GridListItem href="https://google.com" textValue="one"><Checkbox slot="selection" /> One</GridListItem>
            <GridListItem href="https://adobe.com" textValue="two"><Checkbox slot="selection" /> Two</GridListItem>
          </GridList>
        );

        let items = getAllByRole('row');
        for (let item of items) {
          expect(item.tagName).not.toBe('A');
          expect(item).toHaveAttribute('data-href');
        }

        let onClick = jest.fn().mockImplementation(e => e.preventDefault());
        window.addEventListener('click', onClick, {once: true});
        await trigger(items[0]);
        expect(onClick).toHaveBeenCalledTimes(1);
        expect(onClick.mock.calls[0][0].target).toBeInstanceOf(HTMLAnchorElement);
        expect(onClick.mock.calls[0][0].target.href).toBe('https://google.com/');

        await user.click(within(items[0]).getByRole('checkbox'));
        expect(items[0]).toHaveAttribute('aria-selected', 'true');

        onClick = jest.fn().mockImplementation(e => e.preventDefault());
        window.addEventListener('click', onClick, {once: true});
        await trigger(items[1], ' ');
        expect(onClick).not.toHaveBeenCalled();
        expect(items[1]).toHaveAttribute('aria-selected', 'true');
      });

      it.each(['single', 'multiple'])('should support links with selectionBehavior="replace" selectionMode="%s"', async function (selectionMode) {
        let {getAllByRole} = render(
          <GridList aria-label="listview" selectionMode={selectionMode} selectionBehavior="replace">
            <GridListItem href="https://google.com">One</GridListItem>
            <GridListItem href="https://adobe.com">Two</GridListItem>
          </GridList>
        );

        let items = getAllByRole('row');
        for (let item of items) {
          expect(item.tagName).not.toBe('A');
          expect(item).toHaveAttribute('data-href');
        }

        let onClick = jest.fn().mockImplementation(e => e.preventDefault());
        window.addEventListener('click', onClick, {once: true});
        if (type === 'mouse') {
          await user.click(items[0]);
        } else {
          fireEvent.keyDown(items[0], {key: ' '});
          fireEvent.keyUp(items[0], {key: ' '});
        }
        expect(onClick).not.toHaveBeenCalled();
        expect(items[0]).toHaveAttribute('aria-selected', 'true');

        onClick = jest.fn().mockImplementation(e => e.preventDefault());
        window.addEventListener('click', onClick, {once: true});
        if (type === 'mouse') {
          await user.dblClick(items[0], {pointerType: 'mouse'});
        } else {
          fireEvent.keyDown(items[0], {key: 'Enter'});
          fireEvent.keyUp(items[0], {key: 'Enter'});
        }
        expect(onClick).toHaveBeenCalledTimes(1);
        expect(onClick.mock.calls[0][0].target).toBeInstanceOf(HTMLAnchorElement);
        expect(onClick.mock.calls[0][0].target.href).toBe('https://google.com/');
      });
    });
  });
});<|MERGE_RESOLUTION|>--- conflicted
+++ resolved
@@ -10,13 +10,8 @@
  * governing permissions and limitations under the License.
  */
 
-<<<<<<< HEAD
 import {act, fireEvent, pointerMap, render, within} from '@react-spectrum/test-utils-internal';
-import {Button, Checkbox, GridList, GridListContext, GridListItem, useDragAndDrop} from '../';
-=======
-import {act, fireEvent, pointerMap, render, within} from '@react-spectrum/test-utils';
 import {Button, Checkbox, DropIndicator, GridList, GridListContext, GridListItem, useDragAndDrop} from '../';
->>>>>>> 16ff0efa
 import React from 'react';
 import userEvent from '@testing-library/user-event';
 
