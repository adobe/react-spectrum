--- conflicted
+++ resolved
@@ -339,28 +339,15 @@
     expect(document.activeElement).toBe(segments[0]);
   });
 
-<<<<<<< HEAD
-  it('should support autofill', async() => {
-    let {getByRole} = render(
-      <DateField>
-=======
   it('should do nothing when pressing enter', async () => {
     let {getAllByRole} = render(
       <DateField defaultValue={new CalendarDate(2024, 12, 31)}>
->>>>>>> 6173beb4
-        <Label>Birth date</Label>
-        <DateInput>
-          {segment => <DateSegment segment={segment} />}
-        </DateInput>
-      </DateField>
-    );
-<<<<<<< HEAD
-
-    let hiddenDateInput = document.querySelector('input[type=date]');
-    await user.type(hiddenDateInput, '2000-05-30');
-    let input = getByRole('group');
-    expect(input).toHaveTextContent('5/30/2000');
-=======
+        <Label>Birth date</Label>
+        <DateInput>
+          {segment => <DateSegment segment={segment} />}
+        </DateInput>
+      </DateField>
+    );
   
     let segments = getAllByRole('spinbutton');
     await user.click(segments[2]);
@@ -384,6 +371,21 @@
     let segments = Array.from(getByRole('group').querySelectorAll('.react-aria-DateSegment'));
     let segmentTypes = segments.map(s => s.getAttribute('data-type'));
     expect(segmentTypes).toEqual(['year', 'literal', 'month', 'day']);
->>>>>>> 6173beb4
+  });
+
+  it('should support autofill', async() => {
+    let {getByRole} = render(
+      <DateField>
+        <Label>Birth date</Label>
+        <DateInput>
+          {segment => <DateSegment segment={segment} />}
+        </DateInput>
+      </DateField>
+    );
+
+    let hiddenDateInput = document.querySelector('input[type=date]');
+    await user.type(hiddenDateInput, '2000-05-30');
+    let input = getByRole('group');
+    expect(input).toHaveTextContent('5/30/2000');
   });
 });