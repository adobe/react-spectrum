--- conflicted
+++ resolved
@@ -2170,7 +2170,6 @@
     });
   });
 
-<<<<<<< HEAD
   describe('selectionBehavior="replace"', () => {
     // Required for proper touch detection
     installPointerEvent();
@@ -2393,16 +2392,18 @@
           expect(tableTester.selectedRows[0]).toBe(row2);
         }
       });
-=======
+    });
+  });
+
   describe('shouldSelectOnPressUp', () => {
     it('should select an item on pressing down when shouldSelectOnPressUp is not provided', async () => {
       let onSelectionChange = jest.fn();
       let {getAllByRole} = renderTable({tableProps: {selectionMode: 'single', onSelectionChange}});
       let items = getAllByRole('row');
 
-      await user.pointer({target: items[1], keys: '[MouseLeft>]'});   
+      await user.pointer({target: items[1], keys: '[MouseLeft>]'});
       expect(onSelectionChange).toBeCalledTimes(1);
-  
+
       await user.pointer({target: items[1], keys: '[/MouseLeft]'});
       expect(onSelectionChange).toBeCalledTimes(1);
     });
@@ -2412,9 +2413,9 @@
       let {getAllByRole} = renderTable({tableProps: {selectionMode: 'single', onSelectionChange, shouldSelectOnPressUp: false}});
       let items = getAllByRole('row');
 
-      await user.pointer({target: items[1], keys: '[MouseLeft>]'});   
+      await user.pointer({target: items[1], keys: '[MouseLeft>]'});
       expect(onSelectionChange).toBeCalledTimes(1);
-  
+
       await user.pointer({target: items[1], keys: '[/MouseLeft]'});
       expect(onSelectionChange).toBeCalledTimes(1);
     });
@@ -2424,12 +2425,11 @@
       let {getAllByRole} = renderTable({tableProps: {selectionMode: 'single', onSelectionChange, shouldSelectOnPressUp: true}});
       let items = getAllByRole('row');
 
-      await user.pointer({target: items[1], keys: '[MouseLeft>]'});   
+      await user.pointer({target: items[1], keys: '[MouseLeft>]'});
       expect(onSelectionChange).toBeCalledTimes(0);
-  
+
       await user.pointer({target: items[1], keys: '[/MouseLeft]'});
       expect(onSelectionChange).toBeCalledTimes(1);
->>>>>>> 9723225d
     });
   });
 });