/*
 * Copyright 2022 Adobe. All rights reserved.
 * This file is licensed to you under the Apache License, Version 2.0 (the "License");
 * you may not use this file except in compliance with the License. You may obtain a copy
 * of the License at http://www.apache.org/licenses/LICENSE-2.0
 *
 * Unless required by applicable law or agreed to in writing, software distributed under
 * the License is distributed on an "AS IS" BASIS, WITHOUT WARRANTIES OR REPRESENTATIONS
 * OF ANY KIND, either express or implied. See the License for the specific language
 * governing permissions and limitations under the License.
 */

import {act, fireEvent, mockClickDefault, pointerMap, render, within} from '@react-spectrum/test-utils-internal';
<<<<<<< HEAD
import {Button, Cell, Checkbox, Collection, Column, ColumnResizer, DropIndicator, ResizableTableContainer, Row, Table, TableBody, TableHeader, useDragAndDrop, useTableOptions} from '../';
import {composeStories} from '@storybook/react';
=======
import {Button, Cell, Checkbox, Collection, Column, ColumnResizer, DropIndicator, ResizableTableContainer, Row, Table, TableBody, TableHeader, TableLayout, useDragAndDrop, useTableOptions, Virtualizer} from '../';
>>>>>>> 2fd87d9f
import React, {useMemo, useState} from 'react';
import {resizingTests} from '@react-aria/table/test/tableResizingTests';
import {setInteractionModality} from '@react-aria/interactions';
import * as stories from '../stories/Table.stories';
import userEvent from '@testing-library/user-event';

let {
  RenderEmptyStateStory: EmptyLoadingTable,
  TableLoadingBodyWrapperStory: LoadingMoreTable
} = composeStories(stories);

function MyColumn(props) {
  return (
    <Column {...props}>
      {({allowsSorting, sortDirection}) => (<>
        {props.children}
        {allowsSorting && (
          <span aria-hidden="true" className="sort-indicator">
            {sortDirection === 'ascending' ? '▲' : '▼'}
          </span>
        )}
        {props.allowsResizing && <ColumnResizer data-testid="resizer" />}
      </>)}
    </Column>
  );
}

function MyTableHeader({columns, children, ...otherProps}) {
  let {selectionBehavior, selectionMode, allowsDragging} = useTableOptions();

  return (
    <TableHeader {...otherProps}>
      {allowsDragging && <Column />}
      {selectionBehavior === 'toggle' && (
        <Column>{selectionMode === 'multiple' && <MyCheckbox />}</Column>
      )}
      <Collection items={columns}>
        {children}
      </Collection>
    </TableHeader>
  );
}

function MyRow({id, columns, children, ...otherProps}) {
  let {selectionBehavior, allowsDragging} = useTableOptions();

  return (
    <Row id={id} {...otherProps}>
      {allowsDragging && (
        <Cell>
          <Button slot="drag">≡</Button>
        </Cell>
      )}
      {selectionBehavior === 'toggle' && (
        <Cell>
          <MyCheckbox />
        </Cell>
      )}
      <Collection items={columns}>
        {children}
      </Collection>
    </Row>
  );
}

function MyCheckbox() {
  return (
    <Checkbox slot="selection">
      {({isIndeterminate}) => (
        <div className="checkbox">
          <svg viewBox="0 0 18 18">
            {isIndeterminate
              ? <rect x={1} y={7.5} width={15} height={3} />
              : <polyline points="1 9 7 14 15 4" />}
          </svg>
        </div>
      )}
    </Checkbox>
  );
}

let TestTable = ({tableProps, tableHeaderProps, columnProps, tableBodyProps, rowProps, cellProps}) => (
  <Table aria-label="Files" {...tableProps}>
    <MyTableHeader {...tableHeaderProps}>
      <MyColumn id="name" isRowHeader {...columnProps}>Name</MyColumn>
      <MyColumn {...columnProps}>Type</MyColumn>
      <MyColumn {...columnProps}>Date Modified</MyColumn>
    </MyTableHeader>
    <TableBody {...tableBodyProps}>
      <MyRow id="1" textValue="Games" {...rowProps}>
        <Cell {...cellProps}>Games</Cell>
        <Cell {...cellProps}>File folder</Cell>
        <Cell {...cellProps}>6/7/2020</Cell>
      </MyRow>
      <MyRow id="2" textValue="Program Files" {...rowProps}>
        <Cell {...cellProps}>Program Files</Cell>
        <Cell {...cellProps}>File folder</Cell>
        <Cell {...cellProps}>4/7/2021</Cell>
      </MyRow>
      <MyRow id="3" textValue="bootmgr" {...rowProps}>
        <Cell {...cellProps}>bootmgr</Cell>
        <Cell {...cellProps}>System file</Cell>
        <Cell {...cellProps}>11/20/2010</Cell>
      </MyRow>
    </TableBody>
  </Table>
);

let DraggableTable = (props) => {
  let {dragAndDropHooks} = useDragAndDrop({
    getItems: (keys) => [...keys].map((key) => ({'text/plain': key})),
    ...props
  });

  return <TestTable tableProps={{dragAndDropHooks}} />;
};

let DraggableTableWithSelection = (props) => {
  let {dragAndDropHooks} = useDragAndDrop({
    getItems: (keys) => [...keys].map((key) => ({'text/plain': key})),
    ...props
  });

  return <TestTable tableProps={{dragAndDropHooks, selectionMode: 'multiple'}} />;
};

let columns = [
  {name: 'Name', id: 'name', isRowHeader: true},
  {name: 'Type', id: 'type'},
  {name: 'Date Modified', id: 'date'}
];

let rows = [
  {id: 1, name: 'Games', date: '6/7/2020', type: 'File folder'},
  {id: 2, name: 'Program Files', date: '4/7/2021', type: 'File folder'},
  {id: 3, name: 'bootmgr', date: '11/20/2010', type: 'System file'},
  {id: 4, name: 'log.txt', date: '1/18/2016', type: 'Text Document'}
];

let DynamicTable = ({tableProps, tableHeaderProps, tableBodyProps, rowProps}) => (
  <Table aria-label="Files" {...tableProps}>
    <MyTableHeader columns={columns} {...tableHeaderProps}>
      {column => (
        <MyColumn isRowHeader={column.isRowHeader} childColumns={column.children}>
          {column.name}
        </MyColumn>
      )}
    </MyTableHeader>
    <TableBody items={rows} {...tableBodyProps}>
      {item => (
        <MyRow columns={columns} {...rowProps}>
          {column => <Cell>{item[column.id]}</Cell>}
        </MyRow>
      )}
    </TableBody>
  </Table>
);

let renderTable = (props) => render(<TestTable {...props} />);

describe('Table', () => {
  let user;
  beforeAll(() => {
    user = userEvent.setup({delay: null, pointerMap});
  });

  beforeEach(() => {
    jest.useFakeTimers();
  });

  afterEach(() => {
    jest.clearAllMocks();
  });

  it('should render with default classes', () => {
    let {getByRole, getAllByRole} = renderTable();
    let table = getByRole('grid');
    expect(table).toHaveAttribute('class', 'react-aria-Table');

    for (let row of getAllByRole('row').slice(1)) {
      expect(row).toHaveAttribute('class', 'react-aria-Row');
    }

    let rowGroups = getAllByRole('rowgroup');
    expect(rowGroups).toHaveLength(2);
    expect(rowGroups[0]).toHaveAttribute('class', 'react-aria-TableHeader');
    expect(rowGroups[1]).toHaveAttribute('class', 'react-aria-TableBody');

    for (let cell of getAllByRole('columnheader')) {
      expect(cell).toHaveAttribute('class', 'react-aria-Column');
    }

    for (let cell of getAllByRole('rowheader')) {
      expect(cell).toHaveAttribute('class', 'react-aria-Cell');
    }

    for (let cell of getAllByRole('gridcell')) {
      expect(cell).toHaveAttribute('class', 'react-aria-Cell');
    }
  });

  it('should render with custom classes', () => {
    let {getByRole, getAllByRole} = renderTable({
      tableProps: {className: 'table'},
      tableHeaderProps: {className: 'table-header'},
      columnProps: {className: 'column'},
      tableBodyProps: {className: 'table-body'},
      rowProps: {className: 'row'},
      cellProps: {className: 'cell'}
    });
    let table = getByRole('grid');
    expect(table).toHaveAttribute('class', 'table');

    for (let row of getAllByRole('row').slice(1)) {
      expect(row).toHaveAttribute('class', 'row');
    }

    let rowGroups = getAllByRole('rowgroup');
    expect(rowGroups).toHaveLength(2);
    expect(rowGroups[0]).toHaveAttribute('class', 'table-header');
    expect(rowGroups[1]).toHaveAttribute('class', 'table-body');

    for (let cell of getAllByRole('columnheader')) {
      expect(cell).toHaveAttribute('class', 'column');
    }

    for (let cell of getAllByRole('rowheader')) {
      expect(cell).toHaveAttribute('class', 'cell');
    }

    for (let cell of getAllByRole('gridcell')) {
      expect(cell).toHaveAttribute('class', 'cell');
    }
  });

  it('should support DOM props', () => {
    let {getByRole, getAllByRole} = renderTable({
      tableProps: {'data-testid': 'table'},
      tableHeaderProps: {'data-testid': 'table-header'},
      columnProps: {'data-testid': 'column'},
      tableBodyProps: {'data-testid': 'table-body'},
      rowProps: {'data-testid': 'row'},
      cellProps: {'data-testid': 'cell'}
    });
    let table = getByRole('grid');
    expect(table).toHaveAttribute('data-testid', 'table');

    for (let row of getAllByRole('row').slice(1)) {
      expect(row).toHaveAttribute('data-testid', 'row');
    }

    let rowGroups = getAllByRole('rowgroup');
    expect(rowGroups).toHaveLength(2);
    expect(rowGroups[0]).toHaveAttribute('data-testid', 'table-header');
    expect(rowGroups[1]).toHaveAttribute('data-testid', 'table-body');

    for (let cell of getAllByRole('columnheader')) {
      expect(cell).toHaveAttribute('data-testid', 'column');
    }

    for (let cell of getAllByRole('rowheader')) {
      expect(cell).toHaveAttribute('data-testid', 'cell');
    }

    for (let cell of getAllByRole('gridcell')) {
      expect(cell).toHaveAttribute('data-testid', 'cell');
    }
  });

  it('should render checkboxes for selection', async () => {
    let {getAllByRole} = renderTable({
      tableProps: {selectionMode: 'multiple'}
    });

    for (let row of getAllByRole('row')) {
      let checkbox = within(row).getByRole('checkbox');
      expect(checkbox).not.toBeChecked();
    }

    let checkbox = getAllByRole('checkbox')[0];
    expect(checkbox).toHaveAttribute('aria-label', 'Select All');

    await user.click(checkbox);

    for (let row of getAllByRole('row')) {
      let checkbox = within(row).getByRole('checkbox');
      expect(checkbox).toBeChecked();
    }
  });

  it('should not render checkboxes for selection with selectionBehavior=replace', async () => {
    let {getAllByRole} = renderTable({
      tableProps: {
        selectionMode: 'multiple',
        selectionBehavior: 'replace'
      }
    });

    for (let row of getAllByRole('row')) {
      let checkbox = within(row).queryByRole('checkbox');
      expect(checkbox).toBeNull();
    }

    let row = getAllByRole('row')[1];
    expect(row).toHaveAttribute('aria-selected', 'false');
    await user.click(row);
    expect(row).toHaveAttribute('aria-selected', 'true');
  });

  it('should support dynamic collections', () => {
    let {getAllByRole} = render(<DynamicTable />);
    expect(getAllByRole('row')).toHaveLength(5);
  });

  it('should support column hover when sorting is allowed', async () => {
    let {getAllByRole} = renderTable({
      columnProps: {allowsSorting: true, className: ({isHovered}) => isHovered ? 'hover' : ''}
    });
    let column = getAllByRole('columnheader')[0];

    expect(column).not.toHaveAttribute('data-hovered');
    expect(column).not.toHaveClass('hover');

    await user.hover(column);
    expect(column).toHaveAttribute('data-hovered', 'true');
    expect(column).toHaveClass('hover');

    await user.unhover(column);
    expect(column).not.toHaveAttribute('data-hovered');
    expect(column).not.toHaveClass('hover');
  });

  it('should not show column hover state when column is not sortable', async () => {
    let {getAllByRole} = renderTable({
      columnProps: {className: ({isHovered}) => isHovered ? 'hover' : ''}
    });
    let column = getAllByRole('columnheader')[0];

    expect(column).not.toHaveAttribute('data-hovered');
    expect(column).not.toHaveClass('hover');

    await user.hover(column);
    expect(column).not.toHaveAttribute('data-hovered');
    expect(column).not.toHaveClass('hover');
  });

  it('should support hover', async () => {
    let onHoverStart = jest.fn();
    let onHoverChange = jest.fn();
    let onHoverEnd = jest.fn();
    let {getAllByRole} = renderTable({
      tableProps: {selectionMode: 'multiple'},
      rowProps: {className: ({isHovered}) => isHovered ? 'hover' : '', onHoverStart, onHoverChange, onHoverEnd}
    });
    let row = getAllByRole('row')[1];

    expect(row).not.toHaveAttribute('data-hovered');
    expect(row).not.toHaveClass('hover');

    await user.hover(row);
    expect(row).toHaveAttribute('data-hovered', 'true');
    expect(row).toHaveClass('hover');
    expect(onHoverStart).toHaveBeenCalledTimes(1);
    expect(onHoverChange).toHaveBeenCalledTimes(1);

    await user.unhover(row);
    expect(row).not.toHaveAttribute('data-hovered');
    expect(row).not.toHaveClass('hover');
    expect(onHoverEnd).toHaveBeenCalledTimes(1);
    expect(onHoverChange).toHaveBeenCalledTimes(2);
  });

  it('should not show hover state when item is not interactive', async () => {
    let onHoverStart = jest.fn();
    let onHoverChange = jest.fn();
    let onHoverEnd = jest.fn();
    let {getAllByRole} = renderTable({
      rowProps: {className: ({isHovered}) => isHovered ? 'hover' : '', onHoverStart, onHoverChange, onHoverEnd}
    });
    let row = getAllByRole('row')[1];

    expect(row).not.toHaveAttribute('data-hovered');
    expect(row).not.toHaveClass('hover');
    expect(onHoverStart).not.toHaveBeenCalled();
    expect(onHoverChange).not.toHaveBeenCalled();
    expect(onHoverEnd).not.toHaveBeenCalled();

    await user.hover(row);
    expect(row).not.toHaveAttribute('data-hovered');
    expect(row).not.toHaveClass('hover');
    expect(onHoverStart).not.toHaveBeenCalled();
    expect(onHoverChange).not.toHaveBeenCalled();
    expect(onHoverEnd).not.toHaveBeenCalled();
  });

  it('should support focus ring', async () => {
    let {getAllByRole} = renderTable({
      rowProps: {className: ({isFocusVisible}) => isFocusVisible ? 'focus' : ''},
      cellProps: {className: ({isFocusVisible}) => isFocusVisible ? 'focus' : ''},
      columnProps: {className: ({isFocusVisible}) => isFocusVisible ? 'focus' : ''}
    });

    let row = getAllByRole('row')[1];
    let cell = within(row).getAllByRole('rowheader')[0];

    expect(row).not.toHaveAttribute('data-focus-visible');
    expect(row).not.toHaveClass('focus');

    await user.tab();
    expect(document.activeElement).toBe(row);
    expect(row).toHaveAttribute('data-focus-visible', 'true');
    expect(row).toHaveClass('focus');

    fireEvent.keyDown(row, {key: 'ArrowRight'});
    fireEvent.keyUp(row, {key: 'ArrowRight'});

    expect(document.activeElement).toBe(cell);
    expect(row).not.toHaveAttribute('data-focus-visible');
    expect(row).not.toHaveClass('focus');
    expect(cell).toHaveAttribute('data-focus-visible', 'true');
    expect(cell).toHaveClass('focus');

    fireEvent.keyDown(row, {key: 'ArrowUp'});
    fireEvent.keyUp(row, {key: 'ArrowUp'});

    let column = getAllByRole('columnheader')[0];
    expect(document.activeElement).toBe(column);
    expect(column).toHaveAttribute('data-focus-visible', 'true');
    expect(column).toHaveClass('focus');
  });

  it('should support press state', () => {
    let {getAllByRole} = renderTable({
      tableProps: {selectionMode: 'multiple'},
      rowProps: {className: ({isPressed}) => isPressed ? 'pressed' : ''}
    });

    let row = getAllByRole('row')[1];

    expect(row).not.toHaveAttribute('data-pressed');
    expect(row).not.toHaveClass('pressed');

    fireEvent.mouseDown(row);
    expect(row).toHaveAttribute('data-pressed', 'true');
    expect(row).toHaveClass('pressed');

    fireEvent.mouseUp(row);
    expect(row).not.toHaveAttribute('data-pressed');
    expect(row).not.toHaveClass('pressed');
  });

  it('should not show press state when not interactive', () => {
    let {getAllByRole} = renderTable({
      rowProps: {className: ({isPressed}) => isPressed ? 'pressed' : ''}
    });
    let row = getAllByRole('row')[0];

    expect(row).not.toHaveAttribute('data-pressed');
    expect(row).not.toHaveClass('pressed');

    fireEvent.mouseDown(row);
    expect(row).not.toHaveAttribute('data-pressed');
    expect(row).not.toHaveClass('pressed');

    fireEvent.mouseUp(row);
    expect(row).not.toHaveAttribute('data-pressed');
    expect(row).not.toHaveClass('pressed');
  });

  it('should support row actions', () => {
    let onRowAction = jest.fn();
    let {getAllByRole} = renderTable({
      tableProps: {onRowAction},
      rowProps: {className: ({isPressed}) => isPressed ? 'pressed' : ''}
    });

    let row = getAllByRole('row')[1];

    expect(row).not.toHaveAttribute('data-pressed');
    expect(row).not.toHaveClass('pressed');

    fireEvent.mouseDown(row);
    expect(row).toHaveAttribute('data-pressed', 'true');
    expect(row).toHaveClass('pressed');

    fireEvent.mouseUp(row);
    expect(row).not.toHaveAttribute('data-pressed');
    expect(row).not.toHaveClass('pressed');

    expect(onRowAction).toHaveBeenCalledTimes(1);
  });

  it('should support disabled state', async () => {
    let {getAllByRole} = renderTable({
      tableProps: {selectionMode: 'multiple', disabledKeys: ['2'], disabledBehavior: 'all'},
      rowProps: {className: ({isDisabled}) => isDisabled ? 'disabled' : ''}
    });
    let rows = getAllByRole('row');
    let row = rows[2];

    expect(row).toHaveAttribute('aria-disabled', 'true');
    expect(row).toHaveClass('disabled');
    expect(within(row).getByRole('checkbox')).toBeDisabled();

    await user.tab();
    expect(document.activeElement).toBe(rows[1]);
    fireEvent.keyDown(document.activeElement, {key: 'ArrowDown'});
    fireEvent.keyUp(document.activeElement, {key: 'ArrowDown'});
    expect(document.activeElement).toBe(rows[3]);
  });

  it('should support isDisabled prop on rows', async () => {
    let {getAllByRole} = render(
      <Table aria-label="Table" selectionMode="multiple" disabledBehavior="all">
        <MyTableHeader>
          <Column isRowHeader>Foo</Column>
          <Column>Bar</Column>
          <Column>Baz</Column>
        </MyTableHeader>
        <TableBody>
          <MyRow>
            <Cell>Foo 1</Cell>
            <Cell>Bar 1</Cell>
            <Cell>Baz 1</Cell>
          </MyRow>
          <MyRow isDisabled>
            <Cell>Foo 2</Cell>
            <Cell>Bar 2</Cell>
            <Cell>Baz 2</Cell>
          </MyRow>
          <MyRow>
            <Cell>Foo 3</Cell>
            <Cell>Bar 3</Cell>
            <Cell>Baz 3</Cell>
          </MyRow>
        </TableBody>
      </Table>
    );
    let items = getAllByRole('row');
    expect(items[2]).toHaveAttribute('aria-disabled', 'true');

    await user.tab();
    expect(document.activeElement).toBe(items[1]);
    await user.keyboard('{ArrowDown}');
    expect(document.activeElement).toBe(items[3]);
  });

  it('should support onAction on items', async () => {
    let onAction = jest.fn();
    let {getAllByRole} = render(
      <Table aria-label="Table" selectionMode="multiple" disabledBehavior="all">
        <MyTableHeader>
          <Column isRowHeader>Foo</Column>
          <Column>Bar</Column>
          <Column>Baz</Column>
        </MyTableHeader>
        <TableBody>
          <MyRow onAction={onAction}>
            <Cell>Foo 1</Cell>
            <Cell>Bar 1</Cell>
            <Cell>Baz 1</Cell>
          </MyRow>
          <MyRow>
            <Cell>Foo 2</Cell>
            <Cell>Bar 2</Cell>
            <Cell>Baz 2</Cell>
          </MyRow>
        </TableBody>
      </Table>
    );
    let items = getAllByRole('row');
    await user.click(items[1]);
    expect(onAction).toHaveBeenCalled();
  });

  it('should support sorting', () => {
    let {getAllByRole} = renderTable({
      tableProps: {sortDescriptor: {column: 'name', direction: 'ascending'}, onSortChange: jest.fn()},
      columnProps: {allowsSorting: true}
    });

    let columns = getAllByRole('columnheader');
    expect(columns[0]).toHaveAttribute('aria-sort', 'ascending');
    expect(columns[0]).toHaveTextContent('▲');
    expect(columns[1]).toHaveAttribute('aria-sort', 'none');
    expect(columns[1]).not.toHaveTextContent('▲');
    expect(columns[2]).toHaveAttribute('aria-sort', 'none');
    expect(columns[2]).not.toHaveTextContent('▲');
  });

  it('should support empty state', () => {
    let {getAllByRole, getByRole} = render(
      <Table aria-label="Search results">
        <TableHeader>
          <Column isRowHeader>Name</Column>
          <Column>Type</Column>
          <Column>Date Modified</Column>
        </TableHeader>
        <TableBody renderEmptyState={() => 'No results'}>
          {[]}
        </TableBody>
      </Table>
    );
    let body = getAllByRole('rowgroup')[1];
    expect(body).toHaveAttribute('data-empty', 'true');
    let cell = getByRole('gridcell');
    expect(cell).toHaveTextContent('No results');
  });

  it('supports removing rows', async () => {
    let {getAllByRole, rerender} = render(<DynamicTable tableBodyProps={{rows}} />);

    await user.tab();
    fireEvent.keyDown(document.activeElement, {key: 'ArrowDown'});
    fireEvent.keyUp(document.activeElement, {key: 'ArrowDown'});
    fireEvent.keyDown(document.activeElement, {key: 'ArrowRight'});
    fireEvent.keyUp(document.activeElement, {key: 'ArrowRight'});

    let body = getAllByRole('rowgroup')[1];
    let gridRows = within(body).getAllByRole('row');
    expect(gridRows).toHaveLength(4);
    let cell = within(gridRows[1]).getAllByRole('rowheader')[0];
    expect(cell).toHaveTextContent('Program Files');
    expect(document.activeElement).toBe(cell);

    rerender(<DynamicTable tableBodyProps={{items: [rows[0], ...rows.slice(2)]}} />);

    gridRows = within(body).getAllByRole('row');
    expect(gridRows).toHaveLength(3);
    cell = within(gridRows[1]).getAllByRole('rowheader')[0];
    expect(cell).toHaveTextContent('bootmgr');
    expect(document.activeElement).toBe(cell);
  });

  it('should support refs', () => {
    let tableRef = React.createRef();
    let headerRef = React.createRef();
    let columnRef = React.createRef();
    let bodyRef = React.createRef();
    let rowRef = React.createRef();
    let cellRef = React.createRef();
    render(
      <Table aria-label="Search results" ref={tableRef}>
        <TableHeader ref={headerRef}>
          <Column isRowHeader ref={columnRef}>Name</Column>
          <Column>Type</Column>
        </TableHeader>
        <TableBody ref={bodyRef}>
          <Row ref={rowRef}>
            <Cell ref={cellRef}>Foo</Cell>
            <Cell>Bar</Cell>
          </Row>
        </TableBody>
      </Table>
    );
    expect(tableRef.current).toBeInstanceOf(HTMLTableElement);
    expect(headerRef.current).toBeInstanceOf(HTMLTableSectionElement);
    expect(columnRef.current).toBeInstanceOf(HTMLTableCellElement);
    expect(bodyRef.current).toBeInstanceOf(HTMLTableSectionElement);
    expect(rowRef.current).toBeInstanceOf(HTMLTableRowElement);
    expect(cellRef.current).toBeInstanceOf(HTMLTableCellElement);
  });

  it('should support row render function and not call it with state', () => {
    let renderRow = jest.fn(() => {});
    render(
      <Table aria-label="Search results">
        <TableHeader columns={[columns[0]]}>
          {column => (
            <Column isRowHeader={column.isRowHeader}>
              {column.name}
            </Column>
          )}
        </TableHeader>
        <TableBody items={[rows[0]]}>
          {item => (
            <Row columns={[columns[0]]}>
              {column => {
                renderRow(column);
                return (
                  <Cell>
                    {item[column.id]}
                  </Cell>
                );
              }}
            </Row>
          )}
        </TableBody>
      </Table>
    );

    // React 19 only calls render function once, vs twice in React 18, 17 and 16.
    // Every call should be the same, so just loop over them.
    expect(renderRow.mock.calls.length).toBeGreaterThanOrEqual(1);
    renderRow.mock.calls.forEach((call) => {
      expect(call[0]).toBe(columns[0]);
    });
    renderRow.mockReset();

    // We do not currently call the renderProps function on any of these changes
    // let rowElems = getAllByRole('row');
    // let cells = getAllByRole('rowheader');
    // act(() => rowElems[1].focus());
    // expect(cells[0]).toHaveTextContent('Games focused');
  });

  it('should support cell render props', () => {
    let {getAllByRole} = render(
      <Table aria-label="Search results">
        <TableHeader>
          <Column isRowHeader>
            {({isFocused}) => `Name${isFocused ? ' (focused)' : ''}`}
          </Column>
          <Column>Type</Column>
        </TableHeader>
        <TableBody>
          <Row>
            <Cell>
              {({isFocused}) => `Foo${isFocused ? ' (focused)' : ''}`}
            </Cell>
            <Cell>Bar</Cell>
          </Row>
        </TableBody>
      </Table>
    );

    let headers = getAllByRole('columnheader');
    expect(headers[0]).toHaveTextContent('Name');
    act(() => headers[0].focus());
    expect(headers[0]).toHaveTextContent('Name (focused)');

    let cells = getAllByRole('rowheader');
    expect(cells[0]).toHaveTextContent('Foo');
    act(() => cells[0].focus());
    expect(cells[0]).toHaveTextContent('Foo (focused)');
  });

  it('should support updating columns', () => {
    let tree = render(<DynamicTable tableHeaderProps={{columns}} tableBodyProps={{dependencies: [columns]}} rowProps={{columns}} />);
    let headers = tree.getAllByRole('columnheader');
    expect(headers).toHaveLength(3);

    let newColumns = [columns[0], columns[2]];
    tree.rerender(<DynamicTable tableHeaderProps={{columns: newColumns}} tableBodyProps={{dependencies: [newColumns]}} rowProps={{columns: newColumns}} />);

    headers = tree.getAllByRole('columnheader');
    expect(headers).toHaveLength(2);
  });

  it('should support updating and reordering a row at the same time', () => {
    let tree = render(<DynamicTable tableBodyProps={{items: rows}} />);
    let rowHeaders = tree.getAllByRole('rowheader');
    expect(rowHeaders.map(r => r.textContent)).toEqual(['Games', 'Program Files', 'bootmgr', 'log.txt']);

    tree.rerender(<DynamicTable tableBodyProps={{items: [rows[1], {...rows[0], name: 'XYZ'}, ...rows.slice(2)]}} />);
    rowHeaders = tree.getAllByRole('rowheader');
    expect(rowHeaders.map(r => r.textContent)).toEqual(['Program Files', 'XYZ', 'bootmgr', 'log.txt']);
  });

  it('should support onScroll', () => {
    let onScroll = jest.fn();
    let {getByRole} = renderTable({tableProps: {onScroll}});
    let grid = getByRole('grid');
    fireEvent.scroll(grid);
    expect(onScroll).toHaveBeenCalled();
  });

  it('should support data-focus-visible-within', async () => {
    let {getAllByRole} = renderTable();
    let items = getAllByRole('row');
    expect(items[1]).not.toHaveAttribute('data-focus-visible-within', 'true');

    await user.tab();
    expect(document.activeElement).toBe(items[1]);
    expect(items[1]).toHaveAttribute('data-focus-visible-within', 'true');
    await user.keyboard('{ArrowRight}');

    let cell = within(items[1]).getAllByRole('rowheader')[0];
    expect(document.activeElement).toBe(cell);
    expect(cell).toHaveAttribute('data-focus-visible', 'true');
    expect(items[1]).toHaveAttribute('data-focus-visible-within', 'true');

    await user.keyboard('{ArrowDown}');
    expect(items[1]).not.toHaveAttribute('data-focus-visible-within', 'true');
  });

  it('should support virtualizer', async () => {
    let layout = new TableLayout({
      rowHeight: 25
    });

    let items = [];
    for (let i = 0; i < 50; i++) {
      items.push({id: i, foo: 'Foo ' + i, bar: 'Bar ' + i});
    }

    jest.spyOn(window.HTMLElement.prototype, 'clientWidth', 'get').mockImplementation(() => 100);
    jest.spyOn(window.HTMLElement.prototype, 'clientHeight', 'get').mockImplementation(() => 100);

    let {getByRole, getAllByRole} = render(
      <Virtualizer layout={layout}>
        <Table aria-label="Test">
          <TableHeader>
            <Column isRowHeader>Foo</Column>
            <Column>Bar</Column>
          </TableHeader>
          <TableBody items={items}>
            {item => (
              <Row>
                <Cell>{item.foo}</Cell>
                <Cell>{item.bar}</Cell>
              </Row>
            )}
          </TableBody>
        </Table>
      </Virtualizer>
    );

    let rows = getAllByRole('row');
    expect(rows).toHaveLength(8);
    expect(rows.map(r => r.textContent)).toEqual(['FooBar', 'Foo 0Bar 0', 'Foo 1Bar 1', 'Foo 2Bar 2', 'Foo 3Bar 3', 'Foo 4Bar 4', 'Foo 5Bar 5', 'Foo 6Bar 6']);
    for (let row of rows) {
      expect(row).toHaveAttribute('aria-rowindex');
    }

    let grid = getByRole('grid');
    grid.scrollTop = 200;
    fireEvent.scroll(grid);
    
    rows = getAllByRole('row');
    expect(rows).toHaveLength(8);
    expect(rows.map(r => r.textContent)).toEqual(['FooBar', 'Foo 7Bar 7', 'Foo 8Bar 8', 'Foo 9Bar 9', 'Foo 10Bar 10', 'Foo 11Bar 11', 'Foo 12Bar 12', 'Foo 13Bar 13']);

    await user.tab();
    await user.keyboard('{End}');

    rows = getAllByRole('row');
    expect(rows).toHaveLength(9);
    expect(rows.map(r => r.textContent)).toEqual(['FooBar', 'Foo 7Bar 7', 'Foo 8Bar 8', 'Foo 9Bar 9', 'Foo 10Bar 10', 'Foo 11Bar 11', 'Foo 12Bar 12', 'Foo 13Bar 13', 'Foo 49Bar 49']);
  });

  describe('drag and drop', () => {
    it('should support drag button slot', () => {
      let {getAllByRole} = render(<DraggableTable />);
      let button = getAllByRole('button')[0];
      expect(button).toHaveAttribute('aria-label', 'Drag Games');
    });

    it('should render drop indicators', () => {
      let onReorder = jest.fn();
      let {getAllByRole} = render(<DraggableTable onReorder={onReorder} renderDropIndicator={(target) => <DropIndicator target={target}>Test</DropIndicator>} />);
      let button = getAllByRole('button')[0];
      fireEvent.keyDown(button, {key: 'Enter'});
      fireEvent.keyUp(button, {key: 'Enter'});
      act(() => jest.runAllTimers());

      let rows = getAllByRole('row');
      expect(rows).toHaveLength(5);
      expect(rows[0]).toHaveAttribute('class', 'react-aria-DropIndicator');
      expect(rows[0]).toHaveAttribute('data-drop-target', 'true');
      expect(rows[0]).toHaveTextContent('Test');
      expect(within(rows[0]).getByRole('button')).toHaveAttribute('aria-label', 'Insert before Games');
      expect(rows[2]).toHaveAttribute('class', 'react-aria-DropIndicator');
      expect(rows[2]).not.toHaveAttribute('data-drop-target');
      expect(within(rows[2]).getByRole('button')).toHaveAttribute('aria-label', 'Insert between Games and Program Files');
      expect(rows[3]).toHaveAttribute('class', 'react-aria-DropIndicator');
      expect(rows[3]).not.toHaveAttribute('data-drop-target');
      expect(within(rows[3]).getByRole('button')).toHaveAttribute('aria-label', 'Insert between Program Files and bootmgr');
      expect(rows[4]).toHaveAttribute('class', 'react-aria-DropIndicator');
      expect(rows[4]).not.toHaveAttribute('data-drop-target');
      expect(within(rows[4]).getByRole('button')).toHaveAttribute('aria-label', 'Insert after bootmgr');

      fireEvent.keyDown(document.activeElement, {key: 'ArrowDown'});
      fireEvent.keyUp(document.activeElement, {key: 'ArrowDown'});

      expect(document.activeElement).toHaveAttribute('aria-label', 'Insert between Games and Program Files');
      expect(rows[0]).not.toHaveAttribute('data-drop-target', 'true');
      expect(rows[2]).toHaveAttribute('data-drop-target', 'true');

      fireEvent.keyDown(document.activeElement, {key: 'Enter'});
      fireEvent.keyUp(document.activeElement, {key: 'Enter'});
      act(() => jest.runAllTimers());

      expect(onReorder).toHaveBeenCalledTimes(1);
    });

    it('should support dropping on rows', () => {
      let onItemDrop = jest.fn();
      let {getAllByRole} = render(<>
        <DraggableTable />
        <DraggableTable onItemDrop={onItemDrop} />
      </>);

      let button = getAllByRole('button')[0];
      fireEvent.keyDown(button, {key: 'Enter'});
      fireEvent.keyUp(button, {key: 'Enter'});
      act(() => jest.runAllTimers());

      let grids = getAllByRole('grid');
      let rows = within(grids[1]).getAllByRole('row');
      expect(rows).toHaveLength(3);
      expect(within(rows[0]).getByRole('button')).toHaveAttribute('aria-label', 'Drop on Games');
      expect(rows[0].nextElementSibling).toHaveAttribute('data-drop-target', 'true');
      expect(within(rows[1]).getByRole('button')).toHaveAttribute('aria-label', 'Drop on Program Files');
      expect(rows[1].nextElementSibling).not.toHaveAttribute('data-drop-target');
      expect(within(rows[2]).getByRole('button')).toHaveAttribute('aria-label', 'Drop on bootmgr');
      expect(rows[2].nextElementSibling).not.toHaveAttribute('data-drop-target');

      expect(document.activeElement).toBe(within(rows[0]).getByRole('button'));

      fireEvent.keyDown(document.activeElement, {key: 'Enter'});
      fireEvent.keyUp(document.activeElement, {key: 'Enter'});
      act(() => jest.runAllTimers());

      expect(onItemDrop).toHaveBeenCalledTimes(1);
    });

    it('should support dropping on the root', () => {
      let onRootDrop = jest.fn();
      let {getAllByRole} = render(<>
        <DraggableTable />
        <DraggableTable onRootDrop={onRootDrop} />
      </>);

      let button = getAllByRole('button')[0];
      fireEvent.keyDown(button, {key: 'Enter'});
      fireEvent.keyUp(button, {key: 'Enter'});
      act(() => jest.runAllTimers());

      let grids = getAllByRole('grid');
      let rows = within(grids[1]).getAllByRole('row');
      expect(rows).toHaveLength(1);
      expect(within(rows[0]).getByRole('button')).toHaveAttribute('aria-label', 'Drop on');
      expect(document.activeElement).toBe(within(rows[0]).getByRole('button'));
      expect(grids[1]).toHaveAttribute('data-drop-target', 'true');

      fireEvent.keyDown(document.activeElement, {key: 'Enter'});
      fireEvent.keyUp(document.activeElement, {key: 'Enter'});
      act(() => jest.runAllTimers());

      expect(onRootDrop).toHaveBeenCalledTimes(1);
    });

    it('should support disabled drag and drop', async () => {
      let {queryAllByRole, getByRole, getAllByRole} = render(
        <DraggableTable isDisabled />
      );

      let buttons = queryAllByRole('button');
      buttons.forEach(button => {
        expect(button).toBeDisabled();
      });

      let table = getByRole('grid');
      expect(table).not.toHaveAttribute('data-allows-dragging', 'true');
      expect(table).not.toHaveAttribute('draggable', 'true');

      let rows = getAllByRole('row');
      rows.forEach(row => {
        expect(row).not.toHaveAttribute('draggable', 'true');
      });
    });

    it('should allow selection even when drag and drop is disabled', async () => {
      let {getAllByRole} = render(
        <DraggableTableWithSelection isDisabled />
    );

      for (let row of getAllByRole('row')) {
        let checkbox = within(row).getByRole('checkbox');
        expect(checkbox).not.toBeChecked();
      }

      let checkbox = getAllByRole('checkbox')[0];
      expect(checkbox).toHaveAttribute('aria-label', 'Select All');

      await user.click(checkbox);

      for (let row of getAllByRole('row')) {
        let checkbox = within(row).getByRole('checkbox');
        expect(checkbox).toBeChecked();
      }
    });
  });

  describe('column resizing', () => {
    // I'd use tree.getByRole(role, {name: text}) here, but it's unbearably slow.
    function getColumn(tree, name) {
      // Find by text, then go up to the element with the cell role.
      let el = tree.getByText(name);
      while (el && !/columnheader/.test(el.getAttribute('role'))) {
        el = el.parentElement;
      }

      return el;
    }

    function resizeCol(tree, col, delta) {
      act(() => {setInteractionModality('pointer');});
      let column = getColumn(tree, col);
      let resizer = within(column).getByRole('slider');

      fireEvent.pointerEnter(resizer);

      // actual locations do not matter, the delta matters between events for the calculation of useMove
      fireEvent.pointerDown(resizer, {pointerType: 'mouse', pointerId: 1, pageX: 0, pageY: 30});
      fireEvent.pointerMove(resizer, {pointerType: 'mouse', pointerId: 1, pageX: delta, pageY: 25});
      fireEvent.pointerUp(resizer, {pointerType: 'mouse', pointerId: 1});
    }

    function resizeTable(clientWidth, newValue) {
      clientWidth.mockImplementation(() => newValue);
      fireEvent(window, new Event('resize'));
      act(() => {jest.runAllTimers();});
    }

    let defaultColumns = [
      {name: 'Name', uid: 'name', width: '1fr'},
      {name: 'Type', uid: 'type', width: '1fr'},
      {name: 'Height', uid: 'height'},
      {name: 'Weight', uid: 'weight'},
      {name: 'Level', uid: 'level', width: '5fr'}
    ];

    resizingTests(render, (tree, ...args) => tree.rerender(...args), ResizableTable, ControlledResizableTable, resizeCol, resizeTable);

    function ResizableTable(props) {
      let {columns, rows, onResizeStart, onResize, onResizeEnd, ...otherProps} = props;
      return (
        <ResizableTableContainer onResizeStart={onResizeStart} onResize={onResize} onResizeEnd={onResizeEnd}>
          <Table aria-label="Files" {...otherProps}>
            <MyTableHeader columns={columns}>
              {column => (
                <MyColumn {...column} isRowHeader={column.id === 'name'}>
                  {column.name}
                </MyColumn>
              )}
            </MyTableHeader>
            <TableBody items={rows}>
              {item => (
                <MyRow columns={columns}>
                  {column => <Cell>{item[column.id]}</Cell>}
                </MyRow>
              )}
            </TableBody>
          </Table>
        </ResizableTableContainer>
      );
    }

    function ControlledResizableTable(props) {
      let {columns = defaultColumns, rows} = props;
      let [widths, setWidths] = useState(() => new Map(columns.filter(col => col.width).map((col) => [col.uid, col.width])));
      let cols = useMemo(() => columns.map(col => ({...col, width: widths.get(col.uid)})), [columns, widths]);
      return (
        <ResizableTableContainer onResizeStart={props.onResizeStart} onResize={w => {setWidths(w); props.onResize?.(w);}} onResizeEnd={props.onResizeEnd}>
          <Table aria-label="Files">
            <MyTableHeader columns={cols}>
              {column => (
                <MyColumn {...column} id={column.uid} isRowHeader={column.uid === 'name'} allowsResizing>
                  {column.name}
                </MyColumn>
              )}
            </MyTableHeader>
            <TableBody items={rows}>
              {item => (
                <MyRow columns={columns}>
                  {column => <Cell>{item[column.id]}</Cell>}
                </MyRow>
              )}
            </TableBody>
          </Table>
        </ResizableTableContainer>
      );
    }

    it('Column resizer accepts data attributes', () => {
      let {getAllByTestId} = render(<ControlledResizableTable />);
      let resizers = getAllByTestId('resizer');
      expect(resizers).toHaveLength(5);
    });
  });

  it('should support overriding table style', () => {
    let {getByRole} = render(
      <Table aria-label="Table" style={{width: 200}}>
        <MyTableHeader>
          <Column isRowHeader>Foo</Column>
          <Column>Bar</Column>
          <Column>Baz</Column>
        </MyTableHeader>
        <TableBody>
          <MyRow href="https://google.com">
            <Cell>Foo 1</Cell>
            <Cell>Bar 1</Cell>
            <Cell>Baz 1</Cell>
          </MyRow>
          <MyRow href="https://adobe.com">
            <Cell>Foo 2</Cell>
            <Cell>Bar 2</Cell>
            <Cell>Baz 2</Cell>
          </MyRow>
        </TableBody>
      </Table>
    );

    let table = getByRole('grid');
    expect(table).toHaveAttribute('style', expect.stringContaining('width: 200px'));
  });

  describe('links', function () {
    describe.each(['mouse', 'keyboard'])('%s', (type) => {
      let trigger = async (item, key = 'Enter') => {
        if (type === 'mouse') {
          await user.click(item);
        } else {
          fireEvent.keyDown(item, {key});
          fireEvent.keyUp(item, {key});
        }
      };

      it('should support links with selectionMode="none"', async function () {
        let {getAllByRole} = render(
          <Table aria-label="Table">
            <MyTableHeader>
              <Column isRowHeader>Foo</Column>
              <Column>Bar</Column>
              <Column>Baz</Column>
            </MyTableHeader>
            <TableBody>
              <MyRow href="https://google.com">
                <Cell>Foo 1</Cell>
                <Cell>Bar 1</Cell>
                <Cell>Baz 1</Cell>
              </MyRow>
              <MyRow href="https://adobe.com">
                <Cell>Foo 2</Cell>
                <Cell>Bar 2</Cell>
                <Cell>Baz 2</Cell>
              </MyRow>
            </TableBody>
          </Table>
        );

        let items = getAllByRole('row').slice(1);
        for (let item of items) {
          expect(item.tagName).not.toBe('A');
          expect(item).toHaveAttribute('data-href');
        }

        let onClick = mockClickDefault();
        await trigger(items[0]);
        expect(onClick).toHaveBeenCalledTimes(1);
        expect(onClick.mock.calls[0][0].target).toBeInstanceOf(HTMLAnchorElement);
        expect(onClick.mock.calls[0][0].target.href).toBe('https://google.com/');
      });

      it.each(['single', 'multiple'])('should support links with selectionBehavior="toggle" selectionMode="%s"', async function (selectionMode) {
        let {getAllByRole} = render(
          <Table aria-label="Table" selectionMode={selectionMode}>
            <MyTableHeader>
              <Column isRowHeader>Foo</Column>
              <Column>Bar</Column>
              <Column>Baz</Column>
            </MyTableHeader>
            <TableBody>
              <MyRow href="https://google.com">
                <Cell>Foo 1</Cell>
                <Cell>Bar 1</Cell>
                <Cell>Baz 1</Cell>
              </MyRow>
              <MyRow href="https://adobe.com">
                <Cell>Foo 2</Cell>
                <Cell>Bar 2</Cell>
                <Cell>Baz 2</Cell>
              </MyRow>
            </TableBody>
          </Table>
        );

        let items = getAllByRole('row').slice(1);
        for (let item of items) {
          expect(item.tagName).not.toBe('A');
          expect(item).toHaveAttribute('data-href');
        }

        let onClick = mockClickDefault();
        await trigger(items[0]);
        expect(onClick).toHaveBeenCalledTimes(1);
        expect(onClick.mock.calls[0][0].target).toBeInstanceOf(HTMLAnchorElement);
        expect(onClick.mock.calls[0][0].target.href).toBe('https://google.com/');

        await user.click(within(items[0]).getByRole('checkbox'));
        expect(items[0]).toHaveAttribute('aria-selected', 'true');

        await trigger(items[1], ' ');
        expect(onClick).toHaveBeenCalledTimes(1);
        expect(items[1]).toHaveAttribute('aria-selected', 'true');
      });

      it.each(['single', 'multiple'])('should support links with selectionBehavior="replace" selectionMode="%s"', async function (selectionMode) {
        let {getAllByRole} = render(
          <Table aria-label="Table" selectionMode={selectionMode} selectionBehavior="replace">
            <MyTableHeader>
              <Column isRowHeader>Foo</Column>
              <Column>Bar</Column>
              <Column>Baz</Column>
            </MyTableHeader>
            <TableBody>
              <MyRow href="https://google.com">
                <Cell>Foo 1</Cell>
                <Cell>Bar 1</Cell>
                <Cell>Baz 1</Cell>
              </MyRow>
              <MyRow href="https://adobe.com">
                <Cell>Foo 2</Cell>
                <Cell>Bar 2</Cell>
                <Cell>Baz 2</Cell>
              </MyRow>
            </TableBody>
          </Table>
        );

        let items = getAllByRole('row').slice(1);
        for (let item of items) {
          expect(item.tagName).not.toBe('A');
          expect(item).toHaveAttribute('data-href');
        }
        let onClick = mockClickDefault({once: true});
        if (type === 'mouse') {
          await user.click(items[0]);
        } else {
          fireEvent.keyDown(items[0], {key: ' '});
          fireEvent.keyUp(items[0], {key: ' '});
        }
        expect(onClick).not.toHaveBeenCalled();
        expect(items[0]).toHaveAttribute('aria-selected', 'true');

        if (type === 'mouse') {
          await user.dblClick(items[0], {pointerType: 'mouse'});
        } else {
          fireEvent.keyDown(items[0], {key: 'Enter'});
          fireEvent.keyUp(items[0], {key: 'Enter'});
        }
        expect(onClick).toHaveBeenCalledTimes(1);
        expect(onClick.mock.calls[0][0].target).toBeInstanceOf(HTMLAnchorElement);
        expect(onClick.mock.calls[0][0].target.href).toBe('https://google.com/');
      });
    });
  });

  describe('error state', () => {
    let consoleWarnSpy = jest.fn();
    let consoleWarn = console.warn;
    let consoleError = console.error;
    beforeEach(() => {
      console.warn = consoleWarnSpy;
      console.error = jest.fn();
    });

    afterEach(() => {
      console.warn = consoleWarn;
      console.error = consoleError;
      jest.clearAllMocks();
    });

    afterAll(() => {
      jest.restoreAllMocks();
    });

    it('should throw a warning if the rows are rendered staticly but the cells are rendered dynamically', () => {
      function StaticRowDynamicCell() {
        let columns = [
          {name: 'Name', id: 'name', isRowHeader: true},
          {name: 'Type', id: 'type'},
          {name: 'Date Modified', id: 'date'}
        ];

        return (
          <Table aria-label="Files">
            <TableHeader columns={columns}>
              {(column) => (
                <Column isRowHeader={column.isRowHeader}>{column.name}</Column>
              )}
            </TableHeader>
            <TableBody>
              <Row columns={columns}>
                {() => {
                  return <Cell>filler</Cell>;
                }}
              </Row>
              <Row columns={columns}>
                {() => {
                  return <Cell>filler</Cell>;
                }}
              </Row>
            </TableBody>
          </Table>
        );
      }

      expect(() => render(<StaticRowDynamicCell />)).toThrow();
      expect(consoleWarnSpy).toHaveBeenCalledWith('No id detected for the Row element. The Row element requires a id to be provided to it when the cells are rendered dynamically.');
    });
  });

  describe('load more', () => {
    let offsetHeight, scrollHeight;
    beforeAll(function () {
      scrollHeight = jest.spyOn(window.HTMLElement.prototype, 'scrollHeight', 'get').mockImplementation(() => 200);
      offsetHeight = jest.spyOn(window.HTMLElement.prototype, 'offsetHeight', 'get').mockImplementation(function () {
        if (this.getAttribute('role') === 'grid') {
          return 200;
        }

        return 40;
      });
    });

    afterAll(function () {
      offsetHeight.mockReset();
      scrollHeight.mockReset();
    });

    it('should render the load more element with the expected attributes', () => {
      let {getAllByRole} = render(<LoadingMoreTable isLoading />);

      let rows = getAllByRole('row');
      expect(rows).toHaveLength(6);
      let loader = rows[5];
      expect(loader).toHaveTextContent('Load more spinner');

      let cell = within(loader).getByRole('rowheader');
      expect(cell).toHaveAttribute('colspan', '3');
    });

    it('should not focus the load more row when using ArrowDown', async () => {
      let {getAllByRole} = render(<LoadingMoreTable isLoading />);

      let rows = getAllByRole('row');
      let loader = rows[5];
      expect(loader).toHaveTextContent('Load more spinner');

      await user.tab();
      expect(document.activeElement).toBe(rows[1]);
      await user.keyboard('{ArrowDown}');
      await user.keyboard('{ArrowDown}');
      await user.keyboard('{ArrowDown}');
      expect(document.activeElement).toBe(rows[4]);

      await user.keyboard('{ArrowDown}');
      expect(document.activeElement).toBe(rows[4]);

      // Check that it didn't shift the focusedkey to the loader key even if DOM focus didn't shift to the loader
      await user.keyboard('{ArrowUp}');
      expect(document.activeElement).toBe(rows[3]);
    });

    it('should not focus the load more row when using End', async () => {
      let {getAllByRole} = render(<LoadingMoreTable isLoading />);

      let rows = getAllByRole('row');
      let loader = rows[5];
      expect(loader).toHaveTextContent('Load more spinner');

      await user.tab();
      expect(document.activeElement).toBe(rows[1]);
      await user.keyboard('{End}');
      expect(document.activeElement).toBe(rows[4]);

      // Check that it didn't shift the focusedkey to the loader key even if DOM focus didn't shift to the loader
      await user.keyboard('{ArrowUp}');
      expect(document.activeElement).toBe(rows[3]);
    });

    it('should not focus the load more row when using PageDown', async () => {
      let {getAllByRole} = render(<LoadingMoreTable isLoading />);

      let rows = getAllByRole('row');
      let loader = rows[5];
      expect(loader).toHaveTextContent('Load more spinner');

      await user.tab();
      expect(document.activeElement).toBe(rows[1]);
      await user.keyboard('{PageDown}');
      expect(document.activeElement).toBe(rows[4]);

      // Check that it didn't shift the focusedkey to the loader key even if DOM focus didn't shift to the loader
      await user.keyboard('{ArrowUp}');
      expect(document.activeElement).toBe(rows[3]);

      // Check that the same when cell is focused
      await user.keyboard('{ArrowRight}');
      expect(document.activeElement).toBe(within(rows[3]).getByRole('rowheader'));
      await user.keyboard('{ArrowUp}');
      expect(document.activeElement).toBe(within(rows[2]).getByRole('rowheader'));
      await user.keyboard('{PageDown}');
      expect(document.activeElement).toBe(within(rows[4]).getByRole('rowheader'));
    });

    it('should disable the select all checkbox and column focusablity when the table is empty and loading', async () => {
      let {getByRole, getAllByRole} = render(<EmptyLoadingTable isLoading />);

      let table = getByRole('grid');
      await user.tab();
      expect(document.activeElement).toBe(table);
      let column = getAllByRole('columnheader')[0];
      expect(within(column).getByRole('checkbox', {hidden: true})).toBeDisabled();
    });

    it('should not render no results state and the loader at the same time', () => {
      let {getAllByRole, rerender} = render(<EmptyLoadingTable isLoading />);

      let rows = getAllByRole('row');
      let loader = rows[1];
      let body = getAllByRole('rowgroup')[1];

      expect(rows).toHaveLength(2);
      expect(body).toHaveAttribute('data-empty', 'true');
      expect(loader).toHaveTextContent('Loading spinner');

      rerender(<EmptyLoadingTable />);

      rows = getAllByRole('row');
      expect(rows).toHaveLength(2);
      expect(body).toHaveAttribute('data-empty', 'true');
      expect(rows[1]).toHaveTextContent('No results');
    });
  });
});<|MERGE_RESOLUTION|>--- conflicted
+++ resolved
@@ -11,12 +11,8 @@
  */
 
 import {act, fireEvent, mockClickDefault, pointerMap, render, within} from '@react-spectrum/test-utils-internal';
-<<<<<<< HEAD
-import {Button, Cell, Checkbox, Collection, Column, ColumnResizer, DropIndicator, ResizableTableContainer, Row, Table, TableBody, TableHeader, useDragAndDrop, useTableOptions} from '../';
+import {Button, Cell, Checkbox, Collection, Column, ColumnResizer, DropIndicator, ResizableTableContainer, Row, Table, TableBody, TableHeader, TableLayout, useDragAndDrop, useTableOptions, Virtualizer} from '../';
 import {composeStories} from '@storybook/react';
-=======
-import {Button, Cell, Checkbox, Collection, Column, ColumnResizer, DropIndicator, ResizableTableContainer, Row, Table, TableBody, TableHeader, TableLayout, useDragAndDrop, useTableOptions, Virtualizer} from '../';
->>>>>>> 2fd87d9f
 import React, {useMemo, useState} from 'react';
 import {resizingTests} from '@react-aria/table/test/tableResizingTests';
 import {setInteractionModality} from '@react-aria/interactions';
@@ -845,7 +841,7 @@
     let grid = getByRole('grid');
     grid.scrollTop = 200;
     fireEvent.scroll(grid);
-    
+
     rows = getAllByRole('row');
     expect(rows).toHaveLength(8);
     expect(rows.map(r => r.textContent)).toEqual(['FooBar', 'Foo 7Bar 7', 'Foo 8Bar 8', 'Foo 9Bar 9', 'Foo 10Bar 10', 'Foo 11Bar 11', 'Foo 12Bar 12', 'Foo 13Bar 13']);
