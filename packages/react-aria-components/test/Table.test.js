/*
 * Copyright 2022 Adobe. All rights reserved.
 * This file is licensed to you under the Apache License, Version 2.0 (the "License");
 * you may not use this file except in compliance with the License. You may obtain a copy
 * of the License at http://www.apache.org/licenses/LICENSE-2.0
 *
 * Unless required by applicable law or agreed to in writing, software distributed under
 * the License is distributed on an "AS IS" BASIS, WITHOUT WARRANTIES OR REPRESENTATIONS
 * OF ANY KIND, either express or implied. See the License for the specific language
 * governing permissions and limitations under the License.
 */

<<<<<<< HEAD
import {act, fireEvent, mockClickDefault, pointerMap, render, within} from '@react-spectrum/test-utils-internal';
import {Button, Cell, Checkbox, Collection, Column, ColumnResizer, DropIndicator, ResizableTableContainer, Row, Table, TableBody, TableHeader, TableLayout, useDragAndDrop, useTableOptions, Virtualizer} from '../';
import {composeStories} from '@storybook/react';
import {DataTransfer, DragEvent} from '@react-aria/dnd/test/mocks';
=======
import {act, fireEvent, installPointerEvent, mockClickDefault, pointerMap, render, triggerLongPress, within} from '@react-spectrum/test-utils-internal';
import {Button, Cell, Checkbox, Collection, Column, ColumnResizer, DropIndicator, ResizableTableContainer, Row, Table, TableBody, TableHeader, UNSTABLE_TableLayout as TableLayout, useDragAndDrop, useTableOptions, UNSTABLE_Virtualizer as Virtualizer} from '../';
>>>>>>> 72151b34
import React, {useMemo, useState} from 'react';
import {resizingTests} from '@react-aria/table/test/tableResizingTests';
import {setInteractionModality} from '@react-aria/interactions';
import * as stories from '../stories/Table.stories';
import userEvent from '@testing-library/user-event';

let {
  RenderEmptyStateStory: EmptyLoadingTable,
  TableLoadingBodyWrapperStory: LoadingMoreTable
} = composeStories(stories);

function MyColumn(props) {
  return (
    <Column {...props}>
      {({allowsSorting, sortDirection}) => (<>
        {props.children}
        {allowsSorting && (
          <span aria-hidden="true" className="sort-indicator">
            {sortDirection === 'ascending' ? '▲' : '▼'}
          </span>
        )}
        {props.allowsResizing && <ColumnResizer data-testid="resizer" />}
      </>)}
    </Column>
  );
}

function MyTableHeader({columns, children, ...otherProps}) {
  let {selectionBehavior, selectionMode, allowsDragging} = useTableOptions();

  return (
    <TableHeader {...otherProps}>
      {allowsDragging && <Column />}
      {selectionBehavior === 'toggle' && (
        <Column>{selectionMode === 'multiple' && <MyCheckbox />}</Column>
      )}
      <Collection items={columns}>
        {children}
      </Collection>
    </TableHeader>
  );
}

function MyRow({id, columns, children, ...otherProps}) {
  let {selectionBehavior, allowsDragging} = useTableOptions();

  return (
    <Row id={id} {...otherProps}>
      {allowsDragging && (
        <Cell>
          <Button slot="drag">≡</Button>
        </Cell>
      )}
      {selectionBehavior === 'toggle' && (
        <Cell>
          <MyCheckbox />
        </Cell>
      )}
      <Collection items={columns}>
        {children}
      </Collection>
    </Row>
  );
}

function MyCheckbox() {
  return (
    <Checkbox slot="selection">
      {({isIndeterminate}) => (
        <div className="checkbox">
          <svg viewBox="0 0 18 18">
            {isIndeterminate
              ? <rect x={1} y={7.5} width={15} height={3} />
              : <polyline points="1 9 7 14 15 4" />}
          </svg>
        </div>
      )}
    </Checkbox>
  );
}

let TestTable = ({tableProps, tableHeaderProps, columnProps, tableBodyProps, rowProps, cellProps}) => (
  <Table aria-label="Files" {...tableProps}>
    <MyTableHeader {...tableHeaderProps}>
      <MyColumn id="name" isRowHeader {...columnProps}>Name</MyColumn>
      <MyColumn {...columnProps}>Type</MyColumn>
      <MyColumn {...columnProps}>Date Modified</MyColumn>
    </MyTableHeader>
    <TableBody {...tableBodyProps}>
      <MyRow id="1" textValue="Games" {...rowProps}>
        <Cell {...cellProps}>Games</Cell>
        <Cell {...cellProps}>File folder</Cell>
        <Cell {...cellProps}>6/7/2020</Cell>
      </MyRow>
      <MyRow id="2" textValue="Program Files" {...rowProps}>
        <Cell {...cellProps}>Program Files</Cell>
        <Cell {...cellProps}>File folder</Cell>
        <Cell {...cellProps}>4/7/2021</Cell>
      </MyRow>
      <MyRow id="3" textValue="bootmgr" {...rowProps}>
        <Cell {...cellProps}>bootmgr</Cell>
        <Cell {...cellProps}>System file</Cell>
        <Cell {...cellProps}>11/20/2010</Cell>
      </MyRow>
    </TableBody>
  </Table>
);

let DraggableTable = (props) => {
  let {dragAndDropHooks} = useDragAndDrop({
    getItems: (keys) => [...keys].map((key) => ({'text/plain': key})),
    ...props
  });

  return <TestTable tableProps={{dragAndDropHooks}} />;
};

let DraggableTableWithSelection = (props) => {
  let {dragAndDropHooks} = useDragAndDrop({
    getItems: (keys) => [...keys].map((key) => ({'text/plain': key})),
    ...props
  });

  return <TestTable tableProps={{dragAndDropHooks, selectionMode: 'multiple'}} />;
};

let columns = [
  {name: 'Name', id: 'name', isRowHeader: true},
  {name: 'Type', id: 'type'},
  {name: 'Date Modified', id: 'date'}
];

let rows = [
  {id: 1, name: 'Games', date: '6/7/2020', type: 'File folder'},
  {id: 2, name: 'Program Files', date: '4/7/2021', type: 'File folder'},
  {id: 3, name: 'bootmgr', date: '11/20/2010', type: 'System file'},
  {id: 4, name: 'log.txt', date: '1/18/2016', type: 'Text Document'}
];

let DynamicTable = ({tableProps, tableHeaderProps, tableBodyProps, rowProps}) => (
  <Table aria-label="Files" {...tableProps}>
    <MyTableHeader columns={columns} {...tableHeaderProps}>
      {column => (
        <MyColumn isRowHeader={column.isRowHeader} childColumns={column.children}>
          {column.name}
        </MyColumn>
      )}
    </MyTableHeader>
    <TableBody items={rows} {...tableBodyProps}>
      {item => (
        <MyRow columns={columns} {...rowProps}>
          {column => <Cell>{item[column.id]}</Cell>}
        </MyRow>
      )}
    </TableBody>
  </Table>
);

let renderTable = (props) => render(<TestTable {...props} />);

describe('Table', () => {
  let user;
  beforeAll(() => {
    user = userEvent.setup({delay: null, pointerMap});
  });

  beforeEach(() => {
    jest.useFakeTimers();
  });

  afterEach(() => {
    jest.clearAllMocks();
  });

  it('should render with default classes', () => {
    let {getByRole, getAllByRole} = renderTable();
    let table = getByRole('grid');
    expect(table).toHaveAttribute('class', 'react-aria-Table');

    for (let row of getAllByRole('row').slice(1)) {
      expect(row).toHaveAttribute('class', 'react-aria-Row');
    }

    let rowGroups = getAllByRole('rowgroup');
    expect(rowGroups).toHaveLength(2);
    expect(rowGroups[0]).toHaveAttribute('class', 'react-aria-TableHeader');
    expect(rowGroups[1]).toHaveAttribute('class', 'react-aria-TableBody');

    for (let cell of getAllByRole('columnheader')) {
      expect(cell).toHaveAttribute('class', 'react-aria-Column');
    }

    for (let cell of getAllByRole('rowheader')) {
      expect(cell).toHaveAttribute('class', 'react-aria-Cell');
    }

    for (let cell of getAllByRole('gridcell')) {
      expect(cell).toHaveAttribute('class', 'react-aria-Cell');
    }
  });

  it('should render with custom classes', () => {
    let {getByRole, getAllByRole} = renderTable({
      tableProps: {className: 'table'},
      tableHeaderProps: {className: 'table-header'},
      columnProps: {className: 'column'},
      tableBodyProps: {className: 'table-body'},
      rowProps: {className: 'row'},
      cellProps: {className: 'cell'}
    });
    let table = getByRole('grid');
    expect(table).toHaveAttribute('class', 'table');

    for (let row of getAllByRole('row').slice(1)) {
      expect(row).toHaveAttribute('class', 'row');
    }

    let rowGroups = getAllByRole('rowgroup');
    expect(rowGroups).toHaveLength(2);
    expect(rowGroups[0]).toHaveAttribute('class', 'table-header');
    expect(rowGroups[1]).toHaveAttribute('class', 'table-body');

    for (let cell of getAllByRole('columnheader')) {
      expect(cell).toHaveAttribute('class', 'column');
    }

    for (let cell of getAllByRole('rowheader')) {
      expect(cell).toHaveAttribute('class', 'cell');
    }

    for (let cell of getAllByRole('gridcell')) {
      expect(cell).toHaveAttribute('class', 'cell');
    }
  });

  it('should support DOM props', () => {
    let {getByRole, getAllByRole} = renderTable({
      tableProps: {'data-testid': 'table'},
      tableHeaderProps: {'data-testid': 'table-header'},
      columnProps: {'data-testid': 'column'},
      tableBodyProps: {'data-testid': 'table-body'},
      rowProps: {'data-testid': 'row'},
      cellProps: {'data-testid': 'cell'}
    });
    let table = getByRole('grid');
    expect(table).toHaveAttribute('data-testid', 'table');

    for (let row of getAllByRole('row').slice(1)) {
      expect(row).toHaveAttribute('data-testid', 'row');
    }

    let rowGroups = getAllByRole('rowgroup');
    expect(rowGroups).toHaveLength(2);
    expect(rowGroups[0]).toHaveAttribute('data-testid', 'table-header');
    expect(rowGroups[1]).toHaveAttribute('data-testid', 'table-body');

    for (let cell of getAllByRole('columnheader')) {
      expect(cell).toHaveAttribute('data-testid', 'column');
    }

    for (let cell of getAllByRole('rowheader')) {
      expect(cell).toHaveAttribute('data-testid', 'cell');
    }

    for (let cell of getAllByRole('gridcell')) {
      expect(cell).toHaveAttribute('data-testid', 'cell');
    }
  });

  it('should render checkboxes for selection', async () => {
    let {getAllByRole} = renderTable({
      tableProps: {selectionMode: 'multiple'}
    });

    for (let row of getAllByRole('row')) {
      let checkbox = within(row).getByRole('checkbox');
      expect(checkbox).not.toBeChecked();
    }

    let checkbox = getAllByRole('checkbox')[0];
    expect(checkbox).toHaveAttribute('aria-label', 'Select All');

    await user.click(checkbox);

    for (let row of getAllByRole('row')) {
      let checkbox = within(row).getByRole('checkbox');
      expect(checkbox).toBeChecked();
    }
  });

  it('should not render checkboxes for selection with selectionBehavior=replace', async () => {
    let {getAllByRole} = renderTable({
      tableProps: {
        selectionMode: 'multiple',
        selectionBehavior: 'replace'
      }
    });

    for (let row of getAllByRole('row')) {
      let checkbox = within(row).queryByRole('checkbox');
      expect(checkbox).toBeNull();
    }

    let row = getAllByRole('row')[1];
    expect(row).toHaveAttribute('aria-selected', 'false');
    await user.click(row);
    expect(row).toHaveAttribute('aria-selected', 'true');
  });

  it('should support dynamic collections', () => {
    let {getAllByRole} = render(<DynamicTable />);
    expect(getAllByRole('row')).toHaveLength(5);
  });

  it('should support column hover when sorting is allowed', async () => {
    let {getAllByRole} = renderTable({
      columnProps: {allowsSorting: true, className: ({isHovered}) => isHovered ? 'hover' : ''}
    });
    let column = getAllByRole('columnheader')[0];

    expect(column).not.toHaveAttribute('data-hovered');
    expect(column).not.toHaveClass('hover');

    await user.hover(column);
    expect(column).toHaveAttribute('data-hovered', 'true');
    expect(column).toHaveClass('hover');

    await user.unhover(column);
    expect(column).not.toHaveAttribute('data-hovered');
    expect(column).not.toHaveClass('hover');
  });

  it('should not show column hover state when column is not sortable', async () => {
    let {getAllByRole} = renderTable({
      columnProps: {className: ({isHovered}) => isHovered ? 'hover' : ''}
    });
    let column = getAllByRole('columnheader')[0];

    expect(column).not.toHaveAttribute('data-hovered');
    expect(column).not.toHaveClass('hover');

    await user.hover(column);
    expect(column).not.toHaveAttribute('data-hovered');
    expect(column).not.toHaveClass('hover');
  });

  it('should support hover', async () => {
    let onHoverStart = jest.fn();
    let onHoverChange = jest.fn();
    let onHoverEnd = jest.fn();
    let {getAllByRole} = renderTable({
      tableProps: {selectionMode: 'multiple'},
      rowProps: {className: ({isHovered}) => isHovered ? 'hover' : '', onHoverStart, onHoverChange, onHoverEnd}
    });
    let row = getAllByRole('row')[1];

    expect(row).not.toHaveAttribute('data-hovered');
    expect(row).not.toHaveClass('hover');

    await user.hover(row);
    expect(row).toHaveAttribute('data-hovered', 'true');
    expect(row).toHaveClass('hover');
    expect(onHoverStart).toHaveBeenCalledTimes(1);
    expect(onHoverChange).toHaveBeenCalledTimes(1);

    await user.unhover(row);
    expect(row).not.toHaveAttribute('data-hovered');
    expect(row).not.toHaveClass('hover');
    expect(onHoverEnd).toHaveBeenCalledTimes(1);
    expect(onHoverChange).toHaveBeenCalledTimes(2);
  });

  it('should not show hover state when item is not interactive', async () => {
    let onHoverStart = jest.fn();
    let onHoverChange = jest.fn();
    let onHoverEnd = jest.fn();
    let {getAllByRole} = renderTable({
      rowProps: {className: ({isHovered}) => isHovered ? 'hover' : '', onHoverStart, onHoverChange, onHoverEnd}
    });
    let row = getAllByRole('row')[1];

    expect(row).not.toHaveAttribute('data-hovered');
    expect(row).not.toHaveClass('hover');
    expect(onHoverStart).not.toHaveBeenCalled();
    expect(onHoverChange).not.toHaveBeenCalled();
    expect(onHoverEnd).not.toHaveBeenCalled();

    await user.hover(row);
    expect(row).not.toHaveAttribute('data-hovered');
    expect(row).not.toHaveClass('hover');
    expect(onHoverStart).not.toHaveBeenCalled();
    expect(onHoverChange).not.toHaveBeenCalled();
    expect(onHoverEnd).not.toHaveBeenCalled();
  });

  it('should support focus ring', async () => {
    let {getAllByRole} = renderTable({
      rowProps: {className: ({isFocusVisible}) => isFocusVisible ? 'focus' : ''},
      cellProps: {className: ({isFocusVisible}) => isFocusVisible ? 'focus' : ''},
      columnProps: {className: ({isFocusVisible}) => isFocusVisible ? 'focus' : ''}
    });

    let row = getAllByRole('row')[1];
    let cell = within(row).getAllByRole('rowheader')[0];

    expect(row).not.toHaveAttribute('data-focus-visible');
    expect(row).not.toHaveClass('focus');

    await user.tab();
    expect(document.activeElement).toBe(row);
    expect(row).toHaveAttribute('data-focus-visible', 'true');
    expect(row).toHaveClass('focus');

    fireEvent.keyDown(row, {key: 'ArrowRight'});
    fireEvent.keyUp(row, {key: 'ArrowRight'});

    expect(document.activeElement).toBe(cell);
    expect(row).not.toHaveAttribute('data-focus-visible');
    expect(row).not.toHaveClass('focus');
    expect(cell).toHaveAttribute('data-focus-visible', 'true');
    expect(cell).toHaveClass('focus');

    fireEvent.keyDown(row, {key: 'ArrowUp'});
    fireEvent.keyUp(row, {key: 'ArrowUp'});

    let column = getAllByRole('columnheader')[0];
    expect(document.activeElement).toBe(column);
    expect(column).toHaveAttribute('data-focus-visible', 'true');
    expect(column).toHaveClass('focus');
  });

  it('should support press state', () => {
    let {getAllByRole} = renderTable({
      tableProps: {selectionMode: 'multiple'},
      rowProps: {className: ({isPressed}) => isPressed ? 'pressed' : ''}
    });

    let row = getAllByRole('row')[1];

    expect(row).not.toHaveAttribute('data-pressed');
    expect(row).not.toHaveClass('pressed');

    fireEvent.mouseDown(row);
    expect(row).toHaveAttribute('data-pressed', 'true');
    expect(row).toHaveClass('pressed');

    fireEvent.mouseUp(row);
    expect(row).not.toHaveAttribute('data-pressed');
    expect(row).not.toHaveClass('pressed');
  });

  it('should not show press state when not interactive', () => {
    let {getAllByRole} = renderTable({
      rowProps: {className: ({isPressed}) => isPressed ? 'pressed' : ''}
    });
    let row = getAllByRole('row')[0];

    expect(row).not.toHaveAttribute('data-pressed');
    expect(row).not.toHaveClass('pressed');

    fireEvent.mouseDown(row);
    expect(row).not.toHaveAttribute('data-pressed');
    expect(row).not.toHaveClass('pressed');

    fireEvent.mouseUp(row);
    expect(row).not.toHaveAttribute('data-pressed');
    expect(row).not.toHaveClass('pressed');
  });

  it('should support row actions', () => {
    let onRowAction = jest.fn();
    let {getAllByRole} = renderTable({
      tableProps: {onRowAction},
      rowProps: {className: ({isPressed}) => isPressed ? 'pressed' : ''}
    });

    let row = getAllByRole('row')[1];

    expect(row).not.toHaveAttribute('data-pressed');
    expect(row).not.toHaveClass('pressed');

    fireEvent.mouseDown(row);
    expect(row).toHaveAttribute('data-pressed', 'true');
    expect(row).toHaveClass('pressed');

    fireEvent.mouseUp(row);
    expect(row).not.toHaveAttribute('data-pressed');
    expect(row).not.toHaveClass('pressed');

    expect(onRowAction).toHaveBeenCalledTimes(1);
  });

  it('should support disabled state', async () => {
    let {getAllByRole} = renderTable({
      tableProps: {selectionMode: 'multiple', disabledKeys: ['2'], disabledBehavior: 'all'},
      rowProps: {className: ({isDisabled}) => isDisabled ? 'disabled' : ''}
    });
    let rows = getAllByRole('row');
    let row = rows[2];

    expect(row).toHaveAttribute('aria-disabled', 'true');
    expect(row).toHaveClass('disabled');
    expect(within(row).getByRole('checkbox')).toBeDisabled();

    await user.tab();
    expect(document.activeElement).toBe(rows[1]);
    fireEvent.keyDown(document.activeElement, {key: 'ArrowDown'});
    fireEvent.keyUp(document.activeElement, {key: 'ArrowDown'});
    expect(document.activeElement).toBe(rows[3]);
  });

  it('should support isDisabled prop on rows', async () => {
    let {getAllByRole} = render(
      <Table aria-label="Table" selectionMode="multiple" disabledBehavior="all">
        <MyTableHeader>
          <Column isRowHeader>Foo</Column>
          <Column>Bar</Column>
          <Column>Baz</Column>
        </MyTableHeader>
        <TableBody>
          <MyRow>
            <Cell>Foo 1</Cell>
            <Cell>Bar 1</Cell>
            <Cell>Baz 1</Cell>
          </MyRow>
          <MyRow isDisabled>
            <Cell>Foo 2</Cell>
            <Cell>Bar 2</Cell>
            <Cell>Baz 2</Cell>
          </MyRow>
          <MyRow>
            <Cell>Foo 3</Cell>
            <Cell>Bar 3</Cell>
            <Cell>Baz 3</Cell>
          </MyRow>
        </TableBody>
      </Table>
    );
    let items = getAllByRole('row');
    expect(items[2]).toHaveAttribute('aria-disabled', 'true');

    await user.tab();
    expect(document.activeElement).toBe(items[1]);
    await user.keyboard('{ArrowDown}');
    expect(document.activeElement).toBe(items[3]);
  });

  it('should support onAction on items', async () => {
    let onAction = jest.fn();
    let {getAllByRole} = render(
      <Table aria-label="Table" selectionMode="multiple" disabledBehavior="all">
        <MyTableHeader>
          <Column isRowHeader>Foo</Column>
          <Column>Bar</Column>
          <Column>Baz</Column>
        </MyTableHeader>
        <TableBody>
          <MyRow onAction={onAction}>
            <Cell>Foo 1</Cell>
            <Cell>Bar 1</Cell>
            <Cell>Baz 1</Cell>
          </MyRow>
          <MyRow>
            <Cell>Foo 2</Cell>
            <Cell>Bar 2</Cell>
            <Cell>Baz 2</Cell>
          </MyRow>
        </TableBody>
      </Table>
    );
    let items = getAllByRole('row');
    await user.click(items[1]);
    expect(onAction).toHaveBeenCalled();
  });

  it('should support sorting', () => {
    let {getAllByRole} = renderTable({
      tableProps: {sortDescriptor: {column: 'name', direction: 'ascending'}, onSortChange: jest.fn()},
      columnProps: {allowsSorting: true}
    });

    let columns = getAllByRole('columnheader');
    expect(columns[0]).toHaveAttribute('aria-sort', 'ascending');
    expect(columns[0]).toHaveTextContent('▲');
    expect(columns[1]).toHaveAttribute('aria-sort', 'none');
    expect(columns[1]).not.toHaveTextContent('▲');
    expect(columns[2]).toHaveAttribute('aria-sort', 'none');
    expect(columns[2]).not.toHaveTextContent('▲');
  });

  it('should support empty state', () => {
    let {getAllByRole, getByRole} = render(
      <Table aria-label="Search results">
        <TableHeader>
          <Column isRowHeader>Name</Column>
          <Column>Type</Column>
          <Column>Date Modified</Column>
        </TableHeader>
        <TableBody renderEmptyState={() => 'No results'}>
          {[]}
        </TableBody>
      </Table>
    );
    let body = getAllByRole('rowgroup')[1];
    expect(body).toHaveAttribute('data-empty', 'true');
    let cell = getByRole('rowheader');
    expect(cell).toHaveTextContent('No results');
  });

  it('supports removing rows', async () => {
    let {getAllByRole, rerender} = render(<DynamicTable tableBodyProps={{rows}} />);

    await user.tab();
    fireEvent.keyDown(document.activeElement, {key: 'ArrowDown'});
    fireEvent.keyUp(document.activeElement, {key: 'ArrowDown'});
    fireEvent.keyDown(document.activeElement, {key: 'ArrowRight'});
    fireEvent.keyUp(document.activeElement, {key: 'ArrowRight'});

    let body = getAllByRole('rowgroup')[1];
    let gridRows = within(body).getAllByRole('row');
    expect(gridRows).toHaveLength(4);
    let cell = within(gridRows[1]).getAllByRole('rowheader')[0];
    expect(cell).toHaveTextContent('Program Files');
    expect(document.activeElement).toBe(cell);

    rerender(<DynamicTable tableBodyProps={{items: [rows[0], ...rows.slice(2)]}} />);

    gridRows = within(body).getAllByRole('row');
    expect(gridRows).toHaveLength(3);
    cell = within(gridRows[1]).getAllByRole('rowheader')[0];
    expect(cell).toHaveTextContent('bootmgr');
    expect(document.activeElement).toBe(cell);
  });

  it('should support refs', () => {
    let tableRef = React.createRef();
    let headerRef = React.createRef();
    let columnRef = React.createRef();
    let bodyRef = React.createRef();
    let rowRef = React.createRef();
    let cellRef = React.createRef();
    render(
      <Table aria-label="Search results" ref={tableRef}>
        <TableHeader ref={headerRef}>
          <Column isRowHeader ref={columnRef}>Name</Column>
          <Column>Type</Column>
        </TableHeader>
        <TableBody ref={bodyRef}>
          <Row ref={rowRef}>
            <Cell ref={cellRef}>Foo</Cell>
            <Cell>Bar</Cell>
          </Row>
        </TableBody>
      </Table>
    );
    expect(tableRef.current).toBeInstanceOf(HTMLTableElement);
    expect(headerRef.current).toBeInstanceOf(HTMLTableSectionElement);
    expect(columnRef.current).toBeInstanceOf(HTMLTableCellElement);
    expect(bodyRef.current).toBeInstanceOf(HTMLTableSectionElement);
    expect(rowRef.current).toBeInstanceOf(HTMLTableRowElement);
    expect(cellRef.current).toBeInstanceOf(HTMLTableCellElement);
  });

  it('should support row render function and not call it with state', () => {
    let renderRow = jest.fn(() => {});
    render(
      <Table aria-label="Search results">
        <TableHeader columns={[columns[0]]}>
          {column => (
            <Column isRowHeader={column.isRowHeader}>
              {column.name}
            </Column>
          )}
        </TableHeader>
        <TableBody items={[rows[0]]}>
          {item => (
            <Row columns={[columns[0]]}>
              {column => {
                renderRow(column);
                return (
                  <Cell>
                    {item[column.id]}
                  </Cell>
                );
              }}
            </Row>
          )}
        </TableBody>
      </Table>
    );

    // React 19 only calls render function once, vs twice in React 18, 17 and 16.
    // Every call should be the same, so just loop over them.
    expect(renderRow.mock.calls.length).toBeGreaterThanOrEqual(1);
    renderRow.mock.calls.forEach((call) => {
      expect(call[0]).toBe(columns[0]);
    });
    renderRow.mockReset();

    // We do not currently call the renderProps function on any of these changes
    // let rowElems = getAllByRole('row');
    // let cells = getAllByRole('rowheader');
    // act(() => rowElems[1].focus());
    // expect(cells[0]).toHaveTextContent('Games focused');
  });

  it('should support cell render props', () => {
    let {getAllByRole} = render(
      <Table aria-label="Search results">
        <TableHeader>
          <Column isRowHeader>
            {({isFocused}) => `Name${isFocused ? ' (focused)' : ''}`}
          </Column>
          <Column>Type</Column>
        </TableHeader>
        <TableBody>
          <Row>
            <Cell>
              {({isFocused}) => `Foo${isFocused ? ' (focused)' : ''}`}
            </Cell>
            <Cell>Bar</Cell>
          </Row>
        </TableBody>
      </Table>
    );

    let headers = getAllByRole('columnheader');
    expect(headers[0]).toHaveTextContent('Name');
    act(() => headers[0].focus());
    expect(headers[0]).toHaveTextContent('Name (focused)');

    let cells = getAllByRole('rowheader');
    expect(cells[0]).toHaveTextContent('Foo');
    act(() => cells[0].focus());
    expect(cells[0]).toHaveTextContent('Foo (focused)');
  });

  it('should support updating columns', () => {
    let tree = render(<DynamicTable tableHeaderProps={{columns}} tableBodyProps={{dependencies: [columns]}} rowProps={{columns}} />);
    let headers = tree.getAllByRole('columnheader');
    expect(headers).toHaveLength(3);

    let newColumns = [columns[0], columns[2]];
    tree.rerender(<DynamicTable tableHeaderProps={{columns: newColumns}} tableBodyProps={{dependencies: [newColumns]}} rowProps={{columns: newColumns}} />);

    headers = tree.getAllByRole('columnheader');
    expect(headers).toHaveLength(2);
  });

  it('should support updating and reordering a row at the same time', () => {
    let tree = render(<DynamicTable tableBodyProps={{items: rows}} />);
    let rowHeaders = tree.getAllByRole('rowheader');
    expect(rowHeaders.map(r => r.textContent)).toEqual(['Games', 'Program Files', 'bootmgr', 'log.txt']);

    tree.rerender(<DynamicTable tableBodyProps={{items: [rows[1], {...rows[0], name: 'XYZ'}, ...rows.slice(2)]}} />);
    rowHeaders = tree.getAllByRole('rowheader');
    expect(rowHeaders.map(r => r.textContent)).toEqual(['Program Files', 'XYZ', 'bootmgr', 'log.txt']);
  });

  it('should support onScroll', () => {
    let onScroll = jest.fn();
    let {getByRole} = renderTable({tableProps: {onScroll}});
    let grid = getByRole('grid');
    fireEvent.scroll(grid);
    expect(onScroll).toHaveBeenCalled();
  });

  it('should support data-focus-visible-within', async () => {
    let {getAllByRole} = renderTable();
    let items = getAllByRole('row');
    expect(items[1]).not.toHaveAttribute('data-focus-visible-within', 'true');

    await user.tab();
    expect(document.activeElement).toBe(items[1]);
    expect(items[1]).toHaveAttribute('data-focus-visible-within', 'true');
    await user.keyboard('{ArrowRight}');

    let cell = within(items[1]).getAllByRole('rowheader')[0];
    expect(document.activeElement).toBe(cell);
    expect(cell).toHaveAttribute('data-focus-visible', 'true');
    expect(items[1]).toHaveAttribute('data-focus-visible-within', 'true');

    await user.keyboard('{ArrowDown}');
    expect(items[1]).not.toHaveAttribute('data-focus-visible-within', 'true');
  });

  it('should support virtualizer', async () => {
    let layout = new TableLayout({
      rowHeight: 25
    });

    let items = [];
    for (let i = 0; i < 50; i++) {
      items.push({id: i, foo: 'Foo ' + i, bar: 'Bar ' + i});
    }

    jest.spyOn(window.HTMLElement.prototype, 'clientWidth', 'get').mockImplementation(() => 100);
    jest.spyOn(window.HTMLElement.prototype, 'clientHeight', 'get').mockImplementation(() => 100);

    let {getByRole, getAllByRole} = render(
      <Virtualizer layout={layout}>
        <Table aria-label="Test">
          <TableHeader>
            <Column isRowHeader>Foo</Column>
            <Column>Bar</Column>
          </TableHeader>
          <TableBody items={items}>
            {item => (
              <Row>
                <Cell>{item.foo}</Cell>
                <Cell>{item.bar}</Cell>
              </Row>
            )}
          </TableBody>
        </Table>
      </Virtualizer>
    );

    let rows = getAllByRole('row');
    expect(rows).toHaveLength(8);
    expect(rows.map(r => r.textContent)).toEqual(['FooBar', 'Foo 0Bar 0', 'Foo 1Bar 1', 'Foo 2Bar 2', 'Foo 3Bar 3', 'Foo 4Bar 4', 'Foo 5Bar 5', 'Foo 6Bar 6']);
    for (let row of rows) {
      expect(row).toHaveAttribute('aria-rowindex');
    }

    let grid = getByRole('grid');
    grid.scrollTop = 200;
    fireEvent.scroll(grid);

    rows = getAllByRole('row');
    expect(rows).toHaveLength(8);
    expect(rows.map(r => r.textContent)).toEqual(['FooBar', 'Foo 8Bar 8', 'Foo 9Bar 9', 'Foo 10Bar 10', 'Foo 11Bar 11', 'Foo 12Bar 12', 'Foo 13Bar 13', 'Foo 14Bar 14']);

    await user.tab();
    await user.keyboard('{End}');

    rows = getAllByRole('row');
    expect(rows).toHaveLength(9);
    expect(rows.map(r => r.textContent)).toEqual(['FooBar', 'Foo 8Bar 8', 'Foo 9Bar 9', 'Foo 10Bar 10', 'Foo 11Bar 11', 'Foo 12Bar 12', 'Foo 13Bar 13', 'Foo 14Bar 14', 'Foo 49Bar 49']);
  });

  describe('drag and drop', () => {
    it('should support drag button slot', () => {
      let {getAllByRole} = render(<DraggableTable />);
      let button = getAllByRole('button')[0];
      expect(button).toHaveAttribute('aria-label', 'Drag Games');
    });

    it('should render drop indicators', () => {
      let onReorder = jest.fn();
      let {getAllByRole} = render(<DraggableTable onReorder={onReorder} renderDropIndicator={(target) => <DropIndicator target={target}>Test</DropIndicator>} />);
      let button = getAllByRole('button')[0];
      fireEvent.keyDown(button, {key: 'Enter'});
      fireEvent.keyUp(button, {key: 'Enter'});
      act(() => jest.runAllTimers());

      let rows = getAllByRole('row');
      expect(rows).toHaveLength(5);
      expect(rows[0]).toHaveAttribute('class', 'react-aria-DropIndicator');
      expect(rows[0]).toHaveAttribute('data-drop-target', 'true');
      expect(rows[0]).toHaveTextContent('Test');
      expect(within(rows[0]).getByRole('button')).toHaveAttribute('aria-label', 'Insert before Games');
      expect(rows[2]).toHaveAttribute('class', 'react-aria-DropIndicator');
      expect(rows[2]).not.toHaveAttribute('data-drop-target');
      expect(within(rows[2]).getByRole('button')).toHaveAttribute('aria-label', 'Insert between Games and Program Files');
      expect(rows[3]).toHaveAttribute('class', 'react-aria-DropIndicator');
      expect(rows[3]).not.toHaveAttribute('data-drop-target');
      expect(within(rows[3]).getByRole('button')).toHaveAttribute('aria-label', 'Insert between Program Files and bootmgr');
      expect(rows[4]).toHaveAttribute('class', 'react-aria-DropIndicator');
      expect(rows[4]).not.toHaveAttribute('data-drop-target');
      expect(within(rows[4]).getByRole('button')).toHaveAttribute('aria-label', 'Insert after bootmgr');

      fireEvent.keyDown(document.activeElement, {key: 'ArrowDown'});
      fireEvent.keyUp(document.activeElement, {key: 'ArrowDown'});

      expect(document.activeElement).toHaveAttribute('aria-label', 'Insert between Games and Program Files');
      expect(rows[0]).not.toHaveAttribute('data-drop-target', 'true');
      expect(rows[2]).toHaveAttribute('data-drop-target', 'true');

      fireEvent.keyDown(document.activeElement, {key: 'Enter'});
      fireEvent.keyUp(document.activeElement, {key: 'Enter'});
      act(() => jest.runAllTimers());

      expect(onReorder).toHaveBeenCalledTimes(1);
    });

    it('should support dropping on rows', () => {
      let onItemDrop = jest.fn();
      let {getAllByRole} = render(<>
        <DraggableTable />
        <DraggableTable onItemDrop={onItemDrop} />
      </>);

      let button = getAllByRole('button')[0];
      fireEvent.keyDown(button, {key: 'Enter'});
      fireEvent.keyUp(button, {key: 'Enter'});
      act(() => jest.runAllTimers());

      let grids = getAllByRole('grid');
      let rows = within(grids[1]).getAllByRole('row');
      expect(rows).toHaveLength(3);
      expect(within(rows[0]).getByRole('button')).toHaveAttribute('aria-label', 'Drop on Games');
      expect(rows[0].nextElementSibling).toHaveAttribute('data-drop-target', 'true');
      expect(within(rows[1]).getByRole('button')).toHaveAttribute('aria-label', 'Drop on Program Files');
      expect(rows[1].nextElementSibling).not.toHaveAttribute('data-drop-target');
      expect(within(rows[2]).getByRole('button')).toHaveAttribute('aria-label', 'Drop on bootmgr');
      expect(rows[2].nextElementSibling).not.toHaveAttribute('data-drop-target');

      expect(document.activeElement).toBe(within(rows[0]).getByRole('button'));

      fireEvent.keyDown(document.activeElement, {key: 'Enter'});
      fireEvent.keyUp(document.activeElement, {key: 'Enter'});
      act(() => jest.runAllTimers());

      expect(onItemDrop).toHaveBeenCalledTimes(1);
    });

    it('should support dropping on the root', () => {
      let onRootDrop = jest.fn();
      let {getAllByRole} = render(<>
        <DraggableTable />
        <DraggableTable onRootDrop={onRootDrop} />
      </>);

      let button = getAllByRole('button')[0];
      fireEvent.keyDown(button, {key: 'Enter'});
      fireEvent.keyUp(button, {key: 'Enter'});
      act(() => jest.runAllTimers());

      let grids = getAllByRole('grid');
      let rows = within(grids[1]).getAllByRole('row');
      expect(rows).toHaveLength(1);
      expect(within(rows[0]).getByRole('button')).toHaveAttribute('aria-label', 'Drop on');
      expect(document.activeElement).toBe(within(rows[0]).getByRole('button'));
      expect(grids[1]).toHaveAttribute('data-drop-target', 'true');

      fireEvent.keyDown(document.activeElement, {key: 'Enter'});
      fireEvent.keyUp(document.activeElement, {key: 'Enter'});
      act(() => jest.runAllTimers());

      expect(onRootDrop).toHaveBeenCalledTimes(1);
    });

    it('should support disabled drag and drop', async () => {
      let {queryAllByRole, getByRole, getAllByRole} = render(
        <DraggableTable isDisabled />
      );

      let buttons = queryAllByRole('button');
      buttons.forEach(button => {
        expect(button).toBeDisabled();
      });

      let table = getByRole('grid');
      expect(table).not.toHaveAttribute('data-allows-dragging', 'true');
      expect(table).not.toHaveAttribute('draggable', 'true');

      let rows = getAllByRole('row');
      rows.forEach(row => {
        expect(row).not.toHaveAttribute('draggable', 'true');
      });
    });

    it('should allow selection even when drag and drop is disabled', async () => {
      let {getAllByRole} = render(
        <DraggableTableWithSelection isDisabled />
    );

      for (let row of getAllByRole('row')) {
        let checkbox = within(row).getByRole('checkbox');
        expect(checkbox).not.toBeChecked();
      }

      let checkbox = getAllByRole('checkbox')[0];
      expect(checkbox).toHaveAttribute('aria-label', 'Select All');

      await user.click(checkbox);

      for (let row of getAllByRole('row')) {
        let checkbox = within(row).getByRole('checkbox');
        expect(checkbox).toBeChecked();
      }
    });
  });

  describe('column resizing', () => {
    // I'd use tree.getByRole(role, {name: text}) here, but it's unbearably slow.
    function getColumn(tree, name) {
      // Find by text, then go up to the element with the cell role.
      let el = tree.getByText(name);
      while (el && !/columnheader/.test(el.getAttribute('role'))) {
        el = el.parentElement;
      }

      return el;
    }

    function resizeCol(tree, col, delta) {
      act(() => {setInteractionModality('pointer');});
      let column = getColumn(tree, col);
      let resizer = within(column).getByRole('slider');

      fireEvent.pointerEnter(resizer);

      // actual locations do not matter, the delta matters between events for the calculation of useMove
      fireEvent.pointerDown(resizer, {pointerType: 'mouse', pointerId: 1, pageX: 0, pageY: 30});
      fireEvent.pointerMove(resizer, {pointerType: 'mouse', pointerId: 1, pageX: delta, pageY: 25});
      fireEvent.pointerUp(resizer, {pointerType: 'mouse', pointerId: 1});
    }

    function resizeTable(clientWidth, newValue) {
      clientWidth.mockImplementation(() => newValue);
      fireEvent(window, new Event('resize'));
      act(() => {jest.runAllTimers();});
    }

    let defaultColumns = [
      {name: 'Name', uid: 'name', width: '1fr'},
      {name: 'Type', uid: 'type', width: '1fr'},
      {name: 'Height', uid: 'height'},
      {name: 'Weight', uid: 'weight'},
      {name: 'Level', uid: 'level', width: '5fr'}
    ];

    resizingTests(render, (tree, ...args) => tree.rerender(...args), ResizableTable, ControlledResizableTable, resizeCol, resizeTable);

    function ResizableTable(props) {
      let {columns, rows, onResizeStart, onResize, onResizeEnd, ...otherProps} = props;
      return (
        <ResizableTableContainer onResizeStart={onResizeStart} onResize={onResize} onResizeEnd={onResizeEnd}>
          <Table aria-label="Files" {...otherProps}>
            <MyTableHeader columns={columns}>
              {column => (
                <MyColumn {...column} isRowHeader={column.id === 'name'}>
                  {column.name}
                </MyColumn>
              )}
            </MyTableHeader>
            <TableBody items={rows}>
              {item => (
                <MyRow columns={columns}>
                  {column => <Cell>{item[column.id]}</Cell>}
                </MyRow>
              )}
            </TableBody>
          </Table>
        </ResizableTableContainer>
      );
    }

    function ControlledResizableTable(props) {
      let {columns = defaultColumns, rows} = props;
      let [widths, setWidths] = useState(() => new Map(columns.filter(col => col.width).map((col) => [col.uid, col.width])));
      let cols = useMemo(() => columns.map(col => ({...col, width: widths.get(col.uid)})), [columns, widths]);
      return (
        <ResizableTableContainer onResizeStart={props.onResizeStart} onResize={w => {setWidths(w); props.onResize?.(w);}} onResizeEnd={props.onResizeEnd}>
          <Table aria-label="Files">
            <MyTableHeader columns={cols}>
              {column => (
                <MyColumn {...column} id={column.uid} isRowHeader={column.uid === 'name'} allowsResizing>
                  {column.name}
                </MyColumn>
              )}
            </MyTableHeader>
            <TableBody items={rows}>
              {item => (
                <MyRow columns={columns}>
                  {column => <Cell>{item[column.id]}</Cell>}
                </MyRow>
              )}
            </TableBody>
          </Table>
        </ResizableTableContainer>
      );
    }

    it('Column resizer accepts data attributes', () => {
      let {getAllByTestId} = render(<ControlledResizableTable />);
      let resizers = getAllByTestId('resizer');
      expect(resizers).toHaveLength(5);
    });
  });

  it('should support overriding table style', () => {
    let {getByRole} = render(
      <Table aria-label="Table" style={{width: 200}}>
        <MyTableHeader>
          <Column isRowHeader>Foo</Column>
          <Column>Bar</Column>
          <Column>Baz</Column>
        </MyTableHeader>
        <TableBody>
          <MyRow href="https://google.com">
            <Cell>Foo 1</Cell>
            <Cell>Bar 1</Cell>
            <Cell>Baz 1</Cell>
          </MyRow>
          <MyRow href="https://adobe.com">
            <Cell>Foo 2</Cell>
            <Cell>Bar 2</Cell>
            <Cell>Baz 2</Cell>
          </MyRow>
        </TableBody>
      </Table>
    );

    let table = getByRole('grid');
    expect(table).toHaveAttribute('style', expect.stringContaining('width: 200px'));
  });

  describe('links', function () {
    describe.each(['mouse', 'keyboard'])('%s', (type) => {
      let trigger = async (item, key = 'Enter') => {
        if (type === 'mouse') {
          await user.click(item);
        } else {
          fireEvent.keyDown(item, {key});
          fireEvent.keyUp(item, {key});
        }
      };

      it('should support links with selectionMode="none"', async function () {
        let {getAllByRole} = render(
          <Table aria-label="Table">
            <MyTableHeader>
              <Column isRowHeader>Foo</Column>
              <Column>Bar</Column>
              <Column>Baz</Column>
            </MyTableHeader>
            <TableBody>
              <MyRow href="https://google.com">
                <Cell>Foo 1</Cell>
                <Cell>Bar 1</Cell>
                <Cell>Baz 1</Cell>
              </MyRow>
              <MyRow href="https://adobe.com">
                <Cell>Foo 2</Cell>
                <Cell>Bar 2</Cell>
                <Cell>Baz 2</Cell>
              </MyRow>
            </TableBody>
          </Table>
        );

        let items = getAllByRole('row').slice(1);
        for (let item of items) {
          expect(item.tagName).not.toBe('A');
          expect(item).toHaveAttribute('data-href');
        }

        let onClick = mockClickDefault();
        await trigger(items[0]);
        expect(onClick).toHaveBeenCalledTimes(1);
        expect(onClick.mock.calls[0][0].target).toBeInstanceOf(HTMLAnchorElement);
        expect(onClick.mock.calls[0][0].target.href).toBe('https://google.com/');
      });

      it.each(['single', 'multiple'])('should support links with selectionBehavior="toggle" selectionMode="%s"', async function (selectionMode) {
        let {getAllByRole} = render(
          <Table aria-label="Table" selectionMode={selectionMode}>
            <MyTableHeader>
              <Column isRowHeader>Foo</Column>
              <Column>Bar</Column>
              <Column>Baz</Column>
            </MyTableHeader>
            <TableBody>
              <MyRow href="https://google.com">
                <Cell>Foo 1</Cell>
                <Cell>Bar 1</Cell>
                <Cell>Baz 1</Cell>
              </MyRow>
              <MyRow href="https://adobe.com">
                <Cell>Foo 2</Cell>
                <Cell>Bar 2</Cell>
                <Cell>Baz 2</Cell>
              </MyRow>
            </TableBody>
          </Table>
        );

        let items = getAllByRole('row').slice(1);
        for (let item of items) {
          expect(item.tagName).not.toBe('A');
          expect(item).toHaveAttribute('data-href');
        }

        let onClick = mockClickDefault();
        await trigger(items[0]);
        expect(onClick).toHaveBeenCalledTimes(1);
        expect(onClick.mock.calls[0][0].target).toBeInstanceOf(HTMLAnchorElement);
        expect(onClick.mock.calls[0][0].target.href).toBe('https://google.com/');

        await user.click(within(items[0]).getByRole('checkbox'));
        expect(items[0]).toHaveAttribute('aria-selected', 'true');

        await trigger(items[1], ' ');
        expect(onClick).toHaveBeenCalledTimes(1);
        expect(items[1]).toHaveAttribute('aria-selected', 'true');
      });

      it.each(['single', 'multiple'])('should support links with selectionBehavior="replace" selectionMode="%s"', async function (selectionMode) {
        let {getAllByRole} = render(
          <Table aria-label="Table" selectionMode={selectionMode} selectionBehavior="replace">
            <MyTableHeader>
              <Column isRowHeader>Foo</Column>
              <Column>Bar</Column>
              <Column>Baz</Column>
            </MyTableHeader>
            <TableBody>
              <MyRow href="https://google.com">
                <Cell>Foo 1</Cell>
                <Cell>Bar 1</Cell>
                <Cell>Baz 1</Cell>
              </MyRow>
              <MyRow href="https://adobe.com">
                <Cell>Foo 2</Cell>
                <Cell>Bar 2</Cell>
                <Cell>Baz 2</Cell>
              </MyRow>
            </TableBody>
          </Table>
        );

        let items = getAllByRole('row').slice(1);
        for (let item of items) {
          expect(item.tagName).not.toBe('A');
          expect(item).toHaveAttribute('data-href');
        }
        let onClick = mockClickDefault({once: true});
        if (type === 'mouse') {
          await user.click(items[0]);
        } else {
          fireEvent.keyDown(items[0], {key: ' '});
          fireEvent.keyUp(items[0], {key: ' '});
        }
        expect(onClick).not.toHaveBeenCalled();
        expect(items[0]).toHaveAttribute('aria-selected', 'true');

        if (type === 'mouse') {
          await user.dblClick(items[0], {pointerType: 'mouse'});
        } else {
          fireEvent.keyDown(items[0], {key: 'Enter'});
          fireEvent.keyUp(items[0], {key: 'Enter'});
        }
        expect(onClick).toHaveBeenCalledTimes(1);
        expect(onClick.mock.calls[0][0].target).toBeInstanceOf(HTMLAnchorElement);
        expect(onClick.mock.calls[0][0].target.href).toBe('https://google.com/');
      });
    });
  });

<<<<<<< HEAD
  describe('error state', () => {
    let consoleWarnSpy = jest.fn();
    let consoleWarn = console.warn;
    let consoleError = console.error;
    beforeEach(() => {
      console.warn = consoleWarnSpy;
      console.error = jest.fn();
    });

    afterEach(() => {
      console.warn = consoleWarn;
      console.error = consoleError;
      jest.clearAllMocks();
    });

    afterAll(() => {
      jest.restoreAllMocks();
    });

    it('should throw a warning if the rows are rendered staticly but the cells are rendered dynamically', () => {
      function StaticRowDynamicCell() {
        let columns = [
          {name: 'Name', id: 'name', isRowHeader: true},
          {name: 'Type', id: 'type'},
          {name: 'Date Modified', id: 'date'}
        ];

        return (
          <Table aria-label="Files">
            <TableHeader columns={columns}>
              {(column) => (
                <Column isRowHeader={column.isRowHeader}>{column.name}</Column>
              )}
            </TableHeader>
            <TableBody>
              <Row columns={columns}>
                {() => {
                  return <Cell>filler</Cell>;
                }}
              </Row>
              <Row columns={columns}>
                {() => {
                  return <Cell>filler</Cell>;
                }}
              </Row>
            </TableBody>
          </Table>
        );
      }

      expect(() => render(<StaticRowDynamicCell />)).toThrow();
      expect(consoleWarnSpy).toHaveBeenCalledWith('No id detected for the Row element. The Row element requires a id to be provided to it when the cells are rendered dynamically.');
    });
  });

  describe('load more spinner', () => {
    let offsetHeight, scrollHeight;
    let DndTable = stories.DndTable;
    let initialItems = [
      {id: '1', type: 'file', name: 'Adobe Photoshop'},
      {id: '2', type: 'file', name: 'Adobe XD'}
    ];
    beforeAll(function () {
      scrollHeight = jest.spyOn(window.HTMLElement.prototype, 'scrollHeight', 'get').mockImplementation(() => 200);
      offsetHeight = jest.spyOn(window.HTMLElement.prototype, 'offsetHeight', 'get').mockImplementation(function () {
        if (this.getAttribute('role') === 'grid') {
          return 200;
        }

        return 40;
      });
    });

    afterAll(function () {
      offsetHeight.mockReset();
      scrollHeight.mockReset();
    });

    it('should render the load more element with the expected attributes', () => {
      let {getAllByRole} = render(<LoadingMoreTable isLoadingMore />);

      let rows = getAllByRole('row');
      expect(rows).toHaveLength(6);
      let loader = rows[5];
      expect(loader).toHaveTextContent('Load more spinner');

      let cell = within(loader).getByRole('rowheader');
      expect(cell).toHaveAttribute('colspan', '3');
    });

    it('should not focus the load more row when using ArrowDown', async () => {
      let {getAllByRole} = render(<LoadingMoreTable isLoadingMore />);

      let rows = getAllByRole('row');
      let loader = rows[5];
      expect(loader).toHaveTextContent('Load more spinner');

      await user.tab();
      expect(document.activeElement).toBe(rows[1]);
      await user.keyboard('{ArrowDown}');
      await user.keyboard('{ArrowDown}');
      await user.keyboard('{ArrowDown}');
      expect(document.activeElement).toBe(rows[4]);

      await user.keyboard('{ArrowDown}');
      expect(document.activeElement).toBe(rows[4]);

      // Check that it didn't shift the focusedkey to the loader key even if DOM focus didn't shift to the loader
      await user.keyboard('{ArrowUp}');
      expect(document.activeElement).toBe(rows[3]);
    });

    it('should not focus the load more row when using End', async () => {
      let {getAllByRole} = render(<LoadingMoreTable isLoadingMore />);

      let rows = getAllByRole('row');
      let loader = rows[5];
      expect(loader).toHaveTextContent('Load more spinner');

      await user.tab();
      expect(document.activeElement).toBe(rows[1]);
      await user.keyboard('{End}');
      expect(document.activeElement).toBe(rows[4]);

      // Check that it didn't shift the focusedkey to the loader key even if DOM focus didn't shift to the loader
      await user.keyboard('{ArrowUp}');
      expect(document.activeElement).toBe(rows[3]);
    });

    it('should not focus the load more row when using PageDown', async () => {
      let {getAllByRole} = render(<LoadingMoreTable isLoadingMore />);

      let rows = getAllByRole('row');
      let loader = rows[5];
      expect(loader).toHaveTextContent('Load more spinner');

      await user.tab();
      expect(document.activeElement).toBe(rows[1]);
      await user.keyboard('{PageDown}');
      expect(document.activeElement).toBe(rows[4]);

      // Check that it didn't shift the focusedkey to the loader key even if DOM focus didn't shift to the loader
      await user.keyboard('{ArrowUp}');
      expect(document.activeElement).toBe(rows[3]);

      // Check that the same when cell is focused
      await user.keyboard('{ArrowRight}');
      expect(document.activeElement).toBe(within(rows[3]).getByRole('rowheader'));
      await user.keyboard('{ArrowUp}');
      expect(document.activeElement).toBe(within(rows[2]).getByRole('rowheader'));
      await user.keyboard('{PageDown}');
      expect(document.activeElement).toBe(within(rows[4]).getByRole('rowheader'));
    });

    it('should disable the select all checkbox and column focusablity when the table is empty and loading', async () => {
      let {getByRole, getAllByRole} = render(<EmptyLoadingTable isLoading />);

      let table = getByRole('grid');
      await user.tab();
      expect(document.activeElement).toBe(table);
      let column = getAllByRole('columnheader')[0];
      expect(within(column).getByRole('checkbox', {hidden: true})).toBeDisabled();
    });

    it('should not render no results state and the loader at the same time', () => {
      let {getAllByRole, rerender} = render(<EmptyLoadingTable isLoading />);

      let rows = getAllByRole('row');
      let loader = rows[1];
      let body = getAllByRole('rowgroup')[1];

      expect(rows).toHaveLength(2);
      expect(body).toHaveAttribute('data-empty', 'true');
      expect(loader).toHaveTextContent('Loading spinner');

      rerender(<EmptyLoadingTable />);

      rows = getAllByRole('row');
      expect(rows).toHaveLength(2);
      expect(body).toHaveAttribute('data-empty', 'true');
      expect(rows[1]).toHaveTextContent('No results');
    });

    it('should not include the loader in the selection when selecting all/deselecting all', async () => {
      let onSelectionChange = jest.fn();
      let {getAllByRole} = render(<DndTable initialItems={initialItems} aria-label="selection table with loader test" isLoading onSelectionChange={onSelectionChange} />);

      let rows = getAllByRole('row');
      expect(rows).toHaveLength(4);
      let loader = rows[3];
      expect(loader).toHaveTextContent('Load more spinner');

      let selectAll = getAllByRole('checkbox')[0];
      expect(selectAll).toHaveAttribute('aria-label', 'Select All');

      await user.click(selectAll);
      expect(onSelectionChange).toHaveBeenLastCalledWith('all');

      let checkbox = getAllByRole('checkbox')[2];
      await user.click(checkbox);
      expect(new Set(onSelectionChange.mock.calls[1][0])).toEqual(new Set(['1']));
    });

    it('should not crash when dragging over the loader', async () => {
      let {getAllByRole} = render(<DndTable initialItems={initialItems} aria-label="selection table with loader test" isLoading />);

      let rows = getAllByRole('row');
      expect(rows).toHaveLength(4);
      expect(rows[1]).toHaveTextContent('Adobe Photoshop');
      let loader = rows[3];
      expect(loader).toHaveTextContent('Load more spinner');

      let dragButton = getAllByRole('button')[0];
      expect(dragButton).toHaveAttribute('aria-label', 'Drag Adobe Photoshop');
      await user.tab();
      await user.keyboard('{Right}');
      expect(document.activeElement).toBe(dragButton);
      await user.keyboard('{Enter}');
      act(() => jest.runAllTimers());
      rows = getAllByRole('row');

      // There should be 4 rows aka the drag indicator rows (1 for before the first row, between the two rows, and after the last row) + the original dragged row
      expect(rows).toHaveLength(4);
      expect(within(rows[0]).getByRole('button')).toHaveAttribute('aria-label', 'Insert before Adobe Photoshop');

      await user.keyboard('{Escape}');
      act(() => jest.runAllTimers());
      rows = getAllByRole('row');

      let dragCell = within(rows[1]).getAllByRole('rowheader')[0];

      let dataTransfer = new DataTransfer();
      fireEvent.pointerDown(dragCell, {pointerType: 'mouse', button: 0, pointerId: 1, clientX: 0, clientY: 0});
      fireEvent(dragCell, new DragEvent('dragstart', {dataTransfer, clientX: 0, clientY: 0}));
      let dropTarget = rows[2];
      fireEvent.pointerMove(dragCell, {pointerType: 'mouse', button: 0, pointerId: 1, clientX: 1, clientY: 1});
      fireEvent(dragCell, new DragEvent('drag', {dataTransfer, clientX: 1, clientY: 1}));
      fireEvent(dropTarget, new DragEvent('dragover', {dataTransfer, clientX: 1, clientY: 80}));
      fireEvent.pointerUp(dragCell, {pointerType: 'mouse', button: 0, pointerId: 1, clientX: 1, clientY: 1});
      fireEvent(dropTarget, new DragEvent('drop', {dataTransfer, clientX: 1, clientY: 80}));
      fireEvent(dragCell, new DragEvent('dragend', {dataTransfer, clientX: 1, clientY: 1}));
      act(() => jest.runAllTimers());

      rows = getAllByRole('row');
      expect(rows[2]).toHaveTextContent('Adobe Photoshop');
    });
  });

  describe('async loading', function () {
    let onLoadMore = jest.fn();
    let items = [];
    for (let i = 1; i <= 10; i++) {
      items.push({id: i, foo: 'Foo ' + i, bar: 'Bar ' + i});
    }

    let LoadMoreTable = ({onLoadMore, isLoading, scrollRef, scrollOffset, items}) => (
      <ResizableTableContainer data-testid="scrollRegion">
        <Table aria-label="Load more table" onLoadMore={onLoadMore} isLoading={isLoading} scrollRef={scrollRef} scrollOffset={scrollOffset}>
          <TableHeader>
            <Column isRowHeader>Foo</Column>
            <Column>Bar</Column>
          </TableHeader>
          <TableBody items={items}>
            {(item) => (
              <Row>
                <Cell>{item.foo}</Cell>
                <Cell>{item.bar}</Cell>
              </Row>
            )}
          </TableBody>
        </Table>
      </ResizableTableContainer>
    );


    afterEach(() => {
      onLoadMore.mockRestore();
    });

    it('should fire onLoadMore when scrolling near the bottom', function () {
      jest.spyOn(window.HTMLElement.prototype, 'scrollHeight', 'get').mockImplementation(() => 100);
      jest.spyOn(window.HTMLElement.prototype, 'clientHeight', 'get').mockImplementation(() => 25);

      let tree = render(<LoadMoreTable onLoadMore={onLoadMore} />);

      let scrollView = tree.getByTestId('scrollRegion');
      expect(onLoadMore).toHaveBeenCalledTimes(0);

      scrollView.scrollTop = 50;
      fireEvent.scroll(scrollView);
      act(() => {jest.runAllTimers();});

      expect(onLoadMore).toHaveBeenCalledTimes(0);

      scrollView.scrollTop = 76;
      fireEvent.scroll(scrollView);
      act(() => {jest.runAllTimers();});

      expect(onLoadMore).toHaveBeenCalledTimes(1);
    });

    it('doesn\'t call onLoadMore if it is already loading items', function () {
      jest.spyOn(window.HTMLElement.prototype, 'scrollHeight', 'get').mockImplementation(() => 100);
      jest.spyOn(window.HTMLElement.prototype, 'clientHeight', 'get').mockImplementation(() => 25);

      let tree = render(<LoadMoreTable onLoadMore={onLoadMore} isLoading />);

      let scrollView = tree.getByTestId('scrollRegion');
      expect(onLoadMore).toHaveBeenCalledTimes(0);

      scrollView.scrollTop = 76;
      fireEvent.scroll(scrollView);
      act(() => {jest.runAllTimers();});

      expect(onLoadMore).toHaveBeenCalledTimes(0);

      tree.rerender(<LoadMoreTable onLoadMore={onLoadMore} />);

      fireEvent.scroll(scrollView);
      act(() => {jest.runAllTimers();});
      expect(onLoadMore).toHaveBeenCalledTimes(1);
    });

    it('should automatically fire onLoadMore if there aren\'t enough items to fill the Table', function () {
      jest.spyOn(window.HTMLElement.prototype, 'scrollHeight', 'get').mockImplementation(() => 100);
      jest.spyOn(window.HTMLElement.prototype, 'clientHeight', 'get').mockImplementation(() => 100);

      let tree = render(<LoadMoreTable onLoadMore={onLoadMore} isLoading items={items} />);
      tree.rerender(<LoadMoreTable onLoadMore={onLoadMore} items={items} />);

      expect(onLoadMore).toHaveBeenCalledTimes(1);
    });

    // TODO: this test doesn't work due to the TableBody not being rendered immediately, hence scrollRef.current is undef when
    // we try to attach it via useEvent
    // This could be remedied perhaps by moving the useLoadOnScroll call to TableBody internally and passing down the scrollRef and other load props via context from body.
    // That would guarentee that the ref for the table body is defined at the time the hook renders. Stashed this change locally, to be discussed.
    it.skip('accepts a user defined scrollRef', function () {
      jest.spyOn(window.HTMLElement.prototype, 'scrollHeight', 'get').mockImplementation(() => 100);
      jest.spyOn(window.HTMLElement.prototype, 'clientHeight', 'get').mockImplementation(() => 25);
      let LoadMoreTableBodyScroll = ({onLoadMore, isLoading, scrollOffset, items}) => {
        let scrollRef = React.useRef();
        return (
          <Table aria-label="Load more table" onLoadMore={onLoadMore} isLoading={isLoading} scrollRef={scrollRef} scrollOffset={scrollOffset}>
            <TableHeader>
              <Column isRowHeader>Foo</Column>
              <Column>Bar</Column>
            </TableHeader>
            <TableBody items={items} ref={scrollRef}>
              {(item) => (
                <Row>
                  <Cell>{item.foo}</Cell>
                  <Cell>{item.bar}</Cell>
                </Row>
              )}
            </TableBody>
          </Table>
        );
      };

      let tree = render(<LoadMoreTableBodyScroll onLoadMore={onLoadMore} />);

      let table = tree.getByRole('grid');
      expect(onLoadMore).toHaveBeenCalledTimes(0);

      table.scrollTop = 76;
      fireEvent.scroll(table);
      act(() => {jest.runAllTimers();});

      expect(onLoadMore).toHaveBeenCalledTimes(0);

      let scrollView = tree.getAllByRole('rowgroup')[1];
      scrollView.scrollTop = 76;
      fireEvent.scroll(scrollView);
      act(() => {jest.runAllTimers();});
      expect(onLoadMore).toHaveBeenCalledTimes(1);
    });

    it('allows the user to customize the scrollOffset required to trigger onLoadMore', function () {
      jest.spyOn(window.HTMLElement.prototype, 'scrollHeight', 'get').mockImplementation(() => 100);
      jest.spyOn(window.HTMLElement.prototype, 'clientHeight', 'get').mockImplementation(() => 25);

      let tree = render(<LoadMoreTable onLoadMore={onLoadMore} scrollOffset={50} />);

      let scrollView = tree.getByTestId('scrollRegion');
      expect(onLoadMore).toHaveBeenCalledTimes(0);

      scrollView.scrollTop = 50;
      fireEvent.scroll(scrollView);
      act(() => {jest.runAllTimers();});

      expect(onLoadMore).toHaveBeenCalledTimes(1);
    });

    it('works with virtualizer', function () {
      let layout = new TableLayout({
        rowHeight: 25
      });

      let items = [];
      for (let i = 0; i < 6; i++) {
        items.push({id: i, foo: 'Foo ' + i, bar: 'Bar ' + i});
      }

      jest.spyOn(window.HTMLElement.prototype, 'scrollHeight', 'get').mockImplementation(() => 150);
      jest.spyOn(window.HTMLElement.prototype, 'clientWidth', 'get').mockImplementation(() => 100);
      jest.spyOn(window.HTMLElement.prototype, 'clientHeight', 'get').mockImplementationOnce(() => 0).mockImplementation(function () {
        if (this.getAttribute('role') === 'grid') {
          return 50;
        }

        return 25;
      });

      let {getByRole} = render(
        <Virtualizer layout={layout}>
          <Table aria-label="Load more table" onLoadMore={onLoadMore}>
            <TableHeader>
              <Column isRowHeader>Foo</Column>
              <Column>Bar</Column>
            </TableHeader>
            <TableBody items={items}>
              {item => (
                <Row>
                  <Cell>{item.foo}</Cell>
                  <Cell>{item.bar}</Cell>
                </Row>
              )}
            </TableBody>
          </Table>
        </Virtualizer>
      );

      let scrollView = getByRole('grid');
      expect(onLoadMore).toHaveBeenCalledTimes(0);

      scrollView.scrollTop = 50;
      fireEvent.scroll(scrollView);
      act(() => {jest.runAllTimers();});

      expect(onLoadMore).toHaveBeenCalledTimes(0);

      scrollView.scrollTop = 76;
      fireEvent.scroll(scrollView);
      act(() => {jest.runAllTimers();});

      expect(onLoadMore).toHaveBeenCalledTimes(1);
=======
  describe('with pointer events', () => {
    installPointerEvent();

    it('should show checkboxes on long press', async () => {
      let {getAllByRole} = renderTable({
        tableProps: {
          selectionMode: 'multiple',
          selectionBehavior: 'replace',
          onRowAction: () => {}
        }
      });

      for (let row of getAllByRole('row')) {
        let checkbox = within(row).queryByRole('checkbox');
        expect(checkbox).toBeNull();
      }

      let row = getAllByRole('row')[1];
      triggerLongPress(row);
      expect(row).toHaveAttribute('aria-selected', 'true');

      for (let row of getAllByRole('row')) {
        let checkbox = within(row).queryByRole('checkbox');
        expect(checkbox).toBeInTheDocument();
      }
>>>>>>> 72151b34
    });
  });
});<|MERGE_RESOLUTION|>--- conflicted
+++ resolved
@@ -10,15 +10,10 @@
  * governing permissions and limitations under the License.
  */
 
-<<<<<<< HEAD
-import {act, fireEvent, mockClickDefault, pointerMap, render, within} from '@react-spectrum/test-utils-internal';
-import {Button, Cell, Checkbox, Collection, Column, ColumnResizer, DropIndicator, ResizableTableContainer, Row, Table, TableBody, TableHeader, TableLayout, useDragAndDrop, useTableOptions, Virtualizer} from '../';
+import {act, fireEvent, installPointerEvent, mockClickDefault, pointerMap, render, triggerLongPress, within} from '@react-spectrum/test-utils-internal';
+import {Button, Cell, Checkbox, Collection, Column, ColumnResizer, DropIndicator, ResizableTableContainer, Row, Table, TableBody, TableHeader, UNSTABLE_TableLayout as TableLayout, useDragAndDrop, useTableOptions, UNSTABLE_Virtualizer as Virtualizer} from '../';
 import {composeStories} from '@storybook/react';
 import {DataTransfer, DragEvent} from '@react-aria/dnd/test/mocks';
-=======
-import {act, fireEvent, installPointerEvent, mockClickDefault, pointerMap, render, triggerLongPress, within} from '@react-spectrum/test-utils-internal';
-import {Button, Cell, Checkbox, Collection, Column, ColumnResizer, DropIndicator, ResizableTableContainer, Row, Table, TableBody, TableHeader, UNSTABLE_TableLayout as TableLayout, useDragAndDrop, useTableOptions, UNSTABLE_Virtualizer as Virtualizer} from '../';
->>>>>>> 72151b34
 import React, {useMemo, useState} from 'react';
 import {resizingTests} from '@react-aria/table/test/tableResizingTests';
 import {setInteractionModality} from '@react-aria/interactions';
@@ -1270,7 +1265,6 @@
     });
   });
 
-<<<<<<< HEAD
   describe('error state', () => {
     let consoleWarnSpy = jest.fn();
     let consoleWarn = console.warn;
@@ -1718,7 +1712,9 @@
       act(() => {jest.runAllTimers();});
 
       expect(onLoadMore).toHaveBeenCalledTimes(1);
-=======
+    });
+  });
+
   describe('with pointer events', () => {
     installPointerEvent();
 
@@ -1744,7 +1740,6 @@
         let checkbox = within(row).queryByRole('checkbox');
         expect(checkbox).toBeInTheDocument();
       }
->>>>>>> 72151b34
     });
   });
 });