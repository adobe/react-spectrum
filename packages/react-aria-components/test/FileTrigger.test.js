--- conflicted
+++ resolved
@@ -36,57 +36,12 @@
         <Button>Upload</Button>
       </FileTrigger>
     );
-<<<<<<< HEAD
-    let fileTrigger = getByTestId('foo');
-    expect(fileTrigger).toHaveAttribute('class', 'react-aria-FileTrigger');
 
-=======
-    
->>>>>>> 09a258f0
     let button = getByRole('button');
     expect(button).toHaveAttribute('class', 'react-aria-Button');
   });
 
-<<<<<<< HEAD
-  it('should render a FileTrigger with a custom class', () => {
-    let {getByTestId} = render(
-      <FileTrigger data-testid="foo" className="test" >
-        <Button>Upload</Button>
-      </FileTrigger>
-    );
-    let fileTrigger = getByTestId('foo');
-    expect(fileTrigger).toHaveClass('test');
-  });
-
-  it('should support DOM props', () => {
-    let {getByTestId} = render(
-      <FileTrigger data-testid="foo" data-foo="bar" >
-        <Link>Upload</Link>
-      </FileTrigger>
-
-    );
-    let fileTrigger = getByTestId('foo');
-    expect(fileTrigger).toHaveAttribute('data-foo', 'bar');
-  });
-
-  it('should support slot', () => {
-    let {getByTestId} = render(
-      <FileTriggerContext.Provider value={{slots: {test: {'aria-label': 'test'}}}}>
-        <FileTrigger data-testid="foo" slot="test" >
-          <Button>Upload</Button>
-        </FileTrigger>
-      </FileTriggerContext.Provider>
-    );
-
-    let fileTrigger = getByTestId('foo');
-    expect(fileTrigger).toHaveAttribute('class', 'react-aria-FileTrigger');
-    expect(fileTrigger).toHaveAttribute('slot', 'test');
-  });
-
   it('should upload a file with Button', async () => {
-=======
-  it('should upload a file with Button', () => {
->>>>>>> 09a258f0
     let file = new File(['hello'], 'hello.png', {type: 'image/png'});
     let {getByRole} = render(
       <FileTrigger data-testid="testid">
