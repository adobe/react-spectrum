--- conflicted
+++ resolved
@@ -272,7 +272,12 @@
     expect(contextInputRef.current).toBe(getByRole('checkbox'));
   });
 
-<<<<<<< HEAD
+  it('should support form prop', () => {
+    let {getByRole} = render(<Checkbox form="test">Test</Checkbox>);
+    let checkbox = getByRole('checkbox');
+    expect(checkbox).toHaveAttribute('form', 'test');
+  });
+
   it('should allow onChange event to bubble to the form', async () => {
     let onChange = jest.fn();
 
@@ -287,11 +292,5 @@
 
     expect(onChange).toHaveBeenCalledTimes(1);
     expect(onChange.mock.lastCall[0].target.name).toBe('test');
-=======
-  it('should support form prop', () => {
-    let {getByRole} = render(<Checkbox form="test">Test</Checkbox>);
-    let checkbox = getByRole('checkbox');
-    expect(checkbox).toHaveAttribute('form', 'test');
->>>>>>> cf0b5e54
   });
 });