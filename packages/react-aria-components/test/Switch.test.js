/*
 * Copyright 2022 Adobe. All rights reserved.
 * This file is licensed to you under the Apache License, Version 2.0 (the "License");
 * you may not use this file except in compliance with the License. You may obtain a copy
 * of the License at http://www.apache.org/licenses/LICENSE-2.0
 *
 * Unless required by applicable law or agreed to in writing, software distributed under
 * the License is distributed on an "AS IS" BASIS, WITHOUT WARRANTIES OR REPRESENTATIONS
 * OF ANY KIND, either express or implied. See the License for the specific language
 * governing permissions and limitations under the License.
 */

import {pointerMap, render} from '@react-spectrum/test-utils-internal';
import React from 'react';
import {Switch, SwitchContext} from '../';
import userEvent from '@testing-library/user-event';

describe('Switch', () => {
  let user;
  beforeAll(() => {
    user = userEvent.setup({delay: null, pointerMap});
  });
  it('should render a s with default class', () => {
    let {getByRole} = render(<Switch>Test</Switch>);
    let s = getByRole('switch').closest('label');
    expect(s).toHaveAttribute('class', 'react-aria-Switch');
  });

  it('should render a s with custom class', () => {
    let {getByRole} = render(<Switch className="test">Test</Switch>);
    let s = getByRole('switch').closest('label');
    expect(s).toHaveAttribute('class', 'test');
  });

  it('should support data- props on label element', () => {
    let {getByRole} = render(<Switch data-foo="bar" >Test</Switch>);
    let s = getByRole('switch');
    let label = s.closest('label');
    expect(label).toHaveAttribute('data-foo', 'bar');
    expect(s).not.toHaveAttribute('data-foo');
  });

  it('should support render props', async () => {
    let {getByRole} = render(
      <Switch>{({isSelected}) => isSelected ? 'On' : 'Off'}</Switch>
    );
    let s = getByRole('switch');
    let label = s.closest('label');
    expect(s).not.toBeChecked();
    expect(label).toHaveTextContent('Off');

    await user.click(s);

    expect(s).toBeChecked();
    expect(label).toHaveTextContent('On');
  });

  it('should support slot', () => {
    let {getByRole} = render(
      <SwitchContext.Provider value={{slots: {test: {'aria-label': 'test'}}}}>
        <Switch slot="test">Test</Switch>
      </SwitchContext.Provider>
    );

    let s = getByRole('switch');
    expect(s.closest('label')).toHaveAttribute('slot', 'test');
    expect(s).toHaveAttribute('aria-label', 'test');
  });

  it('should support hover', async () => {
    let hoverStartSpy = jest.fn();
    let hoverChangeSpy = jest.fn();
    let hoverEndSpy = jest.fn();
    let {getByRole} = render(<Switch className={({isHovered}) => isHovered ? 'hover' : ''} onHoverStart={hoverStartSpy} onHoverChange={hoverChangeSpy} onHoverEnd={hoverEndSpy}>Test</Switch>);
    let s = getByRole('switch').closest('label');

    expect(s).not.toHaveAttribute('data-hovered');
    expect(s).not.toHaveClass('hover');

    await user.hover(s);
    expect(s).toHaveAttribute('data-hovered', 'true');
    expect(s).toHaveClass('hover');
    expect(hoverStartSpy).toHaveBeenCalledTimes(1);
    expect(hoverChangeSpy).toHaveBeenCalledTimes(1);

    await user.unhover(s);
    expect(s).not.toHaveAttribute('data-hovered');
    expect(s).not.toHaveClass('hover');
    expect(hoverEndSpy).toHaveBeenCalledTimes(1);
    expect(hoverChangeSpy).toHaveBeenCalledTimes(2);
  });

  it('should support focus ring', async () => {
    let {getByRole} = render(<Switch className={({isFocusVisible}) => isFocusVisible ? 'focus' : ''}>Test</Switch>);
    let s = getByRole('switch');
    let label = s.closest('label');

    expect(label).not.toHaveAttribute('data-focus-visible');
    expect(label).not.toHaveClass('focus');

    await user.tab();
    expect(document.activeElement).toBe(s);
    expect(label).toHaveAttribute('data-focus-visible', 'true');
    expect(label).toHaveClass('focus');

    await user.tab();
    expect(label).not.toHaveAttribute('data-focus-visible');
    expect(label).not.toHaveClass('focus');
  });

  it('should support focus events', async () => {
    let onBlur = jest.fn();
    let onFocus = jest.fn();
    let onFocusChange = jest.fn();
    
    let {getByRole, getByText} = render(
      <>
        <Switch onBlur={onBlur} onFocus={onFocus} onFocusChange={onFocusChange}>Test</Switch>
        <button>Steal focus</button>
      </>
    );

    let s = getByRole('switch');
    let button = getByText('Steal focus');

    await user.tab();
    expect(document.activeElement).toBe(s);
    expect(onBlur).not.toHaveBeenCalled();
    expect(onFocus).toHaveBeenCalledTimes(1);
    expect(onFocusChange).toHaveBeenCalledTimes(1);  // triggered by onFocus
    expect(onFocusChange).toHaveBeenLastCalledWith(true);

    await user.tab();
    expect(document.activeElement).toBe(button);
    expect(onBlur).toHaveBeenCalled();
    expect(onFocus).toHaveBeenCalledTimes(1);
    expect(onFocusChange).toHaveBeenCalledTimes(2);  // triggered by onBlur
    expect(onFocusChange).toHaveBeenLastCalledWith(false);
  });

  it('should support press state', async () => {
    let onPress = jest.fn();
    let onClick = jest.fn();
    let {getByRole} = render(<Switch className={({isPressed}) => isPressed ? 'pressed' : ''} onPress={onPress} onClick={onClick}>Test</Switch>);
    let s = getByRole('switch').closest('label');

    expect(s).not.toHaveAttribute('data-pressed');
    expect(s).not.toHaveClass('pressed');

    await user.pointer({target: s, keys: '[MouseLeft>]'});
    expect(s).toHaveAttribute('data-pressed', 'true');
    expect(s).toHaveClass('pressed');

    await user.pointer({target: s, keys: '[/MouseLeft]'});
    expect(s).not.toHaveAttribute('data-pressed');
    expect(s).not.toHaveClass('pressed');

    expect(onPress).toHaveBeenCalledTimes(1);
    expect(onClick).toHaveBeenCalledTimes(1);
  });

  it('should support press state with keyboard', async () => {
    let onPress = jest.fn();
    let onClick = jest.fn();
    let {getByRole} = render(<Switch className={({isPressed}) => isPressed ? 'pressed' : ''} onPress={onPress} onClick={onClick}>Test</Switch>);
    let s = getByRole('switch').closest('label');

    expect(s).not.toHaveAttribute('data-pressed');
    expect(s).not.toHaveClass('pressed');

    await user.tab();
    await user.keyboard('[Space>]');
    expect(s).toHaveAttribute('data-pressed', 'true');
    expect(s).toHaveClass('pressed');

    await user.keyboard('[/Space]');
    expect(s).not.toHaveAttribute('data-pressed');
    expect(s).not.toHaveClass('pressed');

    expect(onPress).toHaveBeenCalledTimes(1);
    expect(onClick).toHaveBeenCalledTimes(1);
  });

  it('should support disabled state', () => {
    let {getByRole} = render(<Switch isDisabled className={({isDisabled}) => isDisabled ? 'disabled' : ''}>Test</Switch>);
    let s = getByRole('switch');
    let label = s.closest('label');

    expect(s).toBeDisabled();
    expect(label).toHaveAttribute('data-disabled', 'true');
    expect(label).toHaveClass('disabled');
  });

  it('should support selected state', async () => {
    let onChange = jest.fn();
    let {getByRole} = render(<Switch onChange={onChange} className={({isSelected}) => isSelected ? 'selected' : ''}>Test</Switch>);
    let s = getByRole('switch');
    let label = s.closest('label');

    expect(s).not.toBeChecked();
    expect(label).not.toHaveAttribute('data-selected');
    expect(label).not.toHaveClass('selected');

    await user.click(s);
    expect(onChange).toHaveBeenLastCalledWith(true);
    expect(s).toBeChecked();
    expect(label).toHaveAttribute('data-selected', 'true');
    expect(label).toHaveClass('selected');

    await user.click(s);
    expect(onChange).toHaveBeenLastCalledWith(false);
    expect(s).not.toBeChecked();
    expect(label).not.toHaveAttribute('data-selected');
    expect(label).not.toHaveClass('selected');
  });

  it('should support read only state', () => {
    let {getByRole} = render(<Switch isReadOnly className={({isReadOnly}) => isReadOnly ? 'readonly' : ''}>Test</Switch>);
    let s = getByRole('switch');
    let label = s.closest('label');

    expect(s).toHaveAttribute('aria-readonly', 'true');
    expect(label).toHaveAttribute('data-readonly');
    expect(label).toHaveClass('readonly');
  });

  it('should render data- attributes only on the outer element', () => {
    let {getAllByTestId} = render(
      <Switch data-testid="switch-test">Test</Switch>
    );
    let outerEl = getAllByTestId('switch-test');
    expect(outerEl).toHaveLength(1);
    expect(outerEl[0]).toHaveClass('react-aria-Switch');
  });

  it('should support refs', () => {
    let ref = React.createRef();
    let {getByRole} = render(<Switch ref={ref}>Test</Switch>);
    expect(ref.current).toBe(getByRole('switch').closest('.react-aria-Switch'));
  });

  it('should support input ref', () => {
    let inputRef = React.createRef();
    let {getByRole} = render(<Switch inputRef={inputRef}>Test</Switch>);
    expect(inputRef.current).toBe(getByRole('switch'));
  });

  it('should support and merge input ref on context', () => {
    let inputRef = React.createRef();
    let contextInputRef = React.createRef();
    let {getByRole} = render(
      <SwitchContext.Provider value={{inputRef: contextInputRef}}>
        <Switch inputRef={inputRef}>Test</Switch>
      </SwitchContext.Provider>
    );
    expect(inputRef.current).toBe(getByRole('switch'));
    expect(contextInputRef.current).toBe(getByRole('switch'));
  });

<<<<<<< HEAD
  it('should allow onChange event to bubble to the form', async () => {
    let onChange = jest.fn();

    let {getByRole} = render(
      <form onChange={onChange}>
        <Switch name="test">Test</Switch>
      </form>
    );

    let input = getByRole('switch');
    await user.click(input);

    expect(onChange).toHaveBeenCalledTimes(1);
    expect(onChange.mock.lastCall[0].target.name).toBe('test');
=======
  it('should support form prop', () => {
    let {getByRole} = render(<Switch form="test">Test</Switch>);
    let input = getByRole('switch');
    expect(input).toHaveAttribute('form', 'test');
>>>>>>> cf0b5e54
  });
});<|MERGE_RESOLUTION|>--- conflicted
+++ resolved
@@ -257,26 +257,25 @@
     expect(contextInputRef.current).toBe(getByRole('switch'));
   });
 
-<<<<<<< HEAD
-  it('should allow onChange event to bubble to the form', async () => {
-    let onChange = jest.fn();
-
-    let {getByRole} = render(
-      <form onChange={onChange}>
-        <Switch name="test">Test</Switch>
-      </form>
-    );
-
-    let input = getByRole('switch');
-    await user.click(input);
-
-    expect(onChange).toHaveBeenCalledTimes(1);
-    expect(onChange.mock.lastCall[0].target.name).toBe('test');
-=======
   it('should support form prop', () => {
     let {getByRole} = render(<Switch form="test">Test</Switch>);
     let input = getByRole('switch');
     expect(input).toHaveAttribute('form', 'test');
->>>>>>> cf0b5e54
+  });
+
+  it('should allow onChange event to bubble to the form', async () => {
+    let onChange = jest.fn();
+
+    let {getByRole} = render(
+      <form onChange={onChange}>
+        <Switch name="test">Test</Switch>
+      </form>
+    );
+
+    let input = getByRole('switch');
+    await user.click(input);
+
+    expect(onChange).toHaveBeenCalledTimes(1);
+    expect(onChange.mock.lastCall[0].target.name).toBe('test');
   });
 });