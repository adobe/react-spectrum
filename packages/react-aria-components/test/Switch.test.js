--- conflicted
+++ resolved
@@ -49,11 +49,7 @@
     expect(s).not.toBeChecked();
     expect(label).toHaveTextContent('Off');
 
-<<<<<<< HEAD
-    userEvent.click(s);
-=======
     await user.click(s);
->>>>>>> 639548c4
 
     expect(s).toBeChecked();
     expect(label).toHaveTextContent('On');
