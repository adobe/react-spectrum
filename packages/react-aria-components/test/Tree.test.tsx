--- conflicted
+++ resolved
@@ -722,13 +722,6 @@
         await user.keyboard('{ArrowRight}');
         expect(document.activeElement).toBe(checkbox);
         await user.keyboard('{ArrowRight}');
-<<<<<<< HEAD
-=======
-        // TODO: At the moment it doesn't skip the chevron button, we still need to figure out a way to make a button
-        // keyboard skippable
-        expect(document.activeElement).toBe(buttons[0]);
-        await user.keyboard('{ArrowRight}');
->>>>>>> 1550ccaa
         expect(document.activeElement).toBe(buttons[1]);
         await user.keyboard('{ArrowRight}');
         expect(document.activeElement).toBe(buttons[2]);
