/*
 * Copyright 2024 Adobe. All rights reserved.
 * This file is licensed to you under the Apache License, Version 2.0 (the "License");
 * you may not use this file except in compliance with the License. You may obtain a copy
 * of the License at http://www.apache.org/licenses/LICENSE-2.0
 *
 * Unless required by applicable law or agreed to in writing, software distributed under
 * the License is distributed on an "AS IS" BASIS, WITHOUT WARRANTIES OR REPRESENTATIONS
 * OF ANY KIND, either express or implied. See the License for the specific language
 * governing permissions and limitations under the License.
 */

import {act, fireEvent, mockClickDefault, pointerMap, render, within} from '@react-spectrum/test-utils-internal';
<<<<<<< HEAD
import {Button, Checkbox, Collection, Text, UNSTABLE_Tree, UNSTABLE_TreeItem, UNSTABLE_TreeItemContent} from '../';
import {composeStories} from '@storybook/react';
=======
import {Button, Checkbox, Collection, ListLayout, Text, UNSTABLE_Tree, UNSTABLE_TreeItem, UNSTABLE_TreeItemContent, Virtualizer} from '../';
>>>>>>> 2fd87d9f
import React from 'react';
import * as stories from '../stories/Tree.stories';
import userEvent from '@testing-library/user-event';

let {
  EmptyTreeStaticStory: EmptyLoadingTree,
  LoadingStoryDepOnTopStory: LoadingMoreTree
} = composeStories(stories);

let onSelectionChange = jest.fn();
let onAction = jest.fn();
let onExpandedChange = jest.fn();

let StaticTreeItem = (props) => {
  return (
    <UNSTABLE_TreeItem {...props}>
      <UNSTABLE_TreeItemContent>
        {({isExpanded, hasChildRows, selectionMode, selectionBehavior}) => (
          <>
            {(selectionMode !== 'none' || props.href != null) && selectionBehavior === 'toggle' && (
              <Checkbox slot="selection" />
            )}
            {hasChildRows && <Button slot="chevron">{isExpanded ? '⏷' : '⏵'}</Button>}
            <Text>{props.title || props.children}</Text>
            <Button aria-label="Info">ⓘ</Button>
            <Button aria-label="Menu">☰</Button>
          </>
        )}
      </UNSTABLE_TreeItemContent>
      {props.title && props.children}
    </UNSTABLE_TreeItem>
  );
};

let StaticTree = ({treeProps = {}, rowProps = {}}) => (
  <UNSTABLE_Tree defaultExpandedKeys={new Set(['projects', 'projects-1'])} aria-label="test tree" onExpandedChange={onExpandedChange} onSelectionChange={onSelectionChange} {...treeProps}>
    <StaticTreeItem id="Photos" textValue="Photos" {...rowProps}>Photos</StaticTreeItem>
    <StaticTreeItem id="projects" textValue="Projects" title="Projects" {...rowProps}>
      <StaticTreeItem id="projects-1" textValue="Projects-1" title="Projects-1" {...rowProps}>
        <StaticTreeItem id="projects-1A" textValue="Projects-1A" {...rowProps}>
          Projects-1A
        </StaticTreeItem>
      </StaticTreeItem>
      <StaticTreeItem id="projects-2" textValue="Projects-2" {...rowProps}>
        Projects-2
      </StaticTreeItem>
      <StaticTreeItem id="projects-3" textValue="Projects-3" {...rowProps}>
        Projects-3
      </StaticTreeItem>
    </StaticTreeItem>
  </UNSTABLE_Tree>
);

let rows = [
  {id: 'projects', name: 'Projects', childItems: [
    {id: 'project-1', name: 'Project 1'},
    {id: 'project-2', name: 'Project 2', childItems: [
      {id: 'project-2A', name: 'Project 2A'},
      {id: 'project-2B', name: 'Project 2B'},
      {id: 'project-2C', name: 'Project 2C'}
    ]},
    {id: 'project-3', name: 'Project 3'},
    {id: 'project-4', name: 'Project 4'},
    {id: 'project-5', name: 'Project 5', childItems: [
      {id: 'project-5A', name: 'Project 5A'},
      {id: 'project-5B', name: 'Project 5B'},
      {id: 'project-5C', name: 'Project 5C'}
    ]}
  ]},
  {id: 'reports', name: 'Reports', childItems: [
    {id: 'reports-1', name: 'Reports 1', childItems: [
      {id: 'reports-1A', name: 'Reports 1A', childItems: [
        {id: 'reports-1AB', name: 'Reports 1AB', childItems: [
          {id: 'reports-1ABC', name: 'Reports 1ABC'}
        ]}
      ]},
      {id: 'reports-1B', name: 'Reports 1B'},
      {id: 'reports-1C', name: 'Reports 1C'}
    ]},
    {id: 'reports-2', name: 'Reports 2'}
  ]}
];

let DynamicTreeItem = (props) => {
  return (
    <UNSTABLE_TreeItem {...props}>
      <UNSTABLE_TreeItemContent>
        {({isExpanded, hasChildRows, selectionMode, selectionBehavior}) => (
          <>
            {(selectionMode !== 'none' || props.href != null) && selectionBehavior === 'toggle' && (
              <Checkbox slot="selection" />
            )}
            {hasChildRows && <Button slot="chevron">{isExpanded ? '⏷' : '⏵'}</Button>}
            <Text>{props.title || props.children}</Text>
            <Button aria-label="Info">ⓘ</Button>
            <Button aria-label="Menu">☰</Button>
          </>
        )}
      </UNSTABLE_TreeItemContent>
      <Collection items={props.childItems}>
        {(item: any) => (
          <DynamicTreeItem childItems={item.childItems} textValue={item.name} href={props.href}>
            {item.name}
          </DynamicTreeItem>
        )}
      </Collection>
    </UNSTABLE_TreeItem>
  );
};

let DynamicTree = ({treeProps = {}, rowProps = {}}) => (
  <UNSTABLE_Tree defaultExpandedKeys={new Set(['projects', 'project-2', 'project-5', 'reports', 'reports-1', 'reports-1A', 'reports-1AB'])} aria-label="test dynamic tree" items={rows} onExpandedChange={onExpandedChange} onSelectionChange={onSelectionChange} {...treeProps}>
    {(item: any) => (
      <DynamicTreeItem childItems={item.childItems} textValue={item.name} {...rowProps}>
        {item.name}
      </DynamicTreeItem>
    )}
  </UNSTABLE_Tree>
);

describe('Tree', () => {
  let user;

  beforeAll(() => {
    user = userEvent.setup({delay: null, pointerMap});
    jest.useFakeTimers();
  });

  afterEach(() => {
    jest.clearAllMocks();
    act(() => {jest.runAllTimers();});
  });

  afterAll(() => {
    jest.restoreAllMocks();
  });

  it('should render a Tree with default classes', () => {
    let {getByRole, getAllByRole} = render(<StaticTree />);
    let tree = getByRole('treegrid');
    expect(tree).toHaveAttribute('class', 'react-aria-Tree');

    for (let row of getAllByRole('row')) {
      expect(row).toHaveAttribute('class', 'react-aria-TreeItem');
    }
  });

  it('should render a Tree with custom classes', () => {
    let {getByRole, getAllByRole} = render(<StaticTree treeProps={{className: 'test-tree'}} rowProps={{className: 'test-row'}} />);
    let tree = getByRole('treegrid');
    expect(tree).toHaveAttribute('class', 'test-tree');

    for (let row of getAllByRole('row')) {
      expect(row).toHaveAttribute('class', 'test-row');
    }
  });

  it('should support DOM props', () => {
    let {getByRole, getAllByRole} = render(<StaticTree treeProps={{'data-testid': 'test-tree'}} rowProps={{'data-testid': 'test-row'}} />);
    let tree = getByRole('treegrid');
    expect(tree).toHaveAttribute('data-testid', 'test-tree');

    for (let row of getAllByRole('row')) {
      expect(row).toHaveAttribute('data-testid', 'test-row');
    }
  });

  it('should support style', () => {
    let {getByRole} = render(<StaticTree treeProps={{style: {width: 200}}} />);

    let tree = getByRole('treegrid');
    expect(tree).toHaveAttribute('style', expect.stringContaining('width: 200px'));
  });

  it('should have the base set of aria and data attributes', () => {
    let {getByRole, getAllByRole} = render(<StaticTree treeProps={{defaultExpandedKeys: 'none'}} />);
    let tree = getByRole('treegrid');
    expect(tree).toHaveAttribute('data-rac');
    expect(tree).toHaveAttribute('aria-label', 'test tree');
    expect(tree).not.toHaveAttribute('data-empty');
    expect(tree).not.toHaveAttribute('data-focused');
    expect(tree).not.toHaveAttribute('data-focus-visible');

    for (let row of getAllByRole('row')) {
      expect(row).toHaveAttribute('aria-level');
      expect(row).toHaveAttribute('data-level');
      expect(row).toHaveAttribute('aria-posinset');
      expect(row).toHaveAttribute('aria-setsize');
      expect(row).toHaveAttribute('data-has-child-rows');
      expect(row).toHaveAttribute('data-rac');
      expect(row).not.toHaveAttribute('data-selected');
      expect(row).not.toHaveAttribute('data-disabled');
      expect(row).not.toHaveAttribute('data-hovered');
      expect(row).not.toHaveAttribute('data-focused');
      expect(row).not.toHaveAttribute('data-focus-visible');
      expect(row).not.toHaveAttribute('data-pressed');
      expect(row).not.toHaveAttribute('data-selection-mode');
    }
  });

  it('should have the expected attributes on the rows', () => {
    let {getAllByRole} = render(<StaticTree />);

    let rows = getAllByRole('row');
    let rowNoChild = rows[0];
    expect(rowNoChild).toHaveAttribute('aria-label', 'Photos');
    expect(rowNoChild).not.toHaveAttribute('aria-expanded');
    expect(rowNoChild).not.toHaveAttribute('data-expanded');
    expect(rowNoChild).toHaveAttribute('aria-level', '1');
    expect(rowNoChild).toHaveAttribute('data-level', '1');
    expect(rowNoChild).toHaveAttribute('aria-posinset', '1');
    expect(rowNoChild).toHaveAttribute('aria-setsize', '2');
    expect(rowNoChild).toHaveAttribute('data-has-child-rows', 'false');
    expect(rowNoChild).toHaveAttribute('data-rac');

    let rowWithChildren = rows[1];
    // Row has action since it is expandable but not selectable.
    expect(rowWithChildren).toHaveAttribute('aria-label', 'Projects');
    expect(rowWithChildren).toHaveAttribute('aria-expanded', 'true');
    expect(rowWithChildren).toHaveAttribute('data-expanded', 'true');
    expect(rowWithChildren).toHaveAttribute('aria-level', '1');
    expect(rowWithChildren).toHaveAttribute('data-level', '1');
    expect(rowWithChildren).toHaveAttribute('aria-posinset', '2');
    expect(rowWithChildren).toHaveAttribute('aria-setsize', '2');
    expect(rowWithChildren).toHaveAttribute('data-has-child-rows', 'true');
    expect(rowWithChildren).toHaveAttribute('data-rac');

    let level2ChildRow = rows[2];
    expect(level2ChildRow).toHaveAttribute('aria-label', 'Projects-1');
    expect(level2ChildRow).toHaveAttribute('aria-expanded', 'true');
    expect(level2ChildRow).toHaveAttribute('data-expanded', 'true');
    expect(level2ChildRow).toHaveAttribute('aria-level', '2');
    expect(level2ChildRow).toHaveAttribute('data-level', '2');
    expect(level2ChildRow).toHaveAttribute('aria-posinset', '1');
    expect(level2ChildRow).toHaveAttribute('aria-setsize', '3');
    expect(level2ChildRow).toHaveAttribute('data-has-child-rows', 'true');
    expect(level2ChildRow).toHaveAttribute('data-rac');

    let level3ChildRow = rows[3];
    expect(level3ChildRow).toHaveAttribute('aria-label', 'Projects-1A');
    expect(level3ChildRow).not.toHaveAttribute('aria-expanded');
    expect(level3ChildRow).not.toHaveAttribute('data-expanded');
    expect(level3ChildRow).toHaveAttribute('aria-level', '3');
    expect(level3ChildRow).toHaveAttribute('data-level', '3');
    expect(level3ChildRow).toHaveAttribute('aria-posinset', '1');
    expect(level3ChildRow).toHaveAttribute('aria-setsize', '1');
    expect(level3ChildRow).toHaveAttribute('data-has-child-rows', 'false');
    expect(level3ChildRow).toHaveAttribute('data-rac');

    let level2ChildRow2 = rows[4];
    expect(level2ChildRow2).toHaveAttribute('aria-label', 'Projects-2');
    expect(level2ChildRow2).not.toHaveAttribute('aria-expanded');
    expect(level2ChildRow2).not.toHaveAttribute('data-expanded');
    expect(level2ChildRow2).toHaveAttribute('aria-level', '2');
    expect(level2ChildRow2).toHaveAttribute('data-level', '2');
    expect(level2ChildRow2).toHaveAttribute('aria-posinset', '2');
    expect(level2ChildRow2).toHaveAttribute('aria-setsize', '3');
    expect(level2ChildRow2).toHaveAttribute('data-has-child-rows', 'false');
    expect(level2ChildRow2).toHaveAttribute('data-rac');

    let level2ChildRow3 = rows[5];
    expect(level2ChildRow3).toHaveAttribute('aria-label', 'Projects-3');
    expect(level2ChildRow3).not.toHaveAttribute('aria-expanded');
    expect(level2ChildRow3).not.toHaveAttribute('data-expanded');
    expect(level2ChildRow3).toHaveAttribute('aria-level', '2');
    expect(level2ChildRow3).toHaveAttribute('data-level', '2');
    expect(level2ChildRow3).toHaveAttribute('aria-posinset', '3');
    expect(level2ChildRow3).toHaveAttribute('aria-setsize', '3');
    expect(level2ChildRow3).toHaveAttribute('data-has-child-rows', 'false');
    expect(level2ChildRow3).toHaveAttribute('data-rac');
  });

  it('should not label an expandable row as having an action if it supports selection', () => {
    let {getAllByRole} = render(<StaticTree treeProps={{selectionMode: 'single'}} />);

    let rows = getAllByRole('row');
    expect(rows[1]).toHaveAttribute('aria-label', 'Projects');
    expect(rows[1]).toHaveAttribute('data-has-child-rows', 'true');
    expect(rows[1]).toHaveAttribute('aria-selected', 'false');
  });

  it('should support dynamic trees', () => {
    let {getByRole, getAllByRole} = render(<DynamicTree />);
    let tree = getByRole('treegrid');
    expect(tree).toHaveAttribute('class', 'react-aria-Tree');

    let rows = getAllByRole('row');
    expect(rows).toHaveLength(20);

    // Check the rough structure to make sure dynamic rows are rendering as expected (just checks the expandable rows and their attributes)
    expect(rows[0]).toHaveAttribute('aria-label', 'Projects');
    expect(rows[0]).toHaveAttribute('aria-expanded', 'true');
    expect(rows[0]).toHaveAttribute('aria-level', '1');
    expect(rows[0]).toHaveAttribute('aria-posinset', '1');
    expect(rows[0]).toHaveAttribute('aria-setsize', '2');
    expect(rows[0]).toHaveAttribute('data-has-child-rows', 'true');

    expect(rows[2]).toHaveAttribute('aria-label', 'Project 2');
    expect(rows[2]).toHaveAttribute('aria-expanded', 'true');
    expect(rows[2]).toHaveAttribute('aria-level', '2');
    expect(rows[2]).toHaveAttribute('aria-posinset', '2');
    expect(rows[2]).toHaveAttribute('aria-setsize', '5');
    expect(rows[2]).toHaveAttribute('data-has-child-rows', 'true');

    expect(rows[8]).toHaveAttribute('aria-label', 'Project 5');
    expect(rows[8]).toHaveAttribute('aria-expanded', 'true');
    expect(rows[8]).toHaveAttribute('aria-level', '2');
    expect(rows[8]).toHaveAttribute('aria-posinset', '5');
    expect(rows[8]).toHaveAttribute('aria-setsize', '5');
    expect(rows[8]).toHaveAttribute('data-has-child-rows', 'true');

    expect(rows[12]).toHaveAttribute('aria-label', 'Reports');
    expect(rows[12]).toHaveAttribute('aria-expanded', 'true');
    expect(rows[12]).toHaveAttribute('aria-level', '1');
    expect(rows[12]).toHaveAttribute('aria-posinset', '2');
    expect(rows[12]).toHaveAttribute('aria-setsize', '2');
    expect(rows[12]).toHaveAttribute('data-has-child-rows', 'true');

    expect(rows[16]).toHaveAttribute('aria-label', 'Reports 1ABC');
    expect(rows[16]).toHaveAttribute('aria-level', '5');
    expect(rows[16]).toHaveAttribute('aria-posinset', '1');
    expect(rows[16]).toHaveAttribute('aria-setsize', '1');
  });

  it('should render checkboxes for selection', async () => {
    let {getByRole, getAllByRole} = render(<StaticTree treeProps={{selectionMode: 'single'}} rowProps={{href: 'https://google.com'}} />);
    let tree = getByRole('treegrid');
    expect(tree).not.toHaveAttribute('aria-multiselectable');

    for (let row of getAllByRole('row')) {
      let checkbox = within(row).getByRole('checkbox');
      expect(checkbox).not.toBeChecked();
      expect(checkbox).toHaveAttribute('aria-label', 'Select');
      expect(checkbox).toHaveAttribute('aria-labelledby', `${checkbox.id} ${row.id}`);
      expect(row).toHaveAttribute('aria-selected', 'false');
      expect(row).not.toHaveAttribute('data-selected');
      expect(row).toHaveAttribute('data-selection-mode', 'single');
    }

    let row = getAllByRole('row')[2];
    let checkbox = within(row).getByRole('checkbox');
    await user.click(checkbox);
    expect(row).toHaveAttribute('aria-selected', 'true');
    expect(row).toHaveAttribute('data-selected', 'true');
    expect(checkbox).toBeChecked();
    expect(onSelectionChange).toHaveBeenCalledTimes(1);
    expect(new Set(onSelectionChange.mock.calls[0][0])).toEqual(new Set(['projects-1']));
  });

  it('should not render checkboxes for selection with selectionBehavior=replace ', async () => {
    let {getByRole, getAllByRole} = render(<StaticTree treeProps={{selectionMode: 'multiple', selectionBehavior: 'replace'}} />);
    let tree = getByRole('treegrid');
    expect(tree).toHaveAttribute('aria-multiselectable', 'true');

    for (let row of getAllByRole('row')) {
      let checkbox = within(row).queryByRole('checkbox');
      expect(checkbox).toBeNull();
      expect(row).toHaveAttribute('aria-selected', 'false');
      expect(row).not.toHaveAttribute('data-selected');
      expect(row).toHaveAttribute('data-selection-mode', 'multiple');
    }

    let row2 = getAllByRole('row')[2];
    await user.click(row2);
    expect(row2).toHaveAttribute('aria-selected', 'true');
    expect(row2).toHaveAttribute('data-selected', 'true');
    expect(onSelectionChange).toHaveBeenCalledTimes(1);
    expect(new Set(onSelectionChange.mock.calls[0][0])).toEqual(new Set(['projects-1']));

    let row1 = getAllByRole('row')[1];
    await user.click(row1);
    expect(row1).toHaveAttribute('aria-selected', 'true');
    expect(row1).toHaveAttribute('data-selected', 'true');
    expect(row2).toHaveAttribute('aria-selected', 'false');
    expect(row2).not.toHaveAttribute('data-selected');
    expect(onSelectionChange).toHaveBeenCalledTimes(2);
    expect(new Set(onSelectionChange.mock.calls[1][0])).toEqual(new Set(['projects']));
  });

  it('should support virtualizer', async () => {
    let layout = new ListLayout({
      rowHeight: 25
    });

    jest.spyOn(window.HTMLElement.prototype, 'clientWidth', 'get').mockImplementation(() => 100);
    jest.spyOn(window.HTMLElement.prototype, 'clientHeight', 'get').mockImplementation(() => 100);

    let {getByRole, getAllByRole} = render(
      <Virtualizer layout={layout}>
        <DynamicTree />
      </Virtualizer>
    );

    let rows = getAllByRole('row');
    expect(rows).toHaveLength(7);
    expect(rows.map(r => r.querySelector('span')!.textContent)).toEqual(['Projects', 'Project 1', 'Project 2', 'Project 2A', 'Project 2B', 'Project 2C', 'Project 3']);

    let tree = getByRole('treegrid');
    tree.scrollTop = 200;
    fireEvent.scroll(tree);
    
    rows = getAllByRole('row');
    expect(rows).toHaveLength(8);
    expect(rows.map(r => r.querySelector('span')!.textContent)).toEqual(['Project 4', 'Project 5', 'Project 5A', 'Project 5B', 'Project 5C', 'Reports', 'Reports 1', 'Reports 1A']);
  
    await user.tab();
    await user.keyboard('{End}');

    rows = getAllByRole('row');
    expect(rows).toHaveLength(9);
    expect(rows.map(r => r.querySelector('span')!.textContent)).toEqual(['Project 4', 'Project 5', 'Project 5A', 'Project 5B', 'Project 5C', 'Reports', 'Reports 1', 'Reports 1A', 'Reports 2']);
  });

  describe('general interactions', () => {
    it('should support hover on rows', async () => {
      let onHoverStart = jest.fn();
      let onHoverChange = jest.fn();
      let onHoverEnd = jest.fn();
      let {getAllByRole, rerender} = render(<StaticTree treeProps={{selectionMode: 'multiple'}} rowProps={{className: ({isHovered}) => isHovered ? 'hover' : '', onHoverStart, onHoverChange, onHoverEnd}} />);

      let row = getAllByRole('row')[0];
      expect(row).not.toHaveAttribute('data-hovered');
      expect(row).not.toHaveClass('hover');

      await user.hover(row);
      expect(row).toHaveAttribute('data-hovered', 'true');
      expect(row).toHaveClass('hover');
      expect(onHoverStart).toHaveBeenCalledTimes(1);
      expect(onHoverChange).toHaveBeenCalledTimes(1);

      await user.unhover(row);
      expect(row).not.toHaveAttribute('data-hovered');
      expect(row).not.toHaveClass('hover');
      expect(onHoverEnd).toHaveBeenCalledTimes(1);
      expect(onHoverChange).toHaveBeenCalledTimes(2);

      rerender(<StaticTree treeProps={{selectionMode: 'none', onAction: jest.fn()}} rowProps={{className: ({isHovered}) => isHovered ? 'hover' : ''}} />);
      row = getAllByRole('row')[0];
      expect(row).not.toHaveAttribute('data-hovered');
      expect(row).not.toHaveClass('hover');

      await user.hover(row);
      expect(row).toHaveAttribute('data-hovered', 'true');
      expect(row).toHaveClass('hover');

      await user.unhover(row);
      expect(row).not.toHaveAttribute('data-hovered');
      expect(row).not.toHaveClass('hover');
    });

    it('should not update the hover state if the row is not interactive', async () => {
      let onHoverStart = jest.fn();
      let onHoverChange = jest.fn();
      let onHoverEnd = jest.fn();
      let {getAllByRole, rerender} = render(<StaticTree treeProps={{selectionMode: 'none'}} rowProps={{className: ({isHovered}) => isHovered ? 'hover' : '', onHoverStart, onHoverChange, onHoverEnd}} />);

      let row = getAllByRole('row')[0];
      expect(row).not.toHaveAttribute('data-hovered');
      expect(row).not.toHaveClass('hover');
      expect(onHoverStart).toHaveBeenCalledTimes(0);
      expect(onHoverChange).toHaveBeenCalledTimes(0);
      expect(onHoverEnd).toHaveBeenCalledTimes(0);

      await user.hover(row);
      expect(row).not.toHaveAttribute('data-hovered');
      expect(row).not.toHaveClass('hover');
      expect(onHoverStart).toHaveBeenCalledTimes(0);
      expect(onHoverChange).toHaveBeenCalledTimes(0);
      expect(onHoverEnd).toHaveBeenCalledTimes(0);

      let expandableRow = getAllByRole('row')[1];
      expect(expandableRow).not.toHaveAttribute('data-hovered');
      expect(expandableRow).not.toHaveClass('hover');

      await user.hover(expandableRow);
      expect(expandableRow).toHaveAttribute('data-hovered', 'true');
      expect(expandableRow).toHaveClass('hover');
      expect(onHoverStart).toHaveBeenCalledTimes(1);
      expect(onHoverChange).toHaveBeenCalledTimes(1);
      expect(onHoverEnd).toHaveBeenCalledTimes(0);

      await user.unhover(expandableRow);
      expect(expandableRow).not.toHaveAttribute('data-hovered');
      expect(expandableRow).not.toHaveClass('hover');
      expect(onHoverEnd).toHaveBeenCalledTimes(1);
      expect(onHoverChange).toHaveBeenCalledTimes(2);

      // Test a completely inert expandable row
      // Note the disabledBehavior setting here, by default we make disableKey keys NOT restrict expandablity of the row. Similar pattern to Table
      let inertOnHoverStart = jest.fn();
      let inertOnHoverChange = jest.fn();
      let inertOnHoverEnd = jest.fn();
      rerender(<StaticTree treeProps={{selectionMode: 'none', disabledBehavior: 'all', disabledKeys: ['projects']}} rowProps={{className: ({isHovered}) => isHovered ? 'hover' : '', onHoverStart: inertOnHoverStart, onHoverChange: inertOnHoverChange, onHoverEnd: inertOnHoverEnd}} />);

      expandableRow = getAllByRole('row')[1];
      expect(expandableRow).toHaveAttribute('data-disabled', 'true');
      expect(expandableRow).not.toHaveAttribute('data-hovered');
      expect(expandableRow).not.toHaveClass('hover');

      await user.hover(expandableRow);
      expect(expandableRow).not.toHaveAttribute('data-hovered');
      expect(expandableRow).not.toHaveClass('hover');
      expect(inertOnHoverStart).toHaveBeenCalledTimes(0);
      expect(inertOnHoverChange).toHaveBeenCalledTimes(0);
      expect(inertOnHoverEnd).toHaveBeenCalledTimes(0);
    });

    it('should support press on rows', async () => {
      let {getAllByRole, rerender} = render(<StaticTree treeProps={{selectionMode: 'multiple'}} rowProps={{className: ({isPressed}) => isPressed ? 'pressed' : ''}} />);

      let row = getAllByRole('row')[0];
      expect(row).not.toHaveAttribute('data-pressed');
      expect(row).not.toHaveClass('pressed');

      fireEvent.mouseDown(row);
      expect(row).toHaveAttribute('data-pressed', 'true');
      expect(row).toHaveClass('pressed');

      fireEvent.mouseUp(row);
      expect(row).not.toHaveAttribute('data-pressed');
      expect(row).not.toHaveClass('pressed');

      rerender(<StaticTree treeProps={{selectionMode: 'none', onAction: jest.fn()}} rowProps={{className: ({isPressed}) => isPressed ? 'pressed' : ''}} />);
      row = getAllByRole('row')[0];
      expect(row).not.toHaveAttribute('data-pressed');
      expect(row).not.toHaveClass('pressed');

      fireEvent.mouseDown(row);
      expect(row).toHaveAttribute('data-pressed', 'true');
      expect(row).toHaveClass('pressed');

      fireEvent.mouseUp(row);
      expect(row).not.toHaveAttribute('data-pressed');
      expect(row).not.toHaveClass('pressed');
    });

    it('should not update the press state if the row is not interactive', () => {
      let {getAllByRole, rerender} = render(<StaticTree treeProps={{selectionMode: 'none'}} rowProps={{className: ({isPressed}) => isPressed ? 'pressed' : ''}} />);

      let row = getAllByRole('row')[0];
      expect(row).not.toHaveAttribute('data-pressed');
      expect(row).not.toHaveClass('pressed');

      fireEvent.mouseDown(row);
      expect(row).not.toHaveAttribute('data-pressed');
      expect(row).not.toHaveClass('pressed');
      fireEvent.mouseUp(row);

      let expandableRow = getAllByRole('row')[1];
      expect(expandableRow).not.toHaveAttribute('data-pressed');
      expect(expandableRow).not.toHaveClass('pressed');

      fireEvent.mouseDown(expandableRow);
      expect(expandableRow).toHaveAttribute('data-pressed', 'true');
      expect(expandableRow).toHaveClass('pressed');

      fireEvent.mouseUp(expandableRow);
      expect(expandableRow).not.toHaveAttribute('data-pressed');
      expect(expandableRow).not.toHaveClass('pressed');

      // Test a completely inert expandable row
      rerender(<StaticTree treeProps={{selectionMode: 'none', disabledBehavior: 'all',  disabledKeys: ['projects']}} rowProps={{className: ({isPressed}) => isPressed ? 'pressed' : ''}} />);
      expandableRow = getAllByRole('row')[1];
      expect(expandableRow).toHaveAttribute('data-disabled', 'true');
      expect(expandableRow).not.toHaveAttribute('data-pressed');
      expect(expandableRow).not.toHaveClass('pressed');

      fireEvent.mouseDown(expandableRow);
      expect(expandableRow).not.toHaveAttribute('data-pressed');
      expect(expandableRow).not.toHaveClass('pressed');
      fireEvent.mouseUp(expandableRow);
    });

    it('should support focus', async () => {
      let {getAllByRole, rerender} = render(<StaticTree treeProps={{selectionMode: 'multiple', disabledKeys: ['projects']}} rowProps={{className: ({isFocused}) => isFocused ? 'focus' : ''}} />);

      let row = getAllByRole('row')[0];
      expect(row).not.toHaveAttribute('data-focused');
      expect(row).not.toHaveClass('focus');

      await user.click(row);
      expect(row).toHaveAttribute('data-focused');
      expect(row).toHaveClass('focus');

      rerender(<StaticTree treeProps={{selectionMode: 'multiple', disabledKeys: ['projects']}} rowProps={{className: ({isFocusVisible}) => isFocusVisible ? 'focus-visible' : ''}} />);
      row = getAllByRole('row')[0];
      expect(row).not.toHaveAttribute('data-focus-visible');
      expect(row).not.toHaveClass('focus-visible');

      await user.click(row);
      expect(row).not.toHaveAttribute('data-focus-visible');
      expect(row).not.toHaveClass('focus-visible');

      await user.keyboard('{Enter}');
      expect(row).toHaveAttribute('data-focus-visible', 'true');
      expect(row).toHaveClass('focus-visible');

      let disabledRow = getAllByRole('row')[1];
      expect(disabledRow).not.toHaveAttribute('data-disabled', 'true');
      expect(disabledRow).not.toHaveAttribute('data-focus-visible');
      expect(disabledRow).not.toHaveClass('focus-visible');

      await user.keyboard('{ArrowDown}');
      disabledRow = getAllByRole('row')[1];
      // Note that the row is able to be focused because default disabledBehavior is 'selection'
      expect(disabledRow).toHaveAttribute('data-focus-visible', 'true');
      expect(disabledRow).toHaveClass('focus-visible');
      expect(row).not.toHaveAttribute('data-focus-visible');
      expect(row).not.toHaveClass('focus-visible');
    });

    it('should support actions on rows', async () => {
      let {getAllByRole} = render(<StaticTree treeProps={{selectionMode: 'multiple', disabledBehavior: 'all', onAction, disabledKeys: ['projects']}}  />);

      let row = getAllByRole('row')[0];
      await user.click(row);
      expect(onAction).toHaveBeenCalledTimes(1);
      expect(onAction).toHaveBeenLastCalledWith('Photos');
      expect(onSelectionChange).toHaveBeenCalledTimes(0);

      // Due to disabledBehavior being set to 'all' this expandable row has its action disabled
      let disabledRow = getAllByRole('row')[1];
      expect(disabledRow).toHaveAttribute('data-disabled', 'true');
      await user.click(disabledRow);
      expect(onAction).toHaveBeenCalledTimes(1);
      expect(onSelectionChange).toHaveBeenCalledTimes(0);

      let expandableRow = getAllByRole('row')[2];
      await user.click(expandableRow);
      expect(onAction).toHaveBeenCalledTimes(2);
      expect(onAction).toHaveBeenLastCalledWith('projects-1');
      expect(onSelectionChange).toHaveBeenCalledTimes(0);

      await user.keyboard('{Enter}');
      expect(onAction).toHaveBeenCalledTimes(3);
      expect(onAction).toHaveBeenLastCalledWith('projects-1');
      expect(onSelectionChange).toHaveBeenCalledTimes(0);
    });

    it('should support onScroll', () => {
      let onScroll = jest.fn();
      let {getByRole} = render(<StaticTree treeProps={{onScroll}} />);
      let tree = getByRole('treegrid');
      fireEvent.scroll(tree);
      expect(onScroll).toHaveBeenCalled();
    });

    describe('links', function () {
      describe.each(['mouse', 'keyboard'])('%s', (type) => {
        let trigger = async (item, key = 'Enter') => {
          if (type === 'mouse') {
            await user.click(item);
          } else {
            await user.keyboard(`{${key}}`);
          }
        };

        it('should support links with selectionMode="none"', async () => {
          let {getAllByRole} = render(<StaticTree treeProps={{selectionMode: 'none'}} rowProps={{href: 'https://google.com/'}} />);
          let items = getAllByRole('row');
          for (let item of items) {
            expect(item.tagName).not.toBe('A');
            expect(item).toHaveAttribute('data-href');
          }

          if (type === 'keyboard') {
            await user.tab();
          }

          let onClick = mockClickDefault();
          await trigger(items[0]);
          expect(onClick).toHaveBeenCalledTimes(1);
          expect(onClick.mock.calls[0][0].target).toBeInstanceOf(HTMLAnchorElement);
          expect(onClick.mock.calls[0][0].target.href).toBe('https://google.com/');
        });

        it.each(['single', 'multiple'])('should support links with selectionBehavior="toggle" selectionMode="%s"', async (selectionMode) => {
          let {getAllByRole} = render(<StaticTree treeProps={{selectionMode}} rowProps={{href: 'https://google.com/'}} />);
          let items = getAllByRole('row');
          for (let item of items) {
            expect(item.tagName).not.toBe('A');
            expect(item).toHaveAttribute('data-href');
          }

          if (type === 'keyboard') {
            await user.tab();
          }

          let onClick = mockClickDefault();
          await trigger(items[0]);
          expect(onClick).toHaveBeenCalledTimes(1);
          expect(onClick.mock.calls[0][0].target).toBeInstanceOf(HTMLAnchorElement);
          expect(onClick.mock.calls[0][0].target.href).toBe('https://google.com/');

          await user.click(within(items[0]).getByRole('checkbox'));
          expect(items[0]).toHaveAttribute('aria-selected', 'true');

          if (type === 'keyboard') {
            await user.keyboard('{ArrowLeft}');
            await user.keyboard('{ArrowDown}');
          }
          await trigger(items[1], ' ');
          expect(onClick).toHaveBeenCalledTimes(1);
          expect(items[1]).toHaveAttribute('aria-selected', 'true');
        });

        it.each(['single', 'multiple'])('should support links with selectionBehavior="replace" selectionMode="%s"', async (selectionMode) => {
          let {getAllByRole} = render(<StaticTree treeProps={{selectionMode, selectionBehavior: 'replace'}} rowProps={{href: 'https://google.com/'}} />);

          let items = getAllByRole('row');
          for (let item of items) {
            expect(item.tagName).not.toBe('A');
            expect(item).toHaveAttribute('data-href');
          }

          let onClick = mockClickDefault();
          if (type === 'mouse') {
            await user.click(items[0]);
          } else {
            await user.tab();
            await user.keyboard('{Space}');
          }
          expect(onClick).not.toHaveBeenCalled();
          expect(items[0]).toHaveAttribute('aria-selected', 'true');

          if (type === 'mouse') {
            await user.dblClick(items[0], {pointerType: 'mouse'});
          } else {
            await user.keyboard('{Enter}');
          }
          expect(onClick).toHaveBeenCalledTimes(1);
          expect(onClick.mock.calls[0][0].target).toBeInstanceOf(HTMLAnchorElement);
          expect(onClick.mock.calls[0][0].target.href).toBe('https://google.com/');
        });
      });
    });

    describe('keyboard interactions', () => {
      it('left and right arrows should navigate between interactive elements in the row', async () => {
        let {getAllByRole} = render(<DynamicTree treeProps={{selectionMode: 'multiple'}} />);
        let expandableRow = getAllByRole('row')[0];
        let buttons = within(expandableRow).getAllByRole('button');
        let checkbox = within(expandableRow).getByRole('checkbox');

        await user.tab();
        expect(expandableRow).toHaveAttribute('aria-expanded', 'true');
        expect(document.activeElement).toBe(expandableRow);
        await user.keyboard('{ArrowRight}');
        expect(document.activeElement).toBe(checkbox);
        await user.keyboard('{ArrowRight}');
        expect(document.activeElement).toBe(buttons[1]);
        await user.keyboard('{ArrowRight}');
        expect(document.activeElement).toBe(buttons[2]);
        await user.keyboard('{ArrowRight}');
        expect(document.activeElement).toBe(expandableRow);

        // Test that if focus is on the row that right/left will expand/collapse if it isn't already
        await user.keyboard('{ArrowLeft}');
        expect(document.activeElement).toBe(expandableRow);
        expect(expandableRow).toHaveAttribute('aria-expanded', 'false');

        await user.keyboard('{ArrowRight}');
        expect(document.activeElement).toBe(expandableRow);
        expect(expandableRow).toHaveAttribute('aria-expanded', 'true');

        // Resume testing navigation to interacive elements
        await user.keyboard('{ArrowLeft}');
        await user.keyboard('{ArrowLeft}');
        expect(document.activeElement).toBe(buttons[2]);
        await user.keyboard('{ArrowLeft}');
        expect(document.activeElement).toBe(buttons[1]);
        await user.keyboard('{ArrowLeft}');
        expect(document.activeElement).toBe(checkbox);
      });

      it('should support type ahead', async () => {
        let {getAllByRole, queryByText} = render(<DynamicTree />);
        await user.tab();
        let rows = getAllByRole('row');
        expect(document.activeElement).toBe(rows[0]);
        await user.keyboard('Reports 1ABC');
        expect(document.activeElement).toBe(rows[16]);

        act(() => {jest.runAllTimers();});
        await user.keyboard('Pro');
        expect(document.activeElement).toBe(rows[0]);

        // Test typeahead doesn't match against hidden rows
        await user.click(rows[12]);
        expect(queryByText('Reports 1ABC')).toBeFalsy();
        await user.keyboard('Reports 1ABC');
        expect(document.activeElement).toBe(rows[12]);
        expect(rows[12]).toHaveAttribute('aria-label', 'Reports');
      });

      it('should navigate between visible rows when using Arrow Up/Down', async () => {
        let {getAllByRole} = render(<DynamicTree />);
        await user.tab();
        let rows = getAllByRole('row');
        expect(rows).toHaveLength(20);
        expect(document.activeElement).toBe(rows[0]);
        await user.keyboard('{ArrowDown}');
        expect(document.activeElement).toBe(rows[1]);
        expect(rows[1]).toHaveAttribute('aria-label', 'Project 1');
        await user.keyboard('{ArrowUp}');

        // Collapse parent row and try arrow navigation again
        await user.keyboard('{ArrowLeft}');
        rows = getAllByRole('row');
        expect(rows).toHaveLength(9);
        await user.keyboard('{ArrowDown}');
        expect(document.activeElement).toBe(rows[1]);
        expect(rows[1]).toHaveAttribute('aria-label', 'Reports');
        await user.keyboard('{ArrowUp}');
        expect(document.activeElement).toBe(rows[0]);
        expect(rows[0]).toHaveAttribute('aria-label', 'Projects');
      });

      it('should navigate between visible rows when using Home/End', async () => {
        let {getAllByRole} = render(<DynamicTree />);
        await user.tab();
        let rows = getAllByRole('row');
        expect(rows).toHaveLength(20);
        expect(document.activeElement).toBe(rows[0]);
        await user.keyboard('{End}');
        expect(document.activeElement).toBe(rows[19]);
        expect(rows[19]).toHaveAttribute('aria-label', 'Reports 2');
        await user.keyboard('{Home}');
        expect(document.activeElement).toBe(rows[0]);

        // Collapse the 2nd top level row and try End/Home again
        await user.click(rows[12]);
        rows = getAllByRole('row');
        expect(rows).toHaveLength(13);
        await user.keyboard('{Home}');
        await user.keyboard('{End}');
        expect(document.activeElement).toBe(rows[12]);
        expect(rows[12]).toHaveAttribute('aria-label', 'Reports');
      });
    });
  });

  describe('expanding and collapsing', () => {
    describe.each(['mouse', 'keyboard'])('%s', (type) => {
      let trigger = async (item, key = 'ArrowRight') => {
        if (type === 'mouse') {
          await user.click(item);
        } else {
          await user.keyboard(`{${key}}`);
        }
      };

      it('should expand/collapse a row when clicking/using Enter on the row itself and there arent any other primary actions', async () => {
        let {getAllByRole} = render(<DynamicTree />);
        let rows = getAllByRole('row');
        expect(rows).toHaveLength(20);

        await user.tab();
        expect(document.activeElement).toBe(rows[0]);
        expect(rows[0]).toHaveAttribute('aria-expanded', 'true');
        expect(rows[0]).toHaveAttribute('data-expanded', 'true');
        expect(rows[0]).toHaveAttribute('aria-level', '1');
        expect(rows[0]).toHaveAttribute('aria-posinset', '1');
        expect(rows[0]).toHaveAttribute('aria-setsize', '2');
        expect(rows[0]).toHaveAttribute('data-has-child-rows', 'true');
        expect(onExpandedChange).toHaveBeenCalledTimes(0);

        // Check we can open/close a top level row
        await trigger(rows[0], 'Enter');
        expect(document.activeElement).toBe(rows[0]);
        expect(rows[0]).toHaveAttribute('aria-expanded', 'false');
        expect(rows[0]).toHaveAttribute('data-expanded', 'false');
        expect(rows[0]).toHaveAttribute('aria-level', '1');
        expect(rows[0]).toHaveAttribute('aria-posinset', '1');
        expect(rows[0]).toHaveAttribute('aria-setsize', '2');
        expect(rows[0]).toHaveAttribute('data-has-child-rows', 'true');
        expect(onExpandedChange).toHaveBeenCalledTimes(1);
        // Note that the children of the parent row will still be in the "expanded" array
        expect(new Set(onExpandedChange.mock.calls[0][0])).toEqual(new Set(['project-2', 'project-5', 'reports', 'reports-1', 'reports-1A', 'reports-1AB']));
        rows = getAllByRole('row');
        expect(rows).toHaveLength(9);

        await trigger(rows[0], 'Enter');
        expect(document.activeElement).toBe(rows[0]);
        expect(rows[0]).toHaveAttribute('aria-expanded', 'true');
        expect(rows[0]).toHaveAttribute('data-expanded', 'true');
        expect(rows[0]).toHaveAttribute('aria-level', '1');
        expect(rows[0]).toHaveAttribute('aria-posinset', '1');
        expect(rows[0]).toHaveAttribute('aria-setsize', '2');
        expect(rows[0]).toHaveAttribute('data-has-child-rows', 'true');
        expect(onExpandedChange).toHaveBeenCalledTimes(2);
        expect(new Set(onExpandedChange.mock.calls[1][0])).toEqual(new Set(['projects', 'project-2', 'project-5', 'reports', 'reports-1', 'reports-1A', 'reports-1AB']));
        rows = getAllByRole('row');
        expect(rows).toHaveLength(20);

        await user.keyboard('{ArrowDown}');
        await user.keyboard('{ArrowDown}');
        expect(document.activeElement).toBe(rows[2]);
        expect(rows[2]).toHaveAttribute('aria-expanded', 'true');
        expect(rows[2]).toHaveAttribute('data-expanded', 'true');
        expect(rows[2]).toHaveAttribute('aria-level', '2');
        expect(rows[2]).toHaveAttribute('aria-posinset', '2');
        expect(rows[2]).toHaveAttribute('aria-setsize', '5');
        expect(rows[2]).toHaveAttribute('data-has-child-rows', 'true');

        // Check we can close a nested row and it doesn't affect the parent
        await trigger(rows[2], 'ArrowLeft');
        expect(document.activeElement).toBe(rows[2]);
        expect(rows[2]).toHaveAttribute('aria-expanded', 'false');
        expect(rows[2]).toHaveAttribute('data-expanded', 'false');
        expect(rows[2]).toHaveAttribute('aria-level', '2');
        expect(rows[2]).toHaveAttribute('aria-posinset', '2');
        expect(rows[2]).toHaveAttribute('aria-setsize', '5');
        expect(rows[2]).toHaveAttribute('data-has-child-rows', 'true');
        expect(rows[0]).toHaveAttribute('aria-expanded', 'true');
        expect(rows[0]).toHaveAttribute('data-expanded', 'true');
        expect(rows[0]).toHaveAttribute('aria-level', '1');
        expect(rows[0]).toHaveAttribute('aria-posinset', '1');
        expect(rows[0]).toHaveAttribute('aria-setsize', '2');
        expect(rows[0]).toHaveAttribute('data-has-child-rows', 'true');
        expect(onExpandedChange).toHaveBeenCalledTimes(3);
        expect(new Set(onExpandedChange.mock.calls[2][0])).toEqual(new Set(['projects', 'project-5', 'reports', 'reports-1', 'reports-1A', 'reports-1AB']));
        rows = getAllByRole('row');
        expect(rows).toHaveLength(17);

        // Check behavior of onExpandedChange when a nested row is already closed and the parent is collapsed
        await user.keyboard('{ArrowUp}');
        await user.keyboard('{ArrowUp}');
        await trigger(rows[0], 'ArrowLeft');
        expect(document.activeElement).toBe(rows[0]);
        expect(onExpandedChange).toHaveBeenCalledTimes(4);
        expect(new Set(onExpandedChange.mock.calls[3][0])).toEqual(new Set(['project-5', 'reports', 'reports-1', 'reports-1A', 'reports-1AB']));
        rows = getAllByRole('row');
        expect(rows).toHaveLength(9);

        // Check that the nested collapsed row is still closed when the parent is reexpanded
        await trigger(rows[0], 'ArrowRight');
        expect(document.activeElement).toBe(rows[0]);
        expect(onExpandedChange).toHaveBeenCalledTimes(5);
        expect(new Set(onExpandedChange.mock.calls[4][0])).toEqual(new Set(['projects', 'project-5', 'reports', 'reports-1', 'reports-1A', 'reports-1AB']));
        rows = getAllByRole('row');
        expect(rows).toHaveLength(17);
      });

      it('should not expand/collapse if disabledBehavior is "all" and the row is disabled', async () => {
        let {getAllByRole, rerender} = render(<DynamicTree treeProps={{disabledKeys: ['projects'], disabledBehavior: 'all', expandedKeys: new Set(['projects', 'project-2', 'project-5', 'reports', 'reports-1', 'reports-1A', 'reports-1AB'])}} />);
        let rows = getAllByRole('row');
        expect(rows).toHaveLength(20);

        await user.tab();
        // Since first row is disabled, we can't keyboard focus it
        expect(document.activeElement).toBe(rows[1]);
        expect(rows[0]).toHaveAttribute('aria-expanded', 'true');
        expect(rows[0]).toHaveAttribute('data-expanded', 'true');
        expect(rows[0]).toHaveAttribute('aria-disabled', 'true');
        expect(rows[0]).toHaveAttribute('data-disabled', 'true');
        expect(onExpandedChange).toHaveBeenCalledTimes(0);

        // Try clicking on first row
        await trigger(rows[0], 'Space');
        expect(document.activeElement).toBe(rows[1]);
        expect(rows[0]).toHaveAttribute('aria-expanded', 'true');
        expect(rows[0]).toHaveAttribute('data-expanded', 'true');
        expect(onExpandedChange).toHaveBeenCalledTimes(0);

        rerender(<DynamicTree treeProps={{disabledKeys: ['projects'], disabledBehavior: 'all', expandedKeys: []}} />);
        await user.tab();
        rows = getAllByRole('row');
        expect(rows[0]).toHaveAttribute('aria-expanded', 'false');
        expect(rows[0]).toHaveAttribute('data-expanded', 'false');
        expect(rows[0]).toHaveAttribute('aria-disabled', 'true');
        expect(rows[0]).toHaveAttribute('data-disabled', 'true');
        expect(onExpandedChange).toHaveBeenCalledTimes(0);

        await trigger(rows[0], 'Space');
        expect(rows[0]).toHaveAttribute('aria-expanded', 'false');
        expect(rows[0]).toHaveAttribute('data-expanded', 'false');
        expect(onExpandedChange).toHaveBeenCalledTimes(0);
      });

      it('should expand/collapse if disabledBehavior is "selection" and the row is disabled', async () => {
        let {getAllByRole} = render(<DynamicTree treeProps={{disabledKeys: ['projects'], disabledBehavior: 'selection', selectionMode: 'multiple'}} />);
        let rows = getAllByRole('row');

        await user.tab();
        expect(document.activeElement).toBe(rows[0]);
        expect(rows[0]).toHaveAttribute('aria-expanded', 'true');
        expect(rows[0]).toHaveAttribute('data-expanded', 'true');
        expect(onExpandedChange).toHaveBeenCalledTimes(0);
        expect(onSelectionChange).toHaveBeenCalledTimes(0);

        // Since selection is enabled, we need to click the chevron even for disabled rows since it is still regarded as the primary action
        let chevron = within(rows[0]).getAllByRole('button')[0];
        await trigger(chevron, 'ArrowLeft');
        // TODO: reenable this when we make it so the chevron button isn't focusable via click
        // expect(document.activeElement).toBe(rows[0]);
        expect(rows[0]).toHaveAttribute('aria-expanded', 'false');
        expect(rows[0]).toHaveAttribute('data-expanded', 'false');
        expect(onExpandedChange).toHaveBeenCalledTimes(1);
        expect(new Set(onExpandedChange.mock.calls[0][0])).toEqual(new Set(['project-2', 'project-5', 'reports', 'reports-1', 'reports-1A', 'reports-1AB']));
        expect(onSelectionChange).toHaveBeenCalledTimes(0);

        await trigger(chevron);
        expect(rows[0]).toHaveAttribute('aria-expanded', 'true');
        expect(rows[0]).toHaveAttribute('data-expanded', 'true');
        expect(onExpandedChange).toHaveBeenCalledTimes(2);
        expect(new Set(onExpandedChange.mock.calls[1][0])).toEqual(new Set(['projects', 'project-2', 'project-5', 'reports', 'reports-1', 'reports-1A', 'reports-1AB']));
        expect(onSelectionChange).toHaveBeenCalledTimes(0);

        let disabledCheckbox = within(rows[0]).getByRole('checkbox');
        expect(disabledCheckbox).toHaveAttribute('disabled');
      });

      it('should not expand when clicking/using Enter on the row if the row is selectable', async () => {
        let {getAllByRole} = render(<DynamicTree treeProps={{selectionMode: 'multiple'}} />);
        let rows = getAllByRole('row');

        await user.tab();
        expect(document.activeElement).toBe(rows[0]);
        expect(rows[0]).toHaveAttribute('aria-expanded', 'true');
        expect(rows[0]).toHaveAttribute('data-expanded', 'true');
        expect(onExpandedChange).toHaveBeenCalledTimes(0);
        expect(onSelectionChange).toHaveBeenCalledTimes(0);

        await trigger(rows[0], 'Enter');
        expect(document.activeElement).toBe(rows[0]);
        expect(rows[0]).toHaveAttribute('aria-expanded', 'true');
        expect(rows[0]).toHaveAttribute('data-expanded', 'true');
        expect(onExpandedChange).toHaveBeenCalledTimes(0);
        expect(onSelectionChange).toHaveBeenCalledTimes(1);
        expect(new Set(onSelectionChange.mock.calls[0][0])).toEqual(new Set(['projects']));

        await trigger(rows[0], 'Enter');
        expect(rows[0]).toHaveAttribute('aria-expanded', 'true');
        expect(rows[0]).toHaveAttribute('data-expanded', 'true');
        expect(onExpandedChange).toHaveBeenCalledTimes(0);
        expect(onSelectionChange).toHaveBeenCalledTimes(2);
        expect(new Set(onSelectionChange.mock.calls[1][0])).toEqual(new Set([]));

        let chevron = within(rows[0]).getAllByRole('button')[0];
        await trigger(chevron, 'ArrowLeft');
        expect(rows[0]).toHaveAttribute('aria-expanded', 'false');
        expect(rows[0]).toHaveAttribute('data-expanded', 'false');
        expect(onExpandedChange).toHaveBeenCalledTimes(1);
        expect(new Set(onExpandedChange.mock.calls[0][0])).toEqual(new Set(['project-2', 'project-5', 'reports', 'reports-1', 'reports-1A', 'reports-1AB']));
        expect(onSelectionChange).toHaveBeenCalledTimes(2);
      });

      it('should not expand when clicking/using Enter on the row if the row has an action', async () => {
        let {getAllByRole} = render(<DynamicTree treeProps={{onAction}} />);
        let rows = getAllByRole('row');

        await user.tab();
        expect(document.activeElement).toBe(rows[0]);
        expect(rows[0]).toHaveAttribute('aria-expanded', 'true');
        expect(rows[0]).toHaveAttribute('data-expanded', 'true');
        expect(onExpandedChange).toHaveBeenCalledTimes(0);
        expect(onAction).toHaveBeenCalledTimes(0);

        await trigger(rows[0], 'Enter');
        expect(document.activeElement).toBe(rows[0]);
        expect(rows[0]).toHaveAttribute('aria-expanded', 'true');
        expect(rows[0]).toHaveAttribute('data-expanded', 'true');
        expect(onExpandedChange).toHaveBeenCalledTimes(0);
        expect(onAction).toHaveBeenCalledTimes(1);
        expect(onAction).toHaveBeenLastCalledWith('projects');

        let chevron = within(rows[0]).getAllByRole('button')[0];
        await trigger(chevron, 'ArrowLeft');
        expect(rows[0]).toHaveAttribute('aria-expanded', 'false');
        expect(rows[0]).toHaveAttribute('data-expanded', 'false');
        expect(onExpandedChange).toHaveBeenCalledTimes(1);
        expect(new Set(onExpandedChange.mock.calls[0][0])).toEqual(new Set(['project-2', 'project-5', 'reports', 'reports-1', 'reports-1A', 'reports-1AB']));
        expect(onAction).toHaveBeenCalledTimes(1);
      });

      it('should not expand when clicking/using Enter on the row if the row has a link', async () => {
        let {getAllByRole} = render(<DynamicTree rowProps={{href: 'https://google.com'}} />);
        let rows = getAllByRole('row');
        expect(rows[0]).toHaveAttribute('data-href');

        await user.tab();
        expect(document.activeElement).toBe(rows[0]);
        expect(rows[0]).toHaveAttribute('aria-expanded', 'true');
        expect(rows[0]).toHaveAttribute('data-expanded', 'true');
        expect(onExpandedChange).toHaveBeenCalledTimes(0);

        let onClick = mockClickDefault();
        await trigger(rows[0], 'Enter');
        expect(onClick).toHaveBeenCalledTimes(1);
        expect(onClick.mock.calls[0][0].target).toBeInstanceOf(HTMLAnchorElement);
        expect(onClick.mock.calls[0][0].target.href).toBe('https://google.com/');
        expect(rows[0]).toHaveAttribute('aria-expanded', 'true');
        expect(rows[0]).toHaveAttribute('data-expanded', 'true');
        expect(onExpandedChange).toHaveBeenCalledTimes(0);
        expect(document.activeElement).toBe(document.body);

        await user.tab();
        let chevron = within(rows[0]).getAllByRole('button')[0];
        await trigger(chevron, 'ArrowLeft');
        expect(rows[0]).toHaveAttribute('aria-expanded', 'false');
        expect(rows[0]).toHaveAttribute('data-expanded', 'false');
        expect(onExpandedChange).toHaveBeenCalledTimes(1);
        expect(new Set(onExpandedChange.mock.calls[0][0])).toEqual(new Set(['project-2', 'project-5', 'reports', 'reports-1', 'reports-1A', 'reports-1AB']));
      });
    });

    it('should support controlled expansion', async () => {
      function ControlledTree() {
        let [expandedKeys, setExpandedKeys] = React.useState(new Set([]));

        return (
          <DynamicTree treeProps={{expandedKeys, onExpandedChange: setExpandedKeys}} />
        );
      }

      let {getAllByRole} = render(<ControlledTree />);
      let rows = getAllByRole('row');
      expect(rows).toHaveLength(2);

      await user.tab();
      expect(document.activeElement).toBe(rows[0]);
      expect(rows[0]).toHaveAttribute('aria-expanded', 'false');
      expect(rows[0]).toHaveAttribute('data-expanded', 'false');

      await user.click(rows[0]);
      rows = getAllByRole('row');
      expect(rows).toHaveLength(7);

      await user.click(rows[0]);
      expect(rows[0]).toHaveAttribute('aria-expanded', 'false');
      expect(rows[0]).toHaveAttribute('data-expanded', 'false');
      rows = getAllByRole('row');
      expect(rows).toHaveLength(2);
    });

    it('should apply the proper attributes to the chevron', async () => {
      let {getAllByRole} = render(<DynamicTree />);
      let rows = getAllByRole('row');
      let chevron = within(rows[0]).getAllByRole('button')[0];

      await user.tab();
      expect(rows[0]).toHaveAttribute('aria-expanded', 'true');
      expect(chevron).toHaveAttribute('aria-label', 'Collapse');
      expect(chevron).toHaveAttribute('slot', 'chevron');

      await user.click(rows[0]);
      expect(rows[0]).toHaveAttribute('aria-expanded', 'false');
      expect(chevron).toHaveAttribute('aria-label', 'Expand');
    });
  });

  describe('empty state', () => {
    it('should allow the user to tab to the empty tree', async () => {
      let {getAllByRole, getByRole} = render(
        <UNSTABLE_Tree
          className={({isFocused, isFocusVisible}) => `isFocused: ${isFocused}, isFocusVisible: ${isFocusVisible}`}
          aria-label="test empty tree"
          items={[]}
          renderEmptyState={({isFocused, isFocusVisible}) => <span>{`Nothing in tree, isFocused: ${isFocused}, isFocusVisible: ${isFocusVisible}`}</span>}>
          {() => (
            <UNSTABLE_TreeItem textValue="dummy value">
              <UNSTABLE_TreeItemContent>
                Dummy Value
              </UNSTABLE_TreeItemContent>
            </UNSTABLE_TreeItem>
          )}
        </UNSTABLE_Tree>
      );

      let tree = getByRole('treegrid');
      expect(tree).toHaveAttribute('data-empty', 'true');
      expect(tree).not.toHaveAttribute('data-focused');
      expect(tree).not.toHaveAttribute('data-focus-visible');
      expect(tree).toHaveClass('isFocused: false, isFocusVisible: false');

      let row = getAllByRole('row')[0];
      expect(row).toHaveAttribute('aria-level', '1');
      expect(row).toHaveAttribute('aria-posinset', '1');
      expect(row).toHaveAttribute('aria-setsize', '1');
      let gridCell = within(row).getByRole('gridcell');
      expect(gridCell).toHaveTextContent('Nothing in tree, isFocused: false, isFocusVisible: false');

      await user.tab();
      expect(document.activeElement).toBe(tree);
      expect(tree).toHaveAttribute('data-empty', 'true');
      expect(tree).toHaveAttribute('data-focused', 'true');
      expect(tree).toHaveAttribute('data-focus-visible', 'true');
      expect(tree).toHaveClass('isFocused: true, isFocusVisible: true');
      expect(gridCell).toHaveTextContent('Nothing in tree, isFocused: true, isFocusVisible: true');

      await user.tab();
      expect(tree).toHaveAttribute('data-empty', 'true');
      expect(tree).not.toHaveAttribute('data-focused');
      expect(tree).not.toHaveAttribute('data-focus-visible');
      expect(tree).toHaveClass('isFocused: false, isFocusVisible: false');
      expect(row).toHaveAttribute('aria-level', '1');
      expect(row).toHaveAttribute('aria-posinset', '1');
      expect(row).toHaveAttribute('aria-setsize', '1');
      expect(gridCell).toHaveTextContent('Nothing in tree, isFocused: false, isFocusVisible: false');
    });
  });

  describe('load more', () => {
    let offsetHeight, scrollHeight;
    beforeAll(function () {
      scrollHeight = jest.spyOn(window.HTMLElement.prototype, 'scrollHeight', 'get').mockImplementation(() => 880);
      offsetHeight = jest.spyOn(window.HTMLElement.prototype, 'offsetHeight', 'get').mockImplementation(function () {
        // @ts-ignore
        if (this.getAttribute('role') === 'treegrid') {
          return 880;
        }

        return 40;
      });
    });

    afterAll(function () {
      offsetHeight.mockReset();
      scrollHeight.mockReset();
    });

    it('should render the load more element with the expected attributes', () => {
      let {getAllByRole} = render(<LoadingMoreTree isLoading />);

      let rows = getAllByRole('row');
      expect(rows).toHaveLength(22);
      let subRowLoader = rows[6];
      expect(subRowLoader).toHaveAttribute('data-level', '3');
      expect(subRowLoader).toHaveTextContent('Level 3 loading spinner');

      let rootLoader = rows[21];
      expect(rootLoader).toHaveAttribute('data-level', '1');
      expect(rootLoader).toHaveTextContent('Load more spinner');

      let cell = within(rootLoader).getByRole('gridcell');
      expect(cell).toHaveAttribute('aria-colindex', '1');
    });

    it('should not focus the load more row when using ArrowDown/ArrowUp', async () => {
      let {getAllByRole} = render(<LoadingMoreTree isLoading />);

      let rows = getAllByRole('row');
      let loader = rows[6];
      expect(loader).toHaveTextContent('Level 3 loading spinner');

      await user.tab();
      expect(document.activeElement).toBe(rows[0]);
      for (let i = 0; i < 5; i++) {
        await user.keyboard('{ArrowDown}');
      }
      expect(document.activeElement).toBe(rows[5]);

      await user.keyboard('{ArrowDown}');
      expect(document.activeElement).toBe(rows[7]);

      await user.keyboard('{ArrowUp}');
      expect(document.activeElement).toBe(rows[5]);
    });

    it('should not focus the load more row when using End', async () => {
      let {getAllByRole} = render(<LoadingMoreTree isLoading />);

      let rows = getAllByRole('row');
      let loader = rows[21];
      expect(loader).toHaveTextContent('Load more spinner');

      await user.tab();
      expect(document.activeElement).toBe(rows[0]);
      await user.keyboard('{End}');
      expect(document.activeElement).toBe(rows[20]);

      // Check that it didn't shift the focusedkey to the loader key even if DOM focus didn't shift to the loader
      await user.keyboard('{ArrowUp}');
      expect(document.activeElement).toBe(rows[19]);
    });

    it('should not focus the load more row when using PageDown', async () => {
      let {getAllByRole} = render(<LoadingMoreTree isLoading />);

      let rows = getAllByRole('row');
      let loader = rows[21];
      expect(loader).toHaveTextContent('Load more spinner');

      await user.tab();
      expect(document.activeElement).toBe(rows[0]);
      await user.keyboard('{PageDown}');
      expect(document.activeElement).toBe(rows[20]);

      // Check that it didn't shift the focusedkey to the loader key even if DOM focus didn't shift to the loader
      await user.keyboard('{ArrowUp}');
      expect(document.activeElement).toBe(rows[19]);
    });

    it('should not render no results state and the loader at the same time', () => {
      let {getByRole, getAllByRole, rerender} = render(<EmptyLoadingTree isLoading />);

      let rows = getAllByRole('row');
      let loader = rows[0];
      let body = getByRole('treegrid');

      expect(rows).toHaveLength(1);
      expect(body).toHaveAttribute('data-empty', 'true');
      expect(loader).toHaveTextContent('Root level loading spinner');

      rerender(<EmptyLoadingTree />);

      rows = getAllByRole('row');
      expect(rows).toHaveLength(1);
      expect(body).toHaveAttribute('data-empty', 'true');
      expect(rows[0]).toHaveTextContent('Nothing in tree');
    });
  });
});<|MERGE_RESOLUTION|>--- conflicted
+++ resolved
@@ -11,12 +11,8 @@
  */
 
 import {act, fireEvent, mockClickDefault, pointerMap, render, within} from '@react-spectrum/test-utils-internal';
-<<<<<<< HEAD
-import {Button, Checkbox, Collection, Text, UNSTABLE_Tree, UNSTABLE_TreeItem, UNSTABLE_TreeItemContent} from '../';
+import {Button, Checkbox, Collection, ListLayout, Text, UNSTABLE_Tree, UNSTABLE_TreeItem, UNSTABLE_TreeItemContent, Virtualizer} from '../';
 import {composeStories} from '@storybook/react';
-=======
-import {Button, Checkbox, Collection, ListLayout, Text, UNSTABLE_Tree, UNSTABLE_TreeItem, UNSTABLE_TreeItemContent, Virtualizer} from '../';
->>>>>>> 2fd87d9f
 import React from 'react';
 import * as stories from '../stories/Tree.stories';
 import userEvent from '@testing-library/user-event';
@@ -417,11 +413,11 @@
     let tree = getByRole('treegrid');
     tree.scrollTop = 200;
     fireEvent.scroll(tree);
-    
+
     rows = getAllByRole('row');
     expect(rows).toHaveLength(8);
     expect(rows.map(r => r.querySelector('span')!.textContent)).toEqual(['Project 4', 'Project 5', 'Project 5A', 'Project 5B', 'Project 5C', 'Reports', 'Reports 1', 'Reports 1A']);
-  
+
     await user.tab();
     await user.keyboard('{End}');
 
