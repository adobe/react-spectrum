/*
 * Copyright 2024 Adobe. All rights reserved.
 * This file is licensed to you under the Apache License, Version 2.0 (the "License");
 * you may not use this file except in compliance with the License. You may obtain a copy
 * of the License at http://www.apache.org/licenses/LICENSE-2.0
 *
 * Unless required by applicable law or agreed to in writing, software distributed under
 * the License is distributed on an "AS IS" BASIS, WITHOUT WARRANTIES OR REPRESENTATIONS
 * OF ANY KIND, either express or implied. See the License for the specific language
 * governing permissions and limitations under the License.
 */

import {act, fireEvent, mockClickDefault, pointerMap, render, within} from '@react-spectrum/test-utils-internal';
import {AriaTreeTests} from './AriaTree.test-util';
import {Button, Checkbox, Collection, UNSTABLE_ListLayout as ListLayout, Text, UNSTABLE_Tree, UNSTABLE_TreeItem, UNSTABLE_TreeItemContent, UNSTABLE_Virtualizer as Virtualizer} from '../';
import {composeStories} from '@storybook/react';
import React from 'react';
import * as stories from '../stories/Tree.stories';
import userEvent from '@testing-library/user-event';

let {
  EmptyTreeStaticStory: EmptyLoadingTree,
  LoadingStoryDepOnTopStory: LoadingMoreTree
} = composeStories(stories);

let onSelectionChange = jest.fn();
let onAction = jest.fn();
let onExpandedChange = jest.fn();

let StaticTreeItem = (props) => {
  return (
    <UNSTABLE_TreeItem {...props}>
      <UNSTABLE_TreeItemContent>
        {({isExpanded, hasChildRows, selectionMode, selectionBehavior}) => (
          <>
            {(selectionMode !== 'none' || props.href != null) && selectionBehavior === 'toggle' && (
              <Checkbox slot="selection" />
            )}
            {hasChildRows && <Button slot="chevron">{isExpanded ? '⏷' : '⏵'}</Button>}
            <Text>{props.title || props.children}</Text>
            <Button aria-label="Info">ⓘ</Button>
            <Button aria-label="Menu">☰</Button>
          </>
        )}
      </UNSTABLE_TreeItemContent>
      {props.title && props.children}
    </UNSTABLE_TreeItem>
  );
};

let StaticTree = ({treeProps = {}, rowProps = {}}) => (
  <UNSTABLE_Tree defaultExpandedKeys={new Set(['projects', 'projects-1'])} aria-label="test tree" onExpandedChange={onExpandedChange} onSelectionChange={onSelectionChange} {...treeProps}>
    <StaticTreeItem id="Photos" textValue="Photos" {...rowProps}>Photos</StaticTreeItem>
    <StaticTreeItem id="projects" textValue="Projects" title="Projects" {...rowProps}>
      <StaticTreeItem id="projects-1" textValue="Projects-1" title="Projects-1" {...rowProps}>
        <StaticTreeItem id="projects-1A" textValue="Projects-1A" {...rowProps}>
          Projects-1A
        </StaticTreeItem>
      </StaticTreeItem>
      <StaticTreeItem id="projects-2" textValue="Projects-2" {...rowProps}>
        Projects-2
      </StaticTreeItem>
      <StaticTreeItem id="projects-3" textValue="Projects-3" {...rowProps}>
        Projects-3
      </StaticTreeItem>
    </StaticTreeItem>
  </UNSTABLE_Tree>
);

let rows = [
  {id: 'projects', name: 'Projects', childItems: [
    {id: 'project-1', name: 'Project 1'},
    {id: 'project-2', name: 'Project 2', childItems: [
      {id: 'project-2A', name: 'Project 2A'},
      {id: 'project-2B', name: 'Project 2B'},
      {id: 'project-2C', name: 'Project 2C'}
    ]},
    {id: 'project-3', name: 'Project 3'},
    {id: 'project-4', name: 'Project 4'},
    {id: 'project-5', name: 'Project 5', childItems: [
      {id: 'project-5A', name: 'Project 5A'},
      {id: 'project-5B', name: 'Project 5B'},
      {id: 'project-5C', name: 'Project 5C'}
    ]}
  ]},
  {id: 'reports', name: 'Reports', childItems: [
    {id: 'reports-1', name: 'Reports 1', childItems: [
      {id: 'reports-1A', name: 'Reports 1A', childItems: [
        {id: 'reports-1AB', name: 'Reports 1AB', childItems: [
          {id: 'reports-1ABC', name: 'Reports 1ABC'}
        ]}
      ]},
      {id: 'reports-1B', name: 'Reports 1B'},
      {id: 'reports-1C', name: 'Reports 1C'}
    ]},
    {id: 'reports-2', name: 'Reports 2'}
  ]}
];

let DynamicTreeItem = (props) => {
  return (
    <UNSTABLE_TreeItem {...props}>
      <UNSTABLE_TreeItemContent>
        {({isExpanded, hasChildRows, selectionMode, selectionBehavior}) => (
          <>
            {(selectionMode !== 'none' || props.href != null) && selectionBehavior === 'toggle' && (
              <Checkbox slot="selection" />
            )}
            {hasChildRows && <Button slot="chevron">{isExpanded ? '⏷' : '⏵'}</Button>}
            <Text>{props.title || props.children}</Text>
            <Button aria-label="Info">ⓘ</Button>
            <Button aria-label="Menu">☰</Button>
          </>
        )}
      </UNSTABLE_TreeItemContent>
      <Collection items={props.childItems}>
        {(item: any) => (
          <DynamicTreeItem childItems={item.childItems} textValue={item.name} href={props.href}>
            {item.name}
          </DynamicTreeItem>
        )}
      </Collection>
    </UNSTABLE_TreeItem>
  );
};

let DynamicTree = ({treeProps = {}, rowProps = {}}) => (
  <UNSTABLE_Tree defaultExpandedKeys={new Set(['projects', 'project-2', 'project-5', 'reports', 'reports-1', 'reports-1A', 'reports-1AB'])} aria-label="test dynamic tree" items={rows} onExpandedChange={onExpandedChange} onSelectionChange={onSelectionChange} {...treeProps}>
    {(item: any) => (
      <DynamicTreeItem childItems={item.childItems} textValue={item.name} {...rowProps}>
        {item.name}
      </DynamicTreeItem>
    )}
  </UNSTABLE_Tree>
);

describe('Tree', () => {
  let user;

  beforeAll(() => {
    user = userEvent.setup({delay: null, pointerMap});
    jest.useFakeTimers();
  });

  afterEach(() => {
    jest.clearAllMocks();
    act(() => {jest.runAllTimers();});
  });

  afterAll(() => {
    jest.restoreAllMocks();
  });

  it('should render a Tree with default classes', () => {
    let {getByRole, getAllByRole} = render(<StaticTree />);
    let tree = getByRole('treegrid');
    expect(tree).toHaveAttribute('class', 'react-aria-Tree');

    for (let row of getAllByRole('row')) {
      expect(row).toHaveAttribute('class', 'react-aria-TreeItem');
    }
  });

  it('should render a Tree with custom classes', () => {
    let {getByRole, getAllByRole} = render(<StaticTree treeProps={{className: 'test-tree'}} rowProps={{className: 'test-row'}} />);
    let tree = getByRole('treegrid');
    expect(tree).toHaveAttribute('class', 'test-tree');

    for (let row of getAllByRole('row')) {
      expect(row).toHaveAttribute('class', 'test-row');
    }
  });

  it('should support DOM props', () => {
    let {getByRole, getAllByRole} = render(<StaticTree treeProps={{'data-testid': 'test-tree'}} rowProps={{'data-testid': 'test-row'}} />);
    let tree = getByRole('treegrid');
    expect(tree).toHaveAttribute('data-testid', 'test-tree');

    for (let row of getAllByRole('row')) {
      expect(row).toHaveAttribute('data-testid', 'test-row');
    }
  });

  it('should support style', () => {
    let {getByRole} = render(<StaticTree treeProps={{style: {width: 200}}} />);

    let tree = getByRole('treegrid');
    expect(tree).toHaveAttribute('style', expect.stringContaining('width: 200px'));
  });

  it('should have the base set of data attributes', () => {
    let {getByRole, getAllByRole} = render(<StaticTree treeProps={{defaultExpandedKeys: 'none'}} />);
    let tree = getByRole('treegrid');
    expect(tree).toHaveAttribute('data-rac');
    expect(tree).not.toHaveAttribute('data-empty');
    expect(tree).not.toHaveAttribute('data-focused');
    expect(tree).not.toHaveAttribute('data-focus-visible');

    for (let row of getAllByRole('row')) {
      expect(row).toHaveAttribute('data-rac');
      expect(row).not.toHaveAttribute('data-selected');
      expect(row).not.toHaveAttribute('data-disabled');
      expect(row).not.toHaveAttribute('data-hovered');
      expect(row).not.toHaveAttribute('data-focused');
      expect(row).not.toHaveAttribute('data-focus-visible');
      expect(row).not.toHaveAttribute('data-pressed');
      expect(row).not.toHaveAttribute('data-selection-mode');
    }
  });

  it('should have the expected attributes on the rows', () => {
    let {getAllByRole} = render(<StaticTree />);

    let rows = getAllByRole('row');
    let rowNoChild = rows[0];
    expect(rowNoChild).toHaveAttribute('aria-label', 'Photos');
    expect(rowNoChild).not.toHaveAttribute('aria-expanded');
    expect(rowNoChild).not.toHaveAttribute('data-expanded');
    expect(rowNoChild).toHaveAttribute('data-level', '1');
    expect(rowNoChild).not.toHaveAttribute('data-has-child-rows');
    expect(rowNoChild).toHaveAttribute('data-rac');

    let rowWithChildren = rows[1];
    // Row has action since it is expandable but not selectable.
    expect(rowWithChildren).toHaveAttribute('aria-label', 'Projects');
    expect(rowWithChildren).toHaveAttribute('data-expanded', 'true');
    expect(rowWithChildren).toHaveAttribute('data-level', '1');
    expect(rowWithChildren).toHaveAttribute('data-has-child-rows', 'true');
    expect(rowWithChildren).toHaveAttribute('data-rac');

    let level2ChildRow = rows[2];
    expect(level2ChildRow).toHaveAttribute('aria-label', 'Projects-1');
    expect(level2ChildRow).toHaveAttribute('data-expanded', 'true');
    expect(level2ChildRow).toHaveAttribute('data-level', '2');
    expect(level2ChildRow).toHaveAttribute('data-has-child-rows', 'true');
    expect(level2ChildRow).toHaveAttribute('data-rac');

    let level3ChildRow = rows[3];
    expect(level3ChildRow).toHaveAttribute('aria-label', 'Projects-1A');
    expect(level3ChildRow).not.toHaveAttribute('data-expanded');
    expect(level3ChildRow).toHaveAttribute('data-level', '3');
    expect(level3ChildRow).not.toHaveAttribute('data-has-child-rows');
    expect(level3ChildRow).toHaveAttribute('data-rac');

    let level2ChildRow2 = rows[4];
    expect(level2ChildRow2).toHaveAttribute('aria-label', 'Projects-2');
    expect(level2ChildRow2).not.toHaveAttribute('data-expanded');
    expect(level2ChildRow2).toHaveAttribute('data-level', '2');
    expect(level2ChildRow2).not.toHaveAttribute('data-has-child-rows');
    expect(level2ChildRow2).toHaveAttribute('data-rac');

    let level2ChildRow3 = rows[5];
    expect(level2ChildRow3).toHaveAttribute('aria-label', 'Projects-3');
    expect(level2ChildRow3).not.toHaveAttribute('data-expanded');
    expect(level2ChildRow3).toHaveAttribute('data-level', '2');
    expect(level2ChildRow3).not.toHaveAttribute('data-has-child-rows');
    expect(level2ChildRow3).toHaveAttribute('data-rac');
  });

  it('should not label an expandable row as having an action if it supports selection', () => {
    let {getAllByRole} = render(<StaticTree treeProps={{selectionMode: 'single'}} />);

    let rows = getAllByRole('row');
    expect(rows[1]).toHaveAttribute('data-has-child-rows', 'true');
  });

  it('should support dynamic trees', () => {
    let {getByRole, getAllByRole} = render(<DynamicTree />);
    let tree = getByRole('treegrid');
    expect(tree).toHaveAttribute('class', 'react-aria-Tree');

    let rows = getAllByRole('row');
    expect(rows).toHaveLength(20);

    // Check the rough structure to make sure dynamic rows are rendering as expected (just checks the expandable rows and their attributes)
    expect(rows[0]).toHaveAttribute('aria-label', 'Projects');
    expect(rows[0]).toHaveAttribute('aria-expanded', 'true');
    expect(rows[0]).toHaveAttribute('aria-level', '1');
    expect(rows[0]).toHaveAttribute('aria-posinset', '1');
    expect(rows[0]).toHaveAttribute('aria-setsize', '2');
    expect(rows[0]).toHaveAttribute('data-has-child-rows', 'true');

    expect(rows[2]).toHaveAttribute('aria-label', 'Project 2');
    expect(rows[2]).toHaveAttribute('aria-expanded', 'true');
    expect(rows[2]).toHaveAttribute('aria-level', '2');
    expect(rows[2]).toHaveAttribute('aria-posinset', '2');
    expect(rows[2]).toHaveAttribute('aria-setsize', '5');
    expect(rows[2]).toHaveAttribute('data-has-child-rows', 'true');

    expect(rows[8]).toHaveAttribute('aria-label', 'Project 5');
    expect(rows[8]).toHaveAttribute('aria-expanded', 'true');
    expect(rows[8]).toHaveAttribute('aria-level', '2');
    expect(rows[8]).toHaveAttribute('aria-posinset', '5');
    expect(rows[8]).toHaveAttribute('aria-setsize', '5');
    expect(rows[8]).toHaveAttribute('data-has-child-rows', 'true');

    expect(rows[12]).toHaveAttribute('aria-label', 'Reports');
    expect(rows[12]).toHaveAttribute('aria-expanded', 'true');
    expect(rows[12]).toHaveAttribute('aria-level', '1');
    expect(rows[12]).toHaveAttribute('aria-posinset', '2');
    expect(rows[12]).toHaveAttribute('aria-setsize', '2');
    expect(rows[12]).toHaveAttribute('data-has-child-rows', 'true');

    expect(rows[16]).toHaveAttribute('aria-label', 'Reports 1ABC');
    expect(rows[16]).toHaveAttribute('aria-level', '5');
    expect(rows[16]).toHaveAttribute('aria-posinset', '1');
    expect(rows[16]).toHaveAttribute('aria-setsize', '1');
  });

  it('should render checkboxes for selection', async () => {
    let {getByRole, getAllByRole} = render(<StaticTree treeProps={{selectionMode: 'single'}} rowProps={{href: 'https://google.com'}} />);
    let tree = getByRole('treegrid');
    expect(tree).not.toHaveAttribute('aria-multiselectable');

    for (let row of getAllByRole('row')) {
      let checkbox = within(row).getByRole('checkbox');
      expect(checkbox).not.toBeChecked();
      expect(checkbox).toHaveAttribute('aria-label', 'Select');
      expect(checkbox).toHaveAttribute('aria-labelledby', `${checkbox.id} ${row.id}`);
      expect(row).toHaveAttribute('aria-selected', 'false');
      expect(row).not.toHaveAttribute('data-selected');
      expect(row).toHaveAttribute('data-selection-mode', 'single');
    }

    let row = getAllByRole('row')[2];
    let checkbox = within(row).getByRole('checkbox');
    await user.click(checkbox);
    expect(row).toHaveAttribute('aria-selected', 'true');
    expect(row).toHaveAttribute('data-selected', 'true');
    expect(checkbox).toBeChecked();
    expect(onSelectionChange).toHaveBeenCalledTimes(1);
    expect(new Set(onSelectionChange.mock.calls[0][0])).toEqual(new Set(['projects-1']));
  });

  it('should not render checkboxes for selection with selectionBehavior=replace ', async () => {
    let {getByRole, getAllByRole} = render(<StaticTree treeProps={{selectionMode: 'multiple', selectionBehavior: 'replace'}} />);
    let tree = getByRole('treegrid');
    expect(tree).toHaveAttribute('aria-multiselectable', 'true');

    for (let row of getAllByRole('row')) {
      let checkbox = within(row).queryByRole('checkbox');
      expect(checkbox).toBeNull();
      expect(row).toHaveAttribute('aria-selected', 'false');
      expect(row).not.toHaveAttribute('data-selected');
      expect(row).toHaveAttribute('data-selection-mode', 'multiple');
    }

    let row2 = getAllByRole('row')[2];
    await user.click(row2);
    expect(row2).toHaveAttribute('aria-selected', 'true');
    expect(row2).toHaveAttribute('data-selected', 'true');
    expect(onSelectionChange).toHaveBeenCalledTimes(1);
    expect(new Set(onSelectionChange.mock.calls[0][0])).toEqual(new Set(['projects-1']));

    let row1 = getAllByRole('row')[1];
    await user.click(row1);
    expect(row1).toHaveAttribute('aria-selected', 'true');
    expect(row1).toHaveAttribute('data-selected', 'true');
    expect(row2).toHaveAttribute('aria-selected', 'false');
    expect(row2).not.toHaveAttribute('data-selected');
    expect(onSelectionChange).toHaveBeenCalledTimes(2);
    expect(new Set(onSelectionChange.mock.calls[1][0])).toEqual(new Set(['projects']));
  });

  it('should support virtualizer', async () => {
    let layout = new ListLayout({
      rowHeight: 25
    });

    jest.spyOn(window.HTMLElement.prototype, 'clientWidth', 'get').mockImplementation(() => 100);
    jest.spyOn(window.HTMLElement.prototype, 'clientHeight', 'get').mockImplementation(() => 100);

    let {getByRole, getAllByRole} = render(
      <Virtualizer layout={layout}>
        <DynamicTree />
      </Virtualizer>
    );

    let rows = getAllByRole('row');
    expect(rows).toHaveLength(7);
    expect(rows.map(r => r.querySelector('span')!.textContent)).toEqual(['Projects', 'Project 1', 'Project 2', 'Project 2A', 'Project 2B', 'Project 2C', 'Project 3']);

    let tree = getByRole('treegrid');
    tree.scrollTop = 200;
    fireEvent.scroll(tree);

    rows = getAllByRole('row');
    expect(rows).toHaveLength(8);
    expect(rows.map(r => r.querySelector('span')!.textContent)).toEqual(['Project 4', 'Project 5', 'Project 5A', 'Project 5B', 'Project 5C', 'Reports', 'Reports 1', 'Reports 1A']);

    await user.tab();
    await user.keyboard('{End}');

    rows = getAllByRole('row');
    expect(rows).toHaveLength(9);
    expect(rows.map(r => r.querySelector('span')!.textContent)).toEqual(['Project 4', 'Project 5', 'Project 5A', 'Project 5B', 'Project 5C', 'Reports', 'Reports 1', 'Reports 1A', 'Reports 2']);
  });

  describe('general interactions', () => {
    it('should support hover on rows', async () => {
      let onHoverStart = jest.fn();
      let onHoverChange = jest.fn();
      let onHoverEnd = jest.fn();
      let {getAllByRole, rerender} = render(<StaticTree treeProps={{selectionMode: 'multiple'}} rowProps={{className: ({isHovered}) => isHovered ? 'hover' : '', onHoverStart, onHoverChange, onHoverEnd}} />);

      let row = getAllByRole('row')[0];
      expect(row).not.toHaveAttribute('data-hovered');
      expect(row).not.toHaveClass('hover');

      await user.hover(row);
      expect(row).toHaveAttribute('data-hovered', 'true');
      expect(row).toHaveClass('hover');
      expect(onHoverStart).toHaveBeenCalledTimes(1);
      expect(onHoverChange).toHaveBeenCalledTimes(1);

      await user.unhover(row);
      expect(row).not.toHaveAttribute('data-hovered');
      expect(row).not.toHaveClass('hover');
      expect(onHoverEnd).toHaveBeenCalledTimes(1);
      expect(onHoverChange).toHaveBeenCalledTimes(2);

      rerender(<StaticTree treeProps={{selectionMode: 'none', onAction: jest.fn()}} rowProps={{className: ({isHovered}) => isHovered ? 'hover' : ''}} />);
      row = getAllByRole('row')[0];
      expect(row).not.toHaveAttribute('data-hovered');
      expect(row).not.toHaveClass('hover');

      await user.hover(row);
      expect(row).toHaveAttribute('data-hovered', 'true');
      expect(row).toHaveClass('hover');

      await user.unhover(row);
      expect(row).not.toHaveAttribute('data-hovered');
      expect(row).not.toHaveClass('hover');
    });

    it('should not update the hover state if the row is not interactive', async () => {
      let onHoverStart = jest.fn();
      let onHoverChange = jest.fn();
      let onHoverEnd = jest.fn();
      let {getAllByRole, rerender} = render(<StaticTree treeProps={{selectionMode: 'none'}} rowProps={{className: ({isHovered}) => isHovered ? 'hover' : '', onHoverStart, onHoverChange, onHoverEnd}} />);

      let row = getAllByRole('row')[0];
      expect(row).not.toHaveAttribute('data-hovered');
      expect(row).not.toHaveClass('hover');
      expect(onHoverStart).toHaveBeenCalledTimes(0);
      expect(onHoverChange).toHaveBeenCalledTimes(0);
      expect(onHoverEnd).toHaveBeenCalledTimes(0);

      await user.hover(row);
      expect(row).not.toHaveAttribute('data-hovered');
      expect(row).not.toHaveClass('hover');
      expect(onHoverStart).toHaveBeenCalledTimes(0);
      expect(onHoverChange).toHaveBeenCalledTimes(0);
      expect(onHoverEnd).toHaveBeenCalledTimes(0);

      let expandableRow = getAllByRole('row')[1];
      expect(expandableRow).not.toHaveAttribute('data-hovered');
      expect(expandableRow).not.toHaveClass('hover');

      await user.hover(expandableRow);
      expect(expandableRow).toHaveAttribute('data-hovered', 'true');
      expect(expandableRow).toHaveClass('hover');
      expect(onHoverStart).toHaveBeenCalledTimes(1);
      expect(onHoverChange).toHaveBeenCalledTimes(1);
      expect(onHoverEnd).toHaveBeenCalledTimes(0);

      await user.unhover(expandableRow);
      expect(expandableRow).not.toHaveAttribute('data-hovered');
      expect(expandableRow).not.toHaveClass('hover');
      expect(onHoverEnd).toHaveBeenCalledTimes(1);
      expect(onHoverChange).toHaveBeenCalledTimes(2);

      // Test a completely inert expandable row
      // Note the disabledBehavior setting here, by default we make disableKey keys NOT restrict expandablity of the row. Similar pattern to Table
      let inertOnHoverStart = jest.fn();
      let inertOnHoverChange = jest.fn();
      let inertOnHoverEnd = jest.fn();
      rerender(<StaticTree treeProps={{selectionMode: 'none', disabledBehavior: 'all', disabledKeys: ['projects']}} rowProps={{className: ({isHovered}) => isHovered ? 'hover' : '', onHoverStart: inertOnHoverStart, onHoverChange: inertOnHoverChange, onHoverEnd: inertOnHoverEnd}} />);

      expandableRow = getAllByRole('row')[1];
      expect(expandableRow).toHaveAttribute('data-disabled', 'true');
      expect(expandableRow).not.toHaveAttribute('data-hovered');
      expect(expandableRow).not.toHaveClass('hover');

      await user.hover(expandableRow);
      expect(expandableRow).not.toHaveAttribute('data-hovered');
      expect(expandableRow).not.toHaveClass('hover');
      expect(inertOnHoverStart).toHaveBeenCalledTimes(0);
      expect(inertOnHoverChange).toHaveBeenCalledTimes(0);
      expect(inertOnHoverEnd).toHaveBeenCalledTimes(0);
    });

    it('should support press on rows', async () => {
      let {getAllByRole, rerender} = render(<StaticTree treeProps={{selectionMode: 'multiple'}} rowProps={{className: ({isPressed}) => isPressed ? 'pressed' : ''}} />);

      let row = getAllByRole('row')[0];
      expect(row).not.toHaveAttribute('data-pressed');
      expect(row).not.toHaveClass('pressed');

      await user.pointer({target: row, keys: '[MouseLeft>]'});
      expect(row).toHaveAttribute('data-pressed', 'true');
      expect(row).toHaveClass('pressed');

      await user.pointer({target: row, keys: '[/MouseLeft]'});
      expect(row).not.toHaveAttribute('data-pressed');
      expect(row).not.toHaveClass('pressed');

      rerender(<StaticTree treeProps={{selectionMode: 'none', onAction: jest.fn()}} rowProps={{className: ({isPressed}) => isPressed ? 'pressed' : ''}} />);
      row = getAllByRole('row')[0];
      expect(row).not.toHaveAttribute('data-pressed');
      expect(row).not.toHaveClass('pressed');

      await user.pointer({target: row, keys: '[MouseLeft>]'});
      expect(row).toHaveAttribute('data-pressed', 'true');
      expect(row).toHaveClass('pressed');

      await user.pointer({target: row, keys: '[/MouseLeft]'});
      expect(row).not.toHaveAttribute('data-pressed');
      expect(row).not.toHaveClass('pressed');
    });

<<<<<<< HEAD
    it('should not update the press state if the row is not interactive', () => {
      let {getAllByRole, rerender} = render(<StaticTree treeProps={{selectionMode: 'none', disabledBehavior: 'selection'}} rowProps={{className: ({isPressed}) => isPressed ? 'pressed' : ''}} />);
=======
    it('should not update the press state if the row is not interactive', async () => {
      let {getAllByRole, rerender} = render(<StaticTree treeProps={{selectionMode: 'none'}} rowProps={{className: ({isPressed}) => isPressed ? 'pressed' : ''}} />);
>>>>>>> cdba7487

      let row = getAllByRole('row')[0];
      expect(row).not.toHaveAttribute('data-pressed');
      expect(row).not.toHaveClass('pressed');

      await user.pointer({target: row, keys: '[MouseLeft>]'});
      expect(row).not.toHaveAttribute('data-pressed');
      expect(row).not.toHaveClass('pressed');
      await user.pointer({target: row, keys: '[/MouseLeft]'});

      let expandableRow = getAllByRole('row')[1];
      expect(expandableRow).not.toHaveAttribute('data-pressed');
      expect(expandableRow).not.toHaveClass('pressed');

      await user.pointer({target: expandableRow, keys: '[MouseLeft>]'});
      expect(expandableRow).toHaveAttribute('data-pressed', 'true');
      expect(expandableRow).toHaveClass('pressed');

      await user.pointer({target: expandableRow, keys: '[/MouseLeft]'});
      expect(expandableRow).not.toHaveAttribute('data-pressed');
      expect(expandableRow).not.toHaveClass('pressed');

      // Test a completely inert expandable row
      rerender(<StaticTree treeProps={{selectionMode: 'none', disabledBehavior: 'all',  disabledKeys: ['projects']}} rowProps={{className: ({isPressed}) => isPressed ? 'pressed' : ''}} />);
      expandableRow = getAllByRole('row')[1];
      expect(expandableRow).toHaveAttribute('data-disabled', 'true');
      expect(expandableRow).not.toHaveAttribute('data-pressed');
      expect(expandableRow).not.toHaveClass('pressed');

      await user.pointer({target: expandableRow, keys: '[MouseLeft>]'});
      expect(expandableRow).not.toHaveAttribute('data-pressed');
      expect(expandableRow).not.toHaveClass('pressed');
      await user.pointer({target: expandableRow, keys: '[/MouseLeft]'});
    });

    it('should support focus', async () => {
      let {getAllByRole, rerender} = render(<StaticTree treeProps={{selectionMode: 'multiple', disabledKeys: ['projects'], disabledBehavior: 'selection'}} rowProps={{className: ({isFocused}) => isFocused ? 'focus' : ''}} />);

      let row = getAllByRole('row')[0];
      expect(row).not.toHaveAttribute('data-focused');
      expect(row).not.toHaveClass('focus');

      await user.click(row);
      expect(row).toHaveAttribute('data-focused');
      expect(row).toHaveClass('focus');

      rerender(<StaticTree treeProps={{selectionMode: 'multiple', disabledKeys: ['projects'], disabledBehavior: 'selection'}} rowProps={{className: ({isFocusVisible}) => isFocusVisible ? 'focus-visible' : ''}} />);
      row = getAllByRole('row')[0];
      expect(row).not.toHaveAttribute('data-focus-visible');
      expect(row).not.toHaveClass('focus-visible');

      await user.click(row);
      expect(row).not.toHaveAttribute('data-focus-visible');
      expect(row).not.toHaveClass('focus-visible');

      await user.keyboard('{Enter}');
      expect(row).toHaveAttribute('data-focus-visible', 'true');
      expect(row).toHaveClass('focus-visible');

      let disabledRow = getAllByRole('row')[1];
      expect(disabledRow).not.toHaveAttribute('data-disabled', 'true');
      expect(disabledRow).not.toHaveAttribute('data-focus-visible');
      expect(disabledRow).not.toHaveClass('focus-visible');

      await user.keyboard('{ArrowDown}');
      disabledRow = getAllByRole('row')[1];
      // Note that the row is able to be focused because default disabledBehavior is 'selection'
      expect(disabledRow).toHaveAttribute('data-focus-visible', 'true');
      expect(disabledRow).toHaveClass('focus-visible');
      expect(row).not.toHaveAttribute('data-focus-visible');
      expect(row).not.toHaveClass('focus-visible');
    });

    it('should support actions on rows', async () => {
      let {getAllByRole} = render(<StaticTree treeProps={{selectionMode: 'multiple', disabledBehavior: 'all', onAction, disabledKeys: ['projects']}}  />);

      let row = getAllByRole('row')[0];
      await user.click(row);
      expect(onAction).toHaveBeenCalledTimes(1);
      expect(onAction).toHaveBeenLastCalledWith('Photos');
      expect(onSelectionChange).toHaveBeenCalledTimes(0);

      // Due to disabledBehavior being set to 'all' this expandable row has its action disabled
      let disabledRow = getAllByRole('row')[1];
      expect(disabledRow).toHaveAttribute('data-disabled', 'true');
      await user.click(disabledRow);
      expect(onAction).toHaveBeenCalledTimes(1);
      expect(onSelectionChange).toHaveBeenCalledTimes(0);

      let expandableRow = getAllByRole('row')[2];
      await user.click(expandableRow);
      expect(onAction).toHaveBeenCalledTimes(2);
      expect(onAction).toHaveBeenLastCalledWith('projects-1');
      expect(onSelectionChange).toHaveBeenCalledTimes(0);

      await user.keyboard('{Enter}');
      expect(onAction).toHaveBeenCalledTimes(3);
      expect(onAction).toHaveBeenLastCalledWith('projects-1');
      expect(onSelectionChange).toHaveBeenCalledTimes(0);
    });

    it('should support onScroll', () => {
      let onScroll = jest.fn();
      let {getByRole} = render(<StaticTree treeProps={{onScroll}} />);
      let tree = getByRole('treegrid');
      fireEvent.scroll(tree);
      expect(onScroll).toHaveBeenCalled();
    });

    describe('links', function () {
      describe.each(['mouse', 'keyboard'])('%s', (type) => {
        let trigger = async (item, key = 'Enter') => {
          if (type === 'mouse') {
            await user.click(item);
          } else {
            await user.keyboard(`{${key}}`);
          }
        };

        it('should support links with selectionMode="none"', async () => {
          let {getAllByRole} = render(<StaticTree treeProps={{selectionMode: 'none'}} rowProps={{href: 'https://google.com/'}} />);
          let items = getAllByRole('row');
          for (let item of items) {
            expect(item.tagName).not.toBe('A');
            expect(item).toHaveAttribute('data-href');
          }

          if (type === 'keyboard') {
            await user.tab();
          }

          let onClick = mockClickDefault();
          await trigger(items[0]);
          expect(onClick).toHaveBeenCalledTimes(1);
          expect(onClick.mock.calls[0][0].target).toBeInstanceOf(HTMLAnchorElement);
          expect(onClick.mock.calls[0][0].target.href).toBe('https://google.com/');
        });

        it.each(['single', 'multiple'])('should support links with selectionBehavior="toggle" selectionMode="%s"', async (selectionMode) => {
          let {getAllByRole} = render(<StaticTree treeProps={{selectionMode}} rowProps={{href: 'https://google.com/'}} />);
          let items = getAllByRole('row');
          for (let item of items) {
            expect(item.tagName).not.toBe('A');
            expect(item).toHaveAttribute('data-href');
          }

          if (type === 'keyboard') {
            await user.tab();
          }

          let onClick = mockClickDefault();
          await trigger(items[0]);
          expect(onClick).toHaveBeenCalledTimes(1);
          expect(onClick.mock.calls[0][0].target).toBeInstanceOf(HTMLAnchorElement);
          expect(onClick.mock.calls[0][0].target.href).toBe('https://google.com/');

          await user.click(within(items[0]).getByRole('checkbox'));
          expect(items[0]).toHaveAttribute('aria-selected', 'true');

          if (type === 'keyboard') {
            await user.keyboard('{ArrowLeft}');
            await user.keyboard('{ArrowDown}');
          }
          await trigger(items[1], ' ');
          expect(onClick).toHaveBeenCalledTimes(1);
          expect(items[1]).toHaveAttribute('aria-selected', 'true');
        });

        it.each(['single', 'multiple'])('should support links with selectionBehavior="replace" selectionMode="%s"', async (selectionMode) => {
          let {getAllByRole} = render(<StaticTree treeProps={{selectionMode, selectionBehavior: 'replace'}} rowProps={{href: 'https://google.com/'}} />);

          let items = getAllByRole('row');
          for (let item of items) {
            expect(item.tagName).not.toBe('A');
            expect(item).toHaveAttribute('data-href');
          }

          let onClick = mockClickDefault();
          if (type === 'mouse') {
            await user.click(items[0]);
          } else {
            await user.tab();
            await user.keyboard('{Space}');
          }
          expect(onClick).not.toHaveBeenCalled();
          expect(items[0]).toHaveAttribute('aria-selected', 'true');

          if (type === 'mouse') {
            await user.dblClick(items[0], {pointerType: 'mouse'});
          } else {
            await user.keyboard('{Enter}');
          }
          expect(onClick).toHaveBeenCalledTimes(1);
          expect(onClick.mock.calls[0][0].target).toBeInstanceOf(HTMLAnchorElement);
          expect(onClick.mock.calls[0][0].target.href).toBe('https://google.com/');
        });
      });
    });

    describe('keyboard interactions', () => {
      it('left and right arrows should navigate between interactive elements in the row', async () => {
        let {getAllByRole} = render(<DynamicTree treeProps={{selectionMode: 'multiple'}} />);
        let expandableRow = getAllByRole('row')[0];
        let buttons = within(expandableRow).getAllByRole('button');
        let checkbox = within(expandableRow).getByRole('checkbox');

        await user.tab();
        expect(expandableRow).toHaveAttribute('aria-expanded', 'true');
        expect(document.activeElement).toBe(expandableRow);
        await user.keyboard('{ArrowRight}');
        expect(document.activeElement).toBe(checkbox);
        await user.keyboard('{ArrowRight}');
        expect(document.activeElement).toBe(buttons[1]);
        await user.keyboard('{ArrowRight}');
        expect(document.activeElement).toBe(buttons[2]);
        await user.keyboard('{ArrowRight}');
        expect(document.activeElement).toBe(expandableRow);

        // Test that if focus is on the row that right/left will expand/collapse if it isn't already
        await user.keyboard('{ArrowLeft}');
        expect(document.activeElement).toBe(expandableRow);
        expect(expandableRow).toHaveAttribute('aria-expanded', 'false');

        await user.keyboard('{ArrowRight}');
        expect(document.activeElement).toBe(expandableRow);
        expect(expandableRow).toHaveAttribute('aria-expanded', 'true');

        // Resume testing navigation to interacive elements
        await user.keyboard('{ArrowLeft}');
        await user.keyboard('{ArrowLeft}');
        expect(document.activeElement).toBe(buttons[2]);
        await user.keyboard('{ArrowLeft}');
        expect(document.activeElement).toBe(buttons[1]);
        await user.keyboard('{ArrowLeft}');
        expect(document.activeElement).toBe(checkbox);
      });

      it('should support type ahead', async () => {
        let {getAllByRole, queryByText} = render(<DynamicTree />);
        await user.tab();
        let rows = getAllByRole('row');
        expect(document.activeElement).toBe(rows[0]);
        await user.keyboard('Reports 1ABC');
        expect(document.activeElement).toBe(rows[16]);

        act(() => {jest.runAllTimers();});
        await user.keyboard('Pro');
        expect(document.activeElement).toBe(rows[0]);

        // Test typeahead doesn't match against hidden rows
        await user.click(rows[12]);
        expect(queryByText('Reports 1ABC')).toBeFalsy();
        await user.keyboard('Reports 1ABC');
        expect(document.activeElement).toBe(rows[12]);
        expect(rows[12]).toHaveAttribute('aria-label', 'Reports');
      });

      it('should navigate between visible rows when using Arrow Up/Down', async () => {
        let {getAllByRole} = render(<DynamicTree />);
        await user.tab();
        let rows = getAllByRole('row');
        expect(rows).toHaveLength(20);
        expect(document.activeElement).toBe(rows[0]);
        await user.keyboard('{ArrowDown}');
        expect(document.activeElement).toBe(rows[1]);
        expect(rows[1]).toHaveAttribute('aria-label', 'Project 1');
        await user.keyboard('{ArrowUp}');

        // Collapse parent row and try arrow navigation again
        await user.keyboard('{ArrowLeft}');
        rows = getAllByRole('row');
        expect(rows).toHaveLength(9);
        await user.keyboard('{ArrowDown}');
        expect(document.activeElement).toBe(rows[1]);
        expect(rows[1]).toHaveAttribute('aria-label', 'Reports');
        await user.keyboard('{ArrowUp}');
        expect(document.activeElement).toBe(rows[0]);
        expect(rows[0]).toHaveAttribute('aria-label', 'Projects');
      });

      it('should navigate between visible rows when using Home/End', async () => {
        let {getAllByRole} = render(<DynamicTree />);
        await user.tab();
        let rows = getAllByRole('row');
        expect(rows).toHaveLength(20);
        expect(document.activeElement).toBe(rows[0]);
        await user.keyboard('{End}');
        expect(document.activeElement).toBe(rows[19]);
        expect(rows[19]).toHaveAttribute('aria-label', 'Reports 2');
        await user.keyboard('{Home}');
        expect(document.activeElement).toBe(rows[0]);

        // Collapse the 2nd top level row and try End/Home again
        await user.click(rows[12]);
        rows = getAllByRole('row');
        expect(rows).toHaveLength(13);
        await user.keyboard('{Home}');
        await user.keyboard('{End}');
        expect(document.activeElement).toBe(rows[12]);
        expect(rows[12]).toHaveAttribute('aria-label', 'Reports');
      });
    });
  });

  describe('expanding and collapsing', () => {
    describe.each(['mouse', 'keyboard'])('%s', (type) => {
      let trigger = async (item, key = 'ArrowRight') => {
        if (type === 'mouse') {
          await user.click(item);
        } else {
          await user.keyboard(`{${key}}`);
        }
      };

      it('should expand/collapse a row when clicking/using Enter on the row itself and there arent any other primary actions', async () => {
        let {getAllByRole} = render(<DynamicTree />);
        let rows = getAllByRole('row');
        expect(rows).toHaveLength(20);

        await user.tab();
        expect(document.activeElement).toBe(rows[0]);
        expect(rows[0]).toHaveAttribute('data-expanded', 'true');
        expect(rows[0]).toHaveAttribute('data-has-child-rows', 'true');
        expect(onExpandedChange).toHaveBeenCalledTimes(0);

        // Check we can open/close a top level row
        await trigger(rows[0], 'Enter');
        expect(document.activeElement).toBe(rows[0]);
        expect(rows[0]).not.toHaveAttribute('data-expanded');
        expect(rows[0]).toHaveAttribute('data-has-child-rows', 'true');
        expect(onExpandedChange).toHaveBeenCalledTimes(1);
        // Note that the children of the parent row will still be in the "expanded" array
        expect(new Set(onExpandedChange.mock.calls[0][0])).toEqual(new Set(['project-2', 'project-5', 'reports', 'reports-1', 'reports-1A', 'reports-1AB']));
        rows = getAllByRole('row');
        expect(rows).toHaveLength(9);

        await trigger(rows[0], 'Enter');
        expect(document.activeElement).toBe(rows[0]);
        expect(rows[0]).toHaveAttribute('data-expanded', 'true');
        expect(rows[0]).toHaveAttribute('data-has-child-rows', 'true');
        expect(onExpandedChange).toHaveBeenCalledTimes(2);
        expect(new Set(onExpandedChange.mock.calls[1][0])).toEqual(new Set(['projects', 'project-2', 'project-5', 'reports', 'reports-1', 'reports-1A', 'reports-1AB']));
        rows = getAllByRole('row');
        expect(rows).toHaveLength(20);

        await user.keyboard('{ArrowDown}');
        await user.keyboard('{ArrowDown}');
        expect(document.activeElement).toBe(rows[2]);
        expect(rows[2]).toHaveAttribute('data-expanded', 'true');
        expect(rows[2]).toHaveAttribute('data-has-child-rows', 'true');

        // Check we can close a nested row and it doesn't affect the parent
        await trigger(rows[2], 'ArrowLeft');
        expect(document.activeElement).toBe(rows[2]);
        expect(rows[2]).not.toHaveAttribute('data-expanded');
        expect(rows[2]).toHaveAttribute('data-has-child-rows', 'true');
        expect(rows[0]).toHaveAttribute('data-expanded', 'true');
        expect(rows[0]).toHaveAttribute('data-has-child-rows', 'true');
        expect(onExpandedChange).toHaveBeenCalledTimes(3);
        expect(new Set(onExpandedChange.mock.calls[2][0])).toEqual(new Set(['projects', 'project-5', 'reports', 'reports-1', 'reports-1A', 'reports-1AB']));
        rows = getAllByRole('row');
        expect(rows).toHaveLength(17);

        // Check behavior of onExpandedChange when a nested row is already closed and the parent is collapsed
        await user.keyboard('{ArrowUp}');
        await user.keyboard('{ArrowUp}');
        await trigger(rows[0], 'ArrowLeft');
        expect(document.activeElement).toBe(rows[0]);
        expect(onExpandedChange).toHaveBeenCalledTimes(4);
        expect(new Set(onExpandedChange.mock.calls[3][0])).toEqual(new Set(['project-5', 'reports', 'reports-1', 'reports-1A', 'reports-1AB']));
        rows = getAllByRole('row');
        expect(rows).toHaveLength(9);

        // Check that the nested collapsed row is still closed when the parent is reexpanded
        await trigger(rows[0], 'ArrowRight');
        expect(document.activeElement).toBe(rows[0]);
        expect(onExpandedChange).toHaveBeenCalledTimes(5);
        expect(new Set(onExpandedChange.mock.calls[4][0])).toEqual(new Set(['projects', 'project-5', 'reports', 'reports-1', 'reports-1A', 'reports-1AB']));
        rows = getAllByRole('row');
        expect(rows).toHaveLength(17);
      });

      it('should not expand when clicking/using Enter on the row if the row is selectable', async () => {
        let {getAllByRole} = render(<DynamicTree treeProps={{selectionMode: 'multiple'}} />);
        let rows = getAllByRole('row');

        await user.tab();
        expect(document.activeElement).toBe(rows[0]);
        expect(rows[0]).toHaveAttribute('aria-expanded', 'true');
        expect(rows[0]).toHaveAttribute('data-expanded', 'true');
        expect(onExpandedChange).toHaveBeenCalledTimes(0);
        expect(onSelectionChange).toHaveBeenCalledTimes(0);

        await trigger(rows[0], 'Enter');
        expect(document.activeElement).toBe(rows[0]);
        expect(rows[0]).toHaveAttribute('aria-expanded', 'true');
        expect(rows[0]).toHaveAttribute('data-expanded', 'true');
        expect(onExpandedChange).toHaveBeenCalledTimes(0);
        expect(onSelectionChange).toHaveBeenCalledTimes(1);
        expect(new Set(onSelectionChange.mock.calls[0][0])).toEqual(new Set(['projects']));

        await trigger(rows[0], 'Enter');
        expect(rows[0]).toHaveAttribute('aria-expanded', 'true');
        expect(rows[0]).toHaveAttribute('data-expanded', 'true');
        expect(onExpandedChange).toHaveBeenCalledTimes(0);
        expect(onSelectionChange).toHaveBeenCalledTimes(2);
        expect(new Set(onSelectionChange.mock.calls[1][0])).toEqual(new Set([]));

        let chevron = within(rows[0]).getAllByRole('button')[0];
        await trigger(chevron, 'ArrowLeft');
        expect(rows[0]).toHaveAttribute('aria-expanded', 'false');
        expect(rows[0]).not.toHaveAttribute('data-expanded');
        expect(onExpandedChange).toHaveBeenCalledTimes(1);
        expect(new Set(onExpandedChange.mock.calls[0][0])).toEqual(new Set(['project-2', 'project-5', 'reports', 'reports-1', 'reports-1A', 'reports-1AB']));
        expect(onSelectionChange).toHaveBeenCalledTimes(2);
      });

      it('should not expand when clicking/using Enter on the row if the row has an action', async () => {
        let {getAllByRole} = render(<DynamicTree treeProps={{onAction}} />);
        let rows = getAllByRole('row');

        await user.tab();
        expect(document.activeElement).toBe(rows[0]);
        expect(rows[0]).toHaveAttribute('aria-expanded', 'true');
        expect(rows[0]).toHaveAttribute('data-expanded', 'true');
        expect(onExpandedChange).toHaveBeenCalledTimes(0);
        expect(onAction).toHaveBeenCalledTimes(0);

        await trigger(rows[0], 'Enter');
        expect(document.activeElement).toBe(rows[0]);
        expect(rows[0]).toHaveAttribute('aria-expanded', 'true');
        expect(rows[0]).toHaveAttribute('data-expanded', 'true');
        expect(onExpandedChange).toHaveBeenCalledTimes(0);
        expect(onAction).toHaveBeenCalledTimes(1);
        expect(onAction).toHaveBeenLastCalledWith('projects');

        let chevron = within(rows[0]).getAllByRole('button')[0];
        await trigger(chevron, 'ArrowLeft');
        expect(rows[0]).toHaveAttribute('aria-expanded', 'false');
        expect(rows[0]).not.toHaveAttribute('data-expanded');
        expect(onExpandedChange).toHaveBeenCalledTimes(1);
        expect(new Set(onExpandedChange.mock.calls[0][0])).toEqual(new Set(['project-2', 'project-5', 'reports', 'reports-1', 'reports-1A', 'reports-1AB']));
        expect(onAction).toHaveBeenCalledTimes(1);
      });

      it('should not expand when clicking/using Enter on the row if the row has a link', async () => {
        let {getAllByRole} = render(<DynamicTree rowProps={{href: 'https://google.com'}} />);
        let rows = getAllByRole('row');
        expect(rows[0]).toHaveAttribute('data-href');

        await user.tab();
        expect(document.activeElement).toBe(rows[0]);
        expect(rows[0]).toHaveAttribute('aria-expanded', 'true');
        expect(rows[0]).toHaveAttribute('data-expanded', 'true');
        expect(onExpandedChange).toHaveBeenCalledTimes(0);

        let onClick = mockClickDefault();
        await trigger(rows[0], 'Enter');
        expect(onClick).toHaveBeenCalledTimes(1);
        expect(onClick.mock.calls[0][0].target).toBeInstanceOf(HTMLAnchorElement);
        expect(onClick.mock.calls[0][0].target.href).toBe('https://google.com/');
        expect(rows[0]).toHaveAttribute('aria-expanded', 'true');
        expect(rows[0]).toHaveAttribute('data-expanded', 'true');
        expect(onExpandedChange).toHaveBeenCalledTimes(0);
        expect(document.activeElement).toBe(document.body);

        await user.tab();
        let chevron = within(rows[0]).getAllByRole('button')[0];
        await trigger(chevron, 'ArrowLeft');
        expect(rows[0]).toHaveAttribute('aria-expanded', 'false');
        expect(rows[0]).not.toHaveAttribute('data-expanded');
        expect(onExpandedChange).toHaveBeenCalledTimes(1);
        expect(new Set(onExpandedChange.mock.calls[0][0])).toEqual(new Set(['project-2', 'project-5', 'reports', 'reports-1', 'reports-1A', 'reports-1AB']));
      });
    });

    it('should apply the proper attributes to the chevron', async () => {
      let {getAllByRole} = render(<DynamicTree />);
      let rows = getAllByRole('row');
      let chevron = within(rows[0]).getAllByRole('button')[0];

      await user.tab();
      expect(rows[0]).toHaveAttribute('aria-expanded', 'true');
      expect(chevron).toHaveAttribute('aria-label', 'Collapse');
      expect(chevron).toHaveAttribute('slot', 'chevron');

      await user.click(rows[0]);
      expect(rows[0]).toHaveAttribute('aria-expanded', 'false');
      expect(chevron).toHaveAttribute('aria-label', 'Expand');
    });
  });

  describe('empty state', () => {
    it('should allow the user to tab to the empty tree', async () => {
      let {getAllByRole, getByRole} = render(
        <UNSTABLE_Tree
          className={({isFocused, isFocusVisible}) => `isFocused: ${isFocused}, isFocusVisible: ${isFocusVisible}`}
          aria-label="test empty tree"
          items={[]}
          renderEmptyState={({isFocused, isFocusVisible}) => <span>{`Nothing in tree, isFocused: ${isFocused}, isFocusVisible: ${isFocusVisible}`}</span>}>
          {() => (
            <UNSTABLE_TreeItem textValue="dummy value">
              <UNSTABLE_TreeItemContent>
                Dummy Value
              </UNSTABLE_TreeItemContent>
            </UNSTABLE_TreeItem>
          )}
        </UNSTABLE_Tree>
      );

      let tree = getByRole('treegrid');
      expect(tree).toHaveAttribute('data-empty', 'true');
      expect(tree).not.toHaveAttribute('data-focused');
      expect(tree).not.toHaveAttribute('data-focus-visible');
      expect(tree).toHaveClass('isFocused: false, isFocusVisible: false');

      let row = getAllByRole('row')[0];
      expect(row).toHaveAttribute('aria-level', '1');
      expect(row).toHaveAttribute('aria-posinset', '1');
      expect(row).toHaveAttribute('aria-setsize', '1');
      let gridCell = within(row).getByRole('gridcell');
      expect(gridCell).toHaveTextContent('Nothing in tree, isFocused: false, isFocusVisible: false');

      await user.tab();
      expect(document.activeElement).toBe(tree);
      expect(tree).toHaveAttribute('data-empty', 'true');
      expect(tree).toHaveAttribute('data-focused', 'true');
      expect(tree).toHaveAttribute('data-focus-visible', 'true');
      expect(tree).toHaveClass('isFocused: true, isFocusVisible: true');
      expect(gridCell).toHaveTextContent('Nothing in tree, isFocused: true, isFocusVisible: true');

      await user.tab();
      expect(tree).toHaveAttribute('data-empty', 'true');
      expect(tree).not.toHaveAttribute('data-focused');
      expect(tree).not.toHaveAttribute('data-focus-visible');
      expect(tree).toHaveClass('isFocused: false, isFocusVisible: false');
      expect(row).toHaveAttribute('aria-level', '1');
      expect(row).toHaveAttribute('aria-posinset', '1');
      expect(row).toHaveAttribute('aria-setsize', '1');
      expect(gridCell).toHaveTextContent('Nothing in tree, isFocused: false, isFocusVisible: false');
    });
  });

  describe('load more', () => {
    let offsetHeight, scrollHeight;
    beforeAll(function () {
      scrollHeight = jest.spyOn(window.HTMLElement.prototype, 'scrollHeight', 'get').mockImplementation(() => 880);
      offsetHeight = jest.spyOn(window.HTMLElement.prototype, 'offsetHeight', 'get').mockImplementation(function (this: HTMLElement) {
        if (this.getAttribute('role') === 'treegrid') {
          return 880;
        }

        return 40;
      });
    });

    afterAll(function () {
      offsetHeight.mockReset();
      scrollHeight.mockReset();
    });

    it('should render the load more element with the expected attributes', () => {
      let {getAllByRole} = render(<LoadingMoreTree isLoading />);

      let rows = getAllByRole('row');
      expect(rows).toHaveLength(22);
      let subRowLoader = rows[6];
      expect(subRowLoader).toHaveAttribute('data-level', '3');
      expect(subRowLoader).toHaveTextContent('Level 3 loading spinner');

      let rootLoader = rows[21];
      expect(rootLoader).toHaveAttribute('data-level', '1');
      expect(rootLoader).toHaveTextContent('Load more spinner');

      let cell = within(rootLoader).getByRole('gridcell');
      expect(cell).toHaveAttribute('aria-colindex', '1');
    });

    it('should not focus the load more row when using ArrowDown/ArrowUp', async () => {
      let {getAllByRole} = render(<LoadingMoreTree isLoading />);

      let rows = getAllByRole('row');
      let loader = rows[6];
      expect(loader).toHaveTextContent('Level 3 loading spinner');

      await user.tab();
      expect(document.activeElement).toBe(rows[0]);
      for (let i = 0; i < 5; i++) {
        await user.keyboard('{ArrowDown}');
      }
      expect(document.activeElement).toBe(rows[5]);

      await user.keyboard('{ArrowDown}');
      expect(document.activeElement).toBe(rows[7]);

      await user.keyboard('{ArrowUp}');
      expect(document.activeElement).toBe(rows[5]);
    });

    it('should not focus the load more row when using End', async () => {
      let {getAllByRole} = render(<LoadingMoreTree isLoading />);

      let rows = getAllByRole('row');
      let loader = rows[21];
      expect(loader).toHaveTextContent('Load more spinner');

      await user.tab();
      expect(document.activeElement).toBe(rows[0]);
      await user.keyboard('{End}');
      expect(document.activeElement).toBe(rows[20]);

      // Check that it didn't shift the focusedkey to the loader key even if DOM focus didn't shift to the loader
      await user.keyboard('{ArrowUp}');
      expect(document.activeElement).toBe(rows[19]);
    });

    it('should not focus the load more row when using PageDown', async () => {
      let {getAllByRole} = render(<LoadingMoreTree isLoading />);

      let rows = getAllByRole('row');
      let loader = rows[21];
      expect(loader).toHaveTextContent('Load more spinner');

      await user.tab();
      expect(document.activeElement).toBe(rows[0]);
      await user.keyboard('{PageDown}');
      expect(document.activeElement).toBe(rows[20]);

      // Check that it didn't shift the focusedkey to the loader key even if DOM focus didn't shift to the loader
      await user.keyboard('{ArrowUp}');
      expect(document.activeElement).toBe(rows[19]);
    });

    it('should not render no results state and the loader at the same time', () => {
      let {getByRole, getAllByRole, rerender} = render(<EmptyLoadingTree isLoading />);

      let rows = getAllByRole('row');
      let loader = rows[0];
      let body = getByRole('treegrid');

      expect(rows).toHaveLength(1);
      expect(body).toHaveAttribute('data-empty', 'true');
      expect(loader).toHaveTextContent('Root level loading spinner');

      rerender(<EmptyLoadingTree />);

      rows = getAllByRole('row');
      expect(rows).toHaveLength(1);
      expect(body).toHaveAttribute('data-empty', 'true');
      expect(rows[0]).toHaveTextContent('Nothing in tree');
    });
  });
});


AriaTreeTests({
  prefix: 'rac-static',
  renderers: {
    standard: () => render(
      <UNSTABLE_Tree aria-label="test tree">
        <StaticTreeItem id="Photos" textValue="Photos">Photos</StaticTreeItem>
        <StaticTreeItem id="projects" textValue="Projects" title="Projects">
          <StaticTreeItem id="projects-1" textValue="Projects-1" title="Projects-1">
            <StaticTreeItem id="projects-1A" textValue="Projects-1A">
              Projects-1A
            </StaticTreeItem>
          </StaticTreeItem>
          <StaticTreeItem id="projects-2" textValue="Projects-2">
            Projects-2
          </StaticTreeItem>
          <StaticTreeItem id="projects-3" textValue="Projects-3">
            Projects-3
          </StaticTreeItem>
        </StaticTreeItem>
        <StaticTreeItem id="school" textValue="School" title="School">
          <StaticTreeItem id="homework-1" textValue="Homework-1" title="Homework-1">
            <StaticTreeItem id="homework-1A" textValue="Homework-1A">
              Homework-1A
            </StaticTreeItem>
          </StaticTreeItem>
          <StaticTreeItem id="homework-2" textValue="Homework-2">
            Homework-2
          </StaticTreeItem>
          <StaticTreeItem id="homework-3" textValue="Homework-3">
            Homework-3
          </StaticTreeItem>
        </StaticTreeItem>
      </UNSTABLE_Tree>
    ),
    singleSelection: () => render(
      <UNSTABLE_Tree aria-label="test tree" selectionMode="single" disabledKeys={['school']} disabledBehavior="selection">
        <StaticTreeItem id="Photos" textValue="Photos">Photos</StaticTreeItem>
        <StaticTreeItem id="projects" textValue="Projects" title="Projects">
          <StaticTreeItem id="projects-1" textValue="Projects-1" title="Projects-1">
            <StaticTreeItem id="projects-1A" textValue="Projects-1A">
              Projects-1A
            </StaticTreeItem>
          </StaticTreeItem>
          <StaticTreeItem id="projects-2" textValue="Projects-2">
            Projects-2
          </StaticTreeItem>
          <StaticTreeItem id="projects-3" textValue="Projects-3">
            Projects-3
          </StaticTreeItem>
        </StaticTreeItem>
        <StaticTreeItem id="school" textValue="School" title="School">
          <StaticTreeItem id="homework-1" textValue="Homework-1" title="Homework-1">
            <StaticTreeItem id="homework-1A" textValue="Homework-1A">
              Homework-1A
            </StaticTreeItem>
          </StaticTreeItem>
          <StaticTreeItem id="homework-2" textValue="Homework-2">
            Homework-2
          </StaticTreeItem>
          <StaticTreeItem id="homework-3" textValue="Homework-3">
            Homework-3
          </StaticTreeItem>
        </StaticTreeItem>
      </UNSTABLE_Tree>
    ),
    allInteractionsDisabled: () => render(
      <UNSTABLE_Tree aria-label="test tree" selectionMode="single" disabledKeys={['school']} disabledBehavior="all">
        <StaticTreeItem id="Photos" textValue="Photos">Photos</StaticTreeItem>
        <StaticTreeItem id="projects" textValue="Projects" title="Projects">
          <StaticTreeItem id="projects-1" textValue="Projects-1" title="Projects-1">
            <StaticTreeItem id="projects-1A" textValue="Projects-1A">
              Projects-1A
            </StaticTreeItem>
          </StaticTreeItem>
          <StaticTreeItem id="projects-2" textValue="Projects-2">
            Projects-2
          </StaticTreeItem>
          <StaticTreeItem id="projects-3" textValue="Projects-3">
            Projects-3
          </StaticTreeItem>
        </StaticTreeItem>
        <StaticTreeItem id="school" textValue="School" title="School">
          <StaticTreeItem id="homework-1" textValue="Homework-1" title="Homework-1">
            <StaticTreeItem id="homework-1A" textValue="Homework-1A">
              Homework-1A
            </StaticTreeItem>
          </StaticTreeItem>
          <StaticTreeItem id="homework-2" textValue="Homework-2">
            Homework-2
          </StaticTreeItem>
          <StaticTreeItem id="homework-3" textValue="Homework-3">
            Homework-3
          </StaticTreeItem>
        </StaticTreeItem>
      </UNSTABLE_Tree>
    )
  }
});

let controlledRows = [
  {id: 'photos', name: 'Photos 1'},
  {id: 'projects', name: 'Projects', childItems: [
    {id: 'project-1', name: 'Project 1', childItems: [
      {id: 'project-1A', name: 'Project 1A'}
    ]},
    {id: 'project-2', name: 'Project 2'},
    {id: 'project-3', name: 'Project 3'}
  ]},
  {id: 'reports', name: 'Reports', childItems: [
    {id: 'reports-1', name: 'Reports 1', childItems: [
      {id: 'reports-1A', name: 'Reports 1A'}
    ]},
    {id: 'reports-2', name: 'Reports 2'},
    {id: 'reports-3', name: 'Reports 3'}
  ]}
];

let ControlledDynamicTreeItem = (props) => {
  return (
    <UNSTABLE_TreeItem {...props}>
      <UNSTABLE_TreeItemContent>
        {({isExpanded, hasChildRows, selectionMode, selectionBehavior}) => (
          <>
            {(selectionMode !== 'none' || props.href != null) && selectionBehavior === 'toggle' && (
              <Checkbox slot="selection" />
            )}
            {hasChildRows && <Button slot="chevron">{isExpanded ? '⏷' : '⏵'}</Button>}
            <Text>{props.title || props.children}</Text>
            <Button aria-label="Info">ⓘ</Button>
            <Button aria-label="Menu">☰</Button>
          </>
        )}
      </UNSTABLE_TreeItemContent>
      <Collection items={props.childItems}>
        {(item: any) => (
          <ControlledDynamicTreeItem childItems={item.childItems} textValue={item.name} href={props.href}>
            {item.name}
          </ControlledDynamicTreeItem>
        )}
      </Collection>
    </UNSTABLE_TreeItem>
  );
};

function ControlledDynamicTree(props) {
  let [expanded, setExpanded] = React.useState(new Set([]));

  return (
    <UNSTABLE_Tree {...props} items={controlledRows} aria-label="example dynamic tree" expandedKeys={expanded} onExpandedChange={setExpanded}>
      {(item: any) => (
        <ControlledDynamicTreeItem childItems={item.childItems} textValue={item.name}>
          {item.name}
        </ControlledDynamicTreeItem>
    )}
    </UNSTABLE_Tree>
  );
}

AriaTreeTests({
  prefix: 'rac-controlled-dynamic',
  renderers: {
    standard: () => render(
      <ControlledDynamicTree />
    ),
    singleSelection: () => render(
      <ControlledDynamicTree disabledKeys={['reports']} selectionMode="single" disabledBehavior="selection" />
    ),
    allInteractionsDisabled: () => render(
      <ControlledDynamicTree disabledKeys={['reports']} selectionMode="single" disabledBehavior="all"  />
    )
  }
});<|MERGE_RESOLUTION|>--- conflicted
+++ resolved
@@ -519,13 +519,8 @@
       expect(row).not.toHaveClass('pressed');
     });
 
-<<<<<<< HEAD
-    it('should not update the press state if the row is not interactive', () => {
+    it('should not update the press state if the row is not interactive', async () => {
       let {getAllByRole, rerender} = render(<StaticTree treeProps={{selectionMode: 'none', disabledBehavior: 'selection'}} rowProps={{className: ({isPressed}) => isPressed ? 'pressed' : ''}} />);
-=======
-    it('should not update the press state if the row is not interactive', async () => {
-      let {getAllByRole, rerender} = render(<StaticTree treeProps={{selectionMode: 'none'}} rowProps={{className: ({isPressed}) => isPressed ? 'pressed' : ''}} />);
->>>>>>> cdba7487
 
       let row = getAllByRole('row')[0];
       expect(row).not.toHaveAttribute('data-pressed');
