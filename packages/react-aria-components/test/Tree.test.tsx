--- conflicted
+++ resolved
@@ -191,10 +191,7 @@
   it('should have the base set of data attributes', () => {
     let {getByRole, getAllByRole} = render(<StaticTree treeProps={{defaultExpandedKeys: 'none'}} />);
     let tree = getByRole('treegrid');
-<<<<<<< HEAD
-=======
     expect(tree).toHaveAttribute('data-rac');
->>>>>>> 32a9a54e
     expect(tree).not.toHaveAttribute('data-empty');
     expect(tree).not.toHaveAttribute('data-focused');
     expect(tree).not.toHaveAttribute('data-focus-visible');
