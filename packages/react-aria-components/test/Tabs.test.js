/*
 * Copyright 2022 Adobe. All rights reserved.
 * This file is licensed to you under the Apache License, Version 2.0 (the "License");
 * you may not use this file except in compliance with the License. You may obtain a copy
 * of the License at http://www.apache.org/licenses/LICENSE-2.0
 *
 * Unless required by applicable law or agreed to in writing, software distributed under
 * the License is distributed on an "AS IS" BASIS, WITHOUT WARRANTIES OR REPRESENTATIONS
 * OF ANY KIND, either express or implied. See the License for the specific language
 * governing permissions and limitations under the License.
 */

import {fireEvent, render} from '@react-spectrum/test-utils';
import React from 'react';
import {Tab, TabList, TabPanel, TabPanels, Tabs} from '../';
import userEvent from '@testing-library/user-event';

let renderTabs = (tabsProps, tablistProps, tabProps, tabpanelProps) => render(
  <Tabs {...tabsProps}>
    <TabList {...tablistProps} aria-label="Test">
      <Tab {...tabProps} id="a">A</Tab>
      <Tab {...tabProps} id="b">B</Tab>
      <Tab {...tabProps} id="c">C</Tab>
    </TabList>
    <TabPanel {...tabpanelProps} id="a">A</TabPanel>
    <TabPanel {...tabpanelProps} id="b">B</TabPanel>
    <TabPanel {...tabpanelProps} id="c">C</TabPanel>
  </Tabs>
);

describe('Tabs', () => {
  it('should render tabs with default classes', () => {
    let {getByRole, getAllByRole} = renderTabs();
    let tablist = getByRole('tablist');
    let tabs = tablist.closest('.react-aria-Tabs');
    expect(tabs).toBeInTheDocument();
    expect(tablist).toHaveAttribute('class', 'react-aria-TabList');
    expect(tablist).toHaveAttribute('aria-label', 'Test');

    for (let tab of getAllByRole('tab')) {
      expect(tab).toHaveAttribute('class', 'react-aria-Tab');
    }

    let tabpanel = getByRole('tabpanel');
    expect(tabpanel).toHaveAttribute('class', 'react-aria-TabPanel');
  });

  it('should render tabs with custom classes', () => {
    let {getByRole, getAllByRole} = renderTabs({className: 'tabs'}, {className: 'tablist'}, {className: 'tab'}, {className: 'tabpanel'});
    let tablist = getByRole('tablist');
    let tabs = tablist.closest('.tabs');
    expect(tabs).toBeInTheDocument();
    expect(tablist).toHaveAttribute('class', 'tablist');
    for (let tab of getAllByRole('tab')) {
      expect(tab).toHaveAttribute('class', 'tab');
    }

    let tabpanel = getByRole('tabpanel');
    expect(tabpanel).toHaveAttribute('class', 'tabpanel');
  });

  it('should support DOM props', () => {
    let {getByRole, getAllByRole} = renderTabs({'data-test': 'tabs'}, {'data-test': 'tablist'}, {'data-test': 'tab'}, {'data-test': 'tabpanel'});
    let tablist = getByRole('tablist');
    let tabs = tablist.closest('.react-aria-Tabs');
    expect(tabs).toHaveAttribute('data-test', 'tabs');
    expect(tablist).toHaveAttribute('data-test', 'tablist');
    for (let tab of getAllByRole('tab')) {
      expect(tab).toHaveAttribute('data-test', 'tab');
    }

    let tabpanel = getByRole('tabpanel');
    expect(tabpanel).toHaveAttribute('data-test', 'tabpanel');
  });

  it('should support render props', () => {
    let {getByRole} = render(
      <Tabs orientation="horizontal">
        {({orientation}) => (
          <>
            <TabList aria-label={`Test ${orientation}`}>
              <Tab id="a">A</Tab>
              <Tab id="b">B</Tab>
              <Tab id="c">C</Tab>
            </TabList>
            <TabPanels>
              <TabPanel id="a">A</TabPanel>
              <TabPanel id="b">B</TabPanel>
              <TabPanel id="c">C</TabPanel>
            </TabPanels>
          </>
        )}
      </Tabs>
    );
    let tablist = getByRole('tablist');
    expect(tablist).toHaveAttribute('aria-label', 'Test horizontal');
  });

  it('should support hover', () => {
    let {getAllByRole} = renderTabs({}, {}, {className: ({isHovered}) => isHovered ? 'hover' : ''});
    let tab = getAllByRole('tab')[0];

    expect(tab).not.toHaveAttribute('data-hovered');
    expect(tab).not.toHaveClass('hover');

    userEvent.hover(tab);
    expect(tab).toHaveAttribute('data-hovered', 'true');
    expect(tab).toHaveClass('hover');

    userEvent.unhover(tab);
    expect(tab).not.toHaveAttribute('data-hovered');
    expect(tab).not.toHaveClass('hover');
  });

  it('should support focus ring', () => {
    let {getAllByRole} = renderTabs({}, {}, {className: ({isFocusVisible}) => isFocusVisible ? 'focus' : ''});
    let tab = getAllByRole('tab')[0];

    expect(tab).not.toHaveAttribute('data-focus-visible');
    expect(tab).not.toHaveClass('focus');

    userEvent.tab();
    expect(document.activeElement).toBe(tab);
    expect(tab).toHaveAttribute('data-focus-visible', 'true');
    expect(tab).toHaveClass('focus');

    userEvent.tab();
    expect(tab).not.toHaveAttribute('data-focus-visible');
    expect(tab).not.toHaveClass('focus');
  });

  it('should support press state', () => {
    let {getAllByRole} = renderTabs({}, {}, {className: ({isPressed}) => isPressed ? 'pressed' : ''});
    let tab = getAllByRole('tab')[0];

    expect(tab).not.toHaveAttribute('data-pressed');
    expect(tab).not.toHaveClass('pressed');

    fireEvent.mouseDown(tab);
    expect(tab).toHaveAttribute('data-pressed', 'true');
    expect(tab).toHaveClass('pressed');

    fireEvent.mouseUp(tab);
    expect(tab).not.toHaveAttribute('data-pressed');
    expect(tab).not.toHaveClass('pressed');
  });

  it('should support disabled state on all tabs', () => {
    let {getAllByRole} = renderTabs({isDisabled: true}, {}, {className: ({isDisabled}) => isDisabled ? 'disabled' : ''});
    let tab = getAllByRole('tab')[0];

    expect(tab).toHaveAttribute('aria-disabled', 'true');
    expect(tab).toHaveClass('disabled');
  });

  it('should support disabled state on tab', () => {
    let className = ({isDisabled}) => isDisabled ? 'disabled' : '';
    let {getAllByRole} = renderTabs({disabledKeys: ['a']}, {className}, {className});
    let tab = getAllByRole('tab')[0];

    expect(tab).toHaveAttribute('aria-disabled', 'true');
    expect(tab).toHaveClass('disabled');
  });

  it('should support selected state', () => {
    let onSelectionChange = jest.fn();
    let {getAllByRole} = renderTabs({onSelectionChange}, {}, {className: ({isSelected}) => isSelected ? 'selected' : ''});
    let tabs = getAllByRole('tab');

    expect(tabs[0]).toHaveAttribute('aria-selected', 'true');
    expect(tabs[0]).toHaveClass('selected');

    userEvent.click(tabs[1]);
    expect(onSelectionChange).toHaveBeenLastCalledWith('b');
    expect(tabs[0]).not.toHaveAttribute('aria-selected', 'true');
    expect(tabs[0]).not.toHaveClass('selected');
    expect(tabs[1]).toHaveAttribute('aria-selected', 'true');
    expect(tabs[1]).toHaveClass('selected');

    userEvent.click(tabs[0]);
    expect(onSelectionChange).toHaveBeenLastCalledWith('a');
    expect(tabs[0]).toHaveAttribute('aria-selected', 'true');
    expect(tabs[0]).toHaveClass('selected');
  });

  it('should support orientation', () => {
    let className = ({orientation}) => orientation;
    let {getByRole} = renderTabs({orientation: 'vertical', className}, {className});
    let tablist = getByRole('tablist');
    let tabs = tablist.parentElement;

    expect(tablist).toHaveAttribute('aria-orientation', 'vertical');
    expect(tablist).toHaveClass('vertical');

    expect(tabs).toHaveAttribute('data-orientation', 'vertical');
    expect(tabs).toHaveClass('vertical');
  });

<<<<<<< HEAD
  it('should support shouldForceMount', () => {
    let {getAllByRole} = renderTabs({}, {}, {}, {shouldForceMount: true});
    let tabpanels = document.querySelectorAll('.react-aria-TabPanel');
    expect(tabpanels).toHaveLength(3);
    expect(tabpanels[0]).not.toHaveAttribute('inert');
    expect(tabpanels[1]).toHaveAttribute('inert');
    expect(tabpanels[2]).toHaveAttribute('inert');

    let tabs = getAllByRole('tab');
    userEvent.click(tabs[1]);

    expect(tabpanels[0]).toHaveAttribute('inert');
    expect(tabpanels[1]).not.toHaveAttribute('inert');
    expect(tabpanels[2]).toHaveAttribute('inert');
=======
  it('should support refs', () => {
    let tabsRef = React.createRef();
    let tabListRef = React.createRef();
    let tabRef = React.createRef();
    let tabPanelRef = React.createRef();
    render(
      <Tabs ref={tabsRef}>
        <TabList ref={tabListRef}>
          <Tab id="a" ref={tabRef}>A</Tab>
          <Tab id="b">B</Tab>
          <Tab id="c">C</Tab>
        </TabList>
        <TabPanels>
          <TabPanel id="a" ref={tabPanelRef}>A</TabPanel>
          <TabPanel id="b">B</TabPanel>
          <TabPanel id="c">C</TabPanel>
        </TabPanels>
      </Tabs>
    );
    expect(tabsRef.current).toBeInstanceOf(HTMLElement);
    expect(tabListRef.current).toBeInstanceOf(HTMLElement);
    expect(tabRef.current).toBeInstanceOf(HTMLElement);
    expect(tabPanelRef.current).toBeInstanceOf(HTMLElement);
>>>>>>> 1d3e0342
  });
});<|MERGE_RESOLUTION|>--- conflicted
+++ resolved
@@ -12,7 +12,7 @@
 
 import {fireEvent, render} from '@react-spectrum/test-utils';
 import React from 'react';
-import {Tab, TabList, TabPanel, TabPanels, Tabs} from '../';
+import {Tab, TabList, TabPanel, Tabs} from '../';
 import userEvent from '@testing-library/user-event';
 
 let renderTabs = (tabsProps, tablistProps, tabProps, tabpanelProps) => render(
@@ -83,11 +83,9 @@
               <Tab id="b">B</Tab>
               <Tab id="c">C</Tab>
             </TabList>
-            <TabPanels>
-              <TabPanel id="a">A</TabPanel>
-              <TabPanel id="b">B</TabPanel>
-              <TabPanel id="c">C</TabPanel>
-            </TabPanels>
+            <TabPanel id="a">A</TabPanel>
+            <TabPanel id="b">B</TabPanel>
+            <TabPanel id="c">C</TabPanel>
           </>
         )}
       </Tabs>
@@ -196,22 +194,6 @@
     expect(tabs).toHaveClass('vertical');
   });
 
-<<<<<<< HEAD
-  it('should support shouldForceMount', () => {
-    let {getAllByRole} = renderTabs({}, {}, {}, {shouldForceMount: true});
-    let tabpanels = document.querySelectorAll('.react-aria-TabPanel');
-    expect(tabpanels).toHaveLength(3);
-    expect(tabpanels[0]).not.toHaveAttribute('inert');
-    expect(tabpanels[1]).toHaveAttribute('inert');
-    expect(tabpanels[2]).toHaveAttribute('inert');
-
-    let tabs = getAllByRole('tab');
-    userEvent.click(tabs[1]);
-
-    expect(tabpanels[0]).toHaveAttribute('inert');
-    expect(tabpanels[1]).not.toHaveAttribute('inert');
-    expect(tabpanels[2]).toHaveAttribute('inert');
-=======
   it('should support refs', () => {
     let tabsRef = React.createRef();
     let tabListRef = React.createRef();
@@ -224,17 +206,30 @@
           <Tab id="b">B</Tab>
           <Tab id="c">C</Tab>
         </TabList>
-        <TabPanels>
-          <TabPanel id="a" ref={tabPanelRef}>A</TabPanel>
-          <TabPanel id="b">B</TabPanel>
-          <TabPanel id="c">C</TabPanel>
-        </TabPanels>
+        <TabPanel id="a" ref={tabPanelRef}>A</TabPanel>
+        <TabPanel id="b">B</TabPanel>
+        <TabPanel id="c">C</TabPanel>
       </Tabs>
     );
     expect(tabsRef.current).toBeInstanceOf(HTMLElement);
     expect(tabListRef.current).toBeInstanceOf(HTMLElement);
     expect(tabRef.current).toBeInstanceOf(HTMLElement);
     expect(tabPanelRef.current).toBeInstanceOf(HTMLElement);
->>>>>>> 1d3e0342
+  });
+
+  it('should support shouldForceMount', () => {
+    let {getAllByRole} = renderTabs({}, {}, {}, {shouldForceMount: true});
+    let tabpanels = document.querySelectorAll('.react-aria-TabPanel');
+    expect(tabpanels).toHaveLength(3);
+    expect(tabpanels[0]).not.toHaveAttribute('inert');
+    expect(tabpanels[1]).toHaveAttribute('inert');
+    expect(tabpanels[2]).toHaveAttribute('inert');
+
+    let tabs = getAllByRole('tab');
+    userEvent.click(tabs[1]);
+
+    expect(tabpanels[0]).toHaveAttribute('inert');
+    expect(tabpanels[1]).not.toHaveAttribute('inert');
+    expect(tabpanels[2]).toHaveAttribute('inert');
   });
 });