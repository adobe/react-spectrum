--- conflicted
+++ resolved
@@ -585,23 +585,6 @@
     expect(contextInputRef.current).toBe(radio);
   });
 
-<<<<<<< HEAD
-  it('should allow onChange event to bubble to the form', async () => {
-    let onChange = jest.fn();
-
-    let {getAllByRole} = render(
-      <form onChange={onChange}>
-        <TestRadioGroup groupProps={{name: 'test'}} />
-      </form>
-    );
-
-    let radios = getAllByRole('radio');
-    await user.click(radios[1]);
-
-    expect(onChange).toHaveBeenCalledTimes(1);
-    expect(onChange.mock.lastCall[0].target.name).toBe('test');
-    expect(onChange.mock.lastCall[0].target.value).toBe('b');
-=======
   it('should navigate within the group using ArrowRight/Left but skip non-radios', async () => {
     let {getAllByRole} = render(
       <RadioGroup>
@@ -630,6 +613,22 @@
     for (let radio of getAllByRole('radio')) {
       expect(radio).toHaveAttribute('form', 'test');
     }
->>>>>>> cf0b5e54
+  });
+
+  it('should allow onChange event to bubble to the form', async () => {
+    let onChange = jest.fn();
+
+    let {getAllByRole} = render(
+      <form onChange={onChange}>
+        <TestRadioGroup groupProps={{name: 'test'}} />
+      </form>
+    );
+
+    let radios = getAllByRole('radio');
+    await user.click(radios[1]);
+
+    expect(onChange).toHaveBeenCalledTimes(1);
+    expect(onChange.mock.lastCall[0].target.name).toBe('test');
+    expect(onChange.mock.lastCall[0].target.value).toBe('b');
   });
 });