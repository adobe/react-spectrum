/*
 * Copyright 2022 Adobe. All rights reserved.
 * This file is licensed to you under the Apache License, Version 2.0 (the "License");
 * you may not use this file except in compliance with the License. You may obtain a copy
 * of the License at http://www.apache.org/licenses/LICENSE-2.0
 *
 * Unless required by applicable law or agreed to in writing, software distributed under
 * the License is distributed on an "AS IS" BASIS, WITHOUT WARRANTIES OR REPRESENTATIONS
 * OF ANY KIND, either express or implied. See the License for the specific language
 * governing permissions and limitations under the License.
 */

<<<<<<< HEAD
import {Button, Header, Keyboard, Menu, MenuContext, MenuItem, MenuTrigger, Popover, Section, Separator, Text} from '../';
import {fireEvent, pointerMap, render} from '@react-spectrum/test-utils-internal';
=======
import {act, fireEvent, pointerMap, render, within} from '@react-spectrum/test-utils';
import {Button, Header, Keyboard, Menu, MenuContext, MenuItem, MenuTrigger, Popover, Section, Separator, SubmenuTrigger, Text} from '../';
>>>>>>> e845c307
import React from 'react';
import userEvent from '@testing-library/user-event';

let TestMenu = ({menuProps, itemProps, hasSubmenu, hasNestedSubmenu}) => (
  <Menu aria-label="Test" {...menuProps}>
    <MenuItem {...itemProps} id="cat">Cat</MenuItem>
    <MenuItem {...itemProps} id="dog">Dog</MenuItem>
    <MenuItem {...itemProps} id="kangaroo">Kangaroo</MenuItem>
    {hasSubmenu && (
      <SubmenuTrigger>
        <MenuItem {...itemProps} id="submenu-trigger">Submenu Trigger</MenuItem>
        <Popover>
          <Menu>
            <MenuItem {...itemProps} id="submenu-item-1">Submenu Item 1</MenuItem>
            <MenuItem {...itemProps} id="submenu-item-2">Submenu Item 2</MenuItem>
            <MenuItem {...itemProps} id="submenu-item-3">Submenu Item 3</MenuItem>
            {hasNestedSubmenu && (
              <SubmenuTrigger>
                <MenuItem {...itemProps} id="nested-submenu-trigger">Nested Submenu Trigger</MenuItem>
                <Popover>
                  <Menu>
                    <MenuItem {...itemProps} id="nested-submenu-item-1">Nested Submenu Item 1</MenuItem>
                    <MenuItem {...itemProps} id="nested-submenu-item-2">Nested Submenu Item 2</MenuItem>
                    <MenuItem {...itemProps} id="nested-submenu-item-3">Nested Submenu Item 3</MenuItem>
                  </Menu>
                </Popover>
              </SubmenuTrigger>
            )}
          </Menu>
        </Popover>
      </SubmenuTrigger>
    )}
  </Menu>
);

let renderMenu = (menuProps, itemProps) => render(<TestMenu {...{menuProps, itemProps}} />);

describe('Menu', () => {
  let user;
  beforeAll(() => {
    user = userEvent.setup({delay: null, pointerMap});
    jest.useFakeTimers();
  });

  afterEach(() => {
    act(() => {jest.runAllTimers();});
  });

  it('should render with default classes', () => {
    let {getByRole, getAllByRole} = renderMenu();
    let menu = getByRole('menu');
    expect(menu).toHaveAttribute('class', 'react-aria-Menu');

    for (let menuitem of getAllByRole('menuitem')) {
      expect(menuitem).toHaveAttribute('class', 'react-aria-MenuItem');
    }
  });

  it('should render with custom classes', () => {
    let {getByRole, getAllByRole} = renderMenu({className: 'menu'}, {className: 'item'});
    let menu = getByRole('menu');
    expect(menu).toHaveAttribute('class', 'menu');

    for (let menuitem of getAllByRole('menuitem')) {
      expect(menuitem).toHaveAttribute('class', 'item');
    }
  });

  it('should support DOM props', () => {
    let {getByRole, getAllByRole} = renderMenu({'data-foo': 'bar'}, {'data-bar': 'foo'});
    let menu = getByRole('menu');
    expect(menu).toHaveAttribute('data-foo', 'bar');

    for (let menuitem of getAllByRole('menuitem')) {
      expect(menuitem).toHaveAttribute('data-bar', 'foo');
    }
  });

  it('should support aria-label on the menu items', () => {
    let {getAllByRole} = renderMenu({}, {'aria-label': 'test'});

    for (let menuitem of getAllByRole('menuitem')) {
      expect(menuitem).toHaveAttribute('aria-label', 'test');
    }
  });

  it('should support the slot prop', () => {
    let {getByRole} = render(
      <MenuContext.Provider value={{slots: {test: {'aria-label': 'test'}}}}>
        <TestMenu menuProps={{slot: 'test', 'aria-label': undefined}} />
      </MenuContext.Provider>
    );

    let menu = getByRole('menu');
    expect(menu).toHaveAttribute('slot', 'test');
    expect(menu).toHaveAttribute('aria-label', 'test');
  });

  it('should support refs', () => {
    let listBoxRef = React.createRef();
    let sectionRef = React.createRef();
    let itemRef = React.createRef();
    render(
      <Menu aria-label="Test" ref={listBoxRef}>
        <Section ref={sectionRef}>
          <MenuItem ref={itemRef}>Cat</MenuItem>
        </Section>
      </Menu>
    );
    expect(listBoxRef.current).toBeInstanceOf(HTMLElement);
    expect(sectionRef.current).toBeInstanceOf(HTMLElement);
    expect(itemRef.current).toBeInstanceOf(HTMLElement);
  });

  it('should support slots', () => {
    let {getByRole} = render(
      <Menu aria-label="Actions">
        <MenuItem textValue="Copy">
          <Text slot="label">Copy</Text>
          <Text slot="description">Copy the selected text</Text>
          <Keyboard>⌘C</Keyboard>
        </MenuItem>
      </Menu>
    );

    let menuitem = getByRole('menuitem');
    expect(menuitem).toHaveAttribute('aria-labelledby');
    expect(document.getElementById(menuitem.getAttribute('aria-labelledby'))).toHaveTextContent('Copy');
    expect(menuitem).toHaveAttribute('aria-describedby');
    expect(menuitem.getAttribute('aria-describedby').split(' ').map(o => document.getElementById(o).textContent).join(' ')).toBe('Copy the selected text ⌘C');
  });

  it('should support separators', () => {
    let {getByRole} = render(
      <Menu aria-label="Actions">
        <MenuItem>Foo</MenuItem>
        <Separator />
        <MenuItem>Bar</MenuItem>
      </Menu>
    );

    let separator = getByRole('separator');
    expect(separator).toHaveClass('react-aria-Separator');
  });

  it('should support separators with custom class names', () => {
    let {getByRole} = render(
      <Menu aria-label="Actions">
        <MenuItem>Foo</MenuItem>
        <Separator className="my-separator" />
        <MenuItem>Bar</MenuItem>
      </Menu>
    );

    let separator = getByRole('separator');
    expect(separator).toHaveClass('my-separator');
  });

  it('should support sections', () => {
    let {getAllByRole} = render(
      <Menu aria-label="Sandwich contents" selectionMode="multiple">
        <Section>
          <Header>Veggies</Header>
          <MenuItem id="lettuce">Lettuce</MenuItem>
          <MenuItem id="tomato">Tomato</MenuItem>
          <MenuItem id="onion">Onion</MenuItem>
        </Section>
        <Section>
          <Header>Protein</Header>
          <MenuItem id="ham">Ham</MenuItem>
          <MenuItem id="tuna">Tuna</MenuItem>
          <MenuItem id="tofu">Tofu</MenuItem>
        </Section>
      </Menu>
    );

    let groups = getAllByRole('group');
    expect(groups).toHaveLength(2);

    expect(groups[0]).toHaveClass('react-aria-Section');
    expect(groups[1]).toHaveClass('react-aria-Section');

    expect(groups[0]).toHaveAttribute('aria-labelledby');
    expect(document.getElementById(groups[0].getAttribute('aria-labelledby'))).toHaveTextContent('Veggies');
  });

  it('should support dynamic collections', () => {
    let items = [
      {id: 'cat', name: 'Cat'},
      {id: 'dog', name: 'Dog'}
    ];

    let {getAllByRole} = render(
      <Menu aria-label="Test" items={items}>
        {(item) => <MenuItem id={item.id}>{item.name}</MenuItem>}
      </Menu>
    );

    expect(getAllByRole('menuitem').map((it) => it.textContent)).toEqual(['Cat', 'Dog']);
  });

  it('should support focus ring', async () => {
    let {getAllByRole} = renderMenu({}, {className: ({isFocusVisible}) => isFocusVisible ? 'focus' : ''});
    let menuitem = getAllByRole('menuitem')[0];

    expect(menuitem).not.toHaveAttribute('data-focus-visible');
    expect(menuitem).not.toHaveClass('focus');

    await user.tab();
    expect(document.activeElement).toBe(menuitem);
    expect(menuitem).toHaveAttribute('data-focus-visible', 'true');
    expect(menuitem).toHaveClass('focus');

    fireEvent.keyDown(menuitem, {key: 'ArrowDown'});
    fireEvent.keyUp(menuitem, {key: 'ArrowDown'});
    expect(menuitem).not.toHaveAttribute('data-focus-visible');
    expect(menuitem).not.toHaveClass('focus');
  });

  it('should support press state', () => {
    let {getAllByRole} = renderMenu({}, {className: ({isPressed}) => isPressed ? 'pressed' : ''});
    let menuitem = getAllByRole('menuitem')[0];

    expect(menuitem).not.toHaveAttribute('data-pressed');
    expect(menuitem).not.toHaveClass('pressed');

    fireEvent.mouseDown(menuitem);
    expect(menuitem).toHaveAttribute('data-pressed', 'true');
    expect(menuitem).toHaveClass('pressed');

    fireEvent.mouseUp(menuitem);
    expect(menuitem).not.toHaveAttribute('data-pressed');
    expect(menuitem).not.toHaveClass('pressed');
  });

  it('should support selection state', async () => {
    let {getAllByRole} = renderMenu({selectionMode: 'multiple'}, {className: ({isSelected}) => isSelected ? 'selected' : ''});
    let menuitem = getAllByRole('menuitemcheckbox')[0];

    expect(menuitem).not.toHaveAttribute('aria-checked', 'true');
    expect(menuitem).not.toHaveClass('selected');

    await user.click(menuitem);
    expect(menuitem).toHaveAttribute('aria-checked', 'true');
    expect(menuitem).toHaveClass('selected');

    await user.click(menuitem);
    expect(menuitem).not.toHaveAttribute('aria-checked', 'true');
    expect(menuitem).not.toHaveClass('selected');
  });

  it('should support disabled state', () => {
    let {getAllByRole} = renderMenu({disabledKeys: ['cat']}, {className: ({isDisabled}) => isDisabled ? 'disabled' : ''});
    let menuitem = getAllByRole('menuitem')[0];

    expect(menuitem).toHaveAttribute('aria-disabled', 'true');
    expect(menuitem).toHaveClass('disabled');
  });

  it('should support menu trigger', async () => {
    let onAction = jest.fn();
    let {getByRole, getAllByRole} = render(
      <MenuTrigger>
        <Button aria-label="Menu">☰</Button>
        <Popover>
          <Menu onAction={onAction}>
            <MenuItem id="open">Open</MenuItem>
            <MenuItem id="rename">Rename…</MenuItem>
            <MenuItem id="duplicate">Duplicate</MenuItem>
            <MenuItem id="share">Share…</MenuItem>
            <MenuItem id="delete">Delete…</MenuItem>
          </Menu>
        </Popover>
      </MenuTrigger>
    );

    let button = getByRole('button');
    expect(button).not.toHaveAttribute('data-pressed');

    await user.click(button);
    expect(button).toHaveAttribute('data-pressed');

    let menu = getByRole('menu');
    expect(getAllByRole('menuitem')).toHaveLength(5);

    let popover = menu.closest('.react-aria-Popover');
    expect(popover).toBeInTheDocument();
    expect(popover).toHaveAttribute('data-trigger', 'MenuTrigger');

    await user.click(getAllByRole('menuitem')[1]);
    expect(onAction).toHaveBeenLastCalledWith('rename');
  });

  it('should support onScroll', () => {
    let onScroll = jest.fn();
    let {getByRole} = renderMenu({onScroll});
    let menu = getByRole('menu');
    fireEvent.scroll(menu);
    expect(onScroll).toHaveBeenCalled();
  });

  describe('supports links', function () {
    describe.each(['mouse', 'keyboard'])('%s', (type) => {
      it.each(['none', 'single', 'multiple'])('with selectionMode = %s', async function (selectionMode) {
        let onAction = jest.fn();
        let onSelectionChange = jest.fn();
        let tree = render(
          <Menu aria-label="menu" selectionMode={selectionMode} onSelectionChange={onSelectionChange} onAction={onAction}>
            <MenuItem href="https://google.com">One</MenuItem>
            <MenuItem href="https://adobe.com">Two</MenuItem>
          </Menu>
        );

        let role = {
          none: 'menuitem',
          single: 'menuitemradio',
          multiple: 'menuitemcheckbox'
        }[selectionMode];
        let items = tree.getAllByRole(role);
        expect(items).toHaveLength(2);
        expect(items[0].tagName).toBe('A');
        expect(items[0]).toHaveAttribute('href', 'https://google.com');
        expect(items[1].tagName).toBe('A');
        expect(items[1]).toHaveAttribute('href', 'https://adobe.com');

        let onClick = jest.fn().mockImplementation(e => e.preventDefault());
        window.addEventListener('click', onClick);

        if (type === 'mouse') {
          await user.click(items[1]);
        } else {
          fireEvent.keyDown(items[1], {key: 'Enter'});
          fireEvent.keyUp(items[1], {key: 'Enter'});
        }
        expect(onAction).toHaveBeenCalledTimes(1);
        expect(onSelectionChange).not.toHaveBeenCalled();
        expect(onClick).toHaveBeenCalledTimes(1);
        document.removeEventListener('click', onClick);
      });
    });
  });

  describe('Submenus', function () {
    it('should support a submenu trigger', async () => {
      let onAction = jest.fn();
      let {getByRole, getAllByRole} = render(
        <MenuTrigger>
          <Button aria-label="Menu">☰</Button>
          <Popover>
            <Menu onAction={onAction}>
              <MenuItem id="open">Open</MenuItem>
              <MenuItem id="rename">Rename…</MenuItem>
              <MenuItem id="duplicate">Duplicate</MenuItem>
              <SubmenuTrigger>
                <MenuItem id="share">Share…</MenuItem>
                <Popover>
                  <Menu onAction={onAction}>
                    <MenuItem id="email">Email</MenuItem>
                    <MenuItem id="sms">SMS</MenuItem>
                    <MenuItem id="twitter">Twitter</MenuItem>
                  </Menu>
                </Popover>
              </SubmenuTrigger>
              <MenuItem id="delete">Delete…</MenuItem>
            </Menu>
          </Popover>
        </MenuTrigger>
      );

      let button = getByRole('button');
      expect(button).not.toHaveAttribute('data-pressed');

      await user.click(button);
      expect(button).toHaveAttribute('data-pressed');

      let menu = getAllByRole('menu')[0];
      expect(getAllByRole('menuitem')).toHaveLength(5);

      let popover = menu.closest('.react-aria-Popover');
      expect(popover).toBeInTheDocument();
      expect(popover).toHaveAttribute('data-trigger', 'MenuTrigger');

      let triggerItem = getAllByRole('menuitem')[3];
      expect(triggerItem).toHaveTextContent('Share…');
      expect(triggerItem).toHaveAttribute('aria-haspopup', 'menu');
      expect(triggerItem).toHaveAttribute('aria-expanded', 'false');
      expect(triggerItem).toHaveAttribute('data-has-submenu', 'true');
      expect(triggerItem).not.toHaveAttribute('data-open');

      // Open the submenu
      await user.pointer({target: triggerItem});
      act(() => {jest.runAllTimers();});
      expect(triggerItem).toHaveAttribute('data-hovered', 'true');
      expect(triggerItem).toHaveAttribute('aria-expanded', 'true');
      expect(triggerItem).toHaveAttribute('data-open', 'true');
      let submenu = getAllByRole('menu')[1];
      expect(submenu).toBeInTheDocument();

      let submenuPopover = submenu.closest('.react-aria-Popover');
      expect(submenuPopover).toBeInTheDocument();
      expect(submenuPopover).toHaveAttribute('data-trigger', 'SubmenuTrigger');

      // Click a submenu item
      await user.click(getAllByRole('menuitem')[5]);
      expect(onAction).toHaveBeenLastCalledWith('email');
      expect(menu).not.toBeInTheDocument();
      expect(submenu).not.toBeInTheDocument();
    });
    it('should support nested submenu triggers', async () => {
      let onAction = jest.fn();
      let {getByRole, getAllByRole} = render(
        <MenuTrigger>
          <Button aria-label="Menu">☰</Button>
          <Popover>
            <Menu onAction={onAction}>
              <MenuItem id="open">Open</MenuItem>
              <MenuItem id="rename">Rename…</MenuItem>
              <MenuItem id="duplicate">Duplicate</MenuItem>
              <SubmenuTrigger>
                <MenuItem id="share">Share…</MenuItem>
                <Popover>
                  <Menu onAction={onAction}>
                    <SubmenuTrigger>
                      <MenuItem id="email">Email…</MenuItem>
                      <Popover>
                        <Menu onAction={onAction}>
                          <MenuItem id="work">Work</MenuItem>
                          <MenuItem id="personal">Personal</MenuItem>
                        </Menu>
                      </Popover>
                    </SubmenuTrigger>
                    <MenuItem id="sms">SMS</MenuItem>
                    <MenuItem id="twitter">Twitter</MenuItem>
                  </Menu>
                </Popover>
              </SubmenuTrigger>
              <MenuItem id="delete">Delete…</MenuItem>
            </Menu>
          </Popover>
        </MenuTrigger>
      );

      let button = getByRole('button');
      expect(button).not.toHaveAttribute('data-pressed');

      await user.click(button);
      expect(button).toHaveAttribute('data-pressed');

      let menu = getAllByRole('menu')[0];
      expect(getAllByRole('menuitem')).toHaveLength(5);

      let popover = menu.closest('.react-aria-Popover');
      expect(popover).toBeInTheDocument();
      expect(popover).toHaveAttribute('data-trigger', 'MenuTrigger');

      let triggerItem = getAllByRole('menuitem')[3];
      expect(triggerItem).toHaveTextContent('Share…');
      expect(triggerItem).toHaveAttribute('aria-haspopup', 'menu');
      expect(triggerItem).toHaveAttribute('aria-expanded', 'false');
      expect(triggerItem).toHaveAttribute('data-has-submenu', 'true');
      expect(triggerItem).not.toHaveAttribute('data-open');

      // Open the submenu
      await user.pointer({target: triggerItem});
      act(() => {jest.runAllTimers();});
      expect(triggerItem).toHaveAttribute('data-hovered', 'true');
      expect(triggerItem).toHaveAttribute('aria-expanded', 'true');
      expect(triggerItem).toHaveAttribute('data-open', 'true');
      let submenu = getAllByRole('menu')[1];
      expect(submenu).toBeInTheDocument();

      let submenuPopover = submenu.closest('.react-aria-Popover');
      expect(submenuPopover).toBeInTheDocument();
      expect(submenuPopover).toHaveAttribute('data-trigger', 'SubmenuTrigger');

      let nestedTriggerItem = getAllByRole('menuitem')[5];
      expect(nestedTriggerItem).toHaveTextContent('Email…');
      expect(nestedTriggerItem).toHaveAttribute('aria-haspopup', 'menu');
      expect(nestedTriggerItem).toHaveAttribute('aria-expanded', 'false');
      expect(nestedTriggerItem).toHaveAttribute('data-has-submenu', 'true');
      expect(nestedTriggerItem).not.toHaveAttribute('data-open');

      // Open the nested submenu
      await user.pointer({target: nestedTriggerItem});
      act(() => {jest.runAllTimers();});
      expect(nestedTriggerItem).toHaveAttribute('data-hovered', 'true');
      expect(nestedTriggerItem).toHaveAttribute('aria-expanded', 'true');
      expect(nestedTriggerItem).toHaveAttribute('data-open', 'true');
      let nestedSubmenu = getAllByRole('menu')[1];
      expect(nestedSubmenu).toBeInTheDocument();

      let nestedSubmenuPopover = nestedSubmenu.closest('.react-aria-Popover');
      expect(nestedSubmenuPopover).toBeInTheDocument();
      expect(nestedSubmenuPopover).toHaveAttribute('data-trigger', 'SubmenuTrigger');

      // Click a nested submenu item
      await user.click(getAllByRole('menuitem')[8]);
      expect(onAction).toHaveBeenLastCalledWith('work');
      expect(nestedSubmenu).not.toBeInTheDocument();
      expect(submenu).not.toBeInTheDocument();
    });
    it('should close all submenus if interacting outside root submenu', async () => {
      let onAction = jest.fn();
      let {getByRole, getAllByRole, getByTestId} = render(
        <MenuTrigger>
          <Button aria-label="Menu">☰</Button>
          <Popover>
            <Menu onAction={onAction}>
              <MenuItem id="open">Open</MenuItem>
              <MenuItem id="rename">Rename…</MenuItem>
              <MenuItem id="duplicate">Duplicate</MenuItem>
              <SubmenuTrigger>
                <MenuItem id="share">Share…</MenuItem>
                <Popover>
                  <Menu onAction={onAction}>
                    <SubmenuTrigger>
                      <MenuItem id="email">Email…</MenuItem>
                      <Popover>
                        <Menu onAction={onAction}>
                          <MenuItem id="work">Work</MenuItem>
                          <MenuItem id="personal">Personal</MenuItem>
                        </Menu>
                      </Popover>
                    </SubmenuTrigger>
                    <MenuItem id="sms">SMS</MenuItem>
                    <MenuItem id="twitter">Twitter</MenuItem>
                  </Menu>
                </Popover>
              </SubmenuTrigger>
              <MenuItem id="delete">Delete…</MenuItem>
            </Menu>
          </Popover>
        </MenuTrigger>
      );

      let button = getByRole('button');
      expect(button).not.toHaveAttribute('data-pressed');

      await user.click(button);
      expect(button).toHaveAttribute('data-pressed');

      let menu = getAllByRole('menu')[0];
      expect(getAllByRole('menuitem')).toHaveLength(5);

      let popover = menu.closest('.react-aria-Popover');
      expect(popover).toBeInTheDocument();
      expect(popover).toHaveAttribute('data-trigger', 'MenuTrigger');

      let triggerItem = getAllByRole('menuitem')[3];
      expect(triggerItem).toHaveTextContent('Share…');
      expect(triggerItem).toHaveAttribute('aria-haspopup', 'menu');
      expect(triggerItem).toHaveAttribute('aria-expanded', 'false');
      expect(triggerItem).toHaveAttribute('data-has-submenu', 'true');
      expect(triggerItem).not.toHaveAttribute('data-open');

      // Open the submenu
      await user.pointer({target: triggerItem});
      act(() => {jest.runAllTimers();});
      expect(triggerItem).toHaveAttribute('data-hovered', 'true');
      expect(triggerItem).toHaveAttribute('aria-expanded', 'true');
      expect(triggerItem).toHaveAttribute('data-open', 'true');
      let submenu = getAllByRole('menu')[1];
      expect(submenu).toBeInTheDocument();

      let submenuPopover = submenu.closest('.react-aria-Popover');
      expect(submenuPopover).toBeInTheDocument();
      expect(submenuPopover).toHaveAttribute('data-trigger', 'SubmenuTrigger');

      let nestedTriggerItem = getAllByRole('menuitem')[5];
      expect(nestedTriggerItem).toHaveTextContent('Email…');
      expect(nestedTriggerItem).toHaveAttribute('aria-haspopup', 'menu');
      expect(nestedTriggerItem).toHaveAttribute('aria-expanded', 'false');
      expect(nestedTriggerItem).toHaveAttribute('data-has-submenu', 'true');
      expect(nestedTriggerItem).not.toHaveAttribute('data-open');

      // Open the nested submenu
      await user.pointer({target: nestedTriggerItem});
      act(() => {jest.runAllTimers();});
      expect(nestedTriggerItem).toHaveAttribute('data-hovered', 'true');
      expect(nestedTriggerItem).toHaveAttribute('aria-expanded', 'true');
      expect(nestedTriggerItem).toHaveAttribute('data-open', 'true');
      let nestedSubmenu = getAllByRole('menu')[1];
      expect(nestedSubmenu).toBeInTheDocument();

      let nestedSubmenuPopover = nestedSubmenu.closest('.react-aria-Popover');
      expect(nestedSubmenuPopover).toBeInTheDocument();
      expect(nestedSubmenuPopover).toHaveAttribute('data-trigger', 'SubmenuTrigger');

      let underlay = getByTestId('underlay');
      expect(underlay).toBeInTheDocument();
      expect(underlay).toHaveAttribute('aria-hidden', 'true');
      await user.click(document.body);
      expect(nestedSubmenu).not.toBeInTheDocument();
      expect(submenu).not.toBeInTheDocument();
      expect(menu).not.toBeInTheDocument();
      expect(underlay).not.toBeInTheDocument();
    });
    it('should restore focus to menu trigger if submenu is closed with Escape key', async () => {
      let {getByRole, getAllByRole} = render(
        <MenuTrigger>
          <Button aria-label="Menu">☰</Button>
          <Popover>
            <Menu>
              <MenuItem id="open">Open</MenuItem>
              <MenuItem id="rename">Rename…</MenuItem>
              <MenuItem id="duplicate">Duplicate</MenuItem>
              <SubmenuTrigger>
                <MenuItem id="share">Share…</MenuItem>
                <Popover>
                  <Menu>
                    <MenuItem id="email">Email</MenuItem>
                    <MenuItem id="sms">SMS</MenuItem>
                    <MenuItem id="twitter">Twitter</MenuItem>
                  </Menu>
                </Popover>
              </SubmenuTrigger>
              <MenuItem id="delete">Delete…</MenuItem>
            </Menu>
          </Popover>
        </MenuTrigger>
      );

      let button = getByRole('button');
      expect(button).not.toHaveAttribute('data-pressed');

      await user.click(button);
      expect(button).toHaveAttribute('data-pressed');

      let menu = getAllByRole('menu')[0];
      expect(getAllByRole('menuitem')).toHaveLength(5);

      let popover = menu.closest('.react-aria-Popover');
      expect(popover).toBeInTheDocument();
      expect(popover).toHaveAttribute('data-trigger', 'MenuTrigger');

      let triggerItem = getAllByRole('menuitem')[3];
      expect(triggerItem).toHaveTextContent('Share…');
      expect(triggerItem).toHaveAttribute('aria-haspopup', 'menu');
      expect(triggerItem).toHaveAttribute('aria-expanded', 'false');
      expect(triggerItem).toHaveAttribute('data-has-submenu', 'true');
      expect(triggerItem).not.toHaveAttribute('data-open');

      // Open the submenu
      await user.pointer({target: triggerItem});
      act(() => {jest.runAllTimers();});
      expect(triggerItem).toHaveAttribute('data-hovered', 'true');
      expect(triggerItem).toHaveAttribute('aria-expanded', 'true');
      expect(triggerItem).toHaveAttribute('data-open', 'true');
      let submenu = getAllByRole('menu')[1];
      expect(submenu).toBeInTheDocument();

      let submenuItems = within(submenu).getAllByRole('menuitem');
      expect(submenuItems).toHaveLength(3);

      await user.pointer({target: submenuItems[0]});
      act(() => {jest.runAllTimers();});
      expect(document.activeElement).toBe(submenuItems[0]);

      fireEvent.keyDown(document.activeElement, {key: 'Escape'});
      fireEvent.keyUp(document.activeElement, {key: 'Escape'});
      act(() => {jest.runAllTimers();});

      expect(submenu).not.toBeInTheDocument();
      expect(menu).not.toBeInTheDocument();
      expect(document.activeElement).toBe(button);
    });
    it('should restore focus to menu trigger if nested submenu is closed with Escape key', async () => {
      document.elementFromPoint = jest.fn().mockImplementation(query => query);
      let {getByRole, getAllByRole} = render(
        <MenuTrigger>
          <Button aria-label="Menu">☰</Button>
          <Popover>
            <Menu>
              <MenuItem id="open">Open</MenuItem>
              <MenuItem id="rename">Rename…</MenuItem>
              <MenuItem id="duplicate">Duplicate</MenuItem>
              <SubmenuTrigger>
                <MenuItem id="share">Share…</MenuItem>
                <Popover>
                  <Menu>
                    <SubmenuTrigger>
                      <MenuItem id="email">Email…</MenuItem>
                      <Popover>
                        <Menu>
                          <MenuItem id="work">Work</MenuItem>
                          <MenuItem id="personal">Personal</MenuItem>
                        </Menu>
                      </Popover>
                    </SubmenuTrigger>
                    <MenuItem id="sms">SMS</MenuItem>
                    <MenuItem id="twitter">Twitter</MenuItem>
                  </Menu>
                </Popover>
              </SubmenuTrigger>
              <MenuItem id="delete">Delete…</MenuItem>
            </Menu>
          </Popover>
        </MenuTrigger>
      );

      let button = getByRole('button');
      expect(button).not.toHaveAttribute('data-pressed');

      await user.click(button);
      expect(button).toHaveAttribute('data-pressed');

      let menu = getAllByRole('menu')[0];
      expect(getAllByRole('menuitem')).toHaveLength(5);

      let popover = menu.closest('.react-aria-Popover');
      expect(popover).toBeInTheDocument();
      expect(popover).toHaveAttribute('data-trigger', 'MenuTrigger');

      let triggerItem = getAllByRole('menuitem')[3];
      expect(triggerItem).toHaveTextContent('Share…');
      expect(triggerItem).toHaveAttribute('aria-haspopup', 'menu');
      expect(triggerItem).toHaveAttribute('aria-expanded', 'false');
      expect(triggerItem).toHaveAttribute('data-has-submenu', 'true');
      expect(triggerItem).not.toHaveAttribute('data-open');

      // Open the submenu
      await user.pointer({target: triggerItem});
      act(() => {jest.runAllTimers();});
      expect(triggerItem).toHaveAttribute('data-hovered', 'true');
      expect(triggerItem).toHaveAttribute('aria-expanded', 'true');
      expect(triggerItem).toHaveAttribute('data-open', 'true');
      let submenu = getAllByRole('menu')[1];
      expect(submenu).toBeInTheDocument();

      let submenuItems = within(submenu).getAllByRole('menuitem');
      expect(submenuItems).toHaveLength(3);

      // Open the nested submenu
      await user.pointer({target: submenuItems[0]});
      act(() => {jest.runAllTimers();});
      expect(document.activeElement).toBe(submenuItems[0]);

      let nestedSubmenu = getAllByRole('menu')[1];
      expect(nestedSubmenu).toBeInTheDocument();

      let nestedSubmenuItems = within(nestedSubmenu).getAllByRole('menuitem');
      await user.pointer({target: nestedSubmenuItems[0]});
      act(() => {jest.runAllTimers();});
      expect(document.activeElement).toBe(nestedSubmenuItems[0]);

      fireEvent.keyDown(document.activeElement, {key: 'Escape'});
      fireEvent.keyUp(document.activeElement, {key: 'Escape'});
      act(() => {jest.runAllTimers();});

      expect(nestedSubmenu).not.toBeInTheDocument();
      expect(submenu).not.toBeInTheDocument();
      expect(menu).not.toBeInTheDocument();
      expect(document.activeElement).toBe(button);
    });
    it('should not close the menu when clicking on a element within the submenu tree', async () => {
      let onAction = jest.fn();
      let {getByRole, getAllByRole, queryAllByRole} = render(
        <MenuTrigger>
          <Button aria-label="Menu">☰</Button>
          <Popover>
            <Menu onAction={onAction}>
              <MenuItem id="open">Open</MenuItem>
              <MenuItem id="rename">Rename…</MenuItem>
              <MenuItem id="duplicate">Duplicate</MenuItem>
              <SubmenuTrigger>
                <MenuItem id="share">Share…</MenuItem>
                <Popover>
                  <Menu onAction={onAction}>
                    <SubmenuTrigger>
                      <MenuItem id="email">Email…</MenuItem>
                      <Popover>
                        <Menu onAction={onAction}>
                          <MenuItem id="work">Work</MenuItem>
                          <MenuItem id="personal">Personal</MenuItem>
                        </Menu>
                      </Popover>
                    </SubmenuTrigger>
                    <MenuItem id="sms">SMS</MenuItem>
                    <MenuItem id="twitter">Twitter</MenuItem>
                  </Menu>
                </Popover>
              </SubmenuTrigger>
              <MenuItem id="delete">Delete…</MenuItem>
            </Menu>
          </Popover>
        </MenuTrigger>
      );

      let button = getByRole('button');
      expect(button).not.toHaveAttribute('data-pressed');

      await user.click(button);
      expect(button).toHaveAttribute('data-pressed');

      let menu = getAllByRole('menu')[0];
      expect(getAllByRole('menuitem')).toHaveLength(5);

      let popover = menu.closest('.react-aria-Popover');
      expect(popover).toBeInTheDocument();

      let triggerItem = getAllByRole('menuitem')[3];

      // Open the submenu
      await user.pointer({target: triggerItem});
      act(() => {jest.runAllTimers();});
      let submenu = getAllByRole('menu')[1];
      expect(submenu).toBeInTheDocument();

      let nestedTriggerItem = getAllByRole('menuitem')[5];

      // Click a nested submenu item trigger
      await user.click(nestedTriggerItem);
      act(() => {jest.runAllTimers();});
      let menus = getAllByRole('menu', {hidden: true});
      expect(menus).toHaveLength(3);

      await user.click(getAllByRole('menuitem')[6]);
      menus = queryAllByRole('menu', {hidden: true});
      expect(menus).toHaveLength(0);
      expect(menu).not.toBeInTheDocument();
    });
    it('should support sections', async () => {
      let onAction = jest.fn();
      let {getByRole, getAllByRole} = render(
        <MenuTrigger>
          <Button aria-label="Menu">☰</Button>
          <Popover>
            <Menu onAction={onAction}>
              <Section>
                <Header>Actions</Header>
                <MenuItem id="open">Open</MenuItem>
                <MenuItem id="rename">Rename…</MenuItem>
                <MenuItem id="duplicate">Duplicate</MenuItem>
                <SubmenuTrigger>
                  <MenuItem id="share">Share…</MenuItem>
                  <Popover>
                    <Menu onAction={onAction}>
                      <Section>
                        <Header>Work</Header>
                        <MenuItem id="email-work">Email</MenuItem>
                        <MenuItem id="sms-work">SMS</MenuItem>
                        <MenuItem id="twitter-work">Twitter</MenuItem>
                      </Section>
                      <Separator />
                      <Section>
                        <Header>Personal</Header>
                        <MenuItem id="email-personal">Email</MenuItem>
                        <MenuItem id="sms-personal">SMS</MenuItem>
                        <MenuItem id="twitter-personal">Twitter</MenuItem>
                      </Section>
                    </Menu>
                  </Popover>
                </SubmenuTrigger>
                <MenuItem id="delete">Delete…</MenuItem>
              </Section>
              <Separator />
              <Section>
                <Header>Settings</Header>
                <MenuItem id="user">User Settings</MenuItem>
                <MenuItem id="system">System Settings</MenuItem>
              </Section>
            </Menu>
          </Popover>
        </MenuTrigger>
      );

      let button = getByRole('button');
      expect(button).not.toHaveAttribute('data-pressed');

      await user.click(button);
      expect(button).toHaveAttribute('data-pressed');

      let groups = getAllByRole('group');
      expect(groups).toHaveLength(2);

      expect(groups[0]).toHaveClass('react-aria-Section');
      expect(groups[1]).toHaveClass('react-aria-Section');

      expect(groups[0]).toHaveAttribute('aria-labelledby');
      expect(document.getElementById(groups[0].getAttribute('aria-labelledby'))).toHaveTextContent('Actions');

      expect(groups[1]).toHaveAttribute('aria-labelledby');
      expect(document.getElementById(groups[1].getAttribute('aria-labelledby'))).toHaveTextContent('Settings');

      let menu = getAllByRole('menu')[0];
      expect(getAllByRole('menuitem')).toHaveLength(7);

      let popover = menu.closest('.react-aria-Popover');
      expect(popover).toBeInTheDocument();
      expect(popover).toHaveAttribute('data-trigger', 'MenuTrigger');

      let triggerItem = getAllByRole('menuitem')[3];
      expect(triggerItem).toHaveTextContent('Share…');

      // Open the submenu
      await user.pointer({target: triggerItem});
      act(() => {jest.runAllTimers();});
      let submenu = getAllByRole('menu')[1];
      expect(submenu).toBeInTheDocument();

      let submenuItems = within(submenu).getAllByRole('menuitem');
      expect(submenuItems).toHaveLength(6);

      let groupsInSubmenu = within(submenu).getAllByRole('group');
      expect(groupsInSubmenu).toHaveLength(2);

      expect(groupsInSubmenu[0]).toHaveClass('react-aria-Section');
      expect(groupsInSubmenu[1]).toHaveClass('react-aria-Section');

      expect(groupsInSubmenu[0]).toHaveAttribute('aria-labelledby');
      expect(document.getElementById(groupsInSubmenu[0].getAttribute('aria-labelledby'))).toHaveTextContent('Work');

      expect(groupsInSubmenu[1]).toHaveAttribute('aria-labelledby');
      expect(document.getElementById(groupsInSubmenu[1].getAttribute('aria-labelledby'))).toHaveTextContent('Personal');

      await user.click(submenuItems[0]);
      act(() => {jest.runAllTimers();});

      expect(onAction).toHaveBeenCalledTimes(1);
      expect(onAction).toHaveBeenLastCalledWith('email-work');

      expect(submenu).not.toBeInTheDocument();
      expect(menu).not.toBeInTheDocument();
    });
  });
});<|MERGE_RESOLUTION|>--- conflicted
+++ resolved
@@ -10,13 +10,8 @@
  * governing permissions and limitations under the License.
  */
 
-<<<<<<< HEAD
-import {Button, Header, Keyboard, Menu, MenuContext, MenuItem, MenuTrigger, Popover, Section, Separator, Text} from '../';
-import {fireEvent, pointerMap, render} from '@react-spectrum/test-utils-internal';
-=======
-import {act, fireEvent, pointerMap, render, within} from '@react-spectrum/test-utils';
+import {act, fireEvent, pointerMap, render, within} from '@react-spectrum/test-utils-internal';
 import {Button, Header, Keyboard, Menu, MenuContext, MenuItem, MenuTrigger, Popover, Section, Separator, SubmenuTrigger, Text} from '../';
->>>>>>> e845c307
 import React from 'react';
 import userEvent from '@testing-library/user-event';
 
