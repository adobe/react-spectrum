--- conflicted
+++ resolved
@@ -10,11 +10,7 @@
  * governing permissions and limitations under the License.
  */
 
-<<<<<<< HEAD
-import {act, fireEvent, pointerMap, render, within} from '@react-spectrum/test-utils-internal';
-import {DropIndicator, Header, ListBox, ListBoxContext, ListBoxItem, Section, Text, useDragAndDrop} from '../';
-=======
-import {act, fireEvent, mockClickDefault, pointerMap, render, within} from '@react-spectrum/test-utils';
+import {act, fireEvent, mockClickDefault, pointerMap, render, within} from '@react-spectrum/test-utils-internal';
 import {
   Button, Dialog,
   DialogTrigger,
@@ -27,7 +23,6 @@
   Text,
   useDragAndDrop
 } from '../';
->>>>>>> 5d7bbd57
 import React, {useState} from 'react';
 import userEvent from '@testing-library/user-event';
 
