--- conflicted
+++ resolved
@@ -1332,7 +1332,6 @@
     });
   });
 
-<<<<<<< HEAD
   describe('shouldFocusOnHover', () => {
     it('should focus options on hovering with shouldFocusOnHover', async () => {
       let {getAllByRole} = renderListbox({shouldFocusOnHover: true});
@@ -1359,7 +1358,9 @@
 
       await user.hover(option);
       expect(option).not.toHaveFocus();
-=======
+    });
+  });
+
   describe('async loading', () => {
     let items = [
       {name: 'Foo'},
@@ -1571,7 +1572,6 @@
         expect(sentinelParentStyles.top).toBe('0px');
         expect(sentinelParentStyles.height).toBe('30px');
       });
->>>>>>> f9ea4ca3
     });
   });
 });