/*
 * Copyright 2022 Adobe. All rights reserved.
 * This file is licensed to you under the Apache License, Version 2.0 (the "License");
 * you may not use this file except in compliance with the License. You may obtain a copy
 * of the License at http://www.apache.org/licenses/LICENSE-2.0
 *
 * Unless required by applicable law or agreed to in writing, software distributed under
 * the License is distributed on an "AS IS" BASIS, WITHOUT WARRANTIES OR REPRESENTATIONS
 * OF ANY KIND, either express or implied. See the License for the specific language
 * governing permissions and limitations under the License.
 */

import {act, fireEvent, render} from '@react-spectrum/test-utils';
import {Button, DropZone, DropZoneContext, FileTrigger, Link, Text} from '../';
import {ClipboardEvent, DataTransfer, DataTransferItem, DragEvent} from '@react-aria/dnd/test/mocks';
import {Draggable} from '@react-aria/dnd/test/examples';
import React from 'react';
import userEvent from '@testing-library/user-event';

describe('DropZone', () => {
  let user;
  beforeAll(() => {
    user = userEvent.setup({delay: null});
  });

  it('should render a dropzone', () => {
    let {getByTestId} = render(
      <DropZone data-testid="foo">
        <Text slot="label">
          Test
        </Text>
      </DropZone>
    );
    let dropzone = getByTestId('foo');
    expect(dropzone).toHaveAttribute('class', 'react-aria-DropZone');
  });

  it('should render a dropzone with custom class', () => {
    let {getByTestId} = render(
      <DropZone data-testid="foo" className="test">
        <Text slot="label">
          Test
        </Text>
      </DropZone>);
    let dropzone = getByTestId('foo');
    expect(dropzone).toHaveAttribute('class', 'test');
  });

  it('should support DOM props', () => {
    let {getByTestId} = render(
      <DropZone data-testid="foo" data-foo="bar">
        <Text slot="label">
          Test
        </Text>
      </DropZone>);
    let dropzone = getByTestId('foo');
    expect(dropzone).toHaveAttribute('data-foo', 'bar');
  });

  it('should support slot', () => {
    let {getByTestId} = render(
      <DropZoneContext.Provider value={{slots: {test: {'aria-label': 'test'}}}}>
        <DropZone data-testid="foo" slot="test" />
      </DropZoneContext.Provider>
    );

    let dropzone = getByTestId('foo');
    expect(dropzone).toHaveAttribute('class', 'react-aria-DropZone');
    expect(dropzone).toHaveAttribute('slot', 'test');
  });

  it('should support hover', async () => {
    let {getByText} = render(<DropZone className={({isHovered}) => isHovered ? 'hover' : ''}>Test</DropZone>);
    let dropzone = getByText('Test');

    expect(dropzone).not.toHaveAttribute('data-hovered');
    expect(dropzone).not.toHaveClass('hover');

    await user.hover(dropzone);
    expect(dropzone).toHaveAttribute('data-hovered', 'true');
    expect(dropzone).toHaveClass('hover');

    await user.unhover(dropzone);
    expect(dropzone).not.toHaveAttribute('data-hovered');
    expect(dropzone).not.toHaveClass('hover');
  });

  it('should support focus ring', async () => {
    let {getByTestId, getByRole} = render(
      <DropZone data-testid="foo" className={({isFocusVisible}) => isFocusVisible ? 'focus' : ''}>
        <Text slot="label">
          Test
        </Text>
      </DropZone>);
    let dropzone = getByTestId('foo');
    let button = getByRole('button');

    expect(dropzone).not.toHaveAttribute('data-focus-visible');
    expect(dropzone).not.toHaveClass('focus');

    await user.tab();
    expect(document.activeElement).toBe(button);
    expect(dropzone).toHaveAttribute('data-focus-visible', 'true');
    expect(dropzone).toHaveClass('focus');

    await user.tab();
    expect(dropzone).not.toHaveAttribute('data-focus-visible');
    expect(dropzone).not.toHaveClass('focus');
  });

  it('should apply correct aria-labelledby', () => {
    let {getByRole, getByText} = render(
      <DropZone className="test">
        <Text slot="label">
          Test
        </Text>
      </DropZone>);
    let text = getByText('Test');
    let button = getByRole('button');
    expect(button).toHaveAttribute('aria-labelledby', `${button.id} ${text.id}`);
  });

  it('should apply default aria-label', () => {
    let {getByRole} = render(
      <DropZone
        data-testid="foo">
        <FileTrigger>
          <Link>Upload</Link>
        </FileTrigger>
      </DropZone>);
    let button = getByRole('button');
    expect(button).toHaveAttribute('aria-label', 'DropZone');
  });

  it('should allow custom aria-label', () => {
    let {getByRole} = render(
      <DropZone
        data-testid="foo"
        aria-label="test aria-label">
        <FileTrigger>
          <Link>Upload</Link>
        </FileTrigger>
      </DropZone>);
    let button = getByRole('button');
    expect(button).toHaveAttribute('aria-label', 'test aria-label');
  });

  it('should support render props', async () => {
    let {getByTestId} = render(
      <DropZone data-testid="foo">
        {({isFocused}) => isFocused ? 'Focused' : 'Not Focused'}
      </DropZone>
    );
    let dropzone = getByTestId('foo');

    expect(dropzone).toHaveTextContent('Not Focused');

    await user.tab();
    expect(dropzone).toHaveTextContent('Focused');
  });

  it('should render FileTrigger as a child', () => {
    let {getByTestId} = render(
      <DropZone>
        <FileTrigger>
          <Button data-testid="foo">Upload</Button>
        </FileTrigger>
      </DropZone>
    );
<<<<<<< HEAD

    let fileTrigger = getByTestId('foo');
    expect(fileTrigger).toHaveClass('react-aria-FileTrigger');
=======
      
    let button = getByTestId('foo');
    expect(button).toHaveClass('react-aria-Button');
>>>>>>> 09a258f0
  });

  describe('drag and drop', function () {
    beforeEach(() => {
      jest.spyOn(HTMLElement.prototype, 'getBoundingClientRect').mockImplementation(() => ({
        left: 0,
        top: 0,
        x: 0,
        y: 0,
        width: 100,
        height: 50
      }));

      jest.useFakeTimers();
    });

    afterEach(() => {
      act(() => jest.runAllTimers());
    });

    let onDragStart = jest.fn();
    let onDragMove = jest.fn();
    let onDragEnd = jest.fn();
    let onDropEnter = jest.fn();
    let onDropMove = jest.fn();
    let onDrop = jest.fn();

    describe('via mouse', function () {
      it('should support data attribute drop-target', async () => {
        let tree = render(
          <>
            <Draggable onDragStart={onDragStart} onDragMove={onDragMove} onDragEnd={onDragEnd} />
            <DropZone data-testid="foo" onDropEnter={onDropEnter} onDrop={onDrop} onDropMove={onDropMove} >
              <Text slot="label">
                Test
              </Text>
            </DropZone>
          </>
        );
        let dropzone = tree.getByTestId('foo');
        let draggable = tree.getByText('Drag me');
        expect(dropzone).toHaveClass('react-aria-DropZone');
        expect(draggable).toHaveAttribute('draggable', 'true');
        expect(draggable).toHaveAttribute('data-dragging', 'false');
        expect(dropzone).not.toHaveAttribute('data-drop-target');

        let dataTransfer = new DataTransfer();
        fireEvent(draggable, new DragEvent('dragstart', {dataTransfer, clientX: 0, clientY: 0}));
        expect(dataTransfer.dropEffect).toBe('none');
        expect(dataTransfer.effectAllowed).toBe('all');
        expect([...dataTransfer.items]).toEqual([new DataTransferItem('text/plain', 'hello world')]);
        expect(dataTransfer._dragImage).toBeUndefined();

        act(() => jest.runAllTimers());
        expect(draggable).toHaveAttribute('data-dragging', 'true');

        expect(onDragStart).toHaveBeenCalledTimes(1);
        expect(onDragStart).toHaveBeenCalledWith({
          type: 'dragstart',
          x: 0,
          y: 0
        });

        fireEvent(draggable, new DragEvent('drag', {dataTransfer, clientX: 1, clientY: 1}));
        expect(onDragMove).toHaveBeenCalledTimes(1);
        expect(onDragMove).toHaveBeenCalledWith({
          type: 'dragmove',
          x: 1,
          y: 1
        });

        fireEvent(dropzone, new DragEvent('dragenter', {dataTransfer, clientX: 1, clientY: 1}));
        expect(onDropEnter).toHaveBeenCalledTimes(1);
        expect(onDropEnter).toHaveBeenCalledWith({
          type: 'dropenter',
          x: 1,
          y: 1
        });

        expect(dataTransfer.dropEffect).toBe('move');
        expect(dropzone).toHaveAttribute('data-drop-target', 'true');

        fireEvent(dropzone, new DragEvent('dragover', {dataTransfer, clientX: 2, clientY: 2}));
        expect(onDropMove).toHaveBeenCalledTimes(1);
        expect(onDropMove).toHaveBeenCalledWith({
          type: 'dropmove',
          x: 2,
          y: 2
        });

        expect(dataTransfer.dropEffect).toBe('move');
        expect(dropzone).toHaveAttribute('data-drop-target', 'true');

        fireEvent(dropzone, new DragEvent('drop', {dataTransfer, clientX: 2, clientY: 2}));
        act(() => jest.runAllTimers());
        expect(onDrop).toHaveBeenCalledTimes(1);
        expect(onDrop).toHaveBeenCalledWith({
          type: 'drop',
          x: 2,
          y: 2,
          dropOperation: 'move',
          items: [
            {
              kind: 'text',
              types: new Set(['text/plain']),
              getText: expect.any(Function)
            }
          ]

        });

        expect(await onDrop.mock.calls[0][0].items[0].getText('text/plain')).toBe('hello world');

        fireEvent(draggable, new DragEvent('dragend', {dataTransfer, clientX: 2, clientY: 2}));
        expect(onDragEnd).toHaveBeenCalledTimes(1);
        expect(onDragEnd).toHaveBeenCalledWith({
          type: 'dragend',
          x: 2,
          y: 2,
          dropOperation: 'move'
        });

        expect(dropzone).not.toHaveAttribute('data-drop-target');

      });
    });

    describe('via keyboard', function () {
      afterEach(() => {
        fireEvent.keyDown(document.body, {key: 'Escape'});
        fireEvent.keyUp(document.body, {key: 'Escape'});
      });

      it('should allow drag and drop', async function () {
        let tree = render(
          <>
            <Draggable onDragStart={onDragStart} onDragMove={onDragMove} onDragEnd={onDragEnd} />
            <DropZone data-testid="foo" onDropEnter={onDropEnter} onDrop={onDrop} onDropMove={onDropMove} >
              <Text slot="label">
                Test
              </Text>
            </DropZone>
          </>
        );

        let dropzone = tree.getByTestId('foo');
        let button = tree.getAllByRole('button')[1];
        let draggable = tree.getByText('Drag me');

        expect(dropzone).toHaveClass('react-aria-DropZone');
        expect(draggable).toHaveAttribute('draggable', 'true');

        await user.tab();
        fireEvent.keyDown(draggable, {key: 'Enter'});
        fireEvent.keyUp(draggable, {key: 'Enter'});

        expect(onDragStart).toHaveBeenCalledTimes(1);
        expect(onDragStart).toHaveBeenCalledWith({
          type: 'dragstart',
          x: 50,
          y: 25
        });

        act(() => jest.runAllTimers());
        expect(document.activeElement).toBe(button);
        fireEvent.keyDown(dropzone, {key: 'Enter'});
        fireEvent.keyUp(dropzone, {key: 'Enter'});

        expect(onDrop).toHaveBeenCalledTimes(1);
        expect(await onDrop.mock.calls[0][0].items[0].getText('text/plain')).toBe('hello world');

        expect(onDragEnd).toHaveBeenCalledTimes(1);
        expect(onDragEnd).toHaveBeenCalledWith({
          type: 'dragend',
          x: 50,
          y: 25,
          dropOperation: 'move'
        });

        expect(dropzone).not.toHaveAttribute('data-drop-target');
      });
    });
  });

  describe('useClipboard', () => {
    it('should be able to paste items into the dropzone', async () => {
      let onDrop = jest.fn();

      let tree = render(
        <>
          <DropZone onDrop={onDrop}>
            <Text slot="label">
              Test
            </Text>
          </DropZone >
        </>
      );
      let button = tree.getByRole('button');

      let clipboardData = new DataTransfer();
      await user.tab();
      expect(document.activeElement).toBe(button);

      clipboardData.items.add('hello world', 'text/plain');

      let allowDefaultPaste = fireEvent(button, new ClipboardEvent('beforepaste', {clipboardData}));
      expect(allowDefaultPaste).toBe(false);

      fireEvent(button, new ClipboardEvent('paste', {clipboardData}));

      expect(onDrop).toHaveBeenCalledTimes(1);
      expect(onDrop).toHaveBeenCalledWith(
        {
          type: 'drop',
          x: 0,
          y: 0,
          dropOperation: 'copy',
          items: expect.any(Array)
        }
      );

      expect(await onDrop.mock.calls[0][0].items[0].getText('text/plain')).toBe('hello world');
    });
  });
});<|MERGE_RESOLUTION|>--- conflicted
+++ resolved
@@ -167,15 +167,9 @@
         </FileTrigger>
       </DropZone>
     );
-<<<<<<< HEAD
-
-    let fileTrigger = getByTestId('foo');
-    expect(fileTrigger).toHaveClass('react-aria-FileTrigger');
-=======
-      
+
     let button = getByTestId('foo');
     expect(button).toHaveClass('react-aria-Button');
->>>>>>> 09a258f0
   });
 
   describe('drag and drop', function () {
