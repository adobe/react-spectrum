--- conflicted
+++ resolved
@@ -155,11 +155,7 @@
 
     expect(dropzone).toHaveTextContent('Not Focused');
 
-<<<<<<< HEAD
     await user.tab();
-=======
-    userEvent.tab();
->>>>>>> a6331300
     expect(dropzone).toHaveTextContent('Focused');
   });
 
