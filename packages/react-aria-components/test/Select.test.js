/*
 * Copyright 2022 Adobe. All rights reserved.
 * This file is licensed to you under the Apache License, Version 2.0 (the "License");
 * you may not use this file except in compliance with the License. You may obtain a copy
 * of the License at http://www.apache.org/licenses/LICENSE-2.0
 *
 * Unless required by applicable law or agreed to in writing, software distributed under
 * the License is distributed on an "AS IS" BASIS, WITHOUT WARRANTIES OR REPRESENTATIONS
 * OF ANY KIND, either express or implied. See the License for the specific language
 * governing permissions and limitations under the License.
 */

import {Button, Item, Label, ListBox, Popover, Select, SelectContext, SelectValue, Text} from '../';
import React from 'react';
import {render, within} from '@react-spectrum/test-utils';
import userEvent from '@testing-library/user-event';

let TestSelect = (props) => (
  <Select data-foo="bar" {...props}>
    <Label>Favorite Animal</Label>
    <Button>
      <SelectValue />
    </Button>
    <Text slot="description">Description</Text>
    <Text slot="errorMessage">Error</Text>
    <Popover>
      <ListBox>
        <Item>Cat</Item>
        <Item>Dog</Item>
        <Item>Kangaroo</Item>
      </ListBox>
    </Popover>
  </Select>
);

describe('Select', () => {
  it('provides slots', () => {
    let {getByRole} = render(<TestSelect />);

    let button = getByRole('button');
    expect(button).toHaveTextContent('Select an item');
    expect(button).not.toHaveAttribute('data-pressed');

    let select = button.closest('.react-aria-Select');
    expect(select).toHaveAttribute('data-foo', 'bar');

    expect(button).toHaveAttribute('aria-labelledby');
    let label = document.getElementById(button.getAttribute('aria-labelledby').split(' ')[0]);
    expect(label).toHaveAttribute('class', 'react-aria-Label');
    expect(label).toHaveTextContent('Favorite Animal');

    expect(button).toHaveAttribute('aria-describedby');
    expect(button.getAttribute('aria-describedby').split(' ').map(id => document.getElementById(id).textContent).join(' ')).toBe('Description Error');

    userEvent.click(button);

    expect(button).toHaveAttribute('data-pressed', 'true');

    let listbox = getByRole('listbox');
    expect(listbox).toHaveAttribute('class', 'react-aria-ListBox');
    expect(listbox.closest('.react-aria-Popover')).toBeInTheDocument();

    let options = within(listbox).getAllByRole('option');
    expect(options).toHaveLength(3);

    userEvent.click(options[1]);
    expect(button).toHaveTextContent('Dog');
  });

  it('should support slot', () => {
    let {getByRole} = render(
      <SelectContext.Provider value={{slots: {test: {'aria-label': 'test'}}}}>
        <TestSelect slot="test" />
      </SelectContext.Provider>
    );

    let button = getByRole('button');
    expect(button.closest('.react-aria-Select')).toHaveAttribute('slot', 'test');
    expect(button).toHaveAttribute('aria-label', 'test');
  });

  it('supports items with render props', () => {
    let MyItem = (props) => (
      <Item {...props}>
        {({isSelected}) => (
          <>
            {props.children}
            {isSelected ? ' (selected)' : ''}
          </>
        )}
      </Item>
    );

    let {getByRole} = render(
      <Select defaultSelectedKey="cat">
        <Label>Favorite Animal</Label>
        <Button>
          <SelectValue />
        </Button>
        <Popover>
          <ListBox>
            <MyItem id="cat">Cat</MyItem>
            <MyItem id="dog">Dog</MyItem>
            <MyItem id="kangaroo">Kangaroo</MyItem>
          </ListBox>
        </Popover>
      </Select>
    );

    let button = getByRole('button');
    expect(button).toHaveTextContent('Cat');
  });

  it('supports custom select value', () => {
    let items = [
      {id: 1, name: 'Cat'},
      {id: 2, name: 'Dog'}
    ];

    let {getByRole} = render(
      <Select defaultSelectedKey={1}>
        <Label>Favorite Animal</Label>
        <Button>
          <SelectValue>
            {({selectedItem, selectedText}) => (
              <span>{selectedItem ? `${selectedItem.id} - ${selectedText}` : ''}</span>
            )}
          </SelectValue>
        </Button>
        <Popover>
          <ListBox items={items}>
            {item => <Item>{item.name}</Item>}
          </ListBox>
        </Popover>
      </Select>
    );

    let button = getByRole('button');
    expect(button).toHaveTextContent('1 - Cat');
  });

<<<<<<< HEAD
  it('should support render props', () => {
=======
  it('supports placeholder', () => {
    let {getByRole} = render(<TestSelect placeholder="Select an animal" />);
    let button = getByRole('button');
    expect(button).toHaveTextContent('Select an animal');
  });

  // FIXME: not sure why this test hangs
  it.skip('should support render props', () => {
>>>>>>> dd60f396
    let {getByRole} = render(
      <Select>
        {({isOpen}) => (
          <>
            <Label>Favorite Animal</Label>
            <Button>
              <SelectValue />
              <span aria-hidden>{isOpen ? 'close' : 'open'}</span>
            </Button>
            <Popover>
              <ListBox>
                <Item>Cat</Item>
                <Item>Dog</Item>
                <Item>Kangaroo</Item>
              </ListBox>
            </Popover>
          </>
        )}
      </Select>
    );

    let button = getByRole('button');
    expect(button).toHaveTextContent('open');

    userEvent.click(button);
    expect(button).toHaveTextContent('close');
  });
});<|MERGE_RESOLUTION|>--- conflicted
+++ resolved
@@ -139,18 +139,13 @@
     expect(button).toHaveTextContent('1 - Cat');
   });
 
-<<<<<<< HEAD
-  it('should support render props', () => {
-=======
   it('supports placeholder', () => {
     let {getByRole} = render(<TestSelect placeholder="Select an animal" />);
     let button = getByRole('button');
     expect(button).toHaveTextContent('Select an animal');
   });
 
-  // FIXME: not sure why this test hangs
-  it.skip('should support render props', () => {
->>>>>>> dd60f396
+  it('should support render props', () => {
     let {getByRole} = render(
       <Select>
         {({isOpen}) => (
