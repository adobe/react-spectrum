/*
 * Copyright 2022 Adobe. All rights reserved.
 * This file is licensed to you under the Apache License, Version 2.0 (the "License");
 * you may not use this file except in compliance with the License. You may obtain a copy
 * of the License at http://www.apache.org/licenses/LICENSE-2.0
 *
 * Unless required by applicable law or agreed to in writing, software distributed under
 * the License is distributed on an "AS IS" BASIS, WITHOUT WARRANTIES OR REPRESENTATIONS
 * OF ANY KIND, either express or implied. See the License for the specific language
 * governing permissions and limitations under the License.
 */

import {act, pointerMap, render, within} from '@react-spectrum/test-utils-internal';
import {Button, FieldError, Label, ListBox, ListBoxItem, Popover, Select, SelectContext, SelectValue, Text} from '../';
import React from 'react';
import {User} from '@react-aria/test-utils';
import userEvent from '@testing-library/user-event';

let TestSelect = (props) => (
  <Select data-testid="select" data-foo="bar" {...props}>
    <Label>Favorite Animal</Label>
    <Button>
      <SelectValue />
    </Button>
    <Text slot="description">Description</Text>
    <Text slot="errorMessage">Error</Text>
    <Popover>
      <ListBox>
        <ListBoxItem>Cat</ListBoxItem>
        <ListBoxItem>Dog</ListBoxItem>
        <ListBoxItem>Kangaroo</ListBoxItem>
      </ListBox>
    </Popover>
  </Select>
);

describe('Select', () => {
  let user;
  let testUtilUser = new User();

  beforeAll(() => {
    user = userEvent.setup({delay: null, pointerMap});
  });

  it('provides slots', async () => {
<<<<<<< HEAD
    // Mock console.error for React Canary "Received the string `true` for the boolean attribute `inert`." warning
    // In current React 18 version (18.1.0), the opposite error is thrown where it expects a non-boolean value for the same `inert` attribute
    const consoleError = console.error;
    console.error = jest.fn();
    let {getByRole} = render(<TestSelect />);
=======
    let {getByTestId} = render(<TestSelect />);
    let wrapper = getByTestId('select');
    let selectTester = testUtilUser.createTester('Select', {root: wrapper});
>>>>>>> 5ae23460

    let trigger = selectTester.trigger;
    expect(trigger).toHaveTextContent('Select an item');
    expect(trigger).not.toHaveAttribute('data-pressed');

    expect(wrapper).toHaveAttribute('data-foo', 'bar');

    expect(trigger).toHaveAttribute('aria-labelledby');
    let label = document.getElementById(trigger.getAttribute('aria-labelledby').split(' ')[1]);
    expect(label).toHaveAttribute('class', 'react-aria-Label');
    expect(label).toHaveTextContent('Favorite Animal');

    let valueOrPlaceholder = document.getElementById(trigger.getAttribute('aria-labelledby').split(' ')[0]);
    expect(valueOrPlaceholder).toHaveAttribute('class', 'react-aria-SelectValue');
    expect(valueOrPlaceholder).toHaveTextContent('Select an item');

    expect(trigger).toHaveAttribute('aria-describedby');
    expect(trigger.getAttribute('aria-describedby').split(' ').map(id => document.getElementById(id).textContent).join(' ')).toBe('Description Error');

    await selectTester.open();

    expect(trigger).toHaveAttribute('data-pressed', 'true');
    let listbox = selectTester.listbox;
    expect(listbox).toHaveAttribute('class', 'react-aria-ListBox');
    expect(listbox.closest('.react-aria-Popover')).toBeInTheDocument();
    expect(listbox.closest('.react-aria-Popover')).toHaveAttribute('data-trigger', 'Select');

    let options = selectTester.options;
    expect(options).toHaveLength(3);

    await user.click(options[1]);
<<<<<<< HEAD
    expect(button).toHaveTextContent('Dog');
    console.error = consoleError;
=======
    expect(trigger).toHaveTextContent('Dog');
>>>>>>> 5ae23460
  });

  it('should support slot', () => {
    let {getByTestId} = render(
      <SelectContext.Provider value={{slots: {test: {'aria-label': 'test'}}}}>
        <TestSelect slot="test" />
      </SelectContext.Provider>
    );

    let selectTester = testUtilUser.createTester('Select', {root: getByTestId('select')});
    let trigger = selectTester.trigger;
    expect(trigger.closest('.react-aria-Select')).toHaveAttribute('slot', 'test');
    expect(trigger).toHaveAttribute('aria-label', 'test');
  });

  it('supports items with render props', () => {
    // Mock console.error for React Canary "Received the string `true` for the boolean attribute `inert`." warning
    // In current React 18 version (18.1.0), the opposite error is thrown where it expects a non-boolean value for the same `inert` attribute
    const consoleError = console.error;
    console.error = jest.fn();
    let MyItem = (props) => (
      <ListBoxItem {...props}>
        {({isSelected}) => (
          <>
            {props.children}
            {isSelected ? ' (selected)' : ''}
          </>
        )}
      </ListBoxItem>
    );

    let {getByTestId} = render(
      <Select data-testid="select" defaultSelectedKey="cat">
        <Label>Favorite Animal</Label>
        <Button>
          <SelectValue />
        </Button>
        <Popover>
          <ListBox>
            <MyItem id="cat">Cat</MyItem>
            <MyItem id="dog">Dog</MyItem>
            <MyItem id="kangaroo">Kangaroo</MyItem>
          </ListBox>
        </Popover>
      </Select>
    );

<<<<<<< HEAD
    let button = getByRole('button');
    expect(button).toHaveTextContent('Cat');
    console.error = consoleError;
=======
    let selectTester = testUtilUser.createTester('Select', {root: getByTestId('select')});
    let trigger = selectTester.trigger;
    expect(trigger).toHaveTextContent('Cat');
>>>>>>> 5ae23460
  });

  it('supports custom select value', () => {
    let items = [
      {id: 1, name: 'Cat'},
      {id: 2, name: 'Dog'}
    ];

    let {getByTestId} = render(
      <Select data-testid="select" defaultSelectedKey={1}>
        <Label>Favorite Animal</Label>
        <Button>
          <SelectValue>
            {({selectedItem, selectedText}) => (
              <span>{selectedItem ? `${selectedItem.id} - ${selectedText}` : ''}</span>
            )}
          </SelectValue>
        </Button>
        <Popover>
          <ListBox items={items}>
            {item => <ListBoxItem>{item.name}</ListBoxItem>}
          </ListBox>
        </Popover>
      </Select>
    );

    let selectTester = testUtilUser.createTester('Select', {root: getByTestId('select')});
    let trigger = selectTester.trigger;
    expect(trigger).toHaveTextContent('1 - Cat');
  });

  it('supports placeholder', () => {
    let {getByTestId} = render(<TestSelect placeholder="Select an animal" />);
    let selectTester = testUtilUser.createTester('Select', {root: getByTestId('select')});
    let trigger = selectTester.trigger;
    expect(trigger).toHaveTextContent('Select an animal');
  });

  it('should support render props', async () => {
<<<<<<< HEAD
    // Mock console.error for React Canary "Received the string `true` for the boolean attribute `inert`." warning
    // In current React 18 version (18.1.0), the opposite error is thrown where it expects a non-boolean value for the same `inert` attribute
    const consoleError = console.error;
    console.error = jest.fn();
    let {getByRole} = render(
      <Select>
=======
    let {getByTestId} = render(
      <Select data-testid="select">
>>>>>>> 5ae23460
        {({isOpen}) => (
          <>
            <Label>Favorite Animal</Label>
            <Button>
              <SelectValue />
              <span aria-hidden>{isOpen ? 'close' : 'open'}</span>
            </Button>
            <Popover>
              <ListBox>
                <ListBoxItem>Cat</ListBoxItem>
                <ListBoxItem>Dog</ListBoxItem>
                <ListBoxItem>Kangaroo</ListBoxItem>
              </ListBox>
            </Popover>
          </>
        )}
      </Select>
    );

    let selectTester = testUtilUser.createTester('Select', {root: getByTestId('select')});
    let trigger = selectTester.trigger;
    expect(trigger).toHaveTextContent('open');

<<<<<<< HEAD
    await user.click(button);
    expect(button).toHaveTextContent('close');
    console.error = consoleError;
=======
    await selectTester.open();
    expect(trigger).toHaveTextContent('close');
>>>>>>> 5ae23460
  });

  it('should send disabled prop to the hidden field', () => {
    render(
      <TestSelect name="select" isDisabled />
    );

    let input = document.querySelector('[name=select]');
    expect(input).toBeDisabled();
  });

  it('should render data- attributes only on the outer element', () => {
    let {getAllByTestId} = render(<TestSelect data-testid="select-test" />);
    let outerEl = getAllByTestId('select-test');
    expect(outerEl).toHaveLength(1);
    expect(outerEl[0]).toHaveClass('react-aria-Select');
  });

  it('supports validation errors', async () => {
<<<<<<< HEAD
    // Mock console.error for React Canary "Received the string `true` for the boolean attribute `inert`." warning
    // In current React 18 version (18.1.0), the opposite error is thrown where it expects a non-boolean value for the same `inert` attribute
    const consoleError = console.error;
    let {getByRole, getByTestId} = render(
=======
    let {getByTestId} = render(
>>>>>>> 5ae23460
      <form data-testid="form">
        <Select data-testid="test-select" name="select" isRequired>
          <Label>Favorite Animal</Label>
          <Button>
            <SelectValue />
          </Button>
          <FieldError />
          <Popover>
            <ListBox>
              <ListBoxItem>Cat</ListBoxItem>
              <ListBoxItem>Dog</ListBoxItem>
              <ListBoxItem>Kangaroo</ListBoxItem>
            </ListBox>
          </Popover>
        </Select>
      </form>
    );

    let wrapper = getByTestId('test-select');
    let selectTester = testUtilUser.createTester('Select', {root: wrapper});
    let trigger = selectTester.trigger;
    let select = wrapper;
    let input = document.querySelector('[name=select]');
    expect(input).toHaveAttribute('required');
    expect(trigger).not.toHaveAttribute('aria-describedby');
    expect(input.validity.valid).toBe(false);
    expect(select).not.toHaveAttribute('data-invalid');

    act(() => {getByTestId('form').checkValidity();});

    expect(trigger).toHaveAttribute('aria-describedby');
    expect(document.getElementById(trigger.getAttribute('aria-describedby'))).toHaveTextContent('Constraints not satisfied');
    expect(select).toHaveAttribute('data-invalid');
    expect(document.activeElement).toBe(trigger);

    await selectTester.selectOption({optionText: 'Cat'});
    expect(selectTester.trigger).not.toHaveAttribute('aria-describedby');
    expect(select).not.toHaveAttribute('data-invalid');
    console.error = consoleError;
  });

  it('should support falsy (0) as a valid default value', async () => {
    // Mock console.error for React Canary "Received the string `true` for the boolean attribute `inert`." warning
    // In current React 18 version (18.1.0), the opposite error is thrown where it expects a non-boolean value for the same `inert` attribute
    const consoleError = console.error;
    console.error = jest.fn();
    let {getByRole} = render(
      <Select placeholder="pick a number">
        <Label>Pick a number</Label>
        <Button>
          <SelectValue />
        </Button>
        <Popover>
          <ListBox
            items={Array.from({length: 5}).map((_, i) => ({
              id: i,
              label: i
            }))}>
            {(item) => <ListBoxItem id={item.id} textValue={`${item.label}`}>{item.label}</ListBoxItem>}
          </ListBox>
        </Popover>
      </Select>
    );

    let button = getByRole('button');
    await user.click(button);

    let listbox = getByRole('listbox');
    let options = within(listbox).getAllByRole('option');
    await user.click(options[0]);

    expect(button).toHaveTextContent('0');
    console.error = consoleError;
  });
});<|MERGE_RESOLUTION|>--- conflicted
+++ resolved
@@ -43,17 +43,13 @@
   });
 
   it('provides slots', async () => {
-<<<<<<< HEAD
     // Mock console.error for React Canary "Received the string `true` for the boolean attribute `inert`." warning
     // In current React 18 version (18.1.0), the opposite error is thrown where it expects a non-boolean value for the same `inert` attribute
     const consoleError = console.error;
     console.error = jest.fn();
-    let {getByRole} = render(<TestSelect />);
-=======
     let {getByTestId} = render(<TestSelect />);
     let wrapper = getByTestId('select');
     let selectTester = testUtilUser.createTester('Select', {root: wrapper});
->>>>>>> 5ae23460
 
     let trigger = selectTester.trigger;
     expect(trigger).toHaveTextContent('Select an item');
@@ -85,12 +81,8 @@
     expect(options).toHaveLength(3);
 
     await user.click(options[1]);
-<<<<<<< HEAD
-    expect(button).toHaveTextContent('Dog');
-    console.error = consoleError;
-=======
     expect(trigger).toHaveTextContent('Dog');
->>>>>>> 5ae23460
+    console.error = consoleError;
   });
 
   it('should support slot', () => {
@@ -138,15 +130,10 @@
       </Select>
     );
 
-<<<<<<< HEAD
-    let button = getByRole('button');
-    expect(button).toHaveTextContent('Cat');
-    console.error = consoleError;
-=======
     let selectTester = testUtilUser.createTester('Select', {root: getByTestId('select')});
     let trigger = selectTester.trigger;
     expect(trigger).toHaveTextContent('Cat');
->>>>>>> 5ae23460
+    console.error = consoleError;
   });
 
   it('supports custom select value', () => {
@@ -186,17 +173,12 @@
   });
 
   it('should support render props', async () => {
-<<<<<<< HEAD
     // Mock console.error for React Canary "Received the string `true` for the boolean attribute `inert`." warning
     // In current React 18 version (18.1.0), the opposite error is thrown where it expects a non-boolean value for the same `inert` attribute
     const consoleError = console.error;
     console.error = jest.fn();
-    let {getByRole} = render(
-      <Select>
-=======
     let {getByTestId} = render(
       <Select data-testid="select">
->>>>>>> 5ae23460
         {({isOpen}) => (
           <>
             <Label>Favorite Animal</Label>
@@ -220,14 +202,9 @@
     let trigger = selectTester.trigger;
     expect(trigger).toHaveTextContent('open');
 
-<<<<<<< HEAD
-    await user.click(button);
-    expect(button).toHaveTextContent('close');
-    console.error = consoleError;
-=======
     await selectTester.open();
     expect(trigger).toHaveTextContent('close');
->>>>>>> 5ae23460
+    console.error = consoleError;
   });
 
   it('should send disabled prop to the hidden field', () => {
@@ -247,14 +224,10 @@
   });
 
   it('supports validation errors', async () => {
-<<<<<<< HEAD
-    // Mock console.error for React Canary "Received the string `true` for the boolean attribute `inert`." warning
-    // In current React 18 version (18.1.0), the opposite error is thrown where it expects a non-boolean value for the same `inert` attribute
-    const consoleError = console.error;
-    let {getByRole, getByTestId} = render(
-=======
-    let {getByTestId} = render(
->>>>>>> 5ae23460
+    // Mock console.error for React Canary "Received the string `true` for the boolean attribute `inert`." warning
+    // In current React 18 version (18.1.0), the opposite error is thrown where it expects a non-boolean value for the same `inert` attribute
+    const consoleError = console.error;
+    let {getByTestId} = render(
       <form data-testid="form">
         <Select data-testid="test-select" name="select" isRequired>
           <Label>Favorite Animal</Label>
