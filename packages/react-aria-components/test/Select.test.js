/*
 * Copyright 2022 Adobe. All rights reserved.
 * This file is licensed to you under the Apache License, Version 2.0 (the "License");
 * you may not use this file except in compliance with the License. You may obtain a copy
 * of the License at http://www.apache.org/licenses/LICENSE-2.0
 *
 * Unless required by applicable law or agreed to in writing, software distributed under
 * the License is distributed on an "AS IS" BASIS, WITHOUT WARRANTIES OR REPRESENTATIONS
 * OF ANY KIND, either express or implied. See the License for the specific language
 * governing permissions and limitations under the License.
 */

import {act, pointerMap, render, within} from '@react-spectrum/test-utils-internal';
<<<<<<< HEAD
import {Button, FieldError, Label, ListBox, ListBoxItem, Popover, Select, SelectContext, SelectStateContext, SelectValue, Text, UNSTABLE_ListBoxLoadingSentinel} from '../';
=======
import {Button, FieldError, Form, Label, ListBox, ListBoxItem, Popover, Select, SelectContext, SelectStateContext, SelectValue, Text} from '../';
>>>>>>> 51f46e09
import React from 'react';
import {User} from '@react-aria/test-utils';
import userEvent from '@testing-library/user-event';

let TestSelect = (props) => (
  <Select data-testid="select" data-foo="bar" {...props}>
    <Label>Favorite Animal</Label>
    <Button>
      <SelectValue />
    </Button>
    <Text slot="description">Description</Text>
    <Text slot="errorMessage">Error</Text>
    <Popover>
      <ListBox>
        <ListBoxItem>Cat</ListBoxItem>
        <ListBoxItem>Dog</ListBoxItem>
        <ListBoxItem>Kangaroo</ListBoxItem>
      </ListBox>
    </Popover>
  </Select>
);

describe('Select', () => {
  let user;
  let testUtilUser = new User();

  beforeAll(() => {
    user = userEvent.setup({delay: null, pointerMap});
  });

  it('provides slots', async () => {
    let {getByTestId} = render(<TestSelect />);
    let wrapper = getByTestId('select');
    let selectTester = testUtilUser.createTester('Select', {root: wrapper});

    let trigger = selectTester.trigger;
    expect(trigger).toHaveTextContent('Select an item');
    expect(trigger).not.toHaveAttribute('data-pressed');

    expect(wrapper).toHaveAttribute('data-foo', 'bar');

    expect(trigger).toHaveAttribute('aria-labelledby');
    let label = document.getElementById(trigger.getAttribute('aria-labelledby').split(' ')[1]);
    expect(label).toHaveAttribute('class', 'react-aria-Label');
    expect(label).toHaveTextContent('Favorite Animal');

    let valueOrPlaceholder = document.getElementById(trigger.getAttribute('aria-labelledby').split(' ')[0]);
    expect(valueOrPlaceholder).toHaveAttribute('class', 'react-aria-SelectValue');
    expect(valueOrPlaceholder).toHaveTextContent('Select an item');

    expect(trigger).toHaveAttribute('aria-describedby');
    expect(trigger.getAttribute('aria-describedby').split(' ').map(id => document.getElementById(id).textContent).join(' ')).toBe('Description Error');

    await selectTester.open();

    expect(trigger).toHaveAttribute('data-pressed', 'true');
    let listbox = selectTester.listbox;
    expect(listbox).toHaveAttribute('class', 'react-aria-ListBox');
    expect(listbox.closest('.react-aria-Popover')).toBeInTheDocument();
    expect(listbox.closest('.react-aria-Popover')).toHaveAttribute('data-trigger', 'Select');

    let options = selectTester.options();
    expect(options).toHaveLength(3);

    await user.click(options[1]);
    expect(trigger).toHaveTextContent('Dog');
  });

  it('should support slot', () => {
    let {getByTestId} = render(
      <SelectContext.Provider value={{slots: {test: {'aria-label': 'test'}}}}>
        <TestSelect slot="test" />
      </SelectContext.Provider>
    );

    let selectTester = testUtilUser.createTester('Select', {root: getByTestId('select')});
    let trigger = selectTester.trigger;
    expect(trigger.closest('.react-aria-Select')).toHaveAttribute('slot', 'test');
    expect(trigger).toHaveAttribute('aria-label', 'test');
  });

  it('supports items with render props', () => {
    let MyItem = (props) => (
      <ListBoxItem {...props}>
        {({isSelected}) => (
          <>
            {props.children}
            {isSelected ? ' (selected)' : ''}
          </>
        )}
      </ListBoxItem>
    );

    let {getByTestId} = render(
      <Select data-testid="select" defaultSelectedKey="cat">
        <Label>Favorite Animal</Label>
        <Button>
          <SelectValue />
        </Button>
        <Popover>
          <ListBox>
            <MyItem id="cat">Cat</MyItem>
            <MyItem id="dog">Dog</MyItem>
            <MyItem id="kangaroo">Kangaroo</MyItem>
          </ListBox>
        </Popover>
      </Select>
    );

    let selectTester = testUtilUser.createTester('Select', {root: getByTestId('select')});
    let trigger = selectTester.trigger;
    expect(trigger).toHaveTextContent('Cat');
  });

  it('supports custom select value', () => {
    let items = [
      {id: 1, name: 'Cat'},
      {id: 2, name: 'Dog'}
    ];

    let {getByTestId} = render(
      <Select data-testid="select" defaultSelectedKey={1}>
        <Label>Favorite Animal</Label>
        <Button>
          <SelectValue>
            {({selectedItem, selectedText}) => (
              <span>{selectedItem ? `${selectedItem.id} - ${selectedText}` : ''}</span>
            )}
          </SelectValue>
        </Button>
        <Popover>
          <ListBox items={items}>
            {item => <ListBoxItem>{item.name}</ListBoxItem>}
          </ListBox>
        </Popover>
      </Select>
    );

    let selectTester = testUtilUser.createTester('Select', {root: getByTestId('select')});
    let trigger = selectTester.trigger;
    expect(trigger).toHaveTextContent('1 - Cat');
  });

  it('supports placeholder', () => {
    let {getByTestId} = render(<TestSelect placeholder="Select an animal" />);
    let selectTester = testUtilUser.createTester('Select', {root: getByTestId('select')});
    let trigger = selectTester.trigger;
    expect(trigger).toHaveTextContent('Select an animal');
  });

  it('should support render props', async () => {
    let {getByTestId} = render(
      <Select data-testid="select">
        {({isOpen}) => (
          <>
            <Label>Favorite Animal</Label>
            <Button>
              <SelectValue />
              <span aria-hidden>{isOpen ? 'close' : 'open'}</span>
            </Button>
            <Popover>
              <ListBox>
                <ListBoxItem>Cat</ListBoxItem>
                <ListBoxItem>Dog</ListBoxItem>
                <ListBoxItem>Kangaroo</ListBoxItem>
              </ListBox>
            </Popover>
          </>
        )}
      </Select>
    );

    let selectTester = testUtilUser.createTester('Select', {root: getByTestId('select')});
    let trigger = selectTester.trigger;
    expect(trigger).toHaveTextContent('open');

    await selectTester.open();
    expect(trigger).toHaveTextContent('close');
  });

  it('should send disabled prop to the hidden field', () => {
    render(
      <TestSelect name="select" isDisabled />
    );

    let input = document.querySelector('[name=select]');
    expect(input).toBeDisabled();
  });

  it('should render data- attributes only on the outer element', () => {
    let {getAllByTestId} = render(<TestSelect data-testid="select-test" />);
    let outerEl = getAllByTestId('select-test');
    expect(outerEl).toHaveLength(1);
    expect(outerEl[0]).toHaveClass('react-aria-Select');
  });

  it('supports validation errors', async () => {
    let {getByTestId} = render(
      <form data-testid="form">
        <Select data-testid="test-select" name="select" isRequired>
          <Label>Favorite Animal</Label>
          <Button>
            <SelectValue />
          </Button>
          <FieldError />
          <Popover>
            <ListBox>
              <ListBoxItem>Cat</ListBoxItem>
              <ListBoxItem>Dog</ListBoxItem>
              <ListBoxItem>Kangaroo</ListBoxItem>
            </ListBox>
          </Popover>
        </Select>
      </form>
    );

    let wrapper = getByTestId('test-select');
    let selectTester = testUtilUser.createTester('Select', {root: wrapper});
    let trigger = selectTester.trigger;
    let select = wrapper;
    let input = document.querySelector('[name=select]');
    expect(input).toHaveAttribute('required');
    expect(trigger).not.toHaveAttribute('aria-describedby');
    expect(input.validity.valid).toBe(false);
    expect(select).not.toHaveAttribute('data-invalid');

    act(() => {getByTestId('form').checkValidity();});

    expect(trigger).toHaveAttribute('aria-describedby');
    expect(document.getElementById(trigger.getAttribute('aria-describedby'))).toHaveTextContent('Constraints not satisfied');
    expect(select).toHaveAttribute('data-invalid');
    expect(document.activeElement).toBe(trigger);

    await selectTester.selectOption({option: 'Cat'});
    expect(selectTester.trigger).not.toHaveAttribute('aria-describedby');
    expect(select).not.toHaveAttribute('data-invalid');
  });

  it('should support falsy (0) as a valid default value', async () => {
    let {getByRole} = render(
      <Select placeholder="pick a number">
        <Label>Pick a number</Label>
        <Button>
          <SelectValue />
        </Button>
        <Popover>
          <ListBox
            items={Array.from({length: 5}).map((_, i) => ({
              id: i,
              label: i
            }))}>
            {(item) => <ListBoxItem id={item.id} textValue={`${item.label}`}>{item.label}</ListBoxItem>}
          </ListBox>
        </Popover>
      </Select>
    );

    let button = getByRole('button');
    await user.click(button);

    let listbox = getByRole('listbox');
    let options = within(listbox).getAllByRole('option');
    await user.click(options[0]);

    expect(button).toHaveTextContent('0');
  });

  it('should support extra children for use with the state', async () => {
    let onChangeSpy = jest.fn();

    function SelectClearButton() {
      let state = React.useContext(SelectStateContext);
      return (
        <Button
          data-testid="clear"
          // Don't inherit behavior from Select.
          slot={null}
          style={{fontSize: 'small', marginTop: 6, padding: 4}}
          onPress={() => state?.setSelectedKey(null)}>
          Clear
        </Button>
      );
    }

    let {getByTestId} = render(
      <>
        <input data-testid="before" />
        <Select onSelectionChange={onChangeSpy}>
          <Label>Favorite Animal</Label>
          <Button data-testid="select">
            <SelectValue />
            <span aria-hidden="true">▼</span>
          </Button>
          <SelectClearButton />
          <Popover>
            <ListBox>
              <ListBoxItem id="cat">Cat</ListBoxItem>
              <ListBoxItem id="dog">Dog</ListBoxItem>
              <ListBoxItem id="kangaroo">Kangaroo</ListBoxItem>
            </ListBox>
          </Popover>
        </Select>
        <input data-testid="after" />
      </>
    );

    let beforeInput = getByTestId('before');
    let afterInput = getByTestId('after');
    let wrapper = getByTestId('select');
    let clearButton = getByTestId('clear');
    let selectTester = testUtilUser.createTester('Select', {root: wrapper});

    await user.tab();
    await user.tab();
    expect(document.activeElement).toBe(selectTester.trigger);

    await user.tab();
    expect(document.activeElement).toBe(clearButton);

    await user.tab();
    expect(document.activeElement).toBe(afterInput);

    await user.tab({shift: true});
    expect(document.activeElement).toBe(clearButton);

    await user.tab({shift: true});
    expect(document.activeElement).toBe(selectTester.trigger);

    await user.tab({shift: true});
    expect(document.activeElement).toBe(beforeInput);

    await user.tab();
    await selectTester.selectOption({option: 'Dog'});

    expect(onChangeSpy).toHaveBeenCalledTimes(1);
    expect(onChangeSpy).toHaveBeenLastCalledWith('dog');

    await user.click(clearButton);
    expect(onChangeSpy).toHaveBeenCalledTimes(2);
    expect(onChangeSpy).toHaveBeenLastCalledWith(null);
  });

  it('select can select an option via keyboard', async function () {
    let {getByTestId} = render(
      <TestSelect name="select" />
    );

    let wrapper = getByTestId('select');
    let selectTester = testUtilUser.createTester('Select', {root: wrapper, interactionType: 'keyboard'});
    let trigger = selectTester.trigger;
    expect(trigger).toHaveTextContent('Select an item');
    expect(trigger).not.toHaveAttribute('data-pressed');

    await selectTester.selectOption({option: 'Kangaroo'});
    expect(trigger).toHaveTextContent('Kangaroo');
  });

  it('should support autoFocus', () => {
    let {getByTestId} = render(<TestSelect autoFocus />);
    let selectTester = testUtilUser.createTester('Select', {
      root: getByTestId('select')
    });
    let trigger = selectTester.trigger;
    expect(document.activeElement).toBe(trigger);
  });

  it('should clear contexts inside popover', async () => {
    let {getByTestId} = render(
      <Select data-testid="select" defaultSelectedKey="cat">
        <Label>Favorite Animal</Label>
        <Button>
          <SelectValue />
        </Button>
        <Popover data-testid="popover">
          <Label>Hello</Label>
          <Button>Yo</Button>
          <Text>hi</Text>
          <ListBox>
            <ListBoxItem id="cat">Cat</ListBoxItem>
            <ListBoxItem id="dog">Dog</ListBoxItem>
            <ListBoxItem id="kangaroo">Kangaroo</ListBoxItem>
          </ListBox>
        </Popover>
      </Select>
    );

    let wrapper = getByTestId('select');
    let selectTester = testUtilUser.createTester('Select', {root: wrapper});

    await selectTester.open();

    let popover = await getByTestId('popover');
    let label = popover.querySelector('.react-aria-Label');
    expect(label).not.toHaveAttribute('for');

    let button = popover.querySelector('.react-aria-Button');
    expect(button).not.toHaveAttribute('aria-expanded');

    let text = popover.querySelector('.react-aria-Text');
    expect(text).not.toHaveAttribute('id');
  });

<<<<<<< HEAD
  it('shouldn\'t allow the user to open the select if there are no items', async function () {
    let {getByTestId, queryByTestId, rerender} = render(
      <Select data-testid="select" defaultSelectedKey="cat">
        <Label>Favorite Animal</Label>
        <Button>
          <SelectValue />
        </Button>
        <Popover data-testid="popover">
          <Label>Hello</Label>
          <Button>Yo</Button>
          <Text>hi</Text>
          <ListBox>
            {[]}
          </ListBox>
        </Popover>
      </Select>
    );

    let wrapper = getByTestId('select');
    let selectTester = testUtilUser.createTester('Select', {root: wrapper});
    await user.click(selectTester.trigger);

    let popover = queryByTestId('popover');
    expect(popover).toBeFalsy();

    rerender(
      <Select data-testid="select" defaultSelectedKey="cat">
        <Label>Favorite Animal</Label>
        <Button>
          <SelectValue />
        </Button>
        <Popover data-testid="popover">
          <Label>Hello</Label>
          <Button>Yo</Button>
          <Text>hi</Text>
          <ListBox>
            <UNSTABLE_ListBoxLoadingSentinel isLoading>
              Loading more
            </UNSTABLE_ListBoxLoadingSentinel>
          </ListBox>
        </Popover>
      </Select>
    );

    await user.click(selectTester.trigger);
    popover = queryByTestId('popover');
    expect(popover).toBeFalsy();
=======
  it('should not submit if required and selectedKey is null', async () => {
    const onSubmit = jest.fn().mockImplementation(e => e.preventDefault());
  
    function Test() {
      const [selectedKey, setSelectedKey] = React.useState(null);
      return (
        <Form onSubmit={onSubmit}>
          <TestSelect
            isRequired
            name="select"
            selectedKey={selectedKey}
            onSelectionChange={setSelectedKey} />
          <Button data-testid="submit" type="submit">
            Submit
          </Button>
          <Button data-testid="clear" onPress={() => setSelectedKey(null)}>
            Reset
          </Button>
        </Form>
      );
    }
  
    const {getByTestId} = render(<Test />);
    const wrapper = getByTestId('select');
    const selectTester = testUtilUser.createTester('Select', {root: wrapper});
    const trigger = selectTester.trigger;
    const submit = getByTestId('submit');
  
    expect(trigger).toHaveTextContent('Select an item');
    await selectTester.selectOption({option: 'Cat'});
    expect(trigger).toHaveTextContent('Cat');
    await user.click(submit);
    expect(onSubmit).toHaveBeenCalledTimes(1);
    await user.click(getByTestId('clear'));
    expect(trigger).toHaveTextContent('Select an item');
    await user.click(submit);
    expect(onSubmit).toHaveBeenCalledTimes(1);
    expect(document.querySelector('[name=select]').value).toBe('');
>>>>>>> 51f46e09
  });
});<|MERGE_RESOLUTION|>--- conflicted
+++ resolved
@@ -11,11 +11,7 @@
  */
 
 import {act, pointerMap, render, within} from '@react-spectrum/test-utils-internal';
-<<<<<<< HEAD
-import {Button, FieldError, Label, ListBox, ListBoxItem, Popover, Select, SelectContext, SelectStateContext, SelectValue, Text, UNSTABLE_ListBoxLoadingSentinel} from '../';
-=======
-import {Button, FieldError, Form, Label, ListBox, ListBoxItem, Popover, Select, SelectContext, SelectStateContext, SelectValue, Text} from '../';
->>>>>>> 51f46e09
+import {Button, FieldError, Form, Label, ListBox, ListBoxItem, Popover, Select, SelectContext, SelectStateContext, SelectValue, Text, UNSTABLE_ListBoxLoadingSentinel} from '../';
 import React from 'react';
 import {User} from '@react-aria/test-utils';
 import userEvent from '@testing-library/user-event';
@@ -418,7 +414,6 @@
     expect(text).not.toHaveAttribute('id');
   });
 
-<<<<<<< HEAD
   it('shouldn\'t allow the user to open the select if there are no items', async function () {
     let {getByTestId, queryByTestId, rerender} = render(
       <Select data-testid="select" defaultSelectedKey="cat">
@@ -466,10 +461,11 @@
     await user.click(selectTester.trigger);
     popover = queryByTestId('popover');
     expect(popover).toBeFalsy();
-=======
+  });
+
   it('should not submit if required and selectedKey is null', async () => {
     const onSubmit = jest.fn().mockImplementation(e => e.preventDefault());
-  
+
     function Test() {
       const [selectedKey, setSelectedKey] = React.useState(null);
       return (
@@ -488,13 +484,13 @@
         </Form>
       );
     }
-  
+
     const {getByTestId} = render(<Test />);
     const wrapper = getByTestId('select');
     const selectTester = testUtilUser.createTester('Select', {root: wrapper});
     const trigger = selectTester.trigger;
     const submit = getByTestId('submit');
-  
+
     expect(trigger).toHaveTextContent('Select an item');
     await selectTester.selectOption({option: 'Cat'});
     expect(trigger).toHaveTextContent('Cat');
@@ -505,6 +501,5 @@
     await user.click(submit);
     expect(onSubmit).toHaveBeenCalledTimes(1);
     expect(document.querySelector('[name=select]').value).toBe('');
->>>>>>> 51f46e09
   });
 });