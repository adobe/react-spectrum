/*
 * Copyright 2022 Adobe. All rights reserved.
 * This file is licensed to you under the Apache License, Version 2.0 (the "License");
 * you may not use this file except in compliance with the License. You may obtain a copy
 * of the License at http://www.apache.org/licenses/LICENSE-2.0
 *
 * Unless required by applicable law or agreed to in writing, software distributed under
 * the License is distributed on an "AS IS" BASIS, WITHOUT WARRANTIES OR REPRESENTATIONS
 * OF ANY KIND, either express or implied. See the License for the specific language
 * governing permissions and limitations under the License.
 */

import {act, pointerMap, render, within} from '@react-spectrum/test-utils-internal';
import {Button, FieldError, Form, Label, ListBox, ListBoxItem, Popover, Select, SelectContext, SelectStateContext, SelectValue, Text} from '../';
import React from 'react';
import {User} from '@react-aria/test-utils';
import userEvent from '@testing-library/user-event';

let TestSelect = (props) => (
  <Select data-testid="select" data-foo="bar" {...props}>
    <Label>Favorite Animal</Label>
    <Button>
      <SelectValue />
    </Button>
    <Text slot="description">Description</Text>
    <Text slot="errorMessage">Error</Text>
    <Popover>
      <ListBox>
        <ListBoxItem>Cat</ListBoxItem>
        <ListBoxItem>Dog</ListBoxItem>
        <ListBoxItem>Kangaroo</ListBoxItem>
      </ListBox>
    </Popover>
  </Select>
);

describe('Select', () => {
  let user;
  let testUtilUser = new User();

  beforeAll(() => {
    user = userEvent.setup({delay: null, pointerMap});
  });

  it('provides slots', async () => {
    let {getByTestId} = render(<TestSelect />);
    let wrapper = getByTestId('select');
    let selectTester = testUtilUser.createTester('Select', {root: wrapper});

    let trigger = selectTester.trigger;
    expect(trigger).toHaveTextContent('Select an item');
    expect(trigger).not.toHaveAttribute('data-pressed');

    expect(wrapper).toHaveAttribute('data-foo', 'bar');

    expect(trigger).toHaveAttribute('aria-labelledby');
    let label = document.getElementById(trigger.getAttribute('aria-labelledby').split(' ')[1]);
    expect(label).toHaveAttribute('class', 'react-aria-Label');
    expect(label).toHaveTextContent('Favorite Animal');

    let valueOrPlaceholder = document.getElementById(trigger.getAttribute('aria-labelledby').split(' ')[0]);
    expect(valueOrPlaceholder).toHaveAttribute('class', 'react-aria-SelectValue');
    expect(valueOrPlaceholder).toHaveTextContent('Select an item');

    expect(trigger).toHaveAttribute('aria-describedby');
    expect(trigger.getAttribute('aria-describedby').split(' ').map(id => document.getElementById(id).textContent).join(' ')).toBe('Description Error');

    await selectTester.open();

    expect(trigger).toHaveAttribute('data-pressed', 'true');
    let listbox = selectTester.listbox;
    expect(listbox).toHaveAttribute('class', 'react-aria-ListBox');
    expect(listbox.closest('.react-aria-Popover')).toBeInTheDocument();
    expect(listbox.closest('.react-aria-Popover')).toHaveAttribute('data-trigger', 'Select');

    let options = selectTester.options();
    expect(options).toHaveLength(3);

    await user.click(options[1]);
    expect(trigger).toHaveTextContent('Dog');
  });

  it('should support slot', () => {
    let {getByTestId} = render(
      <SelectContext.Provider value={{slots: {test: {'aria-label': 'test'}}}}>
        <TestSelect slot="test" />
      </SelectContext.Provider>
    );

    let selectTester = testUtilUser.createTester('Select', {root: getByTestId('select')});
    let trigger = selectTester.trigger;
    expect(trigger.closest('.react-aria-Select')).toHaveAttribute('slot', 'test');
    expect(trigger).toHaveAttribute('aria-label', 'test');
  });

  it('supports items with render props', () => {
    let MyItem = (props) => (
      <ListBoxItem {...props}>
        {({isSelected}) => (
          <>
            {props.children}
            {isSelected ? ' (selected)' : ''}
          </>
        )}
      </ListBoxItem>
    );

    let {getByTestId} = render(
      <Select data-testid="select" defaultSelectedKey="cat">
        <Label>Favorite Animal</Label>
        <Button>
          <SelectValue />
        </Button>
        <Popover>
          <ListBox>
            <MyItem id="cat">Cat</MyItem>
            <MyItem id="dog">Dog</MyItem>
            <MyItem id="kangaroo">Kangaroo</MyItem>
          </ListBox>
        </Popover>
      </Select>
    );

    let selectTester = testUtilUser.createTester('Select', {root: getByTestId('select')});
    let trigger = selectTester.trigger;
    expect(trigger).toHaveTextContent('Cat');
  });

  it('supports custom select value', () => {
    let items = [
      {id: 1, name: 'Cat'},
      {id: 2, name: 'Dog'}
    ];

    let {getByTestId} = render(
      <Select data-testid="select" defaultSelectedKey={1}>
        <Label>Favorite Animal</Label>
        <Button>
          <SelectValue>
            {({selectedItem, selectedText}) => (
              <span>{selectedItem ? `${selectedItem.id} - ${selectedText}` : ''}</span>
            )}
          </SelectValue>
        </Button>
        <Popover>
          <ListBox items={items}>
            {item => <ListBoxItem>{item.name}</ListBoxItem>}
          </ListBox>
        </Popover>
      </Select>
    );

    let selectTester = testUtilUser.createTester('Select', {root: getByTestId('select')});
    let trigger = selectTester.trigger;
    expect(trigger).toHaveTextContent('1 - Cat');
  });

  it('supports placeholder', () => {
    let {getByTestId} = render(<TestSelect placeholder="Select an animal" />);
    let selectTester = testUtilUser.createTester('Select', {root: getByTestId('select')});
    let trigger = selectTester.trigger;
    expect(trigger).toHaveTextContent('Select an animal');
  });

  it('should support render props', async () => {
    let {getByTestId} = render(
      <Select data-testid="select">
        {({isOpen}) => (
          <>
            <Label>Favorite Animal</Label>
            <Button>
              <SelectValue />
              <span aria-hidden>{isOpen ? 'close' : 'open'}</span>
            </Button>
            <Popover>
              <ListBox>
                <ListBoxItem>Cat</ListBoxItem>
                <ListBoxItem>Dog</ListBoxItem>
                <ListBoxItem>Kangaroo</ListBoxItem>
              </ListBox>
            </Popover>
          </>
        )}
      </Select>
    );

    let selectTester = testUtilUser.createTester('Select', {root: getByTestId('select')});
    let trigger = selectTester.trigger;
    expect(trigger).toHaveTextContent('open');

    await selectTester.open();
    expect(trigger).toHaveTextContent('close');
  });

  it('should send disabled prop to the hidden field', () => {
    render(
      <TestSelect name="select" isDisabled />
    );

    let input = document.querySelector('[name=select]');
    expect(input).toBeDisabled();
  });

  it('should render data- attributes only on the outer element', () => {
    let {getAllByTestId} = render(<TestSelect data-testid="select-test" />);
    let outerEl = getAllByTestId('select-test');
    expect(outerEl).toHaveLength(1);
    expect(outerEl[0]).toHaveClass('react-aria-Select');
  });

  it('supports validation errors', async () => {
    let {getByTestId} = render(
      <form data-testid="form">
        <Select data-testid="test-select" name="select" isRequired>
          <Label>Favorite Animal</Label>
          <Button>
            <SelectValue />
          </Button>
          <FieldError />
          <Popover>
            <ListBox>
              <ListBoxItem>Cat</ListBoxItem>
              <ListBoxItem>Dog</ListBoxItem>
              <ListBoxItem>Kangaroo</ListBoxItem>
            </ListBox>
          </Popover>
        </Select>
      </form>
    );

    let wrapper = getByTestId('test-select');
    let selectTester = testUtilUser.createTester('Select', {root: wrapper});
    let trigger = selectTester.trigger;
    let select = wrapper;
    let input = document.querySelector('[name=select]');
    expect(input).toHaveAttribute('required');
    expect(trigger).not.toHaveAttribute('aria-describedby');
    expect(input.validity.valid).toBe(false);
    expect(select).not.toHaveAttribute('data-invalid');

    act(() => {getByTestId('form').checkValidity();});

    expect(trigger).toHaveAttribute('aria-describedby');
    expect(document.getElementById(trigger.getAttribute('aria-describedby'))).toHaveTextContent('Constraints not satisfied');
    expect(select).toHaveAttribute('data-invalid');
    expect(document.activeElement).toBe(trigger);

    await selectTester.selectOption({option: 'Cat'});
    expect(selectTester.trigger).not.toHaveAttribute('aria-describedby');
    expect(select).not.toHaveAttribute('data-invalid');
  });

  it('should support falsy (0) as a valid default value', async () => {
    let {getByRole} = render(
      <Select placeholder="pick a number">
        <Label>Pick a number</Label>
        <Button>
          <SelectValue />
        </Button>
        <Popover>
          <ListBox
            items={Array.from({length: 5}).map((_, i) => ({
              id: i,
              label: i
            }))}>
            {(item) => <ListBoxItem id={item.id} textValue={`${item.label}`}>{item.label}</ListBoxItem>}
          </ListBox>
        </Popover>
      </Select>
    );

    let button = getByRole('button');
    await user.click(button);

    let listbox = getByRole('listbox');
    let options = within(listbox).getAllByRole('option');
    await user.click(options[0]);

    expect(button).toHaveTextContent('0');
  });

  it('should support extra children for use with the state', async () => {
    let onChangeSpy = jest.fn();

    function SelectClearButton() {
      let state = React.useContext(SelectStateContext);
      return (
        <Button
          data-testid="clear"
          // Don't inherit behavior from Select.
          slot={null}
          style={{fontSize: 'small', marginTop: 6, padding: 4}}
          onPress={() => state?.setSelectedKey(null)}>
          Clear
        </Button>
      );
    }

    let {getByTestId} = render(
      <>
        <input data-testid="before" />
        <Select onSelectionChange={onChangeSpy}>
          <Label>Favorite Animal</Label>
          <Button data-testid="select">
            <SelectValue />
            <span aria-hidden="true">▼</span>
          </Button>
          <SelectClearButton />
          <Popover>
            <ListBox>
              <ListBoxItem id="cat">Cat</ListBoxItem>
              <ListBoxItem id="dog">Dog</ListBoxItem>
              <ListBoxItem id="kangaroo">Kangaroo</ListBoxItem>
            </ListBox>
          </Popover>
        </Select>
        <input data-testid="after" />
      </>
    );

    let beforeInput = getByTestId('before');
    let afterInput = getByTestId('after');
    let wrapper = getByTestId('select');
    let clearButton = getByTestId('clear');
    let selectTester = testUtilUser.createTester('Select', {root: wrapper});

    await user.tab();
    await user.tab();
    expect(document.activeElement).toBe(selectTester.trigger);

    await user.tab();
    expect(document.activeElement).toBe(clearButton);

    await user.tab();
    expect(document.activeElement).toBe(afterInput);

    await user.tab({shift: true});
    expect(document.activeElement).toBe(clearButton);

    await user.tab({shift: true});
    expect(document.activeElement).toBe(selectTester.trigger);

    await user.tab({shift: true});
    expect(document.activeElement).toBe(beforeInput);

    await user.tab();
    await selectTester.selectOption({option: 'Dog'});

    expect(onChangeSpy).toHaveBeenCalledTimes(1);
    expect(onChangeSpy).toHaveBeenLastCalledWith('dog');

    await user.click(clearButton);
    expect(onChangeSpy).toHaveBeenCalledTimes(2);
    expect(onChangeSpy).toHaveBeenLastCalledWith(null);
  });

  it('select can select an option via keyboard', async function () {
    let {getByTestId} = render(
      <TestSelect name="select" />
    );

    let wrapper = getByTestId('select');
    let selectTester = testUtilUser.createTester('Select', {root: wrapper, interactionType: 'keyboard'});
    let trigger = selectTester.trigger;
    expect(trigger).toHaveTextContent('Select an item');
    expect(trigger).not.toHaveAttribute('data-pressed');

    await selectTester.selectOption({option: 'Kangaroo'});
    expect(trigger).toHaveTextContent('Kangaroo');
  });
  
  it('should support autoFocus', () => {
    let {getByTestId} = render(<TestSelect autoFocus />);
    let selectTester = testUtilUser.createTester('Select', {
      root: getByTestId('select')
    });
    let trigger = selectTester.trigger;
    expect(document.activeElement).toBe(trigger);
  });

  it('should clear contexts inside popover', async () => {
    let {getByTestId} = render(
      <Select data-testid="select" defaultSelectedKey="cat">
        <Label>Favorite Animal</Label>
        <Button>
          <SelectValue />
        </Button>
        <Popover data-testid="popover">
          <Label>Hello</Label>
          <Button>Yo</Button>
          <Text>hi</Text>
          <ListBox>
            <ListBoxItem id="cat">Cat</ListBoxItem>
            <ListBoxItem id="dog">Dog</ListBoxItem>
            <ListBoxItem id="kangaroo">Kangaroo</ListBoxItem>
          </ListBox>
        </Popover>
      </Select>
    );

    let wrapper = getByTestId('select');
    let selectTester = testUtilUser.createTester('Select', {root: wrapper});

    await selectTester.open();

    let popover = await getByTestId('popover');
    let label = popover.querySelector('.react-aria-Label');
    expect(label).not.toHaveAttribute('for');

    let button = popover.querySelector('.react-aria-Button');
    expect(button).not.toHaveAttribute('aria-expanded');

    let text = popover.querySelector('.react-aria-Text');
    expect(text).not.toHaveAttribute('id');
  });

<<<<<<< HEAD
  it('should support form prop', () => {
    render(
      <TestSelect name="select" form="test" />
    );

    let input = document.querySelector('[name=select]');
    expect(input).toHaveAttribute('form', 'test');
=======
  it('should not submit if required and selectedKey is null', async () => {
    const onSubmit = jest.fn().mockImplementation(e => e.preventDefault());
  
    function Test() {
      const [selectedKey, setSelectedKey] = React.useState(null);
      return (
        <Form onSubmit={onSubmit}>
          <TestSelect
            isRequired
            name="select"
            selectedKey={selectedKey}
            onSelectionChange={setSelectedKey} />
          <Button data-testid="submit" type="submit">
            Submit
          </Button>
          <Button data-testid="clear" onPress={() => setSelectedKey(null)}>
            Reset
          </Button>
        </Form>
      );
    }
  
    const {getByTestId} = render(<Test />);
    const wrapper = getByTestId('select');
    const selectTester = testUtilUser.createTester('Select', {root: wrapper});
    const trigger = selectTester.trigger;
    const submit = getByTestId('submit');
  
    expect(trigger).toHaveTextContent('Select an item');
    await selectTester.selectOption({option: 'Cat'});
    expect(trigger).toHaveTextContent('Cat');
    await user.click(submit);
    expect(onSubmit).toHaveBeenCalledTimes(1);
    await user.click(getByTestId('clear'));
    expect(trigger).toHaveTextContent('Select an item');
    await user.click(submit);
    expect(onSubmit).toHaveBeenCalledTimes(1);
    expect(document.querySelector('[name=select]').value).toBe('');
>>>>>>> 114f8907
  });
});<|MERGE_RESOLUTION|>--- conflicted
+++ resolved
@@ -414,7 +414,6 @@
     expect(text).not.toHaveAttribute('id');
   });
 
-<<<<<<< HEAD
   it('should support form prop', () => {
     render(
       <TestSelect name="select" form="test" />
@@ -422,7 +421,8 @@
 
     let input = document.querySelector('[name=select]');
     expect(input).toHaveAttribute('form', 'test');
-=======
+  });
+  
   it('should not submit if required and selectedKey is null', async () => {
     const onSubmit = jest.fn().mockImplementation(e => e.preventDefault());
   
@@ -461,6 +461,5 @@
     await user.click(submit);
     expect(onSubmit).toHaveBeenCalledTimes(1);
     expect(document.querySelector('[name=select]').value).toBe('');
->>>>>>> 114f8907
   });
 });