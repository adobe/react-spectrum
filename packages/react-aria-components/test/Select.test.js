--- conflicted
+++ resolved
@@ -369,8 +369,6 @@
     expect(trigger).toHaveTextContent('Kangaroo');
   });
 
-<<<<<<< HEAD
-=======
   describe('typeahead', () => {
     beforeEach(() => {
       jest.useFakeTimers();
@@ -414,7 +412,6 @@
     });
   });
 
->>>>>>> 9c6057f3
   it('should support autoFocus', () => {
     let {getByTestId} = render(<TestSelect autoFocus />);
     let selectTester = testUtilUser.createTester('Select', {
@@ -460,7 +457,6 @@
     expect(text).not.toHaveAttribute('id');
   });
 
-<<<<<<< HEAD
   it('shouldn\'t allow the user to open the select if there are no items', async function () {
     let {getByTestId, queryByTestId, rerender} = render(
       <Select data-testid="select" defaultSelectedKey="cat">
@@ -510,7 +506,6 @@
     expect(popover).toBeFalsy();
   });
 
-=======
   it('should support form prop', () => {
     render(
       <TestSelect name="select" form="test" />
@@ -519,8 +514,7 @@
     let input = document.querySelector('[name=select]');
     expect(input).toHaveAttribute('form', 'test');
   });
-  
->>>>>>> 9c6057f3
+
   it('should not submit if required and selectedKey is null', async () => {
     const onSubmit = jest.fn().mockImplementation(e => e.preventDefault());
 
