/*
 * Copyright 2022 Adobe. All rights reserved.
 * This file is licensed to you under the Apache License, Version 2.0 (the "License");
 * you may not use this file except in compliance with the License. You may obtain a copy
 * of the License at http://www.apache.org/licenses/LICENSE-2.0
 *
 * Unless required by applicable law or agreed to in writing, software distributed under
 * the License is distributed on an "AS IS" BASIS, WITHOUT WARRANTIES OR REPRESENTATIONS
 * OF ANY KIND, either express or implied. See the License for the specific language
 * governing permissions and limitations under the License.
 */

import {act, pointerMap, render, within} from '@react-spectrum/test-utils-internal';
import {Button, Calendar, CalendarCell, CalendarGrid, DateInput, DatePicker, DatePickerContext, DateSegment, Dialog, FieldError, Group, Heading, Label, Popover, Text} from 'react-aria-components';
import {CalendarDate} from '@internationalized/date';
import React from 'react';
import userEvent from '@testing-library/user-event';

let TestDatePicker = (props) => (
  <DatePicker data-foo="bar" {...props}>
    <Label>Birth date</Label>
    <Group>
      <DateInput>
        {(segment) => <DateSegment segment={segment} />}
      </DateInput>
      <Button>▼</Button>
    </Group>
    <Text slot="description">Description</Text>
    <Text slot="errorMessage">Error</Text>
    <Popover>
      <Dialog>
        <Calendar>
          <header>
            <Button slot="previous">◀</Button>
            <Heading />
            <Button slot="next">▶</Button>
          </header>
          <CalendarGrid>
            {(date) => <CalendarCell date={date} />}
          </CalendarGrid>
        </Calendar>
      </Dialog>
    </Popover>
  </DatePicker>
);

describe('DatePicker', () => {
  let user;
  beforeAll(() => {
    user = userEvent.setup({delay: null, pointerMap});
  });
  it('provides slots', async () => {
    let {getByRole, getAllByRole} = render(<TestDatePicker />);

    let group = getByRole('group');
    let input = group.querySelector('.react-aria-DateInput');
    let button = getByRole('button');
    expect(input.textContent.replace(/[\u2066-\u2069]/g, '')).toBe('mm/dd/yyyy');
    expect(button).toHaveAttribute('aria-label', 'Calendar');

    expect(input.closest('.react-aria-DatePicker')).toHaveAttribute('data-foo', 'bar');

    expect(group).toHaveAttribute('aria-labelledby');
    let label = document.getElementById(group.getAttribute('aria-labelledby'));
    expect(label).toHaveAttribute('class', 'react-aria-Label');
    expect(label).toHaveTextContent('Birth date');

    expect(group).toHaveAttribute('aria-describedby');
    expect(group.getAttribute('aria-describedby').split(' ').map(id => document.getElementById(id).textContent).join(' ')).toBe('Description Error');

    for (let segment of getAllByRole('spinbutton')) {
      expect(segment).toHaveAttribute('class', 'react-aria-DateSegment');
      expect(segment).toHaveAttribute('data-placeholder', 'true');
      expect(segment).toHaveAttribute('data-type');
    }

    await user.click(button);

    let dialog = getByRole('dialog');
    expect(dialog).toHaveAttribute('class', 'react-aria-Dialog');
    expect(dialog).toHaveAttribute('aria-labelledby');
    expect(dialog.getAttribute('aria-labelledby')).toContain(label.id);
    expect(dialog.closest('.react-aria-Popover')).toBeInTheDocument();
    expect(dialog.closest('.react-aria-Popover')).toHaveAttribute('data-trigger', 'DatePicker');

    expect(getByRole('grid')).toHaveClass('react-aria-CalendarGrid');
  });

  it('should support the slot prop', () => {
    let {getByRole} = render(
      <DatePickerContext.Provider value={{slots: {test: {'aria-label': 'test'}}}}>
        <TestDatePicker slot="test" />
      </DatePickerContext.Provider>
    );

    let group = getByRole('group');
    expect(group.closest('.react-aria-DatePicker')).toHaveAttribute('slot', 'test');
    expect(group).toHaveAttribute('aria-label', 'test');
  });

  it('should apply isPressed state to button when expanded', async () => {
    let {getByRole} = render(<TestDatePicker />);
    let button = getByRole('button');

    expect(button).not.toHaveAttribute('data-pressed');
    await user.click(button);
    expect(button).toHaveAttribute('data-pressed');
  });

  it('should support data-open state', async () => {
    let {getByRole} = render(<TestDatePicker />);
    let datePicker = document.querySelector('.react-aria-DatePicker');
    let button = getByRole('button');

    expect(datePicker).not.toHaveAttribute('data-open');
    await user.click(button);
    expect(datePicker).toHaveAttribute('data-open');
  });

  it('should support render props', () => {
    let {getByRole} = render(
      <DatePicker minValue={new CalendarDate(2023, 1, 1)} defaultValue={new CalendarDate(2020, 2, 3)} validationBehavior="aria">
        {({isInvalid}) => (
          <>
            <Label>Birth date</Label>
            <Group data-validation-state={isInvalid ? 'invalid' : null}>
              <DateInput>
                {(segment) => <DateSegment segment={segment} />}
              </DateInput>
              <Button>▼</Button>
            </Group>
            <Popover>
              <Dialog>
                <Calendar>
                  <header>
                    <Button slot="previous">◀</Button>
                    <Heading />
                    <Button slot="next">▶</Button>
                  </header>
                  <CalendarGrid>
                    {(date) => <CalendarCell date={date} />}
                  </CalendarGrid>
                </Calendar>
              </Dialog>
            </Popover>
          </>
        )}
      </DatePicker>
    );

    let group = getByRole('group');
    expect(group).toHaveAttribute('data-validation-state', 'invalid');
  });

  it('should support form value', () => {
    render(<TestDatePicker name="birthday" value={new CalendarDate(2020, 2, 3)} />);
    let input = document.querySelector('input[name=birthday]');
    expect(input).toHaveValue('2020-02-03');
  });

  it('should render data- attributes only on the outer element', () => {
    let {getAllByTestId} = render(
      <TestDatePicker data-testid="date-picker" />
    );
    let outerEl = getAllByTestId('date-picker');
    expect(outerEl).toHaveLength(1);
    expect(outerEl[0]).toHaveClass('react-aria-DatePicker');
  });

  it('supports validation errors', async () => {
    let {getByRole, getByTestId} = render(
      <form data-testid="form">
        <DatePicker name="date" isRequired>
          <Label>Birth date</Label>
          <Group>
            <DateInput>
              {(segment) => <DateSegment segment={segment} />}
            </DateInput>
            <Button>▼</Button>
          </Group>
          <FieldError />
          <Popover>
            <Dialog>
              <Calendar>
                <header>
                  <Button slot="previous">◀</Button>
                  <Heading />
                  <Button slot="next">▶</Button>
                </header>
                <CalendarGrid>
                  {(date) => <CalendarCell date={date} />}
                </CalendarGrid>
              </Calendar>
            </Dialog>
          </Popover>
        </DatePicker>
      </form>
    );

    let group = getByRole('group');
    let datepicker = group.closest('.react-aria-DatePicker');
    let input = document.querySelector('input[name=date]');
    expect(input).toHaveAttribute('required');
    expect(input.validity.valid).toBe(false);
    expect(group).not.toHaveAttribute('aria-describedby');
    expect(datepicker).not.toHaveAttribute('data-invalid');

    act(() => {getByTestId('form').checkValidity();});

    expect(group).toHaveAttribute('aria-describedby');
    let getDescription = () => group.getAttribute('aria-describedby').split(' ').map(d => document.getElementById(d).textContent).join(' ');
    expect(getDescription()).toContain('Constraints not satisfied');
    expect(datepicker).toHaveAttribute('data-invalid');
    expect(document.activeElement).toBe(within(group).getAllByRole('spinbutton')[0]);

    await user.keyboard('[ArrowUp][Tab][ArrowUp][Tab][ArrowUp]');

    expect(getDescription()).toContain('Constraints not satisfied');
    expect(input.validity.valid).toBe(true);

    await user.tab();
    expect(getDescription()).not.toContain('Constraints not satisfied');
    expect(datepicker).not.toHaveAttribute('data-invalid');
  });

  it('should support close on select = true', async () => {
    let {getByRole, getAllByRole} = render(<TestDatePicker value={new CalendarDate(2019, 2, 3)} />);

    let button = getByRole('button');

    await user.click(button);

    let dialog = getByRole('dialog');

    let cells = getAllByRole('gridcell');
    let selected = cells.find(cell => cell.getAttribute('aria-selected') === 'true');
    expect(selected.children[0]).toHaveAttribute('aria-label', 'Sunday, February 3, 2019 selected');

    await user.click(selected.nextSibling.children[0]);
    expect(dialog).not.toBeInTheDocument();
  });

  it('should support close on select = false', async () => {
    let {getByRole, getAllByRole} = render(<TestDatePicker value={new CalendarDate(2019, 2, 3)} shouldCloseOnSelect={false} />);

    let button = getByRole('button');

    await user.click(button);

    let dialog = getByRole('dialog');

    let cells = getAllByRole('gridcell');
    let selected = cells.find(cell => cell.getAttribute('aria-selected') === 'true');
    expect(selected.children[0]).toHaveAttribute('aria-label', 'Sunday, February 3, 2019 selected');

    await user.click(selected.nextSibling.children[0]);
    expect(dialog).toBeInTheDocument();
  });

  it('should disable button and date input when DatePicker is disabled', () => {
    let {getByRole} = render(<TestDatePicker isDisabled />);

    let button = getByRole('button');
    expect(button).toBeDisabled();

    let group = getByRole('group');
    expect(group).toHaveAttribute('aria-disabled', 'true');

    let spinbuttons = within(group).getAllByRole('spinbutton');
    for (let spinbutton of spinbuttons) {
      expect(spinbutton).toHaveAttribute('aria-disabled', 'true');
    }

    let hiddenInput = getByRole('textbox', {hidden: true});
    expect(hiddenInput).toHaveAttribute('disabled');
  });

<<<<<<< HEAD
  it('should support autofill', async() => {
    let {getByRole} = render(<TestDatePicker />);

    let hiddenDateInput = document.querySelector('input[type=date]');
    await user.type(hiddenDateInput, '2000-05-30');
    let group = getByRole('group');
    let input = group.querySelector('.react-aria-DateInput');
    expect(input).toHaveTextContent('5/30/2000');
=======
  it('should clear contexts inside popover', async () => {
    let {getByRole, getByTestId} = render(
      <DatePicker data-foo="bar">
        <Label>Birth date</Label>
        <Group>
          <DateInput>
            {(segment) => <DateSegment segment={segment} />}
          </DateInput>
          <Button>▼</Button>
        </Group>
        <Text slot="description">Description</Text>
        <Text slot="errorMessage">Error</Text>
        <Popover data-testid="popover">
          <Dialog>
            <Label>Hi</Label>
            <Group>Yo</Group>
            <Button>Hi</Button>
            <Text>test</Text>
            <Calendar>
              <header>
                <Button slot="previous">◀</Button>
                <Heading />
                <Button slot="next">▶</Button>
              </header>
              <CalendarGrid>
                {(date) => <CalendarCell date={date} />}
              </CalendarGrid>
            </Calendar>
          </Dialog>
        </Popover>
      </DatePicker>
    );

    await user.click(getByRole('button'));

    let popover = await getByTestId('popover');
    let label = popover.querySelector('.react-aria-Label');
    expect(label).not.toHaveAttribute('id');

    let button = popover.querySelector('.react-aria-Button');
    expect(button).not.toHaveAttribute('aria-expanded');

    let group = popover.querySelector('.react-aria-Group');
    expect(group).not.toHaveAttribute('id');

    let text = popover.querySelector('.react-aria-Text');
    expect(text).not.toHaveAttribute('id');
>>>>>>> 6173beb4
  });
});<|MERGE_RESOLUTION|>--- conflicted
+++ resolved
@@ -275,16 +275,6 @@
     expect(hiddenInput).toHaveAttribute('disabled');
   });
 
-<<<<<<< HEAD
-  it('should support autofill', async() => {
-    let {getByRole} = render(<TestDatePicker />);
-
-    let hiddenDateInput = document.querySelector('input[type=date]');
-    await user.type(hiddenDateInput, '2000-05-30');
-    let group = getByRole('group');
-    let input = group.querySelector('.react-aria-DateInput');
-    expect(input).toHaveTextContent('5/30/2000');
-=======
   it('should clear contexts inside popover', async () => {
     let {getByRole, getByTestId} = render(
       <DatePicker data-foo="bar">
@@ -332,6 +322,15 @@
 
     let text = popover.querySelector('.react-aria-Text');
     expect(text).not.toHaveAttribute('id');
->>>>>>> 6173beb4
+  });
+
+  it('should support autofill', async() => {
+    let {getByRole} = render(<TestDatePicker />);
+
+    let hiddenDateInput = document.querySelector('input[type=date]');
+    await user.type(hiddenDateInput, '2000-05-30');
+    let group = getByRole('group');
+    let input = group.querySelector('.react-aria-DateInput');
+    expect(input).toHaveTextContent('5/30/2000');
   });
 });