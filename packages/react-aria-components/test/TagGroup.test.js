/*
 * Copyright 2022 Adobe. All rights reserved.
 * This file is licensed to you under the Apache License, Version 2.0 (the "License");
 * you may not use this file except in compliance with the License. You may obtain a copy
 * of the License at http://www.apache.org/licenses/LICENSE-2.0
 *
 * Unless required by applicable law or agreed to in writing, software distributed under
 * the License is distributed on an "AS IS" BASIS, WITHOUT WARRANTIES OR REPRESENTATIONS
 * OF ANY KIND, either express or implied. See the License for the specific language
 * governing permissions and limitations under the License.
 */

import {act, fireEvent, mockClickDefault, pointerMap, render} from '@react-spectrum/test-utils-internal';
import {Button, Label, RouterProvider, Tag, TagGroup, TagList, Text, Tooltip, TooltipTrigger} from '../';
import React from 'react';
import {useListData} from '@react-stately/data';
import userEvent from '@testing-library/user-event';

let TestTagGroup = ({tagGroupProps, tagListProps, itemProps}) => (
  <TagGroup data-testid="group" {...tagGroupProps}>
    <Label>Test</Label>
    <TagList {...tagListProps}>
      <RemovableTag {...itemProps} id="cat">Cat</RemovableTag>
      <RemovableTag {...itemProps} id="dog">Dog</RemovableTag>
      <RemovableTag {...itemProps} id="kangaroo">Kangaroo</RemovableTag>
    </TagList>
    <Text slot="description">Description</Text>
    <Text slot="errorMessage">Error</Text>
  </TagGroup>
);

let RemovableTag = (props) => (
  <Tag textValue={props.children} {...props}>
    {({allowsRemoving}) => (
      <>
        {props.children}
        {allowsRemoving && <Button slot="remove">x</Button>}
      </>
    )}
  </Tag>
);

let renderTagGroup = (tagGroupProps, tagListProps, itemProps) => render(<TestTagGroup {...{tagGroupProps, tagListProps, itemProps}} />);

describe('TagGroup', () => {
  let user;
  beforeAll(() => {
    user = userEvent.setup({delay: null, pointerMap});
    jest.useFakeTimers();
  });

  it('should render with default classes', () => {
    let {getByRole, getAllByRole, getByTestId} = renderTagGroup();
    let group = getByTestId('group');
    let grid = getByRole('grid');
    expect(group).toHaveAttribute('class', 'react-aria-TagGroup');
    expect(grid).toHaveAttribute('class', 'react-aria-TagList');

    for (let row of getAllByRole('row')) {
      expect(row).toHaveAttribute('class', 'react-aria-Tag');
    }
  });

  it('should render with custom classes', () => {
    let {getByRole, getAllByRole, getByTestId} = renderTagGroup({className: 'taggroup'}, {className: 'taglist'}, {className: 'item'});
    let group = getByTestId('group');
    let grid = getByRole('grid');
    expect(group).toHaveAttribute('class', 'taggroup');
    expect(grid).toHaveAttribute('class', 'taglist');

    for (let row of getAllByRole('row')) {
      expect(row).toHaveAttribute('class', 'item');
    }
  });

  it('should support DOM props', () => {
    let {getByRole, getAllByRole, getByTestId} = renderTagGroup({'data-foo': 'bar'}, {'data-baz': 'baz'}, {'data-bar': 'foo'});
    let group = getByTestId('group');
    let grid = getByRole('grid');
    expect(group).toHaveAttribute('data-foo', 'bar');
    expect(grid).toHaveAttribute('data-baz', 'baz');

    for (let row of getAllByRole('row')) {
      expect(row).toHaveAttribute('data-bar', 'foo');
    }
  });

  it('should support refs', () => {
    let tagGroupRef = React.createRef();
    let tagListRef = React.createRef();
    let itemRef = React.createRef();
    render(
      <TagGroup aria-label="Test" ref={tagGroupRef}>
        <TagList ref={tagListRef}>
          <Tag ref={itemRef}>Cat</Tag>
        </TagList>
      </TagGroup>
    );
    expect(tagGroupRef.current).toBeInstanceOf(HTMLElement);
    expect(tagListRef.current).toBeInstanceOf(HTMLElement);
    expect(itemRef.current).toBeInstanceOf(HTMLElement);
  });

  it('provides slots for description and error message', () => {
    let {getByRole} = renderTagGroup();

    let grid = getByRole('grid');
    expect(grid).toHaveAttribute('aria-labelledby');
    let label = document.getElementById(grid.getAttribute('aria-labelledby'));
    expect(label).toHaveAttribute('class', 'react-aria-Label');
    expect(label).toHaveTextContent('Test');

    expect(grid).toHaveAttribute('aria-describedby');
    expect(grid.getAttribute('aria-describedby').split(' ').map(id => document.getElementById(id).textContent).join(' ')).toBe('Description Error');
  });

  it('should support hover', async () => {
    let onHoverStart = jest.fn();
    let onHoverChange = jest.fn();
    let onHoverEnd = jest.fn();
    let {getAllByRole} = renderTagGroup({selectionMode: 'multiple'}, {}, {className: ({isHovered}) => isHovered ? 'hover' : '', onHoverStart, onHoverChange, onHoverEnd});
    let row = getAllByRole('row')[0];

    expect(row).not.toHaveAttribute('data-hovered');
    expect(row).not.toHaveClass('hover');

    await user.hover(row);
    expect(row).toHaveAttribute('data-hovered', 'true');
    expect(row).toHaveClass('hover');
    expect(onHoverStart).toHaveBeenCalledTimes(1);
    expect(onHoverChange).toHaveBeenCalledTimes(1);

    await user.unhover(row);
    expect(row).not.toHaveAttribute('data-hovered');
    expect(row).not.toHaveClass('hover');
    expect(onHoverEnd).toHaveBeenCalledTimes(1);
    expect(onHoverChange).toHaveBeenCalledTimes(2);
  });

  it('should not show hover state when item is not interactive', async () => {
    let onHoverStart = jest.fn();
    let onHoverChange = jest.fn();
    let onHoverEnd = jest.fn();
    let {getAllByRole} = renderTagGroup({}, {}, {className: ({isHovered}) => isHovered ? 'hover' : '', onHoverStart, onHoverChange, onHoverEnd});
    let row = getAllByRole('row')[0];

    expect(row).not.toHaveAttribute('data-hovered');
    expect(row).not.toHaveClass('hover');
    expect(onHoverStart).not.toHaveBeenCalled();
    expect(onHoverChange).not.toHaveBeenCalled();
    expect(onHoverEnd).not.toHaveBeenCalled();

    await user.hover(row);
    expect(row).not.toHaveAttribute('data-hovered');
    expect(row).not.toHaveClass('hover');
    expect(onHoverStart).not.toHaveBeenCalled();
    expect(onHoverChange).not.toHaveBeenCalled();
    expect(onHoverEnd).not.toHaveBeenCalled();
  });

  it('should support focus ring', async () => {
    let {getAllByRole} = renderTagGroup({selectionMode: 'multiple'}, {}, {className: ({isFocusVisible}) => isFocusVisible ? 'focus' : ''});
    let row = getAllByRole('row')[0];

    expect(row).not.toHaveAttribute('data-focus-visible');
    expect(row).not.toHaveClass('focus');

    await user.tab();
    expect(document.activeElement).toBe(row);
    expect(row).toHaveAttribute('data-focus-visible', 'true');
    expect(row).toHaveClass('focus');

    fireEvent.keyDown(row, {key: 'ArrowDown'});
    fireEvent.keyUp(row, {key: 'ArrowDown'});
    expect(row).not.toHaveAttribute('data-focus-visible');
    expect(row).not.toHaveClass('focus');
  });

  it('should support press state', async () => {
    let {getAllByRole} = renderTagGroup({selectionMode: 'multiple'}, {}, {className: ({isPressed}) => isPressed ? 'pressed' : ''});
    let row = getAllByRole('row')[0];

    expect(row).not.toHaveAttribute('data-pressed');
    expect(row).not.toHaveClass('pressed');

    await user.pointer({target: row, keys: '[MouseLeft>]'});
    expect(row).toHaveAttribute('data-pressed', 'true');
    expect(row).toHaveClass('pressed');

    await user.pointer({target: row, keys: '[/MouseLeft]'});
    expect(row).not.toHaveAttribute('data-pressed');
    expect(row).not.toHaveClass('pressed');
  });

  it('should not show press state when not interactive', async () => {
    let {getAllByRole} = renderTagGroup({}, {}, {className: ({isPressed}) => isPressed ? 'pressed' : ''});
    let row = getAllByRole('row')[0];

    expect(row).not.toHaveAttribute('data-pressed');
    expect(row).not.toHaveClass('pressed');

    await user.pointer({target: row, keys: '[MouseLeft>]'});
    expect(row).not.toHaveAttribute('data-pressed');
    expect(row).not.toHaveClass('pressed');

    await user.pointer({target: row, keys: '[/MouseLeft]'});
    expect(row).not.toHaveAttribute('data-pressed');
    expect(row).not.toHaveClass('pressed');
  });

  it('should support selection state', async () => {
    let {getAllByRole} = renderTagGroup({selectionMode: 'multiple'}, {}, {className: ({isSelected}) => isSelected ? 'selected' : ''});
    let row = getAllByRole('row')[0];

    expect(row).not.toHaveAttribute('aria-selected', 'true');
    expect(row).not.toHaveClass('selected');

    await user.click(row);
    expect(row).toHaveAttribute('aria-selected', 'true');
    expect(row).toHaveClass('selected');

    await user.click(row);
    expect(row).not.toHaveAttribute('aria-selected', 'true');
    expect(row).not.toHaveClass('selected');
  });

  it('should support disabled state', () => {
    let {getAllByRole} = renderTagGroup({selectionMode: 'multiple', disabledKeys: ['cat']}, {}, {className: ({isDisabled}) => isDisabled ? 'disabled' : ''});
    let row = getAllByRole('row')[0];

    expect(row).toHaveAttribute('aria-disabled', 'true');
    expect(row).toHaveClass('disabled');
  });

  it('should support isDisabled prop on items', async () => {
    let {getAllByRole} = render(
      <TagGroup data-testid="group">
        <Label>Test</Label>
        <TagList>
          <RemovableTag id="cat">Cat</RemovableTag>
          <RemovableTag id="dog" isDisabled>Dog</RemovableTag>
          <RemovableTag id="kangaroo">Kangaroo</RemovableTag>
        </TagList>
      </TagGroup>
    );
    let items = getAllByRole('row');
    expect(items[1]).toHaveAttribute('aria-disabled', 'true');

    await user.tab();
    expect(document.activeElement).toBe(items[0]);
    await user.keyboard('{ArrowRight}');
    expect(document.activeElement).toBe(items[2]);
  });

  it('should support removing items', async () => {
    let onRemove = jest.fn();
    let {getAllByRole} = renderTagGroup({onRemove}, {}, {className: ({allowsRemoving}) => allowsRemoving ? 'removable' : ''});
    let row = getAllByRole('row')[0];

    expect(row).toHaveAttribute('data-allows-removing', 'true');
    expect(row).toHaveClass('removable');

    let button = getAllByRole('button')[0];
    expect(button).toHaveAttribute('aria-label', 'Remove');
    await user.click(button);
    expect(onRemove).toHaveBeenCalledTimes(1);
  });

  it('should disable the remove button if the tag is disabled', async () => {
    let onRemove = jest.fn();
    let {getAllByRole} = render(
      <TagGroup data-testid="group" onRemove={onRemove} disabledKeys={new Set(['dog'])}>
        <Label>Test</Label>
        <TagList>
          <RemovableTag id="cat">Cat</RemovableTag>
          <RemovableTag id="dog">Dog</RemovableTag>
          <RemovableTag id="kangaroo">Kangaroo</RemovableTag>
        </TagList>
        <Text slot="description">Description</Text>
        <Text slot="errorMessage">Error</Text>
      </TagGroup>
    );

    let row = getAllByRole('row')[0];

    expect(row).toHaveAttribute('data-allows-removing', 'true');

    let button = getAllByRole('button', {hidden: true})[1];
    expect(button).toHaveAttribute('aria-label', 'Remove');
    expect(button).toHaveAttribute('disabled');
    await user.click(button);
    expect(onRemove).toHaveBeenCalledTimes(0);
  });

  it('should support empty state', () => {
    let {getByTestId} = render(
      <TagGroup data-testid="group">
        <Label>Test</Label>
        <TagList data-testid="list" renderEmptyState={() => 'No results'}>
          {[]}
        </TagList>
      </TagGroup>
    );
    let grid = getByTestId('list');
    expect(grid).toHaveAttribute('data-empty', 'true');
    expect(grid).toHaveTextContent('No results');
  });

  it('supports tooltips', async function () {
    let {getByRole, getAllByRole} = render(
      <TagGroup>
        <Label>Test</Label>
        <TagList>
          <RemovableTag id="cat">Cat</RemovableTag>
          <RemovableTag id="dog">Dog</RemovableTag>
          <TooltipTrigger>
            <RemovableTag id="kangaroo">Kangaroo</RemovableTag>
            <Tooltip>Test</Tooltip>
          </TooltipTrigger>
        </TagList>
      </TagGroup>
    );

    let tag = getAllByRole('row')[2];
    await user.hover(tag);
    act(() => jest.runAllTimers());
    expect(getByRole('tooltip')).toHaveTextContent('Test');
  });

  describe('supports links', function () {
    describe.each(['mouse', 'keyboard'])('%s', (type) => {
      let trigger = async item => {
        if (type === 'mouse') {
          await user.click(item);
        } else {
          fireEvent.keyDown(item, {key: 'Enter'});
          fireEvent.keyUp(item, {key: 'Enter'});
        }
      };

      it.each(['none', 'single', 'multiple'])('with selectionMode = %s', async function (selectionMode) {
        let onSelectionChange = jest.fn();
        let tree = render(
          <TagGroup selectionMode={selectionMode} onSelectionChange={onSelectionChange}>
            <Label>Tags</Label>
            <TagList>
              <Tag href="https://google.com">One</Tag>
              <Tag href="https://adobe.com">Two</Tag>
              <Tag>Non link</Tag>
            </TagList>
          </TagGroup>
        );

        let items = tree.getAllByRole('row');
        expect(items).toHaveLength(3);
        expect(items[0].tagName).not.toBe('A');
        expect(items[0]).toHaveAttribute('data-href', 'https://google.com');
        expect(items[1].tagName).not.toBe('A');
        expect(items[1]).toHaveAttribute('data-href', 'https://adobe.com');
        expect(items[2]).not.toHaveAttribute('data-href');

        let onClick = mockClickDefault();

        await trigger(items[1]);
        expect(onSelectionChange).not.toHaveBeenCalled();
        expect(onClick).toHaveBeenCalledTimes(1);

        if (selectionMode !== 'none') {
          await trigger(items[2]);
          expect(onSelectionChange).toHaveBeenCalledTimes(1);
          expect(items[2]).toHaveAttribute('aria-selected', 'true');

          await trigger(items[1]);
          expect(onSelectionChange).toHaveBeenCalledTimes(1);
          expect(onClick).toHaveBeenCalledTimes(2);

          document.removeEventListener('click', onClick);
        }
      });

      it('should work with RouterProvider', async () => {
        let navigate = jest.fn();
        let useHref = href => '/base' + href;
        let {getAllByRole} = render(
          <RouterProvider navigate={navigate} useHref={useHref}>
            <TagGroup selectionMode="none">
              <Label>Tags</Label>
              <TagList>
                <Tag href="/foo" routerOptions={{foo: 'bar'}}>One</Tag>
              </TagList>
            </TagGroup>
          </RouterProvider>
        );

        let items = getAllByRole('row');
        expect(items[0]).toHaveAttribute('data-href', '/base/foo');
        await trigger(items[0]);
        expect(navigate).toHaveBeenCalledWith('/foo', {foo: 'bar'});
      });
    });
  });
  it('if we cannot restore focus to next, then restore to previous but do not try focusing next again', async () => {
    function MyTagGroup(props) {
      const fruitsList = useListData({
        initialItems: [
          {id: 2, name: 'Grape'},
          {id: 3, name: 'Plum'},
          {id: 4, name: 'Watermelon'}
        ]
      });
      return (
        <TagGroup
          data-testid="group"
          aria-label="Fruits"
          items={fruitsList.items}
          selectionMode="multiple"
          disabledKeys={[2, 3]}
          onRemove={(keys) => fruitsList.remove(...keys)}>
          <TagList items={fruitsList.items}>
            {(item) => <MyTag item={item}>{item.name}</MyTag>}
          </TagList>
        </TagGroup>
      );
    }
    function MyTag({children, item, ...props}) {
      return (
        <Tag textValue={item.name} {...props}>
          {({isDisabled}) => (
            <>
              {children}
              <Button slot="remove" isDisabled={isDisabled} aria-label={'remove'} />
            </>
          )}
        </Tag>
      );
    }
    let {getByRole, getAllByRole} = render(<MyTagGroup />);
    let grid = getByRole('grid');
    let tags = getAllByRole('row');
    await user.tab();
    expect(tags[2]).toHaveFocus();
    await user.keyboard('{Backspace}');
    expect(grid).toHaveFocus();
  });

  it('disabled tags should not be deletable', async () => {
    let onRemove = jest.fn();
    let tree = render(
      <>
        <TagGroup data-testid="group" onRemove={onRemove} disabledKeys={['cat', 'dog', 'kangaroo']}>
          <Label>Test</Label>
          <TagList>
            <RemovableTag id="cat">Cat</RemovableTag>
            <RemovableTag id="dog">Dog</RemovableTag>
            <RemovableTag id="kangaroo">Kangaroo</RemovableTag>
          </TagList>
          <Text slot="description">Description</Text>
          <Text slot="errorMessage">Error</Text>
        </TagGroup>
        <Button>Click here first</Button>
      </>
    );
    let items = tree.getAllByRole('row');

    act(() => items[2].focus());
    await user.keyboard('{Backspace}');

    expect(onRemove).not.toHaveBeenCalled();

    await user.click(tree.getAllByRole('button')[3]);
    await user.tab({shift: true});

    expect(document.activeElement).toBe(tree.getByRole('grid'));
  });

<<<<<<< HEAD
  describe('shouldSelectOnPressUp', () => {
    it('should select an item on pressing down when shouldSelectOnPressUp is not provided', async () => {
      let onSelectionChange = jest.fn();
      let {getAllByRole} = renderTagGroup({selectionMode: 'single', onSelectionChange});
      let items = getAllByRole('row');

      await user.pointer({target: items[0], keys: '[MouseLeft>]'});   
      expect(onSelectionChange).toBeCalledTimes(1);
  
      await user.pointer({target: items[0], keys: '[/MouseLeft]'});
      expect(onSelectionChange).toBeCalledTimes(1);
    });

    it('should select an item on pressing down when shouldSelectOnPressUp is false', async () => {
      let onSelectionChange = jest.fn();
      let {getAllByRole} = renderTagGroup({selectionMode: 'single', onSelectionChange, shouldSelectOnPressUp: false});
      let items = getAllByRole('row');

      await user.pointer({target: items[0], keys: '[MouseLeft>]'});   
      expect(onSelectionChange).toBeCalledTimes(1);
  
      await user.pointer({target: items[0], keys: '[/MouseLeft]'});
      expect(onSelectionChange).toBeCalledTimes(1);
    });

    it('should select an item on pressing up when shouldSelectOnPressUp is true', async () => {
      let onSelectionChange = jest.fn();
      let {getAllByRole} = renderTagGroup({selectionMode: 'single', onSelectionChange, shouldSelectOnPressUp: true});
      let items = getAllByRole('row');

      await user.pointer({target: items[0], keys: '[MouseLeft>]'});   
      expect(onSelectionChange).toBeCalledTimes(0);
  
      await user.pointer({target: items[0], keys: '[/MouseLeft]'});
      expect(onSelectionChange).toBeCalledTimes(1);
    });
=======
  it('should support tabbing to remove buttons', async () => {
    let onRemove = jest.fn();
    let {getAllByRole, getAllByText} = render(
      <TagGroup data-testid="group" onRemove={onRemove}>
        <Label>Test</Label>
        <TagList>
          <RemovableTag id="cat">Cat</RemovableTag>
          <RemovableTag id="dog">Dog</RemovableTag>
          <RemovableTag id="kangaroo">Kangaroo</RemovableTag>
        </TagList>
        <Text slot="description">Description</Text>
        <Text slot="errorMessage">Error</Text>
      </TagGroup>
    );

    let tags = getAllByRole('row');
    let removeButtons = getAllByText('x');
    expect(removeButtons).toHaveLength(3);

    // Tab to focus the first tag
    await user.tab();
    act(() => jest.runAllTimers());
    expect(document.activeElement).toBe(tags[0]);

    // Tab to focus the first remove button
    await user.tab();
    expect(document.activeElement).toBe(removeButtons[0]);

    // Test remove button functionality
    await user.keyboard(' '); // Press space to activate button
    expect(onRemove).toHaveBeenCalledTimes(1);
    expect(onRemove).toHaveBeenLastCalledWith(new Set(['cat']));

    await user.keyboard('{Delete}');
    expect(onRemove).toHaveBeenCalledTimes(2);
    expect(onRemove).toHaveBeenLastCalledWith(new Set(['cat']));

    await user.keyboard('{ArrowRight}');
    expect(tags[1]).toHaveFocus();

    await user.keyboard('{Delete}');
    expect(onRemove).toHaveBeenCalledTimes(3);
    expect(onRemove).toHaveBeenLastCalledWith(new Set(['dog']));
>>>>>>> 271277c9
  });
});<|MERGE_RESOLUTION|>--- conflicted
+++ resolved
@@ -473,44 +473,6 @@
     expect(document.activeElement).toBe(tree.getByRole('grid'));
   });
 
-<<<<<<< HEAD
-  describe('shouldSelectOnPressUp', () => {
-    it('should select an item on pressing down when shouldSelectOnPressUp is not provided', async () => {
-      let onSelectionChange = jest.fn();
-      let {getAllByRole} = renderTagGroup({selectionMode: 'single', onSelectionChange});
-      let items = getAllByRole('row');
-
-      await user.pointer({target: items[0], keys: '[MouseLeft>]'});   
-      expect(onSelectionChange).toBeCalledTimes(1);
-  
-      await user.pointer({target: items[0], keys: '[/MouseLeft]'});
-      expect(onSelectionChange).toBeCalledTimes(1);
-    });
-
-    it('should select an item on pressing down when shouldSelectOnPressUp is false', async () => {
-      let onSelectionChange = jest.fn();
-      let {getAllByRole} = renderTagGroup({selectionMode: 'single', onSelectionChange, shouldSelectOnPressUp: false});
-      let items = getAllByRole('row');
-
-      await user.pointer({target: items[0], keys: '[MouseLeft>]'});   
-      expect(onSelectionChange).toBeCalledTimes(1);
-  
-      await user.pointer({target: items[0], keys: '[/MouseLeft]'});
-      expect(onSelectionChange).toBeCalledTimes(1);
-    });
-
-    it('should select an item on pressing up when shouldSelectOnPressUp is true', async () => {
-      let onSelectionChange = jest.fn();
-      let {getAllByRole} = renderTagGroup({selectionMode: 'single', onSelectionChange, shouldSelectOnPressUp: true});
-      let items = getAllByRole('row');
-
-      await user.pointer({target: items[0], keys: '[MouseLeft>]'});   
-      expect(onSelectionChange).toBeCalledTimes(0);
-  
-      await user.pointer({target: items[0], keys: '[/MouseLeft]'});
-      expect(onSelectionChange).toBeCalledTimes(1);
-    });
-=======
   it('should support tabbing to remove buttons', async () => {
     let onRemove = jest.fn();
     let {getAllByRole, getAllByText} = render(
@@ -554,6 +516,43 @@
     await user.keyboard('{Delete}');
     expect(onRemove).toHaveBeenCalledTimes(3);
     expect(onRemove).toHaveBeenLastCalledWith(new Set(['dog']));
->>>>>>> 271277c9
+  });
+
+  describe('shouldSelectOnPressUp', () => {
+    it('should select an item on pressing down when shouldSelectOnPressUp is not provided', async () => {
+      let onSelectionChange = jest.fn();
+      let {getAllByRole} = renderTagGroup({selectionMode: 'single', onSelectionChange});
+      let items = getAllByRole('row');
+
+      await user.pointer({target: items[0], keys: '[MouseLeft>]'});   
+      expect(onSelectionChange).toBeCalledTimes(1);
+  
+      await user.pointer({target: items[0], keys: '[/MouseLeft]'});
+      expect(onSelectionChange).toBeCalledTimes(1);
+    });
+
+    it('should select an item on pressing down when shouldSelectOnPressUp is false', async () => {
+      let onSelectionChange = jest.fn();
+      let {getAllByRole} = renderTagGroup({selectionMode: 'single', onSelectionChange, shouldSelectOnPressUp: false});
+      let items = getAllByRole('row');
+
+      await user.pointer({target: items[0], keys: '[MouseLeft>]'});   
+      expect(onSelectionChange).toBeCalledTimes(1);
+  
+      await user.pointer({target: items[0], keys: '[/MouseLeft]'});
+      expect(onSelectionChange).toBeCalledTimes(1);
+    });
+
+    it('should select an item on pressing up when shouldSelectOnPressUp is true', async () => {
+      let onSelectionChange = jest.fn();
+      let {getAllByRole} = renderTagGroup({selectionMode: 'single', onSelectionChange, shouldSelectOnPressUp: true});
+      let items = getAllByRole('row');
+
+      await user.pointer({target: items[0], keys: '[MouseLeft>]'});   
+      expect(onSelectionChange).toBeCalledTimes(0);
+  
+      await user.pointer({target: items[0], keys: '[/MouseLeft]'});
+      expect(onSelectionChange).toBeCalledTimes(1);
+    });
   });
 });