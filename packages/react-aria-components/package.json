{
  "name": "react-aria-components",
  "version": "1.0.1",
  "description": "A library of styleable components built using React Aria",
  "license": "Apache-2.0",
  "main": "dist/main.js",
  "module": "dist/module.js",
  "types": "dist/types.d.ts",
  "source": "src/index.ts",
  "exports": {
    ".": {
      "types": "./dist/types.d.ts",
      "import": "./dist/import.mjs",
      "require": "./dist/main.js"
    },
    "./i18n": {
      "types": "./i18n/index.d.ts",
      "import": "./i18n/index.mjs",
      "require": "./i18n/index.js"
    },
    "./i18n/*": {
      "types": "./i18n/lang.d.ts",
      "import": "./i18n/*.mjs",
      "require": "./i18n/*.js"
    }
  },
  "files": [
    "dist",
    "src",
    "i18n"
  ],
  "sideEffects": [
    "*.css"
  ],
  "repository": {
    "type": "git",
    "url": "https://github.com/adobe/react-spectrum"
  },
  "dependencies": {
    "@internationalized/date": "^3.5.1",
    "@internationalized/string": "^3.2.0",
    "@react-aria/focus": "^3.16.0",
    "@react-aria/interactions": "^3.20.1",
    "@react-aria/toolbar": "3.0.0-beta.1",
    "@react-aria/utils": "^3.23.0",
    "@react-stately/table": "^3.11.4",
    "@react-stately/utils": "^3.9.0",
<<<<<<< HEAD
    "@react-types/form": "^3.7.0",
=======
    "@react-types/form": "^3.7.1",
>>>>>>> ee51290b
    "@react-types/grid": "^3.2.3",
    "@react-types/shared": "^3.22.0",
    "@react-types/table": "^3.9.2",
    "@swc/helpers": "^0.5.0",
    "react-aria": "^3.31.1",
    "react-stately": "^3.29.1",
    "use-sync-external-store": "^1.2.0"
  },
  "peerDependencies": {
    "react": "^16.8.0 || ^17.0.0-rc.1 || ^18.0.0",
    "react-dom": "^16.8.0 || ^17.0.0-rc.1 || ^18.0.0"
  },
  "publishConfig": {
    "access": "public"
  }
}<|MERGE_RESOLUTION|>--- conflicted
+++ resolved
@@ -45,11 +45,7 @@
     "@react-aria/utils": "^3.23.0",
     "@react-stately/table": "^3.11.4",
     "@react-stately/utils": "^3.9.0",
-<<<<<<< HEAD
-    "@react-types/form": "^3.7.0",
-=======
     "@react-types/form": "^3.7.1",
->>>>>>> ee51290b
     "@react-types/grid": "^3.2.3",
     "@react-types/shared": "^3.22.0",
     "@react-types/table": "^3.9.2",
