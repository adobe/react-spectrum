--- conflicted
+++ resolved
@@ -37,7 +37,6 @@
     "url": "https://github.com/adobe/react-spectrum"
   },
   "dependencies": {
-<<<<<<< HEAD
     "@internationalized/date": "workspace:^",
     "@internationalized/string": "workspace:^",
     "@react-aria/color": "workspace:^",
@@ -60,30 +59,6 @@
     "client-only": "^0.0.1",
     "react-aria": "workspace:^",
     "react-stately": "workspace:^",
-=======
-    "@internationalized/date": "^3.5.4",
-    "@internationalized/string": "^3.2.3",
-    "@react-aria/color": "3.0.0-beta.33",
-    "@react-aria/focus": "^3.17.1",
-    "@react-aria/interactions": "^3.21.3",
-    "@react-aria/menu": "^3.14.1",
-    "@react-aria/toolbar": "3.0.0-beta.5",
-    "@react-aria/tree": "3.0.0-alpha.1",
-    "@react-aria/utils": "^3.24.1",
-    "@react-stately/color": "^3.6.1",
-    "@react-stately/menu": "^3.7.1",
-    "@react-stately/table": "^3.11.8",
-    "@react-stately/utils": "^3.10.1",
-    "@react-types/color": "3.0.0-beta.25",
-    "@react-types/form": "^3.7.4",
-    "@react-types/grid": "^3.2.6",
-    "@react-types/shared": "^3.23.1",
-    "@react-types/table": "^3.9.5",
-    "@swc/helpers": "^0.5.0",
-    "client-only": "^0.0.1",
-    "react-aria": "^3.33.1",
-    "react-stately": "^3.31.1",
->>>>>>> 1cacbf1d
     "use-sync-external-store": "^1.2.0"
   },
   "peerDependencies": {
