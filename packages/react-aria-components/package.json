{
  "name": "react-aria-components",
  "version": "1.3.3",
  "description": "A library of styleable components built using React Aria",
  "license": "Apache-2.0",
  "main": "dist/main.js",
  "module": "dist/module.js",
  "types": "dist/types.d.ts",
  "source": "src/index.ts",
  "exports": {
    ".": {
      "types": "./dist/types.d.ts",
      "import": "./dist/import.mjs",
      "require": "./dist/main.js"
    },
    "./i18n": {
      "types": "./i18n/index.d.ts",
      "import": "./i18n/index.mjs",
      "require": "./i18n/index.js"
    },
    "./i18n/*": {
      "types": "./i18n/lang.d.ts",
      "import": "./i18n/*.mjs",
      "require": "./i18n/*.js"
    }
  },
  "files": [
    "dist",
    "src",
    "i18n"
  ],
  "sideEffects": [
    "*.css"
  ],
  "repository": {
    "type": "git",
    "url": "https://github.com/adobe/react-spectrum"
  },
  "dependencies": {
    "@internationalized/date": "^3.5.5",
    "@internationalized/string": "^3.2.3",
    "@react-aria/collections": "3.0.0-alpha.4",
    "@react-aria/color": "3.0.0-rc.2",
    "@react-aria/dnd": "^3.7.2",
    "@react-aria/focus": "^3.18.2",
    "@react-aria/interactions": "^3.22.2",
<<<<<<< HEAD
    "@react-aria/live-announcer": "^3.3.4",
    "@react-aria/menu": "^3.15.2",
=======
    "@react-aria/menu": "^3.15.3",
>>>>>>> bb05fdc3
    "@react-aria/toolbar": "3.0.0-beta.8",
    "@react-aria/tree": "3.0.0-alpha.5",
    "@react-aria/utils": "^3.25.2",
    "@react-aria/virtualizer": "^4.0.2",
    "@react-stately/color": "^3.7.2",
    "@react-stately/layout": "^4.0.2",
    "@react-stately/menu": "^3.8.2",
    "@react-stately/table": "^3.12.2",
    "@react-stately/utils": "^3.10.3",
    "@react-stately/virtualizer": "^4.0.2",
    "@react-types/color": "3.0.0-rc.1",
    "@react-types/form": "^3.7.6",
    "@react-types/grid": "^3.2.8",
    "@react-types/shared": "^3.24.1",
    "@react-types/table": "^3.10.1",
    "@swc/helpers": "^0.5.0",
    "client-only": "^0.0.1",
    "react-aria": "^3.34.3",
    "react-stately": "^3.32.2",
    "use-sync-external-store": "^1.2.0"
  },
  "peerDependencies": {
    "react": "^16.8.0 || ^17.0.0-rc.1 || ^18.0.0 || ^19.0.0",
    "react-dom": "^16.8.0 || ^17.0.0-rc.1 || ^18.0.0 || ^19.0.0"
  },
  "publishConfig": {
    "access": "public"
  }
}<|MERGE_RESOLUTION|>--- conflicted
+++ resolved
@@ -44,12 +44,8 @@
     "@react-aria/dnd": "^3.7.2",
     "@react-aria/focus": "^3.18.2",
     "@react-aria/interactions": "^3.22.2",
-<<<<<<< HEAD
     "@react-aria/live-announcer": "^3.3.4",
-    "@react-aria/menu": "^3.15.2",
-=======
     "@react-aria/menu": "^3.15.3",
->>>>>>> bb05fdc3
     "@react-aria/toolbar": "3.0.0-beta.8",
     "@react-aria/tree": "3.0.0-alpha.5",
     "@react-aria/utils": "^3.25.2",
