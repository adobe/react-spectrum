{
  "name": "@react-stately/virtualizer",
  "version": "4.4.3",
  "description": "Spectrum UI components in React",
  "license": "Apache-2.0",
  "main": "dist/main.js",
  "module": "dist/module.js",
  "exports": {
    "source": "./src/index.ts",
    "types": [
      "./dist/types.d.ts",
      "./src/index.ts"
    ],
    "import": "./dist/import.mjs",
    "require": "./dist/main.js"
  },
  "types": "dist/types.d.ts",
  "source": "src/index.ts",
  "files": [
    "dist",
    "src"
  ],
  "sideEffects": false,
  "repository": {
    "type": "git",
    "url": "https://github.com/adobe/react-spectrum"
  },
  "dependencies": {
<<<<<<< HEAD
    "@react-types/shared": "^3.31.0",
=======
    "@react-aria/utils": "^3.30.1",
    "@react-types/shared": "^3.32.0",
>>>>>>> a9a451c1
    "@swc/helpers": "^0.5.0"
  },
  "peerDependencies": {
    "react": "^16.8.0 || ^17.0.0-rc.1 || ^18.0.0 || ^19.0.0-rc.1",
    "react-dom": "^16.8.0 || ^17.0.0-rc.1 || ^18.0.0 || ^19.0.0-rc.1"
  },
  "publishConfig": {
    "access": "public"
  }
}<|MERGE_RESOLUTION|>--- conflicted
+++ resolved
@@ -26,12 +26,7 @@
     "url": "https://github.com/adobe/react-spectrum"
   },
   "dependencies": {
-<<<<<<< HEAD
-    "@react-types/shared": "^3.31.0",
-=======
-    "@react-aria/utils": "^3.30.1",
     "@react-types/shared": "^3.32.0",
->>>>>>> a9a451c1
     "@swc/helpers": "^0.5.0"
   },
   "peerDependencies": {
