/*
 * Copyright 2020 Adobe. All rights reserved.
 * This file is licensed to you under the Apache License, Version 2.0 (the "License");
 * you may not use this file except in compliance with the License. You may obtain a copy
 * of the License at http://www.apache.org/licenses/LICENSE-2.0
 *
 * Unless required by applicable law or agreed to in writing, software distributed under
 * the License is distributed on an "AS IS" BASIS, WITHOUT WARRANTIES OR REPRESENTATIONS
 * OF ANY KIND, either express or implied. See the License for the specific language
 * governing permissions and limitations under the License.
 */

import {CancelablePromise, easeOut, tween} from './tween';
import {Collection} from '@react-types/shared';
import {concatIterators, difference, isSetEqual} from './utils';
import {
  InvalidationContext,
  ScrollAnchor,
  ScrollToItemOptions,
  VirtualizerDelegate,
  VirtualizerOptions
} from './types';
import {Key} from 'react';
import {Layout} from './Layout';
import {LayoutInfo} from './LayoutInfo';
import {OverscanManager} from './OverscanManager';
import {Point} from './Point';
import {Rect} from './Rect';
import {ReusableView} from './ReusableView';
import {Size} from './Size';
import {Transaction} from './Transaction';

/**
 * The CollectionView class renders a scrollable collection of data using customizable layouts,
 * and manages animated updates to the data over time. It supports very large collections by
 * only rendering visible views to the DOM, reusing them as you scroll. Collection views can
 * present any type of view, including non-item views such as section headers and footers.
 * Optionally, the {@link EditableCollectionView} subclass can be used to enable user interaction
 * with the collection, including drag and drop, multiple selection, and keyboard interacton.
 *
 * Collection views get their data from a {@link DataSource} object that you provide. Items are
 * grouped into sections by the data source, and the collection view calls its methods to retrieve
 * the data. When data changes, the data source emits change events, and the collection view
 * updates as appropriate, optionally with an animated transition. There is one built-in data source
 * implementation, {@link ArrayDataSource}, which renders content from a 2d array.
 *
 * Collection views use {@link Layout} objects to compute what views should be visible, and how
 * to position and style them. This means that collection views can have their items arranged in
 * a stack, a grid, a circle, or any other layout you can think of. The layout can be changed
 * dynamically at runtime as well, optionally with an animated transition between the layouts.
 *
 * Layouts produce information on what views should appear in the collection view, but do not create
 * the views themselves directly. It is the responsibility of the {@link CollectionViewDelegate} object
 * to create instances of {@link ReusableView} subclasses which render the items into DOM nodes.
 * The delegate determines what type of view to display for each item, and creates instances of
 * views as needed by the collection view. Those views are then reused by the collection view as
 * the user scrolls through the content.
 */
export class Virtualizer<T extends object, V, W> {
  /**
   * The collection view delegate. The delegate is used by the collection view
   * to create and configure views.
   */
  delegate: VirtualizerDelegate<T, V, W>;

  /** The duration of animated layout changes, in milliseconds. Default is 500ms. */
  transitionDuration: number;

  /**
   * Whether to enable scroll anchoring. This will attempt to restore the scroll position
   * after layout changes outside the viewport. Default is off.
   */
  anchorScrollPosition: boolean;

  /** Whether to anchor the scroll position when at the top of the content. Default is off. */
  anchorScrollPositionAtTop: boolean;

  /**
   * Whether to overscan the visible area to pre-render items slightly outside and
   * improve performance. Default is on.
   */
  shouldOverscan: boolean;

  private _collection: Collection<T>;
  private _layout: Layout<T>;
  private _contentSize: Size;
  private _visibleRect: Rect;
  private _visibleLayoutInfos: Map<Key, LayoutInfo>;
  private _reusableViews: {[type: string]: ReusableView<T, V>[]};
  private _visibleViews: Map<Key, ReusableView<T, V>>;
  private _renderedContent: WeakMap<T, V>;
  private _children: Set<ReusableView<T, V>>;
  private _invalidationContext: InvalidationContext<T, V> | null;
  private _overscanManager: OverscanManager;
  private _persistedKeys: Set<Key>;
  private _relayoutRaf: number | null;
  private _scrollAnimation: CancelablePromise<void> | null;
  private _isScrolling: boolean;
  private _sizeUpdateQueue: Map<Key, Size>;
  private _animatedContentOffset: Point;
  private _transaction: Transaction<T, V> | null;
  private _nextTransaction: Transaction<T, V> | null;
  private _transactionQueue: Transaction<T, V>[];

  constructor(options: VirtualizerOptions<T, V, W> = {}) {
    this._contentSize = new Size;
    this._visibleRect = new Rect;

    this._reusableViews = {};
    this._visibleLayoutInfos = new Map();
    this._visibleViews = new Map();
    this._renderedContent = new WeakMap();
    this._children = new Set();
    this._invalidationContext = null;
    this._overscanManager = new OverscanManager();
    this._persistedKeys = new Set();

    this._scrollAnimation = null;
    this._isScrolling = false;
    this._sizeUpdateQueue = new Map();
    this._animatedContentOffset = new Point(0, 0);

    this._transaction = null;
    this._nextTransaction = null;
    this._transactionQueue = [];

    // Set options from passed object if given
    this.transitionDuration = options.transitionDuration ?? 500;
    this.anchorScrollPosition = options.anchorScrollPosition || false;
    this.anchorScrollPositionAtTop = options.anchorScrollPositionAtTop || false;
    this.shouldOverscan = options.shouldOverscan !== false;
    for (let key of ['delegate', 'size', 'layout', 'collection']) {
      if (options[key]) {
        this[key] = options[key];
      }
    }
  }

  _setContentSize(size: Size) {
    this._contentSize = size;
    this.delegate.setContentSize(size);
  }

  _setContentOffset(offset: Point) {
    let rect = new Rect(offset.x, offset.y, this._visibleRect.width, this._visibleRect.height);
    this.delegate.setVisibleRect(rect);
  }

  /**
   * Get the size of the scrollable content.
   */
  get contentSize(): Size {
    return this._contentSize;
  }

  /**
   * Get the collection view's currently visible rectangle.
   */
  get visibleRect(): Rect {
    return this._visibleRect;
  }

  /**
   * Set the collection view's currently visible rectangle.
   */
  set visibleRect(rect: Rect) {
    this._setVisibleRect(rect);
  }

  _setVisibleRect(rect: Rect, forceUpdate = false) {
    let current = this._visibleRect;

    // Ignore if the rects are equal
    if (rect.equals(current)) {
      return;
    }

    if (this.shouldOverscan) {
      this._overscanManager.setVisibleRect(rect);
    }

    let shouldInvalidate = this.layout && this.layout.shouldInvalidate(rect, this._visibleRect);

    this._resetAnimatedContentOffset();
    this._visibleRect = rect;

    if (shouldInvalidate) {
      this.relayout({
        offsetChanged: !rect.pointEquals(current),
        sizeChanged: !rect.sizeEquals(current)
      });
    } else {
      this.updateSubviews(forceUpdate);
    }
  }

  get collection(): Collection<T> {
    return this._collection;
  }

  set collection(data: Collection<T>) {
    this._setData(data);
  }

  private _setData(data: Collection<T>) {
    if (data === this._collection) {
      return;
    }

    if (this._collection) {
      this._runTransaction(() => {
        this._collection = data;
      }, this.transitionDuration > 0);
    } else {
      this._collection = data;
      this.reloadData();
    }
  }

  /**
   * Reloads the data from the data source and relayouts the collection view.
   * Does not animate any changes. Equivalent to re-assigning the same data source
   * to the collection view.
   */
  reloadData() {
    this.relayout({
      contentChanged: true
    });
  }

  /**
   * Returns the item with the given key.
   */
  getItem(key: Key) {
    return this._collection ? this._collection.getItem(key) : null;
  }

  /** The set of persisted keys are always present in the DOM, even if not currently in view. */
  get persistedKeys(): Set<Key> {
    return this._persistedKeys;
  }

  /** The set of persisted keys are always present in the DOM, even if not currently in view. */
  set persistedKeys(persistedKeys: Set<Key>) {
    if (!isSetEqual(persistedKeys, this._persistedKeys)) {
      this._persistedKeys = persistedKeys;
      this.updateSubviews();
    }
  }

  /** Returns whether the given key, or an ancestor, is persisted. */
  isPersistedKey(key: Key) {
    // Quick check if the key is directly in the set of persisted keys.
    if (this._persistedKeys.has(key)) {
      return true;
    }

    // If not, check if the key is an ancestor of any of the persisted keys.
    for (let k of this._persistedKeys) {
      while (k != null) {
        let layoutInfo = this.layout.getLayoutInfo(k);
        if (!layoutInfo) {
          break;
        }

        k = layoutInfo.parentKey;

        if (k === key) {
          return true;
        }
      }
    }

    return false;
  }

  /**
   * Get the collection view's layout.
   */
  get layout(): Layout<T> {
    return this._layout;
  }

  /**
   * Set the collection view's layout.
   */
  set layout(layout: Layout<T>) {
    this.setLayout(layout);
  }

  /**
   * Sets the collection view's layout, optionally with an animated transition
   * from the current layout to the new layout.
   * @param layout The layout to switch to.
   * @param animated Whether to animate the layout change.
   */
  setLayout(layout: Layout<T>, animated = false) {
    if (layout === this._layout) {
      return;
    }

    let applyLayout = () => {
      if (this._layout) {
        // @ts-ignore
        this._layout.virtualizer = null;
      }

      layout.virtualizer = this;
      this._layout = layout;
    };

    if (animated) {
      // Animated layout transitions are really simple, thanks to our transaction support.
      // We just set the layout inside a transaction action, which runs after the initial
      // layout infos for the animation are retrieved from the previous layout. Then, the
      // final layout infos are retrieved from the new layout, and animations occur.
      this._runTransaction(applyLayout);
    } else {
      applyLayout();
      this.relayout();
    }
  }

  private _getReuseType(layoutInfo: LayoutInfo, content: T | null) {
    if (layoutInfo.type === 'item' && content) {
      let type = this.delegate.getType ? this.delegate.getType(content) : 'item';
      let reuseType = type === 'item' ? 'item' : layoutInfo.type + '_' + type;
      return {type, reuseType};
    }

    return {
      type: layoutInfo.type,
      reuseType: layoutInfo.type
    };
  }

  getReusableView(layoutInfo: LayoutInfo): ReusableView<T, V> {
    let content = this.getItem(layoutInfo.key);
    let {reuseType} = this._getReuseType(layoutInfo, content);

    if (!this._reusableViews[reuseType]) {
      this._reusableViews[reuseType] = [];
    }

    let reusable = this._reusableViews[reuseType];
    let view = reusable.length > 0
      ? reusable.pop()
      : new ReusableView<T, V>(this);

    view.viewType = reuseType;

    if (!this._animatedContentOffset.isOrigin()) {
      layoutInfo = layoutInfo.copy();
      layoutInfo.rect.x += this._animatedContentOffset.x;
      layoutInfo.rect.y += this._animatedContentOffset.y;
    }

    view.layoutInfo = layoutInfo;

    this._renderView(view);
    return view;
  }

  private _renderView(reusableView: ReusableView<T, V>) {
    let {type, key} = reusableView.layoutInfo;
    reusableView.content = this.getItem(key);
    reusableView.rendered = this._renderContent(type, reusableView.content);
  }

  private _renderContent(type: string, content: T) {
    let cached = this._renderedContent.get(content);
    if (cached != null) {
      return cached;
    }

    let rendered = this.delegate.renderView(type, content);
    if (content) {
      this._renderedContent.set(content, rendered);
    }
    return rendered;
  }

  /**
   * Returns an array of all currently visible views, including both
   * item views and supplementary views.
   */
  get visibleViews(): ReusableView<T, V>[] {
    return Array.from(this._visibleViews.values());
  }

  /**
   * Gets the visible view for the given type and key. Returns null if
   * the view is not currently visible.
   *
   * @param key The key of the view to retrieve.
   */
  getView(key: Key): ReusableView<T, V> | null {
    return this._visibleViews.get(key) || null;
  }

  /**
   * Returns an array of visible views matching the given type.
   * @param type The view type to find.
   */
  getViewsOfType(type: string): ReusableView<T, V>[] {
    return this.visibleViews.filter(v => v.layoutInfo && v.layoutInfo.type === type);
  }

  /**
   * Returns the key for the given view. Returns null
   * if the view is not currently visible.
   */
  keyForView(view: ReusableView<T, V>): Key | null {
    if (view && view.layoutInfo) {
      return view.layoutInfo.key;
    }

    return null;
  }

  /**
   * Returns the key for the item view currently at the given point.
   */
  keyAtPoint(point: Point): Key | null {
    let rect = new Rect(point.x, point.y, 1, 1);
    let layoutInfos = this.layout.getVisibleLayoutInfos(rect);

    // Layout may return multiple layout infos in the case of
    // persisted keys, so find the first one that actually intersects.
    for (let layoutInfo of layoutInfos) {
      if (layoutInfo.rect.intersects(rect)) {
        return layoutInfo.key;
      }
    }

    return null;
  }

  /**
   * Cleanup for when the Virtualizer will be unmounted.
   */
  willUnmount() {
    cancelAnimationFrame(this._relayoutRaf);
  }

  /**
   * Triggers a layout invalidation, and updates the visible subviews.
   */
  relayout(context: InvalidationContext<T, V> = {}) {
    // Ignore relayouts while animating the scroll position
    if (this._scrollAnimation || typeof requestAnimationFrame === 'undefined') {
      return;
    }

    // If we already scheduled a relayout, extend the invalidation
    // context so we coalesce multiple relayouts in the same frame.
    if (this._invalidationContext) {
      Object.assign(this._invalidationContext, context);
      return;
    }

    this._invalidationContext = context;
    this._relayoutRaf = requestAnimationFrame(() => {
      this._relayoutRaf = null;
      this.relayoutNow();
    });
  }

  /**
   * Performs a relayout immediately. Prefer {@link relayout} over this method
   * where possible, since it coalesces multiple layout passes in the same tick.
   */
  relayoutNow(context: InvalidationContext<T, V> = this._invalidationContext || {}) {
    // Cancel the scheduled relayout, since we're doing it now.
    if (this._relayoutRaf) {
      cancelAnimationFrame(this._relayoutRaf);
      this._relayoutRaf = null;
      // Update the provided context with the current invalidationContext since we are cancelling
      // a scheduled relayoutNow call that has this._invalidationContext set as its default context arg (relayoutNow() in relayout)
      context = {...this._invalidationContext, ...context};
    }

    // Reset the invalidation context
    this._invalidationContext = null;

    // Do nothing if we don't have a layout or content, or we are
    // in the middle of an animated scroll transition.
    if (!this.layout || !this._collection || this._scrollAnimation) {
      return;
    }

    let scrollAnchor = this._getScrollAnchor();

    // Trigger the beforeLayout hook, if provided
    if (typeof context.beforeLayout === 'function') {
      context.beforeLayout();
    }

    // Validate the layout
    this.layout.validate(context);
    this._setContentSize(this.layout.getContentSize());

    // Trigger the afterLayout hook, if provided
    if (typeof context.afterLayout === 'function') {
      context.afterLayout();
    }

    // Adjust scroll position based on scroll anchor, and constrain.
    // If the content changed, scroll to the top.
    let visibleRect = this.getVisibleRect();
    let restoredScrollAnchor = this._restoreScrollAnchor(scrollAnchor, context);
    let contentOffsetX = context.contentChanged ? 0 : restoredScrollAnchor.x;
    let contentOffsetY = context.contentChanged ? 0 : restoredScrollAnchor.y;
    contentOffsetX = Math.max(0, Math.min(this.contentSize.width - visibleRect.width, contentOffsetX));
    contentOffsetY = Math.max(0, Math.min(this.contentSize.height - visibleRect.height, contentOffsetY));

    let hasLayoutUpdates = false;
    if (contentOffsetX !== visibleRect.x || contentOffsetY !== visibleRect.y) {
      // If this is an animated relayout, we do not immediately scroll because it would be jittery.
      // Save the difference between the current and new content offsets, and apply it to the
      // individual content items instead. At the end of the animation, we'll reset and set the
      // scroll offset for real. This ensures jitter-free animation since we don't need to sync
      // the scroll animation and the content animation.
      if (context.animated || !this._animatedContentOffset.isOrigin()) {
        this._animatedContentOffset.x += visibleRect.x - contentOffsetX;
        this._animatedContentOffset.y += visibleRect.y - contentOffsetY;
        hasLayoutUpdates = this.updateSubviews(context.contentChanged);
      } else {
        this._setContentOffset(new Point(contentOffsetX, contentOffsetY));
      }
    } else {
      hasLayoutUpdates = this.updateSubviews(context.contentChanged);
    }

    // Apply layout infos, unless this is coming from an animated transaction
    if (!(context.transaction && context.animated)) {
      this._applyLayoutInfos();
    }

    // Wait for animations, and apply the afterAnimation hook, if provided
    if (context.animated && hasLayoutUpdates) {
      this._enableTransitions();

      let done = () => {
        this._disableTransitions();

        // Reset scroll position after animations (see above comment).
        if (!this._animatedContentOffset.isOrigin()) {
          // Get the content offset to scroll to, taking _animatedContentOffset into account.
          let {x, y} = this.getVisibleRect();
          this._resetAnimatedContentOffset();
          this._setContentOffset(new Point(x, y));
        }

        if (typeof context.afterAnimation === 'function') {
          context.afterAnimation();
        }
      };

      // Sometimes the animation takes slightly longer than expected.
      setTimeout(done, this.transitionDuration + 100);
      return;
    } else if (typeof context.afterAnimation === 'function') {
      context.afterAnimation();
    }
  }

  /**
   * Corrects DOM order of visible views to match item order of collection.
   */
  private _correctItemOrder() {
    // Defer until after scrolling and animated transactions are complete
    if (this._isScrolling || this._transaction) {
      return;
    }

    for (let key of this._visibleLayoutInfos.keys()) {
      let view = this._visibleViews.get(key);
      this._children.delete(view);
      this._children.add(view);
    }
  }

  private _enableTransitions() {
    this.delegate.beginAnimations();
  }

  private _disableTransitions() {
    this.delegate.endAnimations();
  }

  private _getScrollAnchor(): ScrollAnchor | null {
    if (!this.anchorScrollPosition) {
      return null;
    }

    let visibleRect = this.getVisibleRect();

    // Ask the delegate to provide a scroll anchor, if possible
    if (this.delegate.getScrollAnchor) {
      let key = this.delegate.getScrollAnchor(visibleRect);
      if (key != null) {
        let layoutInfo = this.layout.getLayoutInfo(key);
        let corner = layoutInfo.rect.getCornerInRect(visibleRect);
        if (corner) {
          let key = layoutInfo.key;
          let offset = layoutInfo.rect[corner].y - visibleRect.y;
          return {key, layoutInfo, corner, offset};
        }
      }
    }

    // No need to anchor the scroll position if it is at the top
    if (visibleRect.y === 0 && !this.anchorScrollPositionAtTop) {
      return null;
    }

    // Find a view with a visible corner that has the smallest distance to the top of the collection view
    let cornerAnchor: ScrollAnchor | null = null;

    for (let [key, view] of this._visibleViews) {
      let layoutInfo = view.layoutInfo;
      if (layoutInfo && layoutInfo.rect.area > 0) {
        let corner = layoutInfo.rect.getCornerInRect(visibleRect);

        if (corner) {
          let offset = layoutInfo.rect[corner].y - visibleRect.y;
          if (!cornerAnchor || (offset < cornerAnchor.offset)) {
            cornerAnchor = {key, layoutInfo, corner, offset};
          }
        }
      }
    }

    return cornerAnchor;
  }

  private _restoreScrollAnchor(scrollAnchor: ScrollAnchor | null, context: InvalidationContext<T, V>) {
    let contentOffset = this.getVisibleRect();

    if (scrollAnchor) {
      let finalAnchor = context.transaction?.animated
        ? context.transaction.finalMap.get(scrollAnchor.key)
        : this.layout.getLayoutInfo(scrollAnchor.layoutInfo.key);

      if (finalAnchor) {
        let adjustment = (finalAnchor.rect[scrollAnchor.corner].y - contentOffset.y) - scrollAnchor.offset;
        contentOffset.y += adjustment;
      }
    }

    return contentOffset;
  }

  getVisibleRect(): Rect {
    let v = this.visibleRect;
    let x = v.x - this._animatedContentOffset.x;
    let y = v.y - this._animatedContentOffset.y;
    return new Rect(x, y, v.width, v.height);
  }

  getVisibleLayoutInfos() {
    let rect = this.shouldOverscan ? this._overscanManager.getOverscannedRect() : this.getVisibleRect();
    this._visibleLayoutInfos = this._getLayoutInfoMap(rect);
    return this._visibleLayoutInfos;
  }

  private _getLayoutInfoMap(rect: Rect, copy = false) {
    let layoutInfos = this.layout.getVisibleLayoutInfos(rect);
    let map = new Map;

    for (let layoutInfo of layoutInfos) {
      if (copy) {
        layoutInfo = layoutInfo.copy();
      }

      map.set(layoutInfo.key, layoutInfo);
    }

    return map;
  }

<<<<<<< HEAD
  isPersistedKey(node) {
    let keyFound = this._persistedKeys.has(node.layoutInfo.key);

    // for components like Table, where we have rows with cells as children,
    // if the key isn't found at the top level (row in this example), check
    // the children of this node to see if a child is persisted. If a child
    // of this node is a persisted key we consider this node as "persistable."
    if (!keyFound && node.children && node.node.type !== 'section') {
      for (let child of node.children) {
        if (this._persistedKeys.has(child.layoutInfo.key)) {
          keyFound = true;
          break;
        }
      }
    }
    return keyFound;
  }

=======
>>>>>>> 66283e2f
  updateSubviews(forceUpdate = false) {
    if (!this._collection) {
      return;
    }

    let visibleLayoutInfos = this.getVisibleLayoutInfos();
    let currentlyVisible = this._visibleViews;
    let toAdd, toRemove, toUpdate;

    // If this is a force update, remove and re-add all views.
    // Otherwise, find and update the diff.
    if (forceUpdate) {
      toAdd = visibleLayoutInfos;
      toRemove = currentlyVisible;
      toUpdate = new Set();
    } else {
      ({toAdd, toRemove, toUpdate} = difference(currentlyVisible, visibleLayoutInfos));

      for (let key of toUpdate) {
        let view = currentlyVisible.get(key);
        if (!view || !view.layoutInfo) {
          continue;
        }

        let item = this.getItem(visibleLayoutInfos.get(key).key);
        if (view.content === item) {
          toUpdate.delete(key);
        } else {
          // If the view type changes, delete and recreate the view instead of updating
          let {reuseType} = this._getReuseType(view.layoutInfo, item);
          if (view.viewType !== reuseType) {
            toUpdate.delete(key);
            toAdd.add(key);
            toRemove.add(key);
          }
        }
      }

      // We are done if the sets are equal
      if (toAdd.size === 0 && toRemove.size === 0 && toUpdate.size === 0) {
        if (this._transaction) {
          this._applyLayoutInfos();
        }

        return;
      }
    }

    // Track views that should be removed. They are not removed from
    // the DOM immediately, since we may reuse and need to re-insert
    // them back into the DOM anyway.
    let removed = new Set<ReusableView<T, V>>();

    for (let key of toRemove.keys()) {
      let view = this._visibleViews.get(key);
      if (view) {
        removed.add(view);
        this._visibleViews.delete(key);

        // If we are in the middle of a transaction, wait until the end
        // of the animations to remove the views from the DOM. Also means
        // we can't reuse those views immediately.
        if (this._transaction) {
          this._transaction.toRemove.set(key, view);
        } else {
          this.reuseView(view);
        }
      }
    }

    for (let key of toAdd.keys()) {
      let layoutInfo = visibleLayoutInfos.get(key);
      let view: ReusableView<T, V> | void;

      // If we're in a transaction, and a layout change happens
      // during the animations such that a view that was going
      // to be removed is now not, we don't create a new view
      // since the old one is still in the DOM, marked as toRemove.
      if (this._transaction) {
        // if transaction, get initial layout attributes for the animation
        if (this._transaction.initialLayoutInfo.has(key)) {
          layoutInfo = this._transaction.initialLayoutInfo.get(key);
        }

        view = this._transaction.toRemove.get(key);
        if (view) {
          this._transaction.toRemove.delete(key);
          this._applyLayoutInfo(view, layoutInfo);
        }
      }

      if (!view) {
        // Create or reuse a view for this row
        view = this.getReusableView(layoutInfo);

        // Add the view to the DOM if needed
        if (!removed.has(view)) {
          this._children.add(view);
        }
      }

      this._visibleViews.set(key, view);
      removed.delete(view);
    }

    for (let key of toUpdate) {
      let view = currentlyVisible.get(key) as ReusableView<T, V>;
      this._renderedContent.delete(key);
      this._renderView(view);
    }

    // Remove the remaining rows to delete from the DOM
    if (!this._transaction) {
      this.removeViews(removed);
    }

    this._correctItemOrder();
    this._flushVisibleViews();

    let hasLayoutUpdates = this._transaction && (toAdd.size > 0 || toRemove.size > 0 || this._hasLayoutUpdates());
    if (hasLayoutUpdates) {
      requestAnimationFrame(() => {
        // If we're in a transaction, apply animations to visible views
        // and "to be removed" views, which animate off screen.
        if (this._transaction) {
          requestAnimationFrame(() => this._applyLayoutInfos());
        }
      });
    }

    return hasLayoutUpdates;
  }

  afterRender() {
    if (this.shouldOverscan) {
      this._overscanManager.collectMetrics();
    }
  }

  private _flushVisibleViews() {
    // CollectionVirtualizer deals with a flattened set of LayoutInfos, but they can represent heirarchy
    // by referencing a parentKey. Just before rendering the visible views, we rebuild this heirarchy
    // by creating a mapping of views by parent key and recursively calling the delegate's renderWrapper
    // method to build the final tree.
    let viewsByParentKey = new Map([[null, []]]);
    for (let view of this._children) {
      if (!viewsByParentKey.has(view.layoutInfo.parentKey)) {
        viewsByParentKey.set(view.layoutInfo.parentKey, []);
      }

      viewsByParentKey.get(view.layoutInfo.parentKey).push(view);
      if (!viewsByParentKey.has(view.layoutInfo.key)) {
        viewsByParentKey.set(view.layoutInfo.key, []);
      }
    }

    let buildTree = (parent: ReusableView<T, V>, views: ReusableView<T, V>[]): W[] => views.map(view => {
      let children = viewsByParentKey.get(view.layoutInfo.key);
      return this.delegate.renderWrapper(
        parent,
        view,
        children,
        (childViews) => buildTree(view, childViews)
      );
    });

    let children = buildTree(null, viewsByParentKey.get(null));
    this.delegate.setVisibleViews(children);
  }

  private _applyLayoutInfo(view: ReusableView<T, V>, layoutInfo: LayoutInfo) {
    if (view.layoutInfo === layoutInfo) {
      return false;
    }

    view.layoutInfo = layoutInfo;
    return true;
  }

  private _applyLayoutInfos() {
    let updated = false;

    // Apply layout infos to visible views
    for (let view of this._visibleViews.values()) {
      let cur = view.layoutInfo;
      if (cur) {
        let layoutInfo = this.layout.getLayoutInfo(cur.key);
        if (this._applyLayoutInfo(view, layoutInfo)) {
          updated = true;
        }
      }
    }

    // Apply final layout infos for views that will be removed
    if (this._transaction) {
      for (let view of this._transaction.toRemove.values()) {
        let cur = view.layoutInfo;
        let layoutInfo = this.layout.getLayoutInfo(cur.key);
        if (this._applyLayoutInfo(view, layoutInfo)) {
          updated = true;
        }
      }

      for (let view of this._transaction.removed.values()) {
        let cur = view.layoutInfo;
        let layoutInfo = this._transaction.finalLayoutInfo.get(cur.key) || cur;
        layoutInfo = this.layout.getFinalLayoutInfo(layoutInfo.copy());
        if (this._applyLayoutInfo(view, layoutInfo)) {
          updated = true;
        }
      }
    }

    if (updated) {
      this._flushVisibleViews();
    }
  }

  private _hasLayoutUpdates() {
    if (!this._transaction) {
      return false;
    }

    for (let view of this._visibleViews.values()) {
      let cur = view.layoutInfo;
      if (!cur) {
        return true;
      }

      let layoutInfo = this.layout.getLayoutInfo(cur.key);
      if (
        // Uses equals rather than pointEquals so that width/height changes are taken into account
        !cur.rect.equals(layoutInfo.rect) ||
        cur.opacity !== layoutInfo.opacity ||
        cur.transform !== layoutInfo.transform
      ) {
        return true;
      }
    }

    return false;
  }

  reuseView(view: ReusableView<T, V>) {
    view.prepareForReuse();
    this._reusableViews[view.viewType].push(view);
  }

  removeViews(toRemove: Set<ReusableView<T, V>>) {
    for (let view of toRemove) {
      this._children.delete(view);
    }
  }

  updateItemSize(key: Key, size: Size) {
    // TODO: we should be able to invalidate a single index path
    // @ts-ignore
    if (!this.layout.updateItemSize) {
      return;
    }

    // If the scroll position is currently animating, add the update
    // to a queue to be processed after the animation is complete.
    if (this._scrollAnimation) {
      this._sizeUpdateQueue.set(key, size);
      return;
    }

    // @ts-ignore
    let changed = this.layout.updateItemSize(key, size);
    if (changed) {
      this.relayout();
    }
  }

  startScrolling() {
    this._isScrolling = true;
  }

  endScrolling() {
    this._isScrolling = false;
    this._correctItemOrder();
    this._flushVisibleViews();
  }

  private _resetAnimatedContentOffset() {
    // Reset the animated content offset of subviews. See comment in relayoutNow for details.
    if (!this._animatedContentOffset.isOrigin()) {
      this._animatedContentOffset = new Point(0, 0);
      this._applyLayoutInfos();
    }
  }

  /**
   * Scrolls the item with the given key into view, optionally with an animation.
   * @param key The key of the item to scroll into view.
   * @param duration The duration of the scroll animation.
   */
  scrollToItem(key: Key, options?: ScrollToItemOptions) {
    // key can be 0, so check if null or undefined
    if (key == null) {
      return;
    }

    let layoutInfo = this.layout.getLayoutInfo(key);
    if (!layoutInfo) {
      return;
    }

    let {
      duration = 300,
      shouldScrollX = true,
      shouldScrollY = true,
      offsetX = 0,
      offsetY = 0
    } = options;

    let x = this.visibleRect.x;
    let y = this.visibleRect.y;
    let minX = layoutInfo.rect.x - offsetX;
    let minY = layoutInfo.rect.y - offsetY;
    let maxX = x + this.visibleRect.width;
    let maxY = y + this.visibleRect.height;

    if (shouldScrollX) {
      if (minX <= x || maxX === 0) {
        x = minX;
      } else if (layoutInfo.rect.maxX > maxX) {
        x += layoutInfo.rect.maxX - maxX;
      }
    }

    if (shouldScrollY) {
      if (minY <= y || maxY === 0) {
        y = minY;
      } else if (layoutInfo.rect.maxY > maxY) {
        y += layoutInfo.rect.maxY - maxY;
      }
    }

    return this.scrollTo(new Point(x, y), duration);
  }

  /**
   * Performs an animated scroll to the given offset.
   * @param offset - The offset to scroll to.
   * @param duration The duration of the animation.
   * @returns A promise that resolves when the animation is complete.
   */
  scrollTo(offset: Point, duration: number = 300): Promise<void> {
    // Cancel the current scroll animation
    if (this._scrollAnimation) {
      this._scrollAnimation.cancel();
      this._scrollAnimation = null;
    }

    // Set the content offset synchronously if the duration is zero
    if (duration <= 0 || this.visibleRect.pointEquals(offset)) {
      this._setContentOffset(offset);
      return Promise.resolve();
    }

    this.startScrolling();

    this._scrollAnimation = tween(this.visibleRect, offset, duration, easeOut, offset => {this._setContentOffset(offset);});
    this._scrollAnimation.then(() => {
      this._scrollAnimation = null;

      // Process view size updates that occurred during the animation.
      // Only views that are still visible will be actually updated.
      for (let [key, size] of this._sizeUpdateQueue) {
        this.updateItemSize(key, size);
      }

      this._sizeUpdateQueue.clear();
      this.relayout();
      this._processTransactionQueue();
      this.endScrolling();
    });

    return this._scrollAnimation;
  }

  private _runTransaction(action: () => void, animated?: boolean) {
    this._startTransaction();
    if (this._nextTransaction) {
      this._nextTransaction.actions.push(action);
    }
    this._endTransaction(animated);
  }

  private _startTransaction() {
    if (!this._nextTransaction) {
      this._nextTransaction = new Transaction;
    }

    this._nextTransaction.level++;
  }

  private _endTransaction(animated?: boolean) {
    if (!this._nextTransaction) {
      return false;
    }

    // Save whether the transaction should be animated.
    if (animated != null) {
      this._nextTransaction.animated = animated;
    }

    // If we haven't reached level 0, we are still in a
    // nested transaction. Wait for the parent to end.
    if (--this._nextTransaction.level > 0) {
      return false;
    }

    // Do nothing for empty transactions
    if (this._nextTransaction.actions.length === 0) {
      this._nextTransaction = null;
      return false;
    }

    // Default animations to true
    if (this._nextTransaction.animated == null) {
      this._nextTransaction.animated = true;
    }

    // Enqueue the transaction
    this._transactionQueue.push(this._nextTransaction);
    this._nextTransaction = null;

    this._processTransactionQueue();
    return true;
  }

  private _processTransactionQueue() {
    // If the current transaction is animating, wait until the end
    // to process the next transaction.
    if (this._transaction || this._scrollAnimation) {
      return;
    }

    let next = this._transactionQueue.shift();
    if (next) {
      this._performTransaction(next);
    }
  }

  private _getContentRect(): Rect {
    return new Rect(0, 0, this.contentSize.width, this.contentSize.height);
  }

  private _performTransaction(transaction: Transaction<T, V>) {
    this._transaction = transaction;

    this.relayoutNow({
      transaction: transaction,
      animated: transaction.animated,

      beforeLayout: () => {
        // Get the initial layout infos for all views before the updates
        // so we can figure out which views to add and remove.
        if (transaction.animated) {
          transaction.initialMap = this._getLayoutInfoMap(this._getContentRect(), true);
        }

        // Apply the actions that occurred during this transaction
        for (let action of transaction.actions) {
          action();
        }
      },

      afterLayout: () => {
        // Get the final layout infos after the updates
        if (transaction.animated) {
          transaction.finalMap = this._getLayoutInfoMap(this._getContentRect());
          this._setupTransactionAnimations(transaction);
        } else {
          this._transaction = null;
        }
      },

      afterAnimation: () => {
        // Remove and reuse views when animations are done
        if (transaction.toRemove.size > 0 || transaction.removed.size > 0) {
          for (let view of concatIterators(transaction.toRemove.values(), transaction.removed.values())) {
            this._children.delete(view);
            this.reuseView(view);
          }
        }

        this._transaction = null;

        // Ensure DOM order is correct for accessibility after animations are complete
        this._correctItemOrder();
        this._flushVisibleViews();

        this._processTransactionQueue();
      }
    });
  }

  private _setupTransactionAnimations(transaction: Transaction<T, V>) {
    let {initialMap, finalMap} = transaction;

    // Store initial and final layout infos for animations
    for (let [key, layoutInfo] of initialMap) {
      if (finalMap.has(key)) {
        // Store the initial layout info for use during animations.
        transaction.initialLayoutInfo.set(key, layoutInfo);
      } else {
        // This view was removed. Store the layout info for use
        // in Layout#getFinalLayoutInfo during animations.
        transaction.finalLayoutInfo.set(layoutInfo.key, layoutInfo);
      }
    }

    // Get initial layout infos for views that were added
    for (let [key, layoutInfo] of finalMap) {
      if (!initialMap.has(key)) {
        let initialLayoutInfo = this.layout.getInitialLayoutInfo(layoutInfo.copy());
        transaction.initialLayoutInfo.set(key, initialLayoutInfo);
      }
    }

    // Figure out which views were removed.
    for (let [key, view] of this._visibleViews) {
      // If an item has a width of 0, there is no need to remove it from the _visibleViews.
      // Removing an item with  width of 0 can cause a loop where the item gets added, removed,
      // added, removed... etc in a loop.
      if (!finalMap.has(key) && view.layoutInfo.rect.width > 0) {
        transaction.removed.set(key, view);
        this._visibleViews.delete(key);

        // In case something weird happened, where we have a view but no
        // initial layout info, use the one attached to the view.
        if (view.layoutInfo) {
          if (!transaction.finalLayoutInfo.has(view.layoutInfo.key)) {
            transaction.finalLayoutInfo.set(view.layoutInfo.key, view.layoutInfo);
          }
        }
      }
    }
  }
}<|MERGE_RESOLUTION|>--- conflicted
+++ resolved
@@ -680,27 +680,6 @@
     return map;
   }
 
-<<<<<<< HEAD
-  isPersistedKey(node) {
-    let keyFound = this._persistedKeys.has(node.layoutInfo.key);
-
-    // for components like Table, where we have rows with cells as children,
-    // if the key isn't found at the top level (row in this example), check
-    // the children of this node to see if a child is persisted. If a child
-    // of this node is a persisted key we consider this node as "persistable."
-    if (!keyFound && node.children && node.node.type !== 'section') {
-      for (let child of node.children) {
-        if (this._persistedKeys.has(child.layoutInfo.key)) {
-          keyFound = true;
-          break;
-        }
-      }
-    }
-    return keyFound;
-  }
-
-=======
->>>>>>> 66283e2f
   updateSubviews(forceUpdate = false) {
     if (!this._collection) {
       return;
