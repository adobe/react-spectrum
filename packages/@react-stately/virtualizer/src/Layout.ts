--- conflicted
+++ resolved
@@ -70,30 +70,7 @@
    */
   update(invalidationContext: InvalidationContext<O>): void {} // eslint-disable-line @typescript-eslint/no-unused-vars
 
-<<<<<<< HEAD
   /**
-   * Returns an array of {@link LayoutInfo} objects which are inside the given rectangle.
-   * Should be implemented by subclasses.
-   * @param rect The rectangle that should contain the returned LayoutInfo objects.
-   */
-  abstract getVisibleLayoutInfos(rect: Rect): LayoutInfo[];
-
-  /**
-   * Returns a {@link LayoutInfo} for the given key.
-   * Should be implemented by subclasses.
-   * @param key The key of the LayoutInfo to retrieve.
-   */
-  abstract getLayoutInfo(key: Key): LayoutInfo | null;
-
-  /**
-   * Returns size of the content. By default, it returns collectionView's size.
-   */
-  abstract getContentSize(): Size;
-
-  /**
-=======
-  /** 
->>>>>>> 6cd19f01
    * Updates the size of the given item.
    */
   updateItemSize?(key: Key, size: Size): boolean;
