/*
 * Copyright 2020 Adobe. All rights reserved.
 * This file is licensed to you under the Apache License, Version 2.0 (the 'License');
 * you may not use this file except in compliance with the License. You may obtain a copy
 * of the License at http://www.apache.org/licenses/LICENSE-2.0
 *
 * Unless required by applicable law or agreed to in writing, software distributed under
 * the License is distributed on an 'AS IS' BASIS, WITHOUT WARRANTIES OR REPRESENTATIONS
 * OF ANY KIND, either express or implied. See the License for the specific language
 * governing permissions and limitations under the License.
 */

import {DateFieldState, useDateFieldState} from '.';
import {DateValue, TimePickerProps, TimeValue} from '@react-types/datepicker';
import {getLocalTimeZone, GregorianCalendar, Time, toCalendarDateTime, today, toTime, toZoned} from '@internationalized/date';
import {useControlledState} from '@react-stately/utils';
import {useMemo} from 'react';

export interface TimeFieldStateOptions<T extends TimeValue = TimeValue> extends TimePickerProps<T> {
  /** The locale to display and edit the value according to. */
  locale: string
}

export interface TimeFieldState extends DateFieldState {
  /** The current time value. */
  timeValue: Time
}

/**
 * Provides state management for a time field component.
 * A time field allows users to enter and edit time values using a keyboard.
 * Each part of a time value is displayed in an individually editable segment.
 */
export function useTimeFieldState<T extends TimeValue = TimeValue>(props: TimeFieldStateOptions<T>): TimeFieldState {
  let {
    placeholderValue = new Time(),
    minValue,
    maxValue,
    granularity
  } = props;

  let [value, setValue] = useControlledState<TimeValue>(
    props.value,
    props.defaultValue,
    props.onChange
  );

  let v = value || placeholderValue;
  let day = v && 'day' in v ? v : undefined;
  let defaultValueTimeZone = props.defaultValue && 'timeZone' in props.defaultValue ? props.defaultValue.timeZone : undefined;
  let placeholderDate = useMemo(() => {
    let valueTimeZone = v && 'timeZone' in v ? v.timeZone : undefined;

<<<<<<< HEAD
    return valueTimeZone || defaultValueTimeZone ? toZoned(convertValue(placeholderValue), valueTimeZone || defaultValueTimeZone) : convertValue(placeholderValue);
  }, [placeholderValue, defaultValueTimeZone, v]);
=======
    return (valueTimeZone || defaultValueTimeZone) && placeholderValue ? toZoned(convertValue(placeholderValue), valueTimeZone || defaultValueTimeZone) : convertValue(placeholderValue);
  }, [placeholderValue, v, defaultValueTimeZone]);
>>>>>>> 09a258f0
  let minDate = useMemo(() => convertValue(minValue, day), [minValue, day]);
  let maxDate = useMemo(() => convertValue(maxValue, day), [maxValue, day]);

  let timeValue = useMemo(() => value && 'day' in value ? toTime(value) : value as Time, [value]);
  let dateTime = useMemo(() => value == null ? null : convertValue(value), [value]);
  let onChange = newValue => {
    setValue(day || defaultValueTimeZone ? newValue : newValue && toTime(newValue));
  };

  let state = useDateFieldState({
    ...props,
    value: dateTime,
    defaultValue: undefined,
    minValue: minDate,
    maxValue: maxDate,
    onChange,
    granularity: granularity || 'minute',
    maxGranularity: 'hour',
    placeholderValue: placeholderDate,
    // Calendar should not matter for time fields.
    createCalendar: () => new GregorianCalendar()
  });

  return {
    ...state,
    timeValue
  };
}

function convertValue(value: TimeValue, date: DateValue = today(getLocalTimeZone())) {
  if (!value) {
    return null;
  }

  if ('day' in value) {
    return value;
  }

  return toCalendarDateTime(date, value);
}<|MERGE_RESOLUTION|>--- conflicted
+++ resolved
@@ -51,13 +51,8 @@
   let placeholderDate = useMemo(() => {
     let valueTimeZone = v && 'timeZone' in v ? v.timeZone : undefined;
 
-<<<<<<< HEAD
-    return valueTimeZone || defaultValueTimeZone ? toZoned(convertValue(placeholderValue), valueTimeZone || defaultValueTimeZone) : convertValue(placeholderValue);
-  }, [placeholderValue, defaultValueTimeZone, v]);
-=======
     return (valueTimeZone || defaultValueTimeZone) && placeholderValue ? toZoned(convertValue(placeholderValue), valueTimeZone || defaultValueTimeZone) : convertValue(placeholderValue);
   }, [placeholderValue, v, defaultValueTimeZone]);
->>>>>>> 09a258f0
   let minDate = useMemo(() => convertValue(minValue, day), [minValue, day]);
   let maxDate = useMemo(() => convertValue(maxValue, day), [maxValue, day]);
 
