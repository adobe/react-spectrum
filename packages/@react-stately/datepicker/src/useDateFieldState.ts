/*
 * Copyright 2020 Adobe. All rights reserved.
 * This file is licensed to you under the Apache License, Version 2.0 (the "License");
 * you may not use this file except in compliance with the License. You may obtain a copy
 * of the License at http://www.apache.org/licenses/LICENSE-2.0
 *
 * Unless required by applicable law or agreed to in writing, software distributed under
 * the License is distributed on an "AS IS" BASIS, WITHOUT WARRANTIES OR REPRESENTATIONS
 * OF ANY KIND, either express or implied. See the License for the specific language
 * governing permissions and limitations under the License.
 */

import {Calendar, CalendarIdentifier, DateFormatter, getMinimumDayInMonth, getMinimumMonthInYear, GregorianCalendar, isEqualCalendar, toCalendar} from '@internationalized/date';
import {convertValue, createPlaceholderDate, FieldOptions, FormatterOptions, getFormatOptions, getValidationResult, useDefaultProps} from './utils';
import {DatePickerProps, DateValue, Granularity, MappedDateValue} from '@react-types/datepicker';
import {FormValidationState, useFormValidationState} from '@react-stately/form';
import {getPlaceholder} from './placeholders';
import {useControlledState} from '@react-stately/utils';
import {useEffect, useMemo, useRef, useState} from 'react';
import {ValidationState} from '@react-types/shared';

export type SegmentType = 'era' | 'year' | 'month' | 'day' |  'hour' | 'minute' | 'second' | 'dayPeriod' | 'literal' | 'timeZoneName';
export interface DateSegment {
  /** The type of segment. */
  type: SegmentType,
  /** The formatted text for the segment. */
  text: string,
  /** The numeric value for the segment, if applicable. */
  value?: number,
  /** The minimum numeric value for the segment, if applicable. */
  minValue?: number,
  /** The maximum numeric value for the segment, if applicable. */
  maxValue?: number,
  /** Whether the value is a placeholder. */
  isPlaceholder: boolean,
  /** A placeholder string for the segment. */
  placeholder: string,
  /** Whether the segment is editable. */
  isEditable: boolean
}

export interface DateFieldState extends FormValidationState {
  /** The current field value. */
  value: DateValue | null,
  /** The default field value. */
  defaultValue: DateValue | null,
  /** The current value, converted to a native JavaScript `Date` object.  */
  dateValue: Date,
  /** The calendar system currently in use. */
  calendar: Calendar,
  /** Sets the field's value. */
  setValue(value: DateValue | null): void,
  /** A list of segments for the current value. */
  segments: DateSegment[],
  /** A date formatter configured for the current locale and format. */
  dateFormatter: DateFormatter,
  /**
   * The current validation state of the date field, based on the `validationState`, `minValue`, and `maxValue` props.
   * @deprecated Use `isInvalid` instead.
   */
  validationState: ValidationState | null,
  /** Whether the date field is invalid, based on the `isInvalid`, `minValue`, and `maxValue` props. */
  isInvalid: boolean,
  /** The granularity for the field, based on the `granularity` prop and current value. */
  granularity: Granularity,
  /** The maximum date or time unit that is displayed in the field. */
  maxGranularity: 'year' | 'month' | Granularity,
  /** Whether the field is disabled. */
  isDisabled: boolean,
  /** Whether the field is read only. */
  isReadOnly: boolean,
  /** Whether the field is required. */
  isRequired: boolean,
  /** Increments the given segment. Upon reaching the minimum or maximum value, the value wraps around to the opposite limit. */
  increment(type: SegmentType): void,
  /** Decrements the given segment. Upon reaching the minimum or maximum value, the value wraps around to the opposite limit. */
  decrement(type: SegmentType): void,
  /**
   * Increments the given segment by a larger amount, rounding it to the nearest increment.
   * The amount to increment by depends on the field, for example 15 minutes, 7 days, and 5 years.
   * Upon reaching the minimum or maximum value, the value wraps around to the opposite limit.
   */
  incrementPage(type: SegmentType): void,
  /**
   * Decrements the given segment by a larger amount, rounding it to the nearest increment.
   * The amount to decrement by depends on the field, for example 15 minutes, 7 days, and 5 years.
   * Upon reaching the minimum or maximum value, the value wraps around to the opposite limit.
   */
  decrementPage(type: SegmentType): void,
  /** Sets the value of the given segment. */
  setSegment(type: 'era', value: string): void,
  setSegment(type: SegmentType, value: number): void,
  /** Updates the remaining unfilled segments with the placeholder value. */
  confirmPlaceholder(): void,
  /** Clears the value of the given segment, reverting it to the placeholder. */
  clearSegment(type: SegmentType): void,
  /** Formats the current date value using the given options. */
  formatValue(fieldOptions: FieldOptions): string,
  /** Gets a formatter based on state's props. */
  getDateFormatter(locale: string, formatOptions: FormatterOptions): DateFormatter
}

const EDITABLE_SEGMENTS = {
  year: true,
  month: true,
  day: true,
  hour: true,
  minute: true,
  second: true,
  dayPeriod: true,
  era: true
};

const PAGE_STEP = {
  year: 5,
  month: 2,
  day: 7,
  hour: 2,
  minute: 15,
  second: 15
};

const TYPE_MAPPING = {
  // Node seems to convert everything to lowercase...
  dayperiod: 'dayPeriod',
  // https://developer.mozilla.org/en-US/docs/Web/JavaScript/Reference/Global_Objects/Intl/DateTimeFormat/formatToParts#named_years
  relatedYear: 'year',
  yearName: 'literal', // not editable
  unknown: 'literal'
};

export interface DateFieldStateOptions<T extends DateValue = DateValue> extends DatePickerProps<T> {
  /**
   * The maximum unit to display in the date field.
   * @default 'year'
   */
  maxGranularity?: 'year' | 'month' | Granularity,
  /** The locale to display and edit the value according to. */
  locale: string,
  /**
   * A function that creates a [Calendar](../internationalized/date/Calendar.html)
   * object for a given calendar identifier. Such a function may be imported from the
   * `@internationalized/date` package, or manually implemented to include support for
   * only certain calendars.
   */
  createCalendar: (name: CalendarIdentifier) => Calendar
}

/**
 * Provides state management for a date field component.
 * A date field allows users to enter and edit date and time values using a keyboard.
 * Each part of a date value is displayed in an individually editable segment.
 */
export function useDateFieldState<T extends DateValue = DateValue>(props: DateFieldStateOptions<T>): DateFieldState {
  let {
    locale,
    createCalendar,
    hideTimeZone,
    isDisabled = false,
    isReadOnly = false,
    isRequired = false,
    minValue,
    maxValue,
    isDateUnavailable
  } = props;

  let v: DateValue | null = props.value || props.defaultValue || props.placeholderValue || null;
  let [granularity, defaultTimeZone] = useDefaultProps(v, props.granularity);
  let timeZone = defaultTimeZone || 'UTC';

  // props.granularity must actually exist in the value if one is provided.
  if (v && !(granularity in v)) {
    throw new Error('Invalid granularity ' + granularity + ' for value ' + v.toString());
  }

  let defaultFormatter = useMemo(() => new DateFormatter(locale), [locale]);
  let calendar = useMemo(() => createCalendar(defaultFormatter.resolvedOptions().calendar as CalendarIdentifier), [createCalendar, defaultFormatter]);

  let [value, setDate] = useControlledState<DateValue | null, MappedDateValue<T> | null>(
    props.value,
    props.defaultValue ?? null,
    props.onChange
  );

  let [initialValue] = useState(value);
  let calendarValue = useMemo(() => convertValue(value, calendar) ?? null, [value, calendar]);

  // We keep track of the placeholder date separately in state so that onChange is not called
  // until all segments are set. If the value === null (not undefined), then assume the component
  // is controlled, so use the placeholder as the value until all segments are entered so it doesn't
  // change from uncontrolled to controlled and emit a warning.
  let [placeholderDate, setPlaceholderDate] = useState(
    () => createPlaceholderDate(props.placeholderValue, granularity, calendar, defaultTimeZone)
  );

  let val = calendarValue || placeholderDate;
  let showEra = calendar.identifier === 'gregory' && val.era === 'BC';
  let formatOpts = useMemo(() => ({
    granularity,
    maxGranularity: props.maxGranularity ?? 'year',
    timeZone: defaultTimeZone,
    hideTimeZone,
    hourCycle: props.hourCycle,
    showEra,
    shouldForceLeadingZeros: props.shouldForceLeadingZeros
  }), [props.maxGranularity, granularity, props.hourCycle, props.shouldForceLeadingZeros, defaultTimeZone, hideTimeZone, showEra]);
  let opts = useMemo(() => getFormatOptions({}, formatOpts), [formatOpts]);

  let dateFormatter = useMemo(() => new DateFormatter(locale, opts), [locale, opts]);
  let resolvedOptions = useMemo(() => dateFormatter.resolvedOptions(), [dateFormatter]);

  // Determine how many editable segments there are for validation purposes.
  // The result is cached for performance.
  let allSegments: Partial<typeof EDITABLE_SEGMENTS> = useMemo(() =>
    dateFormatter.formatToParts(new Date())
      .filter(seg => EDITABLE_SEGMENTS[seg.type])
      .reduce((p, seg) => (p[TYPE_MAPPING[seg.type] || seg.type] = true, p), {})
  , [dateFormatter]);

  let [validSegments, setValidSegments] = useState<Partial<typeof EDITABLE_SEGMENTS>>(
    () => props.value || props.defaultValue ? {...allSegments} : {}
  );

  let clearedSegment = useRef<string | null>(null);

  // Reset placeholder when calendar changes
  let lastCalendar = useRef(calendar);
  useEffect(() => {
    if (!isEqualCalendar(calendar, lastCalendar.current)) {
      lastCalendar.current = calendar;
      setPlaceholderDate(placeholder =>
        Object.keys(validSegments).length > 0
          ? toCalendar(placeholder, calendar)
          : createPlaceholderDate(props.placeholderValue, granularity, calendar, defaultTimeZone)
      );
    }
  }, [calendar, granularity, validSegments, defaultTimeZone, props.placeholderValue]);

  // If there is a value prop, and some segments were previously placeholders, mark them all as valid.
  if (value && Object.keys(validSegments).length < Object.keys(allSegments).length) {
    validSegments = {...allSegments};
    setValidSegments(validSegments);
  }

  // If the value is set to null and all segments are valid, reset the placeholder.
  if (value == null && Object.keys(validSegments).length === Object.keys(allSegments).length) {
    validSegments = {};
    setValidSegments(validSegments);
    setPlaceholderDate(createPlaceholderDate(props.placeholderValue, granularity, calendar, defaultTimeZone));
  }

  // If all segments are valid, use the date from state, otherwise use the placeholder date.
  let displayValue = calendarValue && Object.keys(validSegments).length >= Object.keys(allSegments).length ? calendarValue : placeholderDate;
  let setValue = (newValue: DateValue) => {
    if (props.isDisabled || props.isReadOnly) {
      return;
    }
    let validKeys = Object.keys(validSegments);
    let allKeys = Object.keys(allSegments);

    // if all the segments are completed or a timefield with everything but am/pm set the time, also ignore when am/pm cleared
    if (newValue == null) {
      setDate(null);
      setPlaceholderDate(createPlaceholderDate(props.placeholderValue, granularity, calendar, defaultTimeZone));
      setValidSegments({});
    } else if (
      validKeys.length === 0 || 
      validKeys.length >= allKeys.length || 
      (validKeys.length === allKeys.length - 1 && allSegments.dayPeriod && !validSegments.dayPeriod && clearedSegment.current !== 'dayPeriod')
    ) {
      // If the field was empty (no valid segments) or all segments are completed, commit the new value.
      // When committing from an empty state, mark every segment as valid so value is committed.
      if (validKeys.length === 0) {
        validSegments = {...allSegments};
        setValidSegments(validSegments);
      }

      // The display calendar should not have any effect on the emitted value.
      // Emit dates in the same calendar as the original value, if any, otherwise gregorian.
      newValue = toCalendar(newValue, v?.calendar || new GregorianCalendar());
      setDate(newValue);
    } else {
      setPlaceholderDate(newValue);
    }
    clearedSegment.current = null;
  };

  let dateValue = useMemo(() => displayValue.toDate(timeZone), [displayValue, timeZone]);
  let segments = useMemo(() => 
    processSegments(dateValue, validSegments, dateFormatter, resolvedOptions, displayValue, calendar, locale, granularity, isReadOnly), 
    [dateValue, validSegments, dateFormatter, resolvedOptions, displayValue, calendar, locale, granularity, isReadOnly]);

  // When the era field appears, mark it valid if the year field is already valid.
  // If the era field disappears, remove it from the valid segments.
  if (allSegments.era && validSegments.year && !validSegments.era) {
    validSegments.era = true;
    setValidSegments({...validSegments});
  } else if (!allSegments.era && validSegments.era) {
    delete validSegments.era;
    setValidSegments({...validSegments});
  }

  let markValid = (part: Intl.DateTimeFormatPartTypes) => {
    validSegments[part] = true;
    if (part === 'year' && allSegments.era) {
      validSegments.era = true;
    }
    setValidSegments({...validSegments});
  };

  let adjustSegment = (type: Intl.DateTimeFormatPartTypes, amount: number) => {
    if (!validSegments[type]) {
      markValid(type);
      let validKeys = Object.keys(validSegments);
      let allKeys = Object.keys(allSegments);
      if (validKeys.length >= allKeys.length || (validKeys.length === allKeys.length - 1 && allSegments.dayPeriod && !validSegments.dayPeriod)) {
        setValue(displayValue);
      }
    } else {
      setValue(addSegment(displayValue, type, amount, resolvedOptions));
    }
  };

  let builtinValidation = useMemo(() => getValidationResult(
    value,
    minValue,
    maxValue,
    isDateUnavailable,
    formatOpts
  ), [value, minValue, maxValue, isDateUnavailable, formatOpts]);

  let validation = useFormValidationState({
    ...props,
    value: value as MappedDateValue<T> | null,
    builtinValidation
  });

  let isValueInvalid = validation.displayValidation.isInvalid;
  let validationState: ValidationState | null = props.validationState || (isValueInvalid ? 'invalid' : null);

  return {
    ...validation,
    value: calendarValue,
    defaultValue: props.defaultValue ?? initialValue,
    dateValue,
    calendar,
    setValue,
    segments,
    dateFormatter,
    validationState,
    isInvalid: isValueInvalid,
    granularity,
    maxGranularity: props.maxGranularity ?? 'year',
    isDisabled,
    isReadOnly,
    isRequired,
    increment(part) {
      adjustSegment(part, 1);
    },
    decrement(part) {
      adjustSegment(part, -1);
    },
    incrementPage(part) {
      adjustSegment(part, PAGE_STEP[part] || 1);
    },
    decrementPage(part) {
      adjustSegment(part, -(PAGE_STEP[part] || 1));
    },
    setSegment(part, v: string | number) {
      markValid(part);
      setValue(setSegment(displayValue, part, v, resolvedOptions));
    },
    confirmPlaceholder() {
      if (props.isDisabled || props.isReadOnly) {
        return;
      }

      // Confirm the placeholder if only the day period is not filled in.
      let validKeys = Object.keys(validSegments);
      let allKeys = Object.keys(allSegments);
      if (validKeys.length === allKeys.length - 1 && allSegments.dayPeriod && !validSegments.dayPeriod) {
        validSegments = {...allSegments};
        setValidSegments(validSegments);
        setValue(displayValue.copy());
      }
    },
    clearSegment(part) {
      delete validSegments[part];
      clearedSegment.current = part;
      setValidSegments({...validSegments});

      let placeholder = createPlaceholderDate(props.placeholderValue, granularity, calendar, defaultTimeZone);
      let value = displayValue;

      // Reset day period to default without changing the hour.
      if (part === 'dayPeriod' && 'hour' in displayValue && 'hour' in placeholder) {
        let isPM = displayValue.hour >= 12;
        let shouldBePM = placeholder.hour >= 12;
        if (isPM && !shouldBePM) {
          value = displayValue.set({hour: displayValue.hour - 12});
        } else if (!isPM && shouldBePM) {
          value = displayValue.set({hour: displayValue.hour + 12});
        }
      } else if (part === 'hour' && 'hour' in displayValue && displayValue.hour >= 12 && validSegments.dayPeriod) {
        value = displayValue.set({hour: placeholder['hour'] + 12});
      } else if (part in displayValue) {
        value = displayValue.set({[part]: placeholder[part]});
      }

      setDate(null);
      setValue(value);
    },
    formatValue(fieldOptions: FieldOptions) {
      if (!calendarValue) {
        return '';
      }

      let formatOptions = getFormatOptions(fieldOptions, formatOpts);
      let formatter = new DateFormatter(locale, formatOptions);
      return formatter.format(dateValue);
    },
    getDateFormatter(locale, formatOptions: FormatterOptions) {
      let newOptions = {...formatOpts, ...formatOptions};
      let newFormatOptions = getFormatOptions({}, newOptions);
      return new DateFormatter(locale, newFormatOptions);
    }
  };
}

function processSegments(dateValue, validSegments, dateFormatter, resolvedOptions, displayValue, calendar, locale, granularity, isReadOnly) : DateSegment[] {
  let timeValue = ['hour', 'minute', 'second'];
  let segments = dateFormatter.formatToParts(dateValue);
  let processedSegments: DateSegment[] = [];
  for (let segment of segments) {
<<<<<<< HEAD
    let isEditable = !isReadOnly && EDITABLE_SEGMENTS[segment.type];
    if (segment.type === 'era' && calendar.getEras().length === 1) {
=======
    let type = TYPE_MAPPING[segment.type] || segment.type;
    let isEditable = EDITABLE_SEGMENTS[type];
    if (type === 'era' && calendar.getEras().length === 1) {
>>>>>>> 488bb6b3
      isEditable = false;
    }

    let isPlaceholder = EDITABLE_SEGMENTS[type] && !validSegments[type];
    let placeholder = EDITABLE_SEGMENTS[type] ? getPlaceholder(type, segment.value, locale) : null;

    let dateSegment = {
      type,
      text: isPlaceholder ? placeholder : segment.value,
      ...getSegmentLimits(displayValue, type, resolvedOptions),
      isPlaceholder,
      placeholder,
      isEditable
    } as DateSegment;

    // There is an issue in RTL languages where time fields render (minute:hour) instead of (hour:minute).
    // To force an LTR direction on the time field since, we wrap the time segments in LRI (left-to-right) isolate unicode. See https://www.w3.org/International/questions/qa-bidi-unicode-controls.
    // These unicode characters will be added to the array of processed segments as literals and will mark the start and end of the embedded direction change. 
    if (type === 'hour') {
      // This marks the start of the embedded direction change. 
      processedSegments.push({
        type: 'literal',
        text: '\u2066',
        ...getSegmentLimits(displayValue, 'literal', resolvedOptions),
        isPlaceholder: false,
        placeholder: '',
        isEditable: false
      });
      processedSegments.push(dateSegment);
      // This marks the end of the embedded direction change in the case that the granularity it set to "hour".
      if (type === granularity) {
        processedSegments.push({
          type: 'literal',
          text: '\u2069',
          ...getSegmentLimits(displayValue, 'literal', resolvedOptions),
          isPlaceholder: false,
          placeholder: '',
          isEditable: false
        });
      }
    } else if (timeValue.includes(type) && type === granularity) {
      processedSegments.push(dateSegment);
      // This marks the end of the embedded direction change.
      processedSegments.push({
        type: 'literal',
        text: '\u2069',
        ...getSegmentLimits(displayValue, 'literal', resolvedOptions),
        isPlaceholder: false,
        placeholder: '',
        isEditable: false
      });
    } else {
      // We only want to "wrap" the unicode around segments that are hour, minute, or second. If they aren't, just process as normal. 
      processedSegments.push(dateSegment);
    }
  }

  return processedSegments;
}

function getSegmentLimits(date: DateValue, type: string, options: Intl.ResolvedDateTimeFormatOptions) {
  switch (type) {
    case 'era': {
      let eras = date.calendar.getEras();
      return {
        value: eras.indexOf(date.era),
        minValue: 0,
        maxValue: eras.length - 1
      };
    }
    case 'year':
      return {
        value: date.year,
        minValue: 1,
        maxValue: date.calendar.getYearsInEra(date)
      };
    case 'month':
      return {
        value: date.month,
        minValue: getMinimumMonthInYear(date),
        maxValue: date.calendar.getMonthsInYear(date)
      };
    case 'day':
      return {
        value: date.day,
        minValue: getMinimumDayInMonth(date),
        maxValue: date.calendar.getDaysInMonth(date)
      };
  }

  if ('hour' in date) {
    switch (type) {
      case 'dayPeriod':
        return {
          value: date.hour >= 12 ? 12 : 0,
          minValue: 0,
          maxValue: 12
        };
      case 'hour':
        if (options.hour12) {
          let isPM = date.hour >= 12;
          return {
            value: date.hour,
            minValue: isPM ? 12 : 0,
            maxValue: isPM ? 23 : 11
          };
        }

        return {
          value: date.hour,
          minValue: 0,
          maxValue: 23
        };
      case 'minute':
        return {
          value: date.minute,
          minValue: 0,
          maxValue: 59
        };
      case 'second':
        return {
          value: date.second,
          minValue: 0,
          maxValue: 59
        };
    }
  }

  return {};
}

function addSegment(value: DateValue, part: string, amount: number, options: Intl.ResolvedDateTimeFormatOptions) {
  switch (part) {
    case 'era':
    case 'year':
    case 'month':
    case 'day':
      return value.cycle(part, amount, {round: part === 'year'});
  }

  if ('hour' in value) {
    switch (part) {
      case 'dayPeriod': {
        let hours = value.hour;
        let isPM = hours >= 12;
        return value.set({hour: isPM ? hours - 12 : hours + 12});
      }
      case 'hour':
      case 'minute':
      case 'second':
        return value.cycle(part, amount, {
          round: part !== 'hour',
          hourCycle: options.hour12 ? 12 : 24
        });
    }
  }

  throw new Error('Unknown segment: ' + part);
}

function setSegment(value: DateValue, part: string, segmentValue: number | string, options: Intl.ResolvedDateTimeFormatOptions) {
  switch (part) {
    case 'day':
    case 'month':
    case 'year':
    case 'era':
      return value.set({[part]: segmentValue});
  }

  if ('hour' in value && typeof segmentValue === 'number') {
    switch (part) {
      case 'dayPeriod': {
        let hours = value.hour;
        let wasPM = hours >= 12;
        let isPM = segmentValue >= 12;
        if (isPM === wasPM) {
          return value;
        }
        return value.set({hour: wasPM ? hours - 12 : hours + 12});
      }
      case 'hour':
        // In 12 hour time, ensure that AM/PM does not change
        if (options.hour12) {
          let hours = value.hour;
          let wasPM = hours >= 12;
          if (!wasPM && segmentValue === 12) {
            segmentValue = 0;
          }
          if (wasPM && segmentValue < 12) {
            segmentValue += 12;
          }
        }
        // fallthrough
      case 'minute':
      case 'second':
        return value.set({[part]: segmentValue});
    }
  }

  throw new Error('Unknown segment: ' + part);
}<|MERGE_RESOLUTION|>--- conflicted
+++ resolved
@@ -432,14 +432,9 @@
   let segments = dateFormatter.formatToParts(dateValue);
   let processedSegments: DateSegment[] = [];
   for (let segment of segments) {
-<<<<<<< HEAD
-    let isEditable = !isReadOnly && EDITABLE_SEGMENTS[segment.type];
-    if (segment.type === 'era' && calendar.getEras().length === 1) {
-=======
     let type = TYPE_MAPPING[segment.type] || segment.type;
-    let isEditable = EDITABLE_SEGMENTS[type];
+    let isEditable = !isReadOnly && EDITABLE_SEGMENTS[type];
     if (type === 'era' && calendar.getEras().length === 1) {
->>>>>>> 488bb6b3
       isEditable = false;
     }
 
