--- conflicted
+++ resolved
@@ -240,16 +240,12 @@
     let validKeys = Object.keys(validSegments);
     let allKeys = Object.keys(allSegments);
 
-<<<<<<< HEAD
     // if all the segments are completed or a timefield with everything but am/pm set the time, also ignore when am/pm cleared
-    if (validKeys.length >= allKeys.length || (validKeys.length === allKeys.length - 1 && allSegments.dayPeriod && !validSegments.dayPeriod && clearedSegment.current !== 'dayPeriod')) {
-=======
     if (newValue == null) {
       setDate(null);
       setPlaceholderDate(createPlaceholderDate(props.placeholderValue, granularity, calendar, defaultTimeZone));
       setValidSegments({});
-    } else if (Object.keys(validSegments).length >= Object.keys(allSegments).length) {
->>>>>>> da38fa0d
+    } else if (validKeys.length >= allKeys.length || (validKeys.length === allKeys.length - 1 && allSegments.dayPeriod && !validSegments.dayPeriod && clearedSegment.current !== 'dayPeriod')) {
       // The display calendar should not have any effect on the emitted value.
       // Emit dates in the same calendar as the original value, if any, otherwise gregorian.
       newValue = toCalendar(newValue, v?.calendar || new GregorianCalendar());
