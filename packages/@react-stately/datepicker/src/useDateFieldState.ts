/*
 * Copyright 2020 Adobe. All rights reserved.
 * This file is licensed to you under the Apache License, Version 2.0 (the "License");
 * you may not use this file except in compliance with the License. You may obtain a copy
 * of the License at http://www.apache.org/licenses/LICENSE-2.0
 *
 * Unless required by applicable law or agreed to in writing, software distributed under
 * the License is distributed on an "AS IS" BASIS, WITHOUT WARRANTIES OR REPRESENTATIONS
 * OF ANY KIND, either express or implied. See the License for the specific language
 * governing permissions and limitations under the License.
 */

import {Calendar, CalendarIdentifier, DateFormatter, getMinimumDayInMonth, getMinimumMonthInYear, GregorianCalendar, isEqualCalendar, toCalendar} from '@internationalized/date';
import {convertValue, createPlaceholderDate, FieldOptions, FormatterOptions, getFormatOptions, getValidationResult, useDefaultProps} from './utils';
import {DatePickerProps, DateValue, Granularity, MappedDateValue} from '@react-types/datepicker';
import {FormValidationState, useFormValidationState} from '@react-stately/form';
import {getPlaceholder} from './placeholders';
import {useControlledState} from '@react-stately/utils';
import {useEffect, useMemo, useRef, useState} from 'react';
import {ValidationState} from '@react-types/shared';

export type SegmentType = 'era' | 'year' | 'month' | 'day' |  'hour' | 'minute' | 'second' | 'dayPeriod' | 'literal' | 'timeZoneName';
export interface DateSegment {
  /** The type of segment. */
  type: SegmentType,
  /** The formatted text for the segment. */
  text: string,
  /** The numeric value for the segment, if applicable. */
  value?: number,
  /** The minimum numeric value for the segment, if applicable. */
  minValue?: number,
  /** The maximum numeric value for the segment, if applicable. */
  maxValue?: number,
  /** Whether the value is a placeholder. */
  isPlaceholder: boolean,
  /** A placeholder string for the segment. */
  placeholder: string,
  /** Whether the segment is editable. */
  isEditable: boolean
}

export interface DateFieldState extends FormValidationState {
  /** The current field value. */
  value: DateValue | null,
  /** The default field value. */
  defaultValue: DateValue | null,
  /** The current value, converted to a native JavaScript `Date` object.  */
  dateValue: Date,
  /** The calendar system currently in use. */
  calendar: Calendar,
  /** Sets the field's value. */
  setValue(value: DateValue | null): void,
  /** A list of segments for the current value. */
  segments: DateSegment[],
  /** A date formatter configured for the current locale and format. */
  dateFormatter: DateFormatter,
  /**
   * The current validation state of the date field, based on the `validationState`, `minValue`, and `maxValue` props.
   * @deprecated Use `isInvalid` instead.
   */
  validationState: ValidationState | null,
  /** Whether the date field is invalid, based on the `isInvalid`, `minValue`, and `maxValue` props. */
  isInvalid: boolean,
  /** The granularity for the field, based on the `granularity` prop and current value. */
  granularity: Granularity,
  /** The maximum date or time unit that is displayed in the field. */
  maxGranularity: 'year' | 'month' | Granularity,
  /** Whether the field is disabled. */
  isDisabled: boolean,
  /** Whether the field is read only. */
  isReadOnly: boolean,
  /** Whether the field is required. */
  isRequired: boolean,
  /** Whether the field is changed. */
  shouldValidate: boolean,
  setShouldValidate(value: boolean): void,
  /** Increments the given segment. Upon reaching the minimum or maximum value, the value wraps around to the opposite limit. */
  increment(type: SegmentType): void,
  /** Decrements the given segment. Upon reaching the minimum or maximum value, the value wraps around to the opposite limit. */
  decrement(type: SegmentType): void,
  /**
   * Increments the given segment by a larger amount, rounding it to the nearest increment.
   * The amount to increment by depends on the field, for example 15 minutes, 7 days, and 5 years.
   * Upon reaching the minimum or maximum value, the value wraps around to the opposite limit.
   */
  incrementPage(type: SegmentType): void,
  /**
   * Decrements the given segment by a larger amount, rounding it to the nearest increment.
   * The amount to decrement by depends on the field, for example 15 minutes, 7 days, and 5 years.
   * Upon reaching the minimum or maximum value, the value wraps around to the opposite limit.
   */
  decrementPage(type: SegmentType): void,
  /** Sets the value of the given segment. */
  setSegment(type: 'era', value: string): void,
  setSegment(type: SegmentType, value: number): void,
  incrementToMinMax(type: SegmentType, value: number): void,
  /** Updates the remaining unfilled segments with the placeholder value. */
  confirmPlaceholder(): void,
  /** Clears the value of the given segment, reverting it to the placeholder. */
  clearSegment(type: SegmentType): void,
  /** Formats the current date value using the given options. */
  formatValue(fieldOptions: FieldOptions): string,
  /** Gets a formatter based on state's props. */
  getDateFormatter(locale: string, formatOptions: FormatterOptions): DateFormatter
}

const EDITABLE_SEGMENTS = {
  year: true,
  month: true,
  day: true,
  hour: true,
  minute: true,
  second: true,
  dayPeriod: true,
  era: true
};

const PAGE_STEP = {
  year: 5,
  month: 2,
  day: 7,
  hour: 2,
  minute: 15,
  second: 15
};

const TYPE_MAPPING = {
  // Node seems to convert everything to lowercase...
  dayperiod: 'dayPeriod',
  // https://developer.mozilla.org/en-US/docs/Web/JavaScript/Reference/Global_Objects/Intl/DateTimeFormat/formatToParts#named_years
  relatedYear: 'year',
  yearName: 'literal', // not editable
  unknown: 'literal'
};

export interface DateFieldStateOptions<T extends DateValue = DateValue> extends DatePickerProps<T> {
  /**
   * The maximum unit to display in the date field.
   * @default 'year'
   */
  maxGranularity?: 'year' | 'month' | Granularity,
  /** The locale to display and edit the value according to. */
  locale: string,
  /**
   * A function that creates a [Calendar](../internationalized/date/Calendar.html)
   * object for a given calendar identifier. Such a function may be imported from the
   * `@internationalized/date` package, or manually implemented to include support for
   * only certain calendars.
   */
  createCalendar: (name: CalendarIdentifier) => Calendar
}

/**
 * Provides state management for a date field component.
 * A date field allows users to enter and edit date and time values using a keyboard.
 * Each part of a date value is displayed in an individually editable segment.
 */
export function useDateFieldState<T extends DateValue = DateValue>(props: DateFieldStateOptions<T>): DateFieldState {
  let {
    locale,
    createCalendar,
    hideTimeZone,
    isDisabled = false,
    isReadOnly = false,
    isRequired = false,
    minValue,
    maxValue,
    isDateUnavailable
  } = props;

  let v: DateValue | null = props.value || props.defaultValue || props.placeholderValue || null;
  let [granularity, defaultTimeZone] = useDefaultProps(v, props.granularity);
  let timeZone = defaultTimeZone || 'UTC';
  const isValueConfirmed = useRef(props.value || props.defaultValue ? true : false)
  const [shouldValidate, setShouldValidate] = useState(false)

  // props.granularity must actually exist in the value if one is provided.
  if (v && !(granularity in v)) {
    throw new Error('Invalid granularity ' + granularity + ' for value ' + v.toString());
  }

  let defaultFormatter = useMemo(() => new DateFormatter(locale), [locale]);
  let calendar = useMemo(() => createCalendar(defaultFormatter.resolvedOptions().calendar as CalendarIdentifier), [createCalendar, defaultFormatter]);

  let [value, setDate] = useControlledState<DateValue | null, MappedDateValue<T> | null>(
    props.value,
    props.defaultValue ?? null,
    props.onChange
  );

<<<<<<< HEAD
  const previousValue = useRef(value)

=======
  let [initialValue] = useState(value);
>>>>>>> c22d474d
  let calendarValue = useMemo(() => convertValue(value, calendar) ?? null, [value, calendar]);

  // We keep track of the placeholder date separately in state so that onChange is not called
  // until all segments are set. If the value === null (not undefined), then assume the component
  // is controlled, so use the placeholder as the value until all segments are entered so it doesn't
  // change from uncontrolled to controlled and emit a warning.
  let [placeholderDate, setPlaceholderDate] = useState(
    () => createPlaceholderDate(value || props.placeholderValue, granularity, calendar, defaultTimeZone)
  );

  let val = calendarValue || placeholderDate;
  let showEra = calendar.identifier === 'gregory' && val.era === 'BC';
  let formatOpts = useMemo(() => ({
    granularity,
    maxGranularity: props.maxGranularity ?? 'year',
    timeZone: defaultTimeZone,
    hideTimeZone,
    hourCycle: props.hourCycle,
    showEra,
    shouldForceLeadingZeros: props.shouldForceLeadingZeros
  }), [props.maxGranularity, granularity, props.hourCycle, props.shouldForceLeadingZeros, defaultTimeZone, hideTimeZone, showEra]);
  let opts = useMemo(() => getFormatOptions({}, formatOpts), [formatOpts]);

  let dateFormatter = useMemo(() => new DateFormatter(locale, opts), [locale, opts]);
  let resolvedOptions = useMemo(() => dateFormatter.resolvedOptions(), [dateFormatter]);

  // Determine how many editable segments there are for validation purposes.
  // The result is cached for performance.
  let allSegments: Partial<typeof EDITABLE_SEGMENTS> = useMemo(() =>
    dateFormatter.formatToParts(new Date())
      .filter(seg => EDITABLE_SEGMENTS[seg.type])
      .reduce((p, seg) => (p[TYPE_MAPPING[seg.type] || seg.type] = true, p), {})
  , [dateFormatter]);

  let [validSegments, setValidSegments] = useState<Partial<typeof EDITABLE_SEGMENTS>>(
    () => props.value || props.defaultValue ? {...allSegments} : {}
  );

  let clearedSegment = useRef<string | null>(null);

  // Reset placeholder when calendar changes
  let lastCalendar = useRef(calendar);
  useEffect(() => {
    if (!isEqualCalendar(calendar, lastCalendar.current)) {
      lastCalendar.current = calendar;
      setPlaceholderDate(placeholder =>
        Object.keys(validSegments).length > 0
          ? toCalendar(placeholder, calendar)
          : createPlaceholderDate(props.placeholderValue, granularity, calendar, defaultTimeZone)
      );
    }
  }, [calendar, granularity, validSegments, defaultTimeZone, props.placeholderValue]);

  // If there is a value prop, and some segments were previously placeholders, mark them all as valid.
  if (value !== previousValue.current && value && Object.keys(validSegments).length <= Object.keys(allSegments).length) {
    validSegments = {...allSegments};
    setValidSegments(validSegments);
    setPlaceholderDate(value)
    previousValue.current = value
    isValueConfirmed.current = true
  }



  // If the value is set to null and all segments are valid, reset the placeholder.
  if (value !== previousValue.current && value == null && Object.keys(validSegments).length === Object.keys(allSegments).length) {
    validSegments = {};
    setValidSegments(validSegments);   //reason 
    setPlaceholderDate(createPlaceholderDate(props.placeholderValue, granularity, calendar, defaultTimeZone));
    previousValue.current = value
    isValueConfirmed.current = true
  }
  // If all segments are valid, use the date from state, otherwise use the placeholder date.
  let displayValue = isValueConfirmed.current && value ? value:  placeholderDate ;
  const currentValue = useRef(displayValue)
  let setValue = (newValue: DateValue) => {
    if (props.isDisabled || props.isReadOnly) {
      return;
    }
    let validKeys = Object.keys(validSegments);
    let allKeys = Object.keys(allSegments);

    // if all the segments are completed or a timefield with everything but am/pm set the time, also ignore when am/pm cleared
    if (newValue == null) {
      setDate(null);
      setPlaceholderDate(createPlaceholderDate(props.placeholderValue, granularity, calendar, defaultTimeZone));
      setValidSegments({});
    } else if (
      (validKeys.length === 0 && clearedSegment.current == null) ||
      validKeys.length >= allKeys.length ||
      (validKeys.length === allKeys.length - 1 && allSegments.dayPeriod && !validSegments.dayPeriod && clearedSegment.current !== 'dayPeriod')
    ) {
      // If the field was empty (no valid segments) or all segments are completed, commit the new value.
      // When committing from an empty state, mark every segment as valid so value is committed.
      if (validKeys.length === 0) {
        validSegments = {...allSegments};
        setValidSegments(validSegments);
      }

      // The display calendar should not have any effect on the emitted value.
      // Emit dates in the same calendar as the original value, if any, otherwise gregorian.
      const value = toCalendar(newValue, v?.calendar || new GregorianCalendar());
      setDate(value);
      previousValue.current = value
      setPlaceholderDate(value)
    }
};

  let constrainDate = (value: DateValue) => {
      const day = Math.max(1, Math.min(value.calendar.getDaysInMonth(value), value.day));
      return setSegment(value, "day", day, resolvedOptions) 
  }

  let updatePlaceholder = (newValue: DateValue) => {
    if (props.isDisabled || props.isReadOnly) {
      return;
    }
    currentValue.current = newValue
    setPlaceholderDate(newValue);
  };

  let dateValue = useMemo(() => displayValue.toDate(timeZone), [displayValue, timeZone]);
<<<<<<< HEAD
  let segments = useMemo(() => 
    processSegments(dateValue, validSegments, dateFormatter, resolvedOptions, displayValue, calendar, locale, granularity, isValueConfirmed.current), 
=======
  let segments = useMemo(() =>
    processSegments(dateValue, validSegments, dateFormatter, resolvedOptions, displayValue, calendar, locale, granularity),
>>>>>>> c22d474d
    [dateValue, validSegments, dateFormatter, resolvedOptions, displayValue, calendar, locale, granularity]);

  // When the era field appears, mark it valid if the year field is already valid.
  // If the era field disappears, remove it from the valid segments.
  if (allSegments.era && validSegments.year && !validSegments.era) {
    validSegments.era = true;
    setValidSegments({...validSegments});
  } else if (!allSegments.era && validSegments.era) {
    delete validSegments.era;
    setValidSegments({...validSegments});
  }

  let markValid = (part: Intl.DateTimeFormatPartTypes) => {
    validSegments[part] = true;
    if (part === 'year' && allSegments.era) {
      validSegments.era = true;
    }
    setValidSegments({...validSegments});
  };

  let adjustSegment = (type: Intl.DateTimeFormatPartTypes, amount: number) => {
    isValueConfirmed.current = false
    setShouldValidate(true)
 
    if (!validSegments[type]) {
      markValid(type);
      let validKeys = Object.keys(validSegments);
      let allKeys = Object.keys(allSegments);
      if (validKeys.length >= allKeys.length || (validKeys.length === allKeys.length - 1 && allSegments.dayPeriod && !validSegments.dayPeriod)) {
        currentValue.current = displayValue
        setValue(constrainDate(displayValue))
      }else updatePlaceholder(displayValue)
    } else {
      let validKeys = Object.keys(validSegments);
      let allKeys = Object.keys(allSegments);
      const v = addSegment(displayValue, type, amount, resolvedOptions)
      if (validKeys.length >= allKeys.length || (validKeys.length === allKeys.length - 1 && allSegments.dayPeriod && !validSegments.dayPeriod)) {
        currentValue.current = v
        setValue(constrainDate(v))
      }else {
        updatePlaceholder(v)
      }
    }
  };


  

  let builtinValidation = useMemo(() => getValidationResult(
    value,
    minValue,
    maxValue,
    isDateUnavailable,
    formatOpts
  ), [value, minValue, maxValue, isDateUnavailable, formatOpts]);

  let validation = useFormValidationState({
    ...props,
    value: value as MappedDateValue<T> | null,
    builtinValidation
  });

  let isValueInvalid = validation.displayValidation.isInvalid;
  let validationState: ValidationState | null = props.validationState || (isValueInvalid ? 'invalid' : null);

  return {
    ...validation,
    value: calendarValue,
    defaultValue: props.defaultValue ?? initialValue,
    dateValue,
    calendar,
    setValue,
    segments,
    dateFormatter,
    validationState,
    isInvalid: isValueInvalid,
    granularity,
    maxGranularity: props.maxGranularity ?? 'year',
    isDisabled,
    isReadOnly,
    isRequired,
    shouldValidate,
    setShouldValidate,
    increment(part) {
      adjustSegment(part, 1);
    },
    decrement(part) {
      adjustSegment(part, -1);
    },
    incrementPage(part) {
      adjustSegment(part, PAGE_STEP[part] || 1);
    },
    decrementPage(part) {
      adjustSegment(part, -(PAGE_STEP[part] || 1));
    },
    setSegment(part, v: string | number) {
      isValueConfirmed.current = false
      setShouldValidate(true)
      markValid(part);
      updatePlaceholder(setSegment(displayValue, part, v, resolvedOptions));
    },
    incrementToMinMax(part, v: string | number)  {
    isValueConfirmed.current = false
    setShouldValidate(true)
    markValid(part)
    let validKeys = Object.keys(validSegments);
    let allKeys = Object.keys(allSegments);
    const value = setSegment(displayValue, part, v, resolvedOptions)
    currentValue.current = value
    if (validKeys.length >= allKeys.length || (validKeys.length === allKeys.length - 1 && allSegments.dayPeriod && !validSegments.dayPeriod)) {
      setValue(constrainDate(value))
    }else {
      updatePlaceholder(value)
    }
  },
    confirmPlaceholder() {
      if (props.isDisabled || props.isReadOnly) {
        return;
      }

      let validKeys = Object.keys(validSegments);
      let allKeys = Object.keys(allSegments);
      if (validKeys.length >= allKeys.length || 
      (validKeys.length === allKeys.length - 1 && allSegments.dayPeriod && !validSegments.dayPeriod && clearedSegment.current !== 'dayPeriod')) {
        validSegments = {...allSegments};
        setValidSegments(validSegments);
        setValue(constrainDate(currentValue.current))
      }else {
        setDate(null)
        previousValue.current = null
      }
      isValueConfirmed.current = true
    },
    clearSegment(part) {
      isValueConfirmed.current = false
      delete validSegments[part];
      clearedSegment.current = part;
      setValidSegments({...validSegments});

      let placeholder = createPlaceholderDate(props.placeholderValue, granularity, calendar, defaultTimeZone);
      let value = displayValue;

      // Reset day period to default without changing the hour.
      if (part === 'dayPeriod' && 'hour' in displayValue && 'hour' in placeholder) {
        let isPM = displayValue.hour >= 12;
        let shouldBePM = placeholder.hour >= 12;
        if (isPM && !shouldBePM) {
          value = displayValue.set({hour: displayValue.hour - 12});
        } else if (!isPM && shouldBePM) {
          value = displayValue.set({hour: displayValue.hour + 12});
        }
      } else if (part === 'hour' && 'hour' in displayValue && displayValue.hour >= 12 && validSegments.dayPeriod) {
        value = displayValue.set({hour: placeholder['hour'] + 12});
      } else if (part in displayValue) {
        value = displayValue.set({[part]: placeholder[part]});
      }
      updatePlaceholder(value);
    },
    formatValue(fieldOptions: FieldOptions) {
      if (!calendarValue) {
        return '';
      }

      let formatOptions = getFormatOptions(fieldOptions, formatOpts);
      let formatter = new DateFormatter(locale, formatOptions);
      return formatter.format(dateValue);
    },
    getDateFormatter(locale, formatOptions: FormatterOptions) {
      let newOptions = {...formatOpts, ...formatOptions};
      let newFormatOptions = getFormatOptions({}, newOptions);
      return new DateFormatter(locale, newFormatOptions);
    }
  };
}

function processSegments(dateValue, validSegments, dateFormatter, resolvedOptions, displayValue, calendar, locale, granularity, isConfirmed: boolean) : DateSegment[] {
  let timeValue = ['hour', 'minute', 'second'];
  let segments = dateFormatter.formatToParts(dateValue);
  let processedSegments: DateSegment[] = [];
  for (let segment of segments) {
    let type = TYPE_MAPPING[segment.type] || segment.type;
    let isEditable = EDITABLE_SEGMENTS[type];
    if (type === 'era' && calendar.getEras().length === 1) {
      isEditable = false;
    }

    let isPlaceholder = EDITABLE_SEGMENTS[type] && !validSegments[type];
    let placeholder = EDITABLE_SEGMENTS[type] ? getPlaceholder(type, segment.value, locale) : null;

    let value = segment.value

    if(!isConfirmed && ['day', 'month', 'year'].includes(segment.type)) {
    let numberFormatter = new Intl.NumberFormat(locale, {
      useGrouping: false
    });

    let twoDigitFormatter = new Intl.NumberFormat(locale, {
      useGrouping: false,
      minimumIntegerDigits: 2
    })

    let f = dateFormatter.resolvedOptions()[segment.type] === '2-digit' ? twoDigitFormatter : numberFormatter;
    value = f.format(displayValue[segment.type]);
    }

    let dateSegment = {
      type,
      text: isPlaceholder ? placeholder : value,
      ...getSegmentLimits(displayValue, type, resolvedOptions),
      isPlaceholder,
      placeholder,
      isEditable
    } as DateSegment;

    // There is an issue in RTL languages where time fields render (minute:hour) instead of (hour:minute).
    // To force an LTR direction on the time field since, we wrap the time segments in LRI (left-to-right) isolate unicode. See https://www.w3.org/International/questions/qa-bidi-unicode-controls.
    // These unicode characters will be added to the array of processed segments as literals and will mark the start and end of the embedded direction change.
    if (type === 'hour') {
      // This marks the start of the embedded direction change.
      processedSegments.push({
        type: 'literal',
        text: '\u2066',
        ...getSegmentLimits(displayValue, 'literal', resolvedOptions),
        isPlaceholder: false,
        placeholder: '',
        isEditable: false
      });
      processedSegments.push(dateSegment);
      // This marks the end of the embedded direction change in the case that the granularity it set to "hour".
      if (type === granularity) {
        processedSegments.push({
          type: 'literal',
          text: '\u2069',
          ...getSegmentLimits(displayValue, 'literal', resolvedOptions),
          isPlaceholder: false,
          placeholder: '',
          isEditable: false
        });
      }
    } else if (timeValue.includes(type) && type === granularity) {
      processedSegments.push(dateSegment);
      // This marks the end of the embedded direction change.
      processedSegments.push({
        type: 'literal',
        text: '\u2069',
        ...getSegmentLimits(displayValue, 'literal', resolvedOptions),
        isPlaceholder: false,
        placeholder: '',
        isEditable: false
      });
    } else {
      // We only want to "wrap" the unicode around segments that are hour, minute, or second. If they aren't, just process as normal.
      processedSegments.push(dateSegment);
    }
  }

  return processedSegments;
}

function getSegmentLimits(date: DateValue, type: string, options: Intl.ResolvedDateTimeFormatOptions) {
  switch (type) {
    case 'era': {
      let eras = date.calendar.getEras();
      return {
        value: eras.indexOf(date.era),
        minValue: 0,
        maxValue: eras.length - 1
      };
    }
    case 'year':
      return {
        value: date.year,
        minValue: 1,
        maxValue: date.calendar.getYearsInEra(date)
      };
    case 'month':
      return {
        value: date.month,
        minValue: getMinimumMonthInYear(date),
        maxValue: date.calendar.getMonthsInYear(date)
      };
    case 'day':
      return {
        value: date.day,
        minValue: getMinimumDayInMonth(date),
        maxValue: date.calendar.getMaxDays()
      };
  }

  if ('hour' in date) {
    switch (type) {
      case 'dayPeriod':
        return {
          value: date.hour >= 12 ? 12 : 0,
          minValue: 0,
          maxValue: 12
        };
      case 'hour':
        if (options.hour12) {
          let isPM = date.hour >= 12;
          return {
            value: date.hour,
            minValue: isPM ? 12 : 0,
            maxValue: isPM ? 23 : 11
          };
        }

        return {
          value: date.hour,
          minValue: 0,
          maxValue: 23
        };
      case 'minute':
        return {
          value: date.minute,
          minValue: 0,
          maxValue: 59
        };
      case 'second':
        return {
          value: date.second,
          minValue: 0,
          maxValue: 59
        };
    }
  }

  return {};
}

function addSegment(value: DateValue, part: string, amount: number, options: Intl.ResolvedDateTimeFormatOptions) {
  switch (part) {
    case 'era':
    case 'year':
    case 'month':
    case 'day':
      return value.cycle(part, amount, {round: part === 'year'});
  }

  if ('hour' in value) {
    switch (part) {
      case 'dayPeriod': {
        let hours = value.hour;
        let isPM = hours >= 12;
        return value.set({hour: isPM ? hours - 12 : hours + 12});
      }
      case 'hour':
      case 'minute':
      case 'second':
        return value.cycle(part, amount, {
          round: part !== 'hour',
          hourCycle: options.hour12 ? 12 : 24
        });
    }
  }

  throw new Error('Unknown segment: ' + part);
}

function setSegment(value: DateValue, part: string, segmentValue: number | string, options: Intl.ResolvedDateTimeFormatOptions) {
  switch (part) {
    case 'day':
    case 'month':
    case 'year':
    case 'era':
      return value.set({[part]: segmentValue});
  }

  if ('hour' in value && typeof segmentValue === 'number') {
    switch (part) {
      case 'dayPeriod': {
        let hours = value.hour;
        let wasPM = hours >= 12;
        let isPM = segmentValue >= 12;
        if (isPM === wasPM) {
          return value;
        }
        return value.set({hour: wasPM ? hours - 12 : hours + 12});
      }
      case 'hour':
        // In 12 hour time, ensure that AM/PM does not change
        if (options.hour12) {
          let hours = value.hour;
          let wasPM = hours >= 12;
          if (!wasPM && segmentValue === 12) {
            segmentValue = 0;
          }
          if (wasPM && segmentValue < 12) {
            segmentValue += 12;
          }
        }
        // fallthrough
      case 'minute':
      case 'second':
        return value.set({[part]: segmentValue});
    }
  }

  throw new Error('Unknown segment: ' + part);
}<|MERGE_RESOLUTION|>--- conflicted
+++ resolved
@@ -188,12 +188,9 @@
     props.onChange
   );
 
-<<<<<<< HEAD
   const previousValue = useRef(value)
 
-=======
   let [initialValue] = useState(value);
->>>>>>> c22d474d
   let calendarValue = useMemo(() => convertValue(value, calendar) ?? null, [value, calendar]);
 
   // We keep track of the placeholder date separately in state so that onChange is not called
@@ -316,13 +313,8 @@
   };
 
   let dateValue = useMemo(() => displayValue.toDate(timeZone), [displayValue, timeZone]);
-<<<<<<< HEAD
   let segments = useMemo(() => 
     processSegments(dateValue, validSegments, dateFormatter, resolvedOptions, displayValue, calendar, locale, granularity, isValueConfirmed.current), 
-=======
-  let segments = useMemo(() =>
-    processSegments(dateValue, validSegments, dateFormatter, resolvedOptions, displayValue, calendar, locale, granularity),
->>>>>>> c22d474d
     [dateValue, validSegments, dateFormatter, resolvedOptions, displayValue, calendar, locale, granularity]);
 
   // When the era field appears, mark it valid if the year field is already valid.
