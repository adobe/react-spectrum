--- conflicted
+++ resolved
@@ -22,16 +22,6 @@
     "url": "https://github.com/adobe/react-spectrum"
   },
   "dependencies": {
-<<<<<<< HEAD
-    "@internationalized/number": "^3.5.0",
-    "@internationalized/string": "^3.2.0",
-    "@react-aria/i18n": "^3.10.0",
-    "@react-stately/form": "^3.0.0",
-    "@react-stately/slider": "^3.5.0",
-    "@react-stately/utils": "^3.9.0",
-    "@react-types/color": "3.0.0-beta.21",
-    "@swc/helpers": "^0.5.0",
-=======
     "@internationalized/number": "^3.5.1",
     "@internationalized/string": "^3.2.1",
     "@react-aria/i18n": "^3.10.2",
@@ -39,8 +29,7 @@
     "@react-stately/slider": "^3.5.2",
     "@react-stately/utils": "^3.9.1",
     "@react-types/color": "3.0.0-beta.23",
-    "@swc/helpers": "^0.5.0"
->>>>>>> 740b6e10
+    "@swc/helpers": "^0.5.0",
     "delta-e": "^0.0.8"
   },
   "peerDependencies": {
