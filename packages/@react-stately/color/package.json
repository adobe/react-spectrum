{
  "name": "@react-stately/color",
  "version": "3.6.0",
  "description": "Spectrum UI components in React",
  "license": "Apache-2.0",
  "main": "dist/main.js",
  "module": "dist/module.js",
  "exports": {
    "types": "./dist/types.d.ts",
    "import": "./dist/import.mjs",
    "require": "./dist/main.js"
  },
  "types": "dist/types.d.ts",
  "source": "src/index.ts",
  "files": [
    "dist",
    "src"
  ],
  "sideEffects": false,
  "repository": {
    "type": "git",
    "url": "https://github.com/adobe/react-spectrum"
  },
  "dependencies": {
<<<<<<< HEAD
    "@internationalized/number": "workspace:^",
    "@internationalized/string": "workspace:^",
    "@react-aria/i18n": "workspace:^",
    "@react-stately/form": "workspace:^",
    "@react-stately/slider": "workspace:^",
    "@react-stately/utils": "workspace:^",
    "@react-types/color": "workspace:^",
=======
    "@internationalized/number": "^3.5.2",
    "@internationalized/string": "^3.2.2",
    "@react-aria/i18n": "^3.11.0",
    "@react-stately/form": "^3.0.2",
    "@react-stately/numberfield": "^3.9.2",
    "@react-stately/slider": "^3.5.3",
    "@react-stately/utils": "^3.10.0",
    "@react-types/color": "3.0.0-beta.24",
    "@react-types/shared": "^3.23.0",
>>>>>>> c81c9463
    "@swc/helpers": "^0.5.0"
  },
  "peerDependencies": {
    "react": "^16.8.0 || ^17.0.0-rc.1 || ^18.0.0"
  },
  "publishConfig": {
    "access": "public"
  }
}<|MERGE_RESOLUTION|>--- conflicted
+++ resolved
@@ -22,25 +22,15 @@
     "url": "https://github.com/adobe/react-spectrum"
   },
   "dependencies": {
-<<<<<<< HEAD
     "@internationalized/number": "workspace:^",
     "@internationalized/string": "workspace:^",
     "@react-aria/i18n": "workspace:^",
     "@react-stately/form": "workspace:^",
+    "@react-stately/numberfield": "workspace:^",
     "@react-stately/slider": "workspace:^",
     "@react-stately/utils": "workspace:^",
     "@react-types/color": "workspace:^",
-=======
-    "@internationalized/number": "^3.5.2",
-    "@internationalized/string": "^3.2.2",
-    "@react-aria/i18n": "^3.11.0",
-    "@react-stately/form": "^3.0.2",
-    "@react-stately/numberfield": "^3.9.2",
-    "@react-stately/slider": "^3.5.3",
-    "@react-stately/utils": "^3.10.0",
-    "@react-types/color": "3.0.0-beta.24",
-    "@react-types/shared": "^3.23.0",
->>>>>>> c81c9463
+    "@react-types/shared": "workspace:^",
     "@swc/helpers": "^0.5.0"
   },
   "peerDependencies": {
