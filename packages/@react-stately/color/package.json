{
  "name": "@react-stately/color",
  "version": "3.0.0-alpha.1",
  "description": "Spectrum UI components in React",
  "license": "Apache-2.0",
  "private": true,
  "main": "dist/main.js",
  "module": "dist/module.js",
  "types": "dist/types.d.ts",
  "source": "src/index.ts",
  "files": [
    "dist",
    "src"
  ],
  "sideEffects": false,
  "repository": {
    "type": "git",
    "url": "https://github.com/adobe/react-spectrum"
  },
  "dependencies": {
    "@babel/runtime": "^7.6.2",
<<<<<<< HEAD
    "@react-stately/numberfield": "^3.0.0-alpha.1",
    "@react-stately/utils": "^3.1.0",
    "@react-types/color": "^3.0.0-alpha.1",
    "@react-types/numberfield": "^3.0.0-alpha.1"
=======
    "@react-aria/utils": "^3.2.1",
    "@react-stately/slider": "^3.0.0-alpha.2",
    "@react-stately/utils": "^3.1.0",
    "@react-types/color": "^3.0.0-alpha.1"
>>>>>>> 423d5686
  },
  "peerDependencies": {
    "react": "^16.8.0"
  },
  "publishConfig": {
    "access": "public"
  }
}<|MERGE_RESOLUTION|>--- conflicted
+++ resolved
@@ -19,17 +19,12 @@
   },
   "dependencies": {
     "@babel/runtime": "^7.6.2",
-<<<<<<< HEAD
+    "@react-aria/utils": "^3.2.1",
     "@react-stately/numberfield": "^3.0.0-alpha.1",
+    "@react-stately/slider": "^3.0.0-alpha.2",
     "@react-stately/utils": "^3.1.0",
     "@react-types/color": "^3.0.0-alpha.1",
     "@react-types/numberfield": "^3.0.0-alpha.1"
-=======
-    "@react-aria/utils": "^3.2.1",
-    "@react-stately/slider": "^3.0.0-alpha.2",
-    "@react-stately/utils": "^3.1.0",
-    "@react-types/color": "^3.0.0-alpha.1"
->>>>>>> 423d5686
   },
   "peerDependencies": {
     "react": "^16.8.0"
