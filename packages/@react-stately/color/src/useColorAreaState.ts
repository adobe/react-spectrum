--- conflicted
+++ resolved
@@ -69,9 +69,6 @@
  * Color area allows users to adjust two channels of an HSL, HSB or RGB color value against a two-dimensional gradient background.
  */
 export function useColorAreaState(props: ColorAreaProps): ColorAreaState {
-<<<<<<< HEAD
-  let {value, defaultValue, xChannel, yChannel, onChange, onChangeEnd, xChannelStep, yChannelStep} = props;
-=======
   let {
     value,
     defaultValue,
@@ -80,7 +77,6 @@
     onChange,
     onChangeEnd
   } = props;
->>>>>>> 1c7aa38a
 
   if (!value && !defaultValue) {
     defaultValue = DEFAULT_COLOR;
