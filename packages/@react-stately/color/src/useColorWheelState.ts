--- conflicted
+++ resolved
@@ -101,7 +101,8 @@
   let valueRef = useRef(value);
   valueRef.current = value;
 
-  let {pageSize: pageStep, step} = valueRef.current.getChannelRange('hue');
+  let channelRange = value.getChannelRange('hue');
+  let {minValue: minValueX, maxValue: maxValueX, step: step, pageSize: pageStep} = channelRange;
   let [isDragging, setDragging] = useState(false);
   let isDraggingRef = useRef(false).current;
 
@@ -119,12 +120,6 @@
     }
   }
 
-<<<<<<< HEAD
-=======
-  let channelRange = value.getChannelRange('hue');
-  let {minValue: minValueX, maxValue: maxValueX, step: step, pageSize: pageStep} = channelRange;
-
->>>>>>> 1c7aa38a
   return {
     value,
     step,
@@ -143,14 +138,9 @@
       return angleToCartesian(value.getChannelValue('hue'), radius);
     },
     increment(stepSize) {
-<<<<<<< HEAD
       let s = Math.max(stepSize, step);
       let newValue = hue + s;
-      if (newValue >= 360) {
-=======
-      let newValue = hue + Math.max(stepSize, step);
-      if (newValue > maxValueX) {
->>>>>>> 1c7aa38a
+      if (newValue >= maxValueX) {
         // Make sure you can always get back to 0.
         newValue = minValueX;
       }
