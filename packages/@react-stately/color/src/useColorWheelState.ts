--- conflicted
+++ resolved
@@ -137,16 +137,10 @@
     getThumbPosition(radius) {
       return angleToCartesian(value.getChannelValue('hue'), radius);
     },
-<<<<<<< HEAD
-    increment(stepSize) {
+    increment(stepSize = 1) {
       let s = Math.max(stepSize, step);
       let newValue = hue + s;
       if (newValue >= maxValueX) {
-=======
-    increment(stepSize = 1) {
-      let newValue = hue + Math.max(stepSize, step);
-      if (newValue > maxValueX) {
->>>>>>> 65a67927
         // Make sure you can always get back to 0.
         newValue = minValueX;
       }
