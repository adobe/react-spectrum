--- conflicted
+++ resolved
@@ -10,7 +10,7 @@
  * governing permissions and limitations under the License.
  */
 
-<<<<<<< HEAD
+import {clamp} from '@react-aria/utils';
 import {
   ColorChannel,
   ColorFormat,
@@ -18,14 +18,7 @@
 } from '@react-types/color';
 
 export class Color implements ColorType {
-  private value?: ColorValue;
-=======
-import {clamp} from '@react-aria/utils';
-import {ColorChannel, ColorFormat} from '@react-types/color';
-
-export class Color {
   private value: ColorValue;
->>>>>>> 423d5686
 
   constructor(value: string) {
     let parsed: ColorValue | void = RGBColor.parse(value) || HSBColor.parse(value) || HSLColor.parse(value);
@@ -126,13 +119,9 @@
   toRGB(): ColorValue,
   toHSB(): ColorValue,
   toHSL(): ColorValue,
-<<<<<<< HEAD
-  toString(format: ColorFormat): string,
-  toInt(): number
-=======
+  toInt(): number,
   toString(format: ColorFormat | 'css'): string,
   clone(): ColorValue
->>>>>>> 423d5686
 }
 
 const HEX_REGEX = /^#(?:([0-9a-f]{3})|([0-9a-f]{6}))$/i;
@@ -184,12 +173,9 @@
     }
   }
 
-<<<<<<< HEAD
   toInt() {
     return this.red * RED_MULTIPLIER + this.green * GREEEN_MULTIPLIER + this.blue;
   }
-=======
->>>>>>> 423d5686
 
   toRGB(): ColorValue {
     return this;
