/*
 * Copyright 2020 Adobe. All rights reserved.
 * This file is licensed to you under the Apache License, Version 2.0 (the "License");
 * you may not use this file except in compliance with the License. You may obtain a copy
 * of the License at http://www.apache.org/licenses/LICENSE-2.0
 *
 * Unless required by applicable law or agreed to in writing, software distributed under
 * the License is distributed on an "AS IS" BASIS, WITHOUT WARRANTIES OR REPRESENTATIONS
 * OF ANY KIND, either express or implied. See the License for the specific language
 * governing permissions and limitations under the License.
 */

export * from './Color';
<<<<<<< HEAD
export * from './useColor';
export * from './useHexColorFieldState';
=======
export * from './useColorSliderState';
export * from './useColorWheelState';
>>>>>>> 423d5686
<|MERGE_RESOLUTION|>--- conflicted
+++ resolved
@@ -11,10 +11,7 @@
  */
 
 export * from './Color';
-<<<<<<< HEAD
 export * from './useColor';
-export * from './useHexColorFieldState';
-=======
 export * from './useColorSliderState';
 export * from './useColorWheelState';
->>>>>>> 423d5686
+export * from './useHexColorFieldState';