/*
 * Copyright 2020 Adobe. All rights reserved.
 * This file is licensed to you under the Apache License, Version 2.0 (the "License");
 * you may not use this file except in compliance with the License. You may obtain a copy
 * of the License at http://www.apache.org/licenses/LICENSE-2.0
 *
 * Unless required by applicable law or agreed to in writing, software distributed under
 * the License is distributed on an "AS IS" BASIS, WITHOUT WARRANTIES OR REPRESENTATIONS
 * OF ANY KIND, either express or implied. See the License for the specific language
 * governing permissions and limitations under the License.
 */

import {Collection, CollectionStateBase, Key, Node} from '@react-types/shared';
import {ListCollection} from './ListCollection';
import {MultipleSelectionStateProps, SelectionManager, useMultipleSelectionState} from '@react-stately/selection';
import {useCallback, useEffect, useMemo, useRef} from 'react';
import {useCollection} from '@react-stately/collections';

export interface ListProps<T> extends CollectionStateBase<T>, MultipleSelectionStateProps {
  /** Filter function to generate a filtered list of nodes. */
  filter?: (nodes: Iterable<Node<T>>) => Iterable<Node<T>>,
  /** @private */
  suppressTextValueWarning?: boolean
}

export interface ListState<T> {
  /** A collection of items in the list. */
  collection: Collection<Node<T>>,

  /** A set of items that are disabled. */
  disabledKeys: Set<Key>,

  /** A selection manager to read and update multiple selection state. */
  selectionManager: SelectionManager
}

/**
 * Provides state management for list-like components. Handles building a collection
 * of items from props, and manages multiple selection state.
 */
export function useListState<T extends object>(props: ListProps<T>): ListState<T>  {
  let {filter} = props;

  let selectionState = useMultipleSelectionState(props);
  let disabledKeys = useMemo(() =>
    props.disabledKeys ? new Set(props.disabledKeys) : new Set<Key>()
  , [props.disabledKeys]);

  let factory = useCallback(nodes => filter ? new ListCollection(filter(nodes)) : new ListCollection(nodes as Iterable<Node<T>>), [filter]);
  let context = useMemo(
    () => ({suppressTextValueWarning: props.suppressTextValueWarning}),
    [props.suppressTextValueWarning]
  );

  let collection = useCollection(props, factory, context);

  let selectionManager = useMemo(() =>
    new SelectionManager(collection, selectionState)
    , [collection, selectionState]
  );

  // Reset focused key if that item is deleted from the collection.
  const cachedCollection = useRef< Collection<Node<T>> | null>(null);
  useEffect(() => {
    if (selectionState.focusedKey != null && !collection.getItem(selectionState.focusedKey)) {
      const startItem = cachedCollection.current?.getItem(selectionState.focusedKey);
      const cachedItemNodes = [...(cachedCollection.current?.getKeys() ?? [])].map(
        key => {
          const itemNode = cachedCollection.current?.getItem(key);
          return itemNode?.type === 'item' ? itemNode : null;
        }
      ).filter(node => node !== null);
      const itemNodes = [...collection.getKeys()].map(
        key => {
          const itemNode = collection.getItem(key);
          return itemNode?.type === 'item' ? itemNode : null;
        }
      ).filter(node => node !== null);
      const diff = cachedItemNodes.length - itemNodes.length;
      let index = Math.min(
        (
          diff > 1 ?
          Math.max((startItem?.index ?? 0) - diff + 1, 0) :
          startItem?.index ?? 0
        ),
        itemNodes.length - 1);
<<<<<<< HEAD
      let newNode:Node<T> | null = null;
      while (index >= 0) {
        if (itemNodes[index]) {
          if (!selectionManager.isDisabled(itemNodes[index]!.key)) {
            newNode = itemNodes[index];
            break;
=======
      let newNode:Node<T>;
      let isReverseSearching = false;
      while (index >= 0) {
        if (!selectionManager.isDisabled(itemNodes[index].key)) {
          newNode = itemNodes[index];
          break;
        }
        // Find next, not disabled item.
        if (index < itemNodes.length - 1 && !isReverseSearching) {
          index++;
        // Otherwise, find previous, not disabled item.
        } else {
          isReverseSearching = true;
          if (index > startItem.index) {
            index = startItem.index;
>>>>>>> b46d23b9
          }
          // Find next, not disabled item.
          if (index < itemNodes.length - 1) {
            index++;
            // Otherwise, find previous, not disabled item.
          } else {
            if (index > (startItem?.index ?? 0)) {
              index = startItem?.index ?? 0;
            }
            index--;
          }
        } else {
          index--;
        }
      }
      selectionState.setFocusedKey(newNode ? newNode.key : null);
    }
    cachedCollection.current = collection;
  }, [collection, selectionManager, selectionState, selectionState.focusedKey]);

  return {
    collection,
    disabledKeys,
    selectionManager
  };
}<|MERGE_RESOLUTION|>--- conflicted
+++ resolved
@@ -47,10 +47,7 @@
   , [props.disabledKeys]);
 
   let factory = useCallback(nodes => filter ? new ListCollection(filter(nodes)) : new ListCollection(nodes as Iterable<Node<T>>), [filter]);
-  let context = useMemo(
-    () => ({suppressTextValueWarning: props.suppressTextValueWarning}),
-    [props.suppressTextValueWarning]
-  );
+  let context = useMemo(() => ({suppressTextValueWarning: props.suppressTextValueWarning}), [props.suppressTextValueWarning]);
 
   let collection = useCollection(props, factory, context);
 
@@ -60,13 +57,13 @@
   );
 
   // Reset focused key if that item is deleted from the collection.
-  const cachedCollection = useRef< Collection<Node<T>> | null>(null);
+  const cachedCollection = useRef<Collection<Node<T>> | null>(null);
   useEffect(() => {
-    if (selectionState.focusedKey != null && !collection.getItem(selectionState.focusedKey)) {
-      const startItem = cachedCollection.current?.getItem(selectionState.focusedKey);
-      const cachedItemNodes = [...(cachedCollection.current?.getKeys() ?? [])].map(
+    if (selectionState.focusedKey != null && !collection.getItem(selectionState.focusedKey) && cachedCollection.current) {
+      const startItem = cachedCollection.current.getItem(selectionState.focusedKey);
+      const cachedItemNodes = [...cachedCollection.current.getKeys()].map(
         key => {
-          const itemNode = cachedCollection.current?.getItem(key);
+          const itemNode = cachedCollection.current!.getItem(key);
           return itemNode?.type === 'item' ? itemNode : null;
         }
       ).filter(node => node !== null);
@@ -76,23 +73,15 @@
           return itemNode?.type === 'item' ? itemNode : null;
         }
       ).filter(node => node !== null);
-      const diff = cachedItemNodes.length - itemNodes.length;
+      const diff: number = (cachedItemNodes?.length ?? 0) - (itemNodes?.length ?? 0);
       let index = Math.min(
         (
           diff > 1 ?
           Math.max((startItem?.index ?? 0) - diff + 1, 0) :
           startItem?.index ?? 0
         ),
-        itemNodes.length - 1);
-<<<<<<< HEAD
+        (itemNodes?.length ?? 0) - 1);
       let newNode:Node<T> | null = null;
-      while (index >= 0) {
-        if (itemNodes[index]) {
-          if (!selectionManager.isDisabled(itemNodes[index]!.key)) {
-            newNode = itemNodes[index];
-            break;
-=======
-      let newNode:Node<T>;
       let isReverseSearching = false;
       while (index >= 0) {
         if (!selectionManager.isDisabled(itemNodes[index].key)) {
@@ -105,21 +94,9 @@
         // Otherwise, find previous, not disabled item.
         } else {
           isReverseSearching = true;
-          if (index > startItem.index) {
-            index = startItem.index;
->>>>>>> b46d23b9
+          if (index > (startItem?.index ?? 0)) {
+            index = (startItem?.index ?? 0);
           }
-          // Find next, not disabled item.
-          if (index < itemNodes.length - 1) {
-            index++;
-            // Otherwise, find previous, not disabled item.
-          } else {
-            if (index > (startItem?.index ?? 0)) {
-              index = startItem?.index ?? 0;
-            }
-            index--;
-          }
-        } else {
           index--;
         }
       }
