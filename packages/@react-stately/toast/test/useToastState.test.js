/*
 * Copyright 2020 Adobe. All rights reserved.
 * This file is licensed to you under the Apache License, Version 2.0 (the "License");
 * you may not use this file except in compliance with the License. You may obtain a copy
 * of the License at http://www.apache.org/licenses/LICENSE-2.0
 *
 * Unless required by applicable law or agreed to in writing, software distributed under
 * the License is distributed on an "AS IS" BASIS, WITHOUT WARRANTIES OR REPRESENTATIONS
 * OF ANY KIND, either express or implied. See the License for the specific language
 * governing permissions and limitations under the License.
 */

import {act, renderHook} from 'react-hooks-testing-library';
import {useToastState} from '../';

describe('useToastState', () => {
  let toastKey = 'toast1';
  let newValue = [{
    content: 'Toast Message',
    props: {timeout: 0, toastKey}
  }];

  it('should be able to update via setToasts', () => {
    let {result} = renderHook(() => useToastState());
    expect(result.current.toasts).toStrictEqual([]);

    act(() => result.current.setToasts(newValue));
    expect(result.current.toasts).toStrictEqual(newValue);
  });

  it('should add a new toast via onAdd', () => {
    let {result} = renderHook(() => useToastState());
    expect(result.current.toasts).toStrictEqual([]);

    act(() => result.current.onAdd(newValue[0].content, newValue[0].props));
    expect(result.current.toasts).toStrictEqual([{...newValue[0], timer: undefined}]);
  });

  it('should be able to add multiple toasts', () => {
    let secondToast = {
      content: 'Second Toast',
      props: {variant: 'info', timeout: 0}
    };
    let {result} = renderHook(() => useToastState());
    expect(result.current.toasts).toStrictEqual([]);

    act(() => result.current.onAdd(newValue[0].content, newValue[0].props));
    expect(result.current.toasts).toStrictEqual([{...newValue[0], timer: undefined}]);

    act(() => result.current.onAdd(secondToast.content, secondToast.props));
    expect(result.current.toasts.length).toBe(2);
    expect(result.current.toasts[0]).toStrictEqual({...newValue[0], timer: undefined});
    expect(result.current.toasts[1]).toStrictEqual({...secondToast, timer: undefined});
  });

  it('should remove a toast via onRemove', () => {
    let {result} = renderHook(() => useToastState({value: newValue}));
    expect(result.current.toasts).toStrictEqual(newValue);

    act(() => result.current.onRemove(toastKey));
    expect(result.current.toasts).toStrictEqual([]);
  });

  it('onRemove should remove a toast by toastKey', () => {
    let toast1Key = 'toast1';
    let toast2Key = 'toast2';
    let toast3Key = 'toast3';
    let threeToasts = [{
      content: 'Toast One',
      props: {timeout: 0, toastKey: toast1Key}
    }, {
      content: 'Toast Two',
      props: {timeout: 0, toastKey: toast2Key}
    }, {
      content: 'Toast Three',
      props: {timeout: 0, toastKey: toast3Key}
    }];

    let {result} = renderHook(() => useToastState({value: threeToasts}));
    expect(result.current.toasts).toStrictEqual(threeToasts);
    expect(result.current.toasts.length).toEqual(3);

    act(() => result.current.onRemove(toast2Key));
    expect(result.current.toasts.length).toEqual(2);
    expect(result.current.toasts[0].props.toastKey).toEqual(toast1Key);
    expect(result.current.toasts[1].props.toastKey).toEqual(toast3Key);
  });

  it('should call onRemove via onAdd', async () => {
<<<<<<< HEAD
    jest.useFakeTimers();
=======

>>>>>>> 5ebfaae9
    let timeoutToast = {
      content: 'Timeout Toast',
      props: {variant: 'info', timeout: 1}
    };
    let {result} = renderHook(() => useToastState());
    expect(result.current.toasts.length).toEqual(0);
    act(() => result.current.onAdd(timeoutToast.content, timeoutToast.props));
    expect(result.current.toasts.length).toEqual(1);
    expect(result.current.toasts[0].timer).not.toBe(undefined);

    act(() => jest.runAllTimers());

    expect(result.current.toasts.length).toEqual(0);
  });

<<<<<<< HEAD
  it('should not call onRemove via onAdd when there is an actionLabel', async () => {
    jest.useFakeTimers();
    let timeoutToast = {
      content: 'Action Toast',
      props: {variant: 'info', timeout: 1, actionLabel: 'Undo'}
    };
    let {result} = renderHook(() => useToastState());
    expect(result.current.toasts.length).toEqual(0);
    act(() => result.current.onAdd(timeoutToast.content, timeoutToast.props));

    jest.runAllTimers();

    expect(result.current.toasts.length).toEqual(1);
    expect(result.current.toasts[0].timer).toBe(undefined);
=======
  describe('timers', () => {
    beforeEach(() => {
      jest.useFakeTimers();
    });
    afterEach(() => {
      jest.useRealTimers();
    });
    it('should not call onRemove via onAdd when there is an actionLabel', async () => {
      let timeoutToast = {
        content: 'Action Toast',
        props: {variant: 'info', timeout: 1, actionLabel: 'Undo'}
      };
      let {result} = renderHook(() => useToastState());
      expect(result.current.toasts.length).toEqual(0);
      act(() => result.current.onAdd(timeoutToast.content, timeoutToast.props));

      jest.runAllTimers();

      expect(result.current.toasts.length).toEqual(1);
      expect(result.current.toasts[0].timer).toBe(undefined);
    });
>>>>>>> 5ebfaae9
  });
});<|MERGE_RESOLUTION|>--- conflicted
+++ resolved
@@ -87,11 +87,7 @@
   });
 
   it('should call onRemove via onAdd', async () => {
-<<<<<<< HEAD
     jest.useFakeTimers();
-=======
-
->>>>>>> 5ebfaae9
     let timeoutToast = {
       content: 'Timeout Toast',
       props: {variant: 'info', timeout: 1}
@@ -107,22 +103,6 @@
     expect(result.current.toasts.length).toEqual(0);
   });
 
-<<<<<<< HEAD
-  it('should not call onRemove via onAdd when there is an actionLabel', async () => {
-    jest.useFakeTimers();
-    let timeoutToast = {
-      content: 'Action Toast',
-      props: {variant: 'info', timeout: 1, actionLabel: 'Undo'}
-    };
-    let {result} = renderHook(() => useToastState());
-    expect(result.current.toasts.length).toEqual(0);
-    act(() => result.current.onAdd(timeoutToast.content, timeoutToast.props));
-
-    jest.runAllTimers();
-
-    expect(result.current.toasts.length).toEqual(1);
-    expect(result.current.toasts[0].timer).toBe(undefined);
-=======
   describe('timers', () => {
     beforeEach(() => {
       jest.useFakeTimers();
@@ -144,6 +124,5 @@
       expect(result.current.toasts.length).toEqual(1);
       expect(result.current.toasts[0].timer).toBe(undefined);
     });
->>>>>>> 5ebfaae9
   });
 });