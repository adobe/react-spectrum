/*
 * Copyright 2020 Adobe. All rights reserved.
 * This file is licensed to you under the Apache License, Version 2.0 (the "License");
 * you may not use this file except in compliance with the License. You may obtain a copy
 * of the License at http://www.apache.org/licenses/LICENSE-2.0
 *
 * Unless required by applicable law or agreed to in writing, software distributed under
 * the License is distributed on an "AS IS" BASIS, WITHOUT WARRANTIES OR REPRESENTATIONS
 * OF ANY KIND, either express or implied. See the License for the specific language
 * governing permissions and limitations under the License.
 */

import {act, renderHook} from 'react-hooks-testing-library';
import {useToastState} from '../';

describe('useToastState', () => {
  let toastKey = 'toast1';
  let newValue = [{
    content: 'Toast Message',
    props: {timeout: 0, toastKey}
  }];

  it('should be able to update via setToasts', () => {
    let {result} = renderHook(() => useToastState());
    expect(result.current.toasts).toStrictEqual([]);

    act(() => result.current.setToasts(newValue));
    expect(result.current.toasts).toStrictEqual(newValue);
  });

  it('should add a new toast via onAdd', () => {
    let {result} = renderHook(() => useToastState());
    expect(result.current.toasts).toStrictEqual([]);

    act(() => result.current.onAdd(newValue[0].content, newValue[0].props));
    expect(result.current.toasts).toStrictEqual([{...newValue[0], timer: undefined}]);
  });

  it('should be able to add multiple toasts', () => {
    let secondToast = {
      content: 'Second Toast',
      props: {variant: 'info', timeout: 0}
    };
    let {result} = renderHook(() => useToastState());
    expect(result.current.toasts).toStrictEqual([]);

    act(() => result.current.onAdd(newValue[0].content, newValue[0].props));
    expect(result.current.toasts).toStrictEqual([{...newValue[0], timer: undefined}]);

    act(() => result.current.onAdd(secondToast.content, secondToast.props));
    expect(result.current.toasts.length).toBe(2);
    expect(result.current.toasts[0]).toStrictEqual({...newValue[0], timer: undefined});
    expect(result.current.toasts[1]).toStrictEqual({...secondToast, timer: undefined});
  });

  it('should remove a toast via onRemove', () => {
    let {result} = renderHook(() => useToastState({value: newValue}));
    expect(result.current.toasts).toStrictEqual(newValue);

    act(() => result.current.onRemove(toastKey));
    expect(result.current.toasts).toStrictEqual([]);
  });

  it('onRemove should remove a toast by toastKey', () => {
    let toast1Key = 'toast1';
    let toast2Key = 'toast2';
    let toast3Key = 'toast3';
    let threeToasts = [{
      content: 'Toast One',
      props: {timeout: 0, toastKey: toast1Key}
    }, {
      content: 'Toast Two',
      props: {timeout: 0, toastKey: toast2Key}
    }, {
      content: 'Toast Three',
      props: {timeout: 0, toastKey: toast3Key}
    }];

    let {result} = renderHook(() => useToastState({value: threeToasts}));
    expect(result.current.toasts).toStrictEqual(threeToasts);
    expect(result.current.toasts.length).toEqual(3);

    act(() => result.current.onRemove(toast2Key));
    expect(result.current.toasts.length).toEqual(2);
    expect(result.current.toasts[0].props.toastKey).toEqual(toast1Key);
    expect(result.current.toasts[1].props.toastKey).toEqual(toast3Key);
  });

  it('should call onRemove via onAdd', async () => {
<<<<<<< HEAD
=======

>>>>>>> 6179b870
    let timeoutToast = {
      content: 'Timeout Toast',
      props: {variant: 'info', timeout: 1}
    };
    let {result, waitForNextUpdate} = renderHook(() => useToastState());
    expect(result.current.toasts.length).toEqual(0);
    act(() => result.current.onAdd(timeoutToast.content, timeoutToast.props));
    expect(result.current.toasts.length).toEqual(1);
    expect(result.current.toasts[0].timer).not.toBe(undefined);

    await waitForNextUpdate();

    expect(result.current.toasts.length).toEqual(0);
  });

<<<<<<< HEAD
  it('should not call onRemove via onAdd when there is an actionLabel', async () => {
    let timeoutToast = {
      content: 'Action Toast',
      props: {variant: 'info', timeout: 1, actionLabel: 'Undo'}
    };
    let {result} = renderHook(() => useToastState());
    expect(result.current.toasts.length).toEqual(0);
    act(() => result.current.onAdd(timeoutToast.content, timeoutToast.props));

    jest.runAllTimers();

    expect(result.current.toasts.length).toEqual(1);
    expect(result.current.toasts[0].timer).toBe(undefined);
=======
  describe('timers', () => {
    beforeEach(() => {
      jest.useFakeTimers();
    });
    afterEach(() => {
      jest.useRealTimers();
    });
    it('should not call onRemove via onAdd when there is an actionLabel', async () => {
      let timeoutToast = {
        content: 'Action Toast',
        props: {variant: 'info', timeout: 1, actionLabel: 'Undo'}
      };
      let {result} = renderHook(() => useToastState());
      expect(result.current.toasts.length).toEqual(0);
      act(() => result.current.onAdd(timeoutToast.content, timeoutToast.props));

      jest.runAllTimers();

      expect(result.current.toasts.length).toEqual(1);
      expect(result.current.toasts[0].timer).toBe(undefined);
    });
>>>>>>> 6179b870
  });
});<|MERGE_RESOLUTION|>--- conflicted
+++ resolved
@@ -87,10 +87,7 @@
   });
 
   it('should call onRemove via onAdd', async () => {
-<<<<<<< HEAD
-=======
 
->>>>>>> 6179b870
     let timeoutToast = {
       content: 'Timeout Toast',
       props: {variant: 'info', timeout: 1}
@@ -106,21 +103,6 @@
     expect(result.current.toasts.length).toEqual(0);
   });
 
-<<<<<<< HEAD
-  it('should not call onRemove via onAdd when there is an actionLabel', async () => {
-    let timeoutToast = {
-      content: 'Action Toast',
-      props: {variant: 'info', timeout: 1, actionLabel: 'Undo'}
-    };
-    let {result} = renderHook(() => useToastState());
-    expect(result.current.toasts.length).toEqual(0);
-    act(() => result.current.onAdd(timeoutToast.content, timeoutToast.props));
-
-    jest.runAllTimers();
-
-    expect(result.current.toasts.length).toEqual(1);
-    expect(result.current.toasts[0].timer).toBe(undefined);
-=======
   describe('timers', () => {
     beforeEach(() => {
       jest.useFakeTimers();
@@ -142,6 +124,5 @@
       expect(result.current.toasts.length).toEqual(1);
       expect(result.current.toasts[0].timer).toBe(undefined);
     });
->>>>>>> 6179b870
   });
 });