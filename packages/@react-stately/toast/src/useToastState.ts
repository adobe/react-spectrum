/*
 * Copyright 2020 Adobe. All rights reserved.
 * This file is licensed to you under the Apache License, Version 2.0 (the "License");
 * you may not use this file except in compliance with the License. You may obtain a copy
 * of the License at http://www.apache.org/licenses/LICENSE-2.0
 *
 * Unless required by applicable law or agreed to in writing, software distributed under
 * the License is distributed on an "AS IS" BASIS, WITHOUT WARRANTIES OR REPRESENTATIONS
 * OF ANY KIND, either express or implied. See the License for the specific language
 * governing permissions and limitations under the License.
 */

import {useCallback, useMemo} from 'react';
// Shim to support React 17 and below.
import {useSyncExternalStore} from 'use-sync-external-store/shim/index.js';

export interface ToastStateProps {
  /** The maximum number of toasts to display at a time. */
  maxVisibleToasts?: number,
  /** Function to wrap updates in (i.e. document.startViewTransition()). */
  wrapUpdate?: (fn: () => void) => void
}

export interface ToastOptions {
  /** Handler that is called when the toast is closed, either by the user or after a timeout. */
  onClose?: () => void,
  /** A timeout to automatically close the toast after, in milliseconds. */
  timeout?: number
}

export interface QueuedToast<T> extends ToastOptions {
  /** The content of the toast. */
  content: T,
  /** A unique key for the toast. */
  key: string,
  /** A timer for the toast, if a timeout was set. */
  timer?: Timer
}

export interface ToastState<T> {
  /** Adds a new toast to the queue. */
  add(content: T, options?: ToastOptions): string,
  /**
   * Closes a toast.
   */
  close(key: string): void,
  /** Pauses the timers for all visible toasts. */
  pauseAll(): void,
  /** Resumes the timers for all visible toasts. */
  resumeAll(): void,
  /** The visible toasts. */
  visibleToasts: QueuedToast<T>[]
}

/**
 * Provides state management for a toast queue. Toasts display brief, temporary notifications
 * of actions, errors, or other events in an application.
 */
export function useToastState<T>(props: ToastStateProps = {}): ToastState<T> {
  let {maxVisibleToasts = 1} = props;
  let queue = useMemo(() => new ToastQueue<T>({maxVisibleToasts}), [maxVisibleToasts]);
  return useToastQueue(queue);
}

/**
 * Subscribes to a provided toast queue and provides methods to update it.
 */
export function useToastQueue<T>(queue: ToastQueue<T>): ToastState<T> {
  let subscribe = useCallback(fn => queue.subscribe(fn), [queue]);
  let getSnapshot = useCallback(() => queue.visibleToasts, [queue]);
  let visibleToasts = useSyncExternalStore(subscribe, getSnapshot, getSnapshot);

  return {
    visibleToasts,
    add: (content, options) => queue.add(content, options),
    close: key => queue.close(key),
    pauseAll: () => queue.pauseAll(),
    resumeAll: () => queue.resumeAll()
  };
}

/**
 * A ToastQueue manages the order of toasts.
 */
export class ToastQueue<T> {
  private queue: QueuedToast<T>[] = [];
  private subscriptions: Set<() => void> = new Set();
  private maxVisibleToasts: number;
  private wrapUpdate?: (fn: () => void) => void;
  /** The currently visible toasts. */
  visibleToasts: QueuedToast<T>[] = [];

  constructor(options?: ToastStateProps) {
    this.maxVisibleToasts = options?.maxVisibleToasts ?? Infinity;
    this.wrapUpdate = options?.wrapUpdate;
  }

  private runWithWrapUpdate(fn: () => void): void {
    if (this.wrapUpdate) {
      this.wrapUpdate(fn);
    } else {
      fn();
    }
  }

  /** Subscribes to updates to the visible toasts. */
  subscribe(fn: () => void): () => boolean {
    this.subscriptions.add(fn);
    return (): boolean => this.subscriptions.delete(fn);
  }

  /** Adds a new toast to the queue. */
<<<<<<< HEAD
  add(content: T, options: ToastOptions = {}): string {
    let toastKey = Math.random().toString(36);
=======
  add(content: T, options: ToastOptions = {}) {
    let toastKey = '_' + Math.random().toString(36).slice(2);
>>>>>>> 5334df7f
    let toast: QueuedToast<T> = {
      ...options,
      content,
      key: toastKey,
      timer: options.timeout ? new Timer(() => this.close(toastKey), options.timeout) : undefined
    };

    this.queue.unshift(toast);

    this.updateVisibleToasts();
    return toastKey;
  }

  /**
   * Closes a toast.
   */
  close(key: string): void {
    let index = this.queue.findIndex(t => t.key === key);
    if (index >= 0) {
      this.queue[index].onClose?.();
      this.queue.splice(index, 1);
    }

    this.updateVisibleToasts();
  }

  private updateVisibleToasts() {
    this.visibleToasts = this.queue.slice(0, this.maxVisibleToasts);

    for (let fn of this.subscriptions) {
      this.runWithWrapUpdate(fn);
    }
  }

  /** Pauses the timers for all visible toasts. */
  pauseAll(): void {
    for (let toast of this.visibleToasts) {
      if (toast.timer) {
        toast.timer.pause();
      }
    }
  }

  /** Resumes the timers for all visible toasts. */
  resumeAll(): void {
    for (let toast of this.visibleToasts) {
      if (toast.timer) {
        toast.timer.resume();
      }
    }
  }
}

class Timer {
  private timerId;
  private startTime: number | null = null;
  private remaining: number;
  private callback: () => void;

  constructor(callback: () => void, delay: number) {
    this.remaining = delay;
    this.callback = callback;
  }

  reset(delay: number) {
    this.remaining = delay;
    this.resume();
  }

  pause() {
    if (this.timerId == null) {
      return;
    }

    clearTimeout(this.timerId);
    this.timerId = null;
    this.remaining -= Date.now() - this.startTime!;
  }

  resume() {
    if (this.remaining <= 0) {
      return;
    }

    this.startTime = Date.now();
    this.timerId = setTimeout(() => {
      this.timerId = null;
      this.remaining = 0;
      this.callback();
    }, this.remaining);
  }
}<|MERGE_RESOLUTION|>--- conflicted
+++ resolved
@@ -110,13 +110,8 @@
   }
 
   /** Adds a new toast to the queue. */
-<<<<<<< HEAD
   add(content: T, options: ToastOptions = {}): string {
-    let toastKey = Math.random().toString(36);
-=======
-  add(content: T, options: ToastOptions = {}) {
     let toastKey = '_' + Math.random().toString(36).slice(2);
->>>>>>> 5334df7f
     let toast: QueuedToast<T> = {
       ...options,
       content,
