--- conflicted
+++ resolved
@@ -10,10 +10,10 @@
  * governing permissions and limitations under the License.
  */
 
-import {ToggleStateProps} from '@react-types/checkbox';
+import {ToggleStateOptions} from '@react-types/checkbox';
 import {useControlledState} from '@react-stately/utils';
 
-export interface ToggleStateOptions extends Omit<ToggleProps, 'children'> {}
+export type {ToggleStateOptions};
 
 export interface ToggleState {
   /** Whether the toggle is selected. */
@@ -29,11 +29,7 @@
 /**
  * Provides state management for toggle components like checkboxes and switches.
  */
-<<<<<<< HEAD
-export function useToggleState(props: ToggleStateProps = {}): ToggleState {
-=======
 export function useToggleState(props: ToggleStateOptions = {}): ToggleState {
->>>>>>> 1697a7fe
   let {isReadOnly} = props;
 
   // have to provide an empty function so useControlledState doesn't throw a fit
