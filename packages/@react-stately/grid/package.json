{
  "name": "@react-stately/grid",
  "version": "3.8.7",
  "description": "Spectrum UI components in React",
  "license": "Apache-2.0",
  "main": "dist/main.js",
  "module": "dist/module.js",
  "exports": {
    "types": "./dist/types.d.ts",
    "import": "./dist/import.mjs",
    "require": "./dist/main.js"
  },
  "types": "dist/types.d.ts",
  "source": "src/index.ts",
  "files": [
    "dist",
    "src"
  ],
  "sideEffects": false,
  "repository": {
    "type": "git",
    "url": "https://github.com/adobe/react-spectrum"
  },
  "dependencies": {
<<<<<<< HEAD
    "@react-stately/collections": "workspace:^",
    "@react-stately/selection": "workspace:^",
    "@react-types/grid": "workspace:^",
    "@react-types/shared": "workspace:^",
=======
    "@react-stately/collections": "^3.10.7",
    "@react-stately/selection": "^3.15.1",
    "@react-types/grid": "^3.2.6",
    "@react-types/shared": "^3.23.1",
>>>>>>> 1cacbf1d
    "@swc/helpers": "^0.5.0"
  },
  "peerDependencies": {
    "react": "^16.8.0 || ^17.0.0-rc.1 || ^18.0.0"
  },
  "publishConfig": {
    "access": "public"
  }
}<|MERGE_RESOLUTION|>--- conflicted
+++ resolved
@@ -22,17 +22,10 @@
     "url": "https://github.com/adobe/react-spectrum"
   },
   "dependencies": {
-<<<<<<< HEAD
     "@react-stately/collections": "workspace:^",
     "@react-stately/selection": "workspace:^",
     "@react-types/grid": "workspace:^",
     "@react-types/shared": "workspace:^",
-=======
-    "@react-stately/collections": "^3.10.7",
-    "@react-stately/selection": "^3.15.1",
-    "@react-types/grid": "^3.2.6",
-    "@react-types/shared": "^3.23.1",
->>>>>>> 1cacbf1d
     "@swc/helpers": "^0.5.0"
   },
   "peerDependencies": {
