--- conflicted
+++ resolved
@@ -46,17 +46,12 @@
   selectionAlignment?: 'start' | 'center' | 'end'
 }
 
-<<<<<<< HEAD
-export function useCalendarState<T extends DateValue>(props: CalendarStateOptions<T>): CalendarState {
-  let defaultFormatter = useMemo(() => new DateFormatter(props.locale), [props.locale]);
-=======
 /**
  * Provides state management for a calendar component.
  * A calendar displays one or more date grids and allows users to select a single date.
  */
 export function useCalendarState(props: CalendarStateOptions): CalendarState {
-  let defaultFormatter = useDateFormatter();
->>>>>>> 1a00eaa3
+  let defaultFormatter = useMemo(() => new DateFormatter(props.locale), [props.locale]);
   let resolvedOptions = useMemo(() => defaultFormatter.resolvedOptions(), [defaultFormatter]);
   let {
     locale,
