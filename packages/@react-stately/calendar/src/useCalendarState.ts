/*
 * Copyright 2020 Adobe. All rights reserved.
 * This file is licensed to you under the Apache License, Version 2.0 (the "License");
 * you may not use this file except in compliance with the License. You may obtain a copy
 * of the License at http://www.apache.org/licenses/LICENSE-2.0
 *
 * Unless required by applicable law or agreed to in writing, software distributed under
 * the License is distributed on an "AS IS" BASIS, WITHOUT WARRANTIES OR REPRESENTATIONS
 * OF ANY KIND, either express or implied. See the License for the specific language
 * governing permissions and limitations under the License.
 */

import {alignCenter, alignEnd, alignStart, constrainStart, constrainValue, isInvalid, previousAvailableDate} from './utils';
import {
  Calendar,
  CalendarDate,
  DateDuration,
  DateFormatter,
  endOfMonth,
  endOfWeek,
  getDayOfWeek,
  GregorianCalendar,
  isSameDay,
  startOfMonth,
  startOfWeek,
  toCalendar,
  toCalendarDate,
  today
} from '@internationalized/date';
import {CalendarProps, DateValue, MappedDateValue} from '@react-types/calendar';
import {CalendarState} from './types';
import {useControlledState} from '@react-stately/utils';
import {useMemo, useState} from 'react';
import {ValidationState} from '@react-types/shared';

// how to actually solve this?
type Something = DateValue | null

export interface CalendarStateOptions<T extends Something = Something> extends CalendarProps<T> {
  /** The locale to display and edit the value according to. */
  locale: string,
  /**
   * A function that creates a [Calendar](../internationalized/date/Calendar.html)
   * object for a given calendar identifier. Such a function may be imported from the
   * `@internationalized/date` package, or manually implemented to include support for
   * only certain calendars.
   */
  createCalendar: (name: string) => Calendar,
  /**
   * The amount of days that will be displayed at once. This affects how pagination works.
   * @default {months: 1}
   */
  visibleDuration?: DateDuration,
  /** Determines how to align the initial selection relative to the visible date range. */
  selectionAlignment?: 'start' | 'center' | 'end'
}
/**
 * Provides state management for a calendar component.
 * A calendar displays one or more date grids and allows users to select a single date.
 */
export function useCalendarState<T extends Something = Something>(props: CalendarStateOptions<T>): CalendarState {
  let defaultFormatter = useMemo(() => new DateFormatter(props.locale), [props.locale]);
  let resolvedOptions = useMemo(() => defaultFormatter.resolvedOptions(), [defaultFormatter]);
  let {
    locale,
    createCalendar,
    visibleDuration = {months: 1},
    minValue,
    maxValue,
    selectionAlignment,
    isDateUnavailable,
    pageBehavior = 'visible'
  } = props;
  let calendar = useMemo(() => createCalendar(resolvedOptions.calendar), [createCalendar, resolvedOptions.calendar]);

  let [value, setControlledValue] = useControlledState<Something, MappedDateValue<T>>(props.value, props.defaultValue ?? null, props.onChange);
  let calendarDateValue = useMemo(() => value ? toCalendar(toCalendarDate(value), calendar) : null, [value, calendar]);
  let timeZone = useMemo(() => value && 'timeZone' in value ? value.timeZone : resolvedOptions.timeZone, [value, resolvedOptions.timeZone]);
  let focusedCalendarDate = useMemo(() => (
    props.focusedValue
      ? constrainValue(toCalendar(toCalendarDate(props.focusedValue), calendar), minValue, maxValue)
      : undefined
  ), [props.focusedValue, calendar, minValue, maxValue]);
  let defaultFocusedCalendarDate = useMemo(() => (
    constrainValue(
      props.defaultFocusedValue
        ? toCalendar(toCalendarDate(props.defaultFocusedValue), calendar)
        : calendarDateValue || toCalendar(today(timeZone), calendar),
      minValue,
      maxValue
    )
  ), [props.defaultFocusedValue, calendarDateValue, timeZone, calendar, minValue, maxValue]);
  let [focusedDate, setFocusedDate] = useControlledState(focusedCalendarDate, defaultFocusedCalendarDate, props.onFocusChange);
  let [startDate, setStartDate] = useState(() => {
    switch (selectionAlignment) {
      case 'start':
        return alignStart(focusedDate, visibleDuration, locale, minValue, maxValue);
      case 'end':
        return alignEnd(focusedDate, visibleDuration, locale, minValue, maxValue);
      case 'center':
      default:
        return alignCenter(focusedDate, visibleDuration, locale, minValue, maxValue);
    }
  });
  let [isFocused, setFocused] = useState(props.autoFocus || false);

  let endDate = useMemo(() => {
    let duration = {...visibleDuration};
    if (duration.days) {
      duration.days--;
    } else {
      duration.days = -1;
    }
    return startDate.add(duration);
  }, [startDate, visibleDuration]);

  // Reset focused date and visible range when calendar changes.
  let [lastCalendarIdentifier, setLastCalendarIdentifier] = useState(calendar.identifier);
  if (calendar.identifier !== lastCalendarIdentifier) {
    let newFocusedDate = toCalendar(focusedDate, calendar);
    setStartDate(alignCenter(newFocusedDate, visibleDuration, locale, minValue, maxValue));
    setFocusedDate(newFocusedDate);
    setLastCalendarIdentifier(calendar.identifier);
  }

  if (isInvalid(focusedDate, minValue, maxValue)) {
    // If the focused date was moved to an invalid value, it can't be focused, so constrain it.
    setFocusedDate(constrainValue(focusedDate, minValue, maxValue));
  } else if (focusedDate.compare(startDate) < 0) {
    setStartDate(alignEnd(focusedDate, visibleDuration, locale, minValue, maxValue));
  } else if (focusedDate.compare(endDate) > 0) {
    setStartDate(alignStart(focusedDate, visibleDuration, locale, minValue, maxValue));
  }

  // Sets focus to a specific cell date
  function focusCell(date: CalendarDate) {
    date = constrainValue(date, minValue, maxValue);
    setFocusedDate(date);
  }

<<<<<<< HEAD
  function setValue(newValue: CalendarDate) {
    let localValue: CalendarDate | undefined = newValue;
    if (!props.isDisabled && !props.isReadOnly) {
      localValue = constrainValue(newValue, minValue, maxValue);
      localValue = previousAvailableDate(newValue, startDate, isDateUnavailable);
      if (!localValue) {
=======
  function setValue(newValue: CalendarDate | null) {
    if (!props.isDisabled && !props.isReadOnly) {
      if (newValue === null) {
        setControlledValue(null);
        return;
      }
      newValue = constrainValue(newValue, minValue, maxValue);
      newValue = previousAvailableDate(newValue, startDate, isDateUnavailable);
      if (!newValue) {
>>>>>>> 45a87280
        return;
      }

      // The display calendar should not have any effect on the emitted value.
      // Emit dates in the same calendar as the original value, if any, otherwise gregorian.
      localValue = toCalendar(localValue, value?.calendar || new GregorianCalendar());

      // Preserve time if the input value had one.
      if (value && 'hour' in value) {
        setControlledValue(value.set(localValue));
      } else {
        setControlledValue(localValue);
      }
    }
  }

  let isUnavailable = useMemo(() => {
    if (!calendarDateValue) {
      return false;
    }

    if (isDateUnavailable && isDateUnavailable(calendarDateValue)) {
      return true;
    }

    return isInvalid(calendarDateValue, minValue, maxValue);
  }, [calendarDateValue, isDateUnavailable, minValue, maxValue]);
  let isValueInvalid = props.isInvalid || props.validationState === 'invalid' || isUnavailable;
  let validationState: ValidationState = isValueInvalid ? 'invalid' : null;

  let pageDuration = useMemo(() => {
    if (pageBehavior === 'visible') {
      return visibleDuration;
    }

    return unitDuration(visibleDuration);
  }, [pageBehavior, visibleDuration]);

  return {
    isDisabled: props.isDisabled ?? false,
    isReadOnly: props.isReadOnly ?? false,
    value: calendarDateValue,
    setValue,
    visibleRange: {
      start: startDate,
      end: endDate
    },
    minValue,
    maxValue,
    focusedDate,
    timeZone,
    validationState,
    isValueInvalid,
    setFocusedDate(date) {
      focusCell(date);
      setFocused(true);
    },
    focusNextDay() {
      focusCell(focusedDate.add({days: 1}));
    },
    focusPreviousDay() {
      focusCell(focusedDate.subtract({days: 1}));
    },
    focusNextRow() {
      if (visibleDuration.days) {
        this.focusNextPage();
      } else if (visibleDuration.weeks || visibleDuration.months || visibleDuration.years) {
        focusCell(focusedDate.add({weeks: 1}));
      }
    },
    focusPreviousRow() {
      if (visibleDuration.days) {
        this.focusPreviousPage();
      } else if (visibleDuration.weeks || visibleDuration.months || visibleDuration.years) {
        focusCell(focusedDate.subtract({weeks: 1}));
      }
    },
    focusNextPage() {
      let start = startDate.add(pageDuration);
      setFocusedDate(constrainValue(focusedDate.add(pageDuration), minValue, maxValue));
      setStartDate(
        alignStart(
          constrainStart(focusedDate, start, pageDuration, locale, minValue, maxValue),
          pageDuration,
          locale
        )
      );
    },
    focusPreviousPage() {
      let start = startDate.subtract(pageDuration);
      setFocusedDate(constrainValue(focusedDate.subtract(pageDuration), minValue, maxValue));
      setStartDate(
        alignStart(
          constrainStart(focusedDate, start, pageDuration, locale, minValue, maxValue),
          pageDuration,
          locale
        )
      );
    },
    focusSectionStart() {
      if (visibleDuration.days) {
        focusCell(startDate);
      } else if (visibleDuration.weeks) {
        focusCell(startOfWeek(focusedDate, locale));
      } else if (visibleDuration.months || visibleDuration.years) {
        focusCell(startOfMonth(focusedDate));
      }
    },
    focusSectionEnd() {
      if (visibleDuration.days) {
        focusCell(endDate);
      } else if (visibleDuration.weeks) {
        focusCell(endOfWeek(focusedDate, locale));
      } else if (visibleDuration.months || visibleDuration.years) {
        focusCell(endOfMonth(focusedDate));
      }
    },
    focusNextSection(larger) {
      if (!larger && !visibleDuration.days) {
        focusCell(focusedDate.add(unitDuration(visibleDuration)));
        return;
      }

      if (visibleDuration.days) {
        this.focusNextPage();
      } else if (visibleDuration.weeks) {
        focusCell(focusedDate.add({months: 1}));
      } else if (visibleDuration.months || visibleDuration.years) {
        focusCell(focusedDate.add({years: 1}));
      }
    },
    focusPreviousSection(larger) {
      if (!larger && !visibleDuration.days) {
        focusCell(focusedDate.subtract(unitDuration(visibleDuration)));
        return;
      }

      if (visibleDuration.days) {
        this.focusPreviousPage();
      } else if (visibleDuration.weeks) {
        focusCell(focusedDate.subtract({months: 1}));
      } else if (visibleDuration.months || visibleDuration.years) {
        focusCell(focusedDate.subtract({years: 1}));
      }
    },
    selectFocusedDate() {
      setValue(focusedDate);
    },
    selectDate(date) {
      setValue(date);
    },
    isFocused,
    setFocused,
    isInvalid(date) {
      return isInvalid(date, minValue, maxValue);
    },
    isSelected(date) {
      return calendarDateValue != null && isSameDay(date, calendarDateValue) && !this.isCellDisabled(date) && !this.isCellUnavailable(date);
    },
    isCellFocused(date) {
      return isFocused && focusedDate && isSameDay(date, focusedDate);
    },
    isCellDisabled(date) {
      return props.isDisabled || date.compare(startDate) < 0 || date.compare(endDate) > 0 || this.isInvalid(date);
    },
    isCellUnavailable(date) {
      return props.isDateUnavailable ? props.isDateUnavailable(date) : false;
    },
    isPreviousVisibleRangeInvalid() {
      let prev = startDate.subtract({days: 1});
      return isSameDay(prev, startDate) || this.isInvalid(prev);
    },
    isNextVisibleRangeInvalid() {
      // Adding may return the same date if we reached the end of time
      // according to the calendar system (e.g. 9999-12-31).
      let next = endDate.add({days: 1});
      return isSameDay(next, endDate) || this.isInvalid(next);
    },
    getDatesInWeek(weekIndex, from = startDate) {
      // let date = startOfWeek(from, locale);
      let date = from.add({weeks: weekIndex});
      let dates: (CalendarDate | null)[] = [];

      date = startOfWeek(date, locale);

      // startOfWeek will clamp dates within the calendar system's valid range, which may
      // start in the middle of a week. In this case, add null placeholders.
      let dayOfWeek = getDayOfWeek(date, locale);
      for (let i = 0; i < dayOfWeek; i++) {
        dates.push(null);
      }

      while (dates.length < 7) {
        dates.push(date);
        let nextDate = date.add({days: 1});
        if (isSameDay(date, nextDate)) {
          // If the next day is the same, we have hit the end of the calendar system.
          break;
        }
        date = nextDate;
      }

      // Add null placeholders if at the end of the calendar system.
      while (dates.length < 7) {
        dates.push(null);
      }

      return dates;
    }
  };
}

function unitDuration(duration: DateDuration) {
  let unit = {...duration};
  for (let key in duration) {
    unit[key] = 1;
  }
  return unit;
}<|MERGE_RESOLUTION|>--- conflicted
+++ resolved
@@ -33,10 +33,7 @@
 import {useMemo, useState} from 'react';
 import {ValidationState} from '@react-types/shared';
 
-// how to actually solve this?
-type Something = DateValue | null
-
-export interface CalendarStateOptions<T extends Something = Something> extends CalendarProps<T> {
+export interface CalendarStateOptions<T extends DateValue> extends CalendarProps<T> {
   /** The locale to display and edit the value according to. */
   locale: string,
   /**
@@ -58,7 +55,7 @@
  * Provides state management for a calendar component.
  * A calendar displays one or more date grids and allows users to select a single date.
  */
-export function useCalendarState<T extends Something = Something>(props: CalendarStateOptions<T>): CalendarState {
+export function useCalendarState<T extends DateValue = DateValue>(props: CalendarStateOptions<T>): CalendarState {
   let defaultFormatter = useMemo(() => new DateFormatter(props.locale), [props.locale]);
   let resolvedOptions = useMemo(() => defaultFormatter.resolvedOptions(), [defaultFormatter]);
   let {
@@ -73,7 +70,7 @@
   } = props;
   let calendar = useMemo(() => createCalendar(resolvedOptions.calendar), [createCalendar, resolvedOptions.calendar]);
 
-  let [value, setControlledValue] = useControlledState<Something, MappedDateValue<T>>(props.value, props.defaultValue ?? null, props.onChange);
+  let [value, setControlledValue] = useControlledState<DateValue | null, MappedDateValue<T>>(props.value!, props.defaultValue ?? null!, props.onChange);
   let calendarDateValue = useMemo(() => value ? toCalendar(toCalendarDate(value), calendar) : null, [value, calendar]);
   let timeZone = useMemo(() => value && 'timeZone' in value ? value.timeZone : resolvedOptions.timeZone, [value, resolvedOptions.timeZone]);
   let focusedCalendarDate = useMemo(() => (
@@ -138,24 +135,16 @@
     setFocusedDate(date);
   }
 
-<<<<<<< HEAD
-  function setValue(newValue: CalendarDate) {
-    let localValue: CalendarDate | undefined = newValue;
-    if (!props.isDisabled && !props.isReadOnly) {
-      localValue = constrainValue(newValue, minValue, maxValue);
-      localValue = previousAvailableDate(newValue, startDate, isDateUnavailable);
-      if (!localValue) {
-=======
   function setValue(newValue: CalendarDate | null) {
     if (!props.isDisabled && !props.isReadOnly) {
-      if (newValue === null) {
+      let localValue = newValue;
+      if (localValue === null) {
         setControlledValue(null);
         return;
       }
-      newValue = constrainValue(newValue, minValue, maxValue);
-      newValue = previousAvailableDate(newValue, startDate, isDateUnavailable);
-      if (!newValue) {
->>>>>>> 45a87280
+      localValue = constrainValue(localValue, minValue, maxValue);
+      localValue = previousAvailableDate(localValue, startDate, isDateUnavailable);
+      if (!localValue) {
         return;
       }
 
