/*
 * Copyright 2020 Adobe. All rights reserved.
 * This file is licensed to you under the Apache License, Version 2.0 (the "License");
 * you may not use this file except in compliance with the License. You may obtain a copy
 * of the License at http://www.apache.org/licenses/LICENSE-2.0
 *
 * Unless required by applicable law or agreed to in writing, software distributed under
 * the License is distributed on an "AS IS" BASIS, WITHOUT WARRANTIES OR REPRESENTATIONS
 * OF ANY KIND, either express or implied. See the License for the specific language
 * governing permissions and limitations under the License.
 */

import {Key} from 'react';
import {Selection, SelectionMode} from '@react-types/shared';

export interface FocusState {
<<<<<<< HEAD
  /**
   * Whether the collection is currently focused.
   */
  isFocused: boolean,
  /**
   * Sets whether the collection is focused.
   */
  setFocused(isFocused: boolean): void,
  /**
   * The current focused key in the collection.
   */
  focusedKey: Key,
  /**
   * Sets the focused key.
   */
=======
  /** Whether the collection is currently focused. */
  readonly isFocused: boolean,
  /** Sets whether the collection is focused. */
  setFocused(isFocused: boolean): void,
  /** The current focused key in the collection. */
  readonly focusedKey: Key,
  /** Sets the focused key. */
>>>>>>> 709b1722
  setFocusedKey(key: Key): void,
}

export interface SingleSelectionState extends FocusState {
  /** Whether the collection allows empty selection. */
  readonly disallowEmptySelection?: boolean,
  /** The currently selected key in the collection. */
  readonly selectedKey: Key,
  /** Sets the selected key in the collection. */
  setSelectedKey(key: Key): void
}

export interface MultipleSelectionState extends FocusState {
<<<<<<< HEAD
  /**
   * The type of selection that is allowed in the collection.
   */
  selectionMode: SelectionMode,
  /**
   * Whether the collection allows empty selection.
   */
  disallowEmptySelection?: boolean,
  /**
   * The currently selected keys in the collection.
   */
  selectedKeys: Selection,
  /**
   * Sets the selected keys.
   */
=======
  /** The type of selection that is allowed in the collection. */
  readonly selectionMode: SelectionMode,
  /** Whether the collection allows empty selection. */
  readonly disallowEmptySelection: boolean,
  /** The currently selected keys in the collection. */
  readonly selectedKeys: Selection,
  /** Sets the selected keys in the collection. */
>>>>>>> 709b1722
  setSelectedKeys(keys: Selection | ((v: Selection) => Selection)): void
}

export interface MultipleSelectionManager extends FocusState {
  /** The type of selection that is allowed in the collection. */
  readonly selectionMode: SelectionMode,
  /** Whether the collection allows empty selection. */
  readonly disallowEmptySelection?: boolean,
  /** The currently selected keys in the collection. */
  readonly selectedKeys: Set<Key>,
  /** Whether the selection is empty. */
  readonly isEmpty: boolean,
  /** Whether all items in the collection are selected. */
  readonly isSelectAll: boolean,
  /** Returns whether a key is selected. */
  isSelected(key: Key): boolean
  /** Extends the selection to the given key. */
  extendSelection(toKey: Key): void,
  /** Toggles whether the given key is selected. */
  toggleSelection(key: Key): void,
  /** Replaces the selection with only the given key. */
  replaceSelection(key: Key): void,
  /** Selects all items in the collection. */
  selectAll(): void,
  /** Removes all keys from the selection. */
  clearSelection(): void,
  /** Toggles between select all and an empty selection. */
  toggleSelectAll(): void
}<|MERGE_RESOLUTION|>--- conflicted
+++ resolved
@@ -14,23 +14,6 @@
 import {Selection, SelectionMode} from '@react-types/shared';
 
 export interface FocusState {
-<<<<<<< HEAD
-  /**
-   * Whether the collection is currently focused.
-   */
-  isFocused: boolean,
-  /**
-   * Sets whether the collection is focused.
-   */
-  setFocused(isFocused: boolean): void,
-  /**
-   * The current focused key in the collection.
-   */
-  focusedKey: Key,
-  /**
-   * Sets the focused key.
-   */
-=======
   /** Whether the collection is currently focused. */
   readonly isFocused: boolean,
   /** Sets whether the collection is focused. */
@@ -38,7 +21,6 @@
   /** The current focused key in the collection. */
   readonly focusedKey: Key,
   /** Sets the focused key. */
->>>>>>> 709b1722
   setFocusedKey(key: Key): void,
 }
 
@@ -52,23 +34,6 @@
 }
 
 export interface MultipleSelectionState extends FocusState {
-<<<<<<< HEAD
-  /**
-   * The type of selection that is allowed in the collection.
-   */
-  selectionMode: SelectionMode,
-  /**
-   * Whether the collection allows empty selection.
-   */
-  disallowEmptySelection?: boolean,
-  /**
-   * The currently selected keys in the collection.
-   */
-  selectedKeys: Selection,
-  /**
-   * Sets the selected keys.
-   */
-=======
   /** The type of selection that is allowed in the collection. */
   readonly selectionMode: SelectionMode,
   /** Whether the collection allows empty selection. */
@@ -76,7 +41,6 @@
   /** The currently selected keys in the collection. */
   readonly selectedKeys: Selection,
   /** Sets the selected keys in the collection. */
->>>>>>> 709b1722
   setSelectedKeys(keys: Selection | ((v: Selection) => Selection)): void
 }
 
