/*
 * Copyright 2020 Adobe. All rights reserved.
 * This file is licensed to you under the Apache License, Version 2.0 (the "License");
 * you may not use this file except in compliance with the License. You may obtain a copy
 * of the License at http://www.apache.org/licenses/LICENSE-2.0
 *
 * Unless required by applicable law or agreed to in writing, software distributed under
 * the License is distributed on an "AS IS" BASIS, WITHOUT WARRANTIES OR REPRESENTATIONS
 * OF ANY KIND, either express or implied. See the License for the specific language
 * governing permissions and limitations under the License.
 */

import {FocusStrategy, PressEvent, Selection, SelectionMode} from '@react-types/shared';
import {Key} from 'react';

export interface FocusState {
  /** Whether the collection is currently focused. */
  readonly isFocused: boolean,
  /** Sets whether the collection is focused. */
  setFocused(isFocused: boolean): void,
  /** The current focused key in the collection. */
  readonly focusedKey: Key,
  /** Whether the first or last child of the focused key should receive focus. */
<<<<<<< HEAD
  readonly focusedChild: FocusStrategy,
=======
  readonly childFocusStrategy: FocusStrategy,
>>>>>>> 5804c60f
  /** Sets the focused key, and optionally, whether the first or last child of that key should receive focus. */
  setFocusedKey(key: Key, child?: FocusStrategy): void
}

export interface SingleSelectionState extends FocusState {
  /** Whether the collection allows empty selection. */
  readonly disallowEmptySelection?: boolean,
  /** The currently selected key in the collection. */
  readonly selectedKey: Key,
  /** Sets the selected key in the collection. */
  setSelectedKey(key: Key): void
}

export interface MultipleSelectionState extends FocusState {
  /** The type of selection that is allowed in the collection. */
  readonly selectionMode: SelectionMode,
  /** Whether the collection allows empty selection. */
  readonly disallowEmptySelection: boolean,
  /** The currently selected keys in the collection. */
  readonly selectedKeys: Selection,
  /** Sets the selected keys in the collection. */
  setSelectedKeys(keys: Selection | ((v: Selection) => Selection)): void,
  /** The currently disabled keys in the collection. */
  readonly disabledKeys: Set<Key>
}

export interface MultipleSelectionManager extends FocusState {
  /** The type of selection that is allowed in the collection. */
  readonly selectionMode: SelectionMode,
  /** Whether the collection allows empty selection. */
  readonly disallowEmptySelection?: boolean,
  /** The currently selected keys in the collection. */
  readonly selectedKeys: Set<Key>,
  /** Whether the selection is empty. */
  readonly isEmpty: boolean,
  /** Whether all items in the collection are selected. */
  readonly isSelectAll: boolean,
  /** The first selected key in the collection. */
  readonly firstSelectedKey: Key | null,
  /** The last selected key in the collection. */
  readonly lastSelectedKey: Key | null,
  /** Returns whether a key is selected. */
  isSelected(key: Key): boolean,
  /** Extends the selection to the given key. */
  extendSelection(toKey: Key): void,
  /** Toggles whether the given key is selected. */
  toggleSelection(key: Key): void,
  /** Replaces the selection with only the given key. */
  replaceSelection(key: Key): void,
  /** Selects all items in the collection. */
  selectAll(): void,
  /** Removes all keys from the selection. */
  clearSelection(): void,
  /** Toggles between select all and an empty selection. */
  toggleSelectAll(): void,
  /**
   * Toggles, replaces, or extends selection to the given key depending
   * on the pointer event and collection's selection mode.
   */
  select(key: Key, e?: PressEvent | PointerEvent): void
}<|MERGE_RESOLUTION|>--- conflicted
+++ resolved
@@ -21,11 +21,7 @@
   /** The current focused key in the collection. */
   readonly focusedKey: Key,
   /** Whether the first or last child of the focused key should receive focus. */
-<<<<<<< HEAD
-  readonly focusedChild: FocusStrategy,
-=======
   readonly childFocusStrategy: FocusStrategy,
->>>>>>> 5804c60f
   /** Sets the focused key, and optionally, whether the first or last child of that key should receive focus. */
   setFocusedKey(key: Key, child?: FocusStrategy): void
 }
