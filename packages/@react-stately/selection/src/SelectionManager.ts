--- conflicted
+++ resolved
@@ -16,16 +16,13 @@
 import {Selection} from './Selection';
 import {SelectionMode} from '@react-types/shared';
 
-<<<<<<< HEAD
 interface SelectionManagerOptions {
   allowsCellSelection?: boolean
 }
 
-=======
 /**
  * An interface for reading and updating multiple selection state.
  */
->>>>>>> cd67f39e
 export class SelectionManager implements MultipleSelectionManager {
   private collection: Collection<Node<unknown>>;
   private state: MultipleSelectionState;
