--- conflicted
+++ resolved
@@ -22,13 +22,8 @@
     "url": "https://github.com/adobe/react-spectrum"
   },
   "dependencies": {
-<<<<<<< HEAD
     "@react-stately/overlays": "workspace:^",
     "@react-types/tooltip": "workspace:^",
-=======
-    "@react-stately/overlays": "^3.6.6",
-    "@react-types/tooltip": "^3.4.8",
->>>>>>> c81c9463
     "@swc/helpers": "^0.5.0"
   },
   "peerDependencies": {
