{
  "name": "@react-stately/tooltip",
  "version": "3.4.9",
  "description": "Spectrum UI components in React",
  "license": "Apache-2.0",
  "main": "dist/main.js",
  "module": "dist/module.js",
  "exports": {
    "types": "./dist/types.d.ts",
    "import": "./dist/import.mjs",
    "require": "./dist/main.js"
  },
  "types": "dist/types.d.ts",
  "source": "src/index.ts",
  "files": [
    "dist",
    "src"
  ],
  "sideEffects": false,
  "repository": {
    "type": "git",
    "url": "https://github.com/adobe/react-spectrum"
  },
  "dependencies": {
<<<<<<< HEAD
    "@react-stately/overlays": "workspace:^",
    "@react-types/tooltip": "workspace:^",
=======
    "@react-stately/overlays": "^3.6.7",
    "@react-types/tooltip": "^3.4.9",
>>>>>>> 1cacbf1d
    "@swc/helpers": "^0.5.0"
  },
  "peerDependencies": {
    "react": "^16.8.0 || ^17.0.0-rc.1 || ^18.0.0"
  },
  "publishConfig": {
    "access": "public"
  }
}<|MERGE_RESOLUTION|>--- conflicted
+++ resolved
@@ -22,13 +22,8 @@
     "url": "https://github.com/adobe/react-spectrum"
   },
   "dependencies": {
-<<<<<<< HEAD
     "@react-stately/overlays": "workspace:^",
     "@react-types/tooltip": "workspace:^",
-=======
-    "@react-stately/overlays": "^3.6.7",
-    "@react-types/tooltip": "^3.4.9",
->>>>>>> 1cacbf1d
     "@swc/helpers": "^0.5.0"
   },
   "peerDependencies": {
