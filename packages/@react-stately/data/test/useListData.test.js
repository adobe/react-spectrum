/*
 * Copyright 2020 Adobe. All rights reserved.
 * This file is licensed to you under the Apache License, Version 2.0 (the "License");
 * you may not use this file except in compliance with the License. You may obtain a copy
 * of the License at http://www.apache.org/licenses/LICENSE-2.0
 *
 * Unless required by applicable law or agreed to in writing, software distributed under
 * the License is distributed on an "AS IS" BASIS, WITHOUT WARRANTIES OR REPRESENTATIONS
 * OF ANY KIND, either express or implied. See the License for the specific language
 * governing permissions and limitations under the License.
 */

import {act, renderHook} from '@testing-library/react-hooks';
import React from 'react';
import {useListData} from '../src/useListData';

const initial = [
  {name: 'David'},
  {name: 'Sam'},
  {name: 'Julia'}
];

const many = [
  {name: 'One'},
  {name: 'Two'},
  {name: 'Three'},
  {name: 'Four'},
  {name: 'Five'},
  {name: 'Six'}
];

let getKey = (item) => item.name;
let filter = (item, text) => item.name.includes(text);

describe('useListData', function () {
  it('should construct a list using initial data', function () {
    let {result} = renderHook(() => useListData({initialItems: initial, getKey, initialSelectedKeys: ['Sam', 'Julia']}));
    expect(result.current.items).toBe(initial);
    expect(result.current.selectedKeys).toEqual(new Set(['Sam', 'Julia']));
  });

  it('should get an item by key', function () {
    let {result} = renderHook(() => useListData({initialItems: initial, getKey}));
    expect(result.current.getItem('Sam')).toBe(initial[1]);
  });

  it('should insert an item at an index', function () {
    let {result} = renderHook(() => useListData({initialItems: initial, getKey}));
    let initialResult = result.current;

    act(() => {
      result.current.insert(1, {name: 'Devon'});
    });

    expect(result.current.items).not.toBe(initialResult.items);
    expect(result.current.items).toHaveLength(4);
    expect(result.current.items[0]).toBe(initialResult.items[0]);
    expect(result.current.items[1]).toEqual({name: 'Devon'});
    expect(result.current.items[2]).toBe(initialResult.items[1]);
    expect(result.current.items[3]).toBe(initialResult.items[2]);
  });

  it('should insert multiple items at an index', function () {
    let {result} = renderHook(() => useListData({initialItems: initial, getKey}));
    let initialResult = result.current;

    act(() => {
      result.current.insert(1, {name: 'Devon'}, {name: 'Danni'});
    });

    expect(result.current.items).not.toBe(initialResult.items);
    expect(result.current.items).toHaveLength(5);
    expect(result.current.items[0]).toBe(initialResult.items[0]);
    expect(result.current.items[1]).toEqual({name: 'Devon'});
    expect(result.current.items[2]).toEqual({name: 'Danni'});
    expect(result.current.items[3]).toBe(initialResult.items[1]);
    expect(result.current.items[4]).toBe(initialResult.items[2]);
  });

  it('should insert an item before another item', function () {
    let {result} = renderHook(() => useListData({initialItems: initial, getKey}));
    let initialResult = result.current;

    act(() => {
      result.current.insertBefore('Sam', {name: 'Devon'});
    });

    expect(result.current.items).not.toBe(initialResult.items);
    expect(result.current.items).toHaveLength(4);
    expect(result.current.items[0]).toBe(initialResult.items[0]);
    expect(result.current.items[1]).toEqual({name: 'Devon'});
    expect(result.current.items[2]).toBe(initialResult.items[1]);
    expect(result.current.items[3]).toBe(initialResult.items[2]);
  });

  it('should insert multiple items before another item', function () {
    let {result} = renderHook(() => useListData({initialItems: initial, getKey}));
    let initialResult = result.current;

    act(() => {
      result.current.insertBefore('Sam', {name: 'Devon'}, {name: 'Danni'});
    });

    expect(result.current.items).not.toBe(initialResult.items);
    expect(result.current.items).toHaveLength(5);
    expect(result.current.items[0]).toBe(initialResult.items[0]);
    expect(result.current.items[1]).toEqual({name: 'Devon'});
    expect(result.current.items[2]).toEqual({name: 'Danni'});
    expect(result.current.items[3]).toBe(initialResult.items[1]);
    expect(result.current.items[4]).toBe(initialResult.items[2]);
  });

  it('should insert an item after another item', function () {
    let {result} = renderHook(() => useListData({initialItems: initial, getKey}));
    let initialResult = result.current;

    act(() => {
      result.current.insertAfter('David', {name: 'Devon'});
    });

    expect(result.current.items).not.toBe(initialResult.items);
    expect(result.current.items).toHaveLength(4);
    expect(result.current.items[0]).toBe(initialResult.items[0]);
    expect(result.current.items[1]).toEqual({name: 'Devon'});
    expect(result.current.items[2]).toBe(initialResult.items[1]);
    expect(result.current.items[3]).toBe(initialResult.items[2]);
  });

  it('should insert multiple items after another item', function () {
    let {result} = renderHook(() => useListData({initialItems: initial, getKey}));
    let initialResult = result.current;

    act(() => {
      result.current.insertAfter('David', {name: 'Devon'}, {name: 'Danni'});
    });

    expect(result.current.items).not.toBe(initialResult.items);
    expect(result.current.items).toHaveLength(5);
    expect(result.current.items[0]).toBe(initialResult.items[0]);
    expect(result.current.items[1]).toEqual({name: 'Devon'});
    expect(result.current.items[2]).toEqual({name: 'Danni'});
    expect(result.current.items[3]).toBe(initialResult.items[1]);
    expect(result.current.items[4]).toBe(initialResult.items[2]);
  });

  it('should insert an prepend an item', function () {
    let {result} = renderHook(() => useListData({initialItems: initial, getKey}));
    let initialResult = result.current;

    act(() => {
      result.current.prepend({name: 'Devon'});
    });

    expect(result.current.items).not.toBe(initialResult.items);
    expect(result.current.items).toHaveLength(4);
    expect(result.current.items[0]).toEqual({name: 'Devon'});
    expect(result.current.items[1]).toBe(initialResult.items[0]);
    expect(result.current.items[2]).toBe(initialResult.items[1]);
    expect(result.current.items[3]).toBe(initialResult.items[2]);
  });

  it('should insert an prepend multiple items', function () {
    let {result} = renderHook(() => useListData({initialItems: initial, getKey}));
    let initialResult = result.current;

    act(() => {
      result.current.prepend({name: 'Devon'}, {name: 'Danni'});
    });

    expect(result.current.items).not.toBe(initialResult.items);
    expect(result.current.items).toHaveLength(5);
    expect(result.current.items[0]).toEqual({name: 'Devon'});
    expect(result.current.items[1]).toEqual({name: 'Danni'});
    expect(result.current.items[2]).toBe(initialResult.items[0]);
    expect(result.current.items[3]).toBe(initialResult.items[1]);
    expect(result.current.items[4]).toBe(initialResult.items[2]);
  });

  it('should insert an append an item', function () {
    let {result} = renderHook(() => useListData({initialItems: initial, getKey}));
    let initialResult = result.current;

    act(() => {
      result.current.append({name: 'Devon'});
    });

    expect(result.current.items).not.toBe(initialResult.items);
    expect(result.current.items).toHaveLength(4);
    expect(result.current.items[0]).toBe(initialResult.items[0]);
    expect(result.current.items[1]).toBe(initialResult.items[1]);
    expect(result.current.items[2]).toBe(initialResult.items[2]);
    expect(result.current.items[3]).toEqual({name: 'Devon'});
  });

  it('should insert an append multiple items', function () {
    let {result} = renderHook(() => useListData({initialItems: initial, getKey}));
    let initialResult = result.current;

    act(() => {
      result.current.append({name: 'Devon'}, {name: 'Danni'});
    });

    expect(result.current.items).not.toBe(initialResult.items);
    expect(result.current.items).toHaveLength(5);
    expect(result.current.items[0]).toBe(initialResult.items[0]);
    expect(result.current.items[1]).toBe(initialResult.items[1]);
    expect(result.current.items[2]).toBe(initialResult.items[2]);
    expect(result.current.items[3]).toEqual({name: 'Devon'});
    expect(result.current.items[4]).toEqual({name: 'Danni'});
  });

  it('should remove an item', function () {
    let {result} = renderHook(() => useListData({initialItems: initial, getKey, initialSelectedKeys: ['Sam', 'Julia']}));
    let initialResult = result.current;

    act(() => {
      result.current.remove('Sam');
    });

    expect(result.current.items).not.toBe(initialResult.items);
    expect(result.current.items).toHaveLength(2);
    expect(result.current.items[0]).toBe(initialResult.items[0]);
    expect(result.current.items[1]).toBe(initialResult.items[2]);
    expect(result.current.selectedKeys).not.toBe(initialResult.selectedKeys);
    expect(result.current.selectedKeys).toEqual(new Set(['Julia']));
  });

  it('should remove multiple items', function () {
    let {result} = renderHook(() => useListData({initialItems: initial, getKey, initialSelectedKeys: ['Sam', 'David', 'Julia']}));
    let initialResult = result.current;

    act(() => {
      result.current.remove('Sam', 'David');
    });

    expect(result.current.items).not.toBe(initialResult.items);
    expect(result.current.items).toHaveLength(1);
    expect(result.current.items[0]).toBe(initialResult.items[2]);
    expect(result.current.selectedKeys).not.toBe(initialResult.selectedKeys);
    expect(result.current.selectedKeys).toEqual(new Set(['Julia']));
  });

  it('should remove the selected items', function () {
    let {result} = renderHook(() => useListData({initialItems: initial, getKey, initialSelectedKeys: ['Sam', 'Julia']}));
    let initialResult = result.current;

    act(() => {
      result.current.removeSelectedItems();
    });

    expect(result.current.items).not.toBe(initialResult.items);
    expect(result.current.items).toHaveLength(1);
    expect(result.current.items[0]).toBe(initialResult.items[0]);
    expect(result.current.selectedKeys).not.toBe(initialResult.selectedKeys);
    expect(result.current.selectedKeys).toEqual(new Set());
  });

  it('should remove the selected items with select all', function () {
    let {result} = renderHook(() => useListData({initialItems: initial, getKey, initialSelectedKeys: 'all'}));
    let initialResult = result.current;

    act(() => {
      result.current.removeSelectedItems();
    });

    expect(result.current.items).not.toBe(initialResult.items);
    expect(result.current.items).toHaveLength(0);
    expect(result.current.selectedKeys).not.toBe(initialResult.selectedKeys);
    expect(result.current.selectedKeys).toEqual(new Set());
  });

  it('should update an item', function () {
    let {result} = renderHook(() => useListData({initialItems: initial, getKey}));
    let initialResult = result.current;

    act(() => {
      result.current.update('Sam', {name: 'Devon'});
    });

    expect(result.current.items).not.toBe(initialResult.items);
    expect(result.current.items).toHaveLength(3);
    expect(result.current.items[0]).toBe(initialResult.items[0]);
    expect(result.current.items[1]).not.toBe(initialResult.items[1]);
    expect(result.current.items[1]).toEqual({name: 'Devon'});
    expect(result.current.items[2]).toBe(initialResult.items[2]);
  });

  it('should move an item', function () {
    let {result} = renderHook(() => useListData({initialItems: initial, getKey}));
    let initialResult = result.current;

    act(() => {
      result.current.move('Sam', 0);
    });

    expect(result.current.items).not.toBe(initialResult.items);
    expect(result.current.items).toHaveLength(3);
    expect(result.current.items[0]).toBe(initialResult.items[1]);
    expect(result.current.items[1]).toBe(initialResult.items[0]);
    expect(result.current.items[2]).toBe(initialResult.items[2]);
  });

  describe('moveBefore', function () {
    it('should move an item before another item from before', function () {
      let {result} = renderHook(() => useListData({initialItems: many, getKey}));
      let initialResult = result.current;

      act(() => {
<<<<<<< HEAD
        result.current.moveBefore('Three', 'One');
=======
        result.current.moveBefore('Three', ['One']);
>>>>>>> 8f89bfd2
      });

      expect(result.current.items).not.toBe(initialResult.items);
      expect(result.current.items).toHaveLength(6);
      expect(result.current.items).toEqual([
        many[1],
        many[0],
        many[2],
        many[3],
        many[4],
        many[5]
      ]);
    });

    it('should move an item before another item from after', function () {
      let {result} = renderHook(() => useListData({initialItems: initial, getKey}));
      let initialResult = result.current;

      act(() => {
<<<<<<< HEAD
        result.current.moveBefore('Sam', 'Julia');
=======
        result.current.moveBefore('Sam', ['Julia']);
>>>>>>> 8f89bfd2
      });

      expect(result.current.items).not.toBe(initialResult.items);
      expect(result.current.items).toHaveLength(3);
      expect(result.current.items).toEqual([
        initial[0],
        initial[2],
        initial[1]
      ]);
    });

    it('should move multiple subsequent items before another item from before', function () {
      let {result} = renderHook(() => useListData({initialItems: many, getKey}));
      let initialResult = result.current;

      act(() => {
<<<<<<< HEAD
        result.current.moveBefore('Five', 'Two', 'Three');
=======
        result.current.moveBefore('Five', ['Two', 'Three']);
>>>>>>> 8f89bfd2
      });

      expect(result.current.items).not.toBe(initialResult.items);
      expect(result.current.items).toHaveLength(6);
      expect(result.current.items).toEqual([
        many[0],
        many[3],
        many[1],
        many[2],
        many[4],
        many[5]
      ]);
    });

    it('should move multiple subsequent items before another item from after', function () {
      let {result} = renderHook(() => useListData({initialItems: many, getKey}));
      let initialResult = result.current;

      act(() => {
<<<<<<< HEAD
        result.current.moveBefore('Two', 'Five', 'Six');
=======
        result.current.moveBefore('Two', ['Five', 'Six']);
>>>>>>> 8f89bfd2
      });

      expect(result.current.items).not.toBe(initialResult.items);
      expect(result.current.items).toHaveLength(6);
      expect(result.current.items).toEqual([
        many[0],
        many[4],
        many[5],
        many[1],
        many[2],
        many[3]
      ]);
    });

    it('should move multiple non-subsequent items before another item from before', function () {
      let {result} = renderHook(() => useListData({initialItems: many, getKey}));
      let initialResult = result.current;

      act(() => {
<<<<<<< HEAD
        result.current.moveBefore('Five', 'One', 'Three');
=======
        result.current.moveBefore('Five', ['One', 'Three']);
>>>>>>> 8f89bfd2
      });

      expect(result.current.items).not.toBe(initialResult.items);
      expect(result.current.items).toHaveLength(6);
      expect(result.current.items).toEqual([
        many[1],
        many[3],
        many[0],
        many[2],
        many[4],
        many[5]
      ]);
    });

    it('should move multiple non-subsequent items before another item from after', function () {
      let {result} = renderHook(() => useListData({initialItems: many, getKey}));
      let initialResult = result.current;

      act(() => {
<<<<<<< HEAD
        result.current.moveBefore('Two', 'Four', 'Six');
=======
        result.current.moveBefore('Two', ['Four', 'Six']);
>>>>>>> 8f89bfd2
      });

      expect(result.current.items).not.toBe(initialResult.items);
      expect(result.current.items).toHaveLength(6);
      expect(result.current.items).toEqual([
        many[0],
        many[3],
        many[5],
        many[1],
        many[2],
        many[4]
      ]);
    });

    it('should move multiple items before another item from both before and after', function () {
      let {result} = renderHook(() => useListData({initialItems: many, getKey}));
      let initialResult = result.current;

      act(() => {
<<<<<<< HEAD
        result.current.moveBefore('Three', 'One', 'Five');
=======
        result.current.moveBefore('Three', ['One', 'Five']);
>>>>>>> 8f89bfd2
      });

      expect(result.current.items).not.toBe(initialResult.items);
      expect(result.current.items).toHaveLength(6);
      expect(result.current.items).toEqual([
        many[1],
        many[0],
        many[4],
        many[2],
        many[3],
        many[5]
      ]);
    });
  });

  describe('moveAfter', function () {
    it('should move an item before another item from before', function () {
      let {result} = renderHook(() => useListData({initialItems: many, getKey}));
      let initialResult = result.current;

      act(() => {
<<<<<<< HEAD
        result.current.moveAfter('Three', 'One');
=======
        result.current.moveAfter('Three', ['One']);
>>>>>>> 8f89bfd2
      });

      expect(result.current.items).not.toBe(initialResult.items);
      expect(result.current.items).toHaveLength(6);
      expect(result.current.items).toEqual([
        many[1],
        many[2],
        many[0],
        many[3],
        many[4],
        many[5]
      ]);
    });

    it('should move an item before another item from after', function () {
      let {result} = renderHook(() => useListData({initialItems: many, getKey}));
      let initialResult = result.current;

      act(() => {
<<<<<<< HEAD
        result.current.moveAfter('Three', 'Five');
=======
        result.current.moveAfter('Three', ['Five']);
>>>>>>> 8f89bfd2
      });

      expect(result.current.items).not.toBe(initialResult.items);
      expect(result.current.items).toHaveLength(6);
      expect(result.current.items).toEqual([
        many[0],
        many[1],
        many[2],
        many[4],
        many[3],
        many[5]
      ]);
    });

    it('should move multiple subsequent items before another item from before', function () {
      let {result} = renderHook(() => useListData({initialItems: many, getKey}));
      let initialResult = result.current;

      act(() => {
<<<<<<< HEAD
        result.current.moveAfter('Five', 'Two', 'Three');
=======
        result.current.moveAfter('Five', ['Two', 'Three']);
>>>>>>> 8f89bfd2
      });

      expect(result.current.items).not.toBe(initialResult.items);
      expect(result.current.items).toHaveLength(6);
      expect(result.current.items).toEqual([
        many[0],
        many[3],
        many[4],
        many[1],
        many[2],
        many[5]
      ]);
    });

    it('should move multiple subsequent items before another item from after', function () {
      let {result} = renderHook(() => useListData({initialItems: many, getKey}));
      let initialResult = result.current;

      act(() => {
<<<<<<< HEAD
        result.current.moveAfter('Two', 'Five', 'Six');
=======
        result.current.moveAfter('Two', ['Five', 'Six']);
>>>>>>> 8f89bfd2
      });

      expect(result.current.items).not.toBe(initialResult.items);
      expect(result.current.items).toHaveLength(6);
      expect(result.current.items).toEqual([
        many[0],
        many[1],
        many[4],
        many[5],
        many[2],
        many[3]
      ]);
    });

    it('should move multiple non-subsequent items before another item from before', function () {
      let {result} = renderHook(() => useListData({initialItems: many, getKey}));
      let initialResult = result.current;

      act(() => {
<<<<<<< HEAD
        result.current.moveAfter('Five', 'One', 'Three');
=======
        result.current.moveAfter('Five', ['One', 'Three']);
>>>>>>> 8f89bfd2
      });

      expect(result.current.items).not.toBe(initialResult.items);
      expect(result.current.items).toHaveLength(6);
      expect(result.current.items).toEqual([
        many[1],
        many[3],
        many[4],
        many[0],
        many[2],
        many[5]
      ]);
    });

    it('should move multiple non-subsequent items before another item from after', function () {
      let {result} = renderHook(() => useListData({initialItems: many, getKey}));
      let initialResult = result.current;

      act(() => {
<<<<<<< HEAD
        result.current.moveAfter('Two', 'Four', 'Six');
=======
        result.current.moveAfter('Two', ['Four', 'Six']);
>>>>>>> 8f89bfd2
      });

      expect(result.current.items).not.toBe(initialResult.items);
      expect(result.current.items).toHaveLength(6);
      expect(result.current.items).toEqual([
        many[0],
        many[1],
        many[3],
        many[5],
        many[2],
        many[4]
      ]);
    });

    it('should move multiple items before another item from both before and after', function () {
      let {result} = renderHook(() => useListData({initialItems: many, getKey}));
      let initialResult = result.current;

      act(() => {
<<<<<<< HEAD
        result.current.moveAfter('Three', 'One', 'Five');
=======
        result.current.moveAfter('Three', ['One', 'Five']);
>>>>>>> 8f89bfd2
      });

      expect(result.current.items).not.toBe(initialResult.items);
      expect(result.current.items).toHaveLength(6);
      expect(result.current.items).toEqual([
        many[1],
        many[2],
        many[0],
        many[4],
        many[3],
        many[5]
      ]);
    });
  });

  it('should support filtering', function () {
    let {result} = renderHook(() => useListData({initialItems: initial, filter, initialFilterText: 'Sa'}));

    expect(result.current.items).toHaveLength(1);
    expect(result.current.items[0]).toEqual({name: 'Sam'});
  });

  it('should support updating the filter text', function () {
    let {result} = renderHook(() => useListData({initialItems: initial, filter}));

    expect(result.current.items).toHaveLength(3);
    expect(result.current.items).toEqual(initial);

    act(() => {
      result.current.setFilterText('Da');
    });

    expect(result.current.items).toHaveLength(1);
    expect(result.current.items[0]).toEqual({name: 'David'});
  });
});<|MERGE_RESOLUTION|>--- conflicted
+++ resolved
@@ -306,11 +306,7 @@
       let initialResult = result.current;
 
       act(() => {
-<<<<<<< HEAD
-        result.current.moveBefore('Three', 'One');
-=======
         result.current.moveBefore('Three', ['One']);
->>>>>>> 8f89bfd2
       });
 
       expect(result.current.items).not.toBe(initialResult.items);
@@ -330,11 +326,7 @@
       let initialResult = result.current;
 
       act(() => {
-<<<<<<< HEAD
-        result.current.moveBefore('Sam', 'Julia');
-=======
         result.current.moveBefore('Sam', ['Julia']);
->>>>>>> 8f89bfd2
       });
 
       expect(result.current.items).not.toBe(initialResult.items);
@@ -351,11 +343,7 @@
       let initialResult = result.current;
 
       act(() => {
-<<<<<<< HEAD
-        result.current.moveBefore('Five', 'Two', 'Three');
-=======
         result.current.moveBefore('Five', ['Two', 'Three']);
->>>>>>> 8f89bfd2
       });
 
       expect(result.current.items).not.toBe(initialResult.items);
@@ -375,11 +363,7 @@
       let initialResult = result.current;
 
       act(() => {
-<<<<<<< HEAD
-        result.current.moveBefore('Two', 'Five', 'Six');
-=======
         result.current.moveBefore('Two', ['Five', 'Six']);
->>>>>>> 8f89bfd2
       });
 
       expect(result.current.items).not.toBe(initialResult.items);
@@ -399,11 +383,7 @@
       let initialResult = result.current;
 
       act(() => {
-<<<<<<< HEAD
-        result.current.moveBefore('Five', 'One', 'Three');
-=======
         result.current.moveBefore('Five', ['One', 'Three']);
->>>>>>> 8f89bfd2
       });
 
       expect(result.current.items).not.toBe(initialResult.items);
@@ -423,11 +403,7 @@
       let initialResult = result.current;
 
       act(() => {
-<<<<<<< HEAD
-        result.current.moveBefore('Two', 'Four', 'Six');
-=======
         result.current.moveBefore('Two', ['Four', 'Six']);
->>>>>>> 8f89bfd2
       });
 
       expect(result.current.items).not.toBe(initialResult.items);
@@ -447,11 +423,7 @@
       let initialResult = result.current;
 
       act(() => {
-<<<<<<< HEAD
-        result.current.moveBefore('Three', 'One', 'Five');
-=======
         result.current.moveBefore('Three', ['One', 'Five']);
->>>>>>> 8f89bfd2
       });
 
       expect(result.current.items).not.toBe(initialResult.items);
@@ -473,11 +445,7 @@
       let initialResult = result.current;
 
       act(() => {
-<<<<<<< HEAD
-        result.current.moveAfter('Three', 'One');
-=======
         result.current.moveAfter('Three', ['One']);
->>>>>>> 8f89bfd2
       });
 
       expect(result.current.items).not.toBe(initialResult.items);
@@ -497,11 +465,7 @@
       let initialResult = result.current;
 
       act(() => {
-<<<<<<< HEAD
-        result.current.moveAfter('Three', 'Five');
-=======
         result.current.moveAfter('Three', ['Five']);
->>>>>>> 8f89bfd2
       });
 
       expect(result.current.items).not.toBe(initialResult.items);
@@ -521,11 +485,7 @@
       let initialResult = result.current;
 
       act(() => {
-<<<<<<< HEAD
-        result.current.moveAfter('Five', 'Two', 'Three');
-=======
         result.current.moveAfter('Five', ['Two', 'Three']);
->>>>>>> 8f89bfd2
       });
 
       expect(result.current.items).not.toBe(initialResult.items);
@@ -545,11 +505,7 @@
       let initialResult = result.current;
 
       act(() => {
-<<<<<<< HEAD
-        result.current.moveAfter('Two', 'Five', 'Six');
-=======
         result.current.moveAfter('Two', ['Five', 'Six']);
->>>>>>> 8f89bfd2
       });
 
       expect(result.current.items).not.toBe(initialResult.items);
@@ -569,11 +525,7 @@
       let initialResult = result.current;
 
       act(() => {
-<<<<<<< HEAD
-        result.current.moveAfter('Five', 'One', 'Three');
-=======
         result.current.moveAfter('Five', ['One', 'Three']);
->>>>>>> 8f89bfd2
       });
 
       expect(result.current.items).not.toBe(initialResult.items);
@@ -593,11 +545,7 @@
       let initialResult = result.current;
 
       act(() => {
-<<<<<<< HEAD
-        result.current.moveAfter('Two', 'Four', 'Six');
-=======
         result.current.moveAfter('Two', ['Four', 'Six']);
->>>>>>> 8f89bfd2
       });
 
       expect(result.current.items).not.toBe(initialResult.items);
@@ -617,11 +565,7 @@
       let initialResult = result.current;
 
       act(() => {
-<<<<<<< HEAD
-        result.current.moveAfter('Three', 'One', 'Five');
-=======
         result.current.moveAfter('Three', ['One', 'Five']);
->>>>>>> 8f89bfd2
       });
 
       expect(result.current.items).not.toBe(initialResult.items);
