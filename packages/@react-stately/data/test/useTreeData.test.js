/*
 * Copyright 2020 Adobe. All rights reserved.
 * This file is licensed to you under the Apache License, Version 2.0 (the "License");
 * you may not use this file except in compliance with the License. You may obtain a copy
 * of the License at http://www.apache.org/licenses/LICENSE-2.0
 *
 * Unless required by applicable law or agreed to in writing, software distributed under
 * the License is distributed on an "AS IS" BASIS, WITHOUT WARRANTIES OR REPRESENTATIONS
 * OF ANY KIND, either express or implied. See the License for the specific language
 * governing permissions and limitations under the License.
 */

import {actHook as act, renderHook} from '@react-spectrum/test-utils-internal';
import {useTreeData} from '../src/useTreeData';

const initial = [
  {
    name: 'David',
    children: [
      {name: 'John', children: [
        {name: 'Suzie'}
      ]},
      {name: 'Sam', children: [
        {name: 'Stacy'},
        {name: 'Brad'}
      ]},
      {name: 'Jane'}
    ]
  }
];

let getKey = (item) => item.name;
let getChildren = (item) => item.children;

describe('useTreeData', function () {
  it('should construct a tree using initial data', function () {
    let {result} = renderHook(() => useTreeData({initialItems: initial, getChildren, getKey, initialSelectedKeys: ['John', 'Stacy']}));
    expect(result.current.items[0].value).toBe(initial[0]);
    expect(result.current.items[0].children).toHaveLength(3);
    expect(result.current.items[0].children[0].value).toBe(initial[0].children[0]);
    expect(result.current.items[0].children[0].children).toHaveLength(1);
    expect(result.current.items[0].children[1].children).toHaveLength(2);
    expect(result.current.items[0].children[2].children).toHaveLength(0);
    expect(result.current.selectedKeys).toEqual(new Set(['John', 'Stacy']));
  });

  it('should get a node by key', function () {
    let {result} = renderHook(() => useTreeData({initialItems: initial, getChildren, getKey}));
    expect(result.current.getItem('Sam').value).toBe(initial[0].children[1]);
    expect(result.current.getItem('David').value).toBe(initial[0]);
  });

  it('should insert an item into a child node', function () {
    let {result} = renderHook(() => useTreeData({initialItems: initial, getChildren, getKey}));
    let initialResult = result.current;

    act(() => {
      result.current.insert('John', 1, {name: 'Devon'});
    });

    expect(result.current.items).not.toBe(initialResult.items);
    expect(result.current.items).toHaveLength(1);
    expect(result.current.items[0]).not.toBe(initialResult.items[0]);
    expect(result.current.items[0].children).toHaveLength(3);
    expect(result.current.items[0].children[0]).not.toBe(initialResult.items[0].children[0]);
    expect(result.current.items[0].children[0].children).toHaveLength(2);
    expect(result.current.items[0].children[0].children[0]).toBe(initialResult.items[0].children[0].children[0]);
    expect(result.current.items[0].children[0].children[1].value).toEqual({name: 'Devon'});
    expect(result.current.items[0].children[1]).toBe(initialResult.items[0].children[1]);
    expect(result.current.items[0].children[2]).toBe(initialResult.items[0].children[2]);
  });

  it('should insert multiple items into a child node', function () {
    let {result} = renderHook(() => useTreeData({initialItems: initial, getChildren, getKey}));
    let initialResult = result.current;

    act(() => {
      result.current.insert('John', 1, {name: 'Devon'}, {name: 'Danni'});
    });

    expect(result.current.items).not.toBe(initialResult.items);
    expect(result.current.items).toHaveLength(1);
    expect(result.current.items[0]).not.toBe(initialResult.items[0]);
    expect(result.current.items[0].children).toHaveLength(3);
    expect(result.current.items[0].children[0]).not.toBe(initialResult.items[0].children[0]);
    expect(result.current.items[0].children[0].children).toHaveLength(3);
    expect(result.current.items[0].children[0].children[0]).toBe(initialResult.items[0].children[0].children[0]);
    expect(result.current.items[0].children[0].children[1].value).toEqual({name: 'Devon'});
    expect(result.current.items[0].children[0].children[2].value).toEqual({name: 'Danni'});
    expect(result.current.items[0].children[1]).toBe(initialResult.items[0].children[1]);
    expect(result.current.items[0].children[2]).toBe(initialResult.items[0].children[2]);
  });

  it('should insert an item into the root', function () {
    let {result} = renderHook(() => useTreeData({initialItems: initial, getChildren, getKey}));
    let initialResult = result.current;

    act(() => {
      result.current.insert(null, 1, {name: 'Devon'});
    });

    expect(result.current.items).not.toBe(initialResult.items);
    expect(result.current.items).toHaveLength(2);
    expect(result.current.items[0]).toBe(initialResult.items[0]);
    expect(result.current.items[1].value).toEqual({name: 'Devon'});
  });

  it('should insert multiple items into the root', function () {
    let {result} = renderHook(() => useTreeData({initialItems: initial, getChildren, getKey}));
    let initialResult = result.current;

    act(() => {
      result.current.insert(null, 1, {name: 'Devon'}, {name: 'Danni'});
    });

    expect(result.current.items).not.toBe(initialResult.items);
    expect(result.current.items).toHaveLength(3);
    expect(result.current.items[0]).toBe(initialResult.items[0]);
    expect(result.current.items[1].value).toEqual({name: 'Devon'});
    expect(result.current.items[2].value).toEqual({name: 'Danni'});
  });

  it('should insert an item into a child node before another item', function () {
    let {result} = renderHook(() => useTreeData({initialItems: initial, getChildren, getKey}));
    let initialResult = result.current;

    act(() => {
      result.current.insertBefore('Suzie', {name: 'Devon'});
    });

    expect(result.current.items).not.toBe(initialResult.items);
    expect(result.current.items).toHaveLength(1);
    expect(result.current.items[0]).not.toBe(initialResult.items[0]);
    expect(result.current.items[0].children).toHaveLength(3);
    expect(result.current.items[0].children[0]).not.toBe(initialResult.items[0].children[0]);
    expect(result.current.items[0].children[0].children).toHaveLength(2);
    expect(result.current.items[0].children[0].children[0].value).toEqual({name: 'Devon'});
    expect(result.current.items[0].children[0].children[1]).toBe(initialResult.items[0].children[0].children[0]);
    expect(result.current.items[0].children[1]).toBe(initialResult.items[0].children[1]);
    expect(result.current.items[0].children[2]).toBe(initialResult.items[0].children[2]);
  });

  it('should insert multiple items into a child node before another item', function () {
    let {result} = renderHook(() => useTreeData({initialItems: initial, getChildren, getKey}));
    let initialResult = result.current;

    act(() => {
      result.current.insertBefore('Suzie', {name: 'Devon'}, {name: 'Danni'});
    });

    expect(result.current.items).not.toBe(initialResult.items);
    expect(result.current.items).toHaveLength(1);
    expect(result.current.items[0]).not.toBe(initialResult.items[0]);
    expect(result.current.items[0].children).toHaveLength(3);
    expect(result.current.items[0].children[0]).not.toBe(initialResult.items[0].children[0]);
    expect(result.current.items[0].children[0].children).toHaveLength(3);
    expect(result.current.items[0].children[0].children[0].value).toEqual({name: 'Devon'});
    expect(result.current.items[0].children[0].children[1].value).toEqual({name: 'Danni'});
    expect(result.current.items[0].children[0].children[2]).toBe(initialResult.items[0].children[0].children[0]);
    expect(result.current.items[0].children[1]).toBe(initialResult.items[0].children[1]);
    expect(result.current.items[0].children[2]).toBe(initialResult.items[0].children[2]);
  });

  it('should insert an item into the root before another item', function () {
    let {result} = renderHook(() => useTreeData({initialItems: initial, getChildren, getKey}));
    let initialResult = result.current;

    act(() => {
      result.current.insertBefore('David', {name: 'Devon'});
    });

    expect(result.current.items).not.toBe(initialResult.items);
    expect(result.current.items).toHaveLength(2);
    expect(result.current.items[0].value).toEqual({name: 'Devon'});
    expect(result.current.items[1]).toBe(initialResult.items[0]);
  });

  it('should insert multiple items into the root before another item', function () {
    let {result} = renderHook(() => useTreeData({initialItems: initial, getChildren, getKey}));
    let initialResult = result.current;

    act(() => {
      result.current.insertBefore('David', {name: 'Devon'}, {name: 'Danni'});
    });

    expect(result.current.items).not.toBe(initialResult.items);
    expect(result.current.items).toHaveLength(3);
    expect(result.current.items[0].value).toEqual({name: 'Devon'});
    expect(result.current.items[1].value).toEqual({name: 'Danni'});
    expect(result.current.items[2]).toBe(initialResult.items[0]);
  });

  it('should insert an item into a child node after another item', function () {
    let {result} = renderHook(() => useTreeData({initialItems: initial, getChildren, getKey}));
    let initialResult = result.current;

    act(() => {
      result.current.insertAfter('Suzie', {name: 'Devon'});
    });

    expect(result.current.items).not.toBe(initialResult.items);
    expect(result.current.items).toHaveLength(1);
    expect(result.current.items[0]).not.toBe(initialResult.items[0]);
    expect(result.current.items[0].children).toHaveLength(3);
    expect(result.current.items[0].children[0]).not.toBe(initialResult.items[0].children[0]);
    expect(result.current.items[0].children[0].children).toHaveLength(2);
    expect(result.current.items[0].children[0].children[0]).toBe(initialResult.items[0].children[0].children[0]);
    expect(result.current.items[0].children[0].children[1].value).toEqual({name: 'Devon'});
    expect(result.current.items[0].children[1]).toBe(initialResult.items[0].children[1]);
    expect(result.current.items[0].children[2]).toBe(initialResult.items[0].children[2]);
  });

  it('should insert multiple items into a child node after another item', function () {
    let {result} = renderHook(() => useTreeData({initialItems: initial, getChildren, getKey}));
    let initialResult = result.current;

    act(() => {
      result.current.insertAfter('Suzie', {name: 'Devon'}, {name: 'Danni'});
    });

    expect(result.current.items).not.toBe(initialResult.items);
    expect(result.current.items).toHaveLength(1);
    expect(result.current.items[0]).not.toBe(initialResult.items[0]);
    expect(result.current.items[0].children).toHaveLength(3);
    expect(result.current.items[0].children[0]).not.toBe(initialResult.items[0].children[0]);
    expect(result.current.items[0].children[0].children).toHaveLength(3);
    expect(result.current.items[0].children[0].children[0]).toBe(initialResult.items[0].children[0].children[0]);
    expect(result.current.items[0].children[0].children[1].value).toEqual({name: 'Devon'});
    expect(result.current.items[0].children[0].children[2].value).toEqual({name: 'Danni'});
    expect(result.current.items[0].children[1]).toBe(initialResult.items[0].children[1]);
    expect(result.current.items[0].children[2]).toBe(initialResult.items[0].children[2]);
  });

  it('should insert an item into the root after another item', function () {
    let {result} = renderHook(() => useTreeData({initialItems: initial, getChildren, getKey}));
    let initialResult = result.current;

    act(() => {
      result.current.insertAfter('David', {name: 'Devon'});
    });

    expect(result.current.items).not.toBe(initialResult.items);
    expect(result.current.items).toHaveLength(2);
    expect(result.current.items[0]).toBe(initialResult.items[0]);
    expect(result.current.items[1].value).toEqual({name: 'Devon'});
  });

  it('should insert multiple items into the root after another item', function () {
    let {result} = renderHook(() => useTreeData({initialItems: initial, getChildren, getKey}));
    let initialResult = result.current;

    act(() => {
      result.current.insertAfter('David', {name: 'Devon'}, {name: 'Danni'});
    });

    expect(result.current.items).not.toBe(initialResult.items);
    expect(result.current.items).toHaveLength(3);
    expect(result.current.items[0]).toBe(initialResult.items[0]);
    expect(result.current.items[1].value).toEqual({name: 'Devon'});
    expect(result.current.items[2].value).toEqual({name: 'Danni'});
  });

  it('should prepend an item into a child node', function () {
    let {result} = renderHook(() => useTreeData({initialItems: initial, getChildren, getKey}));
    let initialResult = result.current;

    act(() => {
      result.current.prepend('John', {name: 'Devon'});
    });

    expect(result.current.items).not.toBe(initialResult.items);
    expect(result.current.items).toHaveLength(1);
    expect(result.current.items[0]).not.toBe(initialResult.items[0]);
    expect(result.current.items[0].children).toHaveLength(3);
    expect(result.current.items[0].children[0]).not.toBe(initialResult.items[0].children[0]);
    expect(result.current.items[0].children[0].children).toHaveLength(2);
    expect(result.current.items[0].children[0].children[0].value).toEqual({name: 'Devon'});
    expect(result.current.items[0].children[0].children[1]).toBe(initialResult.items[0].children[0].children[0]);
    expect(result.current.items[0].children[1]).toBe(initialResult.items[0].children[1]);
    expect(result.current.items[0].children[2]).toBe(initialResult.items[0].children[2]);
  });

  it('should prepend multiple items into a child node', function () {
    let {result} = renderHook(() => useTreeData({initialItems: initial, getChildren, getKey}));
    let initialResult = result.current;

    act(() => {
      result.current.prepend('John', {name: 'Devon'}, {name: 'Danni'});
    });

    expect(result.current.items).not.toBe(initialResult.items);
    expect(result.current.items).toHaveLength(1);
    expect(result.current.items[0]).not.toBe(initialResult.items[0]);
    expect(result.current.items[0].children).toHaveLength(3);
    expect(result.current.items[0].children[0]).not.toBe(initialResult.items[0].children[0]);
    expect(result.current.items[0].children[0].children).toHaveLength(3);
    expect(result.current.items[0].children[0].children[0].value).toEqual({name: 'Devon'});
    expect(result.current.items[0].children[0].children[1].value).toEqual({name: 'Danni'});
    expect(result.current.items[0].children[0].children[2]).toBe(initialResult.items[0].children[0].children[0]);
    expect(result.current.items[0].children[1]).toBe(initialResult.items[0].children[1]);
    expect(result.current.items[0].children[2]).toBe(initialResult.items[0].children[2]);
  });

  it('should prepend an item into the root', function () {
    let {result} = renderHook(() => useTreeData({initialItems: initial, getChildren, getKey}));
    let initialResult = result.current;

    act(() => {
      result.current.prepend(null, {name: 'Devon'});
    });

    expect(result.current.items).not.toBe(initialResult.items);
    expect(result.current.items).toHaveLength(2);
    expect(result.current.items[0].value).toEqual({name: 'Devon'});
    expect(result.current.items[1]).toBe(initialResult.items[0]);
  });

  it('should prepend multiple items into the root', function () {
    let {result} = renderHook(() => useTreeData({initialItems: initial, getChildren, getKey}));
    let initialResult = result.current;

    act(() => {
      result.current.prepend(null, {name: 'Devon'}, {name: 'Danni'});
    });

    expect(result.current.items).not.toBe(initialResult.items);
    expect(result.current.items).toHaveLength(3);
    expect(result.current.items[0].value).toEqual({name: 'Devon'});
    expect(result.current.items[1].value).toEqual({name: 'Danni'});
    expect(result.current.items[2]).toBe(initialResult.items[0]);
  });

  it('should append an item into a child node', function () {
    let {result} = renderHook(() => useTreeData({initialItems: initial, getChildren, getKey}));
    let initialResult = result.current;

    act(() => {
      result.current.append('John', {name: 'Devon'});
    });

    expect(result.current.items).not.toBe(initialResult.items);
    expect(result.current.items).toHaveLength(1);
    expect(result.current.items[0]).not.toBe(initialResult.items[0]);
    expect(result.current.items[0].children).toHaveLength(3);
    expect(result.current.items[0].children[0]).not.toBe(initialResult.items[0].children[0]);
    expect(result.current.items[0].children[0].children).toHaveLength(2);
    expect(result.current.items[0].children[0].children[0]).toBe(initialResult.items[0].children[0].children[0]);
    expect(result.current.items[0].children[0].children[1].value).toEqual({name: 'Devon'});
    expect(result.current.items[0].children[1]).toBe(initialResult.items[0].children[1]);
    expect(result.current.items[0].children[2]).toBe(initialResult.items[0].children[2]);
  });

  it('should append multiple items into a child node', function () {
    let {result} = renderHook(() => useTreeData({initialItems: initial, getChildren, getKey}));
    let initialResult = result.current;

    act(() => {
      result.current.append('John', {name: 'Devon'}, {name: 'Danni'});
    });

    expect(result.current.items).not.toBe(initialResult.items);
    expect(result.current.items).toHaveLength(1);
    expect(result.current.items[0]).not.toBe(initialResult.items[0]);
    expect(result.current.items[0].children).toHaveLength(3);
    expect(result.current.items[0].children[0]).not.toBe(initialResult.items[0].children[0]);
    expect(result.current.items[0].children[0].children).toHaveLength(3);
    expect(result.current.items[0].children[0].children[0]).toBe(initialResult.items[0].children[0].children[0]);
    expect(result.current.items[0].children[0].children[1].value).toEqual({name: 'Devon'});
    expect(result.current.items[0].children[0].children[2].value).toEqual({name: 'Danni'});
    expect(result.current.items[0].children[1]).toBe(initialResult.items[0].children[1]);
    expect(result.current.items[0].children[2]).toBe(initialResult.items[0].children[2]);
  });

  it('should append an item into the root', function () {
    let {result} = renderHook(() => useTreeData({initialItems: initial, getChildren, getKey}));
    let initialResult = result.current;

    act(() => {
      result.current.append(null, {name: 'Devon'});
    });

    expect(result.current.items).not.toBe(initialResult.items);
    expect(result.current.items).toHaveLength(2);
    expect(result.current.items[0]).toBe(initialResult.items[0]);
    expect(result.current.items[1].value).toEqual({name: 'Devon'});
  });

  it('should append multiple items into the root', function () {
    let {result} = renderHook(() => useTreeData({initialItems: initial, getChildren, getKey}));
    let initialResult = result.current;

    act(() => {
      result.current.append(null, {name: 'Devon'}, {name: 'Danni'});
    });

    expect(result.current.items).not.toBe(initialResult.items);
    expect(result.current.items).toHaveLength(3);
    expect(result.current.items[0]).toBe(initialResult.items[0]);
    expect(result.current.items[1].value).toEqual({name: 'Devon'});
    expect(result.current.items[2].value).toEqual({name: 'Danni'});
  });

  it('should remove an item', function () {
    let {result} = renderHook(() => useTreeData({initialItems: initial, getChildren, getKey, initialSelectedKeys: ['Suzie', 'Sam']}));
    let initialResult = result.current;

    act(() => {
      result.current.remove('Suzie');
    });

    expect(result.current.items).not.toBe(initialResult.items);
    expect(result.current.items).toHaveLength(1);
    expect(result.current.items[0]).not.toBe(initialResult.items[0]);
    expect(result.current.items[0].children).toHaveLength(3);
    expect(result.current.items[0].children[0]).not.toBe(initialResult.items[0].children[0]);
    expect(result.current.items[0].children[0].children).toHaveLength(0);
    expect(result.current.items[0].children[1]).toBe(initialResult.items[0].children[1]);
    expect(result.current.items[0].children[2]).toBe(initialResult.items[0].children[2]);
    expect(result.current.selectedKeys).not.toBe(initialResult.selectedKeys);
    expect(result.current.selectedKeys).toEqual(new Set(['Sam']));
  });

  it('should remove multiple items', function () {
    let {result} = renderHook(() => useTreeData({initialItems: initial, getChildren, getKey, initialSelectedKeys: ['Brad', 'Sam']}));
    let initialResult = result.current;

    act(() => {
      result.current.remove('Suzie', 'Brad');
    });

    expect(result.current.items).not.toBe(initialResult.items);
    expect(result.current.items).toHaveLength(1);
    expect(result.current.items[0]).not.toBe(initialResult.items[0]);
    expect(result.current.items[0].children).toHaveLength(3);
    expect(result.current.items[0].children[0]).not.toBe(initialResult.items[0].children[0]);
    expect(result.current.items[0].children[0].children).toHaveLength(0);
    expect(result.current.items[0].children[1]).not.toBe(initialResult.items[0].children[1]);
    expect(result.current.items[0].children[1].children).toHaveLength(1);
    expect(result.current.items[0].children[1].children[0]).toBe(initialResult.items[0].children[1].children[0]);
    expect(result.current.items[0].children[2]).toBe(initialResult.items[0].children[2]);
    expect(result.current.selectedKeys).not.toBe(initialResult.selectedKeys);
    expect(result.current.selectedKeys).toEqual(new Set(['Sam']));
  });

  it('should remove an item from the root', function () {
    let {result} = renderHook(() => useTreeData({initialItems: initial, getChildren, getKey, initialSelectedKeys: ['David', 'Suzie']}));
    let initialResult = result.current;

    act(() => {
      result.current.remove('David');
    });

    expect(result.current.items).not.toBe(initialResult.items);
    expect(result.current.items).toHaveLength(0);
    expect(result.current.selectedKeys).not.toBe(initialResult.selectedKeys);
    expect(result.current.selectedKeys).toEqual(new Set());
  });

  it('should remove the selected items', function () {
    let {result} = renderHook(() => useTreeData({initialItems: initial, getChildren, getKey, initialSelectedKeys: ['Suzie', 'Brad']}));
    let initialResult = result.current;

    act(() => {
      result.current.removeSelectedItems();
    });

    expect(result.current.items).not.toBe(initialResult.items);
    expect(result.current.items).toHaveLength(1);
    expect(result.current.items[0]).not.toBe(initialResult.items[0]);
    expect(result.current.items[0].children).toHaveLength(3);
    expect(result.current.items[0].children[0]).not.toBe(initialResult.items[0].children[0]);
    expect(result.current.items[0].children[0].children).toHaveLength(0);
    expect(result.current.items[0].children[1]).not.toBe(initialResult.items[0].children[1]);
    expect(result.current.items[0].children[1].children).toHaveLength(1);
    expect(result.current.items[0].children[1].children[0]).toBe(initialResult.items[0].children[1].children[0]);
    expect(result.current.items[0].children[2]).toBe(initialResult.items[0].children[2]);
    expect(result.current.selectedKeys).not.toBe(initialResult.selectedKeys);
    expect(result.current.selectedKeys).toEqual(new Set());
  });

  it('should update an root item', function () {
    let {result} = renderHook(() => useTreeData({initialItems: initial, getChildren, getKey}));
    let initialResult = result.current;

    act(() => {
      result.current.update('David', {expanded: true, name: 'Danny'});
    });

    expect(result.current.items).not.toBe(initialResult.items);
    expect(result.current.items).toHaveLength(1);
    expect(result.current.items[0].value).toEqual({expanded: true, name: 'Danny'});
    expect(result.current.items[0].parentKey).toBeNull();
  });

  it('should update an item', function () {
    let {result} = renderHook(() => useTreeData({initialItems: initial, getChildren, getKey}));
    let initialResult = result.current;

    act(() => {
      result.current.update('Suzie', {name: 'Devon'});
    });

    expect(result.current.items).not.toBe(initialResult.items);
    expect(result.current.items).toHaveLength(1);
    expect(result.current.items[0]).not.toBe(initialResult.items[0]);
    expect(result.current.items[0].children).toHaveLength(3);
    expect(result.current.items[0].children[0]).not.toBe(initialResult.items[0].children[0]);
    expect(result.current.items[0].children[0].children).toHaveLength(1);
    expect(result.current.items[0].children[0].children[0]).not.toBe(initialResult.items[0].children[0].children[0]);
    expect(result.current.items[0].children[0].children[0].value).toEqual({name: 'Devon'});
    expect(result.current.items[0].children[1]).toBe(initialResult.items[0].children[1]);
    expect(result.current.items[0].children[2]).toBe(initialResult.items[0].children[2]);
  });

  it('should move an item within the same parent', function () {
    let {result} = renderHook(() => useTreeData({initialItems: initial, getChildren, getKey}));
    let initialResult = result.current;

    act(() => {
      result.current.move('Brad', 'Sam', 0);
    });

    expect(result.current.items).not.toBe(initialResult.items);
    expect(result.current.items).toHaveLength(1);
    expect(result.current.items[0]).not.toBe(initialResult.items[0]);
    expect(result.current.items[0].children).toHaveLength(3);
    expect(result.current.items[0].children[0]).toBe(initialResult.items[0].children[0]);
    expect(result.current.items[0].children[1]).not.toBe(initialResult.items[0].children[1]);
    expect(result.current.items[0].children[1].children).toHaveLength(2);
    expect(result.current.items[0].children[1].children[0]).toEqual(initialResult.items[0].children[1].children[1]);
    expect(result.current.items[0].children[1].children[1]).toBe(initialResult.items[0].children[1].children[0]);
    expect(result.current.items[0].children[2]).toBe(initialResult.items[0].children[2]);
  });

  it('update parentKey when a node is moved to another parent', function () {
    const {result} = renderHook(() => useTreeData({initialItems: initial, getChildren, getKey}));

    act(() => {
      result.current.move('Brad', 'John', 0);
    });

    const john = result.current.items[0].children[0];
    const brad = john.children[0];
    expect(brad.parentKey).toBe(john.key);
  });

  it('should move an item to a different parent', function () {
    let {result} = renderHook(() => useTreeData({initialItems: initial, getChildren, getKey}));
    let initialResult = result.current;

    act(() => {
      result.current.move('Brad', 'John', 0);
    });

    expect(result.current.items).not.toBe(initialResult.items);
    expect(result.current.items).toHaveLength(1);
    expect(result.current.items[0]).not.toBe(initialResult.items[0]);
    expect(result.current.items[0].children).toHaveLength(3);
    expect(result.current.items[0].children[0]).not.toBe(initialResult.items[0].children[0]);
    expect(result.current.items[0].children[0].children).toHaveLength(2);
    expect(result.current.items[0].children[0].children[0].value).toBe(initialResult.items[0].children[1].children[1].value);
    expect(result.current.items[0].children[0].children[1]).toBe(initialResult.items[0].children[0].children[0]);
    expect(result.current.items[0].children[1]).not.toBe(initialResult.items[0].children[1]);
    expect(result.current.items[0].children[1].children).toHaveLength(1);
    expect(result.current.items[0].children[1].children[0]).toBe(initialResult.items[0].children[1].children[0]);
    expect(result.current.items[0].children[2]).toBe(initialResult.items[0].children[2]);
  });

  it('should move all children of the moved target into the new map', function () {
    let {result} = renderHook(() =>
      useTreeData({initialItems: initial, getChildren, getKey})
    );
    expect(result.current.getItem('Stacy')).toBe(result.current.items[0].children[1].children[0]);

    act(() => {
      result.current.move('Sam', null, 0);
    });

    expect(result.current.getItem('Stacy')).toBe(result.current.items[0].children[0]);
  });

  it('should move an item to the root', function () {
    let {result} = renderHook(() =>
      useTreeData({initialItems: initial, getChildren, getKey})
    );
    let initialResult = result.current;

    act(() => {
      result.current.move('Stacy', null, 0);
    });

    expect(result.current.items).not.toBe(initialResult.items);
    expect(result.current.items).toHaveLength(2);
    expect(result.current.items[0]).not.toBe(initialResult.items[0]);
    expect(result.current.items[0].children).toHaveLength(0);
    expect(result.current.items[0].value).toEqual({name: 'Stacy'});
    expect(result.current.items[1]).not.toBe(initialResult.items[0]);
    expect(result.current.items[1].children).toHaveLength(3);
    expect(result.current.items[1].children[0]).toBe(
      initialResult.items[0].children[0]
    );
    expect(result.current.items[1].children[1]).not.toBe(
      initialResult.items[0].children[1]
    );
    expect(result.current.items[1].children[1].children).toHaveLength(1);
    expect(result.current.items[1].children[1].children[0]).toEqual(
      initialResult.items[0].children[1].children[1]
    );
    expect(result.current.items[1].children[2]).toBe(
      initialResult.items[0].children[2]
    );
  });

  it('should move an item to a new index within its current parent', function () {
    let {result} = renderHook(() => useTreeData({initialItems: initial, getChildren, getKey}));

    expect(result.current.items[0].children[0].key).toBe('John');
    expect(result.current.items[0].children[1].key).toBe('Sam');
    expect(result.current.items[0].children[2].key).toBe('Jane');

    act(() => {
      result.current.move('Sam', 'David', 2);
    });

    expect(result.current.items[0].children[0].key).toBe('John');
    expect(result.current.items[0].children[1].key).toBe('Jane');
    expect(result.current.items[0].children[2].key).toBe('Sam');

    act(() => {
      result.current.move('Sam', 'David', 0);
    });

    expect(result.current.items[0].children[0].key).toBe('Sam');
    expect(result.current.items[0].children[1].key).toBe('John');
    expect(result.current.items[0].children[2].key).toBe('Jane');

    act(() => {
      result.current.move('Sam', 'David', 1);
    });

    expect(result.current.items[0].children[0].key).toBe('John');
    expect(result.current.items[0].children[1].key).toBe('Sam');
    expect(result.current.items[0].children[2].key).toBe('Jane');
  });

  it('should move an item to a new index within the root', function () {
    const initialItems = [...initial, {name: 'Emily'}, {name: 'Eli'}];

    let {result} = renderHook(() =>
      useTreeData({initialItems, getChildren, getKey})
    );
    let initialResult = result.current;

    act(() => {
      result.current.move('Eli', null, 1);
    });

    expect(result.current.items).not.toEqual(initialResult.items);
    expect(result.current.items).toHaveLength(initialResult.items.length);
    expect(result.current.items[0]).toEqual(initialResult.items[0]);
    expect(result.current.items[1].children).toEqual(initialResult.items[2].children);
    expect(result.current.items[1].key).toEqual(initialResult.items[2].key);
    expect(result.current.items[1].parentKey).toEqual(null);
    expect(result.current.items[1].value).toEqual(initialResult.items[2].value);
    expect(result.current.items[2]).toEqual(initialResult.items[1]);
  });

  it('should move an item multiple times within the root', function () {
    const initialItems = [...initial, {name: 'Emily'}, {name: 'Eli'}];

    let {result} = renderHook(() =>
      useTreeData({initialItems, getChildren, getKey})
    );
    let initialResult = result.current;

    act(() => {
      result.current.move('Eli', null, 2);
      result.current.move('Eli', null, 3);
      result.current.move('Eli', null, 1);
    });

    expect(result.current.items).not.toEqual(initialResult.items);
    expect(result.current.items).toHaveLength(initialResult.items.length);
    expect(result.current.items[0]).toEqual(initialResult.items[0]);
    expect(result.current.items[1].children).toEqual(initialResult.items[2].children);
    expect(result.current.items[1].key).toEqual(initialResult.items[2].key);
    expect(result.current.items[1].parentKey).toEqual(null);
    expect(result.current.items[1].value).toEqual(initialResult.items[2].value);
    expect(result.current.items[2]).toEqual(initialResult.items[1]);
  });


  it('should move an item within its same level before the target', function () {
    const initialItems = [...initial, {name: 'Emily'}, {name: 'Eli'}];

    let {result} = renderHook(() =>
      useTreeData({initialItems, getChildren, getKey})
    );
    act(() => {
      result.current.move('Eli', null, 0);
    });
    expect(result.current.items[0].key).toEqual('Eli');
    expect(result.current.items[1].key).toEqual('David');
    expect(result.current.items[2].key).toEqual('Emily');
    expect(result.current.items.length).toEqual(initialItems.length);
  });

  it('should move an item within its same level before the target by key', function () {
    const initialItems = [...initial, {name: 'Emily'}, {name: 'Eli'}];

    let {result} = renderHook(() =>
      useTreeData({initialItems, getChildren, getKey})
    );
    act(() => {
      result.current.moveBefore('David', ['Suzie']);
    });
    expect(result.current.items[0].key).toEqual('Suzie');
    expect(result.current.items[1].key).toEqual('David');
    expect(result.current.items[2].key).toEqual('Emily');
    expect(result.current.items[3].key).toEqual('Eli');
    expect(result.current.items.length).toEqual(4);
    expect(result.current.items[1].children[0].key).toEqual('John');
    expect(result.current.items[1].children[0].children.length).toEqual(0);
  });

  it('should move an item within its same level before the target by keys', function () {
    const initialItems = [...initial, {name: 'Emily'}, {name: 'Eli'}];

    let {result} = renderHook(() =>
      useTreeData({initialItems, getChildren, getKey})
    );
    act(() => {
      result.current.moveBefore('David', ['John', 'Eli']);
    });
    expect(result.current.items[0].key).toEqual('John');
    expect(result.current.items[1].key).toEqual('Eli');
    expect(result.current.items[2].key).toEqual('David');
    expect(result.current.items[3].key).toEqual('Emily');
    expect(result.current.items.length).toEqual(4);
    expect(result.current.items[0].children[0].key).toEqual('Suzie');
    expect(result.current.items[1].children.length).toEqual(0);
    expect(result.current.items[2].children[0].key).toEqual('Sam');
  });

  it('should move an item within its same level before the target by keys with nested items and keep tree order', function () {
    const initialItems = [...initial, {name: 'Emily'}, {name: 'Eli'}];

    let {result} = renderHook(() =>
      useTreeData({initialItems, getChildren, getKey})
    );
    act(() => {
      result.current.moveBefore('David', ['John', 'Eli', 'Suzie']);
    });
    expect(result.current.items[0].key).toEqual('John');
<<<<<<< HEAD
    expect(result.current.items[1].key).toEqual('Eli');
    expect(result.current.items[2].key).toEqual('Suzie');
=======
    expect(result.current.items[1].key).toEqual('Suzie');
    expect(result.current.items[2].key).toEqual('Eli');
>>>>>>> 1d99e8c9
    expect(result.current.items[3].key).toEqual('David');
    expect(result.current.items[4].key).toEqual('Emily');
    expect(result.current.items.length).toEqual(5);
    expect(result.current.items[0].children.length).toEqual(0);
    expect(result.current.items[1].children.length).toEqual(0);
    expect(result.current.items[2].children.length).toEqual(0);
    expect(result.current.items[3].children[0].key).toEqual('Sam');
  });

  it('should move items down the tree', function () {
    const initialItems = [...initial, {name: 'Emily'}, {name: 'Eli'}];

    let {result} = renderHook(() =>
      useTreeData({initialItems, getChildren, getKey})
    );
    act(() => {
      result.current.moveBefore('Suzie', ['Sam', 'Eli']);
    });
    expect(result.current.items[0].key).toEqual('David');
    expect(result.current.items[1].key).toEqual('Emily');
    expect(result.current.items.length).toEqual(2);
    expect(result.current.items[0].children.length).toEqual(2);
    expect(result.current.items[1].children.length).toEqual(0);
    expect(result.current.items[0].children[0].children[0].key).toEqual('Sam');
    expect(result.current.items[0].children[0].children[1].key).toEqual('Eli');
    expect(result.current.items[0].children[0].children[2].key).toEqual('Suzie');
    expect(result.current.items[0].children[0].children.length).toEqual(3);
  });

  describe('moveBefore error', function () {
    const consoleError = console.error;
    beforeEach(() => {
      console.error = jest.fn();
    });

    afterEach(() => {
      console.error = consoleError;
    });

    it('cannot move an item within itself', function () {
      const initialItems = [...initial, {name: 'Emily'}, {name: 'Eli'}];

      let {result} = renderHook(() =>
        useTreeData({initialItems, getChildren, getKey})
      );
      try {
        act(() => result.current.moveBefore('Suzie', ['John', 'Sam', 'Eli']));
      } catch (e) {
        expect(e.toString()).toContain('Cannot move an item to be a child of itself.');
      }
    });
  });

  it('should move an item within its same level after the target by key', function () {
    const initialItems = [...initial, {name: 'Emily'}, {name: 'Eli'}];

    let {result} = renderHook(() =>
      useTreeData({initialItems, getChildren, getKey})
    );
    act(() => {
      result.current.moveAfter('David', ['Suzie']);
    });
    expect(result.current.items[0].key).toEqual('David');
    expect(result.current.items[1].key).toEqual('Suzie');
    expect(result.current.items[2].key).toEqual('Emily');
    expect(result.current.items[3].key).toEqual('Eli');
    expect(result.current.items.length).toEqual(4);
    expect(result.current.items[0].children[0].key).toEqual('John');
    expect(result.current.items[0].children[0].children.length).toEqual(0);
  });

  it('should move an item within its same level after the target by keys', function () {
    const initialItems = [...initial, {name: 'Emily'}, {name: 'Eli'}];

    let {result} = renderHook(() =>
      useTreeData({initialItems, getChildren, getKey})
    );
    act(() => {
      result.current.moveAfter('David', ['John', 'Eli']);
    });
    expect(result.current.items[0].key).toEqual('David');
    expect(result.current.items[1].key).toEqual('John');
    expect(result.current.items[2].key).toEqual('Eli');
    expect(result.current.items[3].key).toEqual('Emily');
    expect(result.current.items.length).toEqual(4);
    expect(result.current.items[0].children[0].key).toEqual('Sam');
    expect(result.current.items[1].children[0].key).toEqual('Suzie');
    expect(result.current.items[2].children.length).toEqual(0);
  });

  it('should move an item within its same level after the target by keys with nested items and keep tree order', function () {
    const initialItems = [...initial, {name: 'Emily'}, {name: 'Eli'}];

    let {result} = renderHook(() =>
      useTreeData({initialItems, getChildren, getKey})
    );
    act(() => {
      result.current.moveAfter('David', ['John', 'Eli', 'Suzie']);
    });
    expect(result.current.items[0].key).toEqual('David');
    expect(result.current.items[1].key).toEqual('John');
<<<<<<< HEAD
    expect(result.current.items[2].key).toEqual('Eli');
    expect(result.current.items[3].key).toEqual('Suzie');
=======
    expect(result.current.items[2].key).toEqual('Suzie');
    expect(result.current.items[3].key).toEqual('Eli');
>>>>>>> 1d99e8c9
    expect(result.current.items[4].key).toEqual('Emily');
    expect(result.current.items.length).toEqual(5);
    expect(result.current.items[0].children[0].key).toEqual('Sam');
    expect(result.current.items[1].children.length).toEqual(0);
    expect(result.current.items[2].children.length).toEqual(0);
    expect(result.current.items[3].children.length).toEqual(0);
  });

  it('should move an item to a different level before the target', function () {
    const initialItems = [...initial, {name: 'Emily'}, {name: 'Eli'}];

    let {result} = renderHook(() =>
      useTreeData({initialItems, getChildren, getKey})
    );
    act(() => {
      result.current.move('Eli', 'David', 1);
    });
    expect(result.current.items[0].key).toEqual('David');
    expect(result.current.items[0].children[0].key).toEqual('John');
    expect(result.current.items[0].children[1].key).toEqual('Eli');
    expect(result.current.items[1].key).toEqual('Emily');
    expect(result.current.items.length).toEqual(2);
  });

  it('can move an item multiple times', function () {
    const initialItems = [...initial, {name: 'Eli'}];

    let {result} = renderHook(() =>
      useTreeData({initialItems, getChildren, getKey})
    );
    act(() => {
      result.current.moveAfter('Eli', ['David']);
    });
    expect(result.current.items[0].key).toEqual('Eli');
    expect(result.current.items[1].key).toEqual('David');
    act(() => {
      result.current.moveAfter('David', ['Eli']);
    });
    expect(result.current.items[0].key).toEqual('David');
    expect(result.current.items[1].key).toEqual('Eli');
    act(() => {
      result.current.moveAfter('Eli', ['David']);
    });
    expect(result.current.items[0].key).toEqual('Eli');
    expect(result.current.items[1].key).toEqual('David');
    act(() => {
      result.current.moveAfter('David', ['Eli']);
    });
    expect(result.current.items[0].key).toEqual('David');
    expect(result.current.items[1].key).toEqual('Eli');

    // do the same with moveBefore
    act(() => {
      result.current.moveBefore('David', ['Eli']);
    });
    expect(result.current.items[0].key).toEqual('Eli');
    expect(result.current.items[1].key).toEqual('David');
    act(() => {
      result.current.moveBefore('Eli', ['David']);
    });
    expect(result.current.items[0].key).toEqual('David');
    expect(result.current.items[1].key).toEqual('Eli');
    act(() => {
      result.current.moveBefore('David', ['Eli']);
    });
    expect(result.current.items[0].key).toEqual('Eli');
    expect(result.current.items[1].key).toEqual('David');
    act(() => {
      result.current.moveBefore('Eli', ['David']);
    });
    expect(result.current.items[0].key).toEqual('David');
    expect(result.current.items[1].key).toEqual('Eli');
  });

  it('can move an item within its same level', function () {
    const initialItems = [
      {id: 'projects', name: 'Projects', childItems: [
        {id: 'project-1', name: 'Project 1'},
        {id: 'project-2', name: 'Project 2', childItems: [
          {id: 'project-2A', name: 'Project 2A'},
          {id: 'project-2B', name: 'Project 2B'},
          {id: 'project-2C', name: 'Project 2C'}
        ]},
        {id: 'project-3', name: 'Project 3'},
        {id: 'project-4', name: 'Project 4'},
        {id: 'project-5', name: 'Project 5', childItems: [
          {id: 'project-5A', name: 'Project 5A'},
          {id: 'project-5B', name: 'Project 5B'},
          {id: 'project-5C', name: 'Project 5C'}
        ]}
      ]},
      {id: 'reports', name: 'Reports', childItems: [
        {id: 'reports-1', name: 'Reports 1', childItems: [
          {id: 'reports-1A', name: 'Reports 1A', childItems: [
            {id: 'reports-1AB', name: 'Reports 1AB', childItems: [
              {id: 'reports-1ABC', name: 'Reports 1ABC'}
            ]}
          ]},
          {id: 'reports-1B', name: 'Reports 1B'},
          {id: 'reports-1C', name: 'Reports 1C'}
        ]},
        {id: 'reports-2', name: 'Reports 2'}
      ]}
    ];

    let {result} = renderHook(() =>
      useTreeData({initialItems, getChildren: (item) => item.childItems, getKey: (item) => item.id})
    );
    act(() => {
      result.current.moveAfter('project-3', ['project-2']);
    });
    expect(result.current.items[0].key).toEqual('projects');
    expect(result.current.items[0].children[0].key).toEqual('project-1');
    expect(result.current.items[0].children[1].key).toEqual('project-3');
    expect(result.current.items[0].children[2].key).toEqual('project-2');

    // move again to the same place
    act(() => {
      result.current.moveAfter('project-3', ['project-2']);
    });
    expect(result.current.items[0].key).toEqual('projects');
    expect(result.current.items[0].children[0].key).toEqual('project-1');
    expect(result.current.items[0].children[1].key).toEqual('project-3');
    expect(result.current.items[0].children[2].key).toEqual('project-2');

    // move to a different place
    act(() => {
      result.current.moveAfter('project-4', ['project-2']);
    });
    expect(result.current.items[0].key).toEqual('projects');
    expect(result.current.items[0].children[0].key).toEqual('project-1');
    expect(result.current.items[0].children[1].key).toEqual('project-3');
    expect(result.current.items[0].children[2].key).toEqual('project-4');
    expect(result.current.items[0].children[3].key).toEqual('project-2');
  });


  it('can move an item to a different level', function () {
    const initialItems = [
      {id: 'projects', name: 'Projects', childItems: [
        {id: 'project-1', name: 'Project 1'},
        {id: 'project-2', name: 'Project 2', childItems: [
          {id: 'project-2A', name: 'Project 2A'},
          {id: 'project-2B', name: 'Project 2B'},
          {id: 'project-2C', name: 'Project 2C'}
        ]},
        {id: 'project-3', name: 'Project 3'},
        {id: 'project-4', name: 'Project 4'},
        {id: 'project-5', name: 'Project 5', childItems: [
          {id: 'project-5A', name: 'Project 5A'},
          {id: 'project-5B', name: 'Project 5B'},
          {id: 'project-5C', name: 'Project 5C'}
        ]}
      ]},
      {id: 'reports', name: 'Reports', childItems: [
        {id: 'reports-1', name: 'Reports 1', childItems: [
          {id: 'reports-1A', name: 'Reports 1A', childItems: [
            {id: 'reports-1AB', name: 'Reports 1AB', childItems: [
              {id: 'reports-1ABC', name: 'Reports 1ABC'}
            ]}
          ]},
          {id: 'reports-1B', name: 'Reports 1B'},
          {id: 'reports-1C', name: 'Reports 1C'}
        ]},
        {id: 'reports-2', name: 'Reports 2'}
      ]}
    ];

    let {result} = renderHook(() =>
      useTreeData({initialItems, getChildren: (item) => item.childItems, getKey: (item) => item.id})
    );
    act(() => {
      result.current.moveBefore('project-2B', ['project-3']);
    });
    expect(result.current.items[0].key).toEqual('projects');
    expect(result.current.items[0].children[0].key).toEqual('project-1');
    expect(result.current.items[0].children[1].key).toEqual('project-2');

    expect(result.current.items[0].children[1].children[0].key).toEqual('project-2A');
    expect(result.current.items[0].children[1].children[1].key).toEqual('project-3');
    expect(result.current.items[0].children[1].children[2].key).toEqual('project-2B');
  });

  it('should move an item to a different level after the target', function () {
    const initialItems = [...initial, {name: 'Emily'}, {name: 'Eli'}];
    let {result} = renderHook(() =>
      useTreeData({initialItems, getChildren, getKey})
    );

    act(() => {
      result.current.move('Eli', 'David', 2);
    });
    expect(result.current.items[0].key).toEqual('David');

    expect(result.current.items[0].children[0].key).toEqual('John');
    expect(result.current.items[0].children[1].key).toEqual('Sam');
    expect(result.current.items[0].children[2].key).toEqual('Eli');
    expect(result.current.items[1].key).toEqual('Emily');
    expect(result.current.items.length).toEqual(2);
  });

  it('should move an item to a different level at the end when the index is greater than the node list length', function () {
    const initialItems = [...initial, {name: 'Emily'}, {name: 'Eli'}];
    let {result} = renderHook(() =>
      useTreeData({initialItems, getChildren, getKey})
    );

    act(() => {
      result.current.move('Eli', 'David', 101);
    });
    expect(result.current.items[0].key).toEqual('David');

    expect(result.current.items[0].children[0].key).toEqual('John');
    expect(result.current.items[0].children[1].key).toEqual('Sam');
    expect(result.current.items[0].children[2].key).toEqual('Jane');
    expect(result.current.items[0].children[3].key).toEqual('Eli');
    expect(result.current.items[1].key).toEqual('Emily');
    expect(result.current.items.length).toEqual(2);
  });

  it('gets the descendants of a node', function () {
    const initialItems = [...initial, {name: 'Emily'}, {name: 'Eli'}];
    let {result} = renderHook(() =>
      useTreeData({initialItems, getChildren, getKey})
    );
    let descendants;
    const top = result.current.getItem('David');
    descendants = result.current.getDescendantKeys(top);
    expect(descendants).toEqual([
      'John',
      'Suzie',
      'Sam',
      'Stacy',
      'Brad',
      'Jane'
    ]);
  });

  it('gets the descendants of a child node', function () {
    const initialItems = [...initial, {name: 'Emily'}, {name: 'Eli'}];
    let {result} = renderHook(() =>
      useTreeData({initialItems, getChildren, getKey})
    );
    let descendants;
    act(() => {
      const top = result.current.getItem('Sam');
      descendants = result.current.getDescendantKeys(top);
    });
    expect(descendants).toEqual(['Stacy', 'Brad']);
  });

  it('returns an empty array when getting the descendant keys for a leaf node', function () {
    const initialItems = [...initial, {name: 'Emily'}, {name: 'Eli'}];
    let {result} = renderHook(() =>
      useTreeData({initialItems, getChildren, getKey})
    );
    let descendants;
    act(() => {
      const top = result.current.getItem('Eli');
      descendants = result.current.getDescendantKeys(top);
    });
    expect(descendants).toEqual([]);
  });

  it('returns an empty array when an undefined key is supplied', function () {
    const initialItems = [...initial, {name: 'Emily'}, {name: 'Eli'}];
    let {result} = renderHook(() =>
      useTreeData({initialItems, getChildren, getKey})
    );
    let descendants;
    act(() => {
      descendants = result.current.getDescendantKeys(undefined);
    });
    expect(descendants).toEqual([]);
  });
});<|MERGE_RESOLUTION|>--- conflicted
+++ resolved
@@ -752,13 +752,8 @@
       result.current.moveBefore('David', ['John', 'Eli', 'Suzie']);
     });
     expect(result.current.items[0].key).toEqual('John');
-<<<<<<< HEAD
     expect(result.current.items[1].key).toEqual('Eli');
     expect(result.current.items[2].key).toEqual('Suzie');
-=======
-    expect(result.current.items[1].key).toEqual('Suzie');
-    expect(result.current.items[2].key).toEqual('Eli');
->>>>>>> 1d99e8c9
     expect(result.current.items[3].key).toEqual('David');
     expect(result.current.items[4].key).toEqual('Emily');
     expect(result.current.items.length).toEqual(5);
@@ -860,13 +855,8 @@
     });
     expect(result.current.items[0].key).toEqual('David');
     expect(result.current.items[1].key).toEqual('John');
-<<<<<<< HEAD
     expect(result.current.items[2].key).toEqual('Eli');
     expect(result.current.items[3].key).toEqual('Suzie');
-=======
-    expect(result.current.items[2].key).toEqual('Suzie');
-    expect(result.current.items[3].key).toEqual('Eli');
->>>>>>> 1d99e8c9
     expect(result.current.items[4].key).toEqual('Emily');
     expect(result.current.items.length).toEqual(5);
     expect(result.current.items[0].children[0].key).toEqual('Sam');
