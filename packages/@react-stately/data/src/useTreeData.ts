/*
 * Copyright 2020 Adobe. All rights reserved.
 * This file is licensed to you under the Apache License, Version 2.0 (the "License");
 * you may not use this file except in compliance with the License. You may obtain a copy
 * of the License at http://www.apache.org/licenses/LICENSE-2.0
 *
 * Unless required by applicable law or agreed to in writing, software distributed under
 * the License is distributed on an "AS IS" BASIS, WITHOUT WARRANTIES OR REPRESENTATIONS
 * OF ANY KIND, either express or implied. See the License for the specific language
 * governing permissions and limitations under the License.
 */

import {Key, useMemo, useState} from 'react';

interface TreeOptions<T extends object> {
<<<<<<< HEAD
  /**
   * The initial items in the tree.
   */
  initialItems?: T[],
  /**
   * The initial selected items in the tree, specified by their keys. 
   */
  initialSelectedKeys?: Iterable<Key>,
  /**
   * Function that returns a item's unique key. Used for internal
   * key mapping and key -> item lookup.  
   */
  getKey?: (item: T) => Key,
  /**
   * Function that returns a item's children.
   */
=======
  /** Initial root items in the tree. */
  initialItems?: T[],
  /** The keys for the initially selected items. */
  initialSelectedKeys?: Iterable<Key>,
  /** A function that returns a unique key for an item object. */
  getKey?: (item: T) => Key,
  /** A function that returns the children for an item object. */
>>>>>>> 709b1722
  getChildren?: (item: T) => T[]
}

interface TreeNode<T extends object> {
  /** A unique key for the tree node. */
  key: Key,
  /** The key of the parent node. */
  parentKey: Key,
  /** The value object for the tree node. */
  value: T,
  /** Children of the tree node. */
  children: TreeNode<T>[]
}

interface TreeData<T extends object> {
  /** The root nodes in the tree. */
  items: TreeNode<T>[],

  /** The keys of the currently selected items in the tree. */
  selectedKeys: Set<Key>,

  /** Sets the selected keys. */
  setSelectedKeys(keys: Set<Key>): void,

  /**
   * Gets a node from the tree by key.
   * @param key - the key of the item to retrieve.
   */
  getItem(key: Key): TreeNode<T>,

  /**
   * Inserts an item into a parent node as a child.
   * @param parentKey - the key of the parent item to insert into. `null` for the root.
   * @param index - the index within the parent to insert into.
   * @param value - the value to insert.
   */
  insert(parentKey: Key | null, index: number, ...values: T[]): void,

  /**
   * Inserts items into the list before the item at the given key.
   * @param key - the key of the item to insert before.
   * @param values - the values to insert.
   */
  insertBefore(key: Key, ...values: T[]): void,

  /**
   * Inserts items into the list after the item at the given key.
   * @param key - the key of the item to insert after.
   * @param values - the values to insert.
   */
  insertAfter(key: Key, ...values: T[]): void,

  /**
   * Appends an item into a parent node as a child.
   * @param parentKey - the key of the parent item to insert into. `null` for the root.
   * @param value - the value to insert.
   */
  append(parentKey: Key | null, ...values: T[]): void,

  /**
   * Prepends an item into a parent node as a child.
   * @param parentKey - the key of the parent item to insert into. `null` for the root.
   * @param value - the value to insert.
   */
  prepend(parentKey: Key | null, ...value: T[]): void,

  /**
   * Removes an item from the tree by its key.
   * @param key - the key of the item to remove.
   */
  remove(...keys: Key[]): void,

  /**
   * Removes all items from the tree that are currently
   * in the set of selected items.
   */
  removeSelectedItems(): void,

  /**
   * Moves an item within the tree.
   * @param key - the key of the item to move.
   * @param toParentKey - the key of the new parent to insert into.
   * @param index - the index within the new parent to insert at.
   */
  move(key: Key, toParentKey: Key, index: number): void,

  /**
   * Updates an item in the tree.
   * @param key - the key of the item to update.
   * @param newValue - the new value for the item.
   */
  update(key: Key, newValue: T): void
}

/**
 * Manages state for an immutable tree data structure, and provides convenience methods to
 * update the data over time.
 */
export function useTreeData<T extends object>(options: TreeOptions<T>): TreeData<T> {
  let {
    initialItems = [],
    initialSelectedKeys,
    getKey = (item: any) => item.id || item.key,
    getChildren = (item: any) => item.children
  } = options;
  let map = useMemo(() => new Map<Key, TreeNode<T>>(), []);

  // We only want to compute this on initial render.
  // eslint-disable-next-line react-hooks/exhaustive-deps
  let initialNodes = useMemo(() => buildTree(initialItems), []);
  let [items, setItems] = useState(initialNodes);
  let [selectedKeys, setSelectedKeys] = useState(new Set<Key>(initialSelectedKeys || []));

  function buildTree(initialItems: T[], parentKey?: Key | null) {
    return initialItems.map(item => {
      let node: TreeNode<T> = {
        key: getKey(item),
        parentKey: parentKey,
        value: item,
        children: null
      };

      node.children = buildTree(getChildren(item), node.key);
      map.set(node.key, node);
      return node;
    });
  }

  function updateTree(items: TreeNode<T>[], key: Key, update: (node: TreeNode<T>) => TreeNode<T>) {
    let node = map.get(key);
    if (!node) {
      return items;
    }

    // Create a new node. If null, then delete the node, otherwise replace.
    let newNode = update(node);
    if (newNode == null) {
      deleteNode(node);
    } else {
      map.set(key, newNode);
    }

    // Walk up the tree and update each parent to refer to the new chilren.
    while (node.parentKey) {
      let nextParent = map.get(node.parentKey);
      let copy: TreeNode<T> = {
        key: nextParent.key,
        parentKey: nextParent.parentKey,
        value: nextParent.value,
        children: null
      };

      let children = nextParent.children;
      if (newNode == null) {
        children = children.filter(c => c !== node);
      }

      copy.children = children.map(child => {
        if (child === node) {
          return newNode;
        }

        return child;
      });

      map.set(copy.key, copy);

      newNode = copy;
      node = nextParent;
    }

    if (newNode == null) {
      items = items.filter(c => c !== node);
    }

    return items.map(item => {
      if (item === node) {
        return newNode;
      }

      return item;
    });
  }

  function deleteNode(node: TreeNode<T>) {
    map.delete(node.key);
    for (let child of node.children) {
      deleteNode(child);
    }
  }

  return {
    items,
    selectedKeys,
    setSelectedKeys,
    getItem(key: Key) {
      return map.get(key);
    },
    insert(parentKey: Key | null, index: number, ...values: T[]) {
      setItems(items => {
        let nodes = buildTree(values, parentKey);

        // If parentKey is null, insert into the root.
        if (parentKey == null) {
          return [
            ...items.slice(0, index),
            ...nodes,
            ...items.slice(index)
          ];
        }

        // Otherwise, update the parent node and its ancestors.
        return updateTree(items, parentKey, parentNode => ({
          key: parentNode.key,
          parentKey: parentNode.parentKey,
          value: parentNode.value,
          children: [
            ...parentNode.children.slice(0, index),
            ...nodes,
            ...parentNode.children.slice(index)
          ]
        }));
      });
    },
    insertBefore(key: Key, ...values: T[]): void {
      let node = map.get(key);
      if (!node) {
        return;
      }

      let parentNode = map.get(node.parentKey);
      let nodes = parentNode ? parentNode.children : items;
      let index = nodes.indexOf(node);
      this.insert(parentNode?.key, index, ...values);
    },
    insertAfter(key: Key, ...values: T[]): void {
      let node = map.get(key);
      if (!node) {
        return;
      }

      let parentNode = map.get(node.parentKey);
      let nodes = parentNode ? parentNode.children : items;
      let index = nodes.indexOf(node);
      this.insert(parentNode?.key, index + 1, ...values);
    },
    prepend(parentKey: Key | null, ...values: T[]) {
      this.insert(parentKey, 0, ...values);
    },
    append(parentKey: Key | null, ...values: T[]) {
      if (parentKey == null) {
        this.insert(null, items.length, ...values);
      } else {
        let parentNode = map.get(parentKey);
        if (!parentNode) {
          return;
        }

        this.insert(parentKey, parentNode.children.length, ...values);
      }
    },
    remove(...keys: Key[]) {
      let newItems = items;
      for (let key of keys) {
        newItems = updateTree(newItems, key, () => null);
      }

      setItems(newItems);

      let selection = new Set(selectedKeys);
      for (let key of selectedKeys) {
        if (!map.has(key)) {
          selection.delete(key);
        }
      }

      setSelectedKeys(selection);
    },
    removeSelectedItems() {
      this.remove(...selectedKeys);
    },
    move(key: Key, toParentKey: Key, index: number) {
      setItems(items => {
        let node = map.get(key);
        if (!node) {
          return items;
        }

        items = updateTree(items, key, () => null);
        return updateTree(items, toParentKey, parentNode => ({
          key: parentNode.key,
          parentKey: parentNode.parentKey,
          value: parentNode.value,
          children: [
            ...parentNode.children.slice(0, index),
            node,
            ...parentNode.children.slice(index)
          ]
        }));
      });
    },
    update(oldKey: Key, newValue: T) {
      setItems(items => updateTree(items, oldKey, oldNode => {
        let node: TreeNode<T> = {
          key: oldNode.key,
          parentKey: oldNode.key,
          value: newValue,
          children: null
        };

        node.children = buildTree(getChildren(newValue), node.key);
        return node;
      }));
    }
  };
}<|MERGE_RESOLUTION|>--- conflicted
+++ resolved
@@ -13,24 +13,6 @@
 import {Key, useMemo, useState} from 'react';
 
 interface TreeOptions<T extends object> {
-<<<<<<< HEAD
-  /**
-   * The initial items in the tree.
-   */
-  initialItems?: T[],
-  /**
-   * The initial selected items in the tree, specified by their keys. 
-   */
-  initialSelectedKeys?: Iterable<Key>,
-  /**
-   * Function that returns a item's unique key. Used for internal
-   * key mapping and key -> item lookup.  
-   */
-  getKey?: (item: T) => Key,
-  /**
-   * Function that returns a item's children.
-   */
-=======
   /** Initial root items in the tree. */
   initialItems?: T[],
   /** The keys for the initially selected items. */
@@ -38,7 +20,6 @@
   /** A function that returns a unique key for an item object. */
   getKey?: (item: T) => Key,
   /** A function that returns the children for an item object. */
->>>>>>> 709b1722
   getChildren?: (item: T) => T[]
 }
 
