--- conflicted
+++ resolved
@@ -14,26 +14,11 @@
 import {Selection} from '@react-types/shared';
 
 interface ListOptions<T> {
-<<<<<<< HEAD
-  /**
-   * The initial items in the list.
-   */
-  initialItems?: T[],
-  /**
-   * The initial selected items in the list, specified by their keys. 
-   */
-  initialSelectedKeys?: 'all' | Iterable<Key>,
-  /**
-   * Function that when provided a item, returns that item's unique key. Used for internal
-   * key mapping and key -> item lookup.  
-   */
-=======
   /** Initial items in the list. */
   initialItems?: T[],
   /** The keys for the initially selected items. */
   initialSelectedKeys?: 'all' | Iterable<Key>,
   /** A function that returns a unique key for an item object. */
->>>>>>> 709b1722
   getKey?: (item: T) => Key
 }
 
