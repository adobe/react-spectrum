/*
 * Copyright 2020 Adobe. All rights reserved.
 * This file is licensed to you under the Apache License, Version 2.0 (the "License");
 * you may not use this file except in compliance with the License. You may obtain a copy
 * of the License at http://www.apache.org/licenses/LICENSE-2.0
 *
 * Unless required by applicable law or agreed to in writing, software distributed under
 * the License is distributed on an "AS IS" BASIS, WITHOUT WARRANTIES OR REPRESENTATIONS
 * OF ANY KIND, either express or implied. See the License for the specific language
 * governing permissions and limitations under the License.
 */

import {Key, ReactElement, ReactNode} from 'react';
import {Rect} from './Rect';
import {ReusableView} from './ReusableView';
import {Size} from './Size';
import {Transaction} from './Transaction';

export interface ItemStates {
  isSelected?: boolean,
  isExpanded?: boolean,
  isDisabled?: boolean,
  isFocused?: boolean
}

export interface Node<T> extends ItemStates {
  type: 'section' | 'item',
  key: Key,
  value: T,
  hasChildNodes: boolean,
  childNodes: Iterable<Node<T>>,
  rendered: ReactNode,
<<<<<<< HEAD
  wrapper?: (element: ReactElement) => ReactElement,
  level?: number,
=======
  index?: number,
>>>>>>> 8962237e
  prevKey?: Key,
  nextKey?: Key
}

export interface Collection<T> extends Iterable<T> {
  readonly size: number;
  getKeys(): Iterable<Key>,
  getItem(key: Key): T,
  getKeyBefore(key: Key): Key | null,
  getKeyAfter(key: Key): Key | null,
  getFirstKey(): Key | null,
  getLastKey(): Key | null
}

export interface InvalidationContext<T extends object, V> {
  contentChanged?: boolean,
  offsetChanged?: boolean,
  sizeChanged?: boolean,
  animated?: boolean,
  beforeLayout?(): void,
  afterLayout?(): void,
  afterAnimation?(): void,
  transaction?: Transaction<T, V>
}

export interface CollectionManagerDelegate<T extends object, V, W> {
  setVisibleViews(views: Set<W>): void,
  setContentSize(size: Size): void,
  setVisibleRect(rect: Rect): void,
  getType?(content: T): string,
  renderView(type: string, content: T): V,
  renderWrapper(reusableView: ReusableView<T, V>): W,
  beginAnimations(): void,
  endAnimations(): void,
  getScrollAnchor?(rect: Rect): Key
}<|MERGE_RESOLUTION|>--- conflicted
+++ resolved
@@ -30,12 +30,8 @@
   hasChildNodes: boolean,
   childNodes: Iterable<Node<T>>,
   rendered: ReactNode,
-<<<<<<< HEAD
+  index?: number,
   wrapper?: (element: ReactElement) => ReactElement,
-  level?: number,
-=======
-  index?: number,
->>>>>>> 8962237e
   prevKey?: Key,
   nextKey?: Key
 }
