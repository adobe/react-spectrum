/*
 * Copyright 2020 Adobe. All rights reserved.
 * This file is licensed to you under the Apache License, Version 2.0 (the "License");
 * you may not use this file except in compliance with the License. You may obtain a copy
 * of the License at http://www.apache.org/licenses/LICENSE-2.0
 *
 * Unless required by applicable law or agreed to in writing, software distributed under
 * the License is distributed on an "AS IS" BASIS, WITHOUT WARRANTIES OR REPRESENTATIONS
 * OF ANY KIND, either express or implied. See the License for the specific language
 * governing permissions and limitations under the License.
 */

import type {Collection, Node} from '@react-types/shared';

export function getChildNodes<T>(node: Node<T>, collection: Collection<Node<T>>): Iterable<Node<T>> {
  // New API: call collection.getChildren with the node key.
  if (typeof collection.getChildren === 'function') {
    return collection.getChildren(node.key);
  }

  // Old API: access childNodes directly.
  return node.childNodes;
}

export function getFirstItem<T>(iterable: Iterable<T>): T | undefined {
  return getNthItem(iterable, 0);
}

export function getNthItem<T>(iterable: Iterable<T>, index: number): T | undefined {
  if (index < 0) {
    return undefined;
  }

  let i = 0;
  for (let item of iterable) {
    if (i === index) {
      return item;
    }

    i++;
  }
}

export function getLastItem<T>(iterable: Iterable<T>): T | undefined {
<<<<<<< HEAD
  let lastItem: T | undefined = undefined;
=======
  let lastItem: undefined | T = undefined;
>>>>>>> 22be104f
  for (let value of iterable) {
    lastItem = value;
  }

  return lastItem;
}

export function compareNodeOrder<T>(collection: Collection<Node<T>>, a: Node<T>, b: Node<T>) {
  // If the two nodes have the same parent, compare their indices.
  if (a.parentKey === b.parentKey && a.index != null && b.index != null) {
    return a.index - b.index;
  }

  // Otherwise, collect all of the ancestors from each node, and find the first one that doesn't match starting from the root.
  // Include the base nodes in case we are comparing nodes of different levels so that we can compare the higher node to the lower level node's
  // ancestor of the same level
  let aAncestors = [...getAncestors(collection, a), a];
  let bAncestors = [...getAncestors(collection, b), b];
  let firstNonMatchingAncestor = aAncestors.slice(0, bAncestors.length).findIndex((a, i) => a !== bAncestors[i]);
  if (firstNonMatchingAncestor !== -1) {
    // Compare the indices of two children within the common ancestor.
    a = aAncestors[firstNonMatchingAncestor];
    b = bAncestors[firstNonMatchingAncestor];
    if (a.index != null && b.index != null) {
      return a.index - b.index;
    }
  }

  // If there isn't a non matching ancestor, we might be in a case where one of the nodes is the ancestor of the other.
  if (aAncestors.findIndex(node => node === b) >= 0) {
    return 1;
  } else if (bAncestors.findIndex(node => node === a) >= 0) {
    return -1;
  }

  // 🤷
  return -1;
}

function getAncestors<T>(collection: Collection<Node<T>>, node: Node<T>): Node<T>[] {
  let parents: Array<Node<T>> = [];

  let currNode: Node<T> | null = node;
  while (currNode?.parentKey != null) {
    currNode = collection.getItem(currNode.parentKey);
    parents.unshift(currNode!);
  }

  return parents;
}<|MERGE_RESOLUTION|>--- conflicted
+++ resolved
@@ -42,11 +42,7 @@
 }
 
 export function getLastItem<T>(iterable: Iterable<T>): T | undefined {
-<<<<<<< HEAD
   let lastItem: T | undefined = undefined;
-=======
-  let lastItem: undefined | T = undefined;
->>>>>>> 22be104f
   for (let value of iterable) {
     lastItem = value;
   }
@@ -56,7 +52,7 @@
 
 export function compareNodeOrder<T>(collection: Collection<Node<T>>, a: Node<T>, b: Node<T>) {
   // If the two nodes have the same parent, compare their indices.
-  if (a.parentKey === b.parentKey && a.index != null && b.index != null) {
+  if (a.parentKey === b.parentKey) {
     return a.index - b.index;
   }
 
@@ -70,9 +66,7 @@
     // Compare the indices of two children within the common ancestor.
     a = aAncestors[firstNonMatchingAncestor];
     b = bAncestors[firstNonMatchingAncestor];
-    if (a.index != null && b.index != null) {
-      return a.index - b.index;
-    }
+    return a.index - b.index;
   }
 
   // If there isn't a non matching ancestor, we might be in a case where one of the nodes is the ancestor of the other.
@@ -87,12 +81,14 @@
 }
 
 function getAncestors<T>(collection: Collection<Node<T>>, node: Node<T>): Node<T>[] {
-  let parents: Array<Node<T>> = [];
+  let parents: Node<T>[] = [];
 
   let currNode: Node<T> | null = node;
   while (currNode?.parentKey != null) {
     currNode = collection.getItem(currNode.parentKey);
-    parents.unshift(currNode!);
+    if (currNode) {
+      parents.unshift(currNode);
+    }
   }
 
   return parents;
