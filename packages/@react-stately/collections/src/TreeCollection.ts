/*
 * Copyright 2020 Adobe. All rights reserved.
 * This file is licensed to you under the Apache License, Version 2.0 (the "License");
 * you may not use this file except in compliance with the License. You may obtain a copy
 * of the License at http://www.apache.org/licenses/LICENSE-2.0
 *
 * Unless required by applicable law or agreed to in writing, software distributed under
 * the License is distributed on an "AS IS" BASIS, WITHOUT WARRANTIES OR REPRESENTATIONS
 * OF ANY KIND, either express or implied. See the License for the specific language
 * governing permissions and limitations under the License.
 */

import {Collection, Node} from './types';
import {Key} from 'react';

export class TreeCollection<T> implements Collection<Node<T>> {
  private keyMap: Map<Key, Node<T>> = new Map();
  private iterable: Iterable<Node<T>>;
  private firstKey: Key;
  private lastKey: Key;

  constructor(nodes: Iterable<Node<T>>) {
    this.iterable = nodes;

    let visit = (node: Node<T>, parentKey: Key) => {
      node.parentKey = parentKey;
      this.keyMap.set(node.key, node);

      if (node.childNodes && (node.type === 'section' || node.isExpanded)) {
        for (let child of node.childNodes) {
          visit(child, node.key);
        }
      }
    };

    for (let node of nodes) {
      visit(node, null);
    }

    let last: Node<T>;
    let index = 0;
    for (let [key, node] of this.keyMap) {
      if (last) {
        last.nextKey = key;
        node.prevKey = last.key;
      } else {
        this.firstKey = key;
      }

      if (node.type === 'item') {
        node.index = index++;
      }
<<<<<<< HEAD
      
=======

>>>>>>> 6179b870
      last = node;
    }

    this.lastKey = last.key;
  }

  *[Symbol.iterator]() {
    yield* this.iterable;
  }

  get size() {
    return this.keyMap.size;
  }

  getKeys() {
    return this.keyMap.keys();
  }

  getKeyBefore(key: Key) {
    let node = this.keyMap.get(key);
    return node ? node.prevKey : null;
  }

  getKeyAfter(key: Key) {
    let node = this.keyMap.get(key);
    return node ? node.nextKey : null;
  }

  getFirstKey() {
    return this.firstKey;
  }

  getLastKey() {
    return this.lastKey;
  }
  
  getItem(key: Key) {
    return this.keyMap.get(key);
  }
}<|MERGE_RESOLUTION|>--- conflicted
+++ resolved
@@ -50,11 +50,7 @@
       if (node.type === 'item') {
         node.index = index++;
       }
-<<<<<<< HEAD
-      
-=======
 
->>>>>>> 6179b870
       last = node;
     }
 
