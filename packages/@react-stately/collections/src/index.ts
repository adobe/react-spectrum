--- conflicted
+++ resolved
@@ -10,18 +10,10 @@
  * governing permissions and limitations under the License.
  */
 
-<<<<<<< HEAD
-export * from './Item';
-export * from './Section';
-export * from './SelectionGroup';
-export * from './types';
-export * from './useCollection';
-export * from './getItemCount';
-=======
 export type {PartialNode} from './types';
 export {Item} from './Item';
 export {Section} from './Section';
+export {SelectionGroup} from './SelectionGroup';
 export {useCollection} from './useCollection';
 export {getItemCount} from './getItemCount';
-export {getChildNodes, getFirstItem, getLastItem, getNthItem, compareNodeOrder} from './getChildNodes';
->>>>>>> b57b3af4
+export {getChildNodes, getFirstItem, getLastItem, getNthItem, compareNodeOrder} from './getChildNodes';