--- conflicted
+++ resolved
@@ -22,17 +22,10 @@
     "url": "https://github.com/adobe/react-spectrum"
   },
   "dependencies": {
-<<<<<<< HEAD
     "@internationalized/number": "workspace:^",
     "@react-stately/form": "workspace:^",
     "@react-stately/utils": "workspace:^",
     "@react-types/numberfield": "workspace:^",
-=======
-    "@internationalized/number": "^3.5.3",
-    "@react-stately/form": "^3.0.3",
-    "@react-stately/utils": "^3.10.1",
-    "@react-types/numberfield": "^3.8.3",
->>>>>>> 1cacbf1d
     "@swc/helpers": "^0.5.0"
   },
   "peerDependencies": {
