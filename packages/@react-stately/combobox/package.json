{
  "name": "@react-stately/combobox",
  "version": "3.8.3",
  "description": "Spectrum UI components in React",
  "license": "Apache-2.0",
  "main": "dist/main.js",
  "module": "dist/module.js",
  "exports": {
    "types": "./dist/types.d.ts",
    "import": "./dist/import.mjs",
    "require": "./dist/main.js"
  },
  "types": "dist/types.d.ts",
  "source": "src/index.ts",
  "files": [
    "dist",
    "src"
  ],
  "sideEffects": false,
  "repository": {
    "type": "git",
    "url": "https://github.com/adobe/react-spectrum"
  },
  "dependencies": {
<<<<<<< HEAD
    "@react-stately/collections": "workspace:^",
    "@react-stately/form": "workspace:^",
    "@react-stately/list": "workspace:^",
    "@react-stately/overlays": "workspace:^",
    "@react-stately/select": "workspace:^",
    "@react-stately/utils": "workspace:^",
    "@react-types/combobox": "workspace:^",
    "@react-types/shared": "workspace:^",
=======
    "@react-stately/collections": "^3.10.6",
    "@react-stately/form": "^3.0.2",
    "@react-stately/list": "^3.10.4",
    "@react-stately/overlays": "^3.6.6",
    "@react-stately/select": "^3.6.3",
    "@react-stately/utils": "^3.10.0",
    "@react-types/combobox": "^3.11.0",
    "@react-types/shared": "^3.23.0",
>>>>>>> c81c9463
    "@swc/helpers": "^0.5.0"
  },
  "peerDependencies": {
    "react": "^16.8.0 || ^17.0.0-rc.1 || ^18.0.0"
  },
  "publishConfig": {
    "access": "public"
  }
}<|MERGE_RESOLUTION|>--- conflicted
+++ resolved
@@ -22,7 +22,6 @@
     "url": "https://github.com/adobe/react-spectrum"
   },
   "dependencies": {
-<<<<<<< HEAD
     "@react-stately/collections": "workspace:^",
     "@react-stately/form": "workspace:^",
     "@react-stately/list": "workspace:^",
@@ -31,16 +30,6 @@
     "@react-stately/utils": "workspace:^",
     "@react-types/combobox": "workspace:^",
     "@react-types/shared": "workspace:^",
-=======
-    "@react-stately/collections": "^3.10.6",
-    "@react-stately/form": "^3.0.2",
-    "@react-stately/list": "^3.10.4",
-    "@react-stately/overlays": "^3.6.6",
-    "@react-stately/select": "^3.6.3",
-    "@react-stately/utils": "^3.10.0",
-    "@react-types/combobox": "^3.11.0",
-    "@react-types/shared": "^3.23.0",
->>>>>>> c81c9463
     "@swc/helpers": "^0.5.0"
   },
   "peerDependencies": {
