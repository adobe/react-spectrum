{
  "name": "@react-stately/combobox",
  "version": "3.11.1",
  "description": "Spectrum UI components in React",
  "license": "Apache-2.0",
  "main": "dist/main.js",
  "module": "dist/module.js",
  "exports": {
    "source": "./src/index.ts",
    "types": [
      "./dist/types.d.ts",
      "./src/index.ts"
    ],
    "import": "./dist/import.mjs",
    "require": "./dist/main.js"
  },
  "types": "dist/types.d.ts",
  "source": "src/index.ts",
  "files": [
    "dist",
    "src"
  ],
  "sideEffects": false,
  "repository": {
    "type": "git",
    "url": "https://github.com/adobe/react-spectrum"
  },
  "dependencies": {
<<<<<<< HEAD
    "@react-stately/collections": "^3.12.6",
    "@react-stately/form": "^3.2.0",
    "@react-stately/list": "^3.12.4",
    "@react-stately/overlays": "^3.6.18",
=======
    "@react-stately/collections": "^3.12.7",
    "@react-stately/form": "^3.2.1",
    "@react-stately/list": "^3.13.0",
    "@react-stately/overlays": "^3.6.19",
    "@react-stately/select": "^3.7.1",
>>>>>>> da4ef764
    "@react-stately/utils": "^3.10.8",
    "@react-types/combobox": "^3.13.8",
    "@react-types/shared": "^3.32.0",
    "@swc/helpers": "^0.5.0"
  },
  "peerDependencies": {
    "react": "^16.8.0 || ^17.0.0-rc.1 || ^18.0.0 || ^19.0.0-rc.1"
  },
  "publishConfig": {
    "access": "public"
  }
}<|MERGE_RESOLUTION|>--- conflicted
+++ resolved
@@ -26,18 +26,10 @@
     "url": "https://github.com/adobe/react-spectrum"
   },
   "dependencies": {
-<<<<<<< HEAD
-    "@react-stately/collections": "^3.12.6",
-    "@react-stately/form": "^3.2.0",
-    "@react-stately/list": "^3.12.4",
-    "@react-stately/overlays": "^3.6.18",
-=======
     "@react-stately/collections": "^3.12.7",
     "@react-stately/form": "^3.2.1",
     "@react-stately/list": "^3.13.0",
     "@react-stately/overlays": "^3.6.19",
-    "@react-stately/select": "^3.7.1",
->>>>>>> da4ef764
     "@react-stately/utils": "^3.10.8",
     "@react-types/combobox": "^3.13.8",
     "@react-types/shared": "^3.32.0",
