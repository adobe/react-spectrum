--- conflicted
+++ resolved
@@ -22,17 +22,10 @@
     "url": "https://github.com/adobe/react-spectrum"
   },
   "dependencies": {
-<<<<<<< HEAD
     "@react-stately/collections": "workspace:^",
     "@react-stately/selection": "workspace:^",
     "@react-stately/utils": "workspace:^",
     "@react-types/shared": "workspace:^",
-=======
-    "@react-stately/collections": "^3.10.6",
-    "@react-stately/selection": "^3.15.0",
-    "@react-stately/utils": "^3.10.0",
-    "@react-types/shared": "^3.23.0",
->>>>>>> c81c9463
     "@swc/helpers": "^0.5.0"
   },
   "peerDependencies": {
