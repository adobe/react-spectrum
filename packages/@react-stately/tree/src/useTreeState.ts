--- conflicted
+++ resolved
@@ -1,17 +1,13 @@
 import {CollectionBase, Expandable, MultipleSelection} from '@react-types/shared';
-<<<<<<< HEAD
-import {CollectionBuilder, Node, TreeCollection} from '@react-stately/collections';
+import {CollectionBuilder, TreeCollection} from '@react-stately/collections';
 import {Key, useMemo, useState} from 'react';
-=======
-import {CollectionBuilder, TreeCollection} from '@react-stately/collections';
-import {Key, useMemo} from 'react';
 import {SelectionManager, useMultipleSelectionState} from '@react-stately/selection';
->>>>>>> 4bf07245
 import {useControlledState} from '@react-stately/utils';
 
 export interface TreeState<T> {
   tree: TreeCollection<T>,
   expandedKeys: Set<Key>,
+  disabledKeys: Set<Key>,
   toggleKey: (key: Key) => void,
   selectionManager: SelectionManager
 }
@@ -26,34 +22,20 @@
   let selectionState = useMultipleSelectionState(props);
 
   let [disabledKeys] = useState(
-    props.disabledKeys ? new Set(props.disabledKeys) : new Set()
+    props.disabledKeys ? new Set(props.disabledKeys) : undefined
   );
 
   let builder = useMemo(() => new CollectionBuilder<T>(props.itemKey), [props.itemKey]);
   let tree = useMemo(() => {
-<<<<<<< HEAD
     let nodes = builder.build(props, (key, item) => ({
       isExpanded: expandedKeys.has(key) || (item && item.props && item.props.isExpanded),
-      isSelected: selectedKeys.has(key) || (item && item.props && item.props.isSelected),
-      isDisabled: disabledKeys.has(key) || (item && item.props && item.props.isDisabled)
-    }));
-
-    return new TreeCollection(nodes);
-  }, [builder, props, expandedKeys, selectedKeys, disabledKeys]);
-
-  let onToggle = (item: Node<T>) => {
-    setExpandedKeys(expandedKeys => toggleKey(expandedKeys, item.key));
-  };
-=======
-    let nodes = builder.build(props, key => ({
-      isExpanded: expandedKeys.has(key),
-      isSelected: selectionState.selectedKeys.has(key),
+      isSelected: selectionState.selectedKeys.has(key) || (item && item.props && item.props.isSelected),
+      isDisabled: disabledKeys.has(key) || (item && item.props && item.props.isDisabled),
       isFocused: key === selectionState.focusedKey
     }));
 
     return new TreeCollection(nodes);
-  }, [builder, props, expandedKeys, selectionState.selectedKeys, selectionState.focusedKey]);
->>>>>>> 4bf07245
+  }, [builder, props, expandedKeys, selectionState.selectedKeys, selectionState.focusedKey, disabledKeys]);
 
   let onToggle = (key: Key) => {
     setExpandedKeys(expandedKeys => toggleKey(expandedKeys, key));
@@ -62,15 +44,9 @@
   return {
     tree,
     expandedKeys,
-<<<<<<< HEAD
-    selectedKeys,
     disabledKeys,
-    onToggle,
-    onSelectToggle // TODO: replace with general selection hook
-=======
     toggleKey: onToggle,
     selectionManager: new SelectionManager(tree, selectionState)
->>>>>>> 4bf07245
   };
 }
 
