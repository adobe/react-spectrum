/*
 * Copyright 2020 Adobe. All rights reserved.
 * This file is licensed to you under the Apache License, Version 2.0 (the "License");
 * you may not use this file except in compliance with the License. You may obtain a copy
 * of the License at http://www.apache.org/licenses/LICENSE-2.0
 *
 * Unless required by applicable law or agreed to in writing, software distributed under
 * the License is distributed on an "AS IS" BASIS, WITHOUT WARRANTIES OR REPRESENTATIONS
 * OF ANY KIND, either express or implied. See the License for the specific language
 * governing permissions and limitations under the License.
 */

import {DropTarget, Key} from '@react-types/shared';
import {getChildNodes} from '@react-stately/collections';
import {GridNode} from '@react-types/grid';
import {InvalidationContext, LayoutInfo, Point, Rect, Size} from '@react-stately/virtualizer';
import {LayoutNode, ListLayout, ListLayoutOptions} from './ListLayout';
import {TableCollection} from '@react-types/table';
import {TableColumnLayout} from '@react-stately/table';

<<<<<<< HEAD
export interface TableLayoutOptions<T> extends Omit<ListLayoutOptions<T>, 'loaderHeight'> {
  scrollContainer?: 'table' | 'body'
}

export interface TableLayoutProps extends ListLayoutProps {
=======
export interface TableLayoutProps {
>>>>>>> 72151b34
  columnWidths?: Map<Key, number>
}

export class TableLayout<T, O extends TableLayoutProps = TableLayoutProps> extends ListLayout<T, O> {
  protected collection: TableCollection<T>;
  private columnWidths: Map<Key, number>;
  private stickyColumnIndices: number[];
  private lastPersistedKeys: Set<Key> = null;
  private persistedIndices: Map<Key, number[]> = new Map();

  constructor(options: ListLayoutOptions) {
    super(options);
    this.stickyColumnIndices = [];
  }

  private columnsChanged(newCollection: TableCollection<T>, oldCollection: TableCollection<T> | null) {
    return !oldCollection ||
      newCollection.columns !== oldCollection.columns &&
      newCollection.columns.length !== oldCollection.columns.length ||
      newCollection.columns.some((c, i) =>
        c.key !== oldCollection.columns[i].key ||
        c.props.width !== oldCollection.columns[i].props.width ||
        c.props.minWidth !== oldCollection.columns[i].props.minWidth ||
        c.props.maxWidth !== oldCollection.columns[i].props.maxWidth
      );
  }

  validate(invalidationContext: InvalidationContext<O>): void {
    let newCollection = this.virtualizer.collection as TableCollection<T>;

    // If columnWidths were provided via layoutOptions, update those.
    // Otherwise, calculate column widths ourselves.
    if (invalidationContext.layoutOptions?.columnWidths) {
      if (invalidationContext.layoutOptions.columnWidths !== this.columnWidths) {
        this.columnWidths = invalidationContext.layoutOptions.columnWidths;
        invalidationContext.sizeChanged = true;
      }
    } else if (invalidationContext.sizeChanged || this.columnsChanged(newCollection, this.collection)) {
      let columnLayout = new TableColumnLayout({});
      this.columnWidths = columnLayout.buildColumnWidths(this.virtualizer.visibleRect.width, newCollection, new Map());
      invalidationContext.sizeChanged = true;
    }

    super.validate(invalidationContext);
  }

  // TODO: in the RAC case, we don't explicity accept loadingState on the TableBody, but note that if the user
  // does happen to set loadingState="loading" or loadingState="loadingMore" coincidentally, the isLoading
  // part of this code will trigger and the layout will reserve more room for the loading spinner which we actually only use
  // in RSP
  protected buildCollection(): LayoutNode[] {
    this.stickyColumnIndices = [];

    for (let column of this.collection.columns) {
      // The selection cell and any other sticky columns always need to be visible.
      // In addition, row headers need to be in the DOM for accessibility labeling.
      if (this.isStickyColumn(column) || this.collection.rowHeaderColumnKeys.has(column.key)) {
        this.stickyColumnIndices.push(column.index);
      }
    }

    let header = this.buildTableHeader();
    this.layoutNodes.set(header.layoutInfo.key, header);
    let body = this.buildBody(header.layoutInfo.rect.height);
    this.lastPersistedKeys = null;

    body.layoutInfo.rect.width = Math.max(header.layoutInfo.rect.width, body.layoutInfo.rect.width);
    this.contentSize = new Size(body.layoutInfo.rect.width, body.layoutInfo.rect.maxY);
    return [
      header,
      body
    ];
  }

  protected buildTableHeader(): LayoutNode {
    let rect = new Rect(0, 0, 0, 0);
    let layoutInfo = new LayoutInfo('header', this.collection.head?.key ?? 'header', rect);
    layoutInfo.isSticky = true;
    layoutInfo.zIndex = 1;

    let y = 0;
    let width = 0;
    let children: LayoutNode[] = [];
    for (let headerRow of this.collection.headerRows) {
      let layoutNode = this.buildChild(headerRow, 0, y, layoutInfo.key);
      layoutNode.layoutInfo.parentKey = layoutInfo.key;
      y = layoutNode.layoutInfo.rect.maxY;
      width = Math.max(width, layoutNode.layoutInfo.rect.width);
      layoutNode.index = children.length;
      children.push(layoutNode);
    }

    rect.width = width;
    rect.height = y;

    return {
      layoutInfo,
      children,
      validRect: layoutInfo.rect
    };
  }

  protected buildHeaderRow(headerRow: GridNode<T>, x: number, y: number): LayoutNode {
    let rect = new Rect(0, y, 0, 0);
    let row = new LayoutInfo('headerrow', headerRow.key, rect);

    let height = 0;
    let columns: LayoutNode[] = [];
    for (let cell of getChildNodes(headerRow, this.collection)) {
      let layoutNode = this.buildChild(cell, x, y, row.key);
      layoutNode.layoutInfo.parentKey = row.key;
      x = layoutNode.layoutInfo.rect.maxX;
      height = Math.max(height, layoutNode.layoutInfo.rect.height);
      layoutNode.index = columns.length;
      columns.push(layoutNode);
    }
    for (let [i, layout] of columns.entries()) {
      layout.layoutInfo.zIndex = columns.length - i + 1;
    }

    this.setChildHeights(columns, height);

    rect.height = height;
    rect.width = x;

    return {
      layoutInfo: row,
      children: columns,
      validRect: rect
    };
  }

  private setChildHeights(children: LayoutNode[], height: number) {
    for (let child of children) {
      if (child.layoutInfo.rect.height !== height) {
        // Need to copy the layout info before we mutate it.
        child.layoutInfo = child.layoutInfo.copy();
        child.layoutInfo.rect.height = height;
      }
    }
  }

  // used to get the column widths when rendering to the DOM
  private getRenderedColumnWidth(node: GridNode<T>) {
    let colspan = node.colspan ?? 1;
    let colIndex = node.colIndex ?? node.index;
    let width = 0;
    for (let i = colIndex; i < colIndex + colspan; i++) {
      let column = this.collection.columns[i];
      if (column?.key != null) {
        width += this.columnWidths.get(column.key);
      }
    }

    return width;
  }

  private getEstimatedHeight(node: GridNode<T>, width: number, height: number, estimatedHeight: number) {
    let isEstimated = false;

    // If no explicit height is available, use an estimated height.
    if (height == null) {
      // If a previous version of this layout info exists, reuse its height.
      // Mark as estimated if the size of the overall collection view changed,
      // or the content of the item changed.
      let previousLayoutNode = this.layoutNodes.get(node.key);
      if (previousLayoutNode) {
        height = previousLayoutNode.layoutInfo.rect.height;
        isEstimated = node !== previousLayoutNode.node || width !== previousLayoutNode.layoutInfo.rect.width || previousLayoutNode.layoutInfo.estimatedSize;
      } else {
        height = estimatedHeight;
        isEstimated = true;
      }
    }

    return {height, isEstimated};
  }

  protected getEstimatedRowHeight(): number {
    return this.rowHeight ?? this.estimatedRowHeight;
  }

  protected buildColumn(node: GridNode<T>, x: number, y: number): LayoutNode {
    let width = this.getRenderedColumnWidth(node);
    let {height, isEstimated} = this.getEstimatedHeight(node, width, this.headingHeight, this.estimatedHeadingHeight);
    let rect = new Rect(x, y, width, height);
    let layoutInfo = new LayoutInfo(node.type, node.key, rect);
    layoutInfo.isSticky = this.isStickyColumn(node);
    layoutInfo.zIndex = layoutInfo.isSticky ? 2 : 1;
    layoutInfo.estimatedSize = isEstimated;

    return {
      layoutInfo,
      validRect: layoutInfo.rect
    };
  }

  // For subclasses.
  // eslint-disable-next-line
  protected isStickyColumn(node: GridNode<T>) {
    return false;
  }

  protected buildBody(y: number): LayoutNode {
    let rect = new Rect(0, y, 0, 0);
    let layoutInfo = new LayoutInfo('rowgroup', this.collection.body.key, rect);

    let startY = y;
    let skipped = 0;
    let width = 0;
    let children: LayoutNode[] = [];
    let rowHeight = this.getEstimatedRowHeight();
    for (let [i, node] of [...getChildNodes(this.collection.body, this.collection)].entries()) {
      // Skip rows before the valid rectangle unless they are already cached.
      if (y + rowHeight < this.requestedRect.y && !this.isValid(node, y)) {
        y += rowHeight;
        skipped++;
        continue;
      }

      let layoutNode = this.buildChild(node, 0, y, layoutInfo.key);
      layoutNode.layoutInfo.parentKey = layoutInfo.key;
      layoutNode.index = i;
      y = layoutNode.layoutInfo.rect.maxY;
      width = Math.max(width, layoutNode.layoutInfo.rect.width);
      children.push(layoutNode);

      if (y > this.requestedRect.maxY) {
        // Estimate the remaining height for rows that we don't need to layout right now.
        y += (this.collection.size - (skipped + children.length)) * rowHeight;
        break;
      }
    }

    if (children.length === 0) {
      y = this.virtualizer.visibleRect.maxY;
    }

    rect.width = width;
    rect.height = y - startY;

    return {
      layoutInfo,
      children,
      validRect: layoutInfo.rect.intersection(this.requestedRect)
    };
  }

  protected buildNode(node: GridNode<T>, x: number, y: number): LayoutNode {
    switch (node.type) {
      case 'headerrow':
        return this.buildHeaderRow(node, x, y);
      case 'item':
      case 'loader':
        return this.buildRow(node, x, y);
      case 'column':
      case 'placeholder':
        return this.buildColumn(node, x, y);
      case 'cell':
        return this.buildCell(node, x, y);
      default:
        throw new Error('Unknown node type ' + node.type);
    }
  }

  protected buildRow(node: GridNode<T>, x: number, y: number): LayoutNode {
    let rect = new Rect(x, y, 0, 0);
    let layoutInfo = new LayoutInfo('row', node.key, rect);

    let children: LayoutNode[] = [];
    let height = 0;
    for (let [i, child] of [...getChildNodes(node, this.collection)].entries()) {
      if (child.type === 'cell') {
        if (x > this.requestedRect.maxX) {
          // Adjust existing cached layoutInfo to ensure that it is out of view.
          // This can happen due to column resizing.
          let layoutNode = this.layoutNodes.get(child.key);
          if (layoutNode) {
            layoutNode.layoutInfo.rect.x = x;
            x += layoutNode.layoutInfo.rect.width;
          }
        } else {
          let layoutNode = this.buildChild(child, x, y, layoutInfo.key);
          x = layoutNode.layoutInfo.rect.maxX;
          height = Math.max(height, layoutNode.layoutInfo.rect.height);
          layoutNode.index = i;
          children.push(layoutNode);
        }
      }
    }

    // TODO: perhaps make a separate buildLoader? Do we need to differentiate the layoutInfo information?
    // I think the below is ok for now since we can just treat nested loaders/load more as rows
    if (node.type === 'loader') {
      height = this.rowHeight;
    }

    this.setChildHeights(children, height);

    rect.width = this.layoutNodes.get(this.collection.head?.key ?? 'header').layoutInfo.rect.width;
    rect.height = height;

    return {
      layoutInfo,
      children,
      validRect: rect.intersection(this.requestedRect)
    };
  }

  protected buildCell(node: GridNode<T>, x: number, y: number): LayoutNode {
    let width = this.getRenderedColumnWidth(node);
    let {height, isEstimated} = this.getEstimatedHeight(node, width, this.rowHeight, this.estimatedRowHeight);
    let rect = new Rect(x, y, width, height);
    let layoutInfo = new LayoutInfo(node.type, node.key, rect);
    layoutInfo.isSticky = this.isStickyColumn(node);
    layoutInfo.zIndex = layoutInfo.isSticky ? 2 : 1;
    layoutInfo.estimatedSize = isEstimated;

    return {
      layoutInfo,
      validRect: rect
    };
  }

  getVisibleLayoutInfos(rect: Rect) {
    // Adjust rect to keep number of visible rows consistent.
    // (only if height > 1 for getDropTargetFromPoint)
    if (rect.height > 1) {
      let rowHeight = this.getEstimatedRowHeight();
      rect.y = Math.floor(rect.y / rowHeight) * rowHeight;
      rect.height = Math.ceil(rect.height / rowHeight) * rowHeight;
    }

    // If layout hasn't yet been done for the requested rect, union the
    // new rect with the existing valid rect, and recompute.
    this.layoutIfNeeded(rect);

    let res: LayoutInfo[] = [];

    this.buildPersistedIndices();
    for (let node of this.rootNodes) {
      res.push(node.layoutInfo);
      this.addVisibleLayoutInfos(res, node, rect);
    }

    return res;
  }

  private addVisibleLayoutInfos(res: LayoutInfo[], node: LayoutNode, rect: Rect) {
    if (!node.children || node.children.length === 0) {
      return;
    }

    switch (node.layoutInfo.type) {
      case 'header': {
        for (let child of node.children) {
          res.push(child.layoutInfo);
          this.addVisibleLayoutInfos(res, child, rect);
        }
        break;
      }
      case 'rowgroup': {
        let firstVisibleRow = this.binarySearch(node.children, rect.topLeft, 'y');
        let lastVisibleRow = this.binarySearch(node.children, rect.bottomRight, 'y');

        // Add persisted rows before the visible rows.
        let persistedRowIndices = this.persistedIndices.get(node.layoutInfo.key);
        let persistIndex = 0;
        while (
          persistedRowIndices &&
          persistIndex < persistedRowIndices.length &&
          persistedRowIndices[persistIndex] < firstVisibleRow
        ) {
          let idx = persistedRowIndices[persistIndex];
          if (idx < node.children.length) {
            res.push(node.children[idx].layoutInfo);
            this.addVisibleLayoutInfos(res, node.children[idx], rect);
          }
          persistIndex++;
        }

        for (let i = firstVisibleRow; i <= lastVisibleRow; i++) {
          // Skip persisted rows that overlap with visible cells.
          while (persistedRowIndices && persistIndex < persistedRowIndices.length && persistedRowIndices[persistIndex] < i) {
            persistIndex++;
          }

          res.push(node.children[i].layoutInfo);
          this.addVisibleLayoutInfos(res, node.children[i], rect);
        }

        // Add persisted rows after the visible rows.
        while (persistedRowIndices && persistIndex < persistedRowIndices.length) {
          let idx = persistedRowIndices[persistIndex++];
          if (idx < node.children.length) {
            res.push(node.children[idx].layoutInfo);
            this.addVisibleLayoutInfos(res, node.children[idx], rect);
          }
        }
        break;
      }
      case 'headerrow':
      case 'row': {
        let firstVisibleCell = this.binarySearch(node.children, rect.topLeft, 'x');
        let lastVisibleCell = this.binarySearch(node.children, rect.topRight, 'x');
        let stickyIndex = 0;

        // Add persisted/sticky cells before the visible cells.
        let persistedCellIndices = this.persistedIndices.get(node.layoutInfo.key) || this.stickyColumnIndices;
        while (stickyIndex < persistedCellIndices.length && persistedCellIndices[stickyIndex] < firstVisibleCell) {
          let idx = persistedCellIndices[stickyIndex];
          if (idx < node.children.length) {
            res.push(node.children[idx].layoutInfo);
          }
          stickyIndex++;
        }

        for (let i = firstVisibleCell; i <= lastVisibleCell; i++) {
          // Skip sticky cells that overlap with visible cells.
          while (stickyIndex < persistedCellIndices.length && persistedCellIndices[stickyIndex] < i) {
            stickyIndex++;
          }

          res.push(node.children[i].layoutInfo);
        }

        // Add any remaining sticky cells after the visible cells.
        while (stickyIndex < persistedCellIndices.length) {
          let idx = persistedCellIndices[stickyIndex++];
          if (idx < node.children.length) {
            res.push(node.children[idx].layoutInfo);
          }
        }
        break;
      }
      default:
        throw new Error('Unknown node type ' + node.layoutInfo.type);
    }
  }

  private binarySearch(items: LayoutNode[], point: Point, axis: 'x' | 'y') {
    let low = 0;
    let high = items.length - 1;
    while (low <= high) {
      let mid = (low + high) >> 1;
      let item = items[mid];

      if ((axis === 'x' && item.layoutInfo.rect.maxX <= point.x) || (axis === 'y' && item.layoutInfo.rect.maxY <= point.y)) {
        low = mid + 1;
      } else if ((axis === 'x' && item.layoutInfo.rect.x > point.x) || (axis === 'y' && item.layoutInfo.rect.y > point.y)) {
        high = mid - 1;
      } else {
        return mid;
      }
    }

    return Math.max(0, Math.min(items.length - 1, low));
  }

  private buildPersistedIndices() {
    if (this.virtualizer.persistedKeys === this.lastPersistedKeys) {
      return;
    }

    this.lastPersistedKeys = this.virtualizer.persistedKeys;
    this.persistedIndices.clear();

    // Build a map of parentKey => indices of children to persist.
    for (let key of this.virtualizer.persistedKeys) {
      let layoutInfo = this.layoutNodes.get(key)?.layoutInfo;

      // Walk up ancestors so parents are also persisted if children are.
      while (layoutInfo && layoutInfo.parentKey) {
        let collectionNode = this.collection.getItem(layoutInfo.key);
        let indices = this.persistedIndices.get(layoutInfo.parentKey);
        if (!indices) {
          // stickyColumnIndices are always persisted along with any cells from persistedKeys.
          indices = collectionNode?.type === 'cell' || collectionNode?.type === 'column' ? [...this.stickyColumnIndices] : [];
          this.persistedIndices.set(layoutInfo.parentKey, indices);
        }

        let index = this.layoutNodes.get(layoutInfo.key).index;

        if (!indices.includes(index)) {
          indices.push(index);
        }

        layoutInfo = this.layoutNodes.get(layoutInfo.parentKey)?.layoutInfo;
      }
    }

    for (let indices of this.persistedIndices.values()) {
      indices.sort((a, b) => a - b);
    }
  }

  getDropTargetFromPoint(x: number, y: number, isValidDropTarget: (target: DropTarget) => boolean): DropTarget {
    x += this.virtualizer.visibleRect.x;
    y += this.virtualizer.visibleRect.y;

    // Offset for height of header row
    y -= this.virtualizer.layout.getVisibleLayoutInfos(new Rect(x, y, 1, 1)).find(info => info.type === 'headerrow')?.rect.height;

    // Custom variation of this.virtualizer.keyAtPoint that ignores body
    let key: Key;
    let point = new Point(x, y);
    let rectAtPoint = new Rect(point.x, point.y, 1, 1);
    let layoutInfos = this.virtualizer.layout.getVisibleLayoutInfos(rectAtPoint).filter(info => info.type === 'row');

    // Layout may return multiple layout infos in the case of
    // persisted keys, so find the first one that actually intersects.
    for (let layoutInfo of layoutInfos) {
      if (layoutInfo.rect.intersects(rectAtPoint)) {
        key = layoutInfo.key;
      }
    }

    if (key == null || this.collection.size === 0) {
      return {type: 'root'};
    }

    let layoutInfo = this.getLayoutInfo(key);
    let rect = layoutInfo.rect;
    let target: DropTarget = {
      type: 'item',
      key: layoutInfo.key,
      dropPosition: 'on'
    };

    // If dropping on the item isn't accepted, try the target before or after depending on the y position.
    // Otherwise, if dropping on the item is accepted, still try the before/after positions if within 10px
    // of the top or bottom of the item.
    if (!isValidDropTarget(target)) {
      if (y <= rect.y + rect.height / 2 && isValidDropTarget({...target, dropPosition: 'before'})) {
        target.dropPosition = 'before';
      } else if (isValidDropTarget({...target, dropPosition: 'after'})) {
        target.dropPosition = 'after';
      }
    } else if (y <= rect.y + 10 && isValidDropTarget({...target, dropPosition: 'before'})) {
      target.dropPosition = 'before';
    } else if (y >= rect.maxY - 10 && isValidDropTarget({...target, dropPosition: 'after'})) {
      target.dropPosition = 'after';
    }

    return target;
  }
}<|MERGE_RESOLUTION|>--- conflicted
+++ resolved
@@ -18,15 +18,7 @@
 import {TableCollection} from '@react-types/table';
 import {TableColumnLayout} from '@react-stately/table';
 
-<<<<<<< HEAD
-export interface TableLayoutOptions<T> extends Omit<ListLayoutOptions<T>, 'loaderHeight'> {
-  scrollContainer?: 'table' | 'body'
-}
-
-export interface TableLayoutProps extends ListLayoutProps {
-=======
 export interface TableLayoutProps {
->>>>>>> 72151b34
   columnWidths?: Map<Key, number>
 }
 
