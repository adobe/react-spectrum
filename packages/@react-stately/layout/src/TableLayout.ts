/*
 * Copyright 2020 Adobe. All rights reserved.
 * This file is licensed to you under the Apache License, Version 2.0 (the "License");
 * you may not use this file except in compliance with the License. You may obtain a copy
 * of the License at http://www.apache.org/licenses/LICENSE-2.0
 *
 * Unless required by applicable law or agreed to in writing, software distributed under
 * the License is distributed on an "AS IS" BASIS, WITHOUT WARRANTIES OR REPRESENTATIONS
 * OF ANY KIND, either express or implied. See the License for the specific language
 * governing permissions and limitations under the License.
 */

import {calculateColumnSizes, getMaxWidth, getMinWidth} from './TableUtils';
import {GridNode} from '@react-types/grid';
import {Key} from 'react';
import {LayoutInfo, Point, Rect, Size} from '@react-stately/virtualizer';
import {LayoutNode, ListLayout, ListLayoutOptions} from './ListLayout';
import {TableCollection} from '@react-types/table';

type TableLayoutOptions<T> = ListLayoutOptions<T> & {
  getDefaultWidth: (props) => string | number,
  getDefaultMinWidth: (props) => string | number
}

export class TableLayout<T> extends ListLayout<T> {
  collection: TableCollection<T>;
  resizingColumn: Key | null;
  lastCollection: TableCollection<T>;
  columnWidths: Map<Key, number> = new Map();
  changedColumns: Map<Key, number | null> = new Map();
  stickyColumnIndices: number[];
  getDefaultWidth: (props) => string | number;
  getDefaultMinWidth: (props) => string | number;
  wasLoading = false;
  isLoading = false;
  lastPersistedKeys: Set<Key> = null;
  persistedIndices: Map<Key, number[]> = new Map();
  private disableSticky: boolean;

  constructor(options: TableLayoutOptions<T>) {
    super(options);
    this.getDefaultWidth = options.getDefaultWidth;
    this.getDefaultMinWidth = options.getDefaultMinWidth;
    this.stickyColumnIndices = [];
    this.disableSticky = this.checkChrome105();
  }

  setResizeColumnWidth(width): void {
    this.changedColumns.set(this.resizingColumn, width);
  }

  getColumnWidth(key: Key): number {
    return this.columnWidths.get(key) ?? 0;
  }

  getColumnMinWidth(key: Key): number {
    let column = this.collection.columns.find(col => col.key === key);
    if (!column) {
      return 0;
    }
    return getMinWidth(column.props.minWidth, this.virtualizer.visibleRect.width);
  }

  getColumnMaxWidth(key: Key): number {
    let column = this.collection.columns.find(col => col.key === key);
    if (!column) {
      return 0;
    }
    return getMaxWidth(column.props.maxWidth, this.virtualizer.visibleRect.width);
  }

  buildCollection(): LayoutNode[] {
    // If columns changed, clear layout cache.
    if (
      !this.lastCollection ||
      this.collection.columns.length !== this.lastCollection.columns.length ||
      this.collection.columns.some((c, i) => c.key !== this.lastCollection.columns[i].key)
    ) {
      // Invalidate everything in this layout pass. Will be reset in ListLayout on the next pass.
      this.invalidateEverything = true;
    }

    // Track whether we were previously loading. This is used to adjust the animations of async loading vs inserts.
    let loadingState = this.collection.body.props.loadingState;
    this.wasLoading = this.isLoading;
    this.isLoading = loadingState === 'loading' || loadingState === 'loadingMore';

    this.buildColumnWidths();
    let header = this.buildHeader();
    let body = this.buildBody(0);
    this.lastPersistedKeys = null;

    body.layoutInfo.rect.width = Math.max(header.layoutInfo.rect.width, body.layoutInfo.rect.width);
    this.contentSize = new Size(body.layoutInfo.rect.width, body.layoutInfo.rect.maxY);
    return [
      header,
      body
    ];
  }

  buildColumnWidths() {
    let prevColumnWidths = this.columnWidths;
    this.columnWidths = new Map();
    this.stickyColumnIndices = [];

    for (let column of this.collection.columns) {
      // The selection cell and any other sticky columns always need to be visible.
      // In addition, row headers need to be in the DOM for accessibility labeling.
      if (column.props.isSelectionCell || this.collection.rowHeaderColumnKeys.has(column.key)) {
        this.stickyColumnIndices.push(column.index);
      }
    }
    if (this.resizingColumn == null) {
      // initial layout or table/window resizing
      let columnWidths = calculateColumnSizes(
        this.virtualizer.visibleRect.width,
        this.collection.columns.map(col => ({...col.column.props, key: col.key})),
        this.changedColumns,
        (i) => this.getDefaultWidth(this.collection.columns[i].props),
        (i) => this.getDefaultMinWidth(this.collection.columns[i].props)
      );

      // columns going in will be the same order as the columns coming out
      columnWidths.forEach((width, index) => {
        this.columnWidths.set(this.collection.columns[index].key, width);
      });
    } else {
      // resizing a column
      // TODO do we want to recalculate sizes of columns after the one we're resizing?
      // I personally feel like that's weird because it changes once all columns become static or resized
      let resizeIndex = Infinity;
      let resizingChanged = new Map<Key, number>(this.changedColumns);
      this.collection.columns.forEach((column, i) => {
        if (resizeIndex < i) {
          return;
        }
        if (column.key === this.resizingColumn) {
          resizeIndex = i;
        }
        if (!resizingChanged.has(column.key)) {
          resizingChanged.set(column.key, prevColumnWidths.get(column.key));
        }
      });

      let columnWidths = calculateColumnSizes(
        this.virtualizer.visibleRect.width,
        this.collection.columns.map(col => ({...col.column.props, key: col.key})),
        resizingChanged,
        (i) => this.getDefaultWidth(this.collection.columns[i].props),
        (i) => this.getDefaultMinWidth(this.collection.columns[i].props)
      );

      // columns going in will be the same order as the columns coming out
      columnWidths.forEach((width, index) => {
        this.columnWidths.set(this.collection.columns[index].key, width);
      });
    }
  }

  buildHeader(): LayoutNode {
    let rect = new Rect(0, 0, 0, 0);
    let layoutInfo = new LayoutInfo('header', 'header', rect);

    let y = 0;
    let width = 0;
    let children: LayoutNode[] = [];
    for (let headerRow of this.collection.headerRows) {
      let layoutNode = this.buildChild(headerRow, 0, y);
      layoutNode.layoutInfo.parentKey = 'header';
      y = layoutNode.layoutInfo.rect.maxY;
      width = Math.max(width, layoutNode.layoutInfo.rect.width);
      children.push(layoutNode);
    }

    rect.width = width;
    rect.height = y;

    this.layoutInfos.set('header', layoutInfo);

    return {
      layoutInfo,
      children
    };
  }

  buildHeaderRow(headerRow: GridNode<T>, x: number, y: number) {
    let rect = new Rect(0, y, 0, 0);
    let row = new LayoutInfo('headerrow', headerRow.key, rect);

    let height = 0;
    let columns: LayoutNode[] = [];
    for (let cell of headerRow.childNodes) {
      let layoutNode = this.buildChild(cell, x, y);
      layoutNode.layoutInfo.parentKey = row.key;
      x = layoutNode.layoutInfo.rect.maxX;
      height = Math.max(height, layoutNode.layoutInfo.rect.height);
      columns.push(layoutNode);
    }
    for (let [i, layout] of columns.entries()) {
      layout.layoutInfo.zIndex = columns.length - i + 1;
    }

    this.setChildHeights(columns, height);

    rect.height = height;
    rect.width = x;

    return {
      layoutInfo: row,
      children: columns
    };
  }

  setChildHeights(children: LayoutNode[], height: number) {
    for (let child of children) {
      if (child.layoutInfo.rect.height !== height) {
        // Need to copy the layout info before we mutate it.
        child.layoutInfo = child.layoutInfo.copy();
        this.layoutInfos.set(child.layoutInfo.key, child.layoutInfo);

        child.layoutInfo.rect.height = height;
      }
    }
  }

  // used to get the column widths when rendering to the DOM
  getRenderedColumnWidth(node: GridNode<T>) {
    let colspan = node.colspan ?? 1;
    let colIndex = node.colIndex ?? node.index;
    let width = 0;
    for (let i = colIndex; i < colIndex + colspan; i++) {
      let column = this.collection.columns[i];
<<<<<<< HEAD
      width += this.columnWidths.get(column.key);
=======
      if (column?.key != null) {
        width += this.getColumnWidth(column.key);
      }
>>>>>>> 51984420
    }

    return width;
  }

  getEstimatedHeight(node: GridNode<T>, width: number, height: number, estimatedHeight: number) {
    let isEstimated = false;

    // If no explicit height is available, use an estimated height.
    if (height == null) {
      // If a previous version of this layout info exists, reuse its height.
      // Mark as estimated if the size of the overall collection view changed,
      // or the content of the item changed.
      let previousLayoutNode = this.layoutNodes.get(node.key);
      if (previousLayoutNode) {
        let curNode = this.collection.getItem(node.key);
        let lastNode = this.lastCollection ? this.lastCollection.getItem(node.key) : null;
        height = previousLayoutNode.layoutInfo.rect.height;
        isEstimated = curNode !== lastNode || width !== previousLayoutNode.layoutInfo.rect.width || previousLayoutNode.layoutInfo.estimatedSize;
      } else {
        height = estimatedHeight;
        isEstimated = true;
      }
    }

    return {height, isEstimated};
  }

  buildColumn(node: GridNode<T>, x: number, y: number): LayoutNode {
    let width = this.getRenderedColumnWidth(node);
    let {height, isEstimated} = this.getEstimatedHeight(node, width, this.headingHeight, this.estimatedHeadingHeight);
    let rect = new Rect(x, y, width, height);
    let layoutInfo = new LayoutInfo(node.type, node.key, rect);
    layoutInfo.isSticky = !this.disableSticky && node.props?.isSelectionCell;
    layoutInfo.zIndex = layoutInfo.isSticky ? 2 : 1;
    layoutInfo.estimatedSize = isEstimated;

    return {
      layoutInfo
    };
  }

  buildBody(y: number): LayoutNode {
    let rect = new Rect(0, y, 0, 0);
    let layoutInfo = new LayoutInfo('rowgroup', 'body', rect);

    let startY = y;
    let width = 0;
    let children: LayoutNode[] = [];
    for (let node of this.collection.body.childNodes) {
      let layoutNode = this.buildChild(node, 0, y);
      layoutNode.layoutInfo.parentKey = 'body';
      y = layoutNode.layoutInfo.rect.maxY;
      width = Math.max(width, layoutNode.layoutInfo.rect.width);
      children.push(layoutNode);
    }

    if (this.isLoading) {
      // Add some margin around the loader to ensure that scrollbars don't flicker in and out.
      let rect = new Rect(40,  Math.max(y, 40), (width || this.virtualizer.visibleRect.width) - 80, children.length === 0 ? this.virtualizer.visibleRect.height - 80 : 60);
      let loader = new LayoutInfo('loader', 'loader', rect);
      loader.parentKey = 'body';
      loader.isSticky = !this.disableSticky && children.length === 0;
      this.layoutInfos.set('loader', loader);
      children.push({layoutInfo: loader});
      y = loader.rect.maxY;
      width = Math.max(width, rect.width);
    } else if (children.length === 0) {
      let rect = new Rect(40, Math.max(y, 40), this.virtualizer.visibleRect.width - 80, this.virtualizer.visibleRect.height - 80);
      let empty = new LayoutInfo('empty', 'empty', rect);
      empty.parentKey = 'body';
      empty.isSticky = !this.disableSticky;
      this.layoutInfos.set('empty', empty);
      children.push({layoutInfo: empty});
      y = empty.rect.maxY;
      width = Math.max(width, rect.width);
    }

    rect.width = width;
    rect.height = y - startY;

    this.layoutInfos.set('body', layoutInfo);

    return {
      layoutInfo,
      children
    };
  }

  buildNode(node: GridNode<T>, x: number, y: number): LayoutNode {
    switch (node.type) {
      case 'headerrow':
        return this.buildHeaderRow(node, x, y);
      case 'item':
        return this.buildRow(node, x, y);
      case 'column':
      case 'placeholder':
        return this.buildColumn(node, x, y);
      case 'cell':
        return this.buildCell(node, x, y);
      default:
        throw new Error('Unknown node type ' + node.type);
    }
  }

  buildRow(node: GridNode<T>, x: number, y: number): LayoutNode {
    let rect = new Rect(x, y, 0, 0);
    let layoutInfo = new LayoutInfo('row', node.key, rect);

    let children: LayoutNode[] = [];
    let height = 0;
    for (let child of node.childNodes) {
      let layoutNode = this.buildChild(child, x, y);
      x = layoutNode.layoutInfo.rect.maxX;
      height = Math.max(height, layoutNode.layoutInfo.rect.height);
      children.push(layoutNode);
    }

    this.setChildHeights(children, height);

    rect.width = x;
    rect.height = height + 1; // +1 for bottom border

    return {
      layoutInfo,
      children
    };
  }

  buildCell(node: GridNode<T>, x: number, y: number): LayoutNode {
    let width = this.getRenderedColumnWidth(node);
    let {height, isEstimated} = this.getEstimatedHeight(node, width, this.rowHeight, this.estimatedRowHeight);
    let rect = new Rect(x, y, width, height);
    let layoutInfo = new LayoutInfo(node.type, node.key, rect);
    layoutInfo.isSticky = !this.disableSticky && node.props?.isSelectionCell;
    layoutInfo.zIndex = layoutInfo.isSticky ? 2 : 1;
    layoutInfo.estimatedSize = isEstimated;

    return {
      layoutInfo
    };
  }

  getVisibleLayoutInfos(rect: Rect) {
    let res: LayoutInfo[] = [];

    this.buildPersistedIndices();
    for (let node of this.rootNodes) {
      res.push(node.layoutInfo);
      this.addVisibleLayoutInfos(res, node, rect);
    }

    return res;
  }

  addVisibleLayoutInfos(res: LayoutInfo[], node: LayoutNode, rect: Rect) {
    if (!node.children || node.children.length === 0) {
      return;
    }

    switch (node.layoutInfo.type) {
      case 'header': {
        for (let child of node.children) {
          res.push(child.layoutInfo);
          this.addVisibleLayoutInfos(res, child, rect);
        }
        break;
      }
      case 'rowgroup': {
        let firstVisibleRow = this.binarySearch(node.children, rect.topLeft, 'y');
        let lastVisibleRow = this.binarySearch(node.children, rect.bottomRight, 'y');

        // Add persisted rows before the visible rows.
        let persistedRowIndices = this.persistedIndices.get(node.layoutInfo.key);
        let persistIndex = 0;
        while (
          persistedRowIndices &&
          persistIndex < persistedRowIndices.length &&
          persistedRowIndices[persistIndex] < firstVisibleRow
        ) {
          let idx = persistedRowIndices[persistIndex];
          res.push(node.children[idx].layoutInfo);
          this.addVisibleLayoutInfos(res, node.children[idx], rect);
          persistIndex++;
        }

        for (let i = firstVisibleRow; i <= lastVisibleRow; i++) {
          // Skip persisted rows that overlap with visible cells.
          while (persistedRowIndices && persistIndex < persistedRowIndices.length && persistedRowIndices[persistIndex] < i) {
            persistIndex++;
          }

          res.push(node.children[i].layoutInfo);
          this.addVisibleLayoutInfos(res, node.children[i], rect);
        }

        // Add persisted rows after the visible rows.
        while (persistedRowIndices && persistIndex < persistedRowIndices.length) {
          let idx = persistedRowIndices[persistIndex++];
          res.push(node.children[idx].layoutInfo);
        }
        break;
      }
      case 'headerrow':
      case 'row': {
        let firstVisibleCell = this.binarySearch(node.children, rect.topLeft, 'x');
        let lastVisibleCell = this.binarySearch(node.children, rect.topRight, 'x');
        let stickyIndex = 0;

        // Add persisted/sticky cells before the visible cells.
        let persistedCellIndices = this.persistedIndices.get(node.layoutInfo.key) || this.stickyColumnIndices;
        while (stickyIndex < persistedCellIndices.length && persistedCellIndices[stickyIndex] < firstVisibleCell) {
          let idx = persistedCellIndices[stickyIndex];
          res.push(node.children[idx].layoutInfo);
          stickyIndex++;
        }

        for (let i = firstVisibleCell; i <= lastVisibleCell; i++) {
          // Skip sticky cells that overlap with visible cells.
          while (stickyIndex < persistedCellIndices.length && persistedCellIndices[stickyIndex] < i) {
            stickyIndex++;
          }

          res.push(node.children[i].layoutInfo);
        }

        // Add any remaining sticky cells after the visible cells.
        while (stickyIndex < persistedCellIndices.length) {
          let idx = persistedCellIndices[stickyIndex++];
          res.push(node.children[idx].layoutInfo);
        }
        break;
      }
      default:
        throw new Error('Unknown node type ' + node.layoutInfo.type);
    }
  }

  binarySearch(items: LayoutNode[], point: Point, axis: 'x' | 'y') {
    let low = 0;
    let high = items.length - 1;
    while (low <= high) {
      let mid = (low + high) >> 1;
      let item = items[mid];

      if ((axis === 'x' && item.layoutInfo.rect.maxX < point.x) || (axis === 'y' && item.layoutInfo.rect.maxY < point.y)) {
        low = mid + 1;
      } else if ((axis === 'x' && item.layoutInfo.rect.x > point.x) || (axis === 'y' && item.layoutInfo.rect.y > point.y)) {
        high = mid - 1;
      } else {
        return mid;
      }
    }

    return Math.max(0, Math.min(items.length - 1, low));
  }

  buildPersistedIndices() {
    if (this.virtualizer.persistedKeys === this.lastPersistedKeys) {
      return;
    }

    this.lastPersistedKeys = this.virtualizer.persistedKeys;
    this.persistedIndices.clear();

    // Build a map of parentKey => indices of children to persist.
    for (let key of this.virtualizer.persistedKeys) {
      let layoutInfo = this.layoutInfos.get(key);

      // Walk up ancestors so parents are also persisted if children are.
      while (layoutInfo && layoutInfo.parentKey) {
        let collectionNode = this.collection.getItem(layoutInfo.key);
        let indices = this.persistedIndices.get(layoutInfo.parentKey);
        if (!indices) {
          // stickyColumnIndices are always persisted along with any cells from persistedKeys.
          indices = collectionNode.type === 'cell' ? [...this.stickyColumnIndices] : [];
          this.persistedIndices.set(layoutInfo.parentKey, indices);
        }

        let index = collectionNode.index;
        if (layoutInfo.parentKey === 'body') {
          index -= this.collection.headerRows.length;
        }

        if (!indices.includes(index)) {
          indices.push(index);
        }

        layoutInfo = this.layoutInfos.get(layoutInfo.parentKey);
      }
    }

    for (let indices of this.persistedIndices.values()) {
      indices.sort((a, b) => a - b);
    }
  }

  getInitialLayoutInfo(layoutInfo: LayoutInfo) {
    let res = super.getInitialLayoutInfo(layoutInfo);

    // If this insert was the result of async loading, remove the zoom effect and just keep the fade in.
    if (this.wasLoading) {
      res.transform = null;
    }

    return res;
  }

  // Checks if Chrome version is 105 or greater
  private checkChrome105() {
    if (typeof window === 'undefined' || window.navigator == null) {
      return false;
    }

    let isChrome105;
    if (window.navigator['userAgentData']) {
      isChrome105 = window.navigator['userAgentData']?.brands.some(b => b.brand === 'Chromium' && Number(b.version) === 105);
    } else {
      let regex = /Chrome\/(\d+)/;
      let matches = regex.exec(window.navigator.userAgent);
      isChrome105 = matches && matches.length >= 2 && Number(matches[1]) === 105;
    }

    return isChrome105;
  }
}<|MERGE_RESOLUTION|>--- conflicted
+++ resolved
@@ -230,13 +230,9 @@
     let width = 0;
     for (let i = colIndex; i < colIndex + colspan; i++) {
       let column = this.collection.columns[i];
-<<<<<<< HEAD
-      width += this.columnWidths.get(column.key);
-=======
       if (column?.key != null) {
-        width += this.getColumnWidth(column.key);
-      }
->>>>>>> 51984420
+        width += this.columnWidths.get(column.key);
+      }
     }
 
     return width;
