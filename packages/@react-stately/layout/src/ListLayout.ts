/*
 * Copyright 2020 Adobe. All rights reserved.
 * This file is licensed to you under the Apache License, Version 2.0 (the "License");
 * you may not use this file except in compliance with the License. You may obtain a copy
 * of the License at http://www.apache.org/licenses/LICENSE-2.0
 *
 * Unless required by applicable law or agreed to in writing, software distributed under
 * the License is distributed on an "AS IS" BASIS, WITHOUT WARRANTIES OR REPRESENTATIONS
 * OF ANY KIND, either express or implied. See the License for the specific language
 * governing permissions and limitations under the License.
 */

import {Collection, DropTarget, DropTargetDelegate, KeyboardDelegate, Node} from '@react-types/shared';
import {InvalidationContext, Layout, LayoutInfo, Point, Rect, Size} from '@react-stately/virtualizer';
import {Key} from 'react';
// import { DragTarget, DropTarget, DropPosition } from '@react-types/shared';

export type ListLayoutOptions<T> = {
  /** The height of a row in px. */
  rowHeight?: number,
  estimatedRowHeight?: number,
  headingHeight?: number,
  estimatedHeadingHeight?: number,
  padding?: number,
  indentationForItem?: (collection: Collection<Node<T>>, key: Key) => number,
  collator?: Intl.Collator,
  loaderHeight?: number,
  placeholderHeight?: number,
  allowDisabledKeyFocus?: boolean
};

// A wrapper around LayoutInfo that supports hierarchy
export interface LayoutNode {
  node?: Node<unknown>,
  layoutInfo: LayoutInfo,
  header?: LayoutInfo,
  children?: LayoutNode[]
}

const DEFAULT_HEIGHT = 48;

/**
 * The ListLayout class is an implementation of a collection view {@link Layout}
 * it is used for creating lists and lists with indented sub-lists.
 *
 * To configure a ListLayout, you can use the properties to define the
 * layouts and/or use the method for defining indentation.
 * The {@link ListKeyboardDelegate} extends the existing collection view
 * delegate with an additional method to do this (it uses the same delegate object as
 * the collection view itself).
 */
export class ListLayout<T> extends Layout<Node<T>> implements KeyboardDelegate, DropTargetDelegate {
  protected rowHeight: number;
  protected estimatedRowHeight: number;
  protected headingHeight: number;
  protected estimatedHeadingHeight: number;
  protected padding: number;
  protected indentationForItem?: (collection: Collection<Node<T>>, key: Key) => number;
  protected layoutInfos: Map<Key, LayoutInfo>;
  protected layoutNodes: Map<Key, LayoutNode>;
  protected contentSize: Size;
  collection: Collection<Node<T>>;
  disabledKeys: Set<Key> = new Set();
  allowDisabledKeyFocus: boolean = false;
  isLoading: boolean;
  protected lastWidth: number;
  protected lastCollection: Collection<Node<T>>;
  protected rootNodes: LayoutNode[];
  protected collator: Intl.Collator;
  protected invalidateEverything: boolean;
  protected loaderHeight: number;
  protected placeholderHeight: number;

  /**
   * Creates a new ListLayout with options. See the list of properties below for a description
   * of the options that can be provided.
   */
  constructor(options: ListLayoutOptions<T> = {}) {
    super();
    this.rowHeight = options.rowHeight;
    this.estimatedRowHeight = options.estimatedRowHeight;
    this.headingHeight = options.headingHeight;
    this.estimatedHeadingHeight = options.estimatedHeadingHeight;
    this.padding = options.padding || 0;
    this.indentationForItem = options.indentationForItem;
    this.collator = options.collator;
    this.loaderHeight = options.loaderHeight;
    this.placeholderHeight = options.placeholderHeight;
    this.layoutInfos = new Map();
    this.layoutNodes = new Map();
    this.rootNodes = [];
    this.lastWidth = 0;
    this.lastCollection = null;
    this.allowDisabledKeyFocus = options.allowDisabledKeyFocus;
  }

  getLayoutInfo(key: Key) {
    return this.layoutInfos.get(key);
  }

  getVisibleLayoutInfos(rect: Rect) {
    let res: LayoutInfo[] = [];

    let addNodes = (nodes: LayoutNode[]) => {
      for (let node of nodes) {
        if (this.isVisible(node, rect)) {
          res.push(node.layoutInfo);
          if (node.header) {
            res.push(node.header);
          }

          if (node.children) {
            addNodes(node.children);
          }
        }
      }
    };

    addNodes(this.rootNodes);
    return res;
  }

  isVisible(node: LayoutNode, rect: Rect) {
    return node.layoutInfo.rect.intersects(rect) || node.layoutInfo.isSticky || this.virtualizer.isPersistedKey(node.layoutInfo.key);
  }

  validate(invalidationContext: InvalidationContext<Node<T>, unknown>) {
    // Invalidate cache if the size of the collection changed.
    // In this case, we need to recalculate the entire layout.
    this.invalidateEverything = invalidationContext.sizeChanged;

    this.collection = this.virtualizer.collection;
    this.rootNodes = this.buildCollection();

    // Remove deleted layout nodes
    if (this.lastCollection) {
      for (let key of this.lastCollection.getKeys()) {
        if (!this.collection.getItem(key)) {
          let layoutNode = this.layoutNodes.get(key);
          if (layoutNode) {
            this.layoutInfos.delete(layoutNode.layoutInfo.key);
            this.layoutInfos.delete(layoutNode.header?.key);
            this.layoutNodes.delete(key);
          }
        }
      }
    }

    this.lastWidth = this.virtualizer.visibleRect.width;
    this.lastCollection = this.collection;
  }

  buildCollection(): LayoutNode[] {
    let y = this.padding;
    let nodes = [];
    for (let node of this.collection) {
      let layoutNode = this.buildChild(node, 0, y);
      y = layoutNode.layoutInfo.rect.maxY;
      nodes.push(layoutNode);
    }

    if (this.isLoading) {
      let rect = new Rect(0, y, this.virtualizer.visibleRect.width,
        this.loaderHeight ?? this.virtualizer.visibleRect.height);
      let loader = new LayoutInfo('loader', 'loader', rect);
      this.layoutInfos.set('loader', loader);
      nodes.push({layoutInfo: loader});
      y = loader.rect.maxY;
    }

    if (nodes.length === 0) {
      let rect = new Rect(0, y, this.virtualizer.visibleRect.width,
        this.placeholderHeight ?? this.virtualizer.visibleRect.height);
      let placeholder = new LayoutInfo('placeholder', 'placeholder', rect);
      this.layoutInfos.set('placeholder', placeholder);
      nodes.push({layoutInfo: placeholder});
      y = placeholder.rect.maxY;
    }

    this.contentSize = new Size(this.virtualizer.visibleRect.width, y + this.padding);
    return nodes;
  }

  buildChild(node: Node<T>, x: number, y: number): LayoutNode {
    let cached = this.layoutNodes.get(node.key);
    if (!this.invalidateEverything && cached && cached.node === node && y === (cached.header || cached.layoutInfo).rect.y) {
      return cached;
    }

    let layoutNode = this.buildNode(node, x, y);
    layoutNode.node = node;

    layoutNode.layoutInfo.parentKey = node.parentKey ?? null;
    this.layoutInfos.set(layoutNode.layoutInfo.key, layoutNode.layoutInfo);
    if (layoutNode.header) {
      this.layoutInfos.set(layoutNode.header.key, layoutNode.header);
    }

    this.layoutNodes.set(node.key, layoutNode);
    return layoutNode;
  }

  buildNode(node: Node<T>, x: number, y: number): LayoutNode {
    switch (node.type) {
      case 'section':
        return this.buildSection(node, x, y);
      case 'item':
        return this.buildItem(node, x, y);
    }
  }

  buildSection(node: Node<T>, x: number, y: number): LayoutNode {
    let width = this.virtualizer.visibleRect.width;
    let rectHeight = this.headingHeight;
    let isEstimated = false;

    // If no explicit height is available, use an estimated height.
    if (rectHeight == null) {
      // If a previous version of this layout info exists, reuse its height.
      // Mark as estimated if the size of the overall collection view changed,
      // or the content of the item changed.
      let previousLayoutNode = this.layoutNodes.get(node.key);
      if (previousLayoutNode && previousLayoutNode.header) {
        let curNode = this.collection.getItem(node.key);
        let lastNode = this.lastCollection ? this.lastCollection.getItem(node.key) : null;
        rectHeight = previousLayoutNode.header.rect.height;
        isEstimated = width !== this.lastWidth || curNode !== lastNode || previousLayoutNode.header.estimatedSize;
      } else {
        rectHeight = (node.rendered ? this.estimatedHeadingHeight : 0);
        isEstimated = true;
      }
    }

    if (rectHeight == null) {
      rectHeight = DEFAULT_HEIGHT;
    }

    let headerRect = new Rect(0, y, width, rectHeight);
    let header = new LayoutInfo('header', node.key + ':header', headerRect);
    header.estimatedSize = isEstimated;
    header.parentKey = node.key;
    y += header.rect.height;

    let rect = new Rect(0, y, width, 0);
    let layoutInfo = new LayoutInfo(node.type, node.key, rect);

    let startY = y;
    let children = [];
    for (let child of node.childNodes) {
      let layoutNode = this.buildChild(child, x, y);
      y = layoutNode.layoutInfo.rect.maxY;
      children.push(layoutNode);
    }

    rect.height = y - startY;

    return {
      header,
      layoutInfo,
      children
    };
  }

  buildItem(node: Node<T>, x: number, y: number): LayoutNode {
    let width = this.virtualizer.visibleRect.width;
    let rectHeight = this.rowHeight;
    let isEstimated = false;

    // If no explicit height is available, use an estimated height.
    if (rectHeight == null) {
      // If a previous version of this layout info exists, reuse its height.
      // Mark as estimated if the size of the overall collection view changed,
      // or the content of the item changed.
      let previousLayoutNode = this.layoutNodes.get(node.key);
      if (previousLayoutNode) {
        let curNode = this.collection.getItem(node.key);
        let lastNode = this.lastCollection ? this.lastCollection.getItem(node.key) : null;
        rectHeight = previousLayoutNode.layoutInfo.rect.height;
        isEstimated = width !== this.lastWidth || curNode !== lastNode || previousLayoutNode.layoutInfo.estimatedSize;
      } else {
        rectHeight = this.estimatedRowHeight;
        isEstimated = true;
      }
    }

    if (rectHeight == null) {
      rectHeight = DEFAULT_HEIGHT;
    }

    if (typeof this.indentationForItem === 'function') {
      x += this.indentationForItem(this.collection, node.key) || 0;
    }

    let rect = new Rect(x, y, width - x, rectHeight);
    let layoutInfo = new LayoutInfo(node.type, node.key, rect);
    // allow overflow so the focus ring/selection ring can extend outside to overlap with the adjacent items borders
    layoutInfo.allowOverflow = true;
    layoutInfo.estimatedSize = isEstimated;
    return {
      layoutInfo
    };
  }

  updateItemSize(key: Key, size: Size) {
    let layoutInfo = this.layoutInfos.get(key);
    // If no layoutInfo, item has been deleted/removed.
    if (!layoutInfo) {
      return false;
    }

    layoutInfo.estimatedSize = false;
    if (layoutInfo.rect.height !== size.height) {
      // Copy layout info rather than mutating so that later caches are invalidated.
      let newLayoutInfo = layoutInfo.copy();
      newLayoutInfo.rect.height = size.height;
      this.layoutInfos.set(key, newLayoutInfo);

      // Invalidate layout for this layout node and all parents
      this.updateLayoutNode(key, layoutInfo, newLayoutInfo);

      let node = this.collection.getItem(layoutInfo.parentKey);
      while (node) {
        this.updateLayoutNode(node.key, layoutInfo, newLayoutInfo);
        node = this.collection.getItem(node.parentKey);
      }

      return true;
    }

    return false;
  }

  updateLayoutNode(key: Key, oldLayoutInfo: LayoutInfo, newLayoutInfo: LayoutInfo) {
    let n = this.layoutNodes.get(key);
    if (n) {
      // Invalidate by clearing node.
      n.node = null;

      // Replace layout info in LayoutNode
      if (n.header === oldLayoutInfo) {
        n.header = newLayoutInfo;
      } else if (n.layoutInfo === oldLayoutInfo) {
        n.layoutInfo = newLayoutInfo;
      }
    }
  }

  getContentSize() {
    return this.contentSize;
  }

  getKeyAbove(key: Key) {
    let collection = this.collection;

    key = collection.getKeyBefore(key);
    while (key != null) {
      let item = collection.getItem(key);
      if (item.type === 'item' && (this.allowDisabledKeyFocus || !this.disabledKeys.has(item.key))) {
        return key;
      }

      key = collection.getKeyBefore(key);
    }
  }

  getKeyBelow(key: Key) {
    let collection = this.collection;

    key = collection.getKeyAfter(key);
    while (key != null) {
      let item = collection.getItem(key);
      if (item.type === 'item' && (this.allowDisabledKeyFocus || !this.disabledKeys.has(item.key))) {
        return key;
      }

      key = collection.getKeyAfter(key);
    }
  }

  getKeyPageAbove(key: Key) {
    let layoutInfo = this.getLayoutInfo(key);

    if (layoutInfo) {
      let pageY = Math.max(0, layoutInfo.rect.y + layoutInfo.rect.height - this.virtualizer.visibleRect.height);
      while (layoutInfo && layoutInfo.rect.y > pageY) {
        let keyAbove = this.getKeyAbove(layoutInfo.key);
        layoutInfo = this.getLayoutInfo(keyAbove);
      }

      if (layoutInfo) {
        return layoutInfo.key;
      }
    }

    return this.getFirstKey();
  }

  getKeyPageBelow(key: Key) {
    let layoutInfo = this.getLayoutInfo(key != null ? key : this.getFirstKey());

    if (layoutInfo) {
      let pageY = Math.min(this.virtualizer.contentSize.height, layoutInfo.rect.y - layoutInfo.rect.height + this.virtualizer.visibleRect.height);
      while (layoutInfo && layoutInfo.rect.y < pageY) {
        let keyBelow = this.getKeyBelow(layoutInfo.key);
        layoutInfo = this.getLayoutInfo(keyBelow);
      }

      if (layoutInfo) {
        return layoutInfo.key;
      }
    }

    return this.getLastKey();
  }

  getFirstKey() {
    let collection = this.collection;
    let key = collection.getFirstKey();
    while (key != null) {
      let item = collection.getItem(key);
      if (item.type === 'item' && (this.allowDisabledKeyFocus || !this.disabledKeys.has(item.key))) {
        return key;
      }

      key = collection.getKeyAfter(key);
    }
  }

  getLastKey() {
    let collection = this.collection;
    let key = collection.getLastKey();
    while (key != null) {
      let item = collection.getItem(key);
      if (item.type === 'item' && (this.allowDisabledKeyFocus || !this.disabledKeys.has(item.key))) {
        return key;
      }

      key = collection.getKeyBefore(key);
    }
  }

  getKeyForSearch(search: string, fromKey?: Key) {
    if (!this.collator) {
      return null;
    }

    let collection = this.collection;
    let key = fromKey || this.getFirstKey();
    while (key != null) {
      let item = collection.getItem(key);
      let substring = item.textValue.slice(0, search.length);
      if (item.textValue && this.collator.compare(substring, search) === 0) {
        return key;
      }

      key = this.getKeyBelow(key);
    }

    return null;
  }

  getInitialLayoutInfo(layoutInfo: LayoutInfo) {
    layoutInfo.opacity = 0;
    layoutInfo.transform = 'scale3d(0.8, 0.8, 0.8)';
    return layoutInfo;
  }

  getFinalLayoutInfo(layoutInfo: LayoutInfo) {
    layoutInfo.opacity = 0;
    layoutInfo.transform = 'scale3d(0.8, 0.8, 0.8)';
    return layoutInfo;
  }

  getDropTargetFromPoint(x: number, y: number, isValidDropTarget: (target: DropTarget) => boolean): DropTarget {
    x += this.virtualizer.visibleRect.x;
    y += this.virtualizer.visibleRect.y;

    let key = this.virtualizer.keyAtPoint(new Point(x, y));
    if (key == null) {
<<<<<<< HEAD
      return {type: 'root'};
=======
      return;
>>>>>>> 66283e2f
    }

    let layoutInfo = this.getLayoutInfo(key);
    let rect = layoutInfo.rect;
    let target: DropTarget = {
      type: 'item',
      key: layoutInfo.key,
      dropPosition: 'on'
    };

    // If dropping on the item isn't accepted, try the target before or after depending on the y position.
    // Otherwise, if dropping on the item is accepted, still try the before/after positions if within 10px
    // of the top or bottom of the item.
    if (!isValidDropTarget(target)) {
      if (y <= rect.y + rect.height / 2 && isValidDropTarget({...target, dropPosition: 'before'})) {
        target.dropPosition = 'before';
      } else if (isValidDropTarget({...target, dropPosition: 'after'})) {
        target.dropPosition = 'after';
      }
    } else if (y <= rect.y + 10 && isValidDropTarget({...target, dropPosition: 'before'})) {
      target.dropPosition = 'before';
    } else if (y >= rect.maxY - 10 && isValidDropTarget({...target, dropPosition: 'after'})) {
      target.dropPosition = 'after';
    }

    return target;
  }
}<|MERGE_RESOLUTION|>--- conflicted
+++ resolved
@@ -477,11 +477,7 @@
 
     let key = this.virtualizer.keyAtPoint(new Point(x, y));
     if (key == null) {
-<<<<<<< HEAD
       return {type: 'root'};
-=======
-      return;
->>>>>>> 66283e2f
     }
 
     let layoutInfo = this.getLayoutInfo(key);
