--- conflicted
+++ resolved
@@ -588,13 +588,9 @@
     let layoutInfo = this.getLayoutInfo(target.key)!;
     let rect: Rect;
     if (target.dropPosition === 'before') {
-<<<<<<< HEAD
       rect = this.orientation === 'horizontal' ? 
-        new Rect(layoutInfo.rect.x - this.dropIndicatorThickness / 2, layoutInfo.rect.y, this.dropIndicatorThickness, layoutInfo.rect.height)
-        : new Rect(layoutInfo.rect.x, layoutInfo.rect.y - this.dropIndicatorThickness / 2, layoutInfo.rect.width, this.dropIndicatorThickness);
-=======
-      rect = new Rect(layoutInfo.rect.x, Math.max(0, layoutInfo.rect.y - this.dropIndicatorThickness / 2), layoutInfo.rect.width, this.dropIndicatorThickness);
->>>>>>> b1e8e3ed
+        new Rect(Math.max(0, layoutInfo.rect.x - this.dropIndicatorThickness / 2), layoutInfo.rect.y, this.dropIndicatorThickness, layoutInfo.rect.height)
+        : new Rect(layoutInfo.rect.x, Math.max(0, layoutInfo.rect.y - this.dropIndicatorThickness / 2), layoutInfo.rect.width, this.dropIndicatorThickness);
     } else if (target.dropPosition === 'after') {
       // Render after last visible descendant of the drop target.
       let targetNode = this.collection.getItem(target.key);
