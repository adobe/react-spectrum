--- conflicted
+++ resolved
@@ -24,12 +24,8 @@
   indentationForItem?: (collection: Collection<Node<T>>, key: Key) => number,
   loaderHeight?: number,
   placeholderHeight?: number,
-<<<<<<< HEAD
+  forceSectionHeaders?: boolean,
   enableEmptyState?: boolean
-=======
-  allowDisabledKeyFocus?: boolean,
-  forceSectionHeaders?: boolean
->>>>>>> 278e5167
 };
 
 // A wrapper around LayoutInfo that supports hierarchy
@@ -313,13 +309,8 @@
   private buildSection(node: Node<T>, x: number, y: number): LayoutNode {
     let width = this.virtualizer.visibleRect.width;
     let header = null;
-<<<<<<< HEAD
-    if (node.rendered) {
+    if (node.rendered || this.forceSectionHeaders) {
       let headerNode = this.buildSectionHeader(node, x, y);
-=======
-    if (node.rendered || this.forceSectionHeaders) {
-      let headerNode = this.buildHeader(node, x, y);
->>>>>>> 278e5167
       header = headerNode.layoutInfo;
       header.key += ':header';
       header.parentKey = node.key;
