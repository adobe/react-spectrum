--- conflicted
+++ resolved
@@ -22,17 +22,10 @@
     "url": "https://github.com/adobe/react-spectrum"
   },
   "dependencies": {
-<<<<<<< HEAD
     "@react-stately/form": "workspace:^",
     "@react-stately/utils": "workspace:^",
     "@react-types/radio": "workspace:^",
     "@react-types/shared": "workspace:^",
-=======
-    "@react-stately/form": "^3.0.2",
-    "@react-stately/utils": "^3.10.0",
-    "@react-types/radio": "^3.8.0",
-    "@react-types/shared": "^3.23.0",
->>>>>>> c81c9463
     "@swc/helpers": "^0.5.0"
   },
   "peerDependencies": {
