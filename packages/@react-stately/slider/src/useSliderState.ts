--- conflicted
+++ resolved
@@ -159,12 +159,8 @@
     minValue = DEFAULT_MIN_VALUE,
     maxValue = DEFAULT_MAX_VALUE,
     numberFormatter: formatter,
-<<<<<<< HEAD
-    step = DEFAULT_STEP_VALUE
-=======
     step = DEFAULT_STEP_VALUE,
     pageSize = Math.max((maxValue - minValue) / 10, step)
->>>>>>> cae83ff9
   } = props;
 
   const [values, setValues] = useControlledState<number[]>(
