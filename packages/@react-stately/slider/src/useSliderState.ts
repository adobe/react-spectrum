/*
 * Copyright 2020 Adobe. All rights reserved.
 * This file is licensed to you under the Apache License, Version 2.0 (the "License");
 * you may not use this file except in compliance with the License. You may obtain a copy
 * of the License at http://www.apache.org/licenses/LICENSE-2.0
 *
 * Unless required by applicable law or agreed to in writing, software distributed under
 * the License is distributed on an "AS IS" BASIS, WITHOUT WARRANTIES OR REPRESENTATIONS
 * OF ANY KIND, either express or implied. See the License for the specific language
 * governing permissions and limitations under the License.
 */

import {clamp, snapValueToStep, useControlledState, useStateEvent} from '@react-stately/utils';
import {Orientation} from '@react-types/shared';
import {SliderProps} from '@react-types/slider';
import {useCallback, useMemo, useRef, useState} from 'react';

export interface SliderState {
  /**
   * Values managed by the slider by thumb index.
   */
  readonly values: number[],
  /**
   * The default values for each thumb.
   */
  readonly defaultValues: number[],
  /**
   * Get the value for the specified thumb.
   * @param index
   */
  getThumbValue(index: number): number,

  /**
   * Sets the value for the specified thumb.
   * The actual value set will be clamped and rounded according to min/max/step.
   * @param index
   * @param value
   */
  setThumbValue(index: number, value: number): void,

  /**
   * Sets value for the specified thumb by percent offset (between 0 and 1).
   * @param index
   * @param percent
   */
  setThumbPercent(index: number, percent: number): void,

  /**
   * Whether the specific thumb is being dragged.
   * @param index
   */
  isThumbDragging(index: number): boolean,
  /**
   * Set is dragging on the specified thumb.
   * @param index
   * @param dragging
   */
  setThumbDragging(index: number, dragging: boolean): void,

  /**
   * Currently-focused thumb index.
   */
  readonly focusedThumb: number | undefined,
  /**
   * Set focused true on specified thumb. This will remove focus from
   * any thumb that had it before.
   * @param index
   */
  setFocusedThumb(index: number | undefined): void,

  /**
   * Returns the specified thumb's value as a percentage from 0 to 1.
   * @param index
   */
  getThumbPercent(index: number): number,

  /**
   * Returns the value as a percent between the min and max of the slider.
   * @param index
   */
  getValuePercent(value: number): number,

  /**
   * Returns the string label for the specified thumb's value, per props.formatOptions.
   * @param index
   */
  getThumbValueLabel(index: number): string,

  /**
   * Returns the string label for the value, per props.formatOptions.
   * @param index
   */
  getFormattedValue(value: number): string,

  /**
   * Returns the min allowed value for the specified thumb.
   * @param index
   */
  getThumbMinValue(index: number): number,

  /**
   * Returns the max allowed value for the specified thumb.
   * @param index
   */
  getThumbMaxValue(index: number): number,

  /**
   * Converts a percent along track (between 0 and 1) to the corresponding value.
   * @param percent
   */
  getPercentValue(percent: number): number,

  /**
   * Returns if the specified thumb is editable.
   * @param index
   */
  isThumbEditable(index: number): boolean,

  /**
   * Set the specified thumb's editable state.
   * @param index
   * @param editable
   */
  setThumbEditable(index: number, editable: boolean): void,

  /**
   * Increments the value of the thumb by the step or page amount.
   */
  incrementThumb(index: number, stepSize?: number): void,
  /**
   * Decrements the value of the thumb by the step or page amount.
   */
  decrementThumb(index: number, stepSize?: number): void,

  /**
   * The step amount for the slider.
   */
  readonly step: number,

  /**
   * The page size for the slider, used to do a bigger step.
   */
  readonly pageSize: number,

  /** The orientation of the slider. */
  readonly orientation: Orientation,

  /** Whether the slider is disabled. */
  readonly isDisabled: boolean,

  /** Registers a function that is called when a thumb value changes. */
  onChange(fn: (index: number, value: number) => void): () => void,
  /** Registers a function that is called when a thumb value ends dragging. */
  onChangeEnd(fn: (index: number, value: number) => void): () => void
}

const DEFAULT_MIN_VALUE = 0;
const DEFAULT_MAX_VALUE = 100;
const DEFAULT_STEP_VALUE = 1;

export interface SliderStateOptions<T> extends SliderProps<T> {
  numberFormatter: Intl.NumberFormat
}

/**
 * Provides state management for a slider component. Stores values for all thumbs,
 * formats values for localization, and provides methods to update the position
 * of any thumbs.
 * @param props
 */
export function useSliderState<T extends number | number[]>(props: SliderStateOptions<T>): SliderState {
  const {
    isDisabled = false,
    minValue = DEFAULT_MIN_VALUE,
    maxValue = DEFAULT_MAX_VALUE,
    numberFormatter: formatter,
    step = DEFAULT_STEP_VALUE,
    orientation = 'horizontal'
  } = props;

  // Page step should be at least equal to step and always a multiple of the step.
  let pageSize = useMemo(() => {
    let calcPageSize = (maxValue - minValue) / 10;
    calcPageSize = snapValueToStep(calcPageSize, 0, calcPageSize + step, step);
    return Math.max(calcPageSize, step);
  }, [step, maxValue, minValue]);

  let restrictValues = useCallback((values: number[] | undefined) => values?.map((val, idx) => {
    let min = idx === 0 ? minValue : values[idx - 1];
    let max = idx === values.length - 1 ? maxValue : values[idx + 1];
    return snapValueToStep(val, min, max, step);
  }), [minValue, maxValue, step]);

<<<<<<< HEAD
  let value = useMemo(() => restrictValues(convertValue(props.value)), [props.value]);
  let defaultValue = useMemo(() => restrictValues(convertValue(props.defaultValue) ?? [minValue])!, [props.defaultValue, minValue]);
  let [subscribeOnChange, emitOnChange] = useStateEvent<[number, number]>();
  let [subscribeOnChangeEnd, emitOnChangeEnd] = useStateEvent<[number, number]>();
=======
  let value = useMemo(() => restrictValues(convertValue(props.value)), [props.value, restrictValues]);
  let defaultValue = useMemo(() => restrictValues(convertValue(props.defaultValue) ?? [minValue])!, [props.defaultValue, minValue, restrictValues]);
>>>>>>> cf0b5e54
  let onChange = createOnChange(props.value, props.defaultValue, props.onChange);
  let onChangeEnd = createOnChange(props.value, props.defaultValue, props.onChangeEnd);

  const [values, setValuesState] = useControlledState<number[]>(
    value,
    defaultValue,
    onChange
  );
  let [initialValues] = useState(values);
  const [isDraggings, setDraggingsState] = useState<boolean[]>(new Array(values.length).fill(false));
  const isEditablesRef = useRef<boolean[]>(new Array(values.length).fill(true));
  const [focusedIndex, setFocusedIndex] = useState<number | undefined>(undefined);

  const valuesRef = useRef<number[]>(values);
  const isDraggingsRef = useRef<boolean[]>(isDraggings);

  let setValues = (values: number[]) => {
    valuesRef.current = values;
    setValuesState(values);
  };

  let setDraggings = (draggings: boolean[]) => {
    isDraggingsRef.current = draggings;
    setDraggingsState(draggings);
  };

  function getValuePercent(value: number) {
    return (value - minValue) / (maxValue - minValue);
  }

  function getThumbMinValue(index: number) {
    return index === 0 ? minValue : values[index - 1];
  }
  function getThumbMaxValue(index: number) {
    return index === values.length - 1 ? maxValue : values[index + 1];
  }

  function isThumbEditable(index: number) {
    return isEditablesRef.current[index];
  }

  function setThumbEditable(index: number, editable: boolean) {
    isEditablesRef.current[index] = editable;
  }

  function updateValue(index: number, value: number) {
    if (isDisabled || !isThumbEditable(index)) {
      return;
    }
    const thisMin = getThumbMinValue(index);
    const thisMax = getThumbMaxValue(index);

    // Round value to multiple of step, clamp value between min and max
    value = snapValueToStep(value, thisMin, thisMax, step);
    let newValues = replaceIndex(valuesRef.current, index, value);
    setValues(newValues);
    emitOnChange(index, value);
  }

  function updateDragging(index: number, dragging: boolean) {
    if (isDisabled || !isThumbEditable(index)) {
      return;
    }
    if (dragging) {
      valuesRef.current = values;
    }

    const wasDragging = isDraggingsRef.current[index];
    isDraggingsRef.current = replaceIndex(isDraggingsRef.current, index, dragging);
    setDraggings(isDraggingsRef.current);
    if (wasDragging) {
      emitOnChangeEnd(index, valuesRef.current[index]);
    }

    // Call onChangeEnd if no handles are dragging.
    if (onChangeEnd && wasDragging && !isDraggingsRef.current.some(Boolean)) {
      onChangeEnd(valuesRef.current);
    }
  }

  function getFormattedValue(value: number) {
    return formatter.format(value);
  }

  function setThumbPercent(index: number, percent: number) {
    updateValue(index, getPercentValue(percent));
  }

  function getRoundedValue(value: number) {
    return Math.round((value - minValue) / step) * step + minValue;
  }

  function getPercentValue(percent: number) {
    const val = percent * (maxValue - minValue) + minValue;
    return clamp(getRoundedValue(val), minValue, maxValue);
  }

  function incrementThumb(index: number, stepSize: number = 1) {
    let s = Math.max(stepSize, step);
    updateValue(index, snapValueToStep(values[index] + s, minValue, maxValue, step));
  }

  function decrementThumb(index: number, stepSize: number = 1) {
    let s = Math.max(stepSize, step);
    updateValue(index, snapValueToStep(values[index] - s, minValue, maxValue, step));
  }

  return {
    values: values,
    defaultValues: props.defaultValue !== undefined ? defaultValue : initialValues,
    getThumbValue: (index: number) => values[index],
    setThumbValue: updateValue,
    setThumbPercent,
    isThumbDragging: (index: number) => isDraggings[index],
    setThumbDragging: updateDragging,
    focusedThumb: focusedIndex,
    setFocusedThumb: setFocusedIndex,
    getThumbPercent: (index: number) => getValuePercent(values[index]),
    getValuePercent,
    getThumbValueLabel: (index: number) => getFormattedValue(values[index]),
    getFormattedValue,
    getThumbMinValue,
    getThumbMaxValue,
    getPercentValue,
    isThumbEditable,
    setThumbEditable,
    incrementThumb,
    decrementThumb,
    step,
    pageSize,
    orientation,
    isDisabled,
    onChange: subscribeOnChange,
    onChangeEnd: subscribeOnChangeEnd
  };
}

function replaceIndex<T>(array: T[], index: number, value: T) {
  if (array[index] === value) {
    return array;
  }

  return [...array.slice(0, index), value, ...array.slice(index + 1)];
}

function convertValue(value?: number | number[]) {
  if (value == null) {
    return undefined;
  }

  return Array.isArray(value) ? value : [value];
}

function createOnChange(value, defaultValue, onChange) {
  return (newValue: number[]) => {
    if (typeof value === 'number' || typeof defaultValue === 'number') {
      onChange?.(newValue[0]);
    } else {
      onChange?.(newValue);
    }
  };
}<|MERGE_RESOLUTION|>--- conflicted
+++ resolved
@@ -191,15 +191,10 @@
     return snapValueToStep(val, min, max, step);
   }), [minValue, maxValue, step]);
 
-<<<<<<< HEAD
-  let value = useMemo(() => restrictValues(convertValue(props.value)), [props.value]);
-  let defaultValue = useMemo(() => restrictValues(convertValue(props.defaultValue) ?? [minValue])!, [props.defaultValue, minValue]);
+  let value = useMemo(() => restrictValues(convertValue(props.value)), [props.value, restrictValues]);
+  let defaultValue = useMemo(() => restrictValues(convertValue(props.defaultValue) ?? [minValue])!, [props.defaultValue, minValue, restrictValues]);
   let [subscribeOnChange, emitOnChange] = useStateEvent<[number, number]>();
   let [subscribeOnChangeEnd, emitOnChangeEnd] = useStateEvent<[number, number]>();
-=======
-  let value = useMemo(() => restrictValues(convertValue(props.value)), [props.value, restrictValues]);
-  let defaultValue = useMemo(() => restrictValues(convertValue(props.defaultValue) ?? [minValue])!, [props.defaultValue, minValue, restrictValues]);
->>>>>>> cf0b5e54
   let onChange = createOnChange(props.value, props.defaultValue, props.onChange);
   let onChangeEnd = createOnChange(props.value, props.defaultValue, props.onChangeEnd);
 
