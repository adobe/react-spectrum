/*
 * Copyright 2023 Adobe. All rights reserved.
 * This file is licensed to you under the Apache License, Version 2.0 (the "License");
 * you may not use this file except in compliance with the License. You may obtain a copy
 * of the License at http://www.apache.org/licenses/LICENSE-2.0
 *
 * Unless required by applicable law or agreed to in writing, software distributed under
 * the License is distributed on an "AS IS" BASIS, WITHOUT WARRANTIES OR REPRESENTATIONS
 * OF ANY KIND, either express or implied. See the License for the specific language
 * governing permissions and limitations under the License.
 */

import {FocusStrategy} from '@react-types/shared';
import {Key, useCallback, useMemo, useState} from 'react';
import type {MenuTriggerState} from './useMenuTriggerState';
import type {OverlayTriggerState} from '@react-stately/overlays';

export interface SubmenuTriggerProps {
  /** Key of the trigger item. */
  triggerKey: Key
}

<<<<<<< HEAD
export interface SubMenuTriggerState extends OverlayTriggerState {
=======
export interface SubmenuTriggerState extends OverlayTriggerState {
>>>>>>> a53f5568
  /** Whether the submenu is currently open. */
  isOpen: boolean,
  /** Controls which item will be auto focused when the submenu opens. */
  focusStrategy: FocusStrategy | null,
  /** Opens the submenu. */
  open: (focusStrategy?: FocusStrategy | null) => void,
  /** Closes the submenu. */
  close: () => void,
  /** Closes all menus and submenus in the menu tree. */
  closeAll: () => void,
  /** The level of the submenu. */
  level: number,
  // TODO: below two are unused, should I even document? Made setOpen private so people don't try to use
  /** Toggles the submenu. */
  toggle: (focusStrategy?: FocusStrategy | null) => void,
  /** @private */
  setOpen: () => void
}

/**
 * Manages state for a submenu trigger. Tracks whether the submenu is currently open, the level of the submenu, and
 * controls which item will receive focus when it opens.
 */
<<<<<<< HEAD
export function UNSTABLE_useSubMenuTriggerState(props: SubMenuTriggerProps, state: MenuTriggerState): SubMenuTriggerState  {
  let {triggerKey} = props;
  let {UNSTABLE_expandedKeysStack, UNSTABLE_openSubMenu, UNSTABLE_closeSubMenu, close: closeAll} = state;
=======
export function UNSTABLE_useSubmenuTriggerState(props: SubmenuTriggerProps, state: MenuTriggerState): SubmenuTriggerState  {
  let {triggerKey} = props;
  let {UNSTABLE_expandedKeysStack, UNSTABLE_openSubmenu, UNSTABLE_closeSubmenu, close: closeAll} = state;
>>>>>>> a53f5568
  let [level] = useState(UNSTABLE_expandedKeysStack?.length + 1);
  let isOpen = useMemo(() => UNSTABLE_expandedKeysStack[level - 1] === triggerKey, [UNSTABLE_expandedKeysStack, triggerKey, level]);
  let [focusStrategy, setFocusStrategy] = useState<FocusStrategy>(null);

  let open = useCallback((focusStrategy: FocusStrategy = null) => {
    setFocusStrategy(focusStrategy);
<<<<<<< HEAD
    UNSTABLE_openSubMenu(triggerKey, level);
  }, [UNSTABLE_openSubMenu, level, triggerKey]);

  let close = useCallback(() => {
    setFocusStrategy(null);
    UNSTABLE_closeSubMenu(triggerKey, level);
  }, [UNSTABLE_closeSubMenu, level, triggerKey]);
=======
    UNSTABLE_openSubmenu(triggerKey, level);
  }, [UNSTABLE_openSubmenu, level, triggerKey]);

  let close = useCallback(() => {
    setFocusStrategy(null);
    UNSTABLE_closeSubmenu(triggerKey, level);
  }, [UNSTABLE_closeSubmenu, level, triggerKey]);
>>>>>>> a53f5568

  let toggle = useCallback((focusStrategy: FocusStrategy = null) => {
    setFocusStrategy(focusStrategy);
    if (isOpen) {
      close();
    } else {
      open(focusStrategy);
    }
  }, [close, open, isOpen]);

  return useMemo(() => ({
    focusStrategy,
    isOpen,
    open,
    close,
    closeAll,
    level,
    // TODO: Placeholders that aren't used but give us parity with OverlayTriggerState so we can use this in Popover. Refactor if we update Popover via
    // https://github.com/adobe/react-spectrum/pull/4976#discussion_r1336472863
    setOpen: () => {},
    toggle
  }), [isOpen, open, close, closeAll, focusStrategy, toggle, level]);
}<|MERGE_RESOLUTION|>--- conflicted
+++ resolved
@@ -20,11 +20,7 @@
   triggerKey: Key
 }
 
-<<<<<<< HEAD
-export interface SubMenuTriggerState extends OverlayTriggerState {
-=======
 export interface SubmenuTriggerState extends OverlayTriggerState {
->>>>>>> a53f5568
   /** Whether the submenu is currently open. */
   isOpen: boolean,
   /** Controls which item will be auto focused when the submenu opens. */
@@ -48,30 +44,15 @@
  * Manages state for a submenu trigger. Tracks whether the submenu is currently open, the level of the submenu, and
  * controls which item will receive focus when it opens.
  */
-<<<<<<< HEAD
-export function UNSTABLE_useSubMenuTriggerState(props: SubMenuTriggerProps, state: MenuTriggerState): SubMenuTriggerState  {
-  let {triggerKey} = props;
-  let {UNSTABLE_expandedKeysStack, UNSTABLE_openSubMenu, UNSTABLE_closeSubMenu, close: closeAll} = state;
-=======
 export function UNSTABLE_useSubmenuTriggerState(props: SubmenuTriggerProps, state: MenuTriggerState): SubmenuTriggerState  {
   let {triggerKey} = props;
   let {UNSTABLE_expandedKeysStack, UNSTABLE_openSubmenu, UNSTABLE_closeSubmenu, close: closeAll} = state;
->>>>>>> a53f5568
   let [level] = useState(UNSTABLE_expandedKeysStack?.length + 1);
   let isOpen = useMemo(() => UNSTABLE_expandedKeysStack[level - 1] === triggerKey, [UNSTABLE_expandedKeysStack, triggerKey, level]);
   let [focusStrategy, setFocusStrategy] = useState<FocusStrategy>(null);
 
   let open = useCallback((focusStrategy: FocusStrategy = null) => {
     setFocusStrategy(focusStrategy);
-<<<<<<< HEAD
-    UNSTABLE_openSubMenu(triggerKey, level);
-  }, [UNSTABLE_openSubMenu, level, triggerKey]);
-
-  let close = useCallback(() => {
-    setFocusStrategy(null);
-    UNSTABLE_closeSubMenu(triggerKey, level);
-  }, [UNSTABLE_closeSubMenu, level, triggerKey]);
-=======
     UNSTABLE_openSubmenu(triggerKey, level);
   }, [UNSTABLE_openSubmenu, level, triggerKey]);
 
@@ -79,7 +60,6 @@
     setFocusStrategy(null);
     UNSTABLE_closeSubmenu(triggerKey, level);
   }, [UNSTABLE_closeSubmenu, level, triggerKey]);
->>>>>>> a53f5568
 
   let toggle = useCallback((focusStrategy: FocusStrategy = null) => {
     setFocusStrategy(focusStrategy);
