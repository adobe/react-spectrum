--- conflicted
+++ resolved
@@ -22,7 +22,6 @@
     "url": "https://github.com/adobe/react-spectrum"
   },
   "dependencies": {
-<<<<<<< HEAD
     "@react-stately/collections": "workspace:^",
     "@react-stately/flags": "workspace:^",
     "@react-stately/grid": "workspace:^",
@@ -31,16 +30,6 @@
     "@react-types/grid": "workspace:^",
     "@react-types/shared": "workspace:^",
     "@react-types/table": "workspace:^",
-=======
-    "@react-stately/collections": "^3.10.6",
-    "@react-stately/flags": "^3.0.2",
-    "@react-stately/grid": "^3.8.6",
-    "@react-stately/selection": "^3.15.0",
-    "@react-stately/utils": "^3.10.0",
-    "@react-types/grid": "^3.2.5",
-    "@react-types/shared": "^3.23.0",
-    "@react-types/table": "^3.9.4",
->>>>>>> c81c9463
     "@swc/helpers": "^0.5.0"
   },
   "peerDependencies": {
