{
  "name": "@react-stately/table",
  "version": "3.6.0",
  "description": "Spectrum UI components in React",
  "license": "Apache-2.0",
  "main": "dist/main.js",
  "module": "dist/module.mjs",
  "exports": {
    "types": "./dist/types.d.ts",
    "import": "./dist/module.mjs",
    "require": "./dist/main.js"
  },
  "types": "dist/types.d.ts",
  "source": "src/index.ts",
  "files": [
    "dist",
    "src"
  ],
  "sideEffects": false,
  "repository": {
    "type": "git",
    "url": "https://github.com/adobe/react-spectrum"
  },
  "dependencies": {
<<<<<<< HEAD
    "@babel/runtime": "^7.6.2",
    "@react-aria/utils": "^3.14.1",
=======
>>>>>>> 2eac2980
    "@react-stately/collections": "^3.5.0",
    "@react-stately/grid": "^3.4.1",
    "@react-stately/layout": "^3.9.0",
    "@react-stately/selection": "^3.11.1",
    "@react-stately/utils": "^3.5.1",
    "@react-types/grid": "^3.1.5",
    "@react-types/shared": "^3.16.0",
    "@react-types/table": "^3.3.3",
    "@swc/helpers": "^0.4.14"
  },
  "peerDependencies": {
    "react": "^16.8.0 || ^17.0.0-rc.1 || ^18.0.0"
  },
  "publishConfig": {
    "access": "public"
  }
}<|MERGE_RESOLUTION|>--- conflicted
+++ resolved
@@ -22,11 +22,7 @@
     "url": "https://github.com/adobe/react-spectrum"
   },
   "dependencies": {
-<<<<<<< HEAD
-    "@babel/runtime": "^7.6.2",
     "@react-aria/utils": "^3.14.1",
-=======
->>>>>>> 2eac2980
     "@react-stately/collections": "^3.5.0",
     "@react-stately/grid": "^3.4.1",
     "@react-stately/layout": "^3.9.0",
