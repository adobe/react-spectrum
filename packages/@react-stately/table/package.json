--- conflicted
+++ resolved
@@ -18,23 +18,12 @@
   },
   "dependencies": {
     "@babel/runtime": "^7.6.2",
-<<<<<<< HEAD
-    "@react-aria/table": "^3.2.0",
-    "@react-stately/collections": "^3.3.3",
-    "@react-stately/grid": "^3.1.0",
-    "@react-stately/selection": "^3.8.0",
-    "@react-stately/utils": "^3.3.0",
-    "@react-types/grid": "^3.0.0",
-    "@react-types/shared": "^3.10.0",
-    "@react-types/table": "^3.1.0"
-=======
     "@react-stately/collections": "^3.3.6",
     "@react-stately/grid": "^3.1.2",
     "@react-stately/selection": "^3.9.2",
     "@react-types/grid": "^3.0.2",
     "@react-types/shared": "^3.11.1",
     "@react-types/table": "^3.1.2"
->>>>>>> cae83ff9
   },
   "peerDependencies": {
     "react": "^16.8.0 || ^17.0.0-rc.1"
