--- conflicted
+++ resolved
@@ -22,7 +22,6 @@
     "url": "https://github.com/adobe/react-spectrum"
   },
   "dependencies": {
-<<<<<<< HEAD
     "@react-stately/collections": "workspace:^",
     "@react-stately/flags": "workspace:^",
     "@react-stately/grid": "workspace:^",
@@ -31,16 +30,6 @@
     "@react-types/grid": "workspace:^",
     "@react-types/shared": "workspace:^",
     "@react-types/table": "workspace:^",
-=======
-    "@react-stately/collections": "^3.10.7",
-    "@react-stately/flags": "^3.0.3",
-    "@react-stately/grid": "^3.8.7",
-    "@react-stately/selection": "^3.15.1",
-    "@react-stately/utils": "^3.10.1",
-    "@react-types/grid": "^3.2.6",
-    "@react-types/shared": "^3.23.1",
-    "@react-types/table": "^3.9.5",
->>>>>>> 1cacbf1d
     "@swc/helpers": "^0.5.0"
   },
   "peerDependencies": {
