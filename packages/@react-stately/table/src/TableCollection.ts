--- conflicted
+++ resolved
@@ -47,6 +47,7 @@
 
         // Adjust shifted indices
         for (let i = col.length; i < column.length; i++) {
+          // eslint-disable-next-line max-depth
           if (column[i] && seen.has(column[i])) {
             seen.get(column[i]).index = i;
           }
@@ -90,6 +91,7 @@
             textValue: null
           };
 
+          // eslint-disable-next-line max-depth
           if (row.length > 0) {
             row[row.length - 1].nextKey = placeholder.key;
             placeholder.prevKey = row[row.length - 1].key;
@@ -156,26 +158,11 @@
   });
 }
 
-<<<<<<< HEAD
-          // Adjust shifted indices
-          for (let i = col.length; i < column.length; i++) {
-            // eslint-disable-next-line max-depth
-            if (column[i] && seen.has(column[i])) {
-              seen.get(column[i]).index = i;
-            }
-          }
-        } else {
-          parent.colspan = 1;
-          col.push(parent);
-          seen.set(parent, {column: col, index: col.length - 1});
-        }
-=======
 export class TableCollection<T> extends GridCollection<T> {
   headerRows: GridNode<T>[];
   columns: GridNode<T>[];
   rowHeaderColumnKeys: Set<Key>;
   body: GridNode<T>;
->>>>>>> dd52b8de
 
   constructor(nodes: Iterable<GridNode<T>>, prev?: TableCollection<T>, opts?: GridCollectionOptions) {
     let rowHeaderColumnKeys: Set<Key> = new Set();
@@ -202,37 +189,6 @@
       columns.unshift(rowHeaderColumn);
     }
 
-<<<<<<< HEAD
-    let maxLength = Math.max(...columns.map(c => c.length));
-    let headerRows = Array(maxLength).fill(0).map(() => []);
-
-    // Convert columns into rows.
-    let colIndex = 0;
-    for (let column of columns) {
-      let i = maxLength - 1;
-      for (let item of column) {
-        if (item) {
-          // Fill the space up until the current column with a placeholder
-          let row = headerRows[i];
-          let rowLength = row.reduce((p, c) => p + c.colspan, 0);
-          if (rowLength < colIndex) {
-            let placeholder: TableNode<T> = {
-              type: 'placeholder',
-              key: 'placeholder-' + item.key,
-              colspan: colIndex - rowLength,
-              index: rowLength,
-              value: null,
-              rendered: null,
-              level: i,
-              hasChildNodes: false,
-              childNodes: [],
-              textValue: null
-            };
-            // eslint-disable-next-line max-depth
-            if (row.length > 0) {
-              row[row.length - 1].nextKey = placeholder.key;
-              placeholder.prevKey = row[row.length - 1].key;
-=======
     let rows = [];
     let columnKeyMap = new Map();
     let visit = (node: GridNode<T>) => {
@@ -247,7 +203,6 @@
 
             if (node.props.isRowHeader) {
               rowHeaderColumnKeys.add(node.key);
->>>>>>> dd52b8de
             }
           }
           break;
