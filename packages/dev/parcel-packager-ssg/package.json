--- conflicted
+++ resolved
@@ -7,16 +7,9 @@
     "parcel": "2.0.0-canary.1563"
   },
   "dependencies": {
-<<<<<<< HEAD
-    "@parcel/plugin": "^2.12.0",
-    "@parcel/utils": "^2.12.0",
+    "@parcel/plugin": "2.0.0-canary.1565",
+    "@parcel/utils": "2.0.0-canary.1565",
     "react": "^18.0.0 || ^19.0.0",
     "react-dom": "^18.0.0 || ^19.0.0"
-=======
-    "@parcel/plugin": "2.0.0-canary.1565",
-    "@parcel/utils": "2.0.0-canary.1565",
-    "react": "^18.0.0",
-    "react-dom": "^18.0.0"
->>>>>>> 1d70153c
   }
 }