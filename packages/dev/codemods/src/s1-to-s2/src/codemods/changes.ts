--- conflicted
+++ resolved
@@ -77,11 +77,11 @@
     args: {}
   }
   | {
-<<<<<<< HEAD
+    name: 'updateDialogChild',
+    args: {}
+  }
+  | {
     name: 'updateActionGroup',
-=======
-    name: 'updateDialogChild',
->>>>>>> 65e3a52a
     args: {}
   };
 
