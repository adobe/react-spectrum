import {
  AddCommentToElementOptions,
  CommentOutPropOptions,
  ConvertDimensionValueToPxOptions,
  MovePropToNewChildComponentOptions,
  MovePropToParentComponentOptions,
  MoveRenderPropsOptions,
  RemoveComponentIfWithinParentOptions,
  RemovePropOptions,
  UpdateComponentIfPropPresentOptions,
  UpdateComponentWithinCollectionOptions,
  UpdatePlacementToSingleValueProps,
  UpdatePropNameAndValueOptions,
  UpdatePropNameOptions,
  UpdatePropValueAndAddNewPropOptions,
  UpdateToNewComponentOptions
} from './transforms';

type FunctionInfo =
  | { name: 'commentOutProp', args: CommentOutPropOptions }
  | { name: 'removeProp', args: RemovePropOptions }
  | { name: 'updatePropNameAndValue', args: UpdatePropNameAndValueOptions }
  | {
      name: 'updatePropValueAndAddNewProp',
      args: UpdatePropValueAndAddNewPropOptions
    }
  | { name: 'updatePropName', args: UpdatePropNameOptions }
  | {
      name: 'updateComponentIfPropPresent',
      args: UpdateComponentIfPropPresentOptions
    }
  | { name: 'updateToNewComponent', args: UpdateToNewComponentOptions }
  | { name: 'moveRenderPropsToChild', args: MoveRenderPropsOptions }
  | { name: 'removeProp', args: RemovePropOptions }
  | {
      name: 'updateComponentWithinCollection',
      args: UpdateComponentWithinCollectionOptions
    }
  | {
      name: 'updateTabs',
      args: {}
    }
  | {
      name: 'movePropToNewChildComponent',
      args: MovePropToNewChildComponentOptions
    }
  | {
      name: 'movePropToParentComponent',
      args: MovePropToParentComponentOptions
    }
  | {
    name: 'convertDimensionValueToPx',
    args: ConvertDimensionValueToPxOptions
  }
  | {
    name: 'updatePlacementToSingleValue',
    args: UpdatePlacementToSingleValueProps
  }
  | {
    name: 'removeComponentIfWithinParent',
    args: RemoveComponentIfWithinParentOptions
  }
  | {
    name: 'addCommentToElement',
    args: AddCommentToElementOptions
  }
  | {
    name: 'commentIfParentCollectionNotDetected',
    args: {}
  }
  | {
    name: 'updateAvatarSize',
    args: {}
  }
  | {
    name: 'updateLegacyLink',
    args: {}
  }
  | {
<<<<<<< HEAD
    name: 'addColumnsPropToRow',
    args: {}
  }
  | {
    name: 'updateRowFunctionArg',
    args: {}
  }
  | {
    name: 'updateKeyToId',
    args: {}
  }
  | {
    name: 'commentIfNestedColumns',
=======
    name: 'updateDialogChild',
    args: {}
  }
  | {
    name: 'updateActionGroup',
>>>>>>> e94e3643
    args: {}
  };

type Change = {
  description: string,
  reason: string,
  function: FunctionInfo
};

type ComponentChanges = {
  changes: Change[]
};

type ChangesJSON = {
  [component: string]: ComponentChanges
};

export const changes: ChangesJSON = {
  Avatar: {
    changes: [
      {
        description: 'Comment out isDisabled',
        reason: 'It has not been implemented yet',
        function: {
          name: 'commentOutProp',
          args: {propToComment: 'isDisabled'}
        }
      },
      {
        description: 'Update size prop',
        reason: 'Updated naming convention',
        function: {
          name: 'updateAvatarSize',
          args: {}
        }
      }
    ]
  },
  ActionGroup: {
    changes: [
      {
        description: 'Comment out overflowMode',
        reason: 'It has not been implemented yet',
        function: {
          name: 'commentOutProp',
          args: {propToComment: 'overflowMode'}
        }
      },
      {
        description: 'Comment out buttonLabelBehavior',
        reason: 'It has not been implemented yet',
        function: {
          name: 'commentOutProp',
          args: {propToComment: 'buttonLabelBehavior'}
        }
      },
      {
        description: 'Comment out summaryIcon',
        reason: 'It has not been implemented yet',
        function: {
          name: 'commentOutProp',
          args: {propToComment: 'summaryIcon'}
        }
      },
      {
        description: 'Replace with ActionButtonGroup or ToggleButtonGroup',
        reason: 'The API has changed',
        function: {name: 'updateActionGroup', args: {}}
      }
    ]
  },
  ActionMenu: {
    changes: [
      {
        description: 'Comment out closeOnSelect',
        reason: 'It has not been implemented yet',
        function: {
          name: 'commentOutProp',
          args: {propToComment: 'closeOnSelect'}
        }
      },
      {
        description: 'Comment out trigger',
        reason: 'It has not been implemented yet',
        function: {
          name: 'commentOutProp',
          args: {propToComment: 'trigger'}
        }
      }
    ]
  },
  Badge: {
    changes: [
      {
        description: "Change variant='info' to variant='informative'",
        reason: 'Updated naming convention',
        function: {
          name: 'updatePropNameAndValue',
          args: {
            oldProp: 'variant',
            oldValue: 'info',
            newProp: 'variant',
            newValue: 'informative'
          }
        }
      }
    ]
  },
  Breadcrumbs: {
    changes: [
      {
        description: 'Comment out showRoot',
        reason: 'It has not been implemented yet',
        function: {
          name: 'commentOutProp',
          args: {propToComment: 'showRoot'}
        }
      },
      {
        description: 'Comment out isMultiline',
        reason: 'It has not been implemented yet',
        function: {
          name: 'commentOutProp',
          args: {propToComment: 'isMultiline'}
        }
      },
      {
        description: 'Comment out autoFocusCurrent',
        reason: 'It has not been implemented yet',
        function: {
          name: 'commentOutProp',
          args: {propToComment: 'autoFocusCurrent'}
        }
      },
      {
        description: 'Remove size="S"',
        reason: 'Small is no longer a supported size in Spectrum 2',
        function: {
          name: 'removeProp',
          args: {propToRemove: 'size', propValue: 'S'}
        }
      },
      {
        description: 'Add comment to wrap in nav element if needed',
        reason: 'A nav element is no longer included inside Breadcrumbs by default. You can wrap the Breadcrumbs component in a nav element if needed.',
        function: {
          name: 'addCommentToElement',
          args: {comment: 'S2 Breadcrumbs no longer includes a nav element by default. You can wrap the Breadcrumbs component in a nav element if needed.'}
        }
      }
    ]
  },
  Button: {
    changes: [
      {
        description: 'Change variant="cta" to variant="accent"',
        reason: 'Call-to-action was deprecated',
        function: {
          name: 'updatePropNameAndValue',
          args: {
            oldProp: 'variant',
            oldValue: 'cta',
            newProp: 'variant',
            newValue: 'accent'
          }
        }
      },
      {
        description:
          'Change variant="overBackground" to variant="primary" staticColor="white"',
        reason: 'Updated design guidelines',
        function: {
          name: 'updatePropValueAndAddNewProp',
          args: {
            oldProp: 'variant',
            oldValue: 'overBackground',
            newProp: 'variant',
            newValue: 'primary',
            additionalProp: 'staticColor',
            additionalValue: 'white'
          }
        }
      },
      {
        description: 'Change style to fillStyle',
        reason: 'To avoid confusion with HTMLElement style attribute',
        function: {
          name: 'updatePropName',
          args: {oldProp: 'style', newProp: 'fillStyle'}
        }
      },
      {
        description: 'Comment out isPending',
        reason: 'It has not been implemented yet',
        function: {
          name: 'commentOutProp',
          args: {propToComment: 'isPending'}
        }
      },
      {
        description: 'Remove isQuiet',
        reason: 'It is no longer supported',
        function: {name: 'removeProp', args: {propToRemove: 'isQuiet'}}
      },
      {
        description:
          'If href is present, Button should be converted to a LinkButton',
        reason: 'Improved API and behavior for links',
        function: {
          name: 'updateComponentIfPropPresent',
          args: {
            newComponent: 'LinkButton',
            propToCheck: 'href'
          }
        }
      },
      {
        description: 'Remove elementType',
        reason: 'It is no longer supported',
        function: {name: 'removeProp', args: {propToRemove: 'elementType'}}
      }
    ]
  },
  CheckboxGroup: {
    changes: [
      {
        description: 'Remove showErrorIcon',
        reason: 'It has been removed for accessibility reasons',
        function: {
          name: 'removeProp',
          args: {propToRemove: 'showErrorIcon'}
        }
      }
    ]
  },
  ColorArea: {
    changes: []
  },
  ColorWheel: {
    changes: []
  },
  ColorSlider: {
    changes: [
      {
        description: 'Remove showValueLabel',
        reason: 'It has been removed for accessibility reasons',
        function: {
          name: 'removeProp',
          args: {propToRemove: 'showValueLabel'}
        }
      }
    ]
  },
  ColorField: {
    changes: [
      {
        description: 'Remove isQuiet',
        reason: 'It is no longer supported',
        function: {
          name: 'removeProp',
          args: {propToRemove: 'isQuiet'}
        }
      },
      {
        description: 'Remove placeholder',
        reason: 'It has been removed for accessibility reasons',
        function: {
          name: 'removeProp',
          args: {propToRemove: 'placeholder'}
        }
      },
      {
        description: "Change validationState='invalid' to isInvalid",
        reason: 'Updated API',
        function: {
          name: 'updatePropNameAndValue',
          args: {
            oldProp: 'validationState',
            oldValue: 'invalid',
            newProp: 'isInvalid',
            newValue: true
          }
        }
      },
      {
        description: "Remove validationState='valid'",
        reason: 'It is no longer supported',
        function: {
          name: 'removeProp',
          args: {propToRemove: 'validationState', propValue: 'valid'}
        }
      }
    ]
  },
  ComboBox: {
    changes: [
      {
        description:
          'Change menuWidth value from a DimensionValue to a pixel value',
        reason: 'Updated design guidelines',
        function: {
          name: 'convertDimensionValueToPx',
          args: {
            propToConvertValue: 'menuWidth'
          }
        }
      },
      {
        description: 'Remove isQuiet',
        reason: 'It is no longer supported',
        function: {name: 'removeProp', args: {propToRemove: 'isQuiet'}}
      },
      {
        description: 'Comment out loadingState',
        reason: 'It has not been implemented yet',
        function: {
          name: 'commentOutProp',
          args: {propToComment: 'loadingState'}
        }
      },
      {
        description: 'Remove placeholder',
        reason: 'It is no longer supported',
        function: {name: 'removeProp', args: {propToRemove: 'placeholder'}}
      },
      {
        description: "Change validationState='invalid' to isInvalid",
        reason: 'Updated API',
        function: {
          name: 'updatePropNameAndValue',
          args: {
            oldProp: 'validationState',
            oldValue: 'invalid',
            newProp: 'isInvalid',
            newValue: true
          }
        }
      },
      {
        description: "Remove validationState='valid'",
        reason: 'It is no longer supported',
        function: {
          name: 'removeProp',
          args: {propToRemove: 'validationState', propValue: 'valid'}
        }
      },
      {
        description: 'Comment out onLoadMore',
        reason: 'It has not been implemented yet',
        function: {
          name: 'commentOutProp',
          args: {propToComment: 'onLoadMore'}
        }
      }
    ]
  },
  Dialog: {
    changes: []
  },
  DialogTrigger: {
    changes: [
      {
        description: "Comment out type='tray'",
        reason: 'Tray has not been implemented yet',
        function: {name: 'commentOutProp', args: {propToComment: 'type', propValue: 'tray'}}
      },
      {
        description: "Comment out mobileType='tray'",
        reason: 'mobileType has not been implemented yet',
        function: {
          name: 'commentOutProp',
          args: {propToComment: 'mobileType'}
        }
      },
      {
        description: 'Remove targetRef',
        reason: 'It is no longer supported',
        function: {name: 'removeProp', args: {propToRemove: 'targetRef'}}
      },
      {
        description:
          'Update children to move render props from being the second child of DialogTrigger to being a child of Dialog',
        reason: 'Updated API',
        function: {
          name: 'moveRenderPropsToChild',
          args: {newChildComponent: 'Dialog'}
        }
      },
      {
        description: 'Rename isDismissable to isDismissible',
        reason: 'Fixed spelling',
        function: {name: 'updatePropName', args: {oldProp: 'isDismissable', newProp: 'isDismissible'}}
      },
      {
        description: 'Update Dialog child to Popover or FullscreenDialog depending on type prop',
        reason: 'Updated API',
        function: {name: 'updateDialogChild', args: {}}
      }
    ]
  },
  DialogContainer: {
    changes: [
      {
        description: 'Rename isDismissable to isDismissible',
        reason: 'Fixed spelling',
        function: {name: 'updatePropName', args: {oldProp: 'isDismissable', newProp: 'isDismissible'}}
      },
      {
        description: 'Update Dialog child to Popover or FullscreenDialog depending on type prop',
        reason: 'Updated API',
        function: {name: 'updateDialogChild', args: {}}
      }
    ]
  },
  Divider: {
    changes: [
      {
        description: 'Remove Divider if within a Dialog',
        reason: 'Updated design',
        function: {
          name: 'removeComponentIfWithinParent',
          args: {parentComponent: 'Dialog'}
        }
      }
    ]
  },
  Form: {
    changes: [
      {
        description: 'Remove isQuiet',
        reason: 'It is no longer supported',
        function: {name: 'removeProp', args: {propToRemove: 'isQuiet'}}
      },
      {
        description: 'Remove isReadOnly',
        reason: 'It is no longer supported',
        function: {name: 'removeProp', args: {propToRemove: 'isReadOnly'}}
      },
      {
        description: 'Remove validationState',
        reason: 'It is no longer supported',
        function: {
          name: 'removeProp',
          args: {propToRemove: 'validationState'}
        }
      }
    ]
  },
  InlineAlert: {
    changes: [
      {
        description: "Change variant='info' to variant='informative'",
        reason: 'Updated naming convention',
        function: {
          name: 'updatePropNameAndValue',
          args: {
            oldProp: 'variant',
            oldValue: 'info',
            newProp: 'variant',
            newValue: 'informative'
          }
        }
      }
    ]
  },
  Item: {
    changes: [
      {
        description: 'If within Menu, update Item to be a MenuItem',
        reason: 'Updated collections API',
        function: {
          name: 'updateComponentWithinCollection',
          args: {
            parentComponent: 'Menu',
            newComponent: 'MenuItem'
          }
        }
      },
      {
        description: 'If within ActionMenu, update Item to be a MenuItem',
        reason: 'Updated collections API',
        function: {
          name: 'updateComponentWithinCollection',
          args: {
            parentComponent: 'ActionMenu',
            newComponent: 'MenuItem'
          }
        }
      },
      {
        description: 'If within TagGroup, update Item to be a Tag',
        reason: 'Updated collections API',
        function: {
          name: 'updateComponentWithinCollection',
          args: {
            parentComponent: 'TagGroup',
            newComponent: 'Tag'
          }
        }
      },
      {
        description: 'If within Breadcrumbs, update Item to be a Breadcrumb',
        reason: 'Updated collections API',
        function: {
          name: 'updateComponentWithinCollection',
          args: {
            parentComponent: 'Breadcrumbs',
            newComponent: 'Breadcrumb'
          }
        }
      },
      {
        description: 'If within Picker, update Item to be a PickerItem',
        reason: 'Updated collections API',
        function: {
          name: 'updateComponentWithinCollection',
          args: {
            parentComponent: 'Picker',
            newComponent: 'PickerItem'
          }
        }
      },
      {
        description: 'If within ComboBox, update Item to be a ComboBoxItem',
        reason: 'Updated collections API',
        function: {
          name: 'updateComponentWithinCollection',
          args: {
            parentComponent: 'ComboBox',
            newComponent: 'ComboBoxItem'
          }
        }
      },
      {
        description: 'Leave comment if we cannot determine parent collection component',
        reason: 'No collection parent detected',
        function: {
          name: 'commentIfParentCollectionNotDetected',
          args: {}
        }
      }
      // TODO: Not yet implemented in S2
      // {
      //   description: 'If within ListBox, update Item to be a ListBoxItem',
      //   reason: 'Updated collections API',
      //   function: {
      //     name: 'updateComponentWithinCollection',
      //     args: {
      //       parentComponent: 'ListBox',
      //       newComponent: 'ListBoxItem'
      //     }
      //   }
      // },
    ]
  },
  Link: {
    changes: [
      {
        description: "Change variant='overBackground' to staticColor='white'",
        reason: 'Updated design guidelines',
        function: {
          name: 'updatePropNameAndValue',
          args: {
            oldProp: 'variant',
            oldValue: 'overBackground',
            newProp: 'staticColor',
            newValue: 'white'
          }
        }
      },
      {
        description: 'Remove inner anchor element if used (legacy API)',
        reason: 'Updated API',
        function: {
          name: 'updateLegacyLink',
          args: {}
        }
      }
    ]
  },
  MenuTrigger: {
    changes: [
      {
        description: 'Comment out closeOnSelect',
        reason: 'It has not been implemented yet',
        function: {
          name: 'commentOutProp',
          args: {propToComment: 'closeOnSelect'}
        }
      }
    ]
  },
  SubmenuTrigger: {
    changes: [
      {
        description: 'Remove targetKey',
        reason: 'Potential v3 bug or API differ bug',
        function: {name: 'removeProp', args: {propToRemove: 'targetKey'}}
      }
    ]
  },
  NumberField: {
    changes: [
      {
        description: 'Remove isQuiet',
        reason: 'It is no longer supported',
        function: {name: 'removeProp', args: {propToRemove: 'isQuiet'}}
      },
      {
        description: "Change validationState='invalid' to isInvalid",
        reason: 'Updated API',
        function: {
          name: 'updatePropNameAndValue',
          args: {
            oldProp: 'validationState',
            oldValue: 'invalid',
            newProp: 'isInvalid',
            newValue: true
          }
        }
      },
      {
        description: "Remove validationState='valid'",
        reason: 'It is no longer supported',
        function: {
          name: 'removeProp',
          args: {propToRemove: 'validationState', propValue: 'valid'}
        }
      }
    ]
  },
  Picker: {
    changes: [
      {
        description:
          'Change menuWidth value from a DimensionValue to a pixel value',
        reason: 'Updated design guidelines',
        function: {
          name: 'convertDimensionValueToPx',
          args: {
            propToConvertValue: 'menuWidth'
          }
        }
      },
      {
        description: 'Remove isQuiet',
        reason: 'It is no longer supported',
        function: {name: 'removeProp', args: {propToRemove: 'isQuiet'}}
      },
      {
        description: "Change validationState='invalid' to isInvalid",
        reason: 'Updated API',
        function: {
          name: 'updatePropNameAndValue',
          args: {
            oldProp: 'validationState',
            oldValue: 'invalid',
            newProp: 'isInvalid',
            newValue: true
          }
        }
      },
      {
        description: "Remove validationState='valid'",
        reason: 'It is no longer supported',
        function: {
          name: 'removeProp',
          args: {propToRemove: 'validationState', propValue: 'valid'}
        }
      },
      {
        description: 'Comment out isLoading',
        reason: 'It has not been implemented yet',
        function: {
          name: 'commentOutProp',
          args: {propToComment: 'isLoading'}
        }
      },
      {
        description: 'Comment out onLoadMore',
        reason: 'It has not been implemented yet',
        function: {
          name: 'commentOutProp',
          args: {propToComment: 'onLoadMore'}
        }
      }
    ]
  },
  ProgressBar: {
    changes: [
      {
        description: "Change variant='overBackground' to staticColor='white'",
        reason: 'Updated design guidelines',
        function: {
          name: 'updatePropNameAndValue',
          args: {
            oldProp: 'variant',
            oldValue: 'overBackground',
            newProp: 'staticColor',
            newValue: 'white'
          }
        }
      },
      {
        description: 'Comment out labelPosition',
        reason: 'It has not been implemented yet',
        function: {
          name: 'commentOutProp',
          args: {propToComment: 'labelPosition'}
        }
      },
      {
        description: 'Remove showValueLabel',
        reason: 'It was removed for accessibility reasons',
        function: {name: 'removeProp', args: {propToRemove: 'showValueLabel'}}
      }
    ]
  },
  ProgressCircle: {
    changes: [
      {
        description: "Change variant='overBackground' to staticColor='white'",
        reason: 'Updated design guidelines',
        function: {
          name: 'updatePropNameAndValue',
          args: {
            oldProp: 'variant',
            oldValue: 'overBackground',
            newProp: 'staticColor',
            newValue: 'white'
          }
        }
      }
    ]
  },
  RadioGroup: {
    changes: [
      {
        description: "Change validationState='invalid' to isInvalid",
        reason: 'Updated API',
        function: {
          name: 'updatePropNameAndValue',
          args: {
            oldProp: 'validationState',
            oldValue: 'invalid',
            newProp: 'isInvalid',
            newValue: true
          }
        }
      },
      {
        description: "Remove validationState='valid'",
        reason: 'It is no longer supported',
        function: {
          name: 'removeProp',
          args: {propToRemove: 'validationState', propValue: 'valid'}
        }
      },
      {
        description: 'Remove showErrorIcon',
        reason: 'It has been removed for accessibility reasons',
        function: {
          name: 'removeProp',
          args: {propToRemove: 'showErrorIcon'}
        }
      }
    ]
  },
  RangeSlider: {
    changes: [
      {
        description: 'Remove showValueLabel',
        reason: 'It was removed for accessibility reasons',
        function: {name: 'removeProp', args: {propToRemove: 'showValueLabel'}}
      },
      {
        description: 'Comment out getValueLabel',
        reason: 'It has not been implemented yet',
        function: {
          name: 'commentOutProp',
          args: {propToComment: 'getValueLabel'}
        }
      },
      {
        description: 'Comment out orientation',
        reason: 'It has not been implemented yet',
        function: {
          name: 'commentOutProp',
          args: {propToComment: 'orientation'}
        }
      }
    ]
  },
  SearchField: {
    changes: [
      {
        description: 'Remove placeholder',
        reason: 'It has been removed for accessibility reasons',
        function: {name: 'removeProp', args: {propToRemove: 'placeholder'}}
      },
      {
        description: 'Comment out icon',
        reason: 'It has not been implemented yet',
        function: {name: 'commentOutProp', args: {propToComment: 'icon'}}
      },
      {
        description: 'Remove isQuiet',
        reason: 'It is no longer supported',
        function: {name: 'removeProp', args: {propToRemove: 'isQuiet'}}
      },
      {
        description: "Change validationState='invalid' to isInvalid",
        reason: 'Updated API',
        function: {
          name: 'updatePropNameAndValue',
          args: {
            oldProp: 'validationState',
            oldValue: 'invalid',
            newProp: 'isInvalid',
            newValue: true
          }
        }
      },
      {
        description: "Remove validationState='valid'",
        reason: 'It is no longer supported',
        function: {
          name: 'removeProp',
          args: {propToRemove: 'validationState', propValue: 'valid'}
        }
      }
    ]
  },
  Section: {
    changes: [
      {
        description: 'If within Menu, update Section to be a MenuSection',
        reason: 'Updated component structure',
        function: {
          name: 'updateComponentWithinCollection',
          args: {
            parentComponent: 'Menu',
            newComponent: 'MenuSection'
          }
        }
      },
      {
        description: 'If within Picker, update Section to be a PickerSection',
        reason: 'Updated component structure',
        function: {
          name: 'updateComponentWithinCollection',
          args: {
            parentComponent: 'Picker',
            newComponent: 'PickerSection'
          }
        }
      },
      {
        description: 'If within ComboBox, update Section to be a ComboBoxSection',
        reason: 'Updated component structure',
        function: {
          name: 'updateComponentWithinCollection',
          args: {
            parentComponent: 'ComboBox',
            newComponent: 'ComboBoxSection'
          }
        }
      },
      {
        description:
          'Move title prop string to be a child of new Heading within a Header',
        reason: 'Updated API',
        function: {
          name: 'movePropToNewChildComponent',
          args: {
            parentComponent: 'Menu',
            childComponent: 'MenuSection',
            propToMove: 'title',
            newChildComponent: 'Header'
          }
        }
      },
      {
        description:
          'Move title prop string to be a child of new Heading within a Header',
        reason: 'Updated API',
        function: {
          name: 'movePropToNewChildComponent',
          args: {
            parentComponent: 'Picker',
            childComponent: 'PickerSection',
            propToMove: 'title',
            newChildComponent: 'Header'
          }
        }
      },
      {
        description:
          'Move title prop string to be a child of new Heading within a Header',
        reason: 'Updated API',
        function: {
          name: 'movePropToNewChildComponent',
          args: {
            parentComponent: 'ComboBox',
            childComponent: 'ComboBoxSection',
            propToMove: 'title',
            newChildComponent: 'Header'
          }
        }
      },
      {
        description: 'Leave comment if we cannot determine parent collection component',
        reason: 'No collection parent detected',
        function: {
          name: 'commentIfParentCollectionNotDetected',
          args: {}
        }
      }
    ]
  },
  Slider: {
    changes: [
      {
        description: 'Remove isFilled',
        reason: 'Slider is always filled in Spectrum 2',
        function: {name: 'removeProp', args: {propToRemove: 'isFilled'}}
      },
      {
        description: 'Remove trackGradient',
        reason: 'It is no longer supported',
        function: {name: 'removeProp', args: {propToRemove: 'trackGradient'}}
      },
      {
        description: 'Remove showValueLabel',
        reason: 'It was removed for accessibility reasons',
        function: {name: 'removeProp', args: {propToRemove: 'showValueLabel'}}
      },
      {
        description: 'Comment out getValueLabel',
        reason: 'It has not been implemented yet',
        function: {
          name: 'commentOutProp',
          args: {propToComment: 'getValueLabel'}
        }
      },
      {
        description: 'Comment out orientation',
        reason: 'It has not been implemented yet',
        function: {
          name: 'commentOutProp',
          args: {propToComment: 'orientation'}
        }
      }
    ]
  },
  StatusLight: {
    changes: [
      {
        description: 'Remove isDisabled',
        reason: 'It is no longer supported',
        function: {name: 'removeProp', args: {propToRemove: 'isDisabled'}}
      },
      {
        description: "Change variant='info' to variant='informative'",
        reason: 'Updated naming convention',
        function: {
          name: 'updatePropNameAndValue',
          args: {
            oldProp: 'variant',
            oldValue: 'info',
            newProp: 'variant',
            newValue: 'informative'
          }
        }
      }
    ]
  },
  Tabs: {
    changes: [
      {
        description: 'Remove TabPanels components and keep individual TabPanel components inside.',
        reason: 'Updated collections API',
        function: {
          name: 'updateTabs',
          args: {}
        }
      },
      {
        description: 'Remove isEmphasized',
        reason: 'It is no longer supported',
        function: {name: 'removeProp', args: {propToRemove: 'isEmphasized'}}
      },
      {
        description: 'Remove isQuiet',
        reason: 'It is no longer supported',
        function: {name: 'removeProp', args: {propToRemove: 'isQuiet'}}
      }
    ]
  },
  TagGroup: {
    changes: [
      {
        description: 'Change actionLabel to groupActionLabel',
        reason: 'To match new onGroupAction prop',
        function: {
          name: 'updatePropName',
          args: {oldProp: 'actionLabel', newProp: 'groupActionLabel'}
        }
      },
      {
        description: 'Change onAction to onGroupAction',
        reason: 'To avoid confusion with existing onAction prop on other collection components',
        function: {
          name: 'updatePropName',
          args: {oldProp: 'onAction', newProp: 'onGroupAction'}
        }
      },
      {
        description: "Change validationState='invalid' to isInvalid",
        reason: 'Updated API',
        function: {
          name: 'updatePropNameAndValue',
          args: {
            oldProp: 'validationState',
            oldValue: 'invalid',
            newProp: 'isInvalid',
            newValue: true
          }
        }
      },
      {
        description: "Remove validationState='valid'",
        reason: 'It is no longer supported',
        function: {
          name: 'removeProp',
          args: {propToRemove: 'validationState', propValue: 'valid'}
        }
      }
    ]
  },
  TextArea: {
    changes: [
      {
        description: 'Comment out icon',
        reason: 'It has not been implemented yet',
        function: {name: 'commentOutProp', args: {propToComment: 'icon'}}
      },
      {
        description: 'Remove isQuiet',
        reason: 'It is no longer supported',
        function: {name: 'removeProp', args: {propToRemove: 'isQuiet'}}
      },
      {
        description: 'Remove placeholder',
        reason: 'It has been removed for accessibility reasons',
        function: {name: 'removeProp', args: {propToRemove: 'placeholder'}}
      },
      {
        description: "Change validationState='invalid' to isInvalid",
        reason: 'Updated API',
        function: {
          name: 'updatePropNameAndValue',
          args: {
            oldProp: 'validationState',
            oldValue: 'invalid',
            newProp: 'isInvalid',
            newValue: true
          }
        }
      },
      {
        description: "Remove validationState='valid'",
        reason: 'It is no longer supported',
        function: {
          name: 'removeProp',
          args: {propToRemove: 'validationState', propValue: 'valid'}
        }
      }
    ]
  },
  TextField: {
    changes: [
      {
        description: 'Comment out icon',
        reason: 'It has not been implemented yet',
        function: {name: 'commentOutProp', args: {propToComment: 'icon'}}
      },
      {
        description: 'Remove isQuiet',
        reason: 'It is no longer supported',
        function: {name: 'removeProp', args: {propToRemove: 'isQuiet'}}
      },
      {
        description: 'Remove placeholder',
        reason: 'It has been removed for accessibility reasons',
        function: {name: 'removeProp', args: {propToRemove: 'placeholder'}}
      },
      {
        description: "Change validationState='invalid' to isInvalid",
        reason: 'Updated API',
        function: {
          name: 'updatePropNameAndValue',
          args: {
            oldProp: 'validationState',
            oldValue: 'invalid',
            newProp: 'isInvalid',
            newValue: true
          }
        }
      },
      {
        description: "Remove validationState='valid'",
        reason: 'It is no longer supported',
        function: {
          name: 'removeProp',
          args: {propToRemove: 'validationState', propValue: 'valid'}
        }
      }
    ]
  },
  Tooltip: {
    changes: [
      {
        description: 'Remove variant',
        reason: 'It is no longer supported',
        function: {name: 'removeProp', args: {propToRemove: 'variant'}}
      },
      {
        description:
          'Remove placement and add to the parent TooltipTrigger instead',
        reason: 'Updated API',
        function: {
          name: 'movePropToParentComponent',
          args: {
            parentComponent: 'TooltipTrigger',
            childComponent: 'Tooltip',
            propToMove: 'placement'
          }
        }
      },
      {
        description: 'Remove showIcon',
        reason: 'It is no longer supported',
        function: {name: 'removeProp', args: {propToRemove: 'showIcon'}}
      },
      {
        description:
          'Remove isOpen and add to the parent TooltipTrigger instead',
        reason: 'Updated API',
        function: {
          name: 'movePropToParentComponent',
          args: {
            parentComponent: 'TooltipTrigger',
            childComponent: 'Tooltip',
            propToMove: 'isOpen'
          }
        }
      }
    ]
  },
  TooltipTrigger: {
    changes: [
      {
        description: 'Update placement to use single value',
        reason: 'Updated API',
        function: {
          name: 'updatePlacementToSingleValue',
          args: {
            propToUpdate: 'placement',
            childComponent: 'Tooltip'
          }
        }
      }
    ]
  },
  TableView: {
    changes: [
      {
        description: 'Add columns prop to Row',
        reason: 'Rows now require a columns prop from TableHeader',
        function: {
          name: 'addColumnsPropToRow',
          args: {}
        }
      },
      {
        description: 'Leave comment if nested columns are used',
        reason: 'Nested columns are not supported yet',
        function: {
          name: 'commentIfNestedColumns',
          args: {}
        }
      }
    ]
  },
  Column: {
    changes: [
      {
        description: 'Update key prop to id',
        reason: 'Updated API',
        function: {
          name: 'updateKeyToId',
          args: {}
        }
      }
    ]
  },
  Row: {
    changes: [
      {
        description: 'Update key prop to id',
        reason: 'Updated API',
        function: {
          name: 'updateKeyToId',
          args: {}
        }
      },
      {
        description: 'Update child function to receive column object instead of column key',
        reason: 'Updated API',
        function: {
          name: 'updateRowFunctionArg',
          args: {}
        }
      }
    ]
  }
};<|MERGE_RESOLUTION|>--- conflicted
+++ resolved
@@ -77,7 +77,6 @@
     args: {}
   }
   | {
-<<<<<<< HEAD
     name: 'addColumnsPropToRow',
     args: {}
   }
@@ -90,14 +89,14 @@
     args: {}
   }
   | {
-    name: 'commentIfNestedColumns',
-=======
     name: 'updateDialogChild',
     args: {}
   }
   | {
     name: 'updateActionGroup',
->>>>>>> e94e3643
+    args: {}
+  } | {
+    name: 'commentIfNestedColumns',
     args: {}
   };
 
