import {parse} from '@babel/parser';
const path = require('path');
import {readFileSync} from 'fs';
import traverse from '@babel/traverse';

// These are exported but there are no codemods written for them yet.
// Don't replace imports yet.
const skipped = new Set([
  'Accordion',
  'Card',
  'CardView',
<<<<<<< HEAD
  'TableView',
  'TableHeader',
  'Column',
  'TableBody',
  'Row',
  'Cell',
=======
>>>>>>> 9bf04b18
  'ActionBar'
]);

export function getComponents(): Set<string> {
  // Determine list of available components in S2 from index.ts
  let availableComponents = new Set<string>();
  const packagePath = require.resolve('@react-spectrum/s2');
  const indexPath = path.join(path.dirname(packagePath), process.env.NODE_ENV === 'test' ? 'src/index.ts' : '../src/index.ts');
  let index = parse(readFileSync(indexPath, 'utf8'), {sourceType: 'module', plugins: ['typescript']});
  traverse(index, {
    ExportNamedDeclaration(path) {
      if (path.node.exportKind === 'value') {
        for (let specifier of path.node.specifiers) {
          let name = specifier.exported.type === 'Identifier' ? specifier.exported.name : specifier.exported.value;
          if (!skipped.has(name)) {
            availableComponents.add(name);
          }
        }
      }
    }
  });

  return availableComponents;
}<|MERGE_RESOLUTION|>--- conflicted
+++ resolved
@@ -9,15 +9,6 @@
   'Accordion',
   'Card',
   'CardView',
-<<<<<<< HEAD
-  'TableView',
-  'TableHeader',
-  'Column',
-  'TableBody',
-  'Row',
-  'Cell',
-=======
->>>>>>> 9bf04b18
   'ActionBar'
 ]);
 
