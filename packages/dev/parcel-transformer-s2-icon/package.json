{
  "name": "@react-spectrum/parcel-transformer-s2-icon",
  "version": "0.2.1",
  "main": "IconTransformer.js",
  "engines": {
    "parcel": "^2.0.0"
  },
  "dependencies": {
    "@adobe/spectrum-tokens": "^13.0.0-beta.56",
<<<<<<< HEAD
    "@parcel/plugin": "^2.14.4",
=======
    "@parcel/plugin": "^2.0.0",
>>>>>>> ef27de08
    "@svgr/core": "^8.1.0",
    "@svgr/plugin-jsx": "^8.1.0",
    "@svgr/plugin-svgo": "^8.1.0"
  },
  "rsp": {
    "type": "cli"
  },
  "license": "Apache-2.0",
  "repository": {
    "type": "git",
    "url": "https://github.com/adobe/react-spectrum"
  },
  "publishConfig": {
    "access": "public"
  }
}<|MERGE_RESOLUTION|>--- conflicted
+++ resolved
@@ -7,11 +7,7 @@
   },
   "dependencies": {
     "@adobe/spectrum-tokens": "^13.0.0-beta.56",
-<<<<<<< HEAD
-    "@parcel/plugin": "^2.14.4",
-=======
     "@parcel/plugin": "^2.0.0",
->>>>>>> ef27de08
     "@svgr/core": "^8.1.0",
     "@svgr/plugin-jsx": "^8.1.0",
     "@svgr/plugin-svgo": "^8.1.0"
