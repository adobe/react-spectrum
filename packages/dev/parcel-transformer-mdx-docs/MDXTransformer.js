/*
 * Copyright 2020 Adobe. All rights reserved.
 * This file is licensed to you under the Apache License, Version 2.0 (the "License");
 * you may not use this file except in compliance with the License. You may obtain a copy
 * of the License at http://www.apache.org/licenses/LICENSE-2.0
 *
 * Unless required by applicable law or agreed to in writing, software distributed under
 * the License is distributed on an "AS IS" BASIS, WITHOUT WARRANTIES OR REPRESENTATIONS
 * OF ANY KIND, either express or implied. See the License for the specific language
 * governing permissions and limitations under the License.
 */

const {Transformer} = require('@parcel/plugin');
const mdx = require('@mdx-js/mdx');
const flatMap = require('unist-util-flatmap');
const treeSitter = require('remark-tree-sitter');
const {fragmentUnWrap, fragmentWrap} = require('./MDXFragments');
const frontmatter = require('remark-frontmatter');
const slug = require('remark-slug');
const util = require('mdast-util-toc');
const yaml = require('js-yaml');
const prettier = require('prettier');

module.exports = new Transformer({
  async transform({asset, options}) {
    let exampleCode = [];
    const extractExamples = () => (tree, file) => (
      flatMap(tree, node => {
        if (node.type === 'code') {
          let [meta, ...options] = (node.meta || '').split(' ');
          if (meta === 'import') {
            exampleCode.push(node.value);
            node.meta = null;
            return [];
          }

          if (meta === 'example') {
            let id = `example-${exampleCode.length}`;

            // TODO: Parsing code with regex is bad. Replace with babel transform or something.
            let code = node.value;
            code = code.replace(/import (\{(?:.|\n)*?\}) from (['"].*?['"]);?/g, (m) => {
              exampleCode.push(m);
              return '';
            });

<<<<<<< HEAD
            let provider = 'ExampleProvider';
            if (options.includes('themeSwitcher=true')) {
              exampleCode.push('import {ExampleThemeSwitcher} from "@react-spectrum/docs/src/ExampleThemeSwitcher";\n');
              provider = 'ExampleThemeSwitcher';
            }

            if (/^function (.|\n)*}\s*$/.test(code)) {
              let name = code.match(/^function (.*?)\s*\(/)[1];
=======
            if (/^\s*function (.|\n)*}\s*$/.test(code)) {
              let name = code.match(/^\s*function (.*?)\s*\(/)[1];
>>>>>>> 9d24e7e2
              code = `(function () {
                ${code}
                ReactDOM.render(<${provider}><${name} /></${provider}>, document.getElementById("${id}"));
              })();`;
            } else if (/^<(.|\n)*>$/m.test(code)) {
              code = `(function () {
                ${code.replace(/^(<(.|\n)*>)$/m, `ReactDOM.render(<${provider}>$1</${provider}>, document.getElementById("${id}"));`)}
              })();`;
            }

            exampleCode.push(code);

            // We'd like to exclude certain sections of the code from being rendered on the page, but they need to be there to actuall
            // execute. So, you can wrap that section in a ///- begin collapse -/// ... ///- end collapse -/// block to mark it.
            node.value = node.value.replace(/\n*\/\/\/- begin collapse -\/\/\/(.|\n)*\/\/\/- end collapse -\/\/\//g, '').trim();
            node.meta = 'example';

            return [
              ...responsiveCode(node),
              {
                type: 'jsx',
                value: `<div id="${id}" />`
              }
            ];
          }

          if (node.lang === 'css') {
            return [
              ...responsiveCode(node),
              {
                type: 'jsx',
                value: '<style>{`' + node.value + '`}</style>'
              }
            ];
          }

          return responsiveCode(node);
        }

        return [node];
      })
    );

    let toc = [];
    let title = '';
    let category = '';
    let keywords = [];
    let description = '';
    const extractToc = (options) => {
      const settings = options || {};
      const depth = settings.maxDepth || 6;
      const tight = settings.tight;
      const skip = settings.skip;

      function transformer(node) {
        let fullToc = util(node, {
          maxDepth: depth,
          tight: tight,
          skip: skip
        }).map;

        /**
         * go from complex structure that the mdx plugin renders from to a simpler one
         * it starts as an array because we start with the h2's not h1
         * [{id, textContent, children: [{id, textContent, children: ...}, ...]}, ...]
         */
        function treeConverter(tree, first = false) {
          let newTree = {};
          if (tree.type === 'list') {
            return tree.children.map(treeNode => treeConverter(treeNode));
          } else if (tree.type === 'listItem') {
            let [name, nodes] = tree.children;
            newTree.children = [];
            if (nodes) {
              newTree.children = treeConverter(nodes);
            }
            newTree.id = name.children[0].url.split('#').pop();
            newTree.textContent = name.children[0].children[0].value;
          }
          return newTree;
        }

        toc = treeConverter(fullToc, true);
        title = toc[0].textContent;
        toc = toc[0].children;

        /*
         * Piggy back here to grab additional metadata.
         */
        let metadata = node.children.find(c => c.type === 'yaml');
        if (metadata) {
          let yamlData = yaml.safeLoad(metadata.value);
          category = yamlData.category || '';
          keywords = yamlData.keywords || [];
          description = yamlData.description || '';
        }

        return node;
      }

      return transformer;
    };

    // Adds an `example` class to `pre` tags followed by examples.
    // This allows us to remove the bottom rounded corners, but only when
    // there is a rendered example below.
    function wrapExamples() {
      return (tree) => (
        flatMap(tree, node => {
          if (node.tagName === 'pre' && node.children && node.children.length > 0 && node.children[0].tagName === 'code' && node.children[0].properties.metastring) {
            node.properties.className = node.children[0].properties.metastring.split(' ');
          }

          return [node];
        })
      );
    }

    const compiled = await mdx(await asset.getCode(), {
      remarkPlugins: [
        slug,
        extractToc,
        extractExamples,
        fragmentWrap,
        [frontmatter, {type: 'yaml', anywhere: true, marker: '-'}],
        [
          treeSitter,
          {
            grammarPackages: [
              '@atom-languages/language-typescript',
              '@atom-languages/language-css'
            ]
          }
        ],
        fragmentUnWrap
      ],
      rehypePlugins: [
        wrapExamples
      ]
    });

    let exampleBundle = exampleCode.length === 0
      ?  ''
      : `import React from 'react';
import ReactDOM from 'react-dom';
import {Example as ExampleProvider} from '@react-spectrum/docs/src/ThemeSwitcher';
${exampleCode.join('\n')}
export default {};
`;

    // Ensure that the HTML asset always changes so that the packager runs
    asset.type = 'html';
    asset.setCode(Math.random().toString(36).slice(4));
    asset.meta.toc = toc;
    asset.meta.title = title;
    asset.meta.category = category;
    asset.meta.description = description;
    asset.meta.keywords = keywords;

    let assets = [
      asset,
      {
        type: 'jsx',
        content: `/* @jsx mdx */
import React from 'react';
import { mdx } from '@mdx-js/react'
${compiled}
`,
        isInline: true,
        isSplittable: false,
        uniqueKey: 'page',
        env: {
          context: 'node',
          engines: {
            node: process.versions.node
          },
          outputFormat: 'commonjs',
          includeNodeModules: {
            // These don't need to be bundled.
            react: false,
            'react-dom': false,
            'intl-messageformat': false,
            'globals-docs': false,
            lowlight: false,
            scheduler: false,
            'markdown-to-jsx': false,
            'prop-types': false
          },
          scopeHoist: false,
          minify: false
        }
      }
    ];

    asset.addDependency({
      moduleSpecifier: '@react-spectrum/docs/src/client',
      isAsync: true
    });

    if (toc.length || exampleBundle) {
      asset.addDependency({
        moduleSpecifier: '@react-spectrum/docs/src/docs',
        isAsync: true
      });
    }

    asset.addDependency({
      moduleSpecifier: 'page'
    });

    if (exampleBundle) {
      assets.push({
        type: 'jsx',
        content: exampleBundle,
        uniqueKey: 'example',
        env: {
          outputFormat: asset.env.scopeHoist ? 'esmodule' : 'global'
        }
      });

      asset.addDependency({
        moduleSpecifier: 'example',
        isAsync: true
      });
    }

    return assets;
  }
});

function responsiveCode(node) {
  let large = {
    ...node,
    meta: node.meta ? `${node.meta} large` : 'large',
    value: formatCode(node, 80)
  };

  let medium = {
    ...node,
    meta: node.meta ? `${node.meta} medium` : 'medium',
    value: formatCode(large, 60)
  };

  let small = {
    ...node,
    meta: node.meta ? `${node.meta} small` : 'small',
    value: formatCode(medium, 25)
  };

  return [
    large,
    medium,
    small
  ];
}

function formatCode(node, printWidth = 80) {
  let code = node.value;
  if (code.split('\n').every(line => line.length <= printWidth)) {
    return code;
  }

  if (/^<(.|\n)*>$/m.test(code)) {
    code = code.replace(/^(<(.|\n)*>)$/m, '<WRAPPER>$1</WRAPPER>');
  }

  code = prettier.format(code, {
    parser: node.lang === 'css' ? 'css' : 'babel-ts',
    singleQuote: true,
    jsxBracketSameLine: true,
    bracketSpacing: false,
    trailingComma: 'none',
    printWidth
  });

  return code.replace(/^<WRAPPER>((?:.|\n)*)<\/WRAPPER>;?\s*$/m, (str, contents) =>
    contents.replace(/^\s{2}/gm, '').trim()
  );
}<|MERGE_RESOLUTION|>--- conflicted
+++ resolved
@@ -44,19 +44,14 @@
               return '';
             });
 
-<<<<<<< HEAD
             let provider = 'ExampleProvider';
             if (options.includes('themeSwitcher=true')) {
               exampleCode.push('import {ExampleThemeSwitcher} from "@react-spectrum/docs/src/ExampleThemeSwitcher";\n');
               provider = 'ExampleThemeSwitcher';
             }
 
-            if (/^function (.|\n)*}\s*$/.test(code)) {
-              let name = code.match(/^function (.*?)\s*\(/)[1];
-=======
             if (/^\s*function (.|\n)*}\s*$/.test(code)) {
               let name = code.match(/^\s*function (.*?)\s*\(/)[1];
->>>>>>> 9d24e7e2
               code = `(function () {
                 ${code}
                 ReactDOM.render(<${provider}><${name} /></${provider}>, document.getElementById("${id}"));
