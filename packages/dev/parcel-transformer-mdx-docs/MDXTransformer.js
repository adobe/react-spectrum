const {Transformer} = require('@parcel/plugin');
const mdx = require('@mdx-js/mdx');
const flatMap = require('unist-util-flatmap');
const treeSitter = require('remark-tree-sitter');
const {fragmentUnWrap, fragmentWrap} = require('./MDXFragments');
const slug = require('remark-slug');
const util = require('mdast-util-toc');

module.exports = new Transformer({
  async transform({asset, options}) {
    let exampleCode = [];
    const extractExamples = () => (tree, file) => (
      flatMap(tree, node => {
        if (node.type === 'code') {
          if (node.meta === 'import') {
            exampleCode.push(node.value);
            node.meta = null;
            return [];
          }

          if (node.meta === 'example') {
            let id = `example-${exampleCode.length}`;

            let code = node.value;
            if (code.startsWith('function ')) {
              let name = code.match(/^function (.*?)\s*\(/)[1];
              code = `(function () {
                ${code}
                ReactDOM.render(<Provider theme={theme} UNSAFE_className="example"><${name} /></Provider>, document.getElementById("${id}"));
              })();`;
            } else {
              code = `ReactDOM.render(<Provider theme={theme} UNSAFE_className="example">${code}</Provider>, document.getElementById("${id}"));`;
            }

            exampleCode.push(code);

            return [
              node,
              {
                type: 'jsx',
                value: `<div id="${id}" />`
              }
            ];
          }
        }

        return [node];
      })
    );

    let toc = [];
    const extractToc = (options) => {
      const settings = options || {};
      const depth = settings.maxDepth || 6;
      const tight = settings.tight;
      const skip = settings.skip;

      function transformer(node) {
        let fullToc = util(node, {
          maxDepth: depth,
          tight: tight,
          skip: skip
        }).map;

        /**
         * go from complex structure that the mdx plugin renders from to a simpler one
         * it starts as an array because we start with the h2's not h1
         * [{id, textContent, children: [{id, textContent, children: ...}, ...]}, ...]
         */
        function treeConverter(tree, first = false) {
          let newTree = {};
          if (tree.type === 'list') {
            return tree.children.map(treeNode => treeConverter(treeNode));
          } else if (tree.type === 'listItem') {
            let [name, nodes] = tree.children;
            newTree.children = [];
            if (nodes) {
              newTree.children = treeConverter(nodes);
            }
            newTree.id = name.children[0].url.split('#').pop();
            newTree.textContent = name.children[0].children[0].value;
          }
          return newTree;
        }

        toc = treeConverter(fullToc, true);
        toc = toc[0].children;

        return node;
      }

      return transformer;
    };

    const compiled = await mdx(await asset.getCode(), {
      remarkPlugins: [slug, extractToc, extractExamples, fragmentWrap, [treeSitter, {grammarPackages: ['@atom-languages/language-typescript']}], fragmentUnWrap]
    });

    let exampleBundle = exampleCode.length === 0
      ?  ''
      : `import React from 'react';
import ReactDOM from 'react-dom';
import {Provider} from '@react-spectrum/provider';
import {theme} from '@react-spectrum/theme-default';
${exampleCode.join('\n')}
export default {};
`;

    // Ensure that the HTML asset always changes so that the packager runs
    asset.type = 'html';
    asset.setCode(Math.random().toString(36).slice(4));

    let assets = [
<<<<<<< HEAD
      {
        type: 'html',
        code: exampleBundle ? `${random}<script src="example"></script>` : random,
        meta: {toc: toc}
      },
=======
      asset,
>>>>>>> 97a2d344
      {
        type: 'jsx',
        code: `/* @jsx mdx */
import React from 'react';
import { mdx } from '@mdx-js/react'
${compiled}
`,
        isInline: true,
        isSplittable: false,
        uniqueKey: 'page',
        env: {
          context: 'node',
          outputFormat: 'commonjs',
          includeNodeModules: {
            react: false
          }
        }
      }
    ];

    asset.addDependency({
      moduleSpecifier: 'page'
    });

    if (exampleBundle) {
      assets.push({
        type: 'jsx',
        code: exampleBundle,
        uniqueKey: 'example',
        env: {
          outputFormat: options.scopeHoist ? 'esmodule' : 'global'
        }
      });

      asset.addDependency({
        moduleSpecifier: 'example',
        isAsync: true
      });
    }

    return assets;
  }
});<|MERGE_RESOLUTION|>--- conflicted
+++ resolved
@@ -109,17 +109,10 @@
     // Ensure that the HTML asset always changes so that the packager runs
     asset.type = 'html';
     asset.setCode(Math.random().toString(36).slice(4));
+    asset.meta.toc = toc;
 
     let assets = [
-<<<<<<< HEAD
-      {
-        type: 'html',
-        code: exampleBundle ? `${random}<script src="example"></script>` : random,
-        meta: {toc: toc}
-      },
-=======
       asset,
->>>>>>> 97a2d344
       {
         type: 'jsx',
         code: `/* @jsx mdx */
