--- conflicted
+++ resolved
@@ -65,24 +65,12 @@
 const fragmentUnWrap = () => (tree, file) => (
   flatMap(tree, node => {
     if (node.type === 'code') {
-<<<<<<< HEAD
-      if (/example|snippet/.test(node.meta) && node.data && node.data.hChildren) {
-        if (get(['data', 'hChildren', 0, 'children', 1, 'children', 0, 'value'])(node) === '>') {
-          // unshift the children that make up `<>\n`
-          node.data.hChildren[0].children.shift();
-          node.data.hChildren[0].children.shift();
-          node.data.hChildren[0].children.shift();
-
-          // remove the last children that make up `\n</>`
-          node.data.hChildren[0].children.length = node.data.hChildren[0].children.length - 4;
-=======
-      if (/^example/.test(node.meta) && node.data && node.data.hChildren) {
+      if (/^example|^snippet/.test(node.meta) && node.data && node.data.hChildren) {
         let children = node.data.hChildren[0].children;
         for (let i = 0; i < children.length; i++) {
           if (match(children, i, '<', 'WRAPPER', '>', '\n')) {
             children.splice(i, 4);
           }
->>>>>>> a32224fd
 
           if (match(children, i, '\n', '<', '/', 'WRAPPER', '>')) {
             children.splice(i, 5);
