import {Layout} from '../../src/Layout';
export default Layout;

import docs from 'docs:react-aria-components';
import {ListBox as VanillaListBox, ListBoxItem} from 'vanilla-starter/ListBox';
import vanillaDocs from 'docs:vanilla-starter/ListBox';
import '../../tailwind/tailwind.css';
import Anatomy from 'react-aria-components/docs/ListBoxAnatomy.svg';
import {InlineAlert, Heading, Content} from '@react-spectrum/s2'

export const tags = ['options'];
<<<<<<< HEAD
export const relatedPages = [{'title': 'useListBox', 'url': 'https://react-spectrum.adobe.com/react-aria/useListBox.html'}];
export const description = 'Displays a list of options and allows a user to select one or more of them.';
=======
export const relatedPages = [
  {title: 'useListBox', url: 'https://react-spectrum.adobe.com/react-aria/useListBox.html'},
  {title: 'Testing', url: './ListBox/testing.html'}
];
>>>>>>> 5d9f9aa3

# ListBox

<PageDescription>{docs.exports.ListBox.description}</PageDescription>

<ExampleSwitcher>
  ```tsx render docs={docs.exports.ListBox} links={docs.links} props={['selectionMode']} initialProps={{selectionMode: 'multiple'}} type="vanilla" files={["starters/docs/src/ListBox.tsx", "starters/docs/src/ListBox.css"]}
  "use client";
  import {ListBox, ListBoxItem} from 'vanilla-starter/ListBox';

  <ListBox aria-label="Favorite animal"/* PROPS */>
    <ListBoxItem>Aardvark</ListBoxItem>
    <ListBoxItem>Cat</ListBoxItem>
    <ListBoxItem>Dog</ListBoxItem>
    <ListBoxItem>Kangaroo</ListBoxItem>
    <ListBoxItem>Panda</ListBoxItem>
    <ListBoxItem>Snake</ListBoxItem>
  </ListBox>
  ```

  ```tsx render docs={docs.exports.ListBox} links={docs.links} props={['selectionMode']} initialProps={{selectionMode: 'multiple'}} type="tailwind" files={["starters/tailwind/src/ListBox.tsx"]}
  "use client";
  import {ListBox, ListBoxItem} from 'tailwind-starter/ListBox';

  <ListBox aria-label="Favorite animal"/* PROPS */>
    <ListBoxItem>Aardvark</ListBoxItem>
    <ListBoxItem>Cat</ListBoxItem>
    <ListBoxItem>Dog</ListBoxItem>
    <ListBoxItem>Kangaroo</ListBoxItem>
    <ListBoxItem>Panda</ListBoxItem>
    <ListBoxItem>Snake</ListBoxItem>
  </ListBox>
  ```

</ExampleSwitcher>

## Content

`ListBox` follows the [Collection Components API](collections.html?component=ListBox), accepting both static and dynamic collections. This example shows a dynamic collection, passing a list of objects to the `items` prop, and a function to render the children.

```tsx render
"use client";
import {ListBox, ListBoxItem} from 'react-aria-components';

function Example() {
  let options = [
    { id: 1, name: 'Aardvark' },
    { id: 2, name: 'Cat' },
    { id: 3, name: 'Dog' },
    { id: 4, name: 'Kangaroo' },
    { id: 5, name: 'Koala' },
    { id: 6, name: 'Penguin' },
    { id: 7, name: 'Snake' },
    { id: 8, name: 'Turtle' },
    { id: 9, name: 'Wombat' }
  ];

  return (
    /*- begin highlight -*/
    <ListBox aria-label="Animals" items={options} selectionMode="single">
      {(item) => <ListBoxItem>{item.name}</ListBoxItem>}
    </ListBox>
    /*- end highlight -*/
  );
}
```

### Text slots

Use the `"label"` and `"description"` slots to separate primary and secondary content within a `<ListBoxItem>`. This improves screen reader announcements and can also be used for styling purposes.

```tsx render
"use client";
import {ListBox, ListBoxItem, Text} from 'react-aria-components';

<ListBox aria-label="Permissions" selectionMode="single">
  <ListBoxItem textValue="Read">
    {/*- begin highlight -*/}
    <Text slot="label">Read</Text>
    <Text slot="description">Read only</Text>
    {/*- end highlight -*/}
  </ListBoxItem>
  <ListBoxItem textValue="Write">
    <Text slot="label">Write</Text>
    <Text slot="description">Read and write only</Text>
  </ListBoxItem>
  <ListBoxItem textValue="Admin">
    <Text slot="label">Admin</Text>
    <Text slot="description">Full access</Text>
  </ListBoxItem>
</ListBox>
```

<InlineAlert variant="notice">
  <Heading>Accessibility warning</Heading>
  <Content>Interactive elements (e.g. buttons) within listbox items are not allowed. This will break keyboard and screen reader navigation. Only add textual or decorative graphics (e.g. icons or images) as children. Use [GridList](GridList.html) if interactive children are needed.</Content>
</InlineAlert>

### Sections

Use the `<ListBoxSection>` component to group options. A `<Header>` element may also be included to label the section. Sections without a header must have an `aria-label`.

```tsx render
"use client";
import {ListBox, ListBoxItem, ListBoxSection, Header} from 'react-aria-components';

<ListBox aria-label="Sandwich contents" selectionMode="multiple">
  {/*- begin highlight -*/}
  <ListBoxSection>
    <Header>Veggies</Header>
    {/*- end highlight -*/}
    <ListBoxItem id="lettuce">Lettuce</ListBoxItem>
    <ListBoxItem id="tomato">Tomato</ListBoxItem>
    <ListBoxItem id="onion">Onion</ListBoxItem>
  </ListBoxSection>
  <ListBoxSection>
    <Header>Protein</Header>
    <ListBoxItem id="ham">Ham</ListBoxItem>
    <ListBoxItem id="tuna">Tuna</ListBoxItem>
    <ListBoxItem id="tofu">Tofu</ListBoxItem>
  </ListBoxSection>
  <ListBoxSection>
    <Header>Condiments</Header>
    <ListBoxItem id="mayo">Mayonaise</ListBoxItem>
    <ListBoxItem id="mustard">Mustard</ListBoxItem>
    <ListBoxItem id="ranch">Ranch</ListBoxItem>
  </ListBoxSection>
</ListBox>
```

### Asynchronous loading

Use [renderEmptyState](#empty-state) to display a spinner during initial load. To enable infinite scrolling, render a `<ListBoxLoadMoreItem>` at the end of the list or section. Use whatever data fetching library you prefer – this example uses `useAsyncList` from `react-stately`.

```tsx render
"use client";
import {ListBox, ListBoxItem, ListBoxLoadMoreItem} from 'vanilla-starter/ListBox';
import {ProgressCircle} from 'vanilla-starter/ProgressCircle';
import {Collection} from 'react-aria-components';
import {useAsyncList} from 'react-stately';

interface Character {
  name: string
}

function AsyncLoadingExample() {
  let list = useAsyncList<Character>({
    async load({signal, cursor}) {
      let res = await fetch(
        cursor || `https://pokeapi.co/api/v2/pokemon`,
        { signal }
      );
      let json = await res.json();

      return {
        items: json.results,
        cursor: json.next
      };
    }
  });

  return (
    <ListBox
      aria-label="Pick a Pokemon"
      selectionMode="single"
      renderEmptyState={() => (
        <ProgressCircle isIndeterminate aria-label="Loading..." />
      )}>
      <Collection items={list.items}>
        {(item) => <ListBoxItem id={item.name}>{item.name}</ListBoxItem>}
      </Collection>
      {/*- begin highlight -*/}
      <ListBoxLoadMoreItem
        onLoadMore={list.loadMore}
        isLoading={list.loadingState === 'loadingMore'} />
      {/*- end highlight -*/}
    </ListBox>
  );
}
```

### Links

Use the `href` prop on a `<ListBoxItem>` to create a link. See the [framework setup guide](frameworks.html) to learn how to integrate with your framework.

By default, link items in a ListBox are not selectable, and only perform navigation when the user interacts with them. However, with `selectionBehavior="replace"`, items will be selected when single clicking or pressing the <Keyboard>Space</Keyboard> key, and navigate to the link when double clicking or pressing the <Keyboard>Enter</Keyboard> key.

```tsx render docs={docs.exports.ListBox} links={docs.links} props={['selectionBehavior']} wide
"use client";
import {ListBox, ListBoxItem} from 'react-aria-components';

<ListBox aria-label="Links" selectionMode="multiple">
  {/*- begin highlight -*/}
  <ListBoxItem href="https://adobe.com/" target="_blank">Adobe</ListBoxItem>
  {/*- end highlight -*/}
  <ListBoxItem href="https://apple.com/" target="_blank">Apple</ListBoxItem>
  <ListBoxItem href="https://google.com/" target="_blank">Google</ListBoxItem>
  <ListBoxItem href="https://microsoft.com/" target="_blank">Microsoft</ListBoxItem>
</ListBox>
```

### Empty state

```tsx render hideImports
"use client";
import {ListBox, ListBoxItem} from 'react-aria-components';

<ListBox
  aria-label="Search results"
  renderEmptyState={() => 'No results found.'}>
  {[]}
</ListBox>
```

## Selection

Use the `selectionMode` prop to enable single or multiple selection. The selected items can be controlled via the `selectedKeys` prop, matching the `id` prop of the items. Items can be disabled with the `isDisabled` prop. See the [selection guide](selection.html?component=ListBox) for more details.

```tsx render docs={docs.exports.ListBox} links={docs.links} props={['selectionMode', 'selectionBehavior', 'disallowEmptySelection']} initialProps={{selectionMode: 'multiple'}} wide
"use client";
import type {Selection} from 'react-aria-components';
import {ListBox, ListBoxItem} from 'react-aria-components';
import {useState} from 'react';

function Example(props) {
  let [selected, setSelected] = useState<Selection>(new Set(['cheese']));

  return (
    <div>
      <ListBox
        {...props}
        aria-label="Sandwich contents"
        ///- begin highlight -///
        /* PROPS */
        selectedKeys={selected}
        onSelectionChange={setSelected}
        ///- end highlight -///
      >
        <ListBoxItem id="lettuce">Lettuce</ListBoxItem>
        <ListBoxItem id="tomato">Tomato</ListBoxItem>
        <ListBoxItem id="cheese">Cheese</ListBoxItem>
        <ListBoxItem id="tuna" isDisabled>Tuna Salad</ListBoxItem>
        <ListBoxItem id="egg">Egg Salad</ListBoxItem>
        <ListBoxItem id="ham">Ham</ListBoxItem>
      </ListBox>
      <p>Current selection: {selected === 'all' ? 'all' : [...selected].join(', ')}</p>
    </div>
  );
}
```

## Layouts

Use the `layout` and `orientation` props to create horizontal and vertical stacks and grids. This affects keyboard navigation and drag and drop behavior.

```tsx render docs={docs.exports.ListBox} links={docs.links} props={['layout', 'orientation']} initialProps={{layout: 'grid'}} wide
"use client";
import {ListBox, ListBoxItem, Text} from 'react-aria-components';

///- begin collapse -///
let planets = [
  {
    id: 1,
    title: 'Mercury',
    description: 'A year lasts 88 days'
  },
  {
    id: 2,
    title: 'Venus',
    description: 'Spins backwards!'
  },
  {
    id: 3,
    title: 'Earth',
    description: 'Only planet with life'
  },
  {
    id: 4,
    title: 'Mars',
    description: 'Has the tallest volcano'
  },
  {
    id: 5,
    title: 'Jupiter',
    description: 'Can fit 1,300 Earths'
  },
  {
    id: 6,
    title: 'Saturn',
    description: 'Rings made of ice'
  },
  {
    id: 7,
    title: 'Uranus',
    description: 'Rolls on its side'
  },
  {
    id: 8,
    title: 'Neptune',
    description: 'Fastest winds in space'
  }
];
///- end collapse -///

<ListBox
  aria-label="Planets"
  /*- begin highlight -*/
  /* PROPS */
  /*- end highlight -*/
  items={planets}
  selectionMode="multiple">
  {item => (
    <ListBoxItem textValue={item.title}>
      <Text slot="label">{item.title}</Text>
      <Text slot="description">{item.description}</Text>
    </ListBoxItem>
  )}
</ListBox>
```

## Drag and drop

ListBox supports drag and drop interactions when the `dragAndDropHooks` prop is provided using the <TypeLink links={docs.links} type={docs.exports.useDragAndDrop} /> hook. Users can drop data on the list as a whole, on individual items, insert new items between existing ones, or reorder items. React Aria supports drag and drop via mouse, touch, keyboard, and screen reader interactions. See the [drag and drop guide](dnd.html?component=ListBox) to learn more.

```tsx render
"use client";
import {useListData} from 'react-stately';
import {ListBox, ListBoxItem, useDragAndDrop} from 'react-aria-components';

function Example() {
  let list = useListData({
    initialItems: [
      {id: 1, name: 'Adobe Photoshop'},
      {id: 2, name: 'Adobe XD'},
      {id: 3, name: 'Adobe Dreamweaver'},
      {id: 4, name: 'Adobe InDesign'},
      {id: 5, name: 'Adobe Connect'}
    ]
  });

  ///- begin highlight -///
  let {dragAndDropHooks} = useDragAndDrop({
    getItems: (keys) => [...keys].map(key => ({'text/plain': list.getItem(key).name})),
    onReorder(e) {
      if (e.target.dropPosition === 'before') {
        list.moveBefore(e.target.key, e.keys);
      } else if (e.target.dropPosition === 'after') {
        list.moveAfter(e.target.key, e.keys);
      }
    }
  });
  ///- end highlight -///

  return (
    <ListBox
      aria-label="Reorderable list"
      selectionMode="multiple"
      items={list.items}
      ///- begin highlight -///
      dragAndDropHooks={dragAndDropHooks}
      ///- end highlight -///
    >
      {item => <ListBoxItem>{item.name}</ListBoxItem>}
    </ListBox>
  );
}
```

## Examples

<ExampleList tag="listbox" pages={props.pages} />

## API

<Anatomy role="img" aria-label="Anatomy diagram of a list container, consisting of multiple list items. Each list item contains a label and description. The items are grouped into a section with a header." />

```tsx links={{ListBox: '#listbox', ListBoxItem: '#listboxitem', ListBoxSection: '#listboxsection', ListBoxLoadMoreItem: '#listboxloadmoreitem', SelectionIndicator: 'selection.html#animated-selectionindicator'}}
<ListBox>
  <ListBoxItem>
    <Text slot="label" />
    <Text slot="description" />
    <SelectionIndicator />
  </ListBoxItem>
  <ListBoxSection>
    <Header />
    <ListBoxItem />
  </ListBoxSection>
  <ListBoxLoadMoreItem />
</ListBox>
```

### ListBox

<PropTable component={docs.exports.ListBox} links={docs.links} showDescription />

### ListBoxItem

<PropTable component={docs.exports.ListBoxItem} links={docs.links} showDescription />

### ListBoxSection

<PropTable component={docs.exports.ListBoxSection} links={docs.links} showDescription />

### ListBoxLoadMoreItem

<PropTable component={docs.exports.ListBoxLoadMoreItem} links={docs.links} showDescription /><|MERGE_RESOLUTION|>--- conflicted
+++ resolved
@@ -9,15 +9,11 @@
 import {InlineAlert, Heading, Content} from '@react-spectrum/s2'
 
 export const tags = ['options'];
-<<<<<<< HEAD
-export const relatedPages = [{'title': 'useListBox', 'url': 'https://react-spectrum.adobe.com/react-aria/useListBox.html'}];
-export const description = 'Displays a list of options and allows a user to select one or more of them.';
-=======
 export const relatedPages = [
   {title: 'useListBox', url: 'https://react-spectrum.adobe.com/react-aria/useListBox.html'},
   {title: 'Testing', url: './ListBox/testing.html'}
 ];
->>>>>>> 5d9f9aa3
+export const description = 'Displays a list of options and allows a user to select one or more of them.';
 
 # ListBox
 
