import {Layout} from '../../src/Layout';
export default Layout;

import docs from 'docs:react-aria-components';
import vanillaDocs from 'docs:vanilla-starter/CheckboxGroup';
import '../../tailwind/tailwind.css';
import Anatomy from '@react-aria/checkbox/docs/checkboxgroup-anatomy.svg';
import {InlineAlert, Heading, Content} from '@react-spectrum/s2'

export const tags = ['input'];
<<<<<<< HEAD
export const relatedPages = [{'title': 'useCheckboxGroup', 'url': 'https://react-spectrum.adobe.com/react-aria/useCheckboxGroup.html'}];
export const description = 'Allows a user to select multiple items from a list of options.';
=======
export const relatedPages = [
  {title: 'useCheckboxGroup', url: 'https://react-spectrum.adobe.com/react-aria/useCheckboxGroup.html'},
  {title: 'Testing', url: './CheckboxGroup/testing.html'}
];
>>>>>>> 5d9f9aa3

# CheckboxGroup

<PageDescription>{docs.exports.CheckboxGroup.description}</PageDescription>

<ExampleSwitcher>
  ```tsx render docs={vanillaDocs.exports.CheckboxGroup} links={vanillaDocs.links} props={['label', 'description', 'isDisabled']} initialProps={{label: 'Favorite sports'}} type="vanilla" files={["starters/docs/src/CheckboxGroup.tsx", "starters/docs/src/CheckboxGroup.css"]}
  "use client";
  import {CheckboxGroup} from 'vanilla-starter/CheckboxGroup';
  import {Checkbox} from 'vanilla-starter/Checkbox';

  <CheckboxGroup/* PROPS */>
    <Checkbox value="soccer">Soccer</Checkbox>
    <Checkbox value="baseball">Baseball</Checkbox>
    <Checkbox value="basketball">Basketball</Checkbox>
  </CheckboxGroup>
  ```

  ```tsx render docs={vanillaDocs.exports.CheckboxGroup} links={vanillaDocs.links} props={['label', 'description', 'isDisabled']} initialProps={{label: 'Favorite sports'}} type="tailwind" files={["starters/tailwind/src/Checkbox.tsx"]}
  "use client";
  import {CheckboxGroup, Checkbox} from 'tailwind-starter/Checkbox';

  <CheckboxGroup/* PROPS */>
    <Checkbox value="soccer">Soccer</Checkbox>
    <Checkbox value="baseball">Baseball</Checkbox>
    <Checkbox value="basketball">Basketball</Checkbox>
  </CheckboxGroup>
  ```
</ExampleSwitcher>

## Value

Use the `value` or `defaultValue` prop to set the selected items, and `onChange` to handle selection changes.

```tsx render
"use client";
import {CheckboxGroup} from 'vanilla-starter/CheckboxGroup';
import {Checkbox} from 'vanilla-starter/Checkbox';
import {useState} from 'react';

function Example() {
  let [selected, setSelected] = useState(['soccer', 'baseball']);

  return (
    <>
      <CheckboxGroup
        label="Favorite sports"
        /*- begin highlight -*/
        value={selected}
        onChange={setSelected}>
        {/*- end highlight -*/}
        <Checkbox value="soccer">Soccer</Checkbox>
        <Checkbox value="baseball">Baseball</Checkbox>
        <Checkbox value="basketball">Basketball</Checkbox>
      </CheckboxGroup>
      <p>Current selection: {selected.join(', ')}</p>
    </>
  );
}
```

## Forms

Use the `name` prop to submit the selected checkboxes to the server. Set the `isRequired` prop on the `<CheckboxGroup>` to validate the user selects at least one checkbox, or on individual checkboxes. See the Forms guide to learn more.

```tsx render
"use client";
import {CheckboxGroup} from 'vanilla-starter/CheckboxGroup';
import {Checkbox} from 'vanilla-starter/Checkbox';
import {Button} from 'vanilla-starter/Button';
import {Form} from 'vanilla-starter/Form';;

<Form>
  <div style={{display: 'flex', gap: 32, flexWrap: 'wrap'}}>
    <CheckboxGroup
      label="Sandwich condiments"
      /*- begin highlight -*/
      name="condiments"
      isRequired>
      {/*- end highlight -*/}
      <Checkbox value="lettuce">Lettuce</Checkbox>
      <Checkbox value="tomato">Tomato</Checkbox>
      <Checkbox value="onion">Onion</Checkbox>
      <Checkbox value="sprouts">Sprouts</Checkbox>
    </CheckboxGroup>
    <CheckboxGroup label="Agree to the following" name="terms">
      {/*- begin highlight -*/}
      <Checkbox value="terms" isRequired>Terms and conditions</Checkbox>
      <Checkbox value="privacy" isRequired>Privacy policy</Checkbox>
      <Checkbox value="cookies" isRequired>Cookie policy</Checkbox>
      {/*- end highlight -*/}
    </CheckboxGroup>
  </div>
  <Button type="submit" style={{marginTop: 8}}>Submit</Button>
</Form>
```

## API

<Anatomy />

```tsx links={{CheckboxGroup: '#checkboxgroup', Checkbox: 'Checkbox.html'}}
<CheckboxGroup>
  <Label />
  <Checkbox />
  <Text slot="description" />
  <FieldError />
</CheckboxGroup>
```

### CheckboxGroup

<PropTable component={docs.exports.CheckboxGroup} links={docs.links} /><|MERGE_RESOLUTION|>--- conflicted
+++ resolved
@@ -8,15 +8,11 @@
 import {InlineAlert, Heading, Content} from '@react-spectrum/s2'
 
 export const tags = ['input'];
-<<<<<<< HEAD
-export const relatedPages = [{'title': 'useCheckboxGroup', 'url': 'https://react-spectrum.adobe.com/react-aria/useCheckboxGroup.html'}];
-export const description = 'Allows a user to select multiple items from a list of options.';
-=======
 export const relatedPages = [
   {title: 'useCheckboxGroup', url: 'https://react-spectrum.adobe.com/react-aria/useCheckboxGroup.html'},
   {title: 'Testing', url: './CheckboxGroup/testing.html'}
 ];
->>>>>>> 5d9f9aa3
+export const description = 'Allows a user to select multiple items from a list of options.';
 
 # CheckboxGroup
 
