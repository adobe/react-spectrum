import {Layout} from '../../src/Layout';
export default Layout;

import docs from 'docs:react-aria-components';
import vanillaDocs from 'docs:vanilla-starter/Select';
import '../../tailwind/tailwind.css';
import Anatomy from 'react-aria-components/docs/SelectAnatomy.svg';
import {InlineAlert, Heading, Content} from '@react-spectrum/s2'

export const tags = ['picker', 'dropdown', 'menu', 'input'];
<<<<<<< HEAD
export const relatedPages = [
  {title: 'Testing', url: './Select/testing.html'}
];
=======
export const relatedPages = [{'title': 'useSelect', 'url': 'https://react-spectrum.adobe.com/react-aria/useSelect.html'}];
>>>>>>> f61e75ce

# Select

<PageDescription>{docs.exports.Select.description}</PageDescription>

<ExampleSwitcher>
  ```tsx render docs={vanillaDocs.exports.Select} links={docs.links} props={['label', 'placeholder', 'selectionMode', 'isDisabled']} initialProps={{label: 'Favorite Animal'}} type="vanilla" files={["starters/docs/src/Select.tsx", "starters/docs/src/Select.css"]}
  "use client";
  import {Select, SelectItem} from 'vanilla-starter/Select';

  <Select/* PROPS */>
    <SelectItem>Aardvark</SelectItem>
    <SelectItem>Cat</SelectItem>
    <SelectItem>Dog</SelectItem>
    <SelectItem>Kangaroo</SelectItem>
    <SelectItem>Panda</SelectItem>
    <SelectItem>Snake</SelectItem>
  </Select>
  ```

  ```tsx render docs={vanillaDocs.exports.Select} links={docs.links} props={['label', 'placeholder', 'selectionMode', 'isDisabled']} initialProps={{label: 'Favorite Animal'}} type="tailwind" files={["starters/tailwind/src/Select.tsx"]}
  "use client";
  import {Select, SelectItem} from 'tailwind-starter/Select';

  <Select/* PROPS */>
    <SelectItem>Aardvark</SelectItem>
    <SelectItem>Cat</SelectItem>
    <SelectItem>Dog</SelectItem>
    <SelectItem>Kangaroo</SelectItem>
    <SelectItem>Panda</SelectItem>
    <SelectItem>Snake</SelectItem>
  </Select>
  ```

</ExampleSwitcher>

## Content

`Select` reuses the `ListBox` component, following the [Collection Components API](collections.html?component=Select). It supports ListBox features such as static and dynamic collections, sections, disabled items, links, text slots, asynchronous loading, etc. See the [ListBox docs](ListBox.html) for more details.

The following example shows a dynamic collection of items, grouped into sections.

```tsx render
"use client";
import {Select, SelectItem} from 'vanilla-starter/Select';
import {ListBoxSection, Collection, Header} from 'react-aria-components';

function Example() {
  /*- begin collapse -*/
  let options = [
    {name: 'Fruit', children: [
      {name: 'Apple'},
      {name: 'Banana'},
      {name: 'Orange'},
      {name: 'Honeydew'},
      {name: 'Grapes'},
      {name: 'Watermelon'},
      {name: 'Cantaloupe'},
      {name: 'Pear'}
    ]},
    {name: 'Vegetable', children: [
      {name: 'Cabbage'},
      {name: 'Broccoli'},
      {name: 'Carrots'},
      {name: 'Lettuce'},
      {name: 'Spinach'},
      {name: 'Bok Choy'},
      {name: 'Cauliflower'},
      {name: 'Potatoes'}
    ]}
  ];
  /*- end collapse -*/

  return (
    <Select label="Preferred fruit or vegetable" items={options}>
      {section => (
        <ListBoxSection id={section.name}>
          <Header>{section.name}</Header>
          <Collection items={section.children}>
            {item => <SelectItem id={item.name}>{item.name}</SelectItem>}
          </Collection>
        </ListBoxSection>
      )}
    </Select>
  );
}
```

### Autocomplete

`Select` can include additional components as siblings of the `ListBox`. This example uses an [Autocomplete](Autocomplete.html) with a [SearchField](SearchField.html) to let the user filter the items.

```tsx render
"use client";
import {Select, Label, SelectValue, Autocomplete, useFilter} from 'react-aria-components';
import {Button} from 'vanilla-starter/Button';
import {SelectListBox, SelectItem} from 'vanilla-starter/Select';
import {Popover} from 'vanilla-starter/Popover';
import {SearchField} from 'vanilla-starter/SearchField';
import {ChevronDown} from 'lucide-react';

function Example() {
  let {contains} = useFilter({sensitivity: 'base'});

  return (
    <Select>
      <Label>Category</Label>
      <Button>
        <SelectValue />
        <ChevronDown size={18} />
      </Button>
      <Popover hideArrow className="select-popover">
        {/*- begin highlight -*/}
        <Autocomplete filter={contains}>
          <SearchField aria-label="Search tags" placeholder="Search tags" autoFocus style={{margin: 4}} />
          <SelectListBox>
            {/*- end highlight -*/}
            <SelectItem>News</SelectItem>
            <SelectItem>Travel</SelectItem>
            <SelectItem>Shopping</SelectItem>
            <SelectItem>Business</SelectItem>
            <SelectItem>Entertainment</SelectItem>
            <SelectItem>Food</SelectItem>
            <SelectItem>Technology</SelectItem>
            <SelectItem>Health</SelectItem>
            <SelectItem>Science</SelectItem>
          </SelectListBox>
        </Autocomplete>
      </Popover>
    </Select>
  );
}
```

### TagGroup

Use the `SelectValue` render prop function to display the selected items as a [TagGroup](TagGroup.html).

```tsx render files={['packages/dev/s2-docs/pages/react-aria/MultiSelect.css']}
"use client";
import {Autocomplete, Select, SelectValue, Group, useFilter} from 'react-aria-components';
import {Button} from 'vanilla-starter/Button';
import {SelectListBox, SelectItem} from 'vanilla-starter/Select';
import {Label} from 'vanilla-starter/Form';
import {Popover} from 'vanilla-starter/Popover';
import {Plus} from 'lucide-react';
import {SearchField} from 'vanilla-starter/SearchField';
import {Tag, TagGroup} from 'vanilla-starter/TagGroup';
import {useRef} from 'react';
import './MultiSelect.css';

/*- begin collapse -*/
const states = [
  {id: 'AL', name: 'Alabama'},
  {id: 'AK', name: 'Alaska'},
  {id: 'AZ', name: 'Arizona'},
  {id: 'AR', name: 'Arkansas'},
  {id: 'CA', name: 'California'},
  {id: 'CO', name: 'Colorado'},
  {id: 'CT', name: 'Connecticut'},
  {id: 'DE', name: 'Delaware'},
  {id: 'DC', name: 'District of Columbia'},
  {id: 'FL', name: 'Florida'},
  {id: 'GA', name: 'Georgia'},
  {id: 'HI', name: 'Hawaii'},
  {id: 'ID', name: 'Idaho'},
  {id: 'IL', name: 'Illinois'},
  {id: 'IN', name: 'Indiana'},
  {id: 'IA', name: 'Iowa'},
  {id: 'KS', name: 'Kansas'},
  {id: 'KY', name: 'Kentucky'},
  {id: 'LA', name: 'Louisiana'},
  {id: 'ME', name: 'Maine'},
  {id: 'MD', name: 'Maryland'},
  {id: 'MA', name: 'Massachusetts'},
  {id: 'MI', name: 'Michigan'},
  {id: 'MN', name: 'Minnesota'},
  {id: 'MS', name: 'Mississippi'},
  {id: 'MO', name: 'Missouri'},
  {id: 'MT', name: 'Montana'},
  {id: 'NE', name: 'Nebraska'},
  {id: 'NV', name: 'Nevada'},
  {id: 'NH', name: 'New Hampshire'},
  {id: 'NJ', name: 'New Jersey'},
  {id: 'NM', name: 'New Mexico'},
  {id: 'NY', name: 'New York'},
  {id: 'NC', name: 'North Carolina'},
  {id: 'ND', name: 'North Dakota'},
  {id: 'OH', name: 'Ohio'},
  {id: 'OK', name: 'Oklahoma'},
  {id: 'OR', name: 'Oregon'},
  {id: 'PA', name: 'Pennsylvania'},
  {id: 'RI', name: 'Rhode Island'},
  {id: 'SC', name: 'South Carolina'},
  {id: 'SD', name: 'South Dakota'},
  {id: 'TN', name: 'Tennessee'},
  {id: 'TX', name: 'Texas'},
  {id: 'UT', name: 'Utah'},
  {id: 'VT', name: 'Vermont'},
  {id: 'VA', name: 'Virginia'},
  {id: 'WA', name: 'Washington'},
  {id: 'WV', name: 'West Virginia'},
  {id: 'WI', name: 'Wisconsin'},
  {id: 'WY', name: 'Wyoming'}
];
/*- end collapse -*/

function SelectWithTagGroup() {
  let triggerRef = useRef<HTMLDivElement | null>(null);
  let {contains} = useFilter({sensitivity: 'base'});

  return (
    <Select selectionMode="multiple" className="multi-select">
      <Label>States</Label>
      <Group aria-label="States" ref={triggerRef}>
        {/*- begin highlight -*/}
        <SelectValue<typeof states[0]> style={{flex: 1}}>
          {({selectedItems, state}) => (
            <TagGroup
              aria-label="Selected states"
              items={selectedItems.filter(item => item != null)}
              renderEmptyState={() => 'No selected items'}
              onRemove={(keys) => {
                // Remove keys from Select state.
                if (Array.isArray(state.value)) {
                  state.setValue(state.value.filter(k => !keys.has(k)));
                }
              }}>
              {item => <Tag>{item.name}</Tag>}
            </TagGroup>
          )}
        </SelectValue>
        {/*- end highlight -*/}
        <Button variant="primary"><Plus /></Button>
      </Group>
      <Popover
        // Position popover relative to the wrapping div instead of the Button
        triggerRef={triggerRef}
        hideArrow
        className="select-popover"
        style={{display: 'flex', flexDirection: 'column', width: 250, padding: 4}}>
        <Autocomplete filter={contains}>
          <SearchField aria-label="Search states" placeholder="Search states" autoFocus style={{marginBottom: 4}} />
          <SelectListBox items={states}>
            {state => <SelectItem>{state.name}</SelectItem>}
          </SelectListBox>
        </Autocomplete>
      </Popover>
    </Select>
  );
}
```

## Value

Use the `defaultValue` or `value` prop to set the selected item. The value corresponds to the `id` prop of an item. When `selectionMode="multiple"`, `value` and `onChange` accept an array. Items can be disabled with the `isDisabled` prop.

```tsx render docs={docs.exports.Select} links={docs.links} props={['selectionMode']} wide
"use client";
import {Select, SelectItem} from 'vanilla-starter/Select';
import {useState} from 'react';

function Example(props) {
  let [animal, setAnimal] = useState("bison");

  return (
    <div>
      <Select
        {...props}
        label="Pick an animal"
        ///- begin highlight -///
        /* PROPS */
        value={animal}
        onChange={setAnimal}
        ///- end highlight -///
      >
        <SelectItem id="koala">Koala</SelectItem>
        <SelectItem id="kangaroo">Kangaroo</SelectItem>
        <SelectItem id="platypus" isDisabled>Platypus</SelectItem>
        <SelectItem id="eagle">Bald Eagle</SelectItem>
        <SelectItem id="bison">Bison</SelectItem>
        <SelectItem id="skunk">Skunk</SelectItem>
      </Select>
      <pre style={{fontSize: 12}}>Current selection: {JSON.stringify(animal)}</pre>
    </div>
  );
}
```

## Forms

Use the `name` prop to submit the `id` of the selected item to the server. Set the `isRequired` prop to validate that the user selects an option, or implement custom client or server-side validation. See the Forms guide to learn more.

```tsx render
"use client";
import {Select, SelectItem} from 'vanilla-starter/Select';
import {Button} from 'vanilla-starter/Button';
import {Form} from 'vanilla-starter/Form';

<Form>
  <Select
    label="Animal"
    /*- begin highlight -*/
    name="animal"
    isRequired
    /*- end highlight -*/
    description="Please select an animal.">
    <SelectItem id="aardvark">Aardvark</SelectItem>
    <SelectItem id="cat">Cat</SelectItem>
    <SelectItem id="dog">Dog</SelectItem>
    <SelectItem id="kangaroo">Kangaroo</SelectItem>
    <SelectItem id="panda">Panda</SelectItem>
    <SelectItem id="snake">Snake</SelectItem>
  </Select>
  <Button type="submit">Submit</Button>
</Form>
```

## API

<Anatomy />

```tsx links={{Select: '#select', Button: 'Button.html', SelectValue: '#selectvalue', Popover: 'Popover.html', ListBox: 'ListBox.html'}}
<Select>
  <Label />
  <Button>
    <SelectValue />
  </Button>
  <Text slot="description" />
  <FieldError />
  <Popover>
    <ListBox />
  </Popover>
</Select>
```

### Select

<PropTable component={docs.exports.Select} links={docs.links} />

### SelectValue

<PropTable component={docs.exports.SelectValue} links={docs.links} showDescription /><|MERGE_RESOLUTION|>--- conflicted
+++ resolved
@@ -8,13 +8,10 @@
 import {InlineAlert, Heading, Content} from '@react-spectrum/s2'
 
 export const tags = ['picker', 'dropdown', 'menu', 'input'];
-<<<<<<< HEAD
 export const relatedPages = [
+  {title: 'useSelect', url: 'https://react-spectrum.adobe.com/react-aria/useSelect.html'},
   {title: 'Testing', url: './Select/testing.html'}
 ];
-=======
-export const relatedPages = [{'title': 'useSelect', 'url': 'https://react-spectrum.adobe.com/react-aria/useSelect.html'}];
->>>>>>> f61e75ce
 
 # Select
 
