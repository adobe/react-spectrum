--- conflicted
+++ resolved
@@ -413,11 +413,7 @@
 
 ### Links
 
-<<<<<<< HEAD
-Use the `href` prop on a `<GridListItem>` to create a link. See the **client side routing guide** to learn how to integrate with your framework. Link interactions vary depending on the selection behavior. See the [selection guide](selection?component=GridList#selection-behavior) for more details.
-=======
-Use the `href` prop on a `<GridListItem>` to create a link. See the [framework setup guide](frameworks.html) to learn how to integrate with your framework. Link interactions vary depending on the selection behavior. See the [selection guide](selection.html?component=GridList#selection-behavior) for more details.
->>>>>>> d5f1280f
+Use the `href` prop on a `<GridListItem>` to create a link. See the [framework setup guide](frameworks) to learn how to integrate with your framework. Link interactions vary depending on the selection behavior. See the [selection guide](selection?component=GridList#selection-behavior) for more details.
 
 ```tsx render docs={docs.exports.GridList} links={docs.links} props={['selectionBehavior']} initialProps={{'aria-label': 'Links', selectionMode: 'multiple'}} wide
 "use client";
