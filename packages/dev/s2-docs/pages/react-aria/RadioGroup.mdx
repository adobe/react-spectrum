import {Layout} from '../../src/Layout';
export default Layout;

import docs from 'docs:react-aria-components';
import vanillaDocs from 'docs:vanilla-starter/RadioGroup';
import '../../tailwind/tailwind.css';
import Anatomy from '@react-aria/radio/docs/anatomy.svg';
import {InlineAlert, Heading, Content} from '@react-spectrum/s2'

export const tags = ['input'];
<<<<<<< HEAD
export const relatedPages = [{'title': 'useRadioGroup', 'url': 'https://react-spectrum.adobe.com/react-aria/useRadioGroup.html'}];
export const description = 'Allows a user to select a single item from a list of mutually exclusive options.';
=======
export const relatedPages = [
  {title: 'useRadioGroup', url: 'https://react-spectrum.adobe.com/react-aria/useRadioGroup.html'},
  {title: 'Testing', url: './RadioGroup/testing.html'}
];
>>>>>>> 5d9f9aa3

# RadioGroup

<PageDescription>{docs.exports.RadioGroup.description}</PageDescription>

<ExampleSwitcher>
  ```tsx render docs={vanillaDocs.exports.RadioGroup} links={vanillaDocs.links} props={['label', 'orientation', 'description', 'isDisabled']} initialProps={{label: 'Favorite pet'}} type="vanilla" files={["starters/docs/src/RadioGroup.tsx", "starters/docs/src/RadioGroup.css"]}
  "use client";
  import {RadioGroup, Radio} from 'vanilla-starter/RadioGroup';

  <RadioGroup/* PROPS */>
    <Radio value="cat">Cat</Radio>
    <Radio value="dog">Dog</Radio>
    <Radio value="dragon">Dragon</Radio>
  </RadioGroup>
  ```

  ```tsx render docs={vanillaDocs.exports.RadioGroup} links={vanillaDocs.links} props={['label', 'orientation', 'description', 'isDisabled']} initialProps={{label: 'Favorite pet'}} type="tailwind" files={["starters/tailwind/src/RadioGroup.tsx"]}
  "use client";
  import {RadioGroup, Radio} from 'tailwind-starter/RadioGroup';

  <RadioGroup/* PROPS */>
    <Radio value="cat">Cat</Radio>
    <Radio value="dog">Dog</Radio>
    <Radio value="dragon">Dragon</Radio>
  </RadioGroup>
  ```
</ExampleSwitcher>

## Value

Use the `value` or `defaultValue` prop to set the selected item, and `onChange` to handle selection changes.

```tsx render
"use client";
import {RadioGroup, Radio} from 'vanilla-starter/RadioGroup';
import {useState} from 'react';

function Example() {
  let [selected, setSelected] = useState(null);

  return (
    <>
      <RadioGroup
        label="Favorite sport"
        /*- begin highlight -*/
        value={selected}
        onChange={setSelected}>
        {/*- end highlight -*/}
        <Radio value="soccer">Soccer</Radio>
        <Radio value="baseball">Baseball</Radio>
        <Radio value="basketball">Basketball</Radio>
      </RadioGroup>
      <p>Current selection: {selected || 'None'}</p>
    </>
  );
}
```

## Forms

Use the `name` prop to submit the selected radio to the server. Set the `isRequired` prop to validate that the user selects an option, or implement custom client or server-side validation. See the Forms guide to learn more.

```tsx render
"use client";
import {RadioGroup, Radio} from 'vanilla-starter/RadioGroup';
import {Button} from 'vanilla-starter/Button';
import {Form} from 'vanilla-starter/Form';;

<Form>
  <RadioGroup
    label="Favorite pet"
    /*- begin highlight -*/
    name="pet"
    isRequired>
    {/*- end highlight -*/}
    <Radio value="dog">Dog</Radio>
    <Radio value="cat">Cat</Radio>
    <Radio value="dragon">Dragon</Radio>
  </RadioGroup>
  <Button type="submit" style={{marginTop: 8}}>Submit</Button>
</Form>
```

## API

<Anatomy />

```tsx links={{RadioGroup: '#radiogroup', Radio: '#radio', SelectionIndicator: 'selection.html#animated-selectionindicator'}}
<RadioGroup>
  <Label />
  <Radio>
    <SelectionIndicator />
  </Radio>
  <Text slot="description" />
  <FieldError />
</RadioGroup>
```

### RadioGroup

<PropTable component={docs.exports.RadioGroup} links={docs.links} />

### Radio

<PropTable component={docs.exports.Radio} links={docs.links} /><|MERGE_RESOLUTION|>--- conflicted
+++ resolved
@@ -8,15 +8,11 @@
 import {InlineAlert, Heading, Content} from '@react-spectrum/s2'
 
 export const tags = ['input'];
-<<<<<<< HEAD
-export const relatedPages = [{'title': 'useRadioGroup', 'url': 'https://react-spectrum.adobe.com/react-aria/useRadioGroup.html'}];
-export const description = 'Allows a user to select a single item from a list of mutually exclusive options.';
-=======
 export const relatedPages = [
   {title: 'useRadioGroup', url: 'https://react-spectrum.adobe.com/react-aria/useRadioGroup.html'},
   {title: 'Testing', url: './RadioGroup/testing.html'}
 ];
->>>>>>> 5d9f9aa3
+export const description = 'Allows a user to select a single item from a list of mutually exclusive options.';
 
 # RadioGroup
 
