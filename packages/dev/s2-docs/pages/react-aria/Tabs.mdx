--- conflicted
+++ resolved
@@ -9,15 +9,11 @@
 import {InlineAlert, Heading, Content} from '@react-spectrum/s2'
 
 export const tags = ['navigation'];
-<<<<<<< HEAD
-export const relatedPages = [{'title': 'useTabList', 'url': 'https://react-spectrum.adobe.com/react-aria/useTabList.html'}];
-export const description = 'Organizes content into multiple sections and allows users to navigate between them.';
-=======
 export const relatedPages = [
   {title: 'useTabs', url: 'https://react-spectrum.adobe.com/react-aria/useTabs.html'},
   {title: 'Testing', url: './Tabs/testing.html'}
 ];
->>>>>>> 5d9f9aa3
+export const description = 'Organizes content into multiple sections and allows users to navigate between them.';
 
 # Tabs
 
