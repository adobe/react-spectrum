--- conflicted
+++ resolved
@@ -45,13 +45,7 @@
 }
 ```
 
-<<<<<<< HEAD
-In order to ensure high quality interactions across browsers and devices, React Aria Components includes states such as `data-hovered` and `data-pressed` which are similar to CSS pseudo classes such as `:hover` and `:active`, but work consistently between mouse, touch, and keyboard modalities. You can read more about this in our [blog post series](building-a-button-part-1.html) and our [Interactions](https://react-spectrum.adobe.com/react-aria/interactions.html) overview.
-
-All states supported by each component are listed in the Styling section of their documentation.
-=======
 React Aria includes states such as `data-hovered` and `data-pressed` which are similar to CSS pseudo classes such as `:hover` and `:active`, but work consistently between mouse, touch, and keyboard modalities. You can read more about this in our [blog post series](https://react-spectrum.adobe.com/blog/building-a-button-part-1.html) and our [Interactions](https://react-spectrum.adobe.com/react-aria/interactions.html) overview.
->>>>>>> 80045dc6
 
 ## Render props
 
