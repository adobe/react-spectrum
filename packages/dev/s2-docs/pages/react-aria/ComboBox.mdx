--- conflicted
+++ resolved
@@ -9,15 +9,11 @@
 import {InlineAlert, Heading, Content} from '@react-spectrum/s2'
 
 export const tags = ['autocomplete', 'search', 'typeahead', 'input'];
-<<<<<<< HEAD
-export const relatedPages = [{'title': 'useComboBox', 'url': 'https://react-spectrum.adobe.com/react-aria/useComboBox.html'}];
-export const description = 'Combines a text input with a listbox, allowing users to filter a list of options to items matching a query.';
-=======
 export const relatedPages = [
   {title: 'useComboBox', url: 'https://react-spectrum.adobe.com/react-aria/useComboBox.html'},
   {title: 'Testing', url: './ComboBox/testing.html'}
 ];
->>>>>>> 5d9f9aa3
+export const description = 'Combines a text input with a listbox, allowing users to filter a list of options to items matching a query.';
 
 # ComboBox
 
