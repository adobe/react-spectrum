--- conflicted
+++ resolved
@@ -4,11 +4,8 @@
 
 export const section = 'Getting started';
 export const hideNav = true;
-<<<<<<< HEAD
 export const description = 'Adobe\'s collection of libraries and tools for building adaptive, accessible, and robust user experiences.';
-=======
 export const hideFromSearch = true;
->>>>>>> d5f1280f
 
 <WelcomeHeader />
 
