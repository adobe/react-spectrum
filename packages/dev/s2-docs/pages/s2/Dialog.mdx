import {Layout} from '../../src/Layout';
export default Layout;

import {Dialog, FullscreenDialog, CustomDialog, DialogTrigger, DialogContainer, Button, ButtonGroup, Heading, Header, Content, Footer, Image, TextField, Checkbox, CloseButton, ActionButton, IllustratedMessage, InlineAlert} from '@react-spectrum/s2';
import docs from 'docs:@react-spectrum/s2';

export const tags = ['modal', 'popup', 'overlay'];
<<<<<<< HEAD
export const description = 'An overlay shown above other content in an application.';
=======
export const relatedPages = [
  {title: 'Testing', url: './Dialog/testing.html'}
];
>>>>>>> 5d9f9aa3

# Dialog

<PageDescription>{docs.exports.Dialog.description}</PageDescription>

```tsx render docs={docs.exports.Dialog} links={docs.links} props={['size', 'isDismissible', 'isKeyboardDismissDisabled']} type="s2"
"use client";
import {Dialog, DialogTrigger, Button, ButtonGroup, Heading, Content, Footer, Checkbox, Image, Form, TextField} from '@react-spectrum/s2';
import heroImage from 'url:./assets/preview.png';

function Example(props) {
  return (
    <DialogTrigger>
      <Button variant="primary">Open Dialog</Button>
      {/*- begin focus -*/}
      <Dialog {...props}/* PROPS */>
        {({close}) => (
          <>
            <Image slot="hero" src={heroImage} />
            <Heading slot="title">Subscribe to our newsletter</Heading>
            <Content>
              <p>Enter your information to subscribe to our newsletter and receive updates about new features and announcements.</p>
              <Form>
                <TextField label="Name" />
                <TextField label="Email" type="email" />
              </Form>
            </Content>
            <Footer>
              <Checkbox>Don't show this again</Checkbox>
            </Footer>
            <ButtonGroup>
              <Button onPress={close} variant="secondary">Cancel</Button>
              <Button onPress={close} variant="accent">Subscribe</Button>
            </ButtonGroup>
          </>
        )}
      </Dialog>
      {/*- end focus -*/}
    </DialogTrigger>
  );
}
```

## Content

Dialogs are windows containing contextual information, tasks, or workflows that appear over the user interface. Spectrum includes several pre-defined dialog components with layouts for specific use cases, or you can use `CustomDialog` to create a custom layout.

### Standard Dialog

Use `Dialog` for standard dialog layouts. It supports `Image`, `Heading`, `Header`, `Content`, `Footer`, and `ButtonGroup` slots. Dismissible dialogs replace their `ButtonGroup` with a close button.

```tsx render docs={docs.exports.Dialog} links={docs.links} props={['size', 'isDismissible']} type="s2"
"use client";
import {Dialog, DialogTrigger, Button, ButtonGroup, Heading, Header, Content, Footer, Checkbox, Image, Form, TextField} from '@react-spectrum/s2';
import heroImage from 'url:./assets/preview.png';

function Example(props) {
  return (
    <DialogTrigger>
      <Button variant="primary">Open Dialog</Button>
      {/*- begin focus -*/}
      <Dialog {...props}/* PROPS */>
        {({close}) => (
          <>
            <Image slot="hero" src={heroImage} />
            <Heading slot="title">Dialog Title</Heading>
            <Header>Header</Header>
            <Content>
              <p>Standard dialog description. This should briefly communicate any additional information or context about the standard dialog title, to help users make one of the decisions offered by the buttons. Make it no more than a few short sentences.</p>
            </Content>
            <Footer>
              <Checkbox>Don't show this again</Checkbox>
            </Footer>
            <ButtonGroup>
              <Button onPress={close} variant="secondary">Cancel</Button>
              <Button onPress={close} variant="accent">Subscribe</Button>
            </ButtonGroup>
          </>
        )}
      </Dialog>
      {/*- end focus -*/}
    </DialogTrigger>
  );
}
```

### Alert Dialog

Use `AlertDialog` for confirmation, error messages, and other critical information that must be acknowledged.

```tsx render docs={docs.exports.AlertDialog} links={docs.links} props={['title', 'children', 'variant', 'size', 'primaryActionLabel', 'secondaryActionLabel', 'cancelLabel', 'isPrimaryActionDisabled', 'isSecondaryActionDisabled', 'autoFocusButton']} initialProps={{title: 'Publish Document', children: 'Would you like to publish this document now or save it as a draft?', primaryActionLabel: 'Publish', secondaryActionLabel: 'Save Draft', cancelLabel: 'Cancel'}} type="s2"
"use client";
import {AlertDialog, DialogTrigger, Button} from '@react-spectrum/s2';

function Example(props) {
  return (
    <DialogTrigger>
      <Button>Publish</Button>
      {/*- begin focus -*/}
      <AlertDialog
        {...props}
        /* PROPS */
        onPrimaryAction={() => alert('onPrimaryAction')}
        onSecondaryAction={() => alert('onSecondaryAction')}>
        {props.children}
      </AlertDialog>
      {/*- end focus -*/}
    </DialogTrigger>
  );
}
```

### Fullscreen Dialog

Use `FullscreenDialog` for complex workflows that require more space. It supports `Heading`, `Header`, `Content`, and `ButtonGroup` slots.

```tsx render docs={docs.exports.FullscreenDialog} links={docs.links} props={['variant']} type="s2"
"use client";
import {FullscreenDialog, DialogTrigger, Button, ButtonGroup, Heading, Header, Content} from '@react-spectrum/s2';

function Example(props) {
  return (
    <DialogTrigger>
      <Button variant="primary">Open Fullscreen</Button>
      {/*- begin focus -*/}
      <FullscreenDialog {...props}/* PROPS */>
        {({close}) => (
          <>
            <Heading slot="title">Advanced Settings</Heading>
            <Header>Configure your application preferences</Header>
            <Content>
              <p>This fullscreen dialog provides ample space for complex forms, detailed content, or multi-step workflows.</p>
              <p>The content area can scroll if needed, making it perfect for lengthy forms or comprehensive settings panels.</p>
            </Content>
            <ButtonGroup>
              <Button onPress={close} variant="secondary">Cancel</Button>
              <Button onPress={close} variant="accent">Save Changes</Button>
            </ButtonGroup>
          </>
        )}
      </FullscreenDialog>
      {/*- end focus -*/}
    </DialogTrigger>
  );
}
```

### Custom Dialog

Use `CustomDialog` for complete control over the dialog layout.

```tsx render docs={docs.exports.CustomDialog} links={docs.links} props={['size', 'padding']} initialProps={{size: 'M'}}
"use client";
import {CustomDialog, DialogTrigger, Button, Heading, CloseButton} from '@react-spectrum/s2';
import Checkmark from '@react-spectrum/s2/illustrations/gradient/generic1/Checkmark';
import {style} from '@react-spectrum/s2/style' with {type: 'macro'};

function Example(props) {
  return (
    <DialogTrigger>
      <Button>Open dialog</Button>
      {/*- begin focus -*/}
      <CustomDialog {...props}/* PROPS */>
        <div className={style({display: 'flex', flexDirection: 'column', rowGap: 8, alignItems: 'center'})}>
          <Checkmark />
          <Heading slot="title" styles={style({font: 'heading-lg', textAlign: 'center', marginY: 0})}>Thank you!</Heading>
          <p className={style({font: 'body', textAlign: 'center', marginY: 0})}>Lorem ipsum dolor sit amet, consectetur adipiscing elit, sed do eiusmod tempor incididunt ut labore et dolore magna aliqua.</p>
          <CloseButton styles={style({position: 'absolute', top: 12, insetEnd: 12})} />
        </div>
      </CustomDialog>
      {/*- end focus -*/}
    </DialogTrigger>
  );
}
```

## Dialog Container

Use `DialogContainer` to show a dialog programmatically or mount in a different part of the JSX tree (e.g. outside a menu).

```tsx render
"use client";
import {DialogContainer, Dialog, Button, ButtonGroup, Heading, Content, ActionMenu, MenuItem} from '@react-spectrum/s2';
import {useState} from 'react';

function DialogContainerExample() {
  let [dialogType, setDialogType] = useState(null);

  return (
    <>
      <ActionMenu onAction={setDialogType}>
        <MenuItem id="edit">Edit Item</MenuItem>
        <MenuItem id="delete">Delete Item</MenuItem>
        <MenuItem id="share">Share Item</MenuItem>
      </ActionMenu>

      {/*- begin highlight -*/}
      <DialogContainer onDismiss={() => setDialogType(null)}>
      {/*- end highlight -*/}
        {dialogType === 'edit' && (
          <Dialog>
            {({close}) => (
              <>
                <Heading slot="title">Edit Item</Heading>
                <Content>Make changes to your item here.</Content>
                <ButtonGroup>
                  <Button onPress={close} variant="secondary">Cancel</Button>
                  <Button onPress={close} variant="accent">Save</Button>
                </ButtonGroup>
              </>
            )}
          </Dialog>
        )}
        {dialogType === 'delete' && (
          <Dialog>
            {({close}) => (
              <>
                <Heading slot="title">Delete Item</Heading>
                <Content>Are you sure you want to delete this item? This action cannot be undone.</Content>
                <ButtonGroup>
                  <Button onPress={close} variant="secondary">Cancel</Button>
                  <Button onPress={close} variant="negative">Delete</Button>
                </ButtonGroup>
              </>
            )}
          </Dialog>
        )}
        {dialogType === 'share' && (
          <Dialog>
            {({close}) => (
              <>
                <Heading slot="title">Share Item</Heading>
                <Content>Choose how you would like to share this item.</Content>
                <ButtonGroup>
                  <Button onPress={close} variant="secondary">Cancel</Button>
                  <Button onPress={close} variant="accent">Share</Button>
                </ButtonGroup>
              </>
            )}
          </Dialog>
        )}
      </DialogContainer>
    </>
  );
}
```

## API

### Dialog

```tsx links={{ButtonGroup: 'ButtonGroup.html'}}
<Dialog>
  <Image slot="hero">
  <Heading slot="title" />
  <Header />
  <Content />
  <Footer />
  <ButtonGroup />
</Dialog>
```

<PropTable component={docs.exports.Dialog} links={docs.links} />

### AlertDialog

<PropTable component={docs.exports.AlertDialog} links={docs.links} />

### FullscreenDialog

```tsx links={{ButtonGroup: 'ButtonGroup.html'}}
<FullscreenDialog>
  <Heading slot="title" />
  <Header />
  <Content />
  <ButtonGroup />
</FullscreenDialog>
```

<PropTable component={docs.exports.FullscreenDialog} links={docs.links} />

### CustomDialog

<PropTable component={docs.exports.CustomDialog} links={docs.links} />

### DialogTrigger

```tsx links={{Dialog: '#dialog', Button: 'Button.html'}}
<DialogTrigger>
  <Button />
  <Dialog />
</DialogTrigger>
```

<PropTable component={docs.exports.DialogTrigger} links={docs.links} />

### DialogContainer

```tsx links={{Dialog: '#dialog'}}
<DialogContainer>
  <Dialog />
</DialogContainer>
```

<PropTable component={docs.exports.DialogContainer} links={docs.links} /><|MERGE_RESOLUTION|>--- conflicted
+++ resolved
@@ -5,13 +5,10 @@
 import docs from 'docs:@react-spectrum/s2';
 
 export const tags = ['modal', 'popup', 'overlay'];
-<<<<<<< HEAD
-export const description = 'An overlay shown above other content in an application.';
-=======
 export const relatedPages = [
   {title: 'Testing', url: './Dialog/testing.html'}
 ];
->>>>>>> 5d9f9aa3
+export const description = 'An overlay shown above other content in an application.';
 
 # Dialog
 
