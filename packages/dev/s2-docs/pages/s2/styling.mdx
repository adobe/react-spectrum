import {Layout} from '../../src/Layout';
import {InlineAlert, Heading, Content, Link} from '@react-spectrum/s2';
import {S2StyleProperties} from '../../src/S2StyleProperties';
import {S2FAQ} from '../../src/S2FAQ';
export default Layout;

export const section = 'Guides';
export const tags = ['style', 'macro', 'spectrum', 'custom'];
export const description = 'How to use the style macro.';

# Styling

<<<<<<< HEAD
React Spectrum includes a build-time `style` macro that generates atomic CSS and lets you apply Spectrum tokens directly in your components with type-safe autocompletion.

## Style macro

The `style` macro runs at build time and returns a class name for applying Spectrum 2 design tokens (colors, spacing, sizing, typography, etc.). As can been seen below,
the keys of the object passed to the `style` macro correspond to a CSS property, each paired with the property's desired value. See [here](./reference.html) for a full list
of supported values.
=======
<PageDescription>Learn how to use the `style` macro to apply Spectrum tokens directly in your components with type-safe autocompletion.</PageDescription>

## Style macro

The `style` macro runs at build time and returns a class name that applies Spectrum 2 design tokens (colors, spacing, sizing, typography, etc.). See the [reference](style-macro.html) for a full list of supported values.
>>>>>>> ff8f6f31

```tsx
import {style} from '@react-spectrum/s2/style' with {type: 'macro'};

<div className={style({backgroundColor: 'red-400', color: 'white'})}>
  {/* ... */}
</div>
```

Atomic output keeps your bundle small and scales well as your app grows. Each property/value pair is emitted once and reused everywhere.

```css
.bJ { background-color: #ffbcb4 }
.ac { color: #fff }
```

Colocating styles with your component code means:

- Develop more efficiently – no switching files or writing selectors.
- Refactor with confidence – changes are isolated; deleting a component removes its styles.

<InlineAlert variant="informative">
  <Heading>Important Note</Heading>
  <Content>
    Due to the atomic nature of the generated CSS rules, it is strongly recommended that you follow the CSS optimization guide listed [below](#css-optimization).
<<<<<<< HEAD
    Failure to do so can result in large number of duplicate rules and obtuse styling bugs.
=======
    Without these optimizations, the generated CSS may contain duplicate rules that affect bundle size and debugging.
>>>>>>> ff8f6f31
  </Content>
</InlineAlert>

## Spectrum components

The `styles` prop accepts a limited set of CSS properties, including layout, spacing, sizing, and positioning. Other styles such as colors and internal padding cannot be customized within Spectrum components.

```tsx
import {style} from '@react-spectrum/s2/style' with {type: 'macro'};
import {Button} from '@react-spectrum/s2';

<Button styles={style({marginStart: 8})}>Edit</Button>
```

### Supported CSS properties

<S2StyleProperties properties={[
  'margin',
  'marginStart',
  'marginEnd',
  'marginTop',
  'marginBottom',
  'marginX',
  'marginY',
  'width',
  'minWidth',
  'maxWidth',
  'flexGrow',
  'flexShrink',
  'flexBasis',
  'justifySelf',
  'alignSelf',
  'order',
  'gridArea',
  'gridRow',
  'gridRowStart',
  'gridRowEnd',
  'gridColumn',
  'gridColumnStart',
  'gridColumnEnd',
  'position',
  'zIndex',
  'top',
  'bottom',
  'inset',
  'insetX',
  'insetY',
  'insetStart',
  'insetEnd',
  'visibility'
]} />

## Conditional styles

Define conditional values such as media queries, UI states (e.g. hover, press), and style variants as objects. Conditional values are mutually exclusive: the last matching condition always wins.

```tsx
<div
  className={style({
    padding: {
      default: 8,
      lg: 32,
      '@media (min-width: 2560px)': 64
    }
  })}
/>
```

In the example above, the keys of the nested object now map out the "conditions" that govern the padding of the `div`. This translates to the following:

<<<<<<< HEAD
- If the viewport is larger than `2560px`, as specified by a user defined [media query](https://developer.mozilla.org/en-US/docs/Web/CSS/CSS_media_queries/Using_media_queries), the padding of the `div` is set to `64px`.
- If the viewport matches the `style` macro's predefined `lg` [breakpoint](./reference.html#conditions) (i.e. the viewport is larger than `1024px`), but does not exceed previous condition, the padding of the `div` is set to `32px`
- Otherwise, default to a padding of `8px`.
=======
- If the viewport is larger than `2560px`, the padding is `64px`.
- Else if the viewport matches the `lg` [breakpoint](style-macro.html#conditions) (`1024px`), the padding is `32px`.
- Otherwise, the padding is `8px`.
>>>>>>> ff8f6f31

Conditions are mutually exclusive and ordered. The macro uses CSS cascade layers so the last matching condition wins without specificity issues.

### Runtime conditions

When runtime conditions are detected (e.g., variants, UI states), the macro returns a function to resolve styles at runtime.

```tsx
import {style} from '@react-spectrum/s2/style' with {type: 'macro'};

const styles = style({
  backgroundColor: {
    variant: {
      primary: 'accent',
      secondary: 'neutral'
    }
  }
});

function MyComponent({variant}: {variant: 'primary' | 'secondary'}) {
  return <div className={styles({variant})} />
}
```

Boolean conditions starting with `is` or `allows` can be used directly without nesting:

```tsx
const styles = style({
  backgroundColor: {
    default: 'gray-100',
    isSelected: 'gray-900',
    allowsRemoving: 'gray-400'
  }
});

<div className={styles({isSelected: true})} />
```

Runtime conditions work well with render props in React Aria Components. If you inline styles, you’ll get autocomplete for available conditions.

```tsx
import {Checkbox} from 'react-aria-components';
import {style} from '@react-spectrum/s2/style' with {type: 'macro'};

<Checkbox
  className={style({
    backgroundColor: {
      default: 'gray-100',
      isHovered: 'gray-200',
      isSelected: 'gray-900'
    }
  })}
/>
```

### Nesting conditions

Nest conditions to apply styles when multiple conditions are true. Conditions at the same level are mutually exclusive; order determines precedence.

```tsx
const styles = style({
  backgroundColor: {
    default: 'gray-25',
    isSelected: {
      default: 'neutral',
      isEmphasized: 'accent',
      forcedColors: 'Highlight',
      isDisabled: {
        default: 'gray-400',
        forcedColors: 'GrayText'
      }
    }
  }
});

<div className={styles({isSelected, isEmphasized, isDisabled})} />
```

## Reusing styles

Extract common styles into constants and spread them into `style` calls within the same file.

```tsx
<<<<<<< HEAD
// style-utils.ts
export const bannerBackground = () => 'blue-1000' as const;

// component.tsx
import {bannerBackground} from './style-utils' with {type: 'macro'};
=======
// component.tsx
>>>>>>> ff8f6f31
const horizontalStack = {
  display: 'flex',
  alignItems: 'center',
  columnGap: 8
} as const;

const styles = style({
  ...horizontalStack,
  backgroundColor: bannerBackground(),
  columnGap: 4
});
```

Create custom utilities by defining your own macros as functions in a separate file.

```ts
// style-utils.ts
export function horizontalStack(gap: number) {
  return {
    display: 'flex',
    alignItems: 'center',
    columnGap: gap
  } as const;
}
```

Usage:

```tsx
// component.tsx
import {horizontalStack} from './style-utils' with {type: 'macro'};
import {style} from '@react-spectrum/s2/style' with {type: 'macro'};

const styles = style({
  ...horizontalStack(4),
  backgroundColor: 'base'
});
```

### Built-in utilities

Use `focusRing()` to add the standard Spectrum focus ring.

```tsx
"use client";
import {style, focusRing} from '@react-spectrum/s2/style' with {type: 'macro'};
import {Button} from '@react-spectrum/s2';

const buttonStyle = style({
  ...focusRing(),
  // ...other styles
});

<Button styles={buttonStyle}>Press me</Button>
```

## Setting CSS variables

CSS variables can be directly defined in a `style` macro, allowing child elements to then access them in their own styles.
A `type` should be provided to specify the CSS property type the `value` represents.

```tsx
const parentStyle = style({
  '--rowBackgroundColor': {
    type: 'backgroundColor',
    value: 'gray-400'
  }
});

const childStyle = style({
  backgroundColor: '--rowBackgroundColor'
});
```

<<<<<<< HEAD
## Creating custom components

In-depth examples are coming soon!

`mergeStyles` can be used to merge the style strings from multiple macros together, with the latter styles taking precedence similar to object spreading.
This behavior can be leveraged to create a component API that allows an end user to only override specific styles conditionally.

```tsx
// User can override the component's background color ONLY if it isn't "quiet"
const baselineStyles = style({backgroundColor: 'gray-100'}, ['backgroundColor']);
const quietStyles = style({backgroundColor: 'transparent'});
const userStyles = style({backgroundColor: 'celery-600'});

function MyComponent({isQuiet, styles}: {isQuiet?: boolean, styles?: StyleString}) {
  let result = mergeStyles(
    baselineStyles(null, styles),
    isQuiet ? quietStyles : null
  );

  return <div className={result}>My component</div>
}

// Displays quiet styles
<MyComponent isQuiet styles={userStyles} />

// Displays user overrides
<MyComponent styles={userStyles} />
```

The `iconStyle` macro should be used when styling Icons, see the [docs](./icons.html#iconstyle) for more information.

## CSS optimization

The `style` macro relies on CSS bundling and minification for optimal output. Follow these best practices:
=======
## CSS optimization

The `style` macro relies on CSS bundling and minification for optimal output. Without these optimizations, the generated CSS may contain duplicate rules that affect bundle size and debugging.
Follow these best practices:
>>>>>>> ff8f6f31

- Ensure styles are extracted into a CSS bundle; do not inject at runtime with `<style>` tags.
- Use a CSS minifier like `lightningcss` to deduplicate common rules (consider in dev for easier debugging).
- Bundle all CSS for S2 components and style macros into a single CSS bundle rather than code splitting to avoid duplicate rules across chunks.

**Failure to perform this optimization will result in a suboptimal developer experience and obtuse styling bugs.**

### Parcel

Parcel supports macros out of the box and optimizes CSS with [Lightning CSS](https://lightningcss.dev). You can bundle all S2 and macro CSS into a single file using [manual shared bundles](https://parceljs.org/features/code-splitting/#manual-shared-bundles).

```js
// package.json
{
  "@parcel/bundler-default": {
    "manualSharedBundles": [
      {
        "name": "s2-styles",
        "assets": [
          "**/@react-spectrum/s2/**",
          // Update this glob as needed to match your source files.
          "src/**/*.{js,jsx,ts,tsx}"
        ],
        "types": ["css"]
      }
    ]
  }
}
```

### Webpack

- Use [MiniCssExtractPlugin](https://webpack.js.org/plugins/mini-css-extract-plugin/) to extract styles. Do not use `style-loader`.
- Use [CssMinimizerWebpackPlugin](https://webpack.js.org/plugins/css-minimizer-webpack-plugin/) with [Lightning CSS](https://lightningcss.dev) to optimize CSS (optionally in development).
- Use [SplitChunksPlugin](https://webpack.js.org/plugins/split-chunks-plugin/) to bundle all S2 and macro CSS into a single bundle.

See the [webpack example](https://github.com/adobe/react-spectrum/blob/main/examples/s2-webpack-5-example/webpack.config.js) for a full configuration.

### Vite

- Configure `cssMinify` to use [Lightning CSS](https://lightningcss.dev).
- Configure Rollup to combine all S2 and macro CSS into a single bundle using [`output.manualChunks`](https://rollupjs.org/configuration-options/#output-manualchunks).

See the [Vite example](https://github.com/adobe/react-spectrum/blob/main/examples/s2-vite-project/vite.config.ts) for full configuration options.

## CSS Resets

CSS resets are strongly discouraged. Global CSS selectors can unintentionally affect elements that were not intended to have their styles be modified, leading to style clashes. Since Spectrum 2 uses [CSS Cascade Layers](https://developer.mozilla.org/en-US/docs/Learn/CSS/Building_blocks/Cascade_layers), global CSS outside a `@layer` will override S2's CSS. Therefore, if you cannot remove your CSS reset, it must be placed in a lower layer. This can be done by declaring your reset layer before the `_` layer used by S2.

```css
/* App.css */
@layer reset, _;
@import "reset.css" layer(reset);
```

<<<<<<< HEAD
## Developing with style macros

Since `style` macros are quite different from using `className`/`style` directly, many may find it initially challenging to debug and develop against.
Below are some useful tools that may benefit your developer experience:
=======
## Custom components

If you want to build custom components that follow Spectrum styling, you can use the `style` macro with [React Aria Components](../react-aria/index.html).

```tsx
import {Checkbox} from 'react-aria-components';
import {style} from '@react-spectrum/s2/style' with {type: 'macro'};

<Checkbox
  className={style({
    backgroundColor: {
      default: 'gray-100',
      isHovered: 'gray-200',
      isSelected: 'gray-900'
    }
  })}
/>
```

## Developer tools

These tools improve the developer experience when using style macros:
>>>>>>> ff8f6f31

- The [atomic-css-devtools](https://github.com/astahmer/atomic-css-devtools) extension presents an inspected element's atomic CSS rules
in a non-atomic format, making it easier to scan.

- This [sandbox](https://codesandbox.io/p/devbox/react-spectrum-s2-style-macro-template-h6fpsq) is preconfigured to support React Spectrum S2, React Aria Components, and
the `style` macros for quick prototyping.

- If you are using Cursor, we offer a set of [Cursor rules](https://github.com/adobe/react-spectrum/blob/main/rules/style-macro.mdc) to use when developing with style macros. Additionally,
<<<<<<< HEAD
we have MCP servers for [React Aria](../react-aria/mcp.html) and [React Spectrum](./mcp.html) respectively that interface with the docs.
=======
we have MCP servers for [React Aria](../react-aria/mcp.html) and [React Spectrum](mcp.html) respectively that interface with the docs.
>>>>>>> ff8f6f31

## FAQ

<S2FAQ /><|MERGE_RESOLUTION|>--- conflicted
+++ resolved
@@ -10,21 +10,11 @@
 
 # Styling
 
-<<<<<<< HEAD
-React Spectrum includes a build-time `style` macro that generates atomic CSS and lets you apply Spectrum tokens directly in your components with type-safe autocompletion.
+<PageDescription>Learn how to use the `style` macro to apply Spectrum tokens directly in your components with type-safe autocompletion.</PageDescription>
 
 ## Style macro
 
-The `style` macro runs at build time and returns a class name for applying Spectrum 2 design tokens (colors, spacing, sizing, typography, etc.). As can been seen below,
-the keys of the object passed to the `style` macro correspond to a CSS property, each paired with the property's desired value. See [here](./reference.html) for a full list
-of supported values.
-=======
-<PageDescription>Learn how to use the `style` macro to apply Spectrum tokens directly in your components with type-safe autocompletion.</PageDescription>
-
-## Style macro
-
 The `style` macro runs at build time and returns a class name that applies Spectrum 2 design tokens (colors, spacing, sizing, typography, etc.). See the [reference](style-macro.html) for a full list of supported values.
->>>>>>> ff8f6f31
 
 ```tsx
 import {style} from '@react-spectrum/s2/style' with {type: 'macro'};
@@ -50,11 +40,7 @@
   <Heading>Important Note</Heading>
   <Content>
     Due to the atomic nature of the generated CSS rules, it is strongly recommended that you follow the CSS optimization guide listed [below](#css-optimization).
-<<<<<<< HEAD
-    Failure to do so can result in large number of duplicate rules and obtuse styling bugs.
-=======
     Without these optimizations, the generated CSS may contain duplicate rules that affect bundle size and debugging.
->>>>>>> ff8f6f31
   </Content>
 </InlineAlert>
 
@@ -125,15 +111,9 @@
 
 In the example above, the keys of the nested object now map out the "conditions" that govern the padding of the `div`. This translates to the following:
 
-<<<<<<< HEAD
-- If the viewport is larger than `2560px`, as specified by a user defined [media query](https://developer.mozilla.org/en-US/docs/Web/CSS/CSS_media_queries/Using_media_queries), the padding of the `div` is set to `64px`.
-- If the viewport matches the `style` macro's predefined `lg` [breakpoint](./reference.html#conditions) (i.e. the viewport is larger than `1024px`), but does not exceed previous condition, the padding of the `div` is set to `32px`
-- Otherwise, default to a padding of `8px`.
-=======
 - If the viewport is larger than `2560px`, the padding is `64px`.
 - Else if the viewport matches the `lg` [breakpoint](style-macro.html#conditions) (`1024px`), the padding is `32px`.
 - Otherwise, the padding is `8px`.
->>>>>>> ff8f6f31
 
 Conditions are mutually exclusive and ordered. The macro uses CSS cascade layers so the last matching condition wins without specificity issues.
 
@@ -217,15 +197,7 @@
 Extract common styles into constants and spread them into `style` calls within the same file.
 
 ```tsx
-<<<<<<< HEAD
-// style-utils.ts
-export const bannerBackground = () => 'blue-1000' as const;
-
 // component.tsx
-import {bannerBackground} from './style-utils' with {type: 'macro'};
-=======
-// component.tsx
->>>>>>> ff8f6f31
 const horizontalStack = {
   display: 'flex',
   alignItems: 'center',
@@ -300,47 +272,10 @@
 });
 ```
 
-<<<<<<< HEAD
-## Creating custom components
-
-In-depth examples are coming soon!
-
-`mergeStyles` can be used to merge the style strings from multiple macros together, with the latter styles taking precedence similar to object spreading.
-This behavior can be leveraged to create a component API that allows an end user to only override specific styles conditionally.
-
-```tsx
-// User can override the component's background color ONLY if it isn't "quiet"
-const baselineStyles = style({backgroundColor: 'gray-100'}, ['backgroundColor']);
-const quietStyles = style({backgroundColor: 'transparent'});
-const userStyles = style({backgroundColor: 'celery-600'});
-
-function MyComponent({isQuiet, styles}: {isQuiet?: boolean, styles?: StyleString}) {
-  let result = mergeStyles(
-    baselineStyles(null, styles),
-    isQuiet ? quietStyles : null
-  );
-
-  return <div className={result}>My component</div>
-}
-
-// Displays quiet styles
-<MyComponent isQuiet styles={userStyles} />
-
-// Displays user overrides
-<MyComponent styles={userStyles} />
-```
-
-The `iconStyle` macro should be used when styling Icons, see the [docs](./icons.html#iconstyle) for more information.
-
-## CSS optimization
-
-The `style` macro relies on CSS bundling and minification for optimal output. Follow these best practices:
-=======
 ## CSS optimization
 
 The `style` macro relies on CSS bundling and minification for optimal output. Without these optimizations, the generated CSS may contain duplicate rules that affect bundle size and debugging.
 Follow these best practices:
->>>>>>> ff8f6f31
 
 - Ensure styles are extracted into a CSS bundle; do not inject at runtime with `<style>` tags.
 - Use a CSS minifier like `lightningcss` to deduplicate common rules (consider in dev for easier debugging).
@@ -396,12 +331,6 @@
 @import "reset.css" layer(reset);
 ```
 
-<<<<<<< HEAD
-## Developing with style macros
-
-Since `style` macros are quite different from using `className`/`style` directly, many may find it initially challenging to debug and develop against.
-Below are some useful tools that may benefit your developer experience:
-=======
 ## Custom components
 
 If you want to build custom components that follow Spectrum styling, you can use the `style` macro with [React Aria Components](../react-aria/index.html).
@@ -424,7 +353,6 @@
 ## Developer tools
 
 These tools improve the developer experience when using style macros:
->>>>>>> ff8f6f31
 
 - The [atomic-css-devtools](https://github.com/astahmer/atomic-css-devtools) extension presents an inspected element's atomic CSS rules
 in a non-atomic format, making it easier to scan.
@@ -433,11 +361,7 @@
 the `style` macros for quick prototyping.
 
 - If you are using Cursor, we offer a set of [Cursor rules](https://github.com/adobe/react-spectrum/blob/main/rules/style-macro.mdc) to use when developing with style macros. Additionally,
-<<<<<<< HEAD
-we have MCP servers for [React Aria](../react-aria/mcp.html) and [React Spectrum](./mcp.html) respectively that interface with the docs.
-=======
 we have MCP servers for [React Aria](../react-aria/mcp.html) and [React Spectrum](mcp.html) respectively that interface with the docs.
->>>>>>> ff8f6f31
 
 ## FAQ
 
