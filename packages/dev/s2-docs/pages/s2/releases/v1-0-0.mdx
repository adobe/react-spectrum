--- conflicted
+++ resolved
@@ -21,11 +21,7 @@
 export const isSubpage = true;
 
 # v1.0.0
-<<<<<<< HEAD
-Welcome to Spectrum 2 v1.0! This milestone marks the first stable version of our implementation of the updated [Adobe design system](https://s2.spectrum.adobe.com/). Spectrum 2 delivers modern, refined components with better accessibility, performance, and styling flexibility using [style macros](https://react-spectrum.adobe.com/styling). Use our updated search to browse the new components, or visit our [migration guide](https://react-spectrum.adobe.com/migrating) to learn how to upgrade.
-=======
-Welcome to Spectrum 2 v1.0! This milestone marks the first stable version of our implementation of the updated [Adobe design system](https://s2.spectrum.adobe.com/). Spectrum 2 delivers modern, refined components with better accessibility, performance, and styling flexibility using [style macros](../styling). Use our updated search to browse the new components, or visit our [migration guide](../migrating) to learn how to upgrade. 
->>>>>>> 9aa42bae
+Welcome to Spectrum 2 v1.0! This milestone marks the first stable version of our implementation of the updated [Adobe design system](https://s2.spectrum.adobe.com/). Spectrum 2 delivers modern, refined components with better accessibility, performance, and styling flexibility using [style macros](../styling). Use our updated search to browse the new components, or visit our [migration guide](../migrating) to learn how to upgrade.
 
 Along with this stable version, we have overhauled our documentation website for both React Spectrum and React Aria. The rewritten content is more concise and makes greater use of interactive examples using prop controls. Code examples have also been refined to highlight what matters most. There are real-world app examples, showing how these pieces all come together. The new search experience includes image previews, category and library filtering, helping you find what you need faster. There are more component examples, new guides, migration tools, AI-friendly page markdown, and MCP servers, all wrapped in a fresh new look!
 
