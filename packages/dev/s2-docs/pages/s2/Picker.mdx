--- conflicted
+++ resolved
@@ -5,13 +5,10 @@
 import docs from 'docs:@react-spectrum/s2';
 
 export const tags = ['select', 'dropdown'];
-<<<<<<< HEAD
-export const description = 'Displays a collapsible list of options, and allows a user to select one of them.';
-=======
 export const relatedPages = [
   {title: 'Testing', url: './Picker/testing.html'}
 ];
->>>>>>> 5d9f9aa3
+export const description = 'Displays a collapsible list of options, and allows a user to select one of them.';
 
 # Picker
 
