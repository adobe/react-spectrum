import {Layout} from '../../src/Layout';
import {InstallCommand} from '../../src/InstallCommand';
import {BundlerSwitcher, BundlerSwitcherItem} from '../../src/BundlerSwitcher';
export default Layout;
import {Disclosure, DisclosureTitle, DisclosurePanel} from '@react-spectrum/s2';

<<<<<<< HEAD
export const section = 'Overview';
export const description = 'Getting started with React Spectrum';
=======
export const section = 'Components';
>>>>>>> 46eb0efb
import docs from 'docs:@react-spectrum/s2';

# Provider

<PageDescription>{docs.exports.Provider.description}</PageDescription>

```tsx render docs={docs.exports.Provider} props={['colorScheme', 'background']} links={docs.links} type="s2"
'use client';
import {Button, Provider} from '@react-spectrum/s2';
import {style} from '@react-spectrum/s2/style' with {type: 'macro'};


<Provider
  /* PROPS */
  styles={style({padding: 12})}
>
  <Button>
    Hello React Spectrum!
  </Button>
</Provider>
```

## Locales
By default, React Spectrum chooses the locale matching the user’s browser/operating system language, but this can be overridden with the locale prop if you have an application specific setting. This prop accepts a [BCP 47](https://www.ietf.org/rfc/bcp/bcp47.txt) language code.

```tsx
<Provider locale="en-US">
  <YourApp />
</Provider>
```

<Disclosure isQuiet>
  <DisclosureTitle>Supported Locales</DisclosureTitle>
  <DisclosurePanel>
  <ul style={{columnWidth: 200, paddingLeft: 16, fontFamily: 'adobe-clean-spectrum-vf'}}>
    <li>Arabic (United Arab Emirates)</li>
    <li>Bulgarian (Bulgaria)</li>
    <li>Chinese (Simplified)</li>
    <li>Chinese (Traditional)</li>
    <li>Croatian (Croatia)</li>
    <li>Czech (Czech Republic)</li>
    <li>Danish (Denmark)</li>
    <li>Dutch (Netherlands)</li>
    <li>English (Great Britain)</li>
    <li>English (United States)</li>
    <li>Estonian (Estonia)</li>
    <li>Finnish (Finland)</li>
    <li>French (Canada)</li>
    <li>French (France)</li>
    <li>German (Germany)</li>
    <li>Greek (Greece)</li>
    <li>Hebrew (Israel)</li>
    <li>Hungarian (Hungary)</li>
    <li>Italian (Italy)</li>
    <li>Japanese (Japan)</li>
    <li>Korean (Korea)</li>
    <li>Latvian (Latvia)</li>
    <li>Lithuanian (Lithuania)</li>
    <li>Norwegian (Norway)</li>
    <li>Polish (Poland)</li>
    <li>Portuguese (Brazil)</li>
    <li>Romanian (Romania)</li>
    <li>Russian (Russia)</li>
    <li>Serbian (Serbia)</li>
    <li>Slovakian (Slovakia)</li>
    <li>Slovenian (Slovenia)</li>
    <li>Spanish (Spain)</li>
    <li>Swedish (Sweden)</li>
    <li>Turkish (Turkey)</li>
    <li>Ukrainian (Ukraine)</li>
  </ul>
  </DisclosurePanel>
</Disclosure>


## Client side routing

The Provider component accepts an optional `router` prop. This enables React Spectrum components that render links to perform client side navigation using your application or framework's client side router. See the client side routing guide for details on how to set this up.

```tsx
let navigate = useNavigateFromYourRouter();

<Provider router={{navigate}}>
  <YourApp />
</Provider>
```

## Server side rendering 

When using SSR, the `<Provider>` component can be rendered as the root `<html>` element. The `locale` prop should always be specified to avoid hydration errors.

```tsx
<Provider elementType="html" locale="en-US">
  <YourApp />
</Provider>
```

## API

### Provider
<PropTable component={docs.exports.Provider} links={docs.links} /><|MERGE_RESOLUTION|>--- conflicted
+++ resolved
@@ -4,12 +4,7 @@
 export default Layout;
 import {Disclosure, DisclosureTitle, DisclosurePanel} from '@react-spectrum/s2';
 
-<<<<<<< HEAD
-export const section = 'Overview';
-export const description = 'Getting started with React Spectrum';
-=======
 export const section = 'Components';
->>>>>>> 46eb0efb
 import docs from 'docs:@react-spectrum/s2';
 
 # Provider
