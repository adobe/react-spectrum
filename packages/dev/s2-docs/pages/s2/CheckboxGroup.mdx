import {Layout} from '../../src/Layout';
export default Layout;

import {CheckboxGroup, InlineAlert, Heading, Content} from '@react-spectrum/s2';
import docs from 'docs:@react-spectrum/s2';

export const tags = [];
<<<<<<< HEAD
export const description = 'Allows a user to select one or more items in a list of options.';
=======
export const relatedPages = [
  {title: 'Testing', url: './CheckboxGroup/testing.html'}
];
>>>>>>> 5d9f9aa3

# CheckboxGroup

<PageDescription>{docs.exports.CheckboxGroup.description}</PageDescription>

```tsx render docs={docs.exports.CheckboxGroup} links={docs.links} props={['label', 'size', 'orientation', 'labelPosition', 'description', 'contextualHelp', 'isEmphasized', 'isDisabled']} initialProps={{label: 'Favorite sports'}} type="s2"
import {CheckboxGroup, Checkbox} from '@react-spectrum/s2';

<CheckboxGroup/* PROPS */>
  <Checkbox value="soccer">Soccer</Checkbox>
  <Checkbox value="baseball">Baseball</Checkbox>
  <Checkbox value="basketball">Basketball</Checkbox>
</CheckboxGroup>
```

## Value

Use the `value` or `defaultValue` prop to set the selected items, and `onChange` to handle selection changes.

```tsx render
"use client";
import {CheckboxGroup, Checkbox} from '@react-spectrum/s2';
import {useState} from 'react';

function Example() {
  let [selected, setSelected] = useState(['soccer', 'baseball']);

  return (
    <>
      <CheckboxGroup
        label="Favorite sports"
        /*- begin highlight -*/
        value={selected}
        onChange={setSelected}>
        {/*- end highlight -*/}
        <Checkbox value="soccer">Soccer</Checkbox>
        <Checkbox value="baseball">Baseball</Checkbox>
        <Checkbox value="basketball">Basketball</Checkbox>
      </CheckboxGroup>
      <p>Current selection: {selected.join(', ')}</p>
    </>
  );
}
```

## Forms

Use the `name` prop to submit the selected checkboxes to the server. Set the `isRequired` prop on the `<CheckboxGroup>` to validate the user selects at least one checkbox, or on individual checkboxes. See the Forms guide to learn more.

```tsx render
"use client";
import {CheckboxGroup, Checkbox, Button, Form} from '@react-spectrum/s2';
import {style} from '@react-spectrum/s2/style' with {type: 'macro'};

<Form/* PROPS */>
  <CheckboxGroup
    label="Sandwich condiments"
    /*- begin highlight -*/
    name="condiments"
    isRequired>
    {/*- end highlight -*/}
    <Checkbox value="lettuce">Lettuce</Checkbox>
    <Checkbox value="tomato">Tomato</Checkbox>
    <Checkbox value="onion">Onion</Checkbox>
    <Checkbox value="sprouts">Sprouts</Checkbox>
  </CheckboxGroup>
  <CheckboxGroup label="Agree to the following" name="terms">
    {/*- begin highlight -*/}
    <Checkbox value="terms" isRequired>Terms and conditions</Checkbox>
    <Checkbox value="privacy" isRequired>Privacy policy</Checkbox>
    <Checkbox value="cookies" isRequired>Cookie policy</Checkbox>
    {/*- end highlight -*/}
  </CheckboxGroup>
  <Button type="submit" className={style({marginTop: 8})}>Submit</Button>
</Form>
```

## API

```tsx links={{CheckboxGroup: '#checkboxgroup', Checkbox: 'Checkbox.html'}}
<CheckboxGroup>
  <Checkbox />
</CheckboxGroup>
```

### CheckboxGroup

<PropTable component={docs.exports.CheckboxGroup} links={docs.links} /><|MERGE_RESOLUTION|>--- conflicted
+++ resolved
@@ -5,13 +5,10 @@
 import docs from 'docs:@react-spectrum/s2';
 
 export const tags = [];
-<<<<<<< HEAD
-export const description = 'Allows a user to select one or more items in a list of options.';
-=======
 export const relatedPages = [
   {title: 'Testing', url: './CheckboxGroup/testing.html'}
 ];
->>>>>>> 5d9f9aa3
+export const description = 'Allows a user to select one or more items in a list of options.';
 
 # CheckboxGroup
 
