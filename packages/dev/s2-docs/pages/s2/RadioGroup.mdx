import {Layout} from '../../src/Layout';
export default Layout;

import {RadioGroup, Radio, InlineAlert, Heading, Content} from '@react-spectrum/s2';
import docs from 'docs:@react-spectrum/s2';

export const tags = ['input'];
<<<<<<< HEAD
export const description = 'Allows a user to select a single item from a list of options.';
=======
export const relatedPages = [
  {title: 'Testing', url: './RadioGroup/testing.html'}
];
>>>>>>> 5d9f9aa3

# RadioGroup

<PageDescription>{docs.exports.RadioGroup.description}</PageDescription>

```tsx render docs={docs.exports.RadioGroup} links={docs.links} props={['label', 'size', 'orientation', 'labelPosition', 'description', 'contextualHelp', 'isEmphasized', 'isDisabled']} initialProps={{label: 'Favorite pet'}} type="s2"
import {RadioGroup, Radio} from '@react-spectrum/s2';

<RadioGroup/* PROPS */>
  <Radio value="cats">Cat</Radio>
  <Radio value="dogs">Dog</Radio>
  <Radio value="dragon">Dragon</Radio>
</RadioGroup>
```

## Value

Use the `value` or `defaultValue` prop to set the selected item, and `onChange` to handle selection changes.

```tsx render
"use client";
import {RadioGroup, Radio} from '@react-spectrum/s2';
import {useState} from 'react';

function Example() {
  let [selected, setSelected] = useState(null);

  return (
    <>
      <RadioGroup
        label="Favorite sport"
        /*- begin highlight -*/
        value={selected}
        onChange={setSelected}>
        {/*- end highlight -*/}
        <Radio value="soccer">Soccer</Radio>
        <Radio value="baseball">Baseball</Radio>
        <Radio value="basketball">Basketball</Radio>
      </RadioGroup>
      <p>Current selection: {selected || 'None'}</p>
    </>
  );
}
```

## Forms

Use the `name` prop to submit the selected radio to the server. Set the `isRequired` prop to validate that the user selects an option, or implement custom client or server-side validation. See the Forms guide to learn more.

```tsx render docs={docs.exports.RadioGroup} links={docs.links} props={['isRequired', 'necessityIndicator']} initialProps={{isRequired: true}} wide
"use client";
import {RadioGroup, Radio, Button, Form} from '@react-spectrum/s2';

function Example(props) {
  return (
    <Form>
      <RadioGroup
        {...props}
        label="Favorite pet"
        /*- begin highlight -*/
        name="pet"
        /* PROPS */
        /*- end highlight -*/
      >
        <Radio value="dog">Dog</Radio>
        <Radio value="cat">Cat</Radio>
        <Radio value="dragon">Dragon</Radio>
      </RadioGroup>
      <Button type="submit">Submit</Button>
    </Form>
  );
}
```

## API

```tsx links={{RadioGroup: '#radiogroup', Radio: '#radio'}}
<RadioGroup>
  <Radio />
</RadioGroup>
```

### RadioGroup

<PropTable component={docs.exports.RadioGroup} links={docs.links} />

### Radio

<PropTable component={docs.exports.Radio} links={docs.links} /><|MERGE_RESOLUTION|>--- conflicted
+++ resolved
@@ -5,13 +5,10 @@
 import docs from 'docs:@react-spectrum/s2';
 
 export const tags = ['input'];
-<<<<<<< HEAD
-export const description = 'Allows a user to select a single item from a list of options.';
-=======
 export const relatedPages = [
   {title: 'Testing', url: './RadioGroup/testing.html'}
 ];
->>>>>>> 5d9f9aa3
+export const description = 'Allows a user to select a single item from a list of options.';
 
 # RadioGroup
 
