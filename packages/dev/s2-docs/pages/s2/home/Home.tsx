import { size, style } from "@react-spectrum/s2/style" with {type: 'macro'};
import { getColorScale } from "@react-spectrum/s2-docs/src//color.macro" with {type: 'macro'};
import { Code } from "@react-spectrum/s2-docs/src//Code";
import { Pre } from "@react-spectrum/s2-docs/src/CodePlatter";
import { ObjectStyles } from "./ObjectStyles";
import { DarkMode } from "./DarkMode";
import { AppFrame, ExampleApp } from "./ExampleApp";
import { Button, Divider, Link, LinkButton, Provider } from "@react-spectrum/s2";
import { Mobile } from "./Mobile";
import { Rems } from "./Rems";
// import { PressAnimation } from "./Press";
import { HCM } from "./HCM";
import Lightbulb from '@react-spectrum/s2/illustrations/gradient/generic2/Lightbulb';
import Phone from '@react-spectrum/s2/illustrations/gradient/generic2/Phone';
import Translate from '@react-spectrum/s2/illustrations/gradient/generic2/Translate';
import Animation from '@react-spectrum/s2/illustrations/gradient/generic2/Animation';
import Accessibility from '@react-spectrum/s2/illustrations/gradient/generic2/Accessibility';
import TextIcon from '@react-spectrum/s2/illustrations/gradient/generic2/Text';
import Interaction from '@react-spectrum/s2/illustrations/gradient/generic2/Interaction';
// import Ruler from '@react-spectrum/s2/illustrations/gradient/generic2/Ruler';
import Shapes from '@react-spectrum/s2/illustrations/gradient/generic2/Shapes';
import Color from '@react-spectrum/s2/illustrations/gradient/generic2/Color';
import CodeBrackets from '@react-spectrum/s2/illustrations/gradient/generic2/CodeBrackets';
// import Cursor from '@react-spectrum/s2/illustrations/gradient/generic2/Cursor';
import IllustrationIcon from '@react-spectrum/s2/illustrations/gradient/generic2/Illustration';
import Sparkles from '@react-spectrum/s2/illustrations/gradient/generic2/Sparkles';
import Server from '@react-spectrum/s2/illustrations/gradient/generic2/Server';
import SpeedFast from '@react-spectrum/s2/illustrations/gradient/generic2/SpeedFast';
import VectorDraw from '@react-spectrum/s2/illustrations/gradient/generic2/VectorDraw';
import Layers from '@react-spectrum/s2/illustrations/gradient/generic2/Layers';
import { Icons, Illustrations } from "./Icons";
import { Typography } from "./Typography";
import { States } from "./States";
import { useId } from "react";
import { Responsive } from "./Responsive";
// @ts-ignore
import { mergeStyles } from "../../../../../@react-spectrum/s2/style/runtime";
import { ReduceMotion } from "./ReduceMotion";
import { Colors } from "./Colors";
import '@react-spectrum/s2-docs/src/footer.css';
// @ts-ignore
import bg from 'data-url:./bg.svg';
// import { SubmenuAnimation } from "./SubmenuAnimation";
// @ts-ignore
import { keyframes } from "../../../../../@react-spectrum/s2/style/style-macro" with {type: 'macro'};
<<<<<<< HEAD
import { getBaseUrl } from "@react-spectrum/s2-docs/src/pageUtils";
import SearchMenuWrapperServer from "@react-spectrum/s2-docs/src/SearchMenuWrapperServer";
import type {Page} from "@parcel/rsc";
=======
// @ts-ignore
import { getBaseUrl } from "../../../src/pageUtils";
// @ts-ignore
import { fontSizeToken } from "../../../../../@react-spectrum/s2/style/tokens" with {type: 'macro'};
// @ts-ignore
import { letters } from "../../../src/textWidth";
>>>>>>> c80e3d1d

const container = style({
  backgroundColor: 'layer-2/80',
  boxShadow: 'elevated',
  borderRadius: 'xl',
  padding: {
    default: 16,
    sm: 32
  },
  position: 'relative',
  overflow: 'clip',
  display: 'flex',
  flexDirection: 'column'
});

// Animated heading sliding in from the top.
const swapWrapper = style({
  display: 'inline-block',
  position: 'relative',
  height: '[1.2em]',
  overflow: 'hidden',
  verticalAlign: 'baseline',
  whiteSpace: 'nowrap',
  lineHeight: '[1.2]'
});

// Track that scrolls vertically through all the items.
// Use 3D to ensure crisp text rendering.
// With 10x hold time vs transition time:
//   Total units: (6 holds × 10) + (6 transitions × 1) = 60 + 6 = 66 units
//   Each transition = 100/66 = 1.515%
//   Each hold = 10 × 1.515% = 15.152%
const slideTrack: string = keyframes(`
  0% {
    transform: translate3d(0, 0, 0);
  }
  15.15% {
    transform: translate3d(0, 0, 0);
  }
  16.67% {
    transform: translate3d(0, -1.2em, 0);
  }
  31.82% {
    transform: translate3d(0, -1.2em, 0);
  }
  33.33% {
    transform: translate3d(0, -2.4em, 0);
  }
  48.48% {
    transform: translate3d(0, -2.4em, 0);
  }
  50% {
    transform: translate3d(0, -3.6em, 0);
  }
  65.15% {
    transform: translate3d(0, -3.6em, 0);
  }
  66.67% {
    transform: translate3d(0, -4.8em, 0);
  }
  81.82% {
    transform: translate3d(0, -4.8em, 0);
  }
  83.33% {
    transform: translate3d(0, -6em, 0);
  }
  98.48% {
    transform: translate3d(0, -6em, 0);
  }
  100% {
    transform: translate3d(0, -7.2em, 0);
  }
`);

const swapTrack = style({
  position: 'relative',
  display: {
    default: 'flex',
    '@media (prefers-reduced-motion: reduce)': 'none'
  },
  flexDirection: 'column',
  whiteSpace: 'nowrap',
  height: '[1.2em]',
  overflow: 'hidden',
  fontSize: '[1em]',
  willChange: 'transform'
});

const swapSizer = style({
  display: {
    default: 'none',
    '@media (prefers-reduced-motion: reduce)': 'block'
  },
  whiteSpace: 'nowrap'
});

const swapRow = style({
  animation: slideTrack,
  animationDuration: 10000,
  animationTimingFunction: 'linear',
  animationIterationCount: 'infinite',
  lineHeight: '[1.2]',
  height: '[1.2em]'
});

export function Home({currentPage}: {currentPage: Page}) {
  let headingId = useId();
  return (
    <body
      className={style({
        margin: 0
      })}
      style={{
        backgroundImage: `url(${bg}), linear-gradient(0deg,#7154fa,#eb1000)`,
        backgroundRepeat: 'no-repeat',
        backgroundSize: '100%'
      }}>
      <nav
        className={style({
          marginX: 'auto',
          paddingY: 16,
          paddingX: {default: 16, sm: 40},
          maxWidth: 1600,
          display: 'flex',
          alignItems: 'center',
          justifyContent: 'space-between'
        })}>
        <Link href="." staticColor="white">
          <span className={style({font: 'title', color: 'white', display: 'inline-flex', alignItems: 'center', gap: 8, textDecoration: 'none'})}>
            <svg viewBox="0 0 30 26" fill="white" aria-label="Adobe" height="22">
              <polygon points="19,0 30,0 30,26" />
              <polygon points="11.1,0 0,0 0,26" />
              <polygon points="15,9.6 22.1,26 17.5,26 15.4,20.8 10.2,20.8" />
            </svg>
            <span>React Spectrum</span>
          </span>
        </Link>
        <div className={style({display: 'flex', alignItems: 'center', columnGap: 16})}>
          <div className={style({display: {default: 'none', sm: 'contents'}})}>
            <Link staticColor="white" isQuiet isStandalone href={getBaseUrl('react-aria') + '/blog/'}>Blog</Link>
            <Link staticColor="white" isQuiet isStandalone href="../releases/">Releases</Link>
            <Link staticColor="white" isQuiet isStandalone href={getBaseUrl('react-aria') + '/'}>React Aria</Link>
            <Link staticColor="white" isQuiet isStandalone href={getBaseUrl('react-aria') + '/internationalized/date/'}>Internationalized</Link>
          </div>
          <Link staticColor="white" isQuiet isStandalone href="https://github.com/adobe/react-spectrum" target="_blank" aria-label="GitHub">
            <svg aria-hidden="true" viewBox="0 0 16 16" height="22" fill="currentColor">
              <path fillRule="evenodd" d="M8 0C3.58 0 0 3.58 0 8c0 3.54 2.29 6.53 5.47 7.59.4.07.55-.17.55-.38 0-.19-.01-.82-.01-1.49-2.01.37-2.53-.49-2.69-.94-.09-.23-.48-.94-.82-1.13-.28-.15-.68-.52-.01-.53.63-.01 1.08.58 1.23.82.72 1.21 1.87.87 2.33.66.07-.52.28-.87.51-1.07-1.78-.2-3.64-.89-3.64-3.95 0-.87.31-1.59.82-2.15-.08-.2-.36-1.02.08-2.12 0 0 .67-.21 2.2.82.64-.18 1.32-.27 2-.27.68 0 1.36.09 2 .27 1.53-1.04 2.2-.82 2.2-.82.44 1.1.16 1.92.08 2.12.51.56.82 1.27.82 2.15 0 3.07-1.87 3.75-3.65 3.95.29.25.54.73.54 1.48 0 1.07-.01 1.93-.01 2.2 0 .21.15.46.55.38A8.013 8.013 0 0016 8c0-4.42-3.58-8-8-8z" />
            </svg>
          </Link>
          <Link staticColor="white" isQuiet isStandalone href="https://npmjs.com/@react-spectrum/s2" target="_blank" aria-label="NPM">
            <svg viewBox="0 0 27.23 27.23" aria-hidden="true" height="22" fill="currentColor">
              <rect width="27.23" height="27.23" rx="2" mask="url(#npm-mask)" />
              <mask id="npm-mask">
                <rect width="27.23" height="27.23" rx="2" fill="white" />
                <polygon fill="black" points="5.8 21.75 13.66 21.75 13.67 9.98 17.59 9.98 17.58 21.76 21.51 21.76 21.52 6.06 5.82 6.04 5.8 21.75" />
              </mask>
            </svg>
          </Link>
        </div>
      </nav>
      <header aria-labelledby={headingId} className={style({marginX: 'auto', paddingX: {default: 16, sm: 40}, paddingY: 96, maxWidth: 1024})}>
        <HomeH1 id={headingId}>
          <span className={swapWrapper}>Build apps with&nbsp;</span>
          <span className={swapWrapper}>
            <div className={swapTrack}>
              <span className={swapRow}>polish</span>
              <span className={swapRow}>speed</span>
              <span className={swapRow}>ease</span>
              <span className={swapRow}>accessibility</span>
              <span className={swapRow}>consistency</span>
              <span className={swapRow}>React Spectrum</span>
              <span className={swapRow} aria-hidden>polish</span>
            </div>
            <span className={swapSizer} aria-hidden>React Spectrum</span>
          </span>
<<<<<<< HEAD
        </h1>
        <p className={style({font: 'body-3xl', marginY: 0, color: 'white', textWrap: 'balance'})}>React Spectrum empowers you to build high quality, accessible, cohesive apps with Adobe's signature design.</p>
        <div className={style({display: 'flex', gap: 16, flexDirection: {default: 'column', sm: 'row'}, marginTop: 32, marginBottom: 96})}>
=======
        </HomeH1>
        <p className={style({font: 'body-3xl', marginY: 0, color: 'white'})}>React Spectrum gives you the power to build high quality, accessible UI with the cohesive look and feel of Adobe. </p>
        <div className={style({display: 'flex', gap: 16, flexDirection: {default: 'column', sm: 'row'}, marginTop: 32, marginBottom: 56})}>
>>>>>>> c80e3d1d
          <LinkButton size="XL" staticColor="white" href="getting-started">Get started</LinkButton>
          <SearchMenuWrapperServer currentPage={currentPage}>
            <Button size="XL" staticColor="white" variant="secondary">Explore components</Button>
          </SearchMenuWrapperServer>
        </div>
        <section aria-label="Example app" className={style({height: 'calc(100svh - 24px)', maxHeight: size(600)})}>
          <ExampleApp showArrows />
        </section>
      </header>
      <main className={style({marginX: 'auto', paddingX: {default: 16, sm: 40}, maxWidth: 1600})}>
        <Section
          title="Build Once. Adapt Everywhere."
          description="React Spectrum makes interfaces more accessible, flexible, and easier to maintain, while giving users a seamless experience no matter where they are.">
          <Feature
            title="Dark mode"
            description="Deliver effortless light and dark mode support with no extra styling needed."
            illustration={<Lightbulb />}
            styles={style({gridColumnStart: {default: 'span 6', lg: 'span 3', xl: 'span 4'}})}>
            <DarkMode />
          </Feature>
          <Feature
            title="Touch friendly"
            description="Components automatically scale and adapt for touch or pointer input, ensuring a smooth experience on any device."
            illustration={<Interaction />}
            styles={style({gridColumnStart: {default: 'span 6', lg: 'span 3', xl: 'span 2'}})}>
            <Mobile />
          </Feature>
          <Feature
            title="Global ready by default"
            description="Component layouts automatically mirrors, and format text for different languages, currencies, dates, and locales."
            illustration={<Translate />}
            styles={style({gridColumnStart: {default: 'span 6', lg: 'span 3'}})}>
            <Provider
              locale="ar-AE"
              styles={style({
                height: 300,
                containerType: 'inline-size',
                margin: {
                  default: -16,
                  sm: 0
                },
                marginTop: 0,
                '--app-frame-radius-top': {
                  type: 'borderTopStartRadius',
                  value: {
                    default: 'none',
                    sm: 'lg'
                  }
                }
              })}>
              <AppFrame />
            </Provider>
          </Feature>
          <Feature
            title="Reduce motion options"
            description="Component animations and transitions automatically adjust for users who prefer less motion, keeping your UI comfortable and inclusive."
            illustration={<Animation />}
            styles={style({gridColumnStart: {default: 'span 6', lg: 'span 3'}})}>
            <ReduceMotion />
          </Feature>
          {/* <Feature
            title="Space aware"
            description="TagGroup with collapsing"
            illustration={<Ruler />}
            style={{gridColumn: 'span 6'}}>
            <Collapsing />
          </Feature> */}
          <Feature
            title="High contrast mode"
            description="Support for high contrast mode is included, ensuring a clear and readable experience based on preference."
            illustration={<Accessibility />}
            styles={style({gridColumnStart: {default: 'span 6', lg: 'span 3', xl: 'span 2'}})}>
            <HCM />
          </Feature>
          <Feature
            title="Adaptive font sizes"
            description="Fonts scale automatically according to user preferences and screen size using rem-based typography, allowing your text to scale naturally."
            illustration={<TextIcon />}
            styles={style({gridColumnStart: {default: 'span 6', lg: 'span 3', xl: 'span 4'}})}>
            <Rems />
          </Feature>
        </Section>
        {/* We will add this section back after we have a few more things (e.g. dnd) */}
        {/* <Section title="Motion that makes sense"
          description="Every interaction — from button presses to drag-and-drop — is polished, fast, and consistent across platforms. ">
          <Feature
            title="Press scaling"
            description="Components respond instantly to user input, with smooth animations and transitions that feel natural and without extra code."
            illustration={<Interaction />}
            styles={style({gridColumnStart: {default: 'span 6', lg: 'span 3', xl: 'span 2'}})}>
            <PressAnimation />
          </Feature>
          <Feature
            title="Submenus"
            description="Description"
            illustration={<Cursor />}
            styles={style({gridColumnStart: {default: 'span 6', lg: 'span 3', xl: 'span 4'}})}>
            <SubmenuAnimation />
          </Feature>
        </Section> */}
        <Section title="Everything you need to build beautiful apps." description="Bring your interface to life with expressive icons, Spectrum colors, and rich illustrations. Every detail works together to make your product look polished and on-brand.">
          <Feature
            title="Icons"
            description={<>With hundreds of Spectrum icons to choose from, use our <Link href="icons" variant="secondary">icon search</Link> to find the right icon for the right experience.</>}
            illustration={<VectorDraw />}
            styles={style({gridColumnStart: {default: 'span 6', lg: 'span 3'}})}>
            <Icons />
          </Feature>
          <Feature
            title="Illustrations"
            description={<>Rich illustrations help bring your interface to life. Use our <Link href="illustrations" variant="secondary">illustration search</Link> to find the right illustration for your product.</>}
            illustration={<IllustrationIcon />}
            styles={style({gridColumnStart: {default: 'span 6', lg: 'span 3'}})}>
            <Illustrations />
          </Feature>
        </Section>
        <Section
          title={<>Rapidly style custom components with Style Macros.</>}
          description={<>Easily use Spectrum tokens like colors, spacing, and typography in your own custom components with style macros. Styles are <strong>colocated</strong> with your component code, allowing you to <strong>develop more efficiently</strong> and <strong>refactor with confidence</strong> – no more CSS conflicts or specificity issues. Style macros generate atomic CSS at build time, so you get tiny bundle sizes and fast runtime performance.</>}>
          <Feature
            title="Colors"
            description="Convenient access to the full range of Spectrum color tokens."
            illustration={<Color />}
            styles={style({gridColumnStart: {default: 'span 6', lg: 'span 3', xl: 'span 2'}})}>
            <ColorScales />
          </Feature>
          <Feature
            title="Typography"
            description="Use the predefined type styles to draw attention and create consistent hierarchy."
            illustration={<TextIcon />}
            styles={style({gridColumnStart: {default: 'span 6', lg: 'span 3', xl: 'span 2'}})}>
            <Typography />
          </Feature>
          <Feature
            title="Object styles"
            description="Follow Spectrum's foundational design principles using object style tokens."
            illustration={<Shapes />}
            styles={style({gridColumnStart: {default: 'span 6', lg: 'span 3', xl: 'span 2'}})}>
            <ObjectStyles />
          </Feature>
          <Feature
            title="States and variants"
            description="Define the states needed for your custom components, all in one place using Spectrum tokens."
            illustration={<Layers />}
            styles={style({gridColumnStart: {default: 'span 6', lg: 'span 3'}})}>
            <States />
          </Feature>
          <Feature
            title="Reusable utilities"
            description="Macros are functions that can be used to create reusable style utilities for your own components."
            illustration={<CodeBrackets />}
            styles={style({gridColumnStart: {default: 'span 6', xl: 'span 3'}})}>
            <div className={style({display: 'flex', flexDirection: 'column', gap: 16, flexGrow: 1, justifyContent: 'space-between'})}>
            <div
              className={style({
                backgroundColor: 'layer-2',
                boxShadow: 'elevated',
                padding: {
                  default: 16,
                  sm: 24
                },
                borderRadius: {
                  default: 'none',
                  sm: 'lg'
                },
                overflow: 'auto',
                marginX: {
                  default: -16,
                  sm: 0
                }
              })}>
              <h4 className={style({font: 'title', marginTop: 0})}>Button.tsx</h4>
              <Pre><Code lang="tsx">{`import {style, focusRing} from '@react-spectrum/s2/style' with {type: 'macro'};
import {hstack} from './style-utils' with {type: 'macro'};

const buttonStyle = style({
  ...focusRing(),
  ...hstack(4)
});`}</Code></Pre>
            </div>
            <div
              className={style({
                backgroundColor: 'layer-2',
                boxShadow: 'elevated',
                padding: {
                  default: 16,
                  sm: 24
                },
                borderRadius: {
                  default: 'none',
                  sm: 'lg'
                },
                overflow: 'auto',
                margin: {
                  default: -16,
                  sm: 0
                },
                marginTop: 0
              })}>
              <h4 className={style({font: 'title', marginTop: 0})}>style-utils.ts</h4>
              <Pre><Code lang="tsx">{`export function hstack(gap: number) {
  return {
    display: 'flex',
    flexDirection: 'row',
    alignItems: 'center',
    gap
  };
}`}</Code></Pre>
            </div>
            </div>
          </Feature>
          <Feature
            title="Responsive design"
            description="Adapt your application for any screen size using our built-in breakpoints, or define your own."
            illustration={<Phone />}
            style={{gridColumn: 'span 6'}}>
            <Responsive />
          </Feature>
        </Section>
        <Section
          title="Built for modern development and the modern web."
          description="With AI-ready documentation, server side and runtime performance optimizations, React Spectrum helps you build modern, scalable apps without compromise.">
          <Feature
            title="AI-ready"
            description="Comprehensive markdown docs, llms.txt, and an agent-friendly MCP server."
            illustration={<Sparkles />}
            styles={style({gridColumnStart: {default: 'span 6', lg: 'span 2'}})}>

          </Feature>
          <Feature
            title="SSR"
            description="Server-side rendering and React Server Components support, maximizing Core Web Vitals."
            illustration={<Server />}
            styles={style({gridColumnStart: {default: 'span 6', lg: 'span 2'}})}>

          </Feature>
          <Feature
            title="Small bundle"
            description="Aggressive tree-shaking and atomic CSS result in small bundle sizes and fast runtime performance."
            illustration={<SpeedFast />}
            styles={style({gridColumnStart: {default: 'span 6', lg: 'span 2'}})}>

          </Feature>
        </Section>
        <section className={style({paddingY: 64})}>
          <h2 className={style({font: 'heading-2xl', color: 'white'})}>Ready to get started?</h2>
          <div className={style({display: 'flex', gap: 16, flexDirection: {default: 'column', sm: 'row'}})}>
            <LinkButton size="XL" staticColor="white" href="getting-started">Install and setup</LinkButton>
            <SearchMenuWrapperServer currentPage={currentPage}>
              <Button size="XL" staticColor="white">Explore components</Button>
            </SearchMenuWrapperServer>
          </div>
        </section>
      </main>
      <footer
        className={style({
          maxWidth: 1600,
          marginX: 'auto',
          marginTop: 32,
          paddingY: 12
        })}>
        <Divider size="S" staticColor="white" />
        <ul
          className={style({
            display: 'flex',
            justifyContent: 'end',
            flexWrap: 'wrap',
            padding: 0,
            margin: 0,
            marginTop: 16,
            font: 'body-2xs',
            listStyleType: 'none',
            color: 'white'
          })}>
          <li>Copyright © {new Date().getFullYear()} Adobe. All rights reserved.</li>
          <li><Link isQuiet staticColor="white" href="//www.adobe.com/privacy.html" target="_blank">Privacy</Link></li>
          <li><Link isQuiet staticColor="white" href="//www.adobe.com/legal/terms.html" target="_blank">Terms of Use</Link></li>
          <li><Link isQuiet staticColor="white" href="//www.adobe.com/privacy/cookies.html" target="_blank">Cookies</Link></li>
          <li><Link isQuiet staticColor="white" href="//www.adobe.com/privacy/ca-rights.html" target="_blank">Do not sell my personal information</Link></li>
        </ul>
      </footer>
    </body>
  );
}

function getTitleTextWidth(text: string) {
  let width = 0;
  for (let c of text) {
    let w = letters[c];
    if (w != null) {
      width += w;
    }
  }

  return width;
}

function HomeH1(props) {
  let {children, ...otherProps} = props;
  return (
    <h1
      {...otherProps}
      style={{'--width-per-em': getTitleTextWidth('React Spectrum')} as any}
      className={style({
        font: 'heading-3xl',
        // This variable is used to calculate the line height.
        // Normally it is set by the fontSize, but the custom clamp prevents this.
        '--fs': {
          type: 'opacity',
          value: 'pow(1.125, 10)' // heading-2xl
        },
        '--headingFontSize': {
          type: 'width',
          value: `[round(pow(1.125, ${fontSizeToken('heading-size-xxxl')}) * var(--s2-font-size-base, 14) / 16 * 1rem, 1px)]`
        },
        // On mobile, adjust heading to fit in the viewport, and clamp between a min and max font size.
        fontSize: `clamp(${35 / 16}rem, (100vw - 40px) / var(--width-per-em), var(--headingFontSize))`,
        marginY: 0,
        color: 'white'
      })}>
      {children}
    </h1>
  )
}

function Section({title, description, children}: any) {
  let headingId = useId();
  return (
    <section aria-labelledby={headingId} className={style({paddingY: 64})}>
      <h2 id={headingId} className={style({font: 'heading-2xl', color: 'white'})}>{title}</h2>
      <p className={style({font: 'body-2xl', color: 'white', maxWidth: '80%', marginBottom: 64, textWrap: 'balance'})}>{description}</p>
      <div className={style({display: 'grid', gridTemplateColumns: 'repeat(6, 1fr)', gap: 16})}>
        {children}
      </div>
    </section>
  );
}

function Feature({title, description, illustration, children, style: styleProp, styles = ''}: any) {
  let headingId = useId();
  return (
    <section aria-labelledby={headingId} className={mergeStyles(container, styles)} style={styleProp}>
      <div className={style({display: 'flex', flexDirection: {default: 'column', sm: 'row'}, gap: 12, alignItems: 'start', marginBottom: 12})}>
        <div style={{marginTop: -12, marginInlineStart: -12}}>
          {illustration}
        </div>
        <div>
          <h3 id={headingId} className={style({font: 'heading', marginY: 0})}>{title}</h3>
          <p className={style({font: 'body-lg', marginY: 0})}>{description}</p>
        </div>
      </div>
      {children}
    </section>
  );
}

function ColorScales() {
  const size = 'auto';
  let red = getColorScale('red', size);
  let orange = getColorScale('orange', size);
  let yellow = getColorScale('yellow', size);
  let celery = getColorScale('celery', size);
  let green = getColorScale('green', size);
  let seafoam = getColorScale('seafoam', size);
  let turquoise = getColorScale('turquoise', size);
  let cyan = getColorScale('cyan', size);
  let blue = getColorScale('blue', size);
  let indigo = getColorScale('indigo', size);
  let purple = getColorScale('purple', size);
  let fuchsia = getColorScale('fuchsia', size);
  let magenta = getColorScale('magenta', size);
  let pink = getColorScale('pink', size);

  let scales = [red, orange, yellow, celery, green, seafoam, turquoise, cyan, blue, indigo, purple, fuchsia, magenta, pink];
  return <Colors scales={scales} />
}<|MERGE_RESOLUTION|>--- conflicted
+++ resolved
@@ -43,18 +43,13 @@
 // import { SubmenuAnimation } from "./SubmenuAnimation";
 // @ts-ignore
 import { keyframes } from "../../../../../@react-spectrum/s2/style/style-macro" with {type: 'macro'};
-<<<<<<< HEAD
 import { getBaseUrl } from "@react-spectrum/s2-docs/src/pageUtils";
 import SearchMenuWrapperServer from "@react-spectrum/s2-docs/src/SearchMenuWrapperServer";
 import type {Page} from "@parcel/rsc";
-=======
-// @ts-ignore
-import { getBaseUrl } from "../../../src/pageUtils";
 // @ts-ignore
 import { fontSizeToken } from "../../../../../@react-spectrum/s2/style/tokens" with {type: 'macro'};
 // @ts-ignore
 import { letters } from "../../../src/textWidth";
->>>>>>> c80e3d1d
 
 const container = style({
   backgroundColor: 'layer-2/80',
@@ -230,15 +225,9 @@
             </div>
             <span className={swapSizer} aria-hidden>React Spectrum</span>
           </span>
-<<<<<<< HEAD
-        </h1>
-        <p className={style({font: 'body-3xl', marginY: 0, color: 'white', textWrap: 'balance'})}>React Spectrum empowers you to build high quality, accessible, cohesive apps with Adobe's signature design.</p>
+        </HomeH1>
+        <p className={style({font: {default: 'body-2xl', md: 'body-3xl'}, marginY: 0, color: 'white', textWrap: 'balance'})}>React Spectrum empowers you to build high quality, accessible, cohesive apps with Adobe's signature design.</p>
         <div className={style({display: 'flex', gap: 16, flexDirection: {default: 'column', sm: 'row'}, marginTop: 32, marginBottom: 96})}>
-=======
-        </HomeH1>
-        <p className={style({font: 'body-3xl', marginY: 0, color: 'white'})}>React Spectrum gives you the power to build high quality, accessible UI with the cohesive look and feel of Adobe. </p>
-        <div className={style({display: 'flex', gap: 16, flexDirection: {default: 'column', sm: 'row'}, marginTop: 32, marginBottom: 56})}>
->>>>>>> c80e3d1d
           <LinkButton size="XL" staticColor="white" href="getting-started">Get started</LinkButton>
           <SearchMenuWrapperServer currentPage={currentPage}>
             <Button size="XL" staticColor="white" variant="secondary">Explore components</Button>
