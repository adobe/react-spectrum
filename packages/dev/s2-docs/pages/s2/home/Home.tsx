import { size, style } from "@react-spectrum/s2/style" with {type: 'macro'};
// @ts-ignore
import { getColorScale } from "../../../src/color.macro" with {type: 'macro'};
// @ts-ignore
import { Code } from "../../../src/Code";
// @ts-ignore
import { Pre } from "../../../src/CodePlatter";
import { ObjectStyles } from "./ObjectStyles";
import { DarkMode } from "./DarkMode";
import { AppFrame, ExampleApp } from "./ExampleApp";
import { Divider, Link, LinkButton, Provider } from "@react-spectrum/s2";
import { Mobile } from "./Mobile";
import { Rems } from "./Rems";
// import { PressAnimation } from "./Press";
import { HCM } from "./HCM";
import Lightbulb from '@react-spectrum/s2/illustrations/gradient/generic2/Lightbulb';
import Phone from '@react-spectrum/s2/illustrations/gradient/generic2/Phone';
import Translate from '@react-spectrum/s2/illustrations/gradient/generic2/Translate';
import Animation from '@react-spectrum/s2/illustrations/gradient/generic2/Animation';
import Accessibility from '@react-spectrum/s2/illustrations/gradient/generic2/Accessibility';
import TextIcon from '@react-spectrum/s2/illustrations/gradient/generic2/Text';
import Interaction from '@react-spectrum/s2/illustrations/gradient/generic2/Interaction';
// import Ruler from '@react-spectrum/s2/illustrations/gradient/generic2/Ruler';
import Shapes from '@react-spectrum/s2/illustrations/gradient/generic2/Shapes';
import Color from '@react-spectrum/s2/illustrations/gradient/generic2/Color';
import CodeBrackets from '@react-spectrum/s2/illustrations/gradient/generic2/CodeBrackets';
// import Cursor from '@react-spectrum/s2/illustrations/gradient/generic2/Cursor';
import IllustrationIcon from '@react-spectrum/s2/illustrations/gradient/generic2/Illustration';
import Sparkles from '@react-spectrum/s2/illustrations/gradient/generic2/Sparkles';
import Server from '@react-spectrum/s2/illustrations/gradient/generic2/Server';
import SpeedFast from '@react-spectrum/s2/illustrations/gradient/generic2/SpeedFast';
import VectorDraw from '@react-spectrum/s2/illustrations/gradient/generic2/VectorDraw';
import Layers from '@react-spectrum/s2/illustrations/gradient/generic2/Layers';
import { Icons, Illustrations } from "./Icons";
import { Typography } from "./Typography";
import { States } from "./States";
import { useId } from "react";
import { Responsive } from "./Responsive";
// @ts-ignore
import { mergeStyles } from "../../../../../@react-spectrum/s2/style/runtime";
import { ReduceMotion } from "./ReduceMotion";
import { Colors } from "./Colors";
import '../../../src/footer.css';
// @ts-ignore
import bg from 'data-url:./bg.svg';
// import { SubmenuAnimation } from "./SubmenuAnimation";
// @ts-ignore
import { keyframes } from "../../../../../@react-spectrum/s2/style/style-macro" with {type: 'macro'};
// @ts-ignore
import { getBaseUrl } from "../../../src/pageUtils";
import { fontSizeToken } from "../../../../../@react-spectrum/s2/style/tokens" with {type: 'macro'};
import { letters } from "../../../src/textWidth";

const container = style({
  backgroundColor: 'layer-2/80',
  boxShadow: 'elevated',
  borderRadius: 'xl',
  padding: {
    default: 16,
    sm: 32
  },
  position: 'relative',
  overflow: 'clip',
  display: 'flex',
  flexDirection: 'column'
});

// Animated heading sliding in from the top.
const swapWrapper = style({
  display: 'inline-block',
  position: 'relative',
  height: '[1.2em]',
  overflow: 'hidden',
  verticalAlign: 'baseline',
  whiteSpace: 'nowrap',
<<<<<<< HEAD
  lineHeight: '[1.2]'
=======
  lineHeight: '[1em]',
  marginEnd: 12
>>>>>>> 97717d79
});

// Track that scrolls vertically through all the items.
// Use 3D to ensure crisp text rendering.
// With 10x hold time vs transition time:
//   Total units: (6 holds × 10) + (6 transitions × 1) = 60 + 6 = 66 units
//   Each transition = 100/66 = 1.515%
//   Each hold = 10 × 1.515% = 15.152%
const slideTrack = keyframes(`
  0% {
    transform: translate3d(0, 0, 0);
  }
  15.15% {
    transform: translate3d(0, 0, 0);
  }
  16.67% {
    transform: translate3d(0, -1.2em, 0);
  }
  31.82% {
    transform: translate3d(0, -1.2em, 0);
  }
  33.33% {
    transform: translate3d(0, -2.4em, 0);
  }
  48.48% {
    transform: translate3d(0, -2.4em, 0);
  }
  50% {
    transform: translate3d(0, -3.6em, 0);
  }
  65.15% {
    transform: translate3d(0, -3.6em, 0);
  }
  66.67% {
    transform: translate3d(0, -4.8em, 0);
  }
  81.82% {
    transform: translate3d(0, -4.8em, 0);
  }
  83.33% {
    transform: translate3d(0, -6em, 0);
  }
  98.48% {
    transform: translate3d(0, -6em, 0);
  }
  100% {
    transform: translate3d(0, -7.2em, 0);
  }
`);

const swapTrack = style({
  position: 'relative',
  display: {
    default: 'none',
    sm: 'flex',
    '@media (prefers-reduced-motion: reduce)': 'none'
  },
  flexDirection: 'column',
  whiteSpace: 'nowrap',
  height: '[1.2em]',
  overflow: 'hidden',
  fontSize: '[1em]',
  willChange: 'transform'
});

const swapSizer = style({
  display: {
    default: 'block',
    sm: 'none',
    '@media (prefers-reduced-motion: reduce)': 'block'
  },
  whiteSpace: 'nowrap'
});

const swapRow = style({
<<<<<<< HEAD
  animation: slideTrack,
  animationDuration: 10000,
  animationTimingFunction: 'linear',
  animationIterationCount: 'infinite',
  lineHeight: '[1.2]',
  height: '[1.2em]',
  backfaceVisibility: 'hidden'
=======
  display: 'block',
  height: '[1em]',
  lineHeight: '[1em]'
>>>>>>> 97717d79
});

export function Home() {
  let headingId = useId();
  return (
    <body
      className={style({
        margin: 0
      })}
      style={{
        backgroundImage: `url(${bg}), linear-gradient(0deg,#7154fa,#eb1000)`,
        backgroundRepeat: 'no-repeat',
        backgroundSize: '100%'
      }}>
      <nav
        className={style({
          marginX: 'auto',
          paddingY: 16,
          paddingX: {default: 16, sm: 40},
          maxWidth: 1600,
          display: 'flex',
          alignItems: 'center',
          justifyContent: 'space-between'
        })}>
        <Link href="." staticColor="white">
          <span className={style({font: 'title', color: 'white', display: 'inline-flex', alignItems: 'center', gap: 8, textDecoration: 'none'})}>
            <svg viewBox="0 0 30 26" fill="white" aria-label="Adobe" height="22">
              <polygon points="19,0 30,0 30,26" />
              <polygon points="11.1,0 0,0 0,26" />
              <polygon points="15,9.6 22.1,26 17.5,26 15.4,20.8 10.2,20.8" />
            </svg>
            <span>React Spectrum</span>
          </span>
        </Link>
        <div className={style({display: 'flex', alignItems: 'center', columnGap: 16})}>
          <div className={style({display: {default: 'none', sm: 'contents'}})}>
            <Link staticColor="white" isQuiet isStandalone href={getBaseUrl('react-aria') + '/blog/'}>Blog</Link>
            <Link staticColor="white" isQuiet isStandalone href="../releases/">Releases</Link>
            <Link staticColor="white" isQuiet isStandalone href={getBaseUrl('react-aria') + '/'}>React Aria</Link>
            <Link staticColor="white" isQuiet isStandalone href={getBaseUrl('react-aria') + '/internationalized/date/'}>Internationalized</Link>
          </div>
          <Link staticColor="white" isQuiet isStandalone href="https://github.com/adobe/react-spectrum" target="_blank" aria-label="GitHub">
            <svg aria-hidden="true" viewBox="0 0 16 16" height="22" fill="currentColor">
              <path fillRule="evenodd" d="M8 0C3.58 0 0 3.58 0 8c0 3.54 2.29 6.53 5.47 7.59.4.07.55-.17.55-.38 0-.19-.01-.82-.01-1.49-2.01.37-2.53-.49-2.69-.94-.09-.23-.48-.94-.82-1.13-.28-.15-.68-.52-.01-.53.63-.01 1.08.58 1.23.82.72 1.21 1.87.87 2.33.66.07-.52.28-.87.51-1.07-1.78-.2-3.64-.89-3.64-3.95 0-.87.31-1.59.82-2.15-.08-.2-.36-1.02.08-2.12 0 0 .67-.21 2.2.82.64-.18 1.32-.27 2-.27.68 0 1.36.09 2 .27 1.53-1.04 2.2-.82 2.2-.82.44 1.1.16 1.92.08 2.12.51.56.82 1.27.82 2.15 0 3.07-1.87 3.75-3.65 3.95.29.25.54.73.54 1.48 0 1.07-.01 1.93-.01 2.2 0 .21.15.46.55.38A8.013 8.013 0 0016 8c0-4.42-3.58-8-8-8z" />
            </svg>
          </Link>
          <Link staticColor="white" isQuiet isStandalone href="https://npmjs.com/@react-spectrum/s2" target="_blank" aria-label="NPM">
            <svg viewBox="0 0 27.23 27.23" aria-hidden="true" height="22" fill="currentColor">
              <rect width="27.23" height="27.23" rx="2" mask="url(#npm-mask)" />
              <mask id="npm-mask">
                <rect width="27.23" height="27.23" rx="2" fill="white" />
                <polygon fill="black" points="5.8 21.75 13.66 21.75 13.67 9.98 17.59 9.98 17.58 21.76 21.51 21.76 21.52 6.06 5.82 6.04 5.8 21.75" />
              </mask>
            </svg>
          </Link>
        </div>
      </nav>
      <header aria-labelledby={headingId} className={style({marginX: 'auto', paddingX: {default: 16, sm: 40}, paddingY: 96, maxWidth: 1024})}>
        <HomeH1 id={headingId}>
          <span className={swapWrapper}>Build apps with&nbsp;</span>
          <span className={swapWrapper}>
<<<<<<< HEAD
            <div className={swapTrack}>
              <span className={swapRow}>polish</span>
              <span className={swapRow}>speed</span>
              <span className={swapRow}>ease</span>
              <span className={swapRow}>accessibility</span>
              <span className={swapRow}>consistency</span>
              <span className={swapRow}>React Spectrum</span>
              <span className={swapRow} aria-hidden>polish</span>
            </div>
            <span className={swapSizer} aria-hidden>React Spectrum</span>
=======
            {/* @ts-ignore */}
            <span className={swapTrack}>
              <span className={swapRow}>with polish</span>
              <span className={swapRow}>with speed</span>
              <span className={swapRow}>with ease</span>
              <span className={swapRow}>with accessibility</span>
              <span className={swapRow}>with consistency</span>
              <span className={swapRow}>with React Spectrum</span>
            </span>
            <span className={swapSizer} aria-hidden>with React Spectrum</span>
>>>>>>> 97717d79
          </span>
        </HomeH1>
        <p className={style({font: 'body-3xl', marginY: 0, color: 'white'})}>React Spectrum gives you the power to build high quality, accessible UI with the cohesive look and feel of Adobe. </p>
        <div className={style({display: 'flex', gap: 16, flexDirection: {default: 'column', sm: 'row'}, marginTop: 32, marginBottom: 56})}>
          <LinkButton size="XL" staticColor="white" href="getting-started">Get started</LinkButton>
          <LinkButton size="XL" staticColor="white" variant="secondary" href="react-spectrum">Explore components</LinkButton>
        </div>
        <section aria-label="Example app" className={style({height: 'calc(100svh - 24px)', maxHeight: size(600)})}>
          <ExampleApp showArrows />
        </section>
      </header>
      <main className={style({marginX: 'auto', paddingX: {default: 16, sm: 40}, maxWidth: 1600})}>
        <Section
          title="Build Once. Adapt Everywhere."
          description="React Spectrum makes interfaces more accessible, flexible, and easier to maintain, while giving users a seamless experience no matter where they are.">
          <Feature
            title="Dark mode"
            description="Deliver effortless dark and light mode support with no extra styling needed."
            illustration={<Lightbulb />}
            styles={style({gridColumnStart: {default: 'span 6', lg: 'span 3', xl: 'span 4'}})}>
            <DarkMode />
          </Feature>
          <Feature
            title="Touch friendly"
            description="Components automatically scale and adapt for touch or pointer input, ensuring a smooth experience on any device."
            illustration={<Interaction />}
            styles={style({gridColumnStart: {default: 'span 6', lg: 'span 3', xl: 'span 2'}})}>
            <Mobile />
          </Feature>
          <Feature
            title="Global ready by default"
            description="Automatically mirrors component layouts, and formats text for different languages, currencies, dates, and locales."
            illustration={<Translate />}
            styles={style({gridColumnStart: {default: 'span 6', lg: 'span 3'}})}>
            <Provider
              locale="ar-AE"
              styles={style({
                height: 300,
                containerType: 'inline-size',
                margin: {
                  default: -16,
                  sm: 0
                },
                marginTop: 0,
                '--app-frame-radius-top': {
                  type: 'borderTopStartRadius',
                  value: {
                    default: 'none',
                    sm: 'lg'
                  }
                }
              })}>
              <AppFrame />
            </Provider>
          </Feature>
          <Feature
            title="Reduce motion options"
            description="Component animations and transitions automatically adjust for users who prefer less motion, keeping your UI comfortable and inclusive."
            illustration={<Animation />}
            styles={style({gridColumnStart: {default: 'span 6', lg: 'span 3'}})}>
            <ReduceMotion />
          </Feature>
          {/* <Feature
            title="Space aware"
            description="TagGroup with collapsing"
            illustration={<Ruler />}
            style={{gridColumn: 'span 6'}}>
            <Collapsing />
          </Feature> */}
          <Feature
            title="High contrast mode"
            description="Support for high contrast mode included, ensuring a clear and readable experience based on preference."
            illustration={<Accessibility />}
            styles={style({gridColumnStart: {default: 'span 6', lg: 'span 3', xl: 'span 2'}})}>
            <HCM />
          </Feature>
          <Feature
            title="Adaptive font sizes"
            description="Fonts scale automatically according to user preferences and screen size, fully compatible with rem-based typography, allowing your text to scale naturally."
            illustration={<TextIcon />}
            styles={style({gridColumnStart: {default: 'span 6', lg: 'span 3', xl: 'span 4'}})}>
            <Rems />
          </Feature>
        </Section>
        {/* We will add this section back after we have a few more things (e.g. dnd) */}
        {/* <Section title="Motion that makes sense"
          description="Every interaction — from button presses to drag-and-drop — is polished, fast, and consistent across platforms. ">
          <Feature
            title="Press scaling"
            description="Components respond instantly to user input, with smooth animations and transitions that feel natural and without extra code."
            illustration={<Interaction />}
            styles={style({gridColumnStart: {default: 'span 6', lg: 'span 3', xl: 'span 2'}})}>
            <PressAnimation />
          </Feature>
          <Feature
            title="Submenus"
            description="Description"
            illustration={<Cursor />}
            styles={style({gridColumnStart: {default: 'span 6', lg: 'span 3', xl: 'span 4'}})}>
            <SubmenuAnimation />
          </Feature>
        </Section> */}
        <Section title="Everything you need to build beautiful apps" description="Bring your interface to life with expressive icons, Spectrum colors, and rich illustrations. Every detail works together to make your product look polished and on-brand.">
          <Feature
            title="Icons"
            description="Spectrum icon support for your product. Use the icon search to simplify finding the right icon the right experience."
            illustration={<VectorDraw />}
            styles={style({gridColumnStart: {default: 'span 6', lg: 'span 3'}})}>
            <Icons />
          </Feature>
          <Feature
            title="Illustrations"
            description="Rich illustrations that help bring your interface to life. Use the illustration search to find the right illustration for your product."
            illustration={<IllustrationIcon />}
            styles={style({gridColumnStart: {default: 'span 6', lg: 'span 3'}})}>
            <Illustrations />
          </Feature>
        </Section>
        <Section
          title={<>Rapidly style custom components with Style Macros</>}
          description={<>Easily use Spectrum tokens like colors, spacing, and typography in your own custom components with style macros. Styles are <strong>colocated</strong> with your component code, allowing you to <strong>develop more efficiently</strong> and <strong>refactor with confidence</strong> – no more CSS conflicts or specificity issues. Style macros generate atomic CSS at build time, so you get tiny bundle sizes and fast runtime performance.</>}>
          <Feature
            title="Colors"
            description="Access the full range of Spectrum color tokens when you need them."
            illustration={<Color />}
            styles={style({gridColumnStart: {default: 'span 6', lg: 'span 3', xl: 'span 2'}})}>
            <ColorScales />
          </Feature>
          <Feature
            title="Typography"
            description="Use the predefined type styles to draw attention and create consistent hierarchy."
            illustration={<TextIcon />}
            styles={style({gridColumnStart: {default: 'span 6', lg: 'span 3', xl: 'span 2'}})}>
            <Typography />
          </Feature>
          <Feature
            title="Object styles"
            description="Follow Spectrum's foundational design principles using object style tokens."
            illustration={<Shapes />}
            styles={style({gridColumnStart: {default: 'span 6', lg: 'span 3', xl: 'span 2'}})}>
            <ObjectStyles />
          </Feature>
          <Feature
            title="States and variants"
            description="Define the states needed for your custom components, all in one place using Spectrum tokens."
            illustration={<Layers />}
            styles={style({gridColumnStart: {default: 'span 6', lg: 'span 3'}})}>
            <States />
          </Feature>
          <Feature
            title="Reusable utilities"
            description="Macros are functions that can be used to create reusable style utilities for your own components."
            illustration={<CodeBrackets />}
            styles={style({gridColumnStart: {default: 'span 6', xl: 'span 3'}})}>
            <div className={style({display: 'flex', flexDirection: 'column', gap: 16, flexGrow: 1, justifyContent: 'space-between'})}>
            <div
              className={style({
                backgroundColor: 'layer-2',
                boxShadow: 'elevated',
                padding: {
                  default: 16,
                  sm: 24
                },
                borderRadius: {
                  default: 'none',
                  sm: 'lg'
                },
                overflow: 'auto',
                marginX: {
                  default: -16,
                  sm: 0
                }
              })}>
              <h4 className={style({font: 'title', marginTop: 0})}>Button.tsx</h4>
              <Pre><Code lang="tsx">{`import {style, focusRing} from '@react-spectrum/s2/style' with {type: 'macro'};
import {hstack} from './style-utils' with {type: 'macro'};

const buttonStyle = style({
  ...focusRing(),
  ...hstack(4)
});`}</Code></Pre>
            </div>
            <div
              className={style({
                backgroundColor: 'layer-2',
                boxShadow: 'elevated',
                padding: {
                  default: 16,
                  sm: 24
                },
                borderRadius: {
                  default: 'none',
                  sm: 'lg'
                },
                overflow: 'auto',
                margin: {
                  default: -16,
                  sm: 0
                },
                marginTop: 0
              })}>
              <h4 className={style({font: 'title', marginTop: 0})}>style-utils.ts</h4>
              <Pre><Code lang="tsx">{`export function hstack(gap: number) {
  return {
    display: 'flex',
    flexDirection: 'row',
    alignItems: 'center',
    gap
  };
}`}</Code></Pre>
            </div>
            </div>
          </Feature>
          <Feature
            title="Responsive design"
            description="Adaptive UI built on Spectrum's responsive layout definitions.... *needs work"
            illustration={<Phone />}
            style={{gridColumn: 'span 6'}}>
            <Responsive />
          </Feature>
        </Section>
        <Section
          title="Built for modern development and the modern web"
          description="With AI-ready documentation, server side and runtime performance optimizations, React Spectrum helps you build modern, scalable apps without compromise.">
          <Feature
            title="AI-ready"
            description="Comprehensive markdown docs, llms.txt, and an agent-friendly MCP server."
            illustration={<Sparkles />}
            styles={style({gridColumnStart: {default: 'span 6', lg: 'span 2'}})}>

          </Feature>
          <Feature
            title="SSR"
            description="Server-side rendering and React Server Components support, maximizing Core Web Vitals with zero layout thrashing."
            illustration={<Server />}
            styles={style({gridColumnStart: {default: 'span 6', lg: 'span 2'}})}>

          </Feature>
          <Feature
            title="Small bundle"
            description="Aggressive tree-shaking and atomic CSS resulting in reduced bundle sizes and faster runtime performance."
            illustration={<SpeedFast />}
            styles={style({gridColumnStart: {default: 'span 6', lg: 'span 2'}})}>

          </Feature>
        </Section>
      </main>
      <footer
        className={style({
          maxWidth: 1600,
          marginX: 'auto',
          marginTop: 32,
          paddingY: 12
        })}>
        <Divider size="S" staticColor="white" />
        <ul
          className={style({
            display: 'flex',
            justifyContent: 'end',
            flexWrap: 'wrap',
            padding: 0,
            margin: 0,
            marginTop: 16,
            font: 'body-2xs',
            listStyleType: 'none',
            color: 'white'
          })}>
          <li>Copyright © {new Date().getFullYear()} Adobe. All rights reserved.</li>
          <li><Link isQuiet staticColor="white" href="//www.adobe.com/privacy.html" target="_blank">Privacy</Link></li>
          <li><Link isQuiet staticColor="white" href="//www.adobe.com/legal/terms.html" target="_blank">Terms of Use</Link></li>
          <li><Link isQuiet staticColor="white" href="//www.adobe.com/privacy/cookies.html" target="_blank">Cookies</Link></li>
          <li><Link isQuiet staticColor="white" href="//www.adobe.com/privacy/ca-rights.html" target="_blank">Do not sell my personal information</Link></li>
        </ul>
      </footer>
    </body>
  );
}

function getTitleTextWidth(text: string) {
  let width = 0;
  for (let c of text) {
    let w = letters[c];
    if (w != null) {
      width += w;
    }
  }

  return width;
}

function HomeH1(props) {
  let {children, ...otherProps} = props;
  return (
    <h1
      {...otherProps}
      style={{'--width-per-em': getTitleTextWidth('Build apps with React Spectrum')} as any}
      className={style({
        font: 'heading-3xl',
        // This variable is used to calculate the line height.
        // Normally it is set by the fontSize, but the custom clamp prevents this.
        '--fs': {
          type: 'opacity',
          value: 'pow(1.125, 10)' // heading-2xl
        },
        '--headingFontSize': {
          type: 'width',
          value: `[round(pow(1.125, ${fontSizeToken('heading-size-xxxl')}) * var(--s2-font-size-base, 14) / 16 * 1rem, 1px)]`
        },
        // On mobile, adjust heading to fit in the viewport, and clamp between a min and max font size.
        fontSize: `clamp(${35 / 16}rem, (100vw - 40px) / var(--width-per-em), var(--headingFontSize))`,
        marginY: 0,
        color: 'white'
      })}>
      {children}
    </h1>
  )
}

function Section({title, description, children}: any) {
  let headingId = useId();
  return (
    <section aria-labelledby={headingId} className={style({paddingY: 64})}>
      <h2 id={headingId} className={style({font: 'heading-2xl', color: 'white'})}>{title}</h2>
      <p className={style({font: 'body-2xl', color: 'white', maxWidth: '80%', marginBottom: 64})}>{description}</p>
      <div className={style({display: 'grid', gridTemplateColumns: 'repeat(6, 1fr)', gap: 16})}>
        {children}
      </div>
    </section>
  );
}

function Feature({title, description, illustration, children, style: styleProp, styles = ''}: any) {
  let headingId = useId();
  return (
    <section aria-labelledby={headingId} className={mergeStyles(container, styles)} style={styleProp}>
      <div className={style({display: 'flex', flexDirection: {default: 'column', sm: 'row'}, gap: 12, alignItems: 'start', marginBottom: 12})}>
        <div style={{marginTop: -12, marginInlineStart: -12}}>
          {illustration}
        </div>
        <div>
          <h3 id={headingId} className={style({font: 'heading', marginY: 0})}>{title}</h3>
          <p className={style({font: 'body-lg', marginY: 0})}>{description}</p>
        </div>
      </div>
      {children}
    </section>
  );
}

function ColorScales() {
  const size = 'auto';
  let red = getColorScale('red', size);
  let orange = getColorScale('orange', size);
  let yellow = getColorScale('yellow', size);
  let celery = getColorScale('celery', size);
  let green = getColorScale('green', size);
  let seafoam = getColorScale('seafoam', size);
  let turquoise = getColorScale('turquoise', size);
  let cyan = getColorScale('cyan', size);
  let blue = getColorScale('blue', size);
  let indigo = getColorScale('indigo', size);
  let purple = getColorScale('purple', size);
  let fuchsia = getColorScale('fuchsia', size);
  let magenta = getColorScale('magenta', size);
  let pink = getColorScale('pink', size);

  let scales = [red, orange, yellow, celery, green, seafoam, turquoise, cyan, blue, indigo, purple, fuchsia, magenta, pink];
  return <Colors scales={scales} />
}<|MERGE_RESOLUTION|>--- conflicted
+++ resolved
@@ -73,12 +73,7 @@
   overflow: 'hidden',
   verticalAlign: 'baseline',
   whiteSpace: 'nowrap',
-<<<<<<< HEAD
   lineHeight: '[1.2]'
-=======
-  lineHeight: '[1em]',
-  marginEnd: 12
->>>>>>> 97717d79
 });
 
 // Track that scrolls vertically through all the items.
@@ -154,7 +149,6 @@
 });
 
 const swapRow = style({
-<<<<<<< HEAD
   animation: slideTrack,
   animationDuration: 10000,
   animationTimingFunction: 'linear',
@@ -162,11 +156,6 @@
   lineHeight: '[1.2]',
   height: '[1.2em]',
   backfaceVisibility: 'hidden'
-=======
-  display: 'block',
-  height: '[1em]',
-  lineHeight: '[1em]'
->>>>>>> 97717d79
 });
 
 export function Home() {
@@ -228,7 +217,6 @@
         <HomeH1 id={headingId}>
           <span className={swapWrapper}>Build apps with&nbsp;</span>
           <span className={swapWrapper}>
-<<<<<<< HEAD
             <div className={swapTrack}>
               <span className={swapRow}>polish</span>
               <span className={swapRow}>speed</span>
@@ -239,18 +227,6 @@
               <span className={swapRow} aria-hidden>polish</span>
             </div>
             <span className={swapSizer} aria-hidden>React Spectrum</span>
-=======
-            {/* @ts-ignore */}
-            <span className={swapTrack}>
-              <span className={swapRow}>with polish</span>
-              <span className={swapRow}>with speed</span>
-              <span className={swapRow}>with ease</span>
-              <span className={swapRow}>with accessibility</span>
-              <span className={swapRow}>with consistency</span>
-              <span className={swapRow}>with React Spectrum</span>
-            </span>
-            <span className={swapSizer} aria-hidden>with React Spectrum</span>
->>>>>>> 97717d79
           </span>
         </HomeH1>
         <p className={style({font: 'body-3xl', marginY: 0, color: 'white'})}>React Spectrum gives you the power to build high quality, accessible UI with the cohesive look and feel of Adobe. </p>
