import {Layout} from '../../src/Layout';
export default Layout;

import {TreeView, TreeViewItem, TreeViewItemContent, Collection, Text, ActionMenu, MenuItem, InlineAlert, Heading, Content} from '@react-spectrum/s2';
import docs from 'docs:@react-spectrum/s2';

export const tags = ['hierarchy', 'data', 'nested'];
<<<<<<< HEAD
export const description = 'Displays hierarchical data with selection and collapsing.';
=======
export const relatedPages = [
  {title: 'Testing', url: './TreeView/testing.html'}
];
>>>>>>> 5d9f9aa3

# TreeView

<PageDescription>{docs.exports.TreeView.description}</PageDescription>

```tsx render docs={docs.exports.TreeView} links={docs.links} props={['selectionMode', 'isDetached', 'isEmphasized']} initialProps={{selectionMode: 'multiple'}} type="s2"
import {TreeView, TreeViewItem, TreeViewItemContent} from '@react-spectrum/s2';

<TreeView
  aria-label="Files"
  /* PROPS */
  defaultExpandedKeys={['documents']}>
  <TreeViewItem id="documents" textValue="Documents">
    <TreeViewItemContent>Documents</TreeViewItemContent>
    <TreeViewItem id="project-a" textValue="Project A">
      <TreeViewItemContent>Project A</TreeViewItemContent>
      <TreeViewItem id="report" textValue="Weekly Report">
        <TreeViewItemContent>Weekly Report</TreeViewItemContent>
      </TreeViewItem>
    </TreeViewItem>
    <TreeViewItem id="readme" textValue="README">
      <TreeViewItemContent>README</TreeViewItemContent>
    </TreeViewItem>
  </TreeViewItem>
</TreeView>
```

## Content

`TreeView` follows the [Collection Components API](collections.html?component=TreeView), accepting both static and dynamic collections. This example shows a dynamic collection, passing a list of objects to the `items` prop, and a recursive function to render the children.

```tsx render
"use client";
import {TreeView, TreeViewItem, TreeViewItemContent, Collection} from '@react-spectrum/s2';

///- begin collapse -///
let items = [
  {id: 1, title: 'Documents', type: 'directory', children: [
    {id: 2, title: 'Project', type: 'directory', children: [
      {id: 3, title: 'Weekly Report', type: 'file', children: []},
      {id: 4, title: 'Budget', type: 'file', children: []}
    ]}
  ]},
  {id: 5, title: 'Photos', type: 'directory', children: [
    {id: 6, title: 'Image 1', type: 'file', children: []},
    {id: 7, title: 'Image 2', type: 'file', children: []}
  ]}
];
///- end collapse -///

<TreeView
  aria-label="Files"
  defaultExpandedKeys={[1, 4]}
  items={items}
  selectionMode="multiple">
  {function renderItem(item) {
    return (
      <TreeViewItem>
        <TreeViewItemContent>{item.title}</TreeViewItemContent>
        {/*- begin highlight -*/}
        {/* recursively render children */}
        <Collection items={item.children}>
          {renderItem}
        </Collection>
        {/*- end highlight -*/}
      </TreeViewItem>
    );
  }}
</TreeView>
```

### Slots

`TreeViewItemContent` supports icons, `Text`, [ActionMenu](ActionMenu.html), and [ActionButtonGroup](ActionButtonGroup.html) as children.

```tsx render
"use client";
import {TreeView, TreeViewItem, TreeViewItemContent, Collection, ActionMenu, MenuItem, Text} from '@react-spectrum/s2';
import Folder from '@react-spectrum/s2/icons/Folder';
import File from '@react-spectrum/s2/icons/File';
import Edit from '@react-spectrum/s2/icons/Edit';
import Delete from '@react-spectrum/s2/icons/Delete';

///- begin collapse -///
let items = [
  {id: 1, title: 'Documents', type: 'directory', children: [
    {id: 2, title: 'Project', type: 'directory', children: [
      {id: 3, title: 'Weekly Report', type: 'file', children: []},
      {id: 4, title: 'Budget', type: 'file', children: []}
    ]}
  ]},
  {id: 5, title: 'Photos', type: 'directory', children: [
    {id: 6, title: 'Image 1', type: 'file', children: []},
    {id: 7, title: 'Image 2', type: 'file', children: []}
  ]}
];
///- end collapse -///

<TreeView
  aria-label="Files"
  defaultExpandedKeys={[1, 4]}
  items={items}
  selectionMode="multiple">
  {function renderItem(item) {
    return (
      <TreeViewItem>
        <TreeViewItemContent>
          {/*- begin highlight -*/}
          {item.type === 'directory' ? <Folder /> : <File />}
          <Text>{item.title}</Text>
          <ActionMenu>
          {/*- end highlight -*/}
            <MenuItem>
              <Edit />
              <Text>Edit</Text>
            </MenuItem>
            <MenuItem>
              <Delete />
              <Text>Delete</Text>
            </MenuItem>
          </ActionMenu>
        </TreeViewItemContent>
        <Collection items={item.children}>
          {renderItem}
        </Collection>
      </TreeViewItem>
    );
  }}
</TreeView>
```

### Asynchronous loading

Use [renderEmptyState](#empty-state) to display a spinner during initial load. To enable infinite scrolling, render a `<TreeViewLoadMoreItem>` at the end of each `<TreeViewItem>`.

```tsx render
"use client";
import {TreeView, TreeViewItem, TreeViewItemContent, TreeViewLoadMoreItem, Collection} from '@react-spectrum/s2';
import {style} from '@react-spectrum/s2/style' with {type: 'macro'};
import {useAsyncList} from 'react-stately';

interface Character {
  name: string
}

function AsyncLoadingExample() {
  ///- begin collapse -///
  let starWarsList = useAsyncList<Character>({
    async load({signal, cursor}) {
      if (cursor) {
        cursor = cursor.replace(/^http:\/\//i, 'https://');
      }

      let res = await fetch(cursor || 'https://swapi.py4e.com/api/people/?search=', {signal});
      let json = await res.json();

      return {
        items: json.results,
        cursor: json.next
      };
    }
  });
  ///- end collapse -///

  ///- begin collapse -///
  let pokemonList = useAsyncList<Character>({
    async load({signal, cursor, filterText}) {
      let res = await fetch(
        cursor || `https://pokeapi.co/api/v2/pokemon`,
        {signal}
      );
      let json = await res.json();

      return {
        items: json.results,
        cursor: json.next
      };
    }
  });
  ///- end collapse -///

  return (
    <TreeView
      aria-label="Async loading tree"
      styles={style({height: 300})}>
      <TreeViewItem>
        <TreeViewItemContent>Pokemon</TreeViewItemContent>
        <Collection items={pokemonList.items}>
          {(item) => (
            <TreeViewItem id={item.name}>
              <TreeViewItemContent>{item.name}</TreeViewItemContent>
            </TreeViewItem>
          )}
        </Collection>
        {/*- begin highlight -*/}
        <TreeViewLoadMoreItem
          onLoadMore={pokemonList.loadMore}
          isLoading={pokemonList.loadingState === 'loadingMore'} />
        {/*- end highlight -*/}
      </TreeViewItem>
      <TreeViewItem>
        <TreeViewItemContent>Star Wars</TreeViewItemContent>
        <Collection items={starWarsList.items}>
          {(item) => (
            <TreeViewItem id={item.name}>
              <TreeViewItemContent>{item.name}</TreeViewItemContent>
            </TreeViewItem>
          )}
        </Collection>
        {/*- begin highlight -*/}
        <TreeViewLoadMoreItem
          onLoadMore={starWarsList.loadMore}
          isLoading={starWarsList.loadingState === 'loadingMore'} />
        {/*- end highlight -*/}
      </TreeViewItem>
    </TreeView>
  );
}
```

### Links

Use the `href` prop on a `<TreeItem>` to create a link. See the [client side routing guide](routing.html) to learn how to integrate with your framework. See the [selection guide](selection.html?component=Tree#selection-behavior) for more details.

```tsx render
"use client";
import {TreeView, TreeViewItem, TreeViewItemContent} from '@react-spectrum/s2';

<TreeView
  aria-label="TreeView with links"
  selectionMode="multiple"
  defaultExpandedKeys={['bulbasaur', 'ivysaur']}>
  <TreeViewItem
    /*- begin highlight -*/
    href="https://pokemondb.net/pokedex/bulbasaur"
    target="_blank"
    /*- end highlight -*/
    id="bulbasaur">
    <TreeViewItemContent>Bulbasaur</TreeViewItemContent>
    <TreeViewItem
      id="ivysaur"
      href="https://pokemondb.net/pokedex/ivysaur"
      target="_blank">
      <TreeViewItemContent>Ivysaur</TreeViewItemContent>
      <TreeViewItem
        id="venusaur"
        title="Venusaur"
        href="https://pokemondb.net/pokedex/venusaur"
        target="_blank">
        <TreeViewItemContent>Venusaur</TreeViewItemContent>
      </TreeViewItem>
    </TreeViewItem>
  </TreeViewItem>
</TreeView>
```

### Empty state

Use `renderEmptyState` to render placeholder content when the tree is empty.

```tsx render
"use client";
import {TreeView, IllustratedMessage, Heading, Content, Link} from '@react-spectrum/s2';
import FolderOpen from '@react-spectrum/s2/illustrations/linear/FolderOpen';

<TreeView
  aria-label="Search results"
  /*- begin highlight -*/
  renderEmptyState={() => (
    <IllustratedMessage>
      <FolderOpen />
      <Heading>No results</Heading>
      <Content>Press <Link href="https://adobe.com">here</Link> for more info.</Content>
    </IllustratedMessage>
  )}>
  {/*- end highlight -*/}
  {[]}
</TreeView>
```

## Selection and actions

Use the `selectionMode` prop to enable single or multiple selection. The selected items can be controlled via the `selectedKeys` prop, matching the `id` prop of the items. The `onAction` event handles item actions. Items can be disabled with the `isDisabled` prop. See the [selection guide](selection.html?component=Tree) for more details.

```tsx render docs={docs.exports.TreeView} links={docs.links} props={['selectionMode', 'disabledBehavior', 'disallowEmptySelection']} initialProps={{selectionMode: 'multiple'}} wide
"use client";
import {TreeView, TreeViewItem, TreeViewItemContent, type Selection} from '@react-spectrum/s2';
import {style} from '@react-spectrum/s2/style' with {type: 'macro'};
import {useState} from 'react';

function Example(props) {
  let [selected, setSelected] = useState<Selection>(new Set());

  return (
    <div className={style({width: 'full'})}>
      <TreeView
        {...props}
        aria-label="Pokemon evolution"
        styles={style({height: 250, width: 'full', maxWidth: 300})}
        ///- begin highlight -///
        /* PROPS */
        selectedKeys={selected}
        onSelectionChange={setSelected}
        onAction={key => alert(`Clicked ${key}`)}
        ///- end highlight -///
      >
        <TreeViewItem id="bulbasaur">
          <TreeViewItemContent>Bulbasaur</TreeViewItemContent>
          <TreeViewItem id="ivysaur">
            <TreeViewItemContent>Ivysaur</TreeViewItemContent>
            <TreeViewItem id="venusaur" isDisabled>
              <TreeViewItemContent>Venusaur</TreeViewItemContent>
            </TreeViewItem>
          </TreeViewItem>
        </TreeViewItem>
        <TreeViewItem id="charmander">
          <TreeViewItemContent>Charmander</TreeViewItemContent>
          <TreeViewItem id="charmeleon">
            <TreeViewItemContent>Charmeleon</TreeViewItemContent>
            <TreeViewItem id="charizard">
              <TreeViewItemContent>Charizard</TreeViewItemContent>
            </TreeViewItem>
          </TreeViewItem>
        </TreeViewItem>
        <TreeViewItem id="squirtle">
          <TreeViewItemContent>Squirtle</TreeViewItemContent>
          <TreeViewItem id="wartortle">
            <TreeViewItemContent>Wartortle</TreeViewItemContent>
            <TreeViewItem id="blastoise">
              <TreeViewItemContent>Blastoise</TreeViewItemContent>
            </TreeViewItem>
          </TreeViewItem>
        </TreeViewItem>
      </TreeView>
      <p>Current selection: {selected === 'all' ? 'all' : [...selected].join(', ')}</p>
    </div>
  );
}
```

## API

```tsx links={{TreeView: '#treeview', TreeViewItem: '#treeviewitem', TreeViewItemContent: '#treeviewitemcontent', TreeViewLoadMoreItem: '#treeloadmoreitem', ActionMenu: 'ActionMenu.html', ActionButtonGroup: 'ActionButtonGroup.html'}}
<TreeView>
  <TreeViewItem>
    <TreeViewItemContent>
      <Icon />
      <Text />
      <ActionMenu /> or <ActionButtonGroup />
    </TreeViewItemContent>
    <TreeViewItem>
      {/* ... */}
    </TreeViewItem>
    <TreeViewLoadMoreItem />
  </TreeViewItem>
</TreeView>
```

### TreeView

<PropTable component={docs.exports.TreeView} links={docs.links} />

### TreeViewItem

<PropTable component={docs.exports.TreeViewItem} links={docs.links} showDescription />

### TreeViewItemContent

<PropTable component={docs.exports.TreeViewItemContent} links={docs.links} showDescription />

### TreeViewLoadMoreItem

<PropTable component={docs.exports.TreeViewLoadMoreItem} links={docs.links} showDescription /><|MERGE_RESOLUTION|>--- conflicted
+++ resolved
@@ -5,13 +5,10 @@
 import docs from 'docs:@react-spectrum/s2';
 
 export const tags = ['hierarchy', 'data', 'nested'];
-<<<<<<< HEAD
-export const description = 'Displays hierarchical data with selection and collapsing.';
-=======
 export const relatedPages = [
   {title: 'Testing', url: './TreeView/testing.html'}
 ];
->>>>>>> 5d9f9aa3
+export const description = 'Displays hierarchical data with selection and collapsing.';
 
 # TreeView
 
