--- conflicted
+++ resolved
@@ -4,13 +4,10 @@
 import {InlineAlert, Heading, Content} from '@react-spectrum/s2';
 
 export const tags = ['navigation'];
-<<<<<<< HEAD
-export const description = 'Organize content into multiple sections, and allow a user to view one at a time.';
-=======
 export const relatedPages = [
   {title: 'Testing', url: './Tabs/testing.html'}
 ];
->>>>>>> 5d9f9aa3
+export const description = 'Organize content into multiple sections, and allow a user to view one at a time.';
 
 # Tabs
 
