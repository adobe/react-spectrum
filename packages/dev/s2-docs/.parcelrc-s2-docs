--- conflicted
+++ resolved
@@ -1,13 +1,9 @@
 {
   "extends": "@parcel/config-default",
-<<<<<<< HEAD
-  "resolvers": ["@parcel/resolver-glob", "parcel-resolver-docs", "..."],
-=======
   "resolvers": ["@react-aria/parcel-resolver-optimize-locales", "@parcel/resolver-glob", "./S2DocsResolver", "parcel-resolver-docs", "..."],
   "optimizers": {
     "*.html": []
   },
->>>>>>> f0d808e7
   "transformers": {
     "docs:*.{js,ts,tsx,json}": ["parcel-transformer-docs", "@parcel/transformer-inline"],
     "docs-json:*.{js,ts,tsx,json}": ["parcel-transformer-docs"],
