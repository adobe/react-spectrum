'use client';

import {Divider, PickerItem} from '@react-spectrum/s2';
import {MarkdownMenu} from './MarkdownMenu';
import {MobileOnPageNav, OnPageNav, SideNav, SideNavItem, SideNavLink, usePendingPage} from './Nav';
import type {Page, TocNode} from '@parcel/rsc';
import React from 'react';
import {ScrollableToc} from './ScrollableToc';
import {style} from '@react-spectrum/s2/style' with {type: 'macro'};

function anchorId(children) {
  return children.replace(/\s/g, '-').replace(/[^a-zA-Z0-9-_]/g, '').toLowerCase();
}

function Toc({toc, isNested = false}: {toc: TocNode[], isNested?: boolean}) {
  return (
    <OnPageNav>
      <SideNav isNested={isNested}>
        {toc.map((c, i) => (
          <SideNavItem key={i}>
            <SideNavLink href={'#' + anchorId(c.title)}>{c.title}</SideNavLink>
            {c.children.length > 0 && <Toc toc={c.children} isNested />}
          </SideNavItem>
        ))}
      </SideNav>
    </OnPageNav>
  );
}

function renderMobileToc(toc: TocNode[], seen = new Map()) {
  return toc.map((c) => {
    let href = c.level === 1 ? '#top' : '#' + anchorId(c.title);
    if (seen.has(href)) {
      seen.set(href, seen.get(href) + 1);
      href += '-' + seen.get(href);
    } else {
      seen.set(href, 1);
    }
    return (<React.Fragment key={href}>
      <PickerItem id={href} href={href}>{c.title}</PickerItem>
      {c.children.length > 0 && renderMobileToc(c.children, seen)}
    </React.Fragment>);
  });
}

export function OptimisticToc({currentPage, pages}: {currentPage: Page, pages: Page[]}) {
  let pendingPage = usePendingPage(pages);
  let displayPage = pendingPage ?? currentPage;

  return (
    <>
      <div className={style({font: 'title', minHeight: 32, paddingX: 12, display: 'flex', alignItems: 'center', marginBottom: 4, flexShrink: 0})}>On this page</div>
      <ScrollableToc>
        <Toc toc={displayPage.tableOfContents?.[0]?.children ?? []} key={displayPage.url} />
        {currentPage.exports?.relatedPages && (
          <RelatedPages pages={currentPage.exports.relatedPages} />
        )}
      </ScrollableToc>
      <div className={style({flexShrink: 0})}>
        <Divider size="S" styles={style({marginY: 12})} />
        <MarkdownMenu url={currentPage.url} />
      </div>
    </>
  );
}

function RelatedPages({pages}: {pages: Array<{title: string, url: string}>}) {
  return (
    <div className={style({paddingTop: 24})}>
      <div className={style({font: 'title', minHeight: 32, paddingX: 12, display: 'flex', alignItems: 'center'})}>Related pages</div>
      <OnPageNav>
        <SideNav>
          {pages.map((page, i) => (
            <SideNavItem key={i}>
              <SideNavLink href={page.url}>{page.title}</SideNavLink>
            </SideNavItem>
          ))}
        </SideNav>
      </OnPageNav>
    </div>
  );
}

export function OptimisticMobileToc({currentPage, pages}: {currentPage: Page, pages: Page[]}) {
  let pendingPage = usePendingPage(pages);
  let displayPage = pendingPage ?? currentPage;
<<<<<<< HEAD
  let relatedPages = currentPage.exports?.relatedPages;
=======
>>>>>>> f61e75ce

  if ((displayPage.tableOfContents?.[0]?.children?.length ?? 0) <= 1) {
    return null;
  }

<<<<<<< HEAD
  return (
    <MobileOnPageNav currentPage={currentPage}>
      {renderMobileToc(displayPage.tableOfContents ?? [])}
      {relatedPages && relatedPages.map((page, i) => (
        <PickerItem key={`related-${i}`} id={page.url} href={page.url}>{page.title}</PickerItem>
      ))}
=======
  let withRelatedPages = displayPage.exports?.relatedPages ? [
    ...(displayPage.tableOfContents ?? []),
    {
      level: 2,
      title: 'Related pages',
      children: []
    }] : displayPage.tableOfContents!;

  return (
    <MobileOnPageNav currentPage={currentPage}>
      {renderMobileToc(withRelatedPages)}
>>>>>>> f61e75ce
    </MobileOnPageNav>
  );
}

function RelatedPages({pages}: {pages: Array<{title: string, url: string}>}) {
  return (
    <div className={style({paddingTop: 24})}>
      <div className={style({font: 'title', minHeight: 32, paddingX: 12, display: 'flex', alignItems: 'center'})}>Related pages</div>
      <OnPageNav>
        <SideNav>
          {pages.map((page, i) => (
            <SideNavItem key={i}>
              <SideNavLink href={page.url}>{page.title}</SideNavLink>
            </SideNavItem>
          ))}
        </SideNav>
      </OnPageNav>
    </div>
  );
}<|MERGE_RESOLUTION|>--- conflicted
+++ resolved
@@ -84,23 +84,11 @@
 export function OptimisticMobileToc({currentPage, pages}: {currentPage: Page, pages: Page[]}) {
   let pendingPage = usePendingPage(pages);
   let displayPage = pendingPage ?? currentPage;
-<<<<<<< HEAD
-  let relatedPages = currentPage.exports?.relatedPages;
-=======
->>>>>>> f61e75ce
 
   if ((displayPage.tableOfContents?.[0]?.children?.length ?? 0) <= 1) {
     return null;
   }
 
-<<<<<<< HEAD
-  return (
-    <MobileOnPageNav currentPage={currentPage}>
-      {renderMobileToc(displayPage.tableOfContents ?? [])}
-      {relatedPages && relatedPages.map((page, i) => (
-        <PickerItem key={`related-${i}`} id={page.url} href={page.url}>{page.title}</PickerItem>
-      ))}
-=======
   let withRelatedPages = displayPage.exports?.relatedPages ? [
     ...(displayPage.tableOfContents ?? []),
     {
@@ -112,24 +100,6 @@
   return (
     <MobileOnPageNav currentPage={currentPage}>
       {renderMobileToc(withRelatedPages)}
->>>>>>> f61e75ce
     </MobileOnPageNav>
   );
-}
-
-function RelatedPages({pages}: {pages: Array<{title: string, url: string}>}) {
-  return (
-    <div className={style({paddingTop: 24})}>
-      <div className={style({font: 'title', minHeight: 32, paddingX: 12, display: 'flex', alignItems: 'center'})}>Related pages</div>
-      <OnPageNav>
-        <SideNav>
-          {pages.map((page, i) => (
-            <SideNavItem key={i}>
-              <SideNavLink href={page.url}>{page.title}</SideNavLink>
-            </SideNavItem>
-          ))}
-        </SideNav>
-      </OnPageNav>
-    </div>
-  );
 }