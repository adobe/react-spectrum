--- conflicted
+++ resolved
@@ -148,11 +148,7 @@
     searchValue,
     sectionTags,
     resourceTags,
-<<<<<<< HEAD
-    props.initialTag || getSearchSection(currentPage).toLowerCase()
-=======
     props.initialTag || currentPage.exports?.section?.toLowerCase() || 'components'
->>>>>>> bd16e0cf
   );
 
   const filteredIcons = useFilteredIcons(searchValue);
