--- conflicted
+++ resolved
@@ -1,21 +1,11 @@
 'use client';
 
 import {ActionButton, Content, Heading, IllustratedMessage, SearchField, Tag, TagGroup} from '@react-spectrum/s2';
-<<<<<<< HEAD
-import {AdobeLogo} from './icons/AdobeLogo';
-import {Autocomplete, AutocompleteProps, Dialog, Key, Modal, OverlayTriggerStateContext, Provider, useFilter} from 'react-aria-components';
-// @ts-ignore
-import Close from '@react-spectrum/s2/icons/Close';
-import {ComponentCardView} from './ComponentCardView';
-import FakeSearchFieldButton from './FakeSearchFieldButton';
-import {getLibraryFromPage, getLibraryFromUrl, Library} from './library';
-import {InternationalizedLogo} from './icons/InternationalizedLogo';
-=======
 import {Autocomplete, AutocompleteProps, Dialog, Key, OverlayTriggerStateContext, Provider, useFilter} from 'react-aria-components';
 import Close from '@react-spectrum/s2/icons/Close';
 import {ComponentCardView} from './ComponentCardView';
+import {getLibraryFromPage, getLibraryFromUrl} from './library';
 import {type Library, TAB_DEFS} from './constants';
->>>>>>> 7332bd66
 // eslint-disable-next-line monorepo/no-internal-import
 import NoSearchResults from '@react-spectrum/s2/illustrations/linear/NoSearchResults';
 // @ts-ignore
@@ -46,72 +36,10 @@
   );
 }
 
-<<<<<<< HEAD
-let modalStyle = style({
-  position: 'absolute',
-  top: 8,
-  width: 'full',
-  // 1280px matches body
-  maxWidth: '[min(1280px, 95vw)]',
-  backgroundColor: 'elevated',
-  paddingX: 16,
-  paddingY: 8,
-  zIndex: 10,
-  borderWidth: 1,
-  borderColor: 'gray-300',
-  borderStyle: 'solid',
-  borderRadius: 'xl',
-  boxShadow: 'elevated',
-  left: 0,
-  right: 0,
-  margin: 'auto',
-  height: '[90vh]'
-});
-
-// Library type now exported from library.ts
-
-type TabDef = {
-  label: string,
-  description: string,
-  icon: React.ReactNode
-};
-
-export const TAB_DEFS: Record<Library, TabDef> = {
-  'react-spectrum': {
-    label: 'React Spectrum',
-    description: "Components for Adobe's Spectrum design system",
-    icon: <AdobeLogo />
-  },
-  'react-aria': {
-    label: 'React Aria',
-    description: 'Style-free components and hooks for building accessible UIs',
-    icon: <ReactAriaLogo />
-  },
-  'internationalized': {
-    label: 'Internationalized',
-    description: 'Framework-agnostic internationalization utilities',
-    icon: <InternationalizedLogo />
-  }
-};
-
-const getCurrentLibrary = (currentPage: Page): Library => getLibraryFromPage(currentPage);
-=======
-const getCurrentLibrary = (currentPage: Page): Library => {
-  if (currentPage.url.includes('react-aria')) {
-    return 'react-aria';
-  } else if (currentPage.url.includes('react-internationalized')) {
-    return 'internationalized';
-  }
-  return 'react-spectrum';
-};
->>>>>>> 7332bd66
-
-// getLibraryFromUrl now imported from library.ts
-
 export function SearchMenu(props: SearchMenuProps) {
   let {pages, currentPage, onClose, overlayId} = props;
 
-  const currentLibrary = getCurrentLibrary(currentPage);
+  const currentLibrary = getLibraryFromPage(currentPage);
   let [selectedLibrary, setSelectedLibrary] = useState<Library>(currentLibrary);
   let [searchValue, setSearchValue] = useState(props.initialSearchValue);
 
@@ -190,67 +118,6 @@
     prevSearchWasEmptyRef.current = isEmpty;
   }, [searchValue]);
 
-<<<<<<< HEAD
-  useEffect(() => {
-    let isMac = /Mac/.test(navigator.platform);
-    const isTextInputLike = (el: Element | null): boolean => {
-      if (!el) {
-        return false;
-      }
-      let h = el as HTMLElement;
-      return h.isContentEditable || !!el.closest('input, textarea, [contenteditable], [role="textbox"]');
-    };
-
-    const handleKeyDown = (e: KeyboardEvent) => {
-      if (e.isComposing) {
-        // avoid intercepting IME input
-        return;
-      }
-
-      if (e.key === 'Escape' && isSearchOpen) {
-        e.preventDefault();
-        closeSearchMenu();
-      } else if (((e.key === 'k' && (isMac ? e.metaKey : e.ctrlKey)))) {
-        e.preventDefault();
-        toggleShowSearchMenu();
-      } else if (e.key === '/' && !(isTextInputLike(e.target as Element | null) || isTextInputLike(document.activeElement))) {
-        e.preventDefault();
-        toggleShowSearchMenu();
-      }
-    };
-
-    document.addEventListener('keydown', handleKeyDown);
-    return () => document.removeEventListener('keydown', handleKeyDown);
-  }, [closeSearchMenu, isSearchOpen, toggleShowSearchMenu]);
-
-  let onFocusSearch = React.useCallback(() => {
-    toggleShowSearchMenu();
-    if (isSearchOpen) {
-      setTimeout(() => searchRef.current?.focus(), 10);
-    }
-  }, [isSearchOpen, toggleShowSearchMenu]);
-
-  useEffect(() => {
-    if (isSearchOpen) {
-      setTimeout(() => {
-        // Focus the search field of the currently selected library
-        if (searchRef.current) {
-          searchRef.current.focus();
-        }
-      }, 10);
-    }
-  }, [isSearchOpen, selectedLibrary]);
-
-  useEffect(() => {
-    if (!isSearchOpen) {
-      if (searchValue.trim() === '') {
-        setSelectedLibrary(currentLibrary);
-      }
-    }
-  }, [currentLibrary, isSearchOpen, searchValue]);
-
-=======
->>>>>>> 7332bd66
   let {contains} = useFilter({sensitivity: 'base'});
 
   const filter: NonNullable<AutocompleteProps<any>['filter']> = React.useCallback((textValue, inputValue) => {
@@ -321,105 +188,6 @@
   }, [filteredComponents, sections, selectedSectionId, searchValue]);
 
   return (
-<<<<<<< HEAD
-    <div
-      className={style({
-        display: 'grid',
-        gridTemplateColumns: 'auto 1fr',
-        alignItems: 'center',
-        gap: 16
-      })}>
-      <FakeSearchFieldButton onKeyDown={handleButtonKeyDown} onPress={handleButtonPress} isSearchOpen={isSearchOpen} overlayId={overlayId} />
-      <Modal isDismissable isOpen={isSearchOpen} onOpenChange={(isOpen) => { if (!isOpen) { closeSearchMenu(); } }} className={modalStyle}>
-        <Dialog id={overlayId} className={style({height: 'full'})} aria-label="Search menu">
-          <Tabs
-            aria-label="Libraries"
-            keyboardActivation="manual"
-            orientation="vertical"
-            selectedKey={selectedLibrary}
-            onSelectionChange={handleTabSelectionChange}>
-            <TabList aria-label="Library">
-              {orderedTabs.map((tab, i) => (
-                <Tab key={tab.id} id={tab.id}>
-                  <div className={style({display: 'flex', gap: 12, marginTop: 4})}>
-                    <div style={{viewTransitionName: i === 0 ? 'search-menu-icon' : 'none'} as CSSProperties}>
-                      {tab.icon}
-                    </div>
-                    <div>
-                      <span style={{viewTransitionName: i === 0 ? 'search-menu-label' : 'none'} as CSSProperties} className={style({font: 'ui-2xl'})}>
-                        {tab.label}
-                      </span>
-                      <div className={style({fontSize: 'ui-sm'})}>{tab.description}</div>
-                    </div>
-                  </div>
-                </Tab>
-              ))}
-            </TabList>
-            {orderedTabs.map((tab, i) => (
-              <TabPanel key={tab.id} id={tab.id}>
-                <Autocomplete filter={filter}>
-                  <div className={style({margin: 'auto', width: '[fit-content]', paddingBottom: 4})}>
-                    <SearchField
-                      onKeyDown={handleSearchFieldKeyDown}
-                      value={searchValue}
-                      onChange={setSearchValue}
-                      ref={searchRef}
-                      size="L"
-                      aria-label={`Search ${tab.label}`}
-                      UNSAFE_style={{marginInlineEnd: 296, viewTransitionName: i === 0 ? 'search-menu-search-field' : 'none'} as CSSProperties}
-                      styles={style({width: '[500px]'})} />
-                  </div>
-
-                  <CloseButton closeSearchMenu={closeSearchMenu} />
-
-                  <div className={style({height: 'full', overflow: 'auto', paddingX: 16, paddingBottom: 16})}>
-                    {sections.length > 0 && (
-                      <div className={style({position: 'sticky', top: 0, zIndex: 1, backgroundColor: 'layer-2', paddingY: 8})}>
-                        <SelectableCollectionContext.Provider value={null}>
-                          <TagGroup
-                            selectionMode="single"
-                            disallowEmptySelection
-                            selectedKeys={selectedSectionId ? [selectedSectionId] : []}
-                            onSelectionChange={handleSectionSelectionChange}
-                            aria-label="Select section"
-                            items={tags}
-                            styles={style({marginX: 12})}>
-                            {(tag) => (
-                              <Tag key={tag.id} id={tag.id}>
-                                {tag.name}
-                              </Tag>
-                            )}
-                          </TagGroup>
-                        </SelectableCollectionContext.Provider>
-                      </div>
-                    )}
-                    <ComponentCardView
-                      onAction={() => {
-                        setSearchValue('');
-                        closeSearchMenu();
-                      }}
-                      items={selectedItems.map(item => ({
-                        id: item.id,
-                        name: item.name,
-                        href: item.href ?? `/${tab.id}/${item.name}.html`
-                      }))}
-                      ariaLabel={selectedSectionName}
-                      renderEmptyState={() => (
-                        <IllustratedMessage styles={style({margin: 32})}>
-                          <NoSearchResults />
-                          <Heading>No results</Heading>
-                          {searchValue.trim().length > 0 ? (
-                            <Content>
-                              No results found for <strong className={style({fontWeight: 'bold'})}>{searchValue}</strong> in {tab.label}.
-                            </Content>
-                          ) : (
-                            <Content>
-                              No results found in {tab.label}.
-                            </Content>
-                          )}
-                        </IllustratedMessage>
-                      )} />
-=======
     <Dialog id={overlayId} className={style({height: 'full'})} aria-label="Search menu">
       <Tabs
         aria-label="Libraries"
@@ -464,7 +232,7 @@
 
               <div className={style({height: 'full', overflow: 'auto', paddingX: 16, paddingBottom: 16})}>
                 {sections.length > 0 && (
-                  <div className={style({position: 'sticky', top: 0, zIndex: 1, backgroundColor: 'white', paddingY: 8})}>
+                  <div className={style({position: 'sticky', top: 0, zIndex: 1, backgroundColor: 'layer-2', paddingY: 8})}>
                     <SelectableCollectionContext.Provider value={null}>
                       <TagGroup
                         selectionMode="single"
@@ -481,7 +249,6 @@
                         )}
                       </TagGroup>
                     </SelectableCollectionContext.Provider>
->>>>>>> 7332bd66
                   </div>
                 )}
                 <ComponentCardView
