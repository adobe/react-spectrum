'use client';

import {AdobeLogo} from './icons/AdobeLogo';
import {AutocompleteProps, Button, ButtonProps, Dialog, Modal, useFilter} from 'react-aria-components';
import {fontRelative, style} from '@react-spectrum/s2/style' with { type: 'macro' };
import {InternationalizedLogo} from './icons/InternationalizedLogo';
import {Page} from '@parcel/rsc';
import React, {CSSProperties, lazy, useEffect, useMemo, useRef, useState} from 'react';
// @ts-ignore
import reactAriaDocs from 'docs:react-aria-components';
import {ReactAriaLogo} from './icons/ReactAriaLogo';
// @ts-ignore
import reactSpectrumDocs from 'docs:@react-spectrum/s2';
import Search from '@react-spectrum/s2/icons/Search';
import SearchResultsMenu from './SearchResultsMenu';
import {Tab, TabList, TabPanel, Tabs} from './Tabs';
import {TextFieldRef} from '@react-types/textfield';

const CardList = lazy(() => import('./CardList'));

interface SearchMenuProps {
  pages: Page[],
  currentPage: Page,
  toggleShowSearchMenu: () => void,
  closeSearchMenu: () => void,
  isSearchOpen: boolean,
  overlayId: string
}

interface FakeSearchFieldButtonProps extends Omit<ButtonProps, 'children' | 'className'> {
  onKeyDown: (e: React.KeyboardEvent<HTMLButtonElement>) => void,
  isSearchOpen: boolean,
  overlayId: string
}

function FakeSearchFieldButton({onPress, onKeyDown, isSearchOpen, overlayId, ...props}: FakeSearchFieldButtonProps) {
  return (
    <Button
      {...props}
      aria-label="Open search and menu"
      aria-expanded={isSearchOpen}
      aria-controls={isSearchOpen ? overlayId : undefined}
      onPress={onPress}
      onKeyDown={onKeyDown}
      className={({isHovered, isFocusVisible}) => style({
        height: 40,
        boxSizing: 'border-box',
        paddingX: 'edge-to-text',
        fontSize: 'ui-lg',
        borderRadius: 'full',
        borderWidth: 2,
        borderStyle: 'solid',
        transition: 'default',
        borderColor: {
          default: 'gray-300',
          isHovered: 'gray-400',
          isFocusVisible: 'gray-900'
        },
        backgroundColor: 'gray-25',
        color: 'neutral-subdued',
        cursor: 'text',
        width: '[500px]',
        display: 'flex',
        alignItems: 'center',
        gap: 'text-to-visual',
        outlineStyle: {
          default: 'none',
          isFocusVisible: 'solid'
        },
        outlineOffset: 2,
        outlineColor: {
          default: 'transparent',
          isFocusVisible: 'focus-ring'
        },
        outlineWidth: {
          default: 0,
          isFocusVisible: 2
        }
      })({isHovered, isFocusVisible})}
      style={{viewTransitionName: !isSearchOpen ? 'search-menu-search-field' : 'none'} as CSSProperties}>
      <Search
        UNSAFE_className={String(style({
          size: fontRelative(20),
          '--iconPrimary': {type: 'fill', value: 'currentColor'},
          flexShrink: 0
        }))} />
      <kbd
        className={style({
          marginStart: 'auto',
          font: 'detail',
          backgroundColor: 'layer-1',
          paddingY: '[1px]',
          paddingX: 2,
          borderRadius: 'xl',
          borderWidth: 1,
          borderColor: 'gray-300',
          borderStyle: 'solid',
          pointerEvents: 'none',
          alignSelf: 'center'
        })}>/</kbd>
    </Button>
  );
}

let modalStyle = style({
  position: 'absolute',
  top: 8,
  width: 'full',
  // Matches body
  maxWidth: 1280,
  backgroundColor: 'elevated',
  paddingX: 16,
  paddingY: 8,
  zIndex: 10,
  borderWidth: 1,
  borderColor: 'gray-300',
  borderStyle: 'solid',
  borderRadius: 'xl',
  boxShadow: 'elevated',
  left: 0,
  right: 0,
  margin: 'auto',
  height: '[90vh]'
});

const getCurrentLibrary = (currentPage: Page) => {
  if (currentPage.url.includes('react-aria')) {
    return 'react-aria';
  } else if (currentPage.url.includes('react-internationalized')) {
    return 'internationalized';
  }
  return 'react-spectrum';
};

export default function SearchMenu(props: SearchMenuProps) {
<<<<<<< HEAD
  let {pages, currentPage, toggleShowSearchMenu, closeSearchMenu, isSearchOpen, overlayId} = props;
  
=======
  let {pages, currentPage, toggleShowSearchMenu, closeSearchMenu, isSearchOpen} = props;

>>>>>>> 4b739fdf
  const currentLibrary = getCurrentLibrary(currentPage);
  let [selectedLibrary, setSelectedLibrary] = useState<'react-spectrum' | 'react-aria' | 'internationalized'>(currentLibrary);
  let [searchValue, setSearchValue] = useState('');

  const getOrderedTabs = () => {
    const allTabs = [
      {
        id: 'react-spectrum',
        label: 'React Spectrum',
        description: "Components for Adobe's Spectrum design system",
        icon: <AdobeLogo />
      },
      {
        id: 'react-aria',
        label: 'React Aria',
        description: 'Style-free components and hooks for building accessible UIs',
        icon: <ReactAriaLogo />
      },
      {
        id: 'internationalized',
        label: 'Internationalized',
        description: 'Framework-agnostic internationalization utilities',
        icon: <InternationalizedLogo />
      }
    ];

    // Find current tab and move it to first position
    const currentTabIndex = allTabs.findIndex(tab => tab.id === currentLibrary);
    if (currentTabIndex > 0) {
      const currentTab = allTabs.splice(currentTabIndex, 1)[0];
      allTabs.unshift(currentTab);
    }

    return allTabs;
  };

  const orderedTabs = getOrderedTabs();
  let searchRef = useRef<TextFieldRef<HTMLInputElement> | null>(null);

  // Transform pages data into component data structure
  const transformedComponents = useMemo(() => {
    if (!pages || !Array.isArray(pages)) {
      return [];
    }

    const components = pages
      .filter(page => {
        if (!page.url || !page.url.endsWith('.html')) {
          return false;
        }

        // Determine library from URL
        let library: 'react-spectrum' | 'react-aria' | 'internationalized' = 'react-spectrum';
        if (page.url.includes('react-aria')) {
          library = 'react-aria';
        } else if (page.url.includes('react-internationalized')) {
          library = 'internationalized';
        }

        return library === selectedLibrary;
      })
      .map(page => {
        const name = page.url.replace(/^\//, '').replace(/\.html$/, '');
        const title = page.tableOfContents?.[0]?.title || name;
<<<<<<< HEAD
        let lib: 'react-spectrum' | 'react-aria' | 'internationalized' = 'react-spectrum';
        if (page.url.includes('react-aria')) {
          lib = 'react-aria';
        } else if (page.url.includes('internationalized')) {
          lib = 'internationalized';
        }

        // get description from docs metadata
        const componentKey = title.replace(/\s+/g, '');
        let description: string | undefined = undefined;
        if (lib === 'react-aria') {
          // @ts-ignore
          description = (reactAriaDocs as any)?.exports?.[componentKey]?.description;
        } else if (lib === 'react-spectrum') {
          // @ts-ignore
          description = (reactSpectrumDocs as any)?.exports?.[componentKey]?.description;
        }
=======
>>>>>>> 4b739fdf

        return {
          id: name,
          name: title,
          category: 'Components', // TODO
          href: page.url,
          description: description
        };
      });

    return components;
  }, [pages, selectedLibrary]);

  // Create sections structure expected by the existing code
  const componentSections = useMemo(() => {
    const sections = [{
      id: 'components',
      name: 'Components',
      children: transformedComponents
    }];
    return sections;
  }, [transformedComponents]);

  useEffect(() => {
    let isMac = /Mac/.test(navigator.platform);
    const handleKeyDown = (e) => {
      if (e.key === 'Escape') {
        e.preventDefault();
        closeSearchMenu();
      } else if (((e.key === 'k' && (isMac ? e.metaKey : e.ctrlKey)) || e.key === '/')) {
        e.preventDefault();
        toggleShowSearchMenu();
      }
    };

    document.addEventListener('keydown', handleKeyDown);
    return () => document.removeEventListener('keydown', handleKeyDown);
  }, [closeSearchMenu, toggleShowSearchMenu]);

  let onFocusSearch = () => {
    toggleShowSearchMenu();
    if (isSearchOpen) {
      setTimeout(() => searchRef.current?.focus(), 10);
    }
  };

  useEffect(() => {
    if (isSearchOpen) {
      setTimeout(() => {
        // Focus the search field of the currently selected library
        if (searchRef.current) {
          searchRef.current.focus();
        }
      }, 10);
    }
  }, [isSearchOpen, selectedLibrary]);

  useEffect(() => {
    if (!isSearchOpen) {
      if (searchValue.trim() === '') {
        setSelectedLibrary(currentLibrary);
      }
    }
  }, [currentLibrary, isSearchOpen, searchValue]);

  let {contains} = useFilter({sensitivity: 'base'});

  let filter: AutocompleteProps<any>['filter'] = (textValue, inputValue) => {
    return textValue != null && contains(textValue, inputValue);
  };

  let showCards = useMemo(() => searchValue.trim() === '', [searchValue]);

  let filteredComponents = useMemo(() => {
    if (!searchValue) {
      return componentSections;
    }
    return componentSections.map(section => ({
      ...section,
      children: section.children.filter(item => contains(item.name, searchValue))
    })).filter(section => section.children.length > 0);
  }, [componentSections, searchValue, contains]);

  // Type to search handler
  const handleButtonKeyDown = (e: React.KeyboardEvent<HTMLButtonElement>) => {
    // Ignore modifier keys, navigation keys, Enter, Escape, etc.
    if (e.key.length === 1 && !e.metaKey && !e.ctrlKey && !e.altKey && e.key !== ' ') {
      e.preventDefault();
      onFocusSearch(); // Open the search overlay
      setSearchValue(e.key); // Set the initial search value
    }

    if (e.key === 'ArrowDown') {
      e.preventDefault();
      toggleShowSearchMenu();
    }
  };

  let handleButtonPress = () => {
    toggleShowSearchMenu();
  };

  return (
    <div
      className={style({
        display: 'grid',
        gridTemplateColumns: 'auto 1fr',
        alignItems: 'center',
        gap: 16
      })}>
      <FakeSearchFieldButton onKeyDown={handleButtonKeyDown} onPress={handleButtonPress} isSearchOpen={isSearchOpen} overlayId={overlayId} />
      <Modal isDismissable isOpen={isSearchOpen} onOpenChange={toggleShowSearchMenu} className={modalStyle}>
        <Dialog id={overlayId} className={style({height: 'full'})}>
          <Tabs
            aria-label="Libraries"
            keyboardActivation="manual"
            orientation="vertical"
            selectedKey={selectedLibrary}
            onSelectionChange={(key) => {
              if (searchValue) {
                setSearchValue('');
              }
              setSelectedLibrary(key as typeof selectedLibrary);
              // Focus main search field of the newly selected tab
              setTimeout(() => {
                // Check ref exists and points to the correct main search field before focusing
                const keyString = key as string;
                const expectedLabel = `Search ${keyString.charAt(0).toUpperCase() + keyString.slice(1).replace('-', ' ')}`;
                if (searchRef.current && searchRef.current.getInputElement()?.getAttribute('aria-label') === expectedLabel) {
                  searchRef.current.focus();
                }
              }, 10);
            }}>
            <TabList aria-label="Library">
              {orderedTabs.map((tab, i) => (
                <Tab key={tab.id} id={tab.id}>
                  <div className={style({display: 'flex', gap: 12, marginTop: 4})}>
                    <div style={{viewTransitionName: i === 0 ? 'search-menu-icon' : 'none'} as CSSProperties}>
                      {tab.icon}
                    </div>
                    <div>
                      <span style={{viewTransitionName: i === 0 ? 'search-menu-label' : 'none'} as CSSProperties} className={style({font: 'ui-2xl'})}>
                        {tab.label}
                      </span>
                      <div className={style({fontSize: 'ui-sm'})}>{tab.description}</div>
                    </div>
                  </div>
                </Tab>
              ))}
            </TabList>
            {orderedTabs.map((tab, i) => (
              <TabPanel key={tab.id} id={tab.id}>
                <SearchResultsMenu
                  libraryName={tab.label}
                  libraryKey={tab.id as 'react-spectrum' | 'react-aria' | 'internationalized'}
                  searchValue={searchValue}
                  onSearchValueChange={setSearchValue}
                  mainItems={filteredComponents}
                  searchRef={searchRef}
                  showCards={showCards}
                  renderCardList={() => <CardList selectedLibrary={selectedLibrary} pages={pages} />}
                  filter={filter}
                  noResultsText={(value) => `No results for "${value}" in ${tab.label}`}
                  closeSearchMenu={closeSearchMenu}
                  isPrimary={i === 0} />
              </TabPanel>
            ))}
          </Tabs>
        </Dialog>
      </Modal>
    </div>
  );
}<|MERGE_RESOLUTION|>--- conflicted
+++ resolved
@@ -133,13 +133,8 @@
 };
 
 export default function SearchMenu(props: SearchMenuProps) {
-<<<<<<< HEAD
   let {pages, currentPage, toggleShowSearchMenu, closeSearchMenu, isSearchOpen, overlayId} = props;
   
-=======
-  let {pages, currentPage, toggleShowSearchMenu, closeSearchMenu, isSearchOpen} = props;
-
->>>>>>> 4b739fdf
   const currentLibrary = getCurrentLibrary(currentPage);
   let [selectedLibrary, setSelectedLibrary] = useState<'react-spectrum' | 'react-aria' | 'internationalized'>(currentLibrary);
   let [searchValue, setSearchValue] = useState('');
@@ -204,7 +199,6 @@
       .map(page => {
         const name = page.url.replace(/^\//, '').replace(/\.html$/, '');
         const title = page.tableOfContents?.[0]?.title || name;
-<<<<<<< HEAD
         let lib: 'react-spectrum' | 'react-aria' | 'internationalized' = 'react-spectrum';
         if (page.url.includes('react-aria')) {
           lib = 'react-aria';
@@ -222,8 +216,6 @@
           // @ts-ignore
           description = (reactSpectrumDocs as any)?.exports?.[componentKey]?.description;
         }
-=======
->>>>>>> 4b739fdf
 
         return {
           id: name,
