'use client';

import {focusRing, size, style} from '@react-spectrum/s2/style' with {type: 'macro'};
import {getLibraryFromPage} from './library';
import {Link} from 'react-aria-components';
import type {PageProps} from '@parcel/rsc';
import {Picker, pressScale} from '@react-spectrum/s2';
import React, {createContext, useContext, useEffect, useRef, useState} from 'react';

export function Nav({pages, currentPage}: PageProps) {
  let currentLibrary = getLibraryFromPage(currentPage);
  let sections = new Map();
  for (let page of pages) {
<<<<<<< HEAD
    if (page.exports?.hideNav || page.exports?.hideFromSearch || page.exports?.omitFromNav) {
=======
    if (page.exports?.hideNav) {
>>>>>>> 69b8ec6e
      continue;
    }

    let library = getLibraryFromPage(page);
    if (library !== currentLibrary) {
      continue;
    }

    let section = page.exports?.section ?? 'Components';
    let sectionPages = sections.get(section) ?? [];
    sectionPages.push(page);
    sections.set(section, sectionPages);
  }

  let [maskSize, setMaskSize] = useState(0);

  return (
    <nav
      onScroll={e => setMaskSize(Math.min(e.currentTarget.scrollTop, 32))}
      style={{
        maskImage: maskSize > 0 ? `linear-gradient(to bottom, transparent, black ${maskSize}px)` : undefined
      }}
      className={style({
        position: 'sticky',
        top: 40,
        height: 'fit',
        maxHeight: 'calc(100vh - 72px)',
        overflow: 'auto',
        paddingX: 12,
        minWidth: 180,
        display: {
          default: 'none',
          lg: 'block'
        }
      })}>
      {[...sections].sort((a, b) => a[0] === 'Getting started' ? -1 : a[0].localeCompare(b[0])).map(([name, pages]) => (
        <SideNavSection title={name} key={name}>
          <SideNav>
            {pages
              .sort((a, b) => {
                let aIntro = isIntroduction(a);
                let bIntro = isIntroduction(b);
                if (aIntro && !bIntro) {
                  return -1;
                }
                if (!aIntro && bIntro) {
                  return 1;
                }
                return title(a).localeCompare(title(b));
              })
              .map(page => (
                <SideNavItem key={page.url}><SideNavLink href={page.url} isSelected={page.url === currentPage.url}>{title(page)}</SideNavLink></SideNavItem>
            ))}
          </SideNav>
        </SideNavSection>
      ))}
    </nav>
  );
}

function title(page) {
  return page.exports?.title ?? page.tableOfContents?.[0]?.title ?? page.name;
}

function isIntroduction(page) {
  let navTitle = page.exports?.navigationTitle;
  if (typeof navTitle === 'string' && /introduction|home/i.test(navTitle)) {
    return true;
  }
  let t = title(page);
  return typeof t === 'string' && /introduction|home/i.test(t);
}

function SideNavSection({title, children}) {
  return (
    <section className={style({marginBottom: 24})}>
      <div className={style({font: 'ui-sm', color: 'gray-600', minHeight: 32, paddingX: 12, display: 'flex', alignItems: 'center'})}>{title}</div>
      {children}
    </section>
  );
}

const SideNavContext = createContext('');

export function SideNav({children}) {
  return (
    <ul
      className={style({
        listStyleType: 'none',
        padding: 0,
        paddingStart: {
          default: 0,
          ':is(li > ul)': 16
        },
        margin: 0,
        display: 'flex',
        flexDirection: 'column',
        gap: 8,
        width: 'full',
        boxSizing: 'border-box'
      })}>
      {children}
    </ul>
  );
}

export function SideNavItem(props) {
  return (
    <li>
      {props.children}
    </li>
  );
}

export function SideNavLink(props) {
  let linkRef = useRef(null);
  let selected = useContext(SideNavContext);
  return (
    <Link
      {...props}
      ref={linkRef}
      aria-current={props.isSelected || selected === props.href ? 'page' : undefined}
      style={pressScale(linkRef)}
      className={style({
        ...focusRing(),
        minHeight: 32,
        boxSizing: 'border-box',
        paddingX: 4,
        // paddingY: centerPadding(),
        display: 'flex',
        alignItems: 'center',
        gap: size(6),
        font: 'ui',
        fontWeight: {
          default: 'normal',
          isCurrent: 'bold'
        },
        textDecoration: 'none',
        borderRadius: 'default',
        transition: 'default'
      })}>
      {(renderProps) => (<>
        <span
          className={style({
            width: 2,
            height: '[1lh]',
            borderRadius: 'full',
            transition: 'default',
            backgroundColor: {
              default: 'transparent',
              isHovered: 'gray-400',
              isCurrent: 'gray-800'
            }
          })(renderProps)} />
        {props.children}
      </>)}
    </Link>
  );
}

function useCurrentSection() {
  let [selected, setSelected] = useState('');

  useEffect(() => {
    let elements = Array.from(document.querySelectorAll('article > :is(h2,h3,h4,h5)'));
    let visible = new Set();
    let observer = new IntersectionObserver(entries => {
      for (let entry of entries) {
        if (entry.isIntersecting) {
          visible.add(entry.target);
        } else {
          visible.delete(entry.target);
        }

        let firstVisible = elements.find(e => visible.has(e));
        if (firstVisible) {
          setSelected('#' + firstVisible.id);
        }
      }
    }, {rootMargin: '0px 0px -50% 0px'});

    for (let element of elements) {
      observer.observe(element);
    }

    return () => observer.disconnect();
  }, []);

  return selected;
}

export function OnPageNav({children}) {
  let selected = useCurrentSection();

  return (
    <SideNavContext.Provider value={selected}>
      {children}
    </SideNavContext.Provider>
  );
}

export function MobileOnPageNav({children, currentPage}) {
  let [selected, setSelected] = useState('');
  useEffect(() => {
    let elements = Array.from(document.querySelectorAll('article > :is(h1,h2,h3,h4,h5)'));
    elements.reverse();
    let visible = new Set();
    let observer = new IntersectionObserver(entries => {
      for (let entry of entries) {
        if (entry.isIntersecting) {
          visible.add(entry.target);
        } else {
          visible.delete(entry.target);
        }
      }

      let lastVisible = elements.find(e => visible.has(e));
      if (lastVisible) {
        setSelected('#' + lastVisible.id!);
      } else {
        setSelected('#' + elements.at(-1)!.id);
      }
    }, {
      rootMargin: '9999999px 0px -100% 0px',
      // @ts-ignore
      scrollMargin: '0px 0px 62px 0px',
      threshold: 0.5
    });

    for (let element of elements) {
      observer.observe(element);
    }

    return () => observer.disconnect();
  }, [currentPage]);

  return (
    <Picker aria-label="Table of contents" value={selected} isQuiet size="L">
      {children}
    </Picker>
  );
}<|MERGE_RESOLUTION|>--- conflicted
+++ resolved
@@ -11,11 +11,7 @@
   let currentLibrary = getLibraryFromPage(currentPage);
   let sections = new Map();
   for (let page of pages) {
-<<<<<<< HEAD
-    if (page.exports?.hideNav || page.exports?.hideFromSearch || page.exports?.omitFromNav) {
-=======
-    if (page.exports?.hideNav) {
->>>>>>> 69b8ec6e
+    if (page.exports?.hideNav || page.exports?.omitFromNav) {
       continue;
     }
 
