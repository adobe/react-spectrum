'use client';

import {Disclosure, DisclosurePanel, DisclosureTitle, Picker, pressScale} from '@react-spectrum/s2';
import {focusRing, size, space, style} from '@react-spectrum/s2/style' with {type: 'macro'};
import {getLibraryFromPage} from './library';
import {getPageFromPathname, getSnapshot, subscribe} from './NavigationSuspense';
import {Link} from 'react-aria-components';
import type {Page, PageProps} from '@parcel/rsc';
import React, {createContext, useContext, useEffect, useRef, useState, useSyncExternalStore} from 'react';

type SectionValue = Page[] | Map<string, Page[]>;

function isSectionMap(value: SectionValue): value is Map<string, Page[]> {
  return value instanceof Map;
}

export function Nav({pages, currentPage}: PageProps) {
  let currentLibrary = getLibraryFromPage(currentPage);
  let sections = new Map<string, SectionValue>();
  let sectionLibrary = new Map();
  for (let page of pages) {
    if (page.exports?.hideNav || page.exports?.omitFromNav) {
      continue;
    }

    let library = getLibraryFromPage(page);

    if ((currentLibrary === 'internationalized' || currentLibrary === 'react-spectrum') && library !== currentLibrary) {
      continue;
    }

    // If the current library is React Aria, we only want to skip pages in React Spectrum so that include Internationalized pages in the side nav
    if (currentLibrary === 'react-aria' && library === 'react-spectrum') {
      continue;
    }

    let section = page.exports?.section ?? 'Components';
<<<<<<< HEAD
    if (section === '' || page.exports?.isSubpage) {
=======
    let group = page.exports?.group ?? undefined;
    if (section === '') {
>>>>>>> ff8f6f31
      continue;
    }

    if (group && section && currentLibrary !== 'internationalized') {
      let value = sections.get(group);
      let groupMap: Map<string, Page[]>;
      if (value instanceof Map) {
        groupMap = value;
      } else {
        groupMap = new Map<string, Page[]>(); 
      }
      let groupPages = groupMap.get(section) ?? [];
      groupPages.push(page);
      groupMap.set(section, groupPages);
      sections.set(group, groupMap);
    } else if (section) {
      let value = sections.get(section);
      let sectionPages = Array.isArray(value) ? value : [];
      sectionPages.push(page);
      sections.set(section, sectionPages);
    }

    sectionLibrary.set(section, library);
  }

  let [maskSize, setMaskSize] = useState(0);
  const snapshot = useSyncExternalStore(subscribe, getSnapshot, getSnapshot);
  const pendingPage = snapshot.pathname ? getPageFromPathname(pages, snapshot.pathname) : null;
  let displayUrl = pendingPage?.url ?? currentPage.url;

  let sortedSections = [...sections].sort((a, b) => {
    if (a[0] === 'Overview') {
      return -1;
    }
    if (b[0] === 'Overview') {
      return 1;
    }

    if (a[0] === 'Guides') {
      return 1;
    }

    if (b[0] === 'Guides') {
      return -1;
    }
    
    return a[0].localeCompare(b[0]);
  });

  return (
    <nav
      onScroll={e => setMaskSize(Math.min(e.currentTarget.scrollTop, 32))}
      style={{
        maskImage: maskSize > 0 ? `linear-gradient(to bottom, transparent, black ${maskSize}px)` : undefined
      }}
      className={style({
        position: 'sticky',
        top: 40,
        height: 'fit',
        maxHeight: 'calc(100vh - 72px)',
        overflow: 'auto',
        paddingX: 12,
        minWidth: 200,
        display: {
          default: 'none',
          lg: 'block'
        }
      })}>
      {sortedSections.map(([name, pages]) => {
        let nav = <></>;
        if (isSectionMap(pages)) {
          nav = (
            <>
              {Array.from(pages.entries()).map(([section, items]) => (
                <SideNavSection title={section} key={section}>
                  <SideNav>
                    {items
                      .sort((a, b) => {
                        const aIntro = isIntroduction(a);
                        const bIntro = isIntroduction(b);
                        if (aIntro && !bIntro) {
                          return -1;
                        }
                        if (!aIntro && bIntro) {
                          return 1;
                        }
                        return title(a).localeCompare(title(b));
                      })
                      .filter(page => !page.exports?.isSubpage)
                      .map(page => (
                        <SideNavItem key={page.url}>
                          <SideNavLink href={page.url} page={page} isSelected={page.url === displayUrl}>
                            {title(page)}
                          </SideNavLink>
                        </SideNavItem>
                      ))}
                  </SideNav>
                </SideNavSection>
              ))}
            </>
          );
        } else {
          nav = (
            <SideNav>
              {pages
                .sort((a, b) => {
                  let aIntro = isIntroduction(a);
                  let bIntro = isIntroduction(b);
                  if (aIntro && !bIntro) {
                    return -1;
                  }
                  if (!aIntro && bIntro) {
                    return 1;
                  }
                  return title(a).localeCompare(title(b));
                })
                .filter(page => !page.exports?.isSubpage)
                .map(page => (
                  <SideNavItem key={page.url}><SideNavLink href={page.url} isSelected={page.url === currentPage.url}>{title(page)}</SideNavLink></SideNavItem>
              ))}
            </SideNav>
          );
        }

        if ((name === 'Overview' && Array.isArray(pages)) || (currentLibrary === 'internationalized' && Array.isArray(pages))) {
          return (
            <div className={style({paddingStart: space(26)})} key={name}>
              <SideNavSection title={name}>
                <SideNav>
                  {pages
                    .sort((a, b) => {
                      const aIntro = isIntroduction(a);
                      const bIntro = isIntroduction(b);
                      if (aIntro && !bIntro) {
                        return -1;
                      }
                      if (!aIntro && bIntro) {
                        return 1;
                      }
                      return title(a).localeCompare(title(b));
                    })
                    .filter(page => !page.exports?.isSubpage)
                    .map(page => (
                      <SideNavItem key={page.url}>
                        <SideNavLink href={page.url} isSelected={page.url === currentPage.url}>
                          {title(page)}
                        </SideNavLink>
                      </SideNavItem>
                    ))}
                </SideNav>
              </SideNavSection>
            </div>
          );
        }
        return (
          <Disclosure id={name} key={name} isQuiet density="spacious" defaultExpanded={name === 'Components' || name === currentPage.exports?.section} styles={style({minWidth: 185})}>
            <DisclosureTitle>{name}</DisclosureTitle>
            <DisclosurePanel>
              <div className={style({paddingStart: space(18)})}>{nav}</div>
            </DisclosurePanel>
          </Disclosure>
        );
      }
      )}
    </nav>
  );
}

function title(page) {
  return page.exports?.title ?? page.tableOfContents?.[0]?.title ?? page.name;
}

function isIntroduction(page) {
  let navTitle = page.exports?.navigationTitle;
  if (typeof navTitle === 'string' && /introduction|home/i.test(navTitle)) {
    return true;
  }
  let t = title(page);
  return typeof t === 'string' && /introduction|home/i.test(t);
}

function SideNavSection({title, children}) {
  return (
    <section className={style({marginBottom: 16})}>
      <div className={style({font: 'ui-sm', color: 'gray-600', minHeight: 32, paddingX: 12, display: 'flex', alignItems: 'center'})}>{title}</div>
      {children}
    </section>
  );
}

const SideNavContext = createContext('');

export function usePendingPage(pages: Page[]): Page | null {
  const snapshot = useSyncExternalStore(subscribe, getSnapshot, getSnapshot);
  return snapshot.pathname ? getPageFromPathname(pages, snapshot.pathname) : null;
}

export function SideNav({children, isNested = false}) {
  return (
    <ul
      className={style({
        listStyleType: 'none',
        padding: 0,
        paddingStart: {
          default: 0,
          ':is(li > ul)': 16
        },
        paddingTop: {
          default: 0,
          isNested: 8
        },
        margin: 0,
        display: 'flex',
        flexDirection: 'column',
        gap: 8,
        width: 'full',
        boxSizing: 'border-box'
      })({isNested})}>
      {children}
    </ul>
  );
}

export function SideNavItem(props) {
  return (
    <li>
      {props.children}
    </li>
  );
}

export function SideNavLink(props) {
  let linkRef = useRef(null);
  let selected = useContext(SideNavContext);
  let {...linkProps} = props;
  
  return (
    <Link
      {...linkProps}
      ref={linkRef}
      aria-current={props.isSelected || selected === props.href ? 'page' : undefined}
      style={pressScale(linkRef)}
      className={style({
        ...focusRing(),
        minHeight: 32,
        boxSizing: 'border-box',
        paddingX: 4,
        // paddingY: centerPadding(),
        display: 'flex',
        alignItems: 'center',
        gap: size(6),
        font: 'ui',
        fontWeight: {
          default: 'normal',
          isCurrent: 'bold'
        },
        textDecoration: 'none',
        borderRadius: 'default',
        transition: 'default'
      })}>
      {(renderProps) => (<>
        <span
          className={style({
            width: 2,
            height: '[1lh]',
            borderRadius: 'full',
            transition: 'default',
            backgroundColor: {
              default: 'transparent',
              isHovered: 'gray-400',
              isCurrent: 'gray-800'
            }
          })(renderProps)} />
        {props.children}
      </>)}
    </Link>
  );
}

function useCurrentSection() {
  let [selected, setSelected] = useState('');

  useEffect(() => {
    let elements = Array.from(document.querySelectorAll('article :is(h2,h3,h4,h5)'));
    let visible = new Set();
    let observer = new IntersectionObserver(entries => {
      for (let entry of entries) {
        if (entry.isIntersecting) {
          visible.add(entry.target);
        } else {
          visible.delete(entry.target);
        }

        let firstVisible = elements.find(e => visible.has(e));
        if (firstVisible) {
          setSelected('#' + firstVisible.id);
        }
      }
    }, {rootMargin: '0px 0px -50% 0px'});

    for (let element of elements) {
      observer.observe(element);
    }

    return () => observer.disconnect();
  }, []);

  return selected;
}

export function OnPageNav({children}) {
  let selected = useCurrentSection();

  return (
    <SideNavContext.Provider value={selected}>
      {children}
    </SideNavContext.Provider>
  );
}

export function MobileOnPageNav({children, currentPage}) {
  let [selected, setSelected] = useState('');
  useEffect(() => {
    let elements = Array.from(document.querySelectorAll('article > :is(h1,h2,h3,h4,h5)'));
    elements.reverse();
    let visible = new Set();
    let observer = new IntersectionObserver(entries => {
      for (let entry of entries) {
        if (entry.isIntersecting) {
          visible.add(entry.target);
        } else {
          visible.delete(entry.target);
        }
      }

      let lastVisible = elements.find(e => visible.has(e));
      if (lastVisible) {
        setSelected('#' + lastVisible.id!);
      } else {
        setSelected('#' + elements.at(-1)!.id);
      }
    }, {
      rootMargin: '9999999px 0px -100% 0px',
      // @ts-ignore
      scrollMargin: '0px 0px 62px 0px',
      threshold: 0.5
    });

    for (let element of elements) {
      observer.observe(element);
    }

    return () => observer.disconnect();
  }, [currentPage]);

  return (
    <Picker aria-label="Table of contents" value={selected} isQuiet size="L">
      {children}
    </Picker>
  );
}<|MERGE_RESOLUTION|>--- conflicted
+++ resolved
@@ -35,12 +35,8 @@
     }
 
     let section = page.exports?.section ?? 'Components';
-<<<<<<< HEAD
+    let group = page.exports?.group ?? undefined;
     if (section === '' || page.exports?.isSubpage) {
-=======
-    let group = page.exports?.group ?? undefined;
-    if (section === '') {
->>>>>>> ff8f6f31
       continue;
     }
 
@@ -50,7 +46,7 @@
       if (value instanceof Map) {
         groupMap = value;
       } else {
-        groupMap = new Map<string, Page[]>(); 
+        groupMap = new Map<string, Page[]>();
       }
       let groupPages = groupMap.get(section) ?? [];
       groupPages.push(page);
@@ -86,7 +82,7 @@
     if (b[0] === 'Guides') {
       return -1;
     }
-    
+
     return a[0].localeCompare(b[0]);
   });
 
@@ -276,7 +272,7 @@
   let linkRef = useRef(null);
   let selected = useContext(SideNavContext);
   let {...linkProps} = props;
-  
+
   return (
     <Link
       {...linkProps}
