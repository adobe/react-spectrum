--- conflicted
+++ resolved
@@ -5,9 +5,6 @@
 import {getLibraryFromPage} from './library';
 import {Link} from 'react-aria-components';
 import type {Page, PageProps} from '@parcel/rsc';
-<<<<<<< HEAD
-import React, {createContext, useContext, useEffect, useRef, useState} from 'react';
-=======
 import {Picker, pressScale} from '@react-spectrum/s2';
 import React, {createContext, startTransition, useContext, useEffect, useOptimistic, useRef, useState} from 'react';
 
@@ -36,7 +33,6 @@
     </PendingPageContext.Provider>
   );
 }
->>>>>>> 46eb0efb
 
 type SectionValue = Page[] | Map<string, Page[]>;
 
@@ -128,17 +124,12 @@
         maxHeight: 'calc(100vh - 72px)',
         overflow: 'auto',
         paddingX: 12,
-<<<<<<< HEAD
-        minWidth: 200,
-=======
         width: 200,
->>>>>>> 46eb0efb
         display: {
           default: 'none',
           lg: 'block'
         }
       })}>
-<<<<<<< HEAD
       {sortedSections.map(([name, pages]) => {
         let nav = <></>;
         if (isSectionMap(pages)) {
@@ -235,30 +226,6 @@
         );
       }
       )}
-=======
-      {sortedSections.map(([name, pages]) => (
-        <SideNavSection title={name} key={name}>
-          <SideNav>
-            {pages
-              .sort((a, b) => {
-                let aIntro = isIntroduction(a);
-                let bIntro = isIntroduction(b);
-                if (aIntro && !bIntro) {
-                  return -1;
-                }
-                if (!aIntro && bIntro) {
-                  return 1;
-                }
-                return title(a).localeCompare(title(b));
-              })
-              .filter(page => !page.exports?.isSubpage)
-              .map(page => (
-                <SideNavItem key={page.url}><SideNavLink href={page.url} page={page} isSelected={page.url === displayUrl}>{title(page)}</SideNavLink></SideNavItem>
-            ))}
-          </SideNav>
-        </SideNavSection>
-      ))}
->>>>>>> 46eb0efb
     </nav>
   );
 }
