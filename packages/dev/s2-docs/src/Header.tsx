'use client';

import {ActionButton, pressScale} from '@react-spectrum/s2';
import {baseColor, focusRing, style} from '@react-spectrum/s2/style' with { type: 'macro' };
// @ts-ignore
import {flushSync} from 'react-dom';
import {getLibraryFromPage, getLibraryIcon, getLibraryLabel} from './library';
import GithubLogo from './icons/GithubLogo';
<<<<<<< HEAD
import {Link} from 'react-aria-components';
import {MarkdownMenu} from './MarkdownMenu';
=======
>>>>>>> 46eb0efb
// @ts-ignore
import {PageProps} from '@parcel/rsc';
import React, {CSSProperties, useId, useRef, useState} from 'react';
import SearchMenuTrigger, {preloadSearchMenu} from './SearchMenuTrigger';

function getButtonText(currentPage) {
  return getLibraryLabel(getLibraryFromPage(currentPage));
}

function getButtonIcon(currentPage) {
  return getLibraryIcon(getLibraryFromPage(currentPage));
}

const libraryStyles = style({
  ...focusRing(),
  paddingX: 12, 
  display: 'flex',
  textDecoration: 'none',
  minHeight: 48,
  borderRadius: 'lg',
  transition: 'default',
  backgroundColor: {
    default: {
      ...baseColor('gray-100'),
      default: 'transparent'
    }
  }
});

const linkStyles = style({
  ...focusRing(),
  font: 'ui',
  textDecoration: 'none',
  transition: 'default',
  backgroundColor: {
    default: {
      ...baseColor('gray-100'),
      default: 'transparent'
    }
  },
  height: 32,
  paddingX: 'edge-to-text',
  display: 'flex',
  alignItems: 'center',
  borderRadius: 'lg'
});

export default function Header(props: PageProps) {
  const {pages, currentPage} = props;
  const [searchOpen, setSearchOpen] = useState(false);
  const searchMenuId = useId();
  let ref = useRef(null);
  let docsRef = useRef(null);
  let releasesRef = useRef(null);
  let blogRef = useRef(null);

  let openSearchMenu = async () => {
    if (!document.startViewTransition) {
      setSearchOpen((prev) => !prev);
      return;
    }

    // Preload SearchMenu so it is ready to render immediately.
    await preloadSearchMenu();
    document.startViewTransition(() => {
      flushSync(() => {
        setSearchOpen((prev) => !prev);
      });
    });
  };

  let closeSearchMenu = () => {
    if (!document.startViewTransition) {
      setSearchOpen(false);
      return;
    }

    document.startViewTransition(() => {
      flushSync(() => {
        setSearchOpen(false);
      });
    });
  };

  let handleActionButtonKeyDown = (e: React.KeyboardEvent<HTMLButtonElement>) => {
    if (e.key === 'ArrowDown' && !searchOpen) {
      e.preventDefault();
      openSearchMenu();
    }
  };

  let library = getLibraryFromPage(currentPage);
  let subdirectory = 's2';
  if (library === 'internationalized' || library === 'react-aria') {
    // the internationalized library has no homepage so i've chosen to route it to the react aria homepage
    subdirectory = 'react-aria';
  }

  let homepage = '';
  let docs = '';
  let release = '';
  let blog = '';
  for (let page of pages) {
    if (page.name.includes(subdirectory) && page.name.includes('index.html') && !page.name.includes('releases') && !page.name.includes('blog') && !page.name.includes('examples')) {
      homepage = page.url;
    }
    if (page.name.includes(subdirectory) && page.name.includes('getting-started.html')) {
      docs = page.url;
    }
    if (page.name.includes(subdirectory) && page.name.includes('index.html') && page.name.includes('releases')) {
      release = page.url;
    }
    if (page.name.includes('react-aria') && page.name.includes('index.html') && page.name.includes('blog')) {
      blog = page.url;
    }
  }

  return (
    <>
      <header className={style({width: 'full', display: {default: 'none', lg: 'flex'}, justifyContent: 'center'})}>
        <div
          className={style({
            width: 'full', 
            display: 'grid',
            // @eslint-disable-next-line
            gridTemplateColumns: '1fr auto 1fr',
            alignItems: 'center'
          })}>
          <div className={style({justifySelf: 'start'})}>
            <Link
              aria-label="Open menu and search"
              aria-expanded={searchOpen}
              aria-controls={searchOpen ? searchMenuId : undefined}
              href={homepage}
              onKeyDown={handleActionButtonKeyDown}
              // @ts-ignore
              // onHoverStart={() => preloadSearchMenu()}
              ref={ref}
              style={pressScale(ref)}
              className={renderProps => libraryStyles({...renderProps})}>
              <div className={style({display: 'flex', alignItems: 'center'})}>
                <div className={style({marginTop: 4})} style={{viewTransitionName: !searchOpen ? 'search-menu-icon' : 'none'} as CSSProperties}>
                  {getButtonIcon(currentPage)}
                </div>
                <span className={style({font: 'ui-2xl', marginStart: 8})} style={{viewTransitionName: !searchOpen ? 'search-menu-label' : 'none'} as CSSProperties}>
                  {getButtonText(currentPage)}
                </span>
              </div>
            </Link>
          </div>
          <SearchMenuTrigger
            pages={pages}
            currentPage={currentPage}
            onOpen={openSearchMenu}
            onClose={closeSearchMenu}
            isSearchOpen={searchOpen}
            overlayId={searchMenuId} />
          <div className={style({display: 'flex', alignItems: 'center', gap: 4, justifySelf: 'end'})}>
<<<<<<< HEAD
            <Link className={renderProps => linkStyles({...renderProps})} href={docs} ref={docsRef} style={pressScale(docsRef)} >Docs</Link>
            <Link className={renderProps => linkStyles({...renderProps})} href={release} ref={releasesRef} style={pressScale(releasesRef)} >Releases</Link>
            <Link className={renderProps => linkStyles({...renderProps})} href={blog} target={subdirectory === 's2' ? '_blank' : ''} rel="noopener noreferrer" ref={blogRef} style={pressScale(blogRef)} >Blog</Link>
            <MarkdownMenu url={currentPage.url} />
=======
            <Badge variant="indigo" size="M" styles={style({marginEnd: 8})}>
              <BetaApp />
              <Text>Beta Preview</Text>
            </Badge>
>>>>>>> 46eb0efb
            <ActionButton aria-label="React Spectrum GitHub repo" size="L" isQuiet onPress={() => window.open('https://github.com/adobe/react-spectrum', '_blank', 'noopener,noreferrer')}>
              <GithubLogo />
            </ActionButton>
          </div>
        </div>
      </header>
    </>
  );
}<|MERGE_RESOLUTION|>--- conflicted
+++ resolved
@@ -6,11 +6,7 @@
 import {flushSync} from 'react-dom';
 import {getLibraryFromPage, getLibraryIcon, getLibraryLabel} from './library';
 import GithubLogo from './icons/GithubLogo';
-<<<<<<< HEAD
 import {Link} from 'react-aria-components';
-import {MarkdownMenu} from './MarkdownMenu';
-=======
->>>>>>> 46eb0efb
 // @ts-ignore
 import {PageProps} from '@parcel/rsc';
 import React, {CSSProperties, useId, useRef, useState} from 'react';
@@ -169,17 +165,9 @@
             isSearchOpen={searchOpen}
             overlayId={searchMenuId} />
           <div className={style({display: 'flex', alignItems: 'center', gap: 4, justifySelf: 'end'})}>
-<<<<<<< HEAD
             <Link className={renderProps => linkStyles({...renderProps})} href={docs} ref={docsRef} style={pressScale(docsRef)} >Docs</Link>
             <Link className={renderProps => linkStyles({...renderProps})} href={release} ref={releasesRef} style={pressScale(releasesRef)} >Releases</Link>
             <Link className={renderProps => linkStyles({...renderProps})} href={blog} target={subdirectory === 's2' ? '_blank' : ''} rel="noopener noreferrer" ref={blogRef} style={pressScale(blogRef)} >Blog</Link>
-            <MarkdownMenu url={currentPage.url} />
-=======
-            <Badge variant="indigo" size="M" styles={style({marginEnd: 8})}>
-              <BetaApp />
-              <Text>Beta Preview</Text>
-            </Badge>
->>>>>>> 46eb0efb
             <ActionButton aria-label="React Spectrum GitHub repo" size="L" isQuiet onPress={() => window.open('https://github.com/adobe/react-spectrum', '_blank', 'noopener,noreferrer')}>
               <GithubLogo />
             </ActionButton>
