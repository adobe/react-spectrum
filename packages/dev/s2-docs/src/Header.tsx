'use client';

import {ActionButton, Badge, Text} from '@react-spectrum/s2';
// @ts-ignore
import BetaApp from '@react-spectrum/s2/icons/BetaApp';
import {flushSync} from 'react-dom';
import {getLibraryFromPage, getLibraryIcon, getLibraryLabel} from './library';
import GithubLogo from './icons/GithubLogo';
import {MarkdownMenu} from './MarkdownMenu';
// @ts-ignore
import {PageProps} from '@parcel/rsc';
import React, {CSSProperties, useId, useState} from 'react';
<<<<<<< HEAD
import SearchMenu from './SearchMenu';
=======
import {ReactAriaLogo} from './icons/ReactAriaLogo';
import SearchMenuTrigger, {preloadSearchMenu} from './SearchMenuTrigger';
>>>>>>> 7332bd66
import {style} from '@react-spectrum/s2/style' with { type: 'macro' };

function getButtonText(currentPage) {
  return getLibraryLabel(getLibraryFromPage(currentPage));
}

function getButtonIcon(currentPage) {
  return getLibraryIcon(getLibraryFromPage(currentPage));
}

export default function Header(props: PageProps) {
  const {pages, currentPage} = props;
  const [searchOpen, setSearchOpen] = useState(false);
  const searchMenuId = useId();

  let openSearchMenu = async () => {
    if (!document.startViewTransition) {
      setSearchOpen((prev) => !prev);
      return;
    }

    // Preload SearchMenu so it is ready to render immediately.
    await preloadSearchMenu();
    document.startViewTransition(() => {
      flushSync(() => {
        setSearchOpen((prev) => !prev);
      });
    });
  };

  let closeSearchMenu = () => {
    if (!document.startViewTransition) {
      setSearchOpen(false);
      return;
    }

    document.startViewTransition(() => {
      flushSync(() => {
        setSearchOpen(false);
      });
    });
  };

  let handleActionButtonKeyDown = (e: React.KeyboardEvent<HTMLButtonElement>) => {
    if (e.key === 'ArrowDown' && !searchOpen) {
      e.preventDefault();
      openSearchMenu();
    }
  };

  const ChevronDownIcon = (props) => (
    <svg xmlns="http://www.w3.org/2000/svg" width={20} height={20} {...props}>
      <path
        fill="var(--iconPrimary, #222)"
        d="M3.755 7.243a.748.748 0 0 1 1.06-.02l5.183 4.986 5.197-4.999a.749.749 0 1 1 1.04 1.08l-5.717 5.5a.747.747 0 0 1-1.04 0L3.776 8.303a.746.746 0 0 1-.02-1.06Z" />
    </svg>
  );

  return (
    <>
      <header className={style({width: 'full', display: {default: 'none', lg: 'flex'}, justifyContent: 'center'})}>
        <div
          className={style({
            width: 'full', 
            display: 'grid',
            // @eslint-disable-next-line
            gridTemplateColumns: '1fr auto 1fr',
            alignItems: 'center'
          })}>
          <div className={style({justifySelf: 'start'})}>
            <ActionButton
              aria-label="Open menu and search"
              aria-expanded={searchOpen}
              aria-controls={searchOpen ? searchMenuId : undefined}
              size="XL"
              isQuiet
              onPress={openSearchMenu}
              onKeyDown={handleActionButtonKeyDown}
              // @ts-ignore
              onHoverStart={() => preloadSearchMenu()}
              UNSAFE_style={{paddingInlineStart: 10}}>
              <div className={style({display: 'flex', alignItems: 'center'})}>
                <div className={style({marginTop: 4})} style={{viewTransitionName: !searchOpen ? 'search-menu-icon' : 'none'} as CSSProperties}>
                  {getButtonIcon(currentPage)}
                </div>
                <span className={style({font: 'ui-2xl', marginStart: 8})} style={{viewTransitionName: !searchOpen ? 'search-menu-label' : 'none'} as CSSProperties}>
                  {getButtonText(currentPage)}
                </span>
              </div>
              <ChevronDownIcon className={style({width: 18})} />
            </ActionButton>
          </div>
          <SearchMenuTrigger
            pages={pages}
            currentPage={currentPage}
            onOpen={openSearchMenu}
            onClose={closeSearchMenu}
            isSearchOpen={searchOpen}
            overlayId={searchMenuId} />
          <div className={style({display: 'flex', alignItems: 'center', gap: 4, justifySelf: 'end'})}>
            <Badge variant="informative" size="M" styles={style({marginEnd: 8})}>
              <BetaApp />
              <Text>Beta Preview</Text>
            </Badge>
            <MarkdownMenu url={currentPage.url} />
            <ActionButton aria-label="React Spectrum GitHub repo" size="L" isQuiet onPress={() => window.open('https://github.com/adobe/react-spectrum', '_blank', 'noopener,noreferrer')}>
              <GithubLogo />
            </ActionButton>
          </div>
        </div>
      </header>
    </>
  );
}<|MERGE_RESOLUTION|>--- conflicted
+++ resolved
@@ -10,12 +10,7 @@
 // @ts-ignore
 import {PageProps} from '@parcel/rsc';
 import React, {CSSProperties, useId, useState} from 'react';
-<<<<<<< HEAD
-import SearchMenu from './SearchMenu';
-=======
-import {ReactAriaLogo} from './icons/ReactAriaLogo';
 import SearchMenuTrigger, {preloadSearchMenu} from './SearchMenuTrigger';
->>>>>>> 7332bd66
 import {style} from '@react-spectrum/s2/style' with { type: 'macro' };
 
 function getButtonText(currentPage) {
