'use client';

import type {Page} from '@parcel/rsc';
import {PageSkeleton} from './PageSkeleton';
import React, {Suspense, use, useEffect, useState, useSyncExternalStore} from 'react';

const SKELETON_DELAY = 150;

let navigationPromise: Promise<void> | null = null;
let targetPathname: string | null = null;
let listeners = new Set<() => void>();
let cachedSnapshot: {promise: Promise<void> | null, pathname: string | null} = {promise: null, pathname: null};

export function subscribe(callback: () => void) {
  listeners.add(callback);
  return () => listeners.delete(callback);
}

export function getSnapshot() {
  if (cachedSnapshot.promise !== navigationPromise || cachedSnapshot.pathname !== targetPathname) {
    cachedSnapshot = {promise: navigationPromise, pathname: targetPathname};
  }
  return cachedSnapshot;
}

export function setNavigationPromise(promise: Promise<void> | null, pathname?: string) {
  targetPathname = pathname || null;
  navigationPromise = promise;
  
  if (promise) {
    promise.finally(() => {
      if (navigationPromise === promise) {
        navigationPromise = null;
        listeners.forEach(callback => callback());
      }
    });
  }
  
  listeners.forEach(callback => callback());
}

<<<<<<< HEAD
function getPageTitle(page: Page): string {
  return page.exports?.title ?? page.tableOfContents?.[0]?.title ?? page.name;
}

export function getPageFromPathname(pages: Page[], url: string | null): Page | null {
  if (!url) {
=======
function normalizePathname(urlOrPathname: string, publicUrlPrefix: string): string {
  let pathname: string;
  try {
    if (urlOrPathname.startsWith('http://') || urlOrPathname.startsWith('https://')) {
      pathname = new URL(urlOrPathname).pathname;
    } else {
      pathname = new URL(urlOrPathname, location.href).pathname;
    }
  } catch {
    const [basePathname] = urlOrPathname.split('?');
    const [cleanPathname] = basePathname.split('#');
    pathname = cleanPathname;
  }
  
  let pathnameWithoutPrefix = pathname;
  if (publicUrlPrefix !== '/' && pathname.startsWith(publicUrlPrefix)) {
    pathnameWithoutPrefix = pathname.slice(publicUrlPrefix.length);
    if (!pathnameWithoutPrefix.startsWith('/')) {
      pathnameWithoutPrefix = '/' + pathnameWithoutPrefix;
    }
  }
  
  return pathnameWithoutPrefix.startsWith('/') ? pathnameWithoutPrefix : '/' + pathnameWithoutPrefix;
}

export function getPageFromPathname(pages: Page[], pathname: string | null): Page | null {
  if (!pathname) {
>>>>>>> d5f1280f
    return null;
  }
  
  return pages.find(p => p.url === url) ?? null;
}

function getPageInfo(pages: Page[], pathname: string | null) {
  const targetPage = getPageFromPathname(pages, pathname);
  
  if (!targetPage) {
    return {};
  }
  
  const title = targetPage.tableOfContents?.[0]?.title;
  const section = (targetPage.exports?.section as string) || 'Components';
  const hasToC = !targetPage.exports?.hideNav && targetPage.tableOfContents?.[0]?.children && targetPage.tableOfContents?.[0]?.children?.length > 0;
  let isSubpage = targetPage.exports?.isSubpage;
  let isLongForm = isSubpage && section === 'Blog';
  let isWide = !hasToC && !isLongForm && section !== 'Blog' && section !== 'Releases';

  return {title, section, hasToC, isLongForm, isWide};
}

function NavigationContent({children}: {children: React.ReactNode}) {
  // Subscribe to navigation promise changes to ensure React re-renders when setNavigationPromise() is called.
  const snapshot = useSyncExternalStore(subscribe, getSnapshot, getSnapshot);
  let [delayedPromise, setDelayedPromise] = useState<Promise<void> | null>(null);
  useEffect(() => {
    let promise = snapshot.promise;
    if (!promise) {
      return;
    }
    let timeout = setTimeout(() => {
      setDelayedPromise(promise);
    }, SKELETON_DELAY);
    return () => clearTimeout(timeout);
  }, [snapshot]);

  if (delayedPromise) {
    use(delayedPromise);
  }

  return <>{children}</>;
}

export function NavigationSuspense({children, pages}: {children: React.ReactNode, pages: Page[]}) {
  // Subscribe to get the latest targetPathname for skeleton page info
  const snapshot = useSyncExternalStore(subscribe, getSnapshot, getSnapshot);
  const pageInfo = getPageInfo(pages, snapshot.pathname);

  return (
    <Suspense fallback={<PageSkeleton title={pageInfo.title} section={pageInfo.section} hasToC={pageInfo.hasToC} isLongForm={pageInfo.isLongForm} isWide={pageInfo.isWide} />}>
      <NavigationContent>{children}</NavigationContent>
    </Suspense>
  );
}<|MERGE_RESOLUTION|>--- conflicted
+++ resolved
@@ -39,42 +39,8 @@
   listeners.forEach(callback => callback());
 }
 
-<<<<<<< HEAD
-function getPageTitle(page: Page): string {
-  return page.exports?.title ?? page.tableOfContents?.[0]?.title ?? page.name;
-}
-
 export function getPageFromPathname(pages: Page[], url: string | null): Page | null {
   if (!url) {
-=======
-function normalizePathname(urlOrPathname: string, publicUrlPrefix: string): string {
-  let pathname: string;
-  try {
-    if (urlOrPathname.startsWith('http://') || urlOrPathname.startsWith('https://')) {
-      pathname = new URL(urlOrPathname).pathname;
-    } else {
-      pathname = new URL(urlOrPathname, location.href).pathname;
-    }
-  } catch {
-    const [basePathname] = urlOrPathname.split('?');
-    const [cleanPathname] = basePathname.split('#');
-    pathname = cleanPathname;
-  }
-  
-  let pathnameWithoutPrefix = pathname;
-  if (publicUrlPrefix !== '/' && pathname.startsWith(publicUrlPrefix)) {
-    pathnameWithoutPrefix = pathname.slice(publicUrlPrefix.length);
-    if (!pathnameWithoutPrefix.startsWith('/')) {
-      pathnameWithoutPrefix = '/' + pathnameWithoutPrefix;
-    }
-  }
-  
-  return pathnameWithoutPrefix.startsWith('/') ? pathnameWithoutPrefix : '/' + pathnameWithoutPrefix;
-}
-
-export function getPageFromPathname(pages: Page[], pathname: string | null): Page | null {
-  if (!pathname) {
->>>>>>> d5f1280f
     return null;
   }
   
