--- conflicted
+++ resolved
@@ -10,12 +10,6 @@
   SearchEmptyState,
   useSearchMenuState
 } from './searchUtils';
-<<<<<<< HEAD
-import {getLibraryFromPage} from './library';
-=======
-import {IconSearchSkeleton, useIconFilter} from './IconSearchView';
->>>>>>> 779e1d05
-// @ts-ignore
 import {IconSearchSkeleton, useIconFilter} from './IconSearchView';
 import {type Library} from './constants';
 import {Page} from '@parcel/rsc';
@@ -261,147 +255,6 @@
     }
   };
 
-<<<<<<< HEAD
-  let filterPages = (pages: Page[], searchValue: string) => {
-    return filterAndSortSearchItems(pages, searchValue, {
-      getName: (page: Page) => getPageTitle(page),
-      getTags: (page: Page) => page.exports?.tags || [],
-      getDate: (page: Page) => page.exports?.date,
-      shouldUseDateSort: (page: Page) => {
-        const section = getSearchSection(page);
-        return section === 'Blog' || section === 'Releases';
-      }
-    });
-  };
-
-  let getSectionContent = (sectionName: string, libraryId: string, searchValue: string = ''): ComponentCardItem[] => {
-    let librarySections = getSectionsForLibrary(libraryId);
-    let pages = librarySections.get(sectionName) ?? [];
-
-    let filteredPages = filterPages(pages, searchValue);
-
-    let items = filteredPages.map(page => ({
-      id: page.name,
-      name: getPageTitle(page),
-      href: page.url,
-      description: stripMarkdown(page.exports?.description),
-      date: page.exports?.date
-    }));
-
-    return sortItemsForDisplay(items, searchValue);
-  };
-
-  let getAllContent = (libraryId: string, searchValue: string = ''): ComponentCardItem[] => {
-    let librarySections = getSectionsForLibrary(libraryId);
-    let allPages = Array.from(librarySections.values()).flat();
-    let filteredPages = filterPages(allPages, searchValue);
-    
-    let items = filteredPages.map(page => ({
-      id: page.name,
-      name: getPageTitle(page),
-      href: page.url,
-      description: stripMarkdown(page.exports?.description),
-      date: page.exports?.date
-    }));
-
-    return sortItemsForDisplay(items, searchValue);
-  };
-
-  let getItemsForSelection = (section: string | undefined, libraryId: string, searchValue: string = ''): ComponentCardItem[] => {
-    if (!section) {
-      return [];
-    }
-    let items: ComponentCardItem[] = [];
-    if (section === 'all') {
-      items = getAllContent(libraryId, searchValue);
-    } else {
-      // Check if this is a resource tag (e.g., icons)
-      const libraryResourceTags = getResourceTags(libraryId as Library);
-      const libraryResourceTagIds = libraryResourceTags.map(t => t.id);
-      if (libraryResourceTagIds.includes(section)) {
-        // Resources are handled separately, return empty for now
-        return [];
-      }
-      // Convert lowercase ID back to section name for getSectionContent
-      const librarySections = getSectionNamesForLibrary(libraryId);
-      const sectionName = librarySections.find(s => s.toLowerCase() === section) || section;
-      items = getSectionContent(sectionName, libraryId, searchValue);
-    }
-
-    items = sortItemsForDisplay(items, searchValue);
-
-    return items;
-  };
-
-  let getSectionNamesForLibrary = (libraryId: string) => {
-    let librarySections = getSectionsForLibrary(libraryId);
-    let sectionArray = [...librarySections.keys()];
-
-    // Show 'Components' first
-    sectionArray.sort((a, b) => {
-      if (a === 'Components') {
-        return -1;
-      }
-      if (b === 'Components') {
-        return 1;
-      }
-      return a.localeCompare(b);
-    });
-
-    return sectionArray;
-  };
-
-  let currentLibrarySections = getSectionNamesForLibrary(selectedLibrary);
-
-  const sectionsForDisplay: Section[] = useMemo(() => {
-    return currentLibrarySections.map(name => ({
-      id: name.toLowerCase(),
-      name,
-      children: []
-    }));
-  }, [currentLibrarySections]);
-
-  const initialSelectedSection = useMemo(() => {
-    const section = getSearchSection(currentPage);
-    const firstSection = currentLibrarySections[0]?.toLowerCase() || 'components';
-    return initialTag || (section ? section.toLowerCase() : firstSection);
-  }, [initialTag, currentPage, currentLibrarySections]);
-
-  const resourceTags = useMemo(() => getResourceTags(selectedLibrary), [selectedLibrary]);
-
-  const [selectedSection, setSelectedSection] = useSearchTagSelection(
-    searchValue,
-    sectionsForDisplay.map(s => ({id: s.id, name: s.name})),
-    resourceTags,
-    initialSelectedSection
-  );
-
-  const sectionTags = useSectionTagsForDisplay(
-    sectionsForDisplay,
-    searchValue,
-    selectedSection,
-    resourceTags.map(t => t.id)
-  );
-
-  const filteredIcons = useFilteredIcons(searchValue);
-  const iconFilter = useIconFilter();
-
-  let handleSectionSelectionChange = useCallback((keys: Iterable<Key>) => {
-    const firstKey = Array.from(keys)[0] as string;
-    if (firstKey) {
-      setSelectedSection(firstKey);
-    }
-  }, [setSelectedSection]);
-
-  let handleResourceSelectionChange = useCallback((keys: Iterable<Key>) => {
-    const firstKey = Array.from(keys)[0] as string;
-    if (firstKey) {
-      setSelectedSection(firstKey);
-    }
-  }, [setSelectedSection]);
-
-=======
->>>>>>> 779e1d05
   useEffect(() => {
     if (scrollContainerRef.current) {
       scrollContainerRef.current.scrollTo({top: 0, behavior: 'auto'});
