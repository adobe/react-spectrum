--- conflicted
+++ resolved
@@ -17,22 +17,13 @@
   useSectionTagsForDisplay
 } from './searchUtils';
 import {getLibraryFromPage} from './library';
-<<<<<<< HEAD
 import {IconSearchSkeleton, useIconFilter} from './IconSearchView';
+// @ts-ignore
 import {type Library} from './constants';
-// @ts-ignore
 import {Page} from '@parcel/rsc';
 import React, {lazy, ReactNode, Suspense, useCallback, useContext, useEffect, useMemo, useRef, useState} from 'react';
 import {SearchTagGroups} from './SearchTagGroups';
-=======
-import {type Library, TAB_DEFS} from './constants';
-// eslint-disable-next-line monorepo/no-internal-import
-import NoSearchResults from '@react-spectrum/s2/illustrations/linear/NoSearchResults';
-import {OverlayTriggerStateContext, Provider, Dialog as RACDialog, DialogProps as RACDialogProps, Tab as RACTab, TabList as RACTabList, TabPanel as RACTabPanel, TabPanelProps as RACTabPanelProps, TabProps as RACTabProps, Tabs as RACTabs, SelectionIndicator, TabRenderProps} from 'react-aria-components';
-import type {PageProps} from '@parcel/rsc';
-import React, {ReactNode, useCallback, useContext, useEffect, useMemo, useRef, useState} from 'react';
 import {stripMarkdown} from './SearchMenu';
->>>>>>> 61ce8a73
 import {useId} from '@react-aria/utils';
 
 
@@ -293,13 +284,8 @@
     let filteredPages = filterPages(pages, searchValue);
 
     return filteredPages
-<<<<<<< HEAD
       .sort((a, b) => getPageTitle(a).localeCompare(getPageTitle(b)))
-      .map(page => ({id: page.url.replace(/^\//, ''), name: getPageTitle(page), href: page.url, description: page.exports?.description}));
-=======
-      .sort((a, b) => title(a).localeCompare(title(b)))
-      .map(page => ({id: page.url.replace(/^\//, ''), name: title(page), href: page.url, description: stripMarkdown(page.exports?.description)}));
->>>>>>> 61ce8a73
+      .map(page => ({id: page.url.replace(/^\//, ''), name: getPageTitle(page), href: page.url, description: stripMarkdown(page.exports?.description)}));
   };
 
   let getAllContent = (libraryId: string, searchValue: string = ''): ComponentCardItem[] => {
@@ -307,13 +293,8 @@
     let allPages = Array.from(librarySections.values()).flat();
     let filteredPages = filterPages(allPages, searchValue);
     return filteredPages
-<<<<<<< HEAD
       .sort((a, b) => getPageTitle(a).localeCompare(getPageTitle(b)))
-      .map(page => ({id: page.url.replace(/^\//, ''), name: getPageTitle(page), href: page.url, description: page.exports?.description}));
-=======
-      .sort((a, b) => title(a).localeCompare(title(b)))
-      .map(page => ({id: page.url.replace(/^\//, ''), name: title(page), href: page.url, description: stripMarkdown(page.exports?.description)}));
->>>>>>> 61ce8a73
+      .map(page => ({id: page.url.replace(/^\//, ''), name: getPageTitle(page), href: page.url, description: stripMarkdown(page.exports?.description)}));
   };
 
   let getItemsForSelection = (section: string | undefined, libraryId: string, searchValue: string = ''): ComponentCardItem[] => {
