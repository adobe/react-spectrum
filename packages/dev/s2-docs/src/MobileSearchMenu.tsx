'use client';

import {baseColor, focusRing, style} from '@react-spectrum/s2/style' with {type: 'macro'};
import {CloseButton, Content, Heading, IllustratedMessage, SearchField, Tag, TagGroup, TextContext} from '@react-spectrum/s2';
import {ComponentCardItem, ComponentCardView} from './ComponentCardView';
import {getLibraryFromPage} from './library';
import {type Library, TAB_DEFS} from './constants';
// eslint-disable-next-line monorepo/no-internal-import
import NoSearchResults from '@react-spectrum/s2/illustrations/linear/NoSearchResults';
<<<<<<< HEAD
import {OverlayTriggerStateContext, Dialog as RACDialog, DialogProps as RACDialogProps} from 'react-aria-components';
import type {PageProps} from '@parcel/rsc';
import React, {useCallback, useContext, useEffect, useMemo, useRef, useState} from 'react';
import {style} from '@react-spectrum/s2/style' with {type: 'macro'};

=======
import {OverlayTriggerStateContext, Provider, Dialog as RACDialog, DialogProps as RACDialogProps, Tab as RACTab, TabList as RACTabList, TabPanel as RACTabPanel, TabPanelProps as RACTabPanelProps, TabProps as RACTabProps, Tabs as RACTabs, SelectionIndicator, TabRenderProps} from 'react-aria-components';
import type {PageProps} from '@parcel/rsc';
import React, {ReactNode, useCallback, useEffect, useMemo, useRef, useState} from 'react';
import {useId} from '@react-aria/utils';
>>>>>>> d422ecee

interface MobileDialogProps extends Omit<RACDialogProps, 'className' | 'style'> {
  size?: 'S' | 'M' | 'L' | 'fullscreen' | 'fullscreenTakeover',
  isDismissible?: boolean,
  isKeyboardDismissDisabled?: boolean,
  padding?: 'default' | 'none'
}

const dialogStyle = style({
  padding: {
    padding: {
      default: {
        default: 24,
        sm: 32
      },
      none: 0
    }
  },
  boxSizing: 'border-box',
  outlineStyle: 'none',
  borderRadius: 'inherit',
  overflow: 'auto',
  position: 'relative',
  size: 'full',
  maxSize: 'inherit'
});

// Mobile tabs styles - horizontal layout with scrolling
const mobileTabsWrapper = style({
  position: 'relative',
  display: 'flex',
  flexDirection: 'column',
  font: 'ui'
});

const mobileTabListContainer = style({
  position: 'sticky',
  top: 0,
  zIndex: 2,
  backgroundColor: 'layer-2'
});

const mobileTabListWrapper = style({
  position: 'relative',
  display: 'flex',
  alignItems: 'center',
  gap: 8
});

const mobileTabList = style({
  display: 'flex',
  flexDirection: 'row',
  gap: 8,
  paddingX: 12,
  paddingY: 8,
  overflow: 'auto',
  flexGrow: 1,
  scrollbarWidth: 'none',
  '::-webkit-scrollbar': {
    display: 'none'
  }
});

const mobileTab = style<TabRenderProps>({
  ...focusRing(),
  display: 'flex',
  gap: 8,
  color: {
    default: baseColor('neutral-subdued'),
    isSelected: baseColor('neutral'),
    forcedColors: {
      isSelected: 'Highlight'
    }
  },
  borderRadius: 'sm',
  paddingX: 12,
  paddingY: 8,
  alignItems: 'center',
  position: 'relative',
  cursor: 'default',
  flexShrink: 0,
  transition: 'default',
  disableTapHighlight: true,
  whiteSpace: 'nowrap',
  fontSize: 'body',
  fontWeight: {
    default: 'normal',
    isSelected: 'medium'
  }
});

const mobileSelectionIndicator = style({
  position: 'absolute',
  left: 0,
  bottom: 0,
  width: 'full',
  height: 2,
  backgroundColor: {
    default: 'neutral',
    forcedColors: 'Highlight'
  },
  borderStyle: 'none',
  borderRadius: 'full',
  transition: '[translate, width, height]'
});

const mobileTabPanel = style({
  ...focusRing(),
  flexGrow: 1,
  display: 'flex',
  flexDirection: 'column',
  outlineStyle: 'none'
});

const stickySearchContainer = style({
  width: 'full',
  position: 'sticky',
  top: 64,
  zIndex: 1,
  backgroundColor: 'layer-2',
  display: 'flex',
  flexDirection: 'column',
  gap: 8,
  paddingTop: 8
});

function MobileTab(props: Omit<RACTabProps, 'children'> & {children: ReactNode}) {
  let contentId = useId();
  return (
    <RACTab
      {...props}
      className={renderProps => mobileTab(renderProps)}>
      <Provider
        values={[
          [TextContext, {
            id: contentId
          }]
        ]}>
        {props.children}
      </Provider>
      <SelectionIndicator className={mobileSelectionIndicator} />
    </RACTab>
  );
}

interface MobileTabListProps {
  children: ReactNode
}

function MobileTabList({children}: MobileTabListProps) {
  return (
    <div className={mobileTabListWrapper}>
      <div className={style({position: 'relative', flexGrow: 1, overflow: 'hidden'})}>
        <RACTabList className={mobileTabList}>
          {children}
        </RACTabList>
      </div>
      <div className={style({paddingEnd: 12, flexShrink: 0})}>
        <CloseButton />
      </div>
    </div>
  );
}

function MobileTabPanel(props: Omit<RACTabPanelProps, 'children'> & {children: ReactNode}) {
  return (
    <RACTabPanel
      {...props}
      className={mobileTabPanel}>
      {props.children}
    </RACTabPanel>
  );
}

export function MobileSearchMenu({pages, currentPage}) {
  return (
    <MobileCustomDialog padding="none">
      <MobileNav pages={pages} currentPage={currentPage} />
    </MobileCustomDialog>
  );
}

const MobileCustomDialog = function MobileCustomDialog(props: MobileDialogProps) {
  let {
    padding = 'default'
  } = props;

  return (
    <RACDialog
      {...props}
<<<<<<< HEAD
      className={dialogStyle({padding})} />
=======
      className={dialogStyle({padding})}>
      {props.children}
    </RACDialog>
>>>>>>> d422ecee
  );
};

function MobileNav({pages, currentPage}: PageProps) {
  let overlayTriggerState = React.useContext(OverlayTriggerStateContext);
  let [searchFocused, setSearchFocused] = useState(false);
  let [searchValue, setSearchValue] = useState('');
  let [selectedSection, setSelectedSection] = useState<string | undefined>(undefined);
  let prevSearchWasEmptyRef = useRef<boolean>(true);
  let scrollContainerRef = useRef<HTMLDivElement>(null);
  let [selectedLibrary, setSelectedLibrary] = useState<Library>(getLibraryFromPage(currentPage));

  let getSectionsForLibrary = useCallback((libraryId: string) => {
    let sectionsMap = new Map();
    let filteredPages = pages.filter(page => getLibraryFromPage(page) === libraryId);
    for (let page of filteredPages) {
      let section = page.exports?.section ?? 'Components';
      let sectionPages = sectionsMap.get(section) ?? [];
      sectionPages.push(page);
      sectionsMap.set(section, sectionPages);
    }
    return sectionsMap;
  }, [pages]);

  let currentLibrarySectionArray = useMemo(() => {
    let librarySections = getSectionsForLibrary(selectedLibrary);
    let sectionArray = [...librarySections.keys()];
    // Ensure order matches TagGroup: 'Components' first, then alphabetical
    sectionArray.sort((a, b) => {
      if (a === 'Components') {
        return -1;
      }
      if (b === 'Components') {
        return 1;
      }
      return a.localeCompare(b);
    });
    return sectionArray;
  }, [getSectionsForLibrary, selectedLibrary]);


  useEffect(() => {
    // Auto-select first section initially or when library changes
    if (currentLibrarySectionArray.length > 0 && !selectedSection) {
      setSelectedSection(currentLibrarySectionArray[0]);
    }
  }, [currentLibrarySectionArray, selectedSection]);

  // Auto-select first section when switching libraries (if not focused on search field)
  useEffect(() => {
    if (currentLibrarySectionArray.length > 0 && !searchFocused) {
      setSelectedSection(currentLibrarySectionArray[0]);
    }
  }, [selectedLibrary, currentLibrarySectionArray, searchFocused]);

  let getOrderedLibraries = () => {
    let allLibraries = (Object.keys(TAB_DEFS) as Library[]).map(id => ({id, label: TAB_DEFS[id].label, icon: TAB_DEFS[id].icon}));
    let currentLibId = getLibraryFromPage(currentPage);

    // Move current library to first position
    let currentLibraryIndex = allLibraries.findIndex(lib => lib.id === currentLibId);
    if (currentLibraryIndex > 0) {
      let currentLib = allLibraries.splice(currentLibraryIndex, 1)[0];
      allLibraries.unshift(currentLib);
    }

    return allLibraries;
  };

  let libraries = getOrderedLibraries();

  let handleSearchFocus = () => {
    setSearchFocused(true);
  };

  let handleSearchBlur = () => {
    if (searchValue === '') {
      setSearchFocused(false);
    }
  };

  let handleSearchChange = (value: string) => {
    setSearchValue(value);
    if (value === '' && !searchFocused) {
      setSearchFocused(false);
    }
  };

  let filterPages = (pages: any[], searchValue: string) => {
    if (!searchValue.trim()) {
      return pages;
    }

    let searchLower = searchValue.toLowerCase();
    
    // Filter items where name or tags start with search value
    let matchedPages = pages.filter(page => {
      let pageTitle = title(page).toLowerCase();
      let nameMatch = pageTitle.startsWith(searchLower);
      let tags: string[] = page.exports?.tags || [];
      let tagMatch = tags.some(tag => tag.toLowerCase().startsWith(searchLower));
      return nameMatch || tagMatch;
    });
    
    // Sort to prioritize name matches over tag matches
    return matchedPages.sort((a, b) => {
      let aNameMatch = title(a).toLowerCase().startsWith(searchLower);
      let bNameMatch = title(b).toLowerCase().startsWith(searchLower);
      
      if (aNameMatch && !bNameMatch) {
        return -1;
      }
      if (!aNameMatch && bNameMatch) {
        return 1;
      }
      
      // If both match by name or both match by tag, maintain original order
      return 0;
    });
  };

  let getSectionContent = (sectionName: string, libraryId: string, searchValue: string = ''): ComponentCardItem[] => {
    let librarySections = getSectionsForLibrary(libraryId);
    let pages = librarySections.get(sectionName) ?? [];

    let filteredPages = filterPages(pages, searchValue);

    return filteredPages
      .sort((a, b) => title(a).localeCompare(title(b)))
      .map(page => ({id: page.url.replace(/^\//, ''), name: title(page), href: page.url}));
  };

  let getAllContent = (libraryId: string, searchValue: string = ''): ComponentCardItem[] => {
    let librarySections = getSectionsForLibrary(libraryId);
    let allPages = Array.from(librarySections.values()).flat();
    let filteredPages = filterPages(allPages, searchValue);
    return filteredPages
      .sort((a, b) => title(a).localeCompare(title(b)))
      .map(page => ({id: page.url.replace(/^\//, ''), name: title(page), href: page.url}));
  };

  let getItemsForSelection = (section: string | undefined, libraryId: string, searchValue: string = ''): ComponentCardItem[] => {
    if (!section) {
      return [];
    }
    let items: ComponentCardItem[] = [];
    if (section === 'all') {
      items = getAllContent(libraryId, searchValue);
    } else {
      items = getSectionContent(section, libraryId, searchValue);
    }
    
    // Sort to show "Introduction" first when search is empty
    if (searchValue.trim().length === 0) {
      items = [...items].sort((a, b) => {
        const aIsIntro = a.name === 'Introduction';
        const bIsIntro = b.name === 'Introduction';
        
        if (aIsIntro && !bIsIntro) {
          return -1;
        }
        if (!aIsIntro && bIsIntro) {
          return 1;
        }
        return 0;
      });
    }
    
    return items;
  };

  let getSectionNamesForLibrary = (libraryId: string) => {
    let librarySections = getSectionsForLibrary(libraryId);
    let sectionArray = [...librarySections.keys()];

    // Show 'Components' first
    sectionArray.sort((a, b) => {
      if (a === 'Components') {
        return -1;
      }
      if (b === 'Components') {
        return 1;
      }
      return a.localeCompare(b);
    });

    return sectionArray;
  };

  let currentLibrarySections = getSectionNamesForLibrary(selectedLibrary);

  let tags = useMemo(() => {
    let base = currentLibrarySections.map(name => ({id: name, name}));
    if (searchValue.trim().length > 0) {
      return [{id: 'all', name: 'All'}, ...base];
    }
    return base;
  }, [currentLibrarySections, searchValue]);

  useEffect(() => {
    let baseIds = currentLibrarySections;
    let ids = searchValue.trim().length > 0 ? ['all', ...baseIds] : baseIds;
    if (!selectedSection || !ids.includes(selectedSection)) {
      setSelectedSection(ids[0]);
    }
  }, [currentLibrarySections, searchValue, selectedSection]);

  // Auto-select All when search starts
  useEffect(() => {
    let isEmpty = searchValue.trim().length === 0;
    if (prevSearchWasEmptyRef.current && !isEmpty) {
      setSelectedSection('all');
    }
    prevSearchWasEmptyRef.current = isEmpty;
  }, [searchValue]);


  let handleTagSelection = (keys: any) => {
    let key = [...keys][0] as string;
    setSelectedSection(key);
  };

  useEffect(() => {
    if (scrollContainerRef.current) {
      // Ensure newly selected section starts at the top of the vertical scroll area
      scrollContainerRef.current.scrollTo({top: 0, behavior: 'auto'});
    }
<<<<<<< HEAD
  }, [selectedSection, selectedLibrary]);
  let state = useContext(OverlayTriggerStateContext);

  return (
    <div className={style({minHeight: '100dvh', paddingBottom: 24, boxSizing: 'border-box'})}>
      <Tabs
        aria-label="Libraries"
        density="compact"
        selectedKey={selectedLibrary}
        onSelectionChange={(key) => {
          let newLib = key as Library;
          setSelectedLibrary(newLib);
          if (!searchFocused) {
            let nextSections = getSectionNamesForLibrary(newLib);
            if (nextSections.length > 0) {
              setSelectedSection(nextSections[0]);
            }
          }
        }}
        styles={style({marginX: 12, marginTop: 12})}>
        <div ref={tabListRef} className={style({position: 'sticky', top: 0, zIndex: 2, backgroundColor: 'layer-2'})}>
          <TabList>
            {libraries.map(library => (
              <Tab key={library.id} id={library.id}>{library.label}</Tab>
            ))}
          </TabList>
        </div>
        {libraries.map(library => (
          <TabPanel key={library.id} id={library.id}>
            <div
              ref={headerRef}
              className={style({position: 'sticky', zIndex: 1, backgroundColor: 'layer-2'})}
              style={{top: tabListHeight}}>
              <SearchField
                aria-label="Search"
                value={searchValue}
                onChange={handleSearchChange}
                onFocus={handleSearchFocus}
                onBlur={handleSearchBlur}
                styles={style({marginY: 12})} />
              <TagGroup
                aria-label="Navigation sections"
                selectionMode="single"
                selectedKeys={selectedSection ? [selectedSection] : []}
                onSelectionChange={handleTagSelection}
                styles={style({margin: 12})}
                items={tags}>
                {tag => <Tag key={tag.id} id={tag.id}>{tag.name}</Tag>}
              </TagGroup>
            </div>
            <div ref={scrollContainerRef}>
              <ComponentCardView
                onAction={() => state?.close()}
                items={getItemsForSelection(selectedSection, library.id, searchValue)}
                ariaLabel="Pages"
                size="S"
                renderEmptyState={() => (
                  <IllustratedMessage styles={style({margin: 32})}>
                    <NoSearchResults />
                    <Heading>No results</Heading>
                    {searchValue.trim().length > 0 ? (
                      <Content>
                        No results found for <strong className={style({fontWeight: 'bold'})}>{searchValue}</strong> in {selectedLibrary}.
                      </Content>
                    ) : (
                      <Content>
                        No results found in {selectedLibrary}.
                      </Content>
                    )}
                  </IllustratedMessage>
                )} />
            </div>
          </TabPanel>
        ))}
      </Tabs>
=======
  }, [selectedSection, selectedLibrary, searchValue]);

  return (
    <div className={style({minHeight: '100dvh', paddingBottom: 24, boxSizing: 'border-box'})}>
      <div className={mobileTabsWrapper}>
        <RACTabs
          aria-label="Libraries"
          selectedKey={selectedLibrary}
          onSelectionChange={(key) => {
            let newLib = key as Library;
            setSelectedLibrary(newLib);
            if (!searchFocused) {
              let nextSections = getSectionNamesForLibrary(newLib);
              if (nextSections.length > 0) {
                setSelectedSection(nextSections[0]);
              }
            }
          }}>
          <div className={mobileTabListContainer}>
            <MobileTabList>
              {libraries.map(library => (
                <MobileTab key={library.id} id={library.id}>
                  <div className={style({display: 'flex', alignItems: 'center', gap: 8})}>
                    {library.icon}
                  </div>
                  {library.label}
                </MobileTab>
              ))}
            </MobileTabList>
          </div>
          {libraries.map(library => (
            <MobileTabPanel key={library.id} id={library.id}>
              <div className={stickySearchContainer}>
                <SearchField 
                  aria-label="Search" 
                  value={searchValue}
                  onChange={handleSearchChange}
                  onFocus={handleSearchFocus}
                  onBlur={handleSearchBlur}
                  styles={style({marginX: 16})} />
                <div className={style({overflow: 'auto', paddingX: 8, paddingBottom: 8})}>
                  <TagGroup
                    aria-label="Navigation sections" 
                    selectionMode="single" 
                    selectedKeys={selectedSection ? [selectedSection] : []}
                    onSelectionChange={handleTagSelection}
                    UNSAFE_style={{whiteSpace: 'nowrap'}}
                    items={tags}>
                    {tag => <Tag key={tag.id} id={tag.id}>{tag.name}</Tag>}
                  </TagGroup>
                </div>
              </div>
              <div ref={scrollContainerRef} className={style({paddingX: 12})}>
                <ComponentCardView
                  onAction={() => {
                    setSearchValue('');
                    overlayTriggerState?.close();
                  }}
                  items={getItemsForSelection(selectedSection, library.id, searchValue)}
                  ariaLabel="Pages"
                  size="S"
                  renderEmptyState={() => (
                    <IllustratedMessage styles={style({margin: 32})}>
                      <NoSearchResults />
                      <Heading>No results</Heading>
                      {searchValue.trim().length > 0 ? (
                        <Content>
                          No results found for <strong className={style({fontWeight: 'bold'})}>{searchValue}</strong> in {selectedLibrary}.
                        </Content>
                      ) : (
                        <Content>
                          No results found in {selectedLibrary}.
                        </Content>
                      )}
                    </IllustratedMessage>
                  )} />
              </div>
            </MobileTabPanel>
          ))}
        </RACTabs>
      </div>
>>>>>>> d422ecee
    </div>
  );
}

function title(page) {
  return page.exports?.title ?? page.tableOfContents?.[0]?.title ?? page.name;
}<|MERGE_RESOLUTION|>--- conflicted
+++ resolved
@@ -7,18 +7,11 @@
 import {type Library, TAB_DEFS} from './constants';
 // eslint-disable-next-line monorepo/no-internal-import
 import NoSearchResults from '@react-spectrum/s2/illustrations/linear/NoSearchResults';
-<<<<<<< HEAD
-import {OverlayTriggerStateContext, Dialog as RACDialog, DialogProps as RACDialogProps} from 'react-aria-components';
-import type {PageProps} from '@parcel/rsc';
-import React, {useCallback, useContext, useEffect, useMemo, useRef, useState} from 'react';
-import {style} from '@react-spectrum/s2/style' with {type: 'macro'};
-
-=======
 import {OverlayTriggerStateContext, Provider, Dialog as RACDialog, DialogProps as RACDialogProps, Tab as RACTab, TabList as RACTabList, TabPanel as RACTabPanel, TabPanelProps as RACTabPanelProps, TabProps as RACTabProps, Tabs as RACTabs, SelectionIndicator, TabRenderProps} from 'react-aria-components';
 import type {PageProps} from '@parcel/rsc';
-import React, {ReactNode, useCallback, useEffect, useMemo, useRef, useState} from 'react';
+import React, {ReactNode, useCallback, useContext, useEffect, useMemo, useRef, useState} from 'react';
 import {useId} from '@react-aria/utils';
->>>>>>> d422ecee
+
 
 interface MobileDialogProps extends Omit<RACDialogProps, 'className' | 'style'> {
   size?: 'S' | 'M' | 'L' | 'fullscreen' | 'fullscreenTakeover',
@@ -209,13 +202,9 @@
   return (
     <RACDialog
       {...props}
-<<<<<<< HEAD
-      className={dialogStyle({padding})} />
-=======
       className={dialogStyle({padding})}>
       {props.children}
     </RACDialog>
->>>>>>> d422ecee
   );
 };
 
@@ -310,7 +299,7 @@
     }
 
     let searchLower = searchValue.toLowerCase();
-    
+
     // Filter items where name or tags start with search value
     let matchedPages = pages.filter(page => {
       let pageTitle = title(page).toLowerCase();
@@ -319,19 +308,19 @@
       let tagMatch = tags.some(tag => tag.toLowerCase().startsWith(searchLower));
       return nameMatch || tagMatch;
     });
-    
+
     // Sort to prioritize name matches over tag matches
     return matchedPages.sort((a, b) => {
       let aNameMatch = title(a).toLowerCase().startsWith(searchLower);
       let bNameMatch = title(b).toLowerCase().startsWith(searchLower);
-      
+
       if (aNameMatch && !bNameMatch) {
         return -1;
       }
       if (!aNameMatch && bNameMatch) {
         return 1;
       }
-      
+
       // If both match by name or both match by tag, maintain original order
       return 0;
     });
@@ -367,13 +356,13 @@
     } else {
       items = getSectionContent(section, libraryId, searchValue);
     }
-    
+
     // Sort to show "Introduction" first when search is empty
     if (searchValue.trim().length === 0) {
       items = [...items].sort((a, b) => {
         const aIsIntro = a.name === 'Introduction';
         const bIsIntro = b.name === 'Introduction';
-        
+
         if (aIsIntro && !bIsIntro) {
           return -1;
         }
@@ -383,7 +372,7 @@
         return 0;
       });
     }
-    
+
     return items;
   };
 
@@ -443,83 +432,6 @@
       // Ensure newly selected section starts at the top of the vertical scroll area
       scrollContainerRef.current.scrollTo({top: 0, behavior: 'auto'});
     }
-<<<<<<< HEAD
-  }, [selectedSection, selectedLibrary]);
-  let state = useContext(OverlayTriggerStateContext);
-
-  return (
-    <div className={style({minHeight: '100dvh', paddingBottom: 24, boxSizing: 'border-box'})}>
-      <Tabs
-        aria-label="Libraries"
-        density="compact"
-        selectedKey={selectedLibrary}
-        onSelectionChange={(key) => {
-          let newLib = key as Library;
-          setSelectedLibrary(newLib);
-          if (!searchFocused) {
-            let nextSections = getSectionNamesForLibrary(newLib);
-            if (nextSections.length > 0) {
-              setSelectedSection(nextSections[0]);
-            }
-          }
-        }}
-        styles={style({marginX: 12, marginTop: 12})}>
-        <div ref={tabListRef} className={style({position: 'sticky', top: 0, zIndex: 2, backgroundColor: 'layer-2'})}>
-          <TabList>
-            {libraries.map(library => (
-              <Tab key={library.id} id={library.id}>{library.label}</Tab>
-            ))}
-          </TabList>
-        </div>
-        {libraries.map(library => (
-          <TabPanel key={library.id} id={library.id}>
-            <div
-              ref={headerRef}
-              className={style({position: 'sticky', zIndex: 1, backgroundColor: 'layer-2'})}
-              style={{top: tabListHeight}}>
-              <SearchField
-                aria-label="Search"
-                value={searchValue}
-                onChange={handleSearchChange}
-                onFocus={handleSearchFocus}
-                onBlur={handleSearchBlur}
-                styles={style({marginY: 12})} />
-              <TagGroup
-                aria-label="Navigation sections"
-                selectionMode="single"
-                selectedKeys={selectedSection ? [selectedSection] : []}
-                onSelectionChange={handleTagSelection}
-                styles={style({margin: 12})}
-                items={tags}>
-                {tag => <Tag key={tag.id} id={tag.id}>{tag.name}</Tag>}
-              </TagGroup>
-            </div>
-            <div ref={scrollContainerRef}>
-              <ComponentCardView
-                onAction={() => state?.close()}
-                items={getItemsForSelection(selectedSection, library.id, searchValue)}
-                ariaLabel="Pages"
-                size="S"
-                renderEmptyState={() => (
-                  <IllustratedMessage styles={style({margin: 32})}>
-                    <NoSearchResults />
-                    <Heading>No results</Heading>
-                    {searchValue.trim().length > 0 ? (
-                      <Content>
-                        No results found for <strong className={style({fontWeight: 'bold'})}>{searchValue}</strong> in {selectedLibrary}.
-                      </Content>
-                    ) : (
-                      <Content>
-                        No results found in {selectedLibrary}.
-                      </Content>
-                    )}
-                  </IllustratedMessage>
-                )} />
-            </div>
-          </TabPanel>
-        ))}
-      </Tabs>
-=======
   }, [selectedSection, selectedLibrary, searchValue]);
 
   return (
@@ -553,8 +465,8 @@
           {libraries.map(library => (
             <MobileTabPanel key={library.id} id={library.id}>
               <div className={stickySearchContainer}>
-                <SearchField 
-                  aria-label="Search" 
+                <SearchField
+                  aria-label="Search"
                   value={searchValue}
                   onChange={handleSearchChange}
                   onFocus={handleSearchFocus}
@@ -562,8 +474,8 @@
                   styles={style({marginX: 16})} />
                 <div className={style({overflow: 'auto', paddingX: 8, paddingBottom: 8})}>
                   <TagGroup
-                    aria-label="Navigation sections" 
-                    selectionMode="single" 
+                    aria-label="Navigation sections"
+                    selectionMode="single"
                     selectedKeys={selectedSection ? [selectedSection] : []}
                     onSelectionChange={handleTagSelection}
                     UNSAFE_style={{whiteSpace: 'nowrap'}}
@@ -601,7 +513,6 @@
           ))}
         </RACTabs>
       </div>
->>>>>>> d422ecee
     </div>
   );
 }
