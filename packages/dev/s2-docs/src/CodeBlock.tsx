--- conflicted
+++ resolved
@@ -66,11 +66,7 @@
   if (!render) {
     return (
       <pre className={standaloneCode}>
-<<<<<<< HEAD
-        <Code {...props} isBlock>{children}</Code>
-=======
         <Code {...props} styles={style({display: 'block', width: 'fit', minWidth: 'full'})}>{children}</Code>
->>>>>>> 7ff66966
       </pre>
     );
   }
