import {MobileNav, MobileOnPageNav, Nav, OnPageNav, SideNav, SideNavItem, SideNavLink} from '../src/Nav';
<<<<<<< HEAD
import type {PageProps, TocNode} from '@parcel/rsc';
=======
import type {Page, PageProps} from '@parcel/rsc';
>>>>>>> e4fd9cd3
import React, {ReactElement} from 'react';
import '../src/client';
import './anatomy.css';
import {Code} from './Code';
import {CodeBlock} from './CodeBlock';
import {ExampleSwitcher} from './ExampleSwitcher';
import {H2, H3, H4} from './Headings';
import Header from './Header';
import {Link} from './Link';
import {MobileHeader} from './MobileHeader';
import {PickerItem, Provider} from '@react-spectrum/s2';
import {PropTable} from './PropTable';
import {StateTable} from './StateTable';
import {style} from '@react-spectrum/s2/style' with {type: 'macro'};
import {TypeLink} from './types';
import {VisualExample} from './VisualExample';

const components = {
  h1: ({children, ...props}) => <h1 {...props} id="top" className={style({font: {default: 'heading-2xl', lg: 'heading-3xl'}, marginY: 0})}>{children}</h1>,
  h2: H2,
  h3: H3,
  h4: H4,
  p: ({children, ...props}) => <p {...props} className={style({font: {default: 'body', lg: 'body-lg'}, marginY: 24})}>{children}</p>,
  ul: (props) => <ul {...props} />,
  li: ({children, ...props}) => <li {...props} className={style({font: {default: 'body', lg: 'body-lg'}, marginTop: 0, marginBottom: 8})}>{children}</li>,
  Figure: (props) => <figure {...props} className={style({display: 'flex', flexDirection: 'column', alignItems: 'center', marginY: 32, marginX: 0})} />,
  Caption: (props) => <figcaption {...props} className={style({font: 'body-sm'})} />,
  CodeBlock: CodeBlock,
  code: (props) => <Code {...props} />,
  strong: ({children, ...props}) => <strong {...props} className={style({fontWeight: 'bold'})}>{children}</strong>,
  a: (props) => <Link {...props} />,
  PageDescription: ({children, ...props}) => <p {...props} className={style({font: {default: 'body-lg', lg: 'body-xl'}})}>{children}</p>,
  VisualExample,
  Keyboard: (props) => <kbd {...props} className={style({font: 'code-sm', paddingX: 4, whiteSpace: 'nowrap', backgroundColor: 'gray-100', borderRadius: 'sm'})} />,
  PropTable,
  StateTable,
  ExampleSwitcher,
  TypeLink
};

function anchorId(children) {
  return children.replace(/\s/g, '-').replace(/[^a-zA-Z0-9-_]/g, '').toLowerCase();
}

const getTitle = (currentPage: Page): string => {
  let library: string | undefined;
  if (currentPage.name.startsWith('react-aria/')) {
    library = 'React Aria';
  } else if (currentPage.name.startsWith('s2/')) {
    library = 'React Spectrum';
  }
  const pageTitle = currentPage.exports?.title ?? currentPage.tableOfContents?.[0]?.title ?? currentPage.name;
  return library ? `${pageTitle} - ${library}` : pageTitle;
};

export function Layout(props: PageProps & {children: ReactElement<any>}) {
  let {pages, currentPage, children} = props;
  return (
    <Provider elementType="html" locale="en" background="layer-1" styles={style({scrollPaddingTop: {default: 64, lg: 0}})}>
      <head>
        <meta charSet="utf-8" />
        <meta name="viewport" content="width=device-width, initial-scale=1" />
        <link rel="alternate" type="text/markdown" title="LLM-friendly version" href={currentPage.url.replace(/\.html$/, '.md')} />
        <title>{getTitle(currentPage)}</title>
      </head>
      <body
        className={style({
          display: 'flex',
          flexDirection: 'column',
          alignItems: 'center',
          maxWidth: {
            default: 'full',
            lg: 1280
          },
          marginX: 'auto',
          marginY: 0,
          padding: {
            default: 0,
            lg: 12
          },
          paddingBottom: 0,
          gap: {
            default: 0,
            lg: 12
          },
          overscrollBehavior: {
            default: 'auto',
            lg: 'none'
          }
        })}>
        <Header pages={pages} currentPage={currentPage} />
        <MobileHeader
          toc={<MobileToc key="toc" toc={currentPage.tableOfContents ?? []} />}
          nav={<MobileNav key="nav" pages={pages} currentPage={currentPage} />} />
        <div className={style({display: 'flex', width: 'full'})}>
          <Nav pages={pages} currentPage={currentPage} />
          <main 
            key={currentPage.url}
            style={{borderBottomLeftRadius: 0, borderBottomRightRadius: 0}}
            className={style({
              isolation: 'isolate',
              backgroundColor: 'base',
              padding: {
                default: 12,
                lg: 40
              },
              borderRadius: {
                default: 'none',
                lg: 'xl'
              },
              boxShadow: {
                lg: 'emphasized'
              },
              width: 'full',
              boxSizing: 'border-box',
              flexGrow: 1,
              display: 'flex',
              justifyContent: 'space-between',
              position: 'relative',
              height: {
                lg: '[calc(100vh - 72px)]'
              },
              overflow: {
                lg: 'auto'
              }
            })}>
            <article
              className={style({
                maxWidth: 768,
                width: 'full',
                height: 'fit'
              })}>
              {React.cloneElement(children, {components})}
            </article>
            <aside
              className={style({
                position: 'sticky',
                top: 0,
                height: 'fit',
                maxHeight: 'screen',
                overflow: 'auto',
                paddingY: 32,
                boxSizing: 'border-box',
                display: {
                  default: 'none',
                  lg: 'block'
                }
              })}>
              <div className={style({font: 'title', minHeight: 32, paddingX: 12, display: 'flex', alignItems: 'center'})}>Contents</div>
              <Toc toc={currentPage.tableOfContents?.[0]?.children ?? []} />
            </aside>
          </main>
        </div>
      </body>
    </Provider>
  );
}

function Toc({toc}) {
  return (
    <OnPageNav>
      <SideNav>
        {toc.map((c, i) => (
          <SideNavItem key={i}>
            <SideNavLink href={'#' + anchorId(c.title)}>{c.title}</SideNavLink>
            {c.children.length > 0 && <Toc toc={c.children} />}
          </SideNavItem>
        ))}
      </SideNav>
    </OnPageNav>
  );
}

function MobileToc({toc}) {
  return (
    <MobileOnPageNav>
      {renderMobileToc(toc)}
    </MobileOnPageNav>
  );
}

function renderMobileToc(toc: TocNode[], seen = new Map()) {
  return toc.map((c) => {
    let href = c.level === 1 ? '#top' : '#' + anchorId(c.title);
    if (seen.has(href)) {
      seen.set(href, seen.get(href) + 1);
      href += '-' + seen.get(href);
    } else {
      seen.set(href, 1);
    }
    return (<React.Fragment key={href}>
      <PickerItem id={href} href={href}>{c.title}</PickerItem>
      {c.children.length > 0 && renderMobileToc(c.children, seen)}
    </React.Fragment>);
  });
}<|MERGE_RESOLUTION|>--- conflicted
+++ resolved
@@ -1,9 +1,5 @@
 import {MobileNav, MobileOnPageNav, Nav, OnPageNav, SideNav, SideNavItem, SideNavLink} from '../src/Nav';
-<<<<<<< HEAD
-import type {PageProps, TocNode} from '@parcel/rsc';
-=======
-import type {Page, PageProps} from '@parcel/rsc';
->>>>>>> e4fd9cd3
+import type {Page, PageProps, TocNode} from '@parcel/rsc';
 import React, {ReactElement} from 'react';
 import '../src/client';
 import './anatomy.css';
