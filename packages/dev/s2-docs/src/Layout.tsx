import {ExampleList} from './ExampleList';
import {MobileOnPageNav, Nav, OnPageNav, SideNav, SideNavItem, SideNavLink} from '../src/Nav';
import type {Page, PageProps, TocNode} from '@parcel/rsc';
import React, {ReactElement} from 'react';
// @ts-ignore
import '../src/client';
// @ts-ignore
import internationalizedFavicon from 'url:../assets/internationalized.ico';
// @ts-ignore
import reactAriaFavicon from 'url:../assets/react-aria.ico';
import './anatomy.css';
import ChevronRightIcon from '@react-spectrum/s2/icons/ChevronRight';
import {ClassAPI} from './ClassAPI';
import {Code} from './Code';
import {CodeBlock} from './CodeBlock';
import {CodePlatterProvider} from './CodePlatter';
import {ExampleSwitcher} from './ExampleSwitcher';
import {getLibraryFromPage, getLibraryFromUrl, getLibraryLabel} from './library';
import {getTextWidth} from './textWidth';
import {H2, H3, H4} from './Headings';
import Header from './Header';
import {iconStyle, style} from '@react-spectrum/s2/style' with {type: 'macro'};
import {Link, TitleLink} from './Link';
import {MobileHeader} from './MobileHeader';
import {PickerItem, Provider} from '@react-spectrum/s2';
import {PropTable} from './PropTable';
import {StateTable} from './StateTable';
import {TypeLink} from './types';
import {VersionBadge} from './VersionBadge';
import {VisualExample} from './VisualExample';

const h1 = style({
  font: 'heading-3xl',
  fontSize: {
    // On mobile, adjust heading to fit in the viewport, and clamp between a min and max font size.
    default: 'clamp(35px, (100vw - 32px) / var(--width-per-em), 55px)',
    lg: 'heading-3xl'
  },
  marginY: 0
});

const components = {
  h1: ({children, ...props}) => <h1 {...props} id="top" style={{'--width-per-em': getTextWidth(children)} as any} className={h1}>{children}</h1>,
  h2: H2,
  h3: H3,
  h4: H4,
  p: ({children, ...props}) => <p {...props} className={style({font: {default: 'body', lg: 'body-lg'}, marginY: 24})}>{children}</p>,
  ul: (props) => <ul {...props} />,
  li: ({children, ...props}) => <li {...props} className={style({font: {default: 'body', lg: 'body-lg'}, marginY: 0})}>{children}</li>,
  Figure: (props) => <figure {...props} className={style({display: 'flex', flexDirection: 'column', alignItems: 'center', marginY: 32, marginX: 0})} />,
  Caption: (props) => <figcaption {...props} className={style({font: 'body-sm'})} />,
  CodeBlock: CodeBlock,
  code: (props) => <Code {...props} />,
  strong: ({children, ...props}) => <strong {...props} className={style({fontWeight: 'bold'})}>{children}</strong>,
  a: (props) => <Link {...props} />,
  PageDescription: ({children, ...props}) => <p {...props} className={style({font: {default: 'body-lg', lg: 'body-xl'}})}>{children}</p>,
  VisualExample,
  Keyboard: (props) => <kbd {...props} className={style({font: 'code-sm', paddingX: 4, whiteSpace: 'nowrap', backgroundColor: 'gray-100', borderRadius: 'sm'})} />,
  PropTable,
  StateTable,
  ClassAPI,
  ExampleSwitcher,
  TypeLink,
  ExampleList
};

<<<<<<< HEAD
const getSubPageComponents = (parentUrl?: string, ariaLabel?: string) => ({
  ...components,
  h1: ({children, ...props}) => (
    <div className={style({display: 'flex', alignItems: 'center', gap: 8})}>
      <GoUpOneLink href={parentUrl} aria-label={ariaLabel} />
=======
const subPageComponents = (previousPage?: Page) => ({
  ...components,
  h1: ({children, ...props}) => (
    <div className={style({display: 'flex', flexDirection: 'column', gap: 4})}>
      <div className={style({display: 'flex', alignItems: 'center', gap: 8})}>
        <TitleLink href="./index.html">{previousPage?.exports?.title}</TitleLink>
        <ChevronRightIcon styles={iconStyle({size: 'M'})} />
      </div>
>>>>>>> 2e138681
      <h1 {...props} id="top" style={{'--width-per-em': getTextWidth(children)} as any} className={h1}>{children}</h1>
    </div>
  )
});

function anchorId(children) {
  return children.replace(/\s/g, '-').replace(/[^a-zA-Z0-9-_]/g, '').toLowerCase();
}

const getTitle = (currentPage: Page): string => {
  const explicitTitle = (currentPage as any).pageTitle || currentPage.exports?.pageTitle;
  if (explicitTitle && explicitTitle !== currentPage.tableOfContents?.[0]?.title && explicitTitle !== currentPage.name) {
    return explicitTitle as string;
  }

  let library = getLibraryLabel(getLibraryFromPage(currentPage));
  const pageTitle = currentPage.tableOfContents?.[0]?.title ?? currentPage.name;

  if (currentPage.name === 'index.html' || currentPage.name.endsWith('/index.html')) {
    return library || 'React Spectrum';
  }

  return library ? `${pageTitle} | ${library}` : pageTitle;
};

const getOgImageUrl = (currentPage: Page): string => {
  let publicUrl = process.env.PUBLIC_URL || '/';
  if (!publicUrl.endsWith('/')) {
    publicUrl += '/';
  }
  return publicUrl + 'og/' + currentPage.url.replace(publicUrl, '').replace(/\.html$/, '.png');
};

const getDescription = (currentPage: Page): string => {
  let library = getLibraryLabel(getLibraryFromPage(currentPage));
  const pageTitle = currentPage.exports?.title ?? currentPage.tableOfContents?.[0]?.title ?? currentPage.name;
  const explicitDescription = (currentPage as any).description || currentPage.exports?.description;
  if (explicitDescription) {
    return explicitDescription as string;
  }
  if (currentPage.name === 'index.html' || currentPage.name.endsWith('/index.html')) {
    return `Documentation for ${library || 'React Spectrum'}`;
  }
  return library ? `Documentation for ${pageTitle} in ${library}.` : `Documentation for ${pageTitle}.`;
};

const getFaviconUrl = (currentPage: Page): string => {
  const library = getLibraryFromPage(currentPage);
  switch (library) {
    case 'react-aria':
      return reactAriaFavicon;
    case 'internationalized':
      return internationalizedFavicon;
    default:
      return 'https://www.adobe.com/favicon.ico';
  }
};

let articleStyles = style({
  maxWidth: {
    default: 'none',
    isWithToC: 768
  },
  width: 'full',
  height: 'fit'
});

export function Layout(props: PageProps & {children: ReactElement<any>}) {
  let {pages, currentPage, children} = props;
  let hasToC = !currentPage.exports?.hideNav && currentPage.tableOfContents?.[0]?.children && currentPage.tableOfContents?.[0]?.children?.length > 0;
  let library = getLibraryLabel(getLibraryFromPage(currentPage));
  let keywords = [...new Set((currentPage.exports?.keywords ?? []).concat([library]).filter(k => !!k))];
  let ogImage = getOgImageUrl(currentPage);
  let title = getTitle(currentPage);
  let description = getDescription(currentPage);
  let isSubpage = currentPage.exports?.isSubpage;
<<<<<<< HEAD
  let parentUrl;
  let subPageReturnLabel;
  if (isSubpage) {
    // for testing pages, parent should be ../COMPONENT_NAME.html
    // for releases, parent should be ./index.html
    let pathParts = currentPage.url.split('/');
    let fileName = pathParts.pop();

    if (fileName === 'testing.html') {
      let parentDir = pathParts.pop();
      parentUrl = `../${parentDir}.html`;
      subPageReturnLabel = `Go to ${parentDir} parent page.`;
    } else {
      parentUrl = './index.html';
      subPageReturnLabel = 'Go to all releases.';
    }
  }

=======
  let parentPage = pages.find(p => {
    return p.url === currentPage.url.replace(/\/[^/]+\.html$/, '/index.html');
  });
>>>>>>> 2e138681
  return (
    <Provider elementType="html" locale="en" background="layer-1" styles={style({scrollPaddingTop: {default: 64, lg: 0}})}>
      <head>
        <meta charSet="utf-8" />
        <title>{title}</title>
        <meta name="viewport" content="width=device-width, initial-scale=1" />
        <link rel="alternate" type="text/markdown" title="LLM-friendly version" href={currentPage.url.replace(/\.html$/, '.md')} />
        <link rel="icon" href={getFaviconUrl(currentPage)} />
        <meta name="description" content={description} />
        {keywords.length > 0 ? <meta name="keywords" content={keywords.join(',')} /> : null}
        <meta name="twitter:card" content="summary_large_image" />
        <meta name="twitter:image" content={ogImage} />
        <meta property="og:title" content={title} />
        <meta property="og:type" content="website" />
        <meta property="og:url" content={currentPage.url} />
        <meta property="og:image" content={ogImage} />
        <meta property="og:description" content={description} />
        <meta property="og:locale" content="en_US" />
        <link rel="canonical" href={currentPage.url} />
        <script
          type="application/ld+json"
          dangerouslySetInnerHTML={{__html: JSON.stringify(
            {
              '@context': 'http://schema.org',
              '@type': 'Article',
              author: 'Adobe Inc',
              headline: title,
              description: description,
              image: ogImage,
              publisher: {
                '@type': 'Organization',
                url: 'https://www.adobe.com',
                name: 'Adobe',
                logo: 'https://www.adobe.com/favicon.ico'
              }
            }
          )}} />
      </head>
      <body
        className={style({
          margin: 0,
          padding: 0,
          overscrollBehavior: {
            default: 'auto',
            lg: 'none'
          }
        })}>
        <div
          className={style({
            isolation: 'isolate',
            display: 'flex',
            flexDirection: 'column',
            alignItems: 'center',
            maxWidth: {
              default: 'full',
              lg: 1280
            },
            marginX: 'auto',
            marginY: 0,
            padding: {
              default: 0,
              lg: 12
            },
            paddingBottom: 0,
            gap: {
              default: 0,
              lg: 12
            }
          })}>
          <Header pages={pages} currentPage={currentPage} />
          <MobileHeader
            toc={(currentPage.tableOfContents?.[0]?.children?.length ?? 0) > 0 ? <MobileToc key="toc" toc={currentPage.tableOfContents ?? []} currentPage={currentPage} /> : null}
            pages={pages}
            currentPage={currentPage} />
          <div className={style({display: 'flex', width: 'full'})}>
            {currentPage.exports?.hideNav ? null : <Nav pages={pages} currentPage={currentPage} />}
            <main
              key={currentPage.url}
              style={{borderBottomLeftRadius: 0, borderBottomRightRadius: 0}}
              className={style({
                isolation: 'isolate',
                backgroundColor: 'base',
                padding: {
                  default: 12,
                  lg: 40
                },
                borderRadius: {
                  default: 'none',
                  lg: 'xl'
                },
                boxShadow: {
                  lg: 'emphasized'
                },
                width: 'full',
                boxSizing: 'border-box',
                flexGrow: 1,
                display: 'flex',
                justifyContent: 'space-between',
                position: 'relative',
                height: {
                  lg: '[calc(100vh - 72px)]'
                },
                overflow: {
                  lg: 'auto'
                }
              })}>
              <CodePlatterProvider library={getLibraryFromUrl(currentPage.url)}>
                <article
                  className={articleStyles({isWithToC: hasToC})}>
                  {currentPage.exports?.version && <VersionBadge version={currentPage.exports.version} />}
<<<<<<< HEAD
                  {React.cloneElement(children, {components: isSubpage ? getSubPageComponents(parentUrl, subPageReturnLabel) : components, pages})}
=======
                  {React.cloneElement(children, {
                    components: isSubpage ?
                      subPageComponents(parentPage) :
                      components,
                    pages
                  })}
>>>>>>> 2e138681
                  {currentPage.exports?.relatedPages && (
                    <MobileRelatedPages pages={currentPage.exports.relatedPages} />
                  )}
                </article>
              </CodePlatterProvider>
              {hasToC && <aside
                className={style({
                  position: 'sticky',
                  top: 0,
                  height: 'fit',
                  maxHeight: 'screen',
                  overflow: 'auto',
                  paddingY: 32,
                  boxSizing: 'border-box',
                  display: {
                    default: 'none',
                    lg: 'block'
                  }
                })}>
                <div className={style({font: 'title', minHeight: 32, paddingX: 12, display: 'flex', alignItems: 'center'})}>Contents</div>
                <Toc toc={currentPage.tableOfContents?.[0]?.children ?? []} />
                {currentPage.exports?.relatedPages && (
                  <RelatedPages pages={currentPage.exports.relatedPages} />
                )}
              </aside>}
            </main>
          </div>
        </div>
      </body>
    </Provider>
  );
}

function Toc({toc}) {
  return (
    <OnPageNav>
      <SideNav>
        {toc.map((c, i) => (
          <SideNavItem key={i}>
            <SideNavLink href={'#' + anchorId(c.title)}>{c.title}</SideNavLink>
            {c.children.length > 0 && <Toc toc={c.children} />}
          </SideNavItem>
        ))}
      </SideNav>
    </OnPageNav>
  );
}

function RelatedPages({pages}: {pages: Array<{title: string, url: string}>}) {
  return (
    <div className={style({paddingTop: 24})}>
      <div className={style({font: 'title', minHeight: 32, paddingX: 12, display: 'flex', alignItems: 'center'})}>Related pages</div>
      <OnPageNav>
        <SideNav>
          {pages.map((page, i) => (
            <SideNavItem key={i}>
              <SideNavLink href={page.url}>{page.title}</SideNavLink>
            </SideNavItem>
          ))}
        </SideNav>
      </OnPageNav>
    </div>
  );
}

function MobileRelatedPages({pages}: {pages: Array<{title: string, url: string}>}) {
  const P = components.p;
  const Li = components.li;
  const Ul = components.ul;

  return (
    <div
      className={style({
        display: {
          default: 'block',
          lg: 'none'
        }
      })}>
      <H2>Related pages</H2>
      <Ul>
        {pages.map((page, i) => (
          <Li key={i}>
            <P>
              <Link href={page.url}>
                {page.title}
              </Link>
            </P>
          </Li>
        ))}
      </Ul>
    </div>
  );
}

function MobileToc({toc, currentPage}) {
  let relatedPages = currentPage.exports?.relatedPages;
  return (
    <MobileOnPageNav currentPage={currentPage}>
      {renderMobileToc(toc)}
      {relatedPages && relatedPages.map((page, i) => (
        <PickerItem key={`related-${i}`} id={page.url} href={page.url}>{page.title}</PickerItem>
      ))}
    </MobileOnPageNav>
  );
}

function renderMobileToc(toc: TocNode[], seen = new Map()) {
  return toc.map((c) => {
    let href = c.level === 1 ? '#top' : '#' + anchorId(c.title);
    if (seen.has(href)) {
      seen.set(href, seen.get(href) + 1);
      href += '-' + seen.get(href);
    } else {
      seen.set(href, 1);
    }
    return (<React.Fragment key={href}>
      <PickerItem id={href} href={href}>{c.title}</PickerItem>
      {c.children.length > 0 && renderMobileToc(c.children, seen)}
    </React.Fragment>);
  });
}<|MERGE_RESOLUTION|>--- conflicted
+++ resolved
@@ -64,13 +64,6 @@
   ExampleList
 };
 
-<<<<<<< HEAD
-const getSubPageComponents = (parentUrl?: string, ariaLabel?: string) => ({
-  ...components,
-  h1: ({children, ...props}) => (
-    <div className={style({display: 'flex', alignItems: 'center', gap: 8})}>
-      <GoUpOneLink href={parentUrl} aria-label={ariaLabel} />
-=======
 const subPageComponents = (previousPage?: Page) => ({
   ...components,
   h1: ({children, ...props}) => (
@@ -79,7 +72,6 @@
         <TitleLink href="./index.html">{previousPage?.exports?.title}</TitleLink>
         <ChevronRightIcon styles={iconStyle({size: 'M'})} />
       </div>
->>>>>>> 2e138681
       <h1 {...props} id="top" style={{'--width-per-em': getTextWidth(children)} as any} className={h1}>{children}</h1>
     </div>
   )
@@ -156,30 +148,10 @@
   let title = getTitle(currentPage);
   let description = getDescription(currentPage);
   let isSubpage = currentPage.exports?.isSubpage;
-<<<<<<< HEAD
-  let parentUrl;
-  let subPageReturnLabel;
-  if (isSubpage) {
-    // for testing pages, parent should be ../COMPONENT_NAME.html
-    // for releases, parent should be ./index.html
-    let pathParts = currentPage.url.split('/');
-    let fileName = pathParts.pop();
-
-    if (fileName === 'testing.html') {
-      let parentDir = pathParts.pop();
-      parentUrl = `../${parentDir}.html`;
-      subPageReturnLabel = `Go to ${parentDir} parent page.`;
-    } else {
-      parentUrl = './index.html';
-      subPageReturnLabel = 'Go to all releases.';
-    }
-  }
-
-=======
   let parentPage = pages.find(p => {
     return p.url === currentPage.url.replace(/\/[^/]+\.html$/, '/index.html');
   });
->>>>>>> 2e138681
+
   return (
     <Provider elementType="html" locale="en" background="layer-1" styles={style({scrollPaddingTop: {default: 64, lg: 0}})}>
       <head>
@@ -290,16 +262,12 @@
                 <article
                   className={articleStyles({isWithToC: hasToC})}>
                   {currentPage.exports?.version && <VersionBadge version={currentPage.exports.version} />}
-<<<<<<< HEAD
-                  {React.cloneElement(children, {components: isSubpage ? getSubPageComponents(parentUrl, subPageReturnLabel) : components, pages})}
-=======
                   {React.cloneElement(children, {
                     components: isSubpage ?
                       subPageComponents(parentPage) :
                       components,
                     pages
                   })}
->>>>>>> 2e138681
                   {currentPage.exports?.relatedPages && (
                     <MobileRelatedPages pages={currentPage.exports.relatedPages} />
                   )}
