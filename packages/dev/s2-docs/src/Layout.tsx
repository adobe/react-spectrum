import {MobileOnPageNav, Nav, OnPageNav, SideNav, SideNavItem, SideNavLink} from '../src/Nav';
import type {Page, PageProps, TocNode} from '@parcel/rsc';
import React, {ReactElement} from 'react';
import '../src/client';
import './anatomy.css';
import {ClassAPI} from './ClassAPI';
import {Code} from './Code';
import {CodeBlock} from './CodeBlock';
import {ExampleSwitcher} from './ExampleSwitcher';
import {H2, H3, H4} from './Headings';
import Header from './Header';
import {Link} from './Link';
import {MobileHeader} from './MobileHeader';
import {PickerItem, Provider} from '@react-spectrum/s2';
import {PropTable} from './PropTable';
import {StateTable} from './StateTable';
import {style} from '@react-spectrum/s2/style' with {type: 'macro'};
import {TypeLink} from './types';
import {VisualExample} from './VisualExample';

const components = {
  h1: ({children, ...props}) => <h1 {...props} id="top" className={style({font: {default: 'heading-2xl', lg: 'heading-3xl'}, marginY: 0})}>{children}</h1>,
  h2: H2,
  h3: H3,
  h4: H4,
  p: ({children, ...props}) => <p {...props} className={style({font: {default: 'body', lg: 'body-lg'}, marginY: 24})}>{children}</p>,
  ul: (props) => <ul {...props} />,
  li: ({children, ...props}) => <li {...props} className={style({font: {default: 'body', lg: 'body-lg'}, marginY: 0})}>{children}</li>,
  Figure: (props) => <figure {...props} className={style({display: 'flex', flexDirection: 'column', alignItems: 'center', marginY: 32, marginX: 0})} />,
  Caption: (props) => <figcaption {...props} className={style({font: 'body-sm'})} />,
  CodeBlock: CodeBlock,
  code: (props) => <Code {...props} />,
  strong: ({children, ...props}) => <strong {...props} className={style({fontWeight: 'bold'})}>{children}</strong>,
  a: (props) => <Link {...props} />,
  PageDescription: ({children, ...props}) => <p {...props} className={style({font: {default: 'body-lg', lg: 'body-xl'}})}>{children}</p>,
  VisualExample,
  Keyboard: (props) => <kbd {...props} className={style({font: 'code-sm', paddingX: 4, whiteSpace: 'nowrap', backgroundColor: 'gray-100', borderRadius: 'sm'})} />,
  PropTable,
  StateTable,
  ClassAPI,
  ExampleSwitcher,
  TypeLink
};

function anchorId(children) {
  return children.replace(/\s/g, '-').replace(/[^a-zA-Z0-9-_]/g, '').toLowerCase();
}

const getLibraryName = (currentPage: Page): string => {
  if (currentPage.name.startsWith('react-aria/')) {
    return 'React Aria';
  }
  return 'React Spectrum';
};

const getTitle = (currentPage: Page): string => {
  let library = getLibraryName(currentPage);
  const pageTitle = currentPage.exports?.title ?? currentPage.tableOfContents?.[0]?.title ?? currentPage.name;
  return library ? `${pageTitle} - ${library}` : pageTitle;
};

const getOgImageUrl = (currentPage: Page): string => {
  const slug = currentPage.url.replace(/^\//, '').replace(/\.html$/, '');
  return `/og/${slug}.png`;
};

const getDescription = (currentPage: Page): string => {
  let library = getLibraryName(currentPage);
  const pageTitle = currentPage.exports?.title ?? currentPage.tableOfContents?.[0]?.title ?? currentPage.name;
  const explicitDescription = (currentPage as any).description || currentPage.exports?.description;
  if (explicitDescription) {
    return explicitDescription as string;
  }
  return library ? `Documentation for ${pageTitle} in ${library}.` : `Documentation for ${pageTitle}.`;
};

let articleStyles = style({
  maxWidth: {
    default: 'none',
    isWithToC: 768
  },
  width: 'full',
  height: 'fit'
});


export function Layout(props: PageProps & {children: ReactElement<any>}) {
  let {pages, currentPage, children} = props;
  let hasToC = currentPage.tableOfContents?.[0]?.children && currentPage.tableOfContents[0].children.length > 0;
  return (
    <Provider elementType="html" locale="en" background="layer-1" styles={style({scrollPaddingTop: {default: 64, lg: 0}})}>
      <head>
        <meta charSet="utf-8" />
        <meta name="viewport" content="width=device-width, initial-scale=1" />
        <link rel="alternate" type="text/markdown" title="LLM-friendly version" href={currentPage.url.replace(/\.html$/, '.md')} />
        <link rel="icon" href="https://www.adobe.com/favicon.ico" />
        <meta name="description" content={getDescription(currentPage)} />
        <meta property="og:image" content={getOgImageUrl(currentPage)} />
        <title>{getTitle(currentPage)}</title>
      </head>
      <body
        className={style({
          margin: 0,
          padding: 0,
          overscrollBehavior: {
            default: 'auto',
            lg: 'none'
          }
        })}>
        <div
          className={style({
            isolation: 'isolate',
            display: 'flex',
            flexDirection: 'column',
            alignItems: 'center',
            maxWidth: {
              default: 'full',
              lg: 1280
            },
            marginX: 'auto',
            marginY: 0,
            padding: {
              default: 0,
              lg: 12
            },
            paddingBottom: 0,
            gap: {
              default: 0,
              lg: 12
            }
          })}>
          <Header pages={pages} currentPage={currentPage} />
          <MobileHeader
<<<<<<< HEAD
            currentPage={currentPage}
            toc={<MobileToc key="toc" toc={currentPage.tableOfContents ?? []} currentPage={currentPage} />}
            pages={pages} />
=======
            toc={(currentPage.tableOfContents?.[0]?.children?.length ?? 0) > 0 ? <MobileToc key="toc" toc={currentPage.tableOfContents ?? []} /> : null}
            pages={pages}
            currentPage={currentPage} />
>>>>>>> 76e8dd1c
          <div className={style({display: 'flex', width: 'full'})}>
            <Nav pages={pages} currentPage={currentPage} />
            <main
              key={currentPage.url}
              style={{borderBottomLeftRadius: 0, borderBottomRightRadius: 0}}
              className={style({
                isolation: 'isolate',
                backgroundColor: 'base',
                padding: {
                  default: 12,
                  lg: 40
                },
                borderRadius: {
                  default: 'none',
                  lg: 'xl'
                },
                boxShadow: {
                  lg: 'emphasized'
                },
                width: 'full',
                boxSizing: 'border-box',
                flexGrow: 1,
                display: 'flex',
                justifyContent: 'space-between',
                position: 'relative',
                height: {
                  lg: '[calc(100vh - 72px)]'
                },
                overflow: {
                  lg: 'auto'
                }
              })}>
              <article
                className={articleStyles({isWithToC: hasToC})}>
                {React.cloneElement(children, {components})}
              </article>
              <aside
                className={style({
                  position: 'sticky',
                  top: 0,
                  height: 'fit',
                  maxHeight: 'screen',
                  overflow: 'auto',
                  paddingY: 32,
                  boxSizing: 'border-box',
                  display: {
                    default: 'none',
                    lg: 'block'
                  }
                })}>
                {hasToC && (
                  <div className={style({font: 'title', minHeight: 32, paddingX: 12, display: 'flex', alignItems: 'center'})}>Contents</div>
                )}
                <Toc toc={currentPage.tableOfContents?.[0]?.children ?? []} />
              </aside>
            </main>
          </div>
        </div>
      </body>
    </Provider>
  );
}

function Toc({toc}) {
  return (
    <OnPageNav>
      <SideNav>
        {toc.map((c, i) => (
          <SideNavItem key={i}>
            <SideNavLink href={'#' + anchorId(c.title)}>{c.title}</SideNavLink>
            {c.children.length > 0 && <Toc toc={c.children} />}
          </SideNavItem>
        ))}
      </SideNav>
    </OnPageNav>
  );
}

function MobileToc({toc, currentPage}) {
  return (
    <MobileOnPageNav currentPage={currentPage}>
      {renderMobileToc(toc)}
    </MobileOnPageNav>
  );
}

function renderMobileToc(toc: TocNode[], seen = new Map()) {
  return toc.map((c) => {
    let href = c.level === 1 ? '#top' : '#' + anchorId(c.title);
    if (seen.has(href)) {
      seen.set(href, seen.get(href) + 1);
      href += '-' + seen.get(href);
    } else {
      seen.set(href, 1);
    }
    return (<React.Fragment key={href}>
      <PickerItem id={href} href={href}>{c.title}</PickerItem>
      {c.children.length > 0 && renderMobileToc(c.children, seen)}
    </React.Fragment>);
  });
}<|MERGE_RESOLUTION|>--- conflicted
+++ resolved
@@ -131,15 +131,9 @@
           })}>
           <Header pages={pages} currentPage={currentPage} />
           <MobileHeader
-<<<<<<< HEAD
-            currentPage={currentPage}
-            toc={<MobileToc key="toc" toc={currentPage.tableOfContents ?? []} currentPage={currentPage} />}
-            pages={pages} />
-=======
-            toc={(currentPage.tableOfContents?.[0]?.children?.length ?? 0) > 0 ? <MobileToc key="toc" toc={currentPage.tableOfContents ?? []} /> : null}
+            toc={(currentPage.tableOfContents?.[0]?.children?.length ?? 0) > 0 ? <MobileToc key="toc" toc={currentPage.tableOfContents ?? []} currentPage={currentPage} /> : null}
             pages={pages}
             currentPage={currentPage} />
->>>>>>> 76e8dd1c
           <div className={style({display: 'flex', width: 'full'})}>
             <Nav pages={pages} currentPage={currentPage} />
             <main
