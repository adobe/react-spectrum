import {ExampleList} from './ExampleList';
import {MobileOnPageNav, Nav, OnPageNav, SideNav, SideNavItem, SideNavLink} from '../src/Nav';
import type {Page, PageProps, TocNode} from '@parcel/rsc';
import React, {ReactElement} from 'react';
// @ts-ignore
import '../src/client';
// @ts-ignore
import internationalizedFavicon from 'url:../assets/internationalized.ico';
// @ts-ignore
import reactAriaFavicon from 'url:../assets/react-aria.ico';
import './anatomy.css';
import {ClassAPI} from './ClassAPI';
import {Code} from './Code';
import {CodeBlock} from './CodeBlock';
import {CodePlatterProvider} from './CodePlatter';
import {ExampleSwitcher} from './ExampleSwitcher';
import {getLibraryFromPage, getLibraryFromUrl, getLibraryLabel} from './library';
import {getTextWidth} from './textWidth';
import {GoUpOneLink} from './GoUpOneLink';
import {H2, H3, H4} from './Headings';
import Header from './Header';
import {Link} from './Link';
import {MobileHeader} from './MobileHeader';
import {PickerItem, Provider} from '@react-spectrum/s2';
import {PropTable} from './PropTable';
import {StateTable} from './StateTable';
import {style} from '@react-spectrum/s2/style' with {type: 'macro'};
import {TypeLink} from './types';
import {VersionBadge} from './VersionBadge';
import {VisualExample} from './VisualExample';

const h1 = style({
  font: 'heading-3xl',
  fontSize: {
    // On mobile, adjust heading to fit in the viewport, and clamp between a min and max font size.
    default: 'clamp(35px, (100vw - 32px) / var(--width-per-em), 55px)',
    lg: 'heading-3xl'
  },
  marginY: 0
});

const components = {
  h1: ({children, ...props}) => <h1 {...props} id="top" style={{'--width-per-em': getTextWidth(children)} as any} className={h1}>{children}</h1>,
  h2: H2,
  h3: H3,
  h4: H4,
  p: ({children, ...props}) => <p {...props} className={style({font: {default: 'body', lg: 'body-lg'}, marginY: 24})}>{children}</p>,
  ul: (props) => <ul {...props} />,
  li: ({children, ...props}) => <li {...props} className={style({font: {default: 'body', lg: 'body-lg'}, marginY: 0})}>{children}</li>,
  Figure: (props) => <figure {...props} className={style({display: 'flex', flexDirection: 'column', alignItems: 'center', marginY: 32, marginX: 0})} />,
  Caption: (props) => <figcaption {...props} className={style({font: 'body-sm'})} />,
  CodeBlock: CodeBlock,
  code: (props) => <Code {...props} />,
  strong: ({children, ...props}) => <strong {...props} className={style({fontWeight: 'bold'})}>{children}</strong>,
  a: (props) => <Link {...props} />,
  PageDescription: ({children, ...props}) => <p {...props} className={style({font: {default: 'body-lg', lg: 'body-xl'}})}>{children}</p>,
  VisualExample,
  Keyboard: (props) => <kbd {...props} className={style({font: 'code-sm', paddingX: 4, whiteSpace: 'nowrap', backgroundColor: 'gray-100', borderRadius: 'sm'})} />,
  PropTable,
  StateTable,
  ClassAPI,
  ExampleSwitcher,
  TypeLink,
  ExampleList
};

const subPageComponents = {
  ...components,
  h1: ({children, ...props}) => (
    <div className={style({display: 'flex', alignItems: 'center', gap: 8})}>
      <GoUpOneLink />
      <h1 {...props} id="top" style={{'--width-per-em': getTextWidth(children)} as any} className={h1}>{children}</h1>
    </div>
  )
};

function anchorId(children) {
  return children.replace(/\s/g, '-').replace(/[^a-zA-Z0-9-_]/g, '').toLowerCase();
}

const getTitle = (currentPage: Page): string => {
  const explicitTitle = (currentPage as any).pageTitle || currentPage.exports?.pageTitle;
  if (explicitTitle && explicitTitle !== currentPage.tableOfContents?.[0]?.title && explicitTitle !== currentPage.name) {
    return explicitTitle as string;
  }

  let library = getLibraryLabel(getLibraryFromPage(currentPage));
  const pageTitle = currentPage.tableOfContents?.[0]?.title ?? currentPage.name;

  if (currentPage.name === 'index.html' || currentPage.name.endsWith('/index.html')) {
    return library || 'React Spectrum';
  }

  return library ? `${pageTitle} | ${library}` : pageTitle;
};

const getOgImageUrl = (currentPage: Page): string => {
  let publicUrl = process.env.PUBLIC_URL || '/';
  if (!publicUrl.endsWith('/')) {
    publicUrl += '/';
  }
  return publicUrl + 'og/' + currentPage.url.replace(publicUrl, '').replace(/\.html$/, '.png');
};

const getDescription = (currentPage: Page): string => {
  let library = getLibraryLabel(getLibraryFromPage(currentPage));
  const pageTitle = currentPage.exports?.title ?? currentPage.tableOfContents?.[0]?.title ?? currentPage.name;
  const explicitDescription = (currentPage as any).description || currentPage.exports?.description;
  if (explicitDescription) {
    return explicitDescription as string;
  }
  if (currentPage.name === 'index.html' || currentPage.name.endsWith('/index.html')) {
    return `Documentation for ${library || 'React Spectrum'}`;
  }
  return library ? `Documentation for ${pageTitle} in ${library}.` : `Documentation for ${pageTitle}.`;
};

const getFaviconUrl = (currentPage: Page): string => {
  const library = getLibraryFromPage(currentPage);
  switch (library) {
    case 'react-aria':
      return reactAriaFavicon;
    case 'internationalized':
      return internationalizedFavicon;
    default:
      return 'https://www.adobe.com/favicon.ico';
  }
};

let articleStyles = style({
  maxWidth: {
    default: 'none',
    isWithToC: 768
  },
  width: 'full',
  height: 'fit'
});

export function Layout(props: PageProps & {children: ReactElement<any>}) {
  let {pages, currentPage, children} = props;
  let hasToC = !currentPage.exports?.hideNav && currentPage.tableOfContents?.[0]?.children && currentPage.tableOfContents?.[0]?.children?.length > 0;
  let library = getLibraryLabel(getLibraryFromPage(currentPage));
  let keywords = [...new Set((currentPage.exports?.keywords ?? []).concat([library]).filter(k => !!k))];
  let ogImage = getOgImageUrl(currentPage);
  let title = getTitle(currentPage);
  let description = getDescription(currentPage);
  let isSubpage = currentPage.exports?.isSubpage;
  return (
    <Provider elementType="html" locale="en" background="layer-1" styles={style({scrollPaddingTop: {default: 64, lg: 0}})}>
      <head>
        <meta charSet="utf-8" />
        <title>{title}</title>
        <meta name="viewport" content="width=device-width, initial-scale=1" />
        <link rel="alternate" type="text/markdown" title="LLM-friendly version" href={currentPage.url.replace(/\.html$/, '.md')} />
        <link rel="icon" href={getFaviconUrl(currentPage)} />
        <meta name="description" content={description} />
        {keywords.length > 0 ? <meta name="keywords" content={keywords.join(',')} /> : null}
        <meta name="twitter:card" content="summary_large_image" />
        <meta name="twitter:image" content={ogImage} />
        <meta property="og:title" content={title} />
        <meta property="og:type" content="website" />
        <meta property="og:url" content={currentPage.url} />
        <meta property="og:image" content={ogImage} />
        <meta property="og:description" content={description} />
        <meta property="og:locale" content="en_US" />
        <link rel="canonical" href={currentPage.url} />
        <script
          type="application/ld+json"
          dangerouslySetInnerHTML={{__html: JSON.stringify(
            {
              '@context': 'http://schema.org',
              '@type': 'Article',
              author: 'Adobe Inc',
              headline: title,
              description: description,
              image: ogImage,
              publisher: {
                '@type': 'Organization',
                url: 'https://www.adobe.com',
                name: 'Adobe',
                logo: 'https://www.adobe.com/favicon.ico'
              }
            }
          )}} />
      </head>
      <body
        className={style({
          margin: 0,
          padding: 0,
          overscrollBehavior: {
            default: 'auto',
            lg: 'none'
          }
        })}>
        <div
          className={style({
            isolation: 'isolate',
            display: 'flex',
            flexDirection: 'column',
            alignItems: 'center',
            maxWidth: {
              default: 'full',
              lg: 1280
            },
            marginX: 'auto',
            marginY: 0,
            padding: {
              default: 0,
              lg: 12
            },
            paddingBottom: 0,
            gap: {
              default: 0,
              lg: 12
            }
          })}>
          <Header pages={pages} currentPage={currentPage} />
          <MobileHeader
            toc={(currentPage.tableOfContents?.[0]?.children?.length ?? 0) > 0 ? <MobileToc key="toc" toc={currentPage.tableOfContents ?? []} currentPage={currentPage} /> : null}
            pages={pages}
            currentPage={currentPage} />
          <div className={style({display: 'flex', width: 'full'})}>
            {currentPage.exports?.hideNav ? null : <Nav pages={pages} currentPage={currentPage} />}
            <main
              key={currentPage.url}
              style={{borderBottomLeftRadius: 0, borderBottomRightRadius: 0}}
              className={style({
                isolation: 'isolate',
                backgroundColor: 'base',
                padding: {
                  default: 12,
                  lg: 40
                },
                borderRadius: {
                  default: 'none',
                  lg: 'xl'
                },
                boxShadow: {
                  lg: 'emphasized'
                },
                width: 'full',
                boxSizing: 'border-box',
                flexGrow: 1,
                display: 'flex',
                justifyContent: 'space-between',
                position: 'relative',
                height: {
                  lg: '[calc(100vh - 72px)]'
                },
                overflow: {
                  lg: 'auto'
                }
              })}>
              <CodePlatterProvider library={getLibraryFromUrl(currentPage.url)}>
                <article
                  className={articleStyles({isWithToC: hasToC})}>
                  {currentPage.exports?.version && <VersionBadge version={currentPage.exports.version} />}
<<<<<<< HEAD
                  {React.cloneElement(children, {components})}
                  {currentPage.exports?.relatedPages && (
                    <MobileRelatedPages pages={currentPage.exports.relatedPages} />
                  )}
=======
                  {React.cloneElement(children, {components: isSubpage ? subPageComponents : components, pages})}
>>>>>>> 31b8bb50
                </article>
              </CodePlatterProvider>
              {hasToC && <aside
                className={style({
                  position: 'sticky',
                  top: 0,
                  height: 'fit',
                  maxHeight: 'screen',
                  overflow: 'auto',
                  paddingY: 32,
                  boxSizing: 'border-box',
                  display: {
                    default: 'none',
                    lg: 'block'
                  }
                })}>
                <div className={style({font: 'title', minHeight: 32, paddingX: 12, display: 'flex', alignItems: 'center'})}>Contents</div>
                <Toc toc={currentPage.tableOfContents?.[0]?.children ?? []} />
                {currentPage.exports?.relatedPages && (
                  <RelatedPages pages={currentPage.exports.relatedPages} />
                )}
              </aside>}
            </main>
          </div>
        </div>
      </body>
    </Provider>
  );
}

function Toc({toc}) {
  return (
    <OnPageNav>
      <SideNav>
        {toc.map((c, i) => (
          <SideNavItem key={i}>
            <SideNavLink href={'#' + anchorId(c.title)}>{c.title}</SideNavLink>
            {c.children.length > 0 && <Toc toc={c.children} />}
          </SideNavItem>
        ))}
      </SideNav>
    </OnPageNav>
  );
}

function RelatedPages({pages}: {pages: Array<{title: string, url: string}>}) {
  return (
    <div className={style({paddingTop: 24})}>
      <div className={style({font: 'title', minHeight: 32, paddingX: 12, display: 'flex', alignItems: 'center'})}>Related pages</div>
      <OnPageNav>
        <SideNav>
          {pages.map((page, i) => (
            <SideNavItem key={i}>
              <SideNavLink href={page.url}>{page.title}</SideNavLink>
            </SideNavItem>
          ))}
        </SideNav>
      </OnPageNav>
    </div>
  );
}

function MobileRelatedPages({pages}: {pages: Array<{title: string, url: string}>}) {
  const P = components.p;
  const Li = components.li;
  const Ul = components.ul;

  return (
    <div
      className={style({
        display: {
          default: 'block',
          lg: 'none'
        }
      })}>
      <H2>Related pages</H2>
      <Ul>
        {pages.map((page, i) => (
          <Li key={i}>
            <P>
              <Link href={page.url}>
                {page.title}
              </Link>
            </P>
          </Li>
        ))}
      </Ul>
    </div>
  );
}

function MobileToc({toc, currentPage}) {
  let relatedPages = currentPage.exports?.relatedPages;
  return (
    <MobileOnPageNav currentPage={currentPage}>
      {renderMobileToc(toc)}
      {relatedPages && relatedPages.map((page, i) => (
        <PickerItem key={`related-${i}`} id={page.url} href={page.url}>{page.title}</PickerItem>
      ))}
    </MobileOnPageNav>
  );
}

function renderMobileToc(toc: TocNode[], seen = new Map()) {
  return toc.map((c) => {
    let href = c.level === 1 ? '#top' : '#' + anchorId(c.title);
    if (seen.has(href)) {
      seen.set(href, seen.get(href) + 1);
      href += '-' + seen.get(href);
    } else {
      seen.set(href, 1);
    }
    return (<React.Fragment key={href}>
      <PickerItem id={href} href={href}>{c.title}</PickerItem>
      {c.children.length > 0 && renderMobileToc(c.children, seen)}
    </React.Fragment>);
  });
}<|MERGE_RESOLUTION|>--- conflicted
+++ resolved
@@ -255,14 +255,10 @@
                 <article
                   className={articleStyles({isWithToC: hasToC})}>
                   {currentPage.exports?.version && <VersionBadge version={currentPage.exports.version} />}
-<<<<<<< HEAD
-                  {React.cloneElement(children, {components})}
+                  {React.cloneElement(children, {components: isSubpage ? subPageComponents : components, pages})}
                   {currentPage.exports?.relatedPages && (
                     <MobileRelatedPages pages={currentPage.exports.relatedPages} />
                   )}
-=======
-                  {React.cloneElement(children, {components: isSubpage ? subPageComponents : components, pages})}
->>>>>>> 31b8bb50
                 </article>
               </CodePlatterProvider>
               {hasToC && <aside
