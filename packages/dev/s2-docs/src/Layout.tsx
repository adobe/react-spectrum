import {ExampleList} from './ExampleList';
import {Nav} from '../src/Nav';
import {OptimisticMobileToc, OptimisticToc} from './OptimisticToc';
import type {Page, PageProps} from '@parcel/rsc';
import React, {ReactElement} from 'react';
// @ts-ignore
import '../src/client';
// @ts-ignore
import internationalizedFavicon from 'url:../assets/internationalized.ico';
// @ts-ignore
import reactAriaFavicon from 'url:../assets/react-aria.ico';
import './anatomy.css';
import './footer.css';
import ChevronRightIcon from '@react-spectrum/s2/icons/ChevronRight';
import {ClassAPI} from './ClassAPI';
import {Code} from './Code';
import {CodeBlock} from './CodeBlock';
import {CodePlatterProvider} from './CodePlatter';
import {Divider, Provider, UNSTABLE_ToastContainer as ToastContainer} from '@react-spectrum/s2';
import {ExampleSwitcher} from './ExampleSwitcher';
import {getLibraryFromPage, getLibraryFromUrl, getLibraryLabel} from './library';
import {getTextWidth} from './textWidth';
import {H2, H3, H4} from './Headings';
import Header from './Header';
import {iconStyle, style} from '@react-spectrum/s2/style' with {type: 'macro'};
import {Link, TitleLink} from './Link';
import {MobileHeader} from './MobileHeader';
import {NavigationSuspense} from './NavigationSuspense';
import {PropTable} from './PropTable';
import {StateTable} from './StateTable';
import {TypeLink} from './types';
import {VersionBadge} from './VersionBadge';
import {VisualExample} from './VisualExample';

const h1 = style({
  font: 'heading-3xl',
  fontSize: {
    // On mobile, adjust heading to fit in the viewport, and clamp between a min and max font size.
    default: 'clamp(35px, (100vw - 32px) / var(--width-per-em), 55px)',
    lg: 'heading-3xl'
  },
  marginY: 0
});

const components = {
  h1: ({children, ...props}) => <h1 {...props} id="top" style={{'--width-per-em': getTextWidth(children)} as any} className={h1}>{children}</h1>,
  h2: H2,
  h3: H3,
  h4: H4,
  p: ({children, ...props}) => <p {...props} className={style({font: {default: 'body', lg: 'body-lg'}, marginY: 24})}>{children}</p>,
  ul: (props) => <ul {...props} />,
  li: ({children, ...props}) => <li {...props} className={style({font: {default: 'body', lg: 'body-lg'}, marginY: 0})}>{children}</li>,
  Figure: (props) => <figure {...props} className={style({display: 'flex', flexDirection: 'column', alignItems: 'center', marginY: 32, marginX: 0})} />,
  Caption: (props) => <figcaption {...props} className={style({font: 'body-sm'})} />,
  CodeBlock: CodeBlock,
  code: (props) => <Code {...props} />,
  strong: ({children, ...props}) => <strong {...props} className={style({fontWeight: 'bold'})}>{children}</strong>,
  a: (props) => <Link {...props} />,
  PageDescription: ({children, ...props}) => <p {...props} className={style({font: {default: 'body-lg', lg: 'body-xl'}})}>{children}</p>,
  VisualExample,
  Keyboard: (props) => <kbd {...props} className={style({font: 'code-sm', paddingX: 4, whiteSpace: 'nowrap', backgroundColor: 'gray-100', borderRadius: 'sm'})} />,
  PropTable,
  StateTable,
  ClassAPI,
  ExampleSwitcher,
  TypeLink,
  ExampleList
};

const subPageComponents = (previousPage?: Page, href?: string) => ({
  ...components,
  h1: ({children, ...props}) => (
    <div className={style({display: 'flex', flexDirection: 'column', gap: 4})}>
      <div className={style({display: 'flex', alignItems: 'center', gap: 8})}>
        {/* see title in Layout.tsx for this logic for extracting the title of a page */}
        <TitleLink href={href ?? './index.html'}>{previousPage?.exports?.title ?? previousPage?.tableOfContents?.[0]?.title ?? previousPage?.name}</TitleLink>
        <ChevronRightIcon styles={iconStyle({size: 'M'})} />
      </div>
      <h1 {...props} id="top" style={{'--width-per-em': getTextWidth(children)} as any} className={h1}>{children}</h1>
    </div>
  )
});

const getTitle = (currentPage: Page): string => {
  const explicitTitle = (currentPage as any).pageTitle || currentPage.exports?.pageTitle;
  if (explicitTitle && explicitTitle !== currentPage.tableOfContents?.[0]?.title && explicitTitle !== currentPage.name) {
    return explicitTitle as string;
  }

  let library = getLibraryLabel(getLibraryFromPage(currentPage));
  const pageTitle = currentPage.tableOfContents?.[0]?.title ?? currentPage.name;

  if (currentPage.name === 'index.html' || currentPage.name.endsWith('/index.html')) {
    return library || 'React Spectrum';
  }

  return library ? `${pageTitle} | ${library}` : pageTitle;
};

const getOgImageUrl = (currentPage: Page): string => {
  let publicUrl = process.env.PUBLIC_URL || '/';
  if (!publicUrl.endsWith('/')) {
    publicUrl += '/';
  }
  return publicUrl + 'og/' + currentPage.url.replace(publicUrl, '').replace(/\.html$/, '.png');
};

const getDescription = (currentPage: Page): string => {
  let library = getLibraryLabel(getLibraryFromPage(currentPage));
  const pageTitle = currentPage.exports?.title ?? currentPage.tableOfContents?.[0]?.title ?? currentPage.name;
  const explicitDescription = (currentPage as any).description || currentPage.exports?.description;
  if (explicitDescription) {
    return explicitDescription as string;
  }
  if (currentPage.name === 'index.html' || currentPage.name.endsWith('/index.html')) {
    return `Documentation for ${library || 'React Spectrum'}`;
  }
  return library ? `Documentation for ${pageTitle} in ${library}.` : `Documentation for ${pageTitle}.`;
};

const getFaviconUrl = (currentPage: Page): string => {
  const library = getLibraryFromPage(currentPage);
  switch (library) {
    case 'react-aria':
      return reactAriaFavicon;
    case 'internationalized':
      return internationalizedFavicon;
    default:
      return 'https://www.adobe.com/favicon.ico';
  }
};

let articleStyles = style({
  maxWidth: {
    default: 'none',
    isWithToC: 768
  },
  width: 'full',
  height: 'fit'
});

function Footer() {
  const year = new Date().getFullYear();
  return (
    <footer
      className={style({
        marginTop: 32,
        paddingY: 12
      })}>
      <Divider size="S" />
      <ul
        className={style({
          display: 'flex',
          justifyContent: 'end',
          flexWrap: 'wrap',
          paddingX: 12,
          margin: 0,
          marginTop: 16,
          font: 'body-2xs',
          listStyleType: 'none'
        })}>
        <li>Copyright © {year} Adobe. All rights reserved.</li>
        <li><Link isQuiet href="//www.adobe.com/privacy.html" variant="secondary">Privacy</Link></li>
        <li><Link isQuiet href="//www.adobe.com/legal/terms.html" variant="secondary">Terms of Use</Link></li>
        <li><Link isQuiet href="//www.adobe.com/privacy/cookies.html" variant="secondary">Cookies</Link></li>
        <li><Link isQuiet href="//www.adobe.com/privacy/ca-rights.html" variant="secondary">Do not sell my personal information</Link></li>
      </ul>
    </footer>
  );
}

export function Layout(props: PageProps & {children: ReactElement<any>}) {
  let {pages, currentPage, children} = props;
  let hasToC = !currentPage.exports?.hideNav && currentPage.tableOfContents?.[0]?.children && currentPage.tableOfContents?.[0]?.children?.length > 0;
  let library = getLibraryLabel(getLibraryFromPage(currentPage));
  let keywords = [...new Set((currentPage.exports?.keywords ?? []).concat([library]).filter(k => !!k))];
  let ogImage = getOgImageUrl(currentPage);
  let title = getTitle(currentPage);
  let description = getDescription(currentPage);
  let isSubpage = currentPage.exports?.isSubpage;

  let parentUrl;
  let parentPage;
  if (isSubpage) {
    let pathParts = currentPage.url.split('/');
    let fileName = pathParts.pop();

    if (fileName === 'testing.html') {
      // for testing pages like /CheckboxGroup/testing.html, parent is /CheckboxGroup.html
      let parentDir = pathParts.pop();
      parentUrl = `../${parentDir}.html`;

      let parentPageUrl = pathParts.join('/') + `/${parentDir}.html`;
      parentPage = pages.find(p => p.url === parentPageUrl);
    } else {
      // for release subpages like releases/2024-01-15.html, parent is just the same but with the end replaced with index.html
      parentUrl = './index.html';
      let parentIndexUrl = pathParts.join('/') + '/index.html';
      parentPage = pages.find(p => p.url === parentIndexUrl);
    }
  }

  return (
    <Provider elementType="html" locale="en" background="layer-1" styles={style({scrollPaddingTop: {default: 64, lg: 0}})}>
      <head>
        <meta charSet="utf-8" />
        <title>{title}</title>
        <meta name="viewport" content="width=device-width, initial-scale=1" />
        <link rel="alternate" type="text/markdown" title="LLM-friendly version" href={currentPage.url.replace(/\.html$/, '.md')} />
        <link rel="icon" href={getFaviconUrl(currentPage)} />
        <meta name="description" content={description} />
        {keywords.length > 0 ? <meta name="keywords" content={keywords.join(',')} /> : null}
        <meta name="twitter:card" content="summary_large_image" />
        <meta name="twitter:image" content={ogImage} />
        <meta property="og:title" content={title} />
        <meta property="og:type" content="website" />
        <meta property="og:url" content={currentPage.url} />
        <meta property="og:image" content={ogImage} />
        <meta property="og:description" content={description} />
        <meta property="og:locale" content="en_US" />
        <link rel="canonical" href={currentPage.url} />
        <script
          type="application/ld+json"
          dangerouslySetInnerHTML={{__html: JSON.stringify(
            {
              '@context': 'http://schema.org',
              '@type': 'Article',
              author: 'Adobe Inc',
              headline: title,
              description: description,
              image: ogImage,
              publisher: {
                '@type': 'Organization',
                url: 'https://www.adobe.com',
                name: 'Adobe',
                logo: 'https://www.adobe.com/favicon.ico'
              }
            }
          )}} />
      </head>
      <body
        className={style({
          margin: 0,
          padding: 0,
          overscrollBehavior: {
            default: 'auto',
            lg: 'none'
          }
        })}>
        <div
          className={style({
            isolation: 'isolate',
            display: 'flex',
            flexDirection: 'column',
            alignItems: 'center',
            maxWidth: {
              default: 'full',
              lg: 1280
            },
            marginX: 'auto',
            marginY: 0,
            padding: {
              default: 0,
              lg: 12
            },
            paddingBottom: 0,
            gap: {
              default: 0,
              lg: 12
            },
            minHeight: {
              default: 'screen',
              lg: 'auto'
            }
          })}>
          <Header pages={pages} currentPage={currentPage} />
          <MobileHeader
            toc={<OptimisticMobileToc currentPage={currentPage} pages={pages} />}
            pages={pages}
            currentPage={currentPage} />
          <div className={style({display: 'flex', width: 'full', flexGrow: {default: 1, lg: 0}})}>
            {currentPage.exports?.hideNav ? null : <Nav pages={pages} currentPage={currentPage} />}
            <main
              key={currentPage.url}
              style={{borderBottomLeftRadius: 0, borderBottomRightRadius: 0}}
              className={style({
                isolation: 'isolate',
                backgroundColor: 'base',
                padding: {
                  default: 12,
                  lg: 40
                },
                borderRadius: {
                  default: 'none',
                  lg: 'xl'
                },
                boxShadow: {
                  lg: 'emphasized'
                },
                width: 'full',
                boxSizing: 'border-box',
                flexGrow: 1,
                display: 'flex',
                justifyContent: 'space-between',
                position: 'relative',
                height: {
                  lg: '[calc(100vh - 72px)]'
                },
                overflow: {
                  lg: 'auto'
                }
              })}>
<<<<<<< HEAD
              <CodePlatterProvider library={getLibraryFromUrl(currentPage.url)}>
                <article
                  className={articleStyles({isWithToC: hasToC})}>
                  {currentPage.exports?.version && <VersionBadge version={currentPage.exports.version} />}
                  {React.cloneElement(children, {
                    components: isSubpage ?
                      subPageComponents(parentPage, parentUrl) :
                      components,
                    pages
                  })}
                  {currentPage.exports?.relatedPages && (
                    <MobileRelatedPages pages={currentPage.exports.relatedPages} />
                  )}
                </article>
              </CodePlatterProvider>
=======
              <div
                className={style({
                  display: 'flex',
                  flexDirection: 'column',
                  flexGrow: 1,
                  width: 'full'
                })}>
                <CodePlatterProvider library={getLibraryFromUrl(currentPage.url)}>
                  <NavigationSuspense pages={pages}>
                    <article
                      className={articleStyles({isWithToC: hasToC})}>
                      {currentPage.exports?.version && <VersionBadge version={currentPage.exports.version} />}
                      {React.cloneElement(children, {
                        components: isSubpage ?
                          subPageComponents(parentPage) :
                          components,
                        pages
                      })}
                      {currentPage.exports?.relatedPages && (
                        <MobileRelatedPages pages={currentPage.exports.relatedPages} />
                      )}
                    </article>
                  </NavigationSuspense>
                </CodePlatterProvider>
                <Footer />
              </div>
>>>>>>> ff8f6f31
              {hasToC && <aside
                className={style({
                  position: 'sticky',
                  top: 0,
                  height: {
                    default: 'fit',
                    lg: '[calc(100vh - 72px)]'
                  },
                  paddingY: 32,
                  paddingX: 4,
                  boxSizing: 'border-box',
                  width: 180,
                  flexShrink: 0,
                  display: {
                    default: 'none',
                    lg: 'flex'
                  },
                  flexDirection: 'column'
                })}>
<<<<<<< HEAD
                <div className={style({font: 'title', minHeight: 32, paddingX: 12, display: 'flex', alignItems: 'center'})}>Contents</div>
                <Toc toc={currentPage.tableOfContents?.[0]?.children ?? []} />
                {currentPage.exports?.relatedPages && (
                  <RelatedPages pages={currentPage.exports.relatedPages} />
                )}
=======
                <OptimisticToc currentPage={currentPage} pages={pages} />
>>>>>>> ff8f6f31
              </aside>}
            </main>
          </div>
        </div>
        <ToastContainer placement="bottom" />
      </body>
    </Provider>
  );
}

function MobileRelatedPages({pages}: {pages: Array<{title: string, url: string}>}) {
  const P = components.p;
  const Li = components.li;
  const Ul = components.ul;

  return (
    <div
      className={style({
        display: {
          default: 'block',
          lg: 'none'
        }
      })}>
      <H2>Related pages</H2>
      <Ul>
        {pages.map((page, i) => (
          <Li key={i}>
            <P>
              <Link href={page.url}>
                {page.title}
              </Link>
            </P>
          </Li>
        ))}
      </Ul>
    </div>
  );
}
<<<<<<< HEAD

function RelatedPages({pages}: {pages: Array<{title: string, url: string}>}) {
  return (
    <div className={style({paddingTop: 24})}>
      <div className={style({font: 'title', minHeight: 32, paddingX: 12, display: 'flex', alignItems: 'center'})}>Related pages</div>
      <OnPageNav>
        <SideNav>
          {pages.map((page, i) => (
            <SideNavItem key={i}>
              <SideNavLink href={page.url}>{page.title}</SideNavLink>
            </SideNavItem>
          ))}
        </SideNav>
      </OnPageNav>
    </div>
  );
}

function MobileRelatedPages({pages}: {pages: Array<{title: string, url: string}>}) {
  const P = components.p;
  const Li = components.li;
  const Ul = components.ul;

  return (
    <div
      className={style({
        display: {
          default: 'block',
          lg: 'none'
        }
      })}>
      <H2>Related pages</H2>
      <Ul>
        {pages.map((page, i) => (
          <Li key={i}>
            <P>
              <Link href={page.url}>
                {page.title}
              </Link>
            </P>
          </Li>
        ))}
      </Ul>
    </div>
  );
}

function MobileToc({toc, currentPage}) {
  let relatedPages = currentPage.exports?.relatedPages;
  return (
    <MobileOnPageNav currentPage={currentPage}>
      {renderMobileToc(toc)}
      {relatedPages && relatedPages.map((page, i) => (
        <PickerItem key={`related-${i}`} id={page.url} href={page.url}>{page.title}</PickerItem>
      ))}
    </MobileOnPageNav>
=======
export function Time({date}: {date: string}) {
  let dateObj = new Date(date);
  return (
    <time
      dateTime={date}
      className={style({font: 'detail'})}>
      {dateObj.toLocaleDateString('en-US', {year: 'numeric', month: 'long', day: 'numeric'})}
    </time>
>>>>>>> ff8f6f31
  );
}<|MERGE_RESOLUTION|>--- conflicted
+++ resolved
@@ -310,23 +310,6 @@
                   lg: 'auto'
                 }
               })}>
-<<<<<<< HEAD
-              <CodePlatterProvider library={getLibraryFromUrl(currentPage.url)}>
-                <article
-                  className={articleStyles({isWithToC: hasToC})}>
-                  {currentPage.exports?.version && <VersionBadge version={currentPage.exports.version} />}
-                  {React.cloneElement(children, {
-                    components: isSubpage ?
-                      subPageComponents(parentPage, parentUrl) :
-                      components,
-                    pages
-                  })}
-                  {currentPage.exports?.relatedPages && (
-                    <MobileRelatedPages pages={currentPage.exports.relatedPages} />
-                  )}
-                </article>
-              </CodePlatterProvider>
-=======
               <div
                 className={style({
                   display: 'flex',
@@ -341,7 +324,7 @@
                       {currentPage.exports?.version && <VersionBadge version={currentPage.exports.version} />}
                       {React.cloneElement(children, {
                         components: isSubpage ?
-                          subPageComponents(parentPage) :
+                          subPageComponents(parentPage, parentUrl) :
                           components,
                         pages
                       })}
@@ -353,7 +336,6 @@
                 </CodePlatterProvider>
                 <Footer />
               </div>
->>>>>>> ff8f6f31
               {hasToC && <aside
                 className={style({
                   position: 'sticky',
@@ -373,15 +355,7 @@
                   },
                   flexDirection: 'column'
                 })}>
-<<<<<<< HEAD
-                <div className={style({font: 'title', minHeight: 32, paddingX: 12, display: 'flex', alignItems: 'center'})}>Contents</div>
-                <Toc toc={currentPage.tableOfContents?.[0]?.children ?? []} />
-                {currentPage.exports?.relatedPages && (
-                  <RelatedPages pages={currentPage.exports.relatedPages} />
-                )}
-=======
                 <OptimisticToc currentPage={currentPage} pages={pages} />
->>>>>>> ff8f6f31
               </aside>}
             </main>
           </div>
@@ -420,64 +394,7 @@
     </div>
   );
 }
-<<<<<<< HEAD
-
-function RelatedPages({pages}: {pages: Array<{title: string, url: string}>}) {
-  return (
-    <div className={style({paddingTop: 24})}>
-      <div className={style({font: 'title', minHeight: 32, paddingX: 12, display: 'flex', alignItems: 'center'})}>Related pages</div>
-      <OnPageNav>
-        <SideNav>
-          {pages.map((page, i) => (
-            <SideNavItem key={i}>
-              <SideNavLink href={page.url}>{page.title}</SideNavLink>
-            </SideNavItem>
-          ))}
-        </SideNav>
-      </OnPageNav>
-    </div>
-  );
-}
-
-function MobileRelatedPages({pages}: {pages: Array<{title: string, url: string}>}) {
-  const P = components.p;
-  const Li = components.li;
-  const Ul = components.ul;
-
-  return (
-    <div
-      className={style({
-        display: {
-          default: 'block',
-          lg: 'none'
-        }
-      })}>
-      <H2>Related pages</H2>
-      <Ul>
-        {pages.map((page, i) => (
-          <Li key={i}>
-            <P>
-              <Link href={page.url}>
-                {page.title}
-              </Link>
-            </P>
-          </Li>
-        ))}
-      </Ul>
-    </div>
-  );
-}
-
-function MobileToc({toc, currentPage}) {
-  let relatedPages = currentPage.exports?.relatedPages;
-  return (
-    <MobileOnPageNav currentPage={currentPage}>
-      {renderMobileToc(toc)}
-      {relatedPages && relatedPages.map((page, i) => (
-        <PickerItem key={`related-${i}`} id={page.url} href={page.url}>{page.title}</PickerItem>
-      ))}
-    </MobileOnPageNav>
-=======
+
 export function Time({date}: {date: string}) {
   let dateObj = new Date(date);
   return (
@@ -486,6 +403,5 @@
       className={style({font: 'detail'})}>
       {dateObj.toLocaleDateString('en-US', {year: 'numeric', month: 'long', day: 'numeric'})}
     </time>
->>>>>>> ff8f6f31
   );
 }