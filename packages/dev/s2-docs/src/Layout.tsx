--- conflicted
+++ resolved
@@ -239,22 +239,14 @@
                   lg: 'auto'
                 }
               })}>
-<<<<<<< HEAD
-              <article
-                className={articleStyles({isWithToC: hasToC})}>
-                {React.cloneElement(children, {components, pages})}
-              </article>
-              <aside
-=======
               <CodePlatterProvider library={getLibraryFromUrl(currentPage.url)}>
                 <article
                   className={articleStyles({isWithToC: hasToC})}>
                   {currentPage.exports?.version && <VersionBadge version={currentPage.exports.version} />}
-                  {React.cloneElement(children, {components})}
+                  {React.cloneElement(children, {components, pages})}
                 </article>
               </CodePlatterProvider>
               {hasToC && <aside
->>>>>>> 8e7a57d4
                 className={style({
                   position: 'sticky',
                   top: 0,
