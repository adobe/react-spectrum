--- conflicted
+++ resolved
@@ -239,7 +239,6 @@
                   lg: 'auto'
                 }
               })}>
-<<<<<<< HEAD
               <CodePlatterProvider library={getLibraryFromUrl(currentPage.url)}>
                 <article
                   className={articleStyles({isWithToC: hasToC})}>
@@ -247,12 +246,6 @@
                   {React.cloneElement(children, {components})}
                 </article>
               </CodePlatterProvider>
-=======
-              <article
-                className={articleStyles({isWithToC: hasToC})}>
-                {React.cloneElement(children, {components})}
-              </article>
->>>>>>> 63ed5b13
               {hasToC && <aside
                 className={style({
                   position: 'sticky',
