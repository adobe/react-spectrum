import {ExampleList} from './ExampleList';
import {MobileOnPageNav, Nav, OnPageNav, SideNav, SideNavItem, SideNavLink} from '../src/Nav';
import type {Page, PageProps, TocNode} from '@parcel/rsc';
import React, {ReactElement} from 'react';
// @ts-ignore
import '../src/client';
// @ts-ignore
import internationalizedFavicon from 'url:../assets/internationalized.ico';
// @ts-ignore
import reactAriaFavicon from 'url:../assets/react-aria.ico';
import './anatomy.css';
import ChevronRightIcon from '@react-spectrum/s2/icons/ChevronRight';
import {ClassAPI} from './ClassAPI';
import {Code} from './Code';
import {CodeBlock} from './CodeBlock';
import {CodePlatterProvider} from './CodePlatter';
import {ExampleSwitcher} from './ExampleSwitcher';
import {getLibraryFromPage, getLibraryFromUrl, getLibraryLabel} from './library';
import {getTextWidth} from './textWidth';
import {H2, H3, H4} from './Headings';
import Header from './Header';
import {iconStyle, style} from '@react-spectrum/s2/style' with {type: 'macro'};
import {Link, TitleLink} from './Link';
import {MobileHeader} from './MobileHeader';
import {PickerItem, Provider} from '@react-spectrum/s2';
import {PropTable} from './PropTable';
import {StateTable} from './StateTable';
import {TypeLink} from './types';
import {VersionBadge} from './VersionBadge';
import {VisualExample} from './VisualExample';

const h1 = style({
  font: 'heading-3xl',
  fontSize: {
    // On mobile, adjust heading to fit in the viewport, and clamp between a min and max font size.
    default: 'clamp(35px, (100vw - 32px) / var(--width-per-em), 55px)',
    lg: 'heading-3xl'
  },
  marginY: 0
});

const components = {
  h1: ({children, ...props}) => <h1 {...props} id="top" style={{'--width-per-em': getTextWidth(children)} as any} className={h1}>{children}</h1>,
  h2: H2,
  h3: H3,
  h4: H4,
  p: ({children, ...props}) => <p {...props} className={style({font: {default: 'body', lg: 'body-lg'}, marginY: 24})}>{children}</p>,
  ul: (props) => <ul {...props} />,
  li: ({children, ...props}) => <li {...props} className={style({font: {default: 'body', lg: 'body-lg'}, marginY: 0})}>{children}</li>,
  Figure: (props) => <figure {...props} className={style({display: 'flex', flexDirection: 'column', alignItems: 'center', marginY: 32, marginX: 0})} />,
  Caption: (props) => <figcaption {...props} className={style({font: 'body-sm'})} />,
  CodeBlock: CodeBlock,
  code: (props) => <Code {...props} />,
  strong: ({children, ...props}) => <strong {...props} className={style({fontWeight: 'bold'})}>{children}</strong>,
  a: (props) => <Link {...props} />,
  PageDescription: ({children, ...props}) => <p {...props} className={style({font: {default: 'body-lg', lg: 'body-xl'}})}>{children}</p>,
  VisualExample,
  Keyboard: (props) => <kbd {...props} className={style({font: 'code-sm', paddingX: 4, whiteSpace: 'nowrap', backgroundColor: 'gray-100', borderRadius: 'sm'})} />,
  PropTable,
  StateTable,
  ClassAPI,
  ExampleSwitcher,
  TypeLink,
  ExampleList
};

const subPageComponents = (previousPage?: Page) => ({
  ...components,
  h1: ({children, ...props}) => (
    <div className={style({display: 'flex', flexDirection: 'column', gap: 4})}>
      <div className={style({display: 'flex', alignItems: 'center', gap: 8})}>
        <TitleLink href="./index.html">{previousPage?.exports?.title}</TitleLink>
        <ChevronRightIcon styles={iconStyle({size: 'M'})} />
      </div>
      <h1 {...props} id="top" style={{'--width-per-em': getTextWidth(children)} as any} className={h1}>{children}</h1>
    </div>
  )
});

function anchorId(children) {
  return children.replace(/\s/g, '-').replace(/[^a-zA-Z0-9-_]/g, '').toLowerCase();
}

const getTitle = (currentPage: Page): string => {
  const explicitTitle = (currentPage as any).pageTitle || currentPage.exports?.pageTitle;
  if (explicitTitle && explicitTitle !== currentPage.tableOfContents?.[0]?.title && explicitTitle !== currentPage.name) {
    return explicitTitle as string;
  }

  let library = getLibraryLabel(getLibraryFromPage(currentPage));
  const pageTitle = currentPage.tableOfContents?.[0]?.title ?? currentPage.name;

  if (currentPage.name === 'index.html' || currentPage.name.endsWith('/index.html')) {
    return library || 'React Spectrum';
  }

  return library ? `${pageTitle} | ${library}` : pageTitle;
};

const getOgImageUrl = (currentPage: Page): string => {
  let publicUrl = process.env.PUBLIC_URL || '/';
  if (!publicUrl.endsWith('/')) {
    publicUrl += '/';
  }
  return publicUrl + 'og/' + currentPage.url.replace(publicUrl, '').replace(/\.html$/, '.png');
};

const getDescription = (currentPage: Page): string => {
  let library = getLibraryLabel(getLibraryFromPage(currentPage));
  const pageTitle = currentPage.exports?.title ?? currentPage.tableOfContents?.[0]?.title ?? currentPage.name;
  const explicitDescription = (currentPage as any).description || currentPage.exports?.description;
  if (explicitDescription) {
    return explicitDescription as string;
  }
  if (currentPage.name === 'index.html' || currentPage.name.endsWith('/index.html')) {
    return `Documentation for ${library || 'React Spectrum'}`;
  }
  return library ? `Documentation for ${pageTitle} in ${library}.` : `Documentation for ${pageTitle}.`;
};

const getFaviconUrl = (currentPage: Page): string => {
  const library = getLibraryFromPage(currentPage);
  switch (library) {
    case 'react-aria':
      return reactAriaFavicon;
    case 'internationalized':
      return internationalizedFavicon;
    default:
      return 'https://www.adobe.com/favicon.ico';
  }
};

let articleStyles = style({
  maxWidth: {
    default: 'none',
    isWithToC: 768
  },
  width: 'full',
  height: 'fit'
});

export function Layout(props: PageProps & {children: ReactElement<any>}) {
  let {pages, currentPage, children} = props;
  let hasToC = !currentPage.exports?.hideNav && currentPage.tableOfContents?.[0]?.children && currentPage.tableOfContents?.[0]?.children?.length > 0;
  let library = getLibraryLabel(getLibraryFromPage(currentPage));
  let keywords = [...new Set((currentPage.exports?.keywords ?? []).concat([library]).filter(k => !!k))];
  let ogImage = getOgImageUrl(currentPage);
  let title = getTitle(currentPage);
  let description = getDescription(currentPage);
  let isSubpage = currentPage.exports?.isSubpage;
  let parentPage = pages.find(p => {
    return p.url === currentPage.url.replace(/\/[^/]+\.html$/, '/index.html');
  });
  return (
    <Provider elementType="html" locale="en" background="layer-1" styles={style({scrollPaddingTop: {default: 64, lg: 0}})}>
      <head>
        <meta charSet="utf-8" />
        <title>{title}</title>
        <meta name="viewport" content="width=device-width, initial-scale=1" />
        <link rel="alternate" type="text/markdown" title="LLM-friendly version" href={currentPage.url.replace(/\.html$/, '.md')} />
        <link rel="icon" href={getFaviconUrl(currentPage)} />
        <meta name="description" content={description} />
        {keywords.length > 0 ? <meta name="keywords" content={keywords.join(',')} /> : null}
        <meta name="twitter:card" content="summary_large_image" />
        <meta name="twitter:image" content={ogImage} />
        <meta property="og:title" content={title} />
        <meta property="og:type" content="website" />
        <meta property="og:url" content={currentPage.url} />
        <meta property="og:image" content={ogImage} />
        <meta property="og:description" content={description} />
        <meta property="og:locale" content="en_US" />
        <link rel="canonical" href={currentPage.url} />
        <script
          type="application/ld+json"
          dangerouslySetInnerHTML={{__html: JSON.stringify(
            {
              '@context': 'http://schema.org',
              '@type': 'Article',
              author: 'Adobe Inc',
              headline: title,
              description: description,
              image: ogImage,
              publisher: {
                '@type': 'Organization',
                url: 'https://www.adobe.com',
                name: 'Adobe',
                logo: 'https://www.adobe.com/favicon.ico'
              }
            }
          )}} />
      </head>
      <body
        className={style({
          margin: 0,
          padding: 0,
          overscrollBehavior: {
            default: 'auto',
            lg: 'none'
          }
        })}>
        <div
          className={style({
            isolation: 'isolate',
            display: 'flex',
            flexDirection: 'column',
            alignItems: 'center',
            maxWidth: {
              default: 'full',
              lg: 1280
            },
            marginX: 'auto',
            marginY: 0,
            padding: {
              default: 0,
              lg: 12
            },
            paddingBottom: 0,
            gap: {
              default: 0,
              lg: 12
            }
          })}>
          <Header pages={pages} currentPage={currentPage} />
          <MobileHeader
            toc={(currentPage.tableOfContents?.[0]?.children?.length ?? 0) > 0 ? <MobileToc key="toc" toc={currentPage.tableOfContents ?? []} currentPage={currentPage} /> : null}
            pages={pages}
            currentPage={currentPage} />
          <div className={style({display: 'flex', width: 'full'})}>
            {currentPage.exports?.hideNav ? null : <Nav pages={pages} currentPage={currentPage} />}
            <main
              key={currentPage.url}
              style={{borderBottomLeftRadius: 0, borderBottomRightRadius: 0}}
              className={style({
                isolation: 'isolate',
                backgroundColor: 'base',
                padding: {
                  default: 12,
                  lg: 40
                },
                borderRadius: {
                  default: 'none',
                  lg: 'xl'
                },
                boxShadow: {
                  lg: 'emphasized'
                },
                width: 'full',
                boxSizing: 'border-box',
                flexGrow: 1,
                display: 'flex',
                justifyContent: 'space-between',
                position: 'relative',
                height: {
                  lg: '[calc(100vh - 72px)]'
                },
                overflow: {
                  lg: 'auto'
                }
              })}>
              <CodePlatterProvider library={getLibraryFromUrl(currentPage.url)}>
                <article
                  className={articleStyles({isWithToC: hasToC})}>
                  {currentPage.exports?.version && <VersionBadge version={currentPage.exports.version} />}
<<<<<<< HEAD
                  {React.cloneElement(children, {components: isSubpage ? subPageComponents : components, pages})}
                  {currentPage.exports?.relatedPages && (
                    <MobileRelatedPages pages={currentPage.exports.relatedPages} />
                  )}
=======
                  {React.cloneElement(children, {
                    components: isSubpage ?
                      subPageComponents(parentPage) :
                      components,
                    pages
                  })}
>>>>>>> 860b46c5
                </article>
              </CodePlatterProvider>
              {hasToC && <aside
                className={style({
                  position: 'sticky',
                  top: 0,
                  height: 'fit',
                  maxHeight: 'screen',
                  overflow: 'auto',
                  paddingY: 32,
                  boxSizing: 'border-box',
                  display: {
                    default: 'none',
                    lg: 'block'
                  }
                })}>
                <div className={style({font: 'title', minHeight: 32, paddingX: 12, display: 'flex', alignItems: 'center'})}>Contents</div>
                <Toc toc={currentPage.tableOfContents?.[0]?.children ?? []} />
                {currentPage.exports?.relatedPages && (
                  <RelatedPages pages={currentPage.exports.relatedPages} />
                )}
              </aside>}
            </main>
          </div>
        </div>
      </body>
    </Provider>
  );
}

function Toc({toc}) {
  return (
    <OnPageNav>
      <SideNav>
        {toc.map((c, i) => (
          <SideNavItem key={i}>
            <SideNavLink href={'#' + anchorId(c.title)}>{c.title}</SideNavLink>
            {c.children.length > 0 && <Toc toc={c.children} />}
          </SideNavItem>
        ))}
      </SideNav>
    </OnPageNav>
  );
}

function RelatedPages({pages}: {pages: Array<{title: string, url: string}>}) {
  return (
    <div className={style({paddingTop: 24})}>
      <div className={style({font: 'title', minHeight: 32, paddingX: 12, display: 'flex', alignItems: 'center'})}>Related pages</div>
      <OnPageNav>
        <SideNav>
          {pages.map((page, i) => (
            <SideNavItem key={i}>
              <SideNavLink href={page.url}>{page.title}</SideNavLink>
            </SideNavItem>
          ))}
        </SideNav>
      </OnPageNav>
    </div>
  );
}

function MobileRelatedPages({pages}: {pages: Array<{title: string, url: string}>}) {
  const P = components.p;
  const Li = components.li;
  const Ul = components.ul;

  return (
    <div
      className={style({
        display: {
          default: 'block',
          lg: 'none'
        }
      })}>
      <H2>Related pages</H2>
      <Ul>
        {pages.map((page, i) => (
          <Li key={i}>
            <P>
              <Link href={page.url}>
                {page.title}
              </Link>
            </P>
          </Li>
        ))}
      </Ul>
    </div>
  );
}

function MobileToc({toc, currentPage}) {
  let relatedPages = currentPage.exports?.relatedPages;
  return (
    <MobileOnPageNav currentPage={currentPage}>
      {renderMobileToc(toc)}
      {relatedPages && relatedPages.map((page, i) => (
        <PickerItem key={`related-${i}`} id={page.url} href={page.url}>{page.title}</PickerItem>
      ))}
    </MobileOnPageNav>
  );
}

function renderMobileToc(toc: TocNode[], seen = new Map()) {
  return toc.map((c) => {
    let href = c.level === 1 ? '#top' : '#' + anchorId(c.title);
    if (seen.has(href)) {
      seen.set(href, seen.get(href) + 1);
      href += '-' + seen.get(href);
    } else {
      seen.set(href, 1);
    }
    return (<React.Fragment key={href}>
      <PickerItem id={href} href={href}>{c.title}</PickerItem>
      {c.children.length > 0 && renderMobileToc(c.children, seen)}
    </React.Fragment>);
  });
}<|MERGE_RESOLUTION|>--- conflicted
+++ resolved
@@ -261,19 +261,15 @@
                 <article
                   className={articleStyles({isWithToC: hasToC})}>
                   {currentPage.exports?.version && <VersionBadge version={currentPage.exports.version} />}
-<<<<<<< HEAD
-                  {React.cloneElement(children, {components: isSubpage ? subPageComponents : components, pages})}
-                  {currentPage.exports?.relatedPages && (
-                    <MobileRelatedPages pages={currentPage.exports.relatedPages} />
-                  )}
-=======
                   {React.cloneElement(children, {
                     components: isSubpage ?
                       subPageComponents(parentPage) :
                       components,
                     pages
                   })}
->>>>>>> 860b46c5
+                  {currentPage.exports?.relatedPages && (
+                    <MobileRelatedPages pages={currentPage.exports.relatedPages} />
+                  )}
                 </article>
               </CodePlatterProvider>
               {hasToC && <aside
