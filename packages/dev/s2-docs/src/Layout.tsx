--- conflicted
+++ resolved
@@ -94,46 +94,6 @@
             lg: 'none'
           }
         })}>
-<<<<<<< HEAD
-        <Header pages={pages} currentPage={currentPage} />
-        <MobileHeader
-          toc={<MobileToc key="toc" toc={currentPage.tableOfContents ?? []} />}
-          pages={pages}
-          currentPage={currentPage} />
-        <div className={style({display: 'flex', width: 'full'})}>
-          <Nav pages={pages} currentPage={currentPage} />
-          <main 
-            key={currentPage.url}
-            style={{borderBottomLeftRadius: 0, borderBottomRightRadius: 0}}
-            className={style({
-              isolation: 'isolate',
-              backgroundColor: 'base',
-              padding: {
-                default: 12,
-                lg: 40
-              },
-              borderRadius: {
-                default: 'none',
-                lg: 'xl'
-              },
-              boxShadow: {
-                lg: 'emphasized'
-              },
-              width: 'full',
-              boxSizing: 'border-box',
-              flexGrow: 1,
-              display: 'flex',
-              justifyContent: 'space-between',
-              position: 'relative',
-              height: {
-                lg: '[calc(100vh - 72px)]'
-              },
-              overflow: {
-                lg: 'auto'
-              }
-            })}>
-            <article
-=======
         <div
           className={style({
             isolation: 'isolate',
@@ -159,13 +119,13 @@
           <Header pages={pages} currentPage={currentPage} />
           <MobileHeader
             toc={<MobileToc key="toc" toc={currentPage.tableOfContents ?? []} />}
-            nav={<MobileNav key="nav" pages={pages} currentPage={currentPage} />} />
+            pages={pages}
+            currentPage={currentPage} />
           <div className={style({display: 'flex', width: 'full'})}>
             <Nav pages={pages} currentPage={currentPage} />
             <main 
               key={currentPage.url}
               style={{borderBottomLeftRadius: 0, borderBottomRightRadius: 0}}
->>>>>>> 358480ca
               className={style({
                 isolation: 'isolate',
                 backgroundColor: 'base',
