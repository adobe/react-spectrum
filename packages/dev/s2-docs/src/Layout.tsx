--- conflicted
+++ resolved
@@ -442,7 +442,6 @@
           lg: 'none'
         }
       })}>
-<<<<<<< HEAD
       <H2 id="related-pages">Related pages</H2>
       <ul className={style({listStyleType: 'none'})}>
         {pages.map((page, i) => {
@@ -458,17 +457,7 @@
             </li>
           );
         })}
-=======
-      <H2>Related pages</H2>
-      <ul>
-        {pages.map((page, i) => (
-          <li key={i} className={li({isLongForm: false})}>
-            <Link href={page.url}>
-              {page.title}
-            </Link>
-          </li>
         ))}
->>>>>>> 5d9f9aa3
       </ul>
     </div>
   );
