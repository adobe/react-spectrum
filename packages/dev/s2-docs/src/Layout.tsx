--- conflicted
+++ resolved
@@ -393,18 +393,4 @@
       </Ul>
     </div>
   );
-<<<<<<< HEAD
-=======
-}
-
-export function Time({date}: {date: string}) {
-  let dateObj = new Date(date);
-  return (
-    <time
-      dateTime={date}
-      className={style({font: 'detail'})}>
-      {dateObj.toLocaleDateString('en-US', {year: 'numeric', month: 'long', day: 'numeric'})}
-    </time>
-  );
->>>>>>> f61e75ce
 }