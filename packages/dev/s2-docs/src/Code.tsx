import {CodeFold} from './CodeFold';
import {CodeLink} from './Link';
import {CodeProps} from './VisualExampleClient';
import {HastNode, HastTextNode, highlightHast, Language} from 'tree-sitter-highlight';
import React, {ReactNode} from 'react';
import {style, StyleString} from '@react-spectrum/s2/style' with {type: 'macro'};

const property = style({color: 'indigo-1000'});
const fn = style({color: 'red-1000'});
export const styles = {
  keyword: style({color: 'magenta-1000'}),
  string: style({color: 'green-1000'}),
  number: style({color: 'pink-1000'}),
  property,
  attribute: property,
  function: fn,
  tag: fn,
  constructor: fn,
  comment: style({color: 'gray-700'}),
  variable: style({color: 'fuchsia-1000'}),
  import: style({display: '--import-display'})
};

const mark = style({
  display: 'block',
  backgroundColor: 'blue-800/15',
  borderColor: 'blue-800',
  borderWidth: 0,
  borderStartWidth: 2,
  borderStyle: 'solid',
  marginStart: 'calc(var(--code-padding-start) * -1)',
  marginEnd: 'calc(var(--code-padding-end) * -1)',
  paddingStart: 'calc(var(--code-padding-start) - self(borderStartWidth))',
  paddingEnd: '--code-padding-end',
  color: 'inherit'
});

function Highlight({children}) {
  return <mark className={mark}>{children}</mark>;
}

const groupings = {
  highlight: Highlight,
  collapse: CodeFold,
  focus: 'span'
};

type Links = {[name: string]: string};
export interface ICodeProps {
  children: string,
  lang?: string,
  hideImports?: boolean,
  links?: Links,
<<<<<<< HEAD
  isBlock?: boolean
}

export function Code({children, lang, hideImports = true, links, isBlock = false}: ICodeProps) {
=======
  styles?: StyleString
}
 
export function Code({children, lang, hideImports = true, links, styles}: ICodeProps) {
>>>>>>> 7ff66966
  if (lang) {
    // @ts-ignore
    let highlighted = highlightHast(children, Language[lang === 'json' ? 'JS' : lang.toUpperCase()]);
    let lineNodes = lines(highlighted);
    let idx = lineNodes.findIndex(line => !/^(["']use client["']|(\s*$))/.test(text(line)));
    if (idx > 0) {
      lineNodes = lineNodes.slice(idx);
    }

    if (hideImports) {
      // Group into hidden and visible nodes.
      // Hidden nodes will include all import statements. If a highlighted block is seen,
      // then we'll hide all the lines up until 2 lines before this.
      let hidden: HastNode[] = [];
      let visible: HastNode[] = [];
      let seenNonImportLine = false;
      let hasHighlight = false;
      for (let line of lineNodes) {
        if (!seenNonImportLine && /^(["']use client["']|@?import|(\s*$))/.test(text(line))) {
          hidden.push(line);
        } else {
          seenNonImportLine = true;
          visible.push(line);
        }

        if ((line.tagName === 'highlight' || line.tagName === 'focus') && !hasHighlight) {
          hasHighlight = true;
          // Center highlighted lines within collapsed window (~8 lines).
          let highlightedLines = line.children.length;
          let contextLines = highlightedLines < 6
            ? Math.floor((8 - highlightedLines) / 2)
            : 2;
          contextLines++;
          hidden.push(...visible.slice(0, -contextLines));
          visible = visible.slice(-contextLines);
        }
      }

      if (hidden.length && visible.length) {
        lineNodes = [
          {
            type: 'element',
            tagName: 'span',
            children: hidden,
            properties: {
              className: 'import'
            }
          },
          ...visible
        ];
      }
    }
<<<<<<< HEAD

    return <code>{renderChildren(lineNodes, '0', links)}</code>;
=======
    
    return <code className={styles} style={{fontFamily: 'inherit', WebkitTextSizeAdjust: 'none'}}>{renderChildren(lineNodes, '0', links)}</code>;
>>>>>>> 7ff66966
  }

  return (
    <code
      className={style({
        font: {default: 'code-xs', lg: 'code-sm'},
        backgroundColor: 'layer-1',
        paddingX: 4,
        borderWidth: 1,
        borderColor: 'gray-100',
        borderStyle: 'solid',
        borderRadius: 'sm',
        whiteSpace: 'pre-wrap',
        display: {
          default: 'inline-block',
          isBlock: 'block'
        }
      })({isBlock})}>
      {children}
    </code>
  );
}

function lines(node: HastNode) {
  let resultLines: HastNode[] = [];
  let currentLine: (HastNode | HastTextNode)[] = [];
  // let properties: Record<string, string> = {};
  let grouping: HastNode | null = null;
  let skip = false;
  let endLine = () => {
    if (skip) {
      skip = false;
      currentLine = [];
      return;
    }
    let childNode = {
      type: 'element',
      tagName: 'div',
      children: [{...node, children: currentLine}]
    } as HastNode;
    if (grouping) {
      grouping.children.push(childNode);
    } else {
      resultLines.push(childNode);
    }
    currentLine = [];
  };

  for (let child of node.children) {
    if (child.type === 'text' && 'value' in child) {
      let parts = child.value.split('\n');
      for (let part of parts.slice(0, -1)) {
        if (part.length) {
          currentLine.push({type: 'text', value: part});
        }
        endLine();
      }
      let last = parts.at(-1);
      if (last?.length) {
        currentLine.push({type: 'text', value: last});
      }
      continue;
    } else if ('properties' in child && child.properties?.className === 'comment') {
      let comment = text(child);
      let begin = comment.match(/^(?:\/\/\/|\/\*)- begin (.+) -(?:\/\/\/|\*\/)$/);
      if (begin) {
        grouping = {
          type: 'element',
          tagName: begin[1],
          children: []
        } as any;
        currentLine = [];
        skip = true;
        continue;
      } else if (grouping && (comment.startsWith('///- end ') || comment.startsWith('/*- end '))) {
        resultLines.push(grouping);
        grouping = null;
        currentLine = [];
        skip = true;
        continue;
      }
    }

    let result = lines(child as HastNode);
    if (result.length) {
      currentLine.push(...result[0].children);
    }
    if (result.length > 1) {
      endLine();
      for (let i = 1; i < result.length - 1; i++) {
        currentLine = result[i].children;
        endLine();
      }
      currentLine = result.at(-1)!.children;
    }
  }

  if (currentLine.length) {
    endLine();
  }

  return resultLines;
}

function renderHast(node: HastNode | HastTextNode, key: string, links?: Links, indent = ''): ReactNode {
  if (node.type === 'element' && 'children' in node) {
    let childArray: ReactNode[] = renderChildren(node.children, key, links);
    if (node.tagName === 'div') {
      if (typeof childArray.at(-1) === 'string') {
        childArray[childArray.length - 1] += '\n';
      } else {
        childArray.push('\n');
      }
    }

    let children = childArray.length === 1 ? childArray[0] : childArray;
    let className = node.properties?.className.split(' ').map(c => styles[c]).filter(Boolean).join(' ') || undefined;
    if (node.properties?.className === 'comment' && text(node) === '/* PROPS */') {
      return <CodeProps key={key} indent={indent} />;
    }

    // CodeProps includes the indent and newlines in case there are no props to show.
    if (node.tagName === 'div' && typeof childArray[0] === 'string' && /^\s+$/.test(childArray[0]) && React.isValidElement(childArray[1]) && childArray[1].type === CodeProps) {
      children = childArray[1];
    }

    let tagName: any = node.tagName;
    let properties: any = node.properties;
    if (links && typeof children === 'string' && links[children]) {
      let link = links[children];
      tagName = CodeLink;
      properties = {...properties, href: link};
    }

    if (tagName === 'span' && !className) {
      return children;
    }

    if (tagName === 'div' && !className) {
      return children;
    }

    let type = groupings[tagName] || tagName;
    if (type === 'div') {
      // we inserted a newline, so treat this as inline.
      type = 'span';
    }

    return React.createElement(type, {...properties, className, key}, children);
  } else {
    // @ts-ignore
    return node.value;
  }
}

function renderChildren(children: (HastNode | HastTextNode)[], key: string, links?: Links) {
  let childArray: ReactNode[] = [];
  for (let [i, child] of children.entries()) {
    let indent = i === 1 && typeof childArray[0] === 'string' && /^\s+$/.test(childArray[0]) ? childArray[0] : '';
    let childNode = renderHast(child, `${key}.${i}`, links, indent);
    let childNodes = Array.isArray(childNode) ? childNode : [childNode];
    for (let childNode of childNodes) {
      if (typeof childNode === 'string' && typeof childArray.at(-1) === 'string') {
        childArray[childArray.length - 1] += childNode;
      } else {
        childArray.push(childNode);
      }
    }
  }

  return childArray;
}

function text(node) {
  if (node.type === 'text') {
    return node.value;
  } else {
    return node.children.map(c => text(c)).join('');
  }
}<|MERGE_RESOLUTION|>--- conflicted
+++ resolved
@@ -51,17 +51,10 @@
   lang?: string,
   hideImports?: boolean,
   links?: Links,
-<<<<<<< HEAD
-  isBlock?: boolean
-}
-
-export function Code({children, lang, hideImports = true, links, isBlock = false}: ICodeProps) {
-=======
   styles?: StyleString
 }
  
 export function Code({children, lang, hideImports = true, links, styles}: ICodeProps) {
->>>>>>> 7ff66966
   if (lang) {
     // @ts-ignore
     let highlighted = highlightHast(children, Language[lang === 'json' ? 'JS' : lang.toUpperCase()]);
@@ -114,13 +107,8 @@
         ];
       }
     }
-<<<<<<< HEAD
-
-    return <code>{renderChildren(lineNodes, '0', links)}</code>;
-=======
-    
+
     return <code className={styles} style={{fontFamily: 'inherit', WebkitTextSizeAdjust: 'none'}}>{renderChildren(lineNodes, '0', links)}</code>;
->>>>>>> 7ff66966
   }
 
   return (
