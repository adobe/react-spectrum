/*
 * Copyright 2020 Adobe. All rights reserved.
 * This file is licensed to you under the Apache License, Version 2.0 (the "License");
 * you may not use this file except in compliance with the License. You may obtain a copy
 * of the License at http://www.apache.org/licenses/LICENSE-2.0
 *
 * Unless required by applicable law or agreed to in writing, software distributed under
 * the License is distributed on an "AS IS" BASIS, WITHOUT WARRANTIES OR REPRESENTATIONS
 * OF ANY KIND, either express or implied. See the License for the specific language
 * governing permissions and limitations under the License.
 */

const {Transformer} = require('@parcel/plugin');
const {parse} = require('@babel/parser');
const traverse = require('@babel/traverse').default;
const t = require('@babel/types');
const doctrine = require('doctrine');
const v8 = require('v8');


module.exports = new Transformer({
  async transform({asset, options}) {
    let nodeCache = new Map();
    if (asset.type === 'json') {
      return [asset];
    }

    let code = await asset.getCode();
    let ast = parse(code, {
      filename: this.name,
      allowReturnOutsideFunction: true,
      strictMode: false,
      sourceType: 'module',
      plugins: ['classProperties', 'exportDefaultFrom', 'exportNamespaceFrom', 'dynamicImport', 'typescript', 'jsx', 'classPrivateProperties', 'classPrivateMethods']
    });

    let exports = {};

    asset.symbols.ensure();
    asset.symbols.set('*', `$${asset.id}$exports`);
    asset.isBundleSplittable = false;

    traverse(ast, {
      ExportNamedDeclaration(path) {
        if (path.node.source) {
          let symbols = new Map();
          for (let specifier of path.node.specifiers) {
            symbols.set(specifier.local.name, {local: specifier.exported.name});
            asset.symbols.set(specifier.exported.name, specifier.exported.name);
          }

          asset.addDependency({
            specifier: path.node.source.value,
            specifierType: 'esm',
            symbols,
            pipeline: 'docs-json'
          });
        } else if (path.node.declaration) {
          if (t.isIdentifier(path.node.declaration.id)) {
            let name = path.node.declaration.id.name;
            asset.symbols.set(name, name);
            let prev = exports[name];
            let val = processExport(path.get('declaration'));
            if (val) {
              exports[name] = val;
              if (!exports[name].description && prev?.description) {
                exports[name].description = prev.description;
              }
            }
          } else {
            let identifiers = t.getBindingIdentifiers(path.node.declaration);
            for (let [index, id] of Object.keys(identifiers).entries()) {
              exports[identifiers[id].name] = processExport(path.get('declaration.declarations')[index]);
              asset.symbols.set(identifiers[id].name, identifiers[id].name);
            }
          }
        } else if (path.node.specifiers.length > 0) {
          for (let specifier of path.node.specifiers) {
            let binding = path.scope.getBinding(specifier.local.name);
            if (binding) {
              exports[specifier.exported.name] = processExport(binding.path);
              asset.symbols.set(specifier.exported.name, specifier.local.name);
            }
          }
        }
      },

      ExportAllDeclaration(path) {
        asset.addDependency({
          specifier: path.node.source.value,
          specifierType: 'esm',
          symbols: new Map([['*', {local: '*'}]]),
          pipeline: 'docs-json'
        });
      },

      ExportDefaultDeclaration(path) {

      }
    });

    function processPath(path, node) {
      if (path.isTSParenthesizedType()) {
        return processExport(path.get('typeAnnotation'), node);
      }
      if (path.isTSAsExpression()) {
        // not sure why I can't pass typeAnnotation instead
        return processExport(path.get('expression'), node);
      }
      if (path.isVariableDeclarator()) {
        if (!path.node.init) {
          return;
        }

        let docs = getJSDocs(path.parentPath);
        processExport(path.get('init'), node);
        addDocs(node, docs);
        return node;
      }

      if (isReactForwardRef(path)) {
        return processExport(path.get('arguments.0'), node);
      }

      if (path.isClassDeclaration()) {
        let properties = {};
        for (let propertyPath of path.get('body.body')) {
          let property = processExport(propertyPath);
          if (property) {
            properties[property.name] = property;
          } else {
            console.log('UNKNOWN PROPERTY', propertyPath.node);
          }
        }

        let exts = path.node.superClass ? [processExport(path.get('superClass'))] : [];
        let docs = getJSDocs(path);

        return Object.assign(node, addDocs({
          type: 'interface',
          id: `${asset.filePath}:${path.node.id.name}`,
          name: path.node.id.name,
          extends: exts,
          properties,
          typeParameters: path.node.typeParameters ? path.get('typeParameters.params').map(p => processExport(p)) : []
        }, docs));
      }

      if (path.isClassProperty()) {
        let name = t.isStringLiteral(path.node.key) ? path.node.key.value : path.node.key.name;
        let docs = getJSDocs(path);
        return Object.assign(node, addDocs({
          type: 'property',
          name,
          value: path.node.typeAnnotation
            ? processExport(path.get('typeAnnotation.typeAnnotation'))
            : {type: 'any'},
          optional: path.node.optional || false,
          access: path.node.accessibility
        }, docs));
      }

      if (path.isClassMethod() || path.isTSDeclareMethod()) {
        // not sure why isTSDeclareMethod isn't a recognized method, can't find documentation on it either, but it works and that's the type
        // it seems to be mostly abstract class methods that comes through as this?
        let name = t.isStringLiteral(path.node.key) ? path.node.key.value : path.node.key.name;
        let docs = getJSDocs(path);

        let value;
        if (path.node.kind === 'get') {
          value = path.node.returnType
            ? processExport(path.get('returnType.typeAnnotation'))
            : {type: 'any'};
        } else if (path.node.kind === 'set') {
          value = path.node.params[0] && path.node.params[0].typeAnnotation
            ? processExport(path.get('params.0.typeAnnotation.typeAnnotation'))
            : {type: 'any'};
        } else {
          value = {
            type: 'function',
            parameters: path.get('params').map(processParameter),
            return: path.node.returnType
              ? processExport(path.get('returnType.typeAnnotation'))
              : {type: 'void'},
            typeParameters: path.node.typeParameters
              ? path.get('typeParameters.params').map(p => processExport(p))
              : []
          };
        }

        return Object.assign(node, addDocs({
          type: value.type === 'function' ? 'method' : 'property',
          name,
          value,
          access: path.node.accessibility
        }, docs));
      }

      if (path.isFunction() || path.isTSDeclareFunction()) {
        if (isReactComponent(path)) {
          let props = path.node.params[0];
          let docs = getJSDocs(path);
          return Object.assign(node, {
            type: 'component',
            id: path.node.id ? `${asset.filePath}:${path.node.id.name}` : null,
            name: path.node.id ? path.node.id.name : null,
            props: props && props.typeAnnotation
              ? processExport(path.get('params.0.typeAnnotation.typeAnnotation'))
              : null,
            typeParameters: path.node.typeParameters
              ? path.get('typeParameters.params').map(p => processExport(p))
              : [],
            description: docs.description || null
          });
        } else {
          let docs = getJSDocs(path);
          return Object.assign(node, addDocs({
            type: 'function',
            id: path.node.id ? `${asset.filePath}:${path.node.id.name}` : null,
            name: path.node.id ? path.node.id.name : null,
            parameters: path.get('params').map(processParameter),
            return: path.node.returnType
              ? processExport(path.get('returnType.typeAnnotation'))
              : {type: 'any'},
            typeParameters: path.node.typeParameters
              ? path.get('typeParameters.params').map(p => processExport(p))
              : []
          }, docs));
        }
      }

      if (path.isTSTypeReference()) {
        if (path.node.typeParameters) {
          let base = processExport(path.get('typeName'));
          let typeParameters = path.get('typeParameters.params').map(p => processExport(p));
          return Object.assign(node, {
            type: 'application',
            base,
            typeParameters
          });
        }

        let base = processExport(path.get('typeName'), node);
        return base;
      }

      if (path.isTSQualifiedName()) {
        let left = processExport(path.get('left'));
        if (left.type === 'interface' || left.type === 'object') {
          let property = left.properties[path.node.right.name];
          if (property) {
            return property.value;
          }
        }

        return Object.assign(node, {
          type: 'identifier',
          name: left.name + '.' + path.node.right.name
        });
      }

      if (path.isImportSpecifier()) {
        asset.addDependency({
          specifier: path.parent.source.value,
          specifierType: 'esm',
          symbols: new Map([[path.node.imported.name, {local: path.node.local.name}]]),
          pipeline: 'docs-json'
        });

        return Object.assign(node, {
          type: 'reference',
          local: path.node.local.name,
          imported: path.node.imported.name,
          specifier: path.parent.source.value
        });
      }

      if (path.isTSTypeAliasDeclaration()) {
        let docs = getJSDocs(path);
        return Object.assign(node, {
          type: 'alias',
          id: `${asset.filePath}:${path.node.id.name}`,
          name: path.node.id.name,
          value: processExport(path.get('typeAnnotation')),
          typeParameters: path.node.typeParameters ? path.get('typeParameters.params').map(p => processExport(p)) : [],
          description: docs.description || null,
          access: docs.access
        });
      }

      if (path.isTSInterfaceDeclaration()) {
        let properties = {};
        for (let propertyPath of path.get('body.body')) {
          let property = processExport(propertyPath);
          if (property) {
            let prev = properties[property.name];
            if (!property.description && prev?.description) {
              property.description = prev.description;
            }
            properties[property.name] = property;
          } else {
            console.log('UNKNOWN PROPERTY interface declaration', propertyPath.node);
          }
        }

        let exts = path.node.extends ? path.get('extends').map(e => processExport(e)) : [];
        let docs = getJSDocs(path);

        return Object.assign(node, addDocs({
          type: 'interface',
          id: `${asset.filePath}:${path.node.id.name}`,
          name: path.node.id.name,
          extends: exts,
          properties,
          typeParameters: path.node.typeParameters ? path.get('typeParameters.params').map(p => processExport(p)) : []
        }, docs));
      }

      if (path.isTSTypeLiteral()) {
        let properties = {};
        for (let member of path.get('members')) {
          let property = processExport(member);
          if (property) {
            properties[property.name] = property;
          } else {
            console.log('UNKNOWN PROPERTY (type literal)', member.node);
          }
        }

        return Object.assign(node, {
          type: 'object',
          properties
        });
      }

      if (path.isTSTypeOperator()) {
        return Object.assign(node, {
          type: 'typeOperator',
          operator: path.node.operator,
          value: processExport(path.get('typeAnnotation'))
        });
      }

      if (path.isTSThisType()) {
        return Object.assign(node, {
          type: 'this'
        });
      }

      if (path.isTSPropertySignature()) {
        let name;
        if (t.isStringLiteral(path.node.key)) {
          name = path.node.key.value;
        } else if (t.isNumericLiteral(path.node.key)) {
          name = String(path.node.key.value);
        } else if (t.isIdentifier(path.node.key)) {
          name = path.node.key.name;
        } else {
          console.log('Unknown key', path.node.key);
          name = 'unknown';
        }

        let docs = getJSDocs(path);
        let value = processExport(path.get('typeAnnotation.typeAnnotation'));
        return Object.assign(node, addDocs({
          type: 'property',
          name,
          value,
          optional: path.node.optional || false
        }, docs));
      }

      if (path.isTSMethodSignature()) {
        let name = t.isStringLiteral(path.node.key) ? path.node.key.value : path.node.key.name;
        let docs = getJSDocs(path);
        return Object.assign(node, addDocs({
          type: 'method',
          name,
          value: {
            type: 'function',
            parameters: path.get('parameters').map(processParameter),
            return: path.node.typeAnnotation
              ? processExport(path.get('typeAnnotation.typeAnnotation'))
              : {type: 'any'},
            typeParameters: path.node.typeParameters
              ? path.get('typeParameters.params').map(p => processExport(p))
              : []
          }
        }, docs));
      }

      if (path.isTSIndexSignature()) {
        let name = path.node.parameters[0].name;
        let docs = getJSDocs(path);
        return Object.assign(node, addDocs({
          type: 'property',
          name,
          indexType: processExport(path.get('parameters.0.typeAnnotation.typeAnnotation')),
          value: processExport(path.get('typeAnnotation.typeAnnotation'))
        }, docs));
      }

      if (path.isTSExpressionWithTypeArguments()) {
        if (path.node.typeParameters) {
          return Object.assign(node, {
            type: 'application',
            base: processExport(path.get('expression')),
            typeParameters: path.get('typeParameters.params').map(p => processExport(p))
          });
        }

        return processExport(path.get('expression'), node);
      }

      if (path.isIdentifier()) {
        let binding = path.scope.getBinding(path.node.name);
        if (!binding) {
          return Object.assign(node, {
            type: 'identifier',
            name: path.node.name
          });
        }
        let bindings = processExport(binding.path, node);
        return bindings;
      }

      if (path.isTSSymbolKeyword()) {
        return Object.assign(node, {type: 'symbol'});
      }

      if (path.isTSBooleanKeyword()) {
        return Object.assign(node, {type: 'boolean'});
      }

      if (path.isTSStringKeyword()) {
        return Object.assign(node, {type: 'string'});
      }

      if (path.isTSNumberKeyword()) {
        return Object.assign(node, {type: 'number'});
      }

      if (path.isTSAnyKeyword()) {
        return Object.assign(node, {type: 'any'});
      }

      if (path.isTSNullKeyword()) {
        return Object.assign(node, {type: 'null'});
      }

      if (path.isTSUndefinedKeyword()) {
        return Object.assign(node, {type: 'undefined'});
      }

      if (path.isTSVoidKeyword()) {
        return Object.assign(node, {type: 'void'});
      }

      if (path.isTSObjectKeyword()) {
        return Object.assign(node, {type: 'object'}); // ???
      }

      if (path.isTSUnknownKeyword()) {
        return Object.assign(node, {type: 'unknown'});
      }

      if (path.isTSNeverKeyword()) {
        return Object.assign(node, {type: 'never'});
      }

      if (path.isTSArrayType()) {
        return Object.assign(node, {
          type: 'array',
          elementType: processExport(path.get('elementType'))
        });
      }

      if (path.isTSUnionType()) {
        return Object.assign(node, {
          type: 'union',
          elements: path.get('types').map(t => processExport(t))
        });
      }

<<<<<<< HEAD
      if (path.isTemplateElement()) {
        return Object.assign(node, {
          type: 'templateElement',
          value: path.node.value.raw
        });
      }

      if (path.isTemplateLiteral()) {
=======
      if (path.isTSLiteralType()) {
        if (t.isTemplateLiteral(path.node.literal)) {
          let expressions = path.get('literal.expressions').map(e => processExport(e));
          let elements = [];
          let i = 0;
          for (let q of path.node.literal.quasis) {
            if (q.value.raw) {
              elements.push({
                type: 'string',
                value: q.value.raw
              });
            }

            if (!q.tail) {
              elements.push(expressions[i++]);
            }
          }

          return Object.assign(node, {
            type: 'template',
            elements
          });
        }

>>>>>>> 703ab7b4
        return Object.assign(node, {
          type: 'template',
          expressions: path.get('expressions').map(p => processExport(p)),
          quasis: path.get('quasis').map(p => processExport(p))
        });
      }

      if (path.isTSLiteralType()) {
        if (path.node.literal?.expressions?.length === 0) {
          return Object.assign(node, {
            type: typeof path.node.literal.value,
            value: path.node.literal.value
          });
        }
        return processExport(path.get('literal'), node);
      }

      if (path.isTSFunctionType() || path.isTSConstructorType()) {
        return Object.assign(node, {
          type: 'function',
          parameters: path.get('parameters').map(processParameter),
          return: path.node.typeAnnotation ? processExport(path.get('typeAnnotation.typeAnnotation')) : {type: 'any'},
          typeParameters: path.node.typeParameters ? path.get('typeParameters.params').map(p => processExport(p)) : []
        });
      }

      if (path.isTSIntersectionType()) {
        return Object.assign(node, {
          type: 'intersection',
          types: path.get('types').map(p => processExport(p))
        });
      }

      if (path.isTSTypeParameter()) {
        return Object.assign(node, {
          type: 'typeParameter',
          name: path.node.name,
          constraint: path.node.constraint ? processExport(path.get('constraint')) : null,
          default: path.node.default ? processExport(path.get('default')) : null
        });
      }

      if (path.isTSTupleType()) {
        return Object.assign(node, {
          type: 'tuple',
          elements: path.get('elementTypes').map(t => processExport(t))
        });
      }

      if (path.isTSTypeOperator() && path.node.operator === 'keyof') {
        return Object.assign(node, {
          type: 'keyof',
          keyof: processExport(path.get('typeAnnotation'))
        });
      }

      if (path.isTSConditionalType()) {
        return Object.assign(node, {
          type: 'conditional',
          checkType: processExport(path.get('checkType')),
          extendsType: processExport(path.get('extendsType')),
          trueType: processExport(path.get('trueType')),
          falseType: processExport(path.get('falseType'))
        });
      }

      if (path.isTSModuleDeclaration()) {
        // TODO: decide how we want to display something from a Global namespace
        return node;
      }

      if (path.isTSIndexedAccessType()) {
        return Object.assign(node, {
          type: 'indexedAccess',
          objectType: processExport(path.get('objectType')),
          indexType: processExport(path.get('indexType'))
        });
      }

      console.log('UNKNOWN TYPE', path.node.type);
    }

    function processParameter(p) {
      if (p.isAssignmentPattern()) {
        p = p.get('left');
      }

      return {
        type: 'parameter',
        name: p.isRestElement() ? p.node.argument.name : p.node.name,
        value: p.node.typeAnnotation ? processExport(p.get('typeAnnotation.typeAnnotation')) : {type: 'any'},
        optional: p.node.optional,
        rest: p.isRestElement()
      };
    }

    function processExport(path, node = {}) {
      if (nodeCache.has(path)) {
        return nodeCache.get(path);
      } else {
        nodeCache.set(path, node);
        return processPath(path, node);
      }
    }

    function isReactForwardRef(path) {
      return isReactCall(path, 'forwardRef');
    }

    function isReactCall(path, name, module = 'react') {
      if (!path.isCallExpression()) {
        return false;
      }

      if (!t.isMemberExpression(path.node.callee)) {
        return path.get('callee').referencesImport(module, name);
      }

      if (path.get('callee.object').referencesImport(module, 'default')) {
        return t.isIdentifier(path.node.callee.property, {name});
      }

      return false;
    }

    function isReactComponent(path) {
      if (path.isFunction()) {
        let returnsJSX = false;
        path.traverse({
          ReturnStatement(path) {
            let ret = path.node.argument;
            if (t.isJSXElement(ret) || t.isJSXFragment(ret) || isReactCall(path.get('argument'), 'cloneElement') || isReactCall(path.get('argument'), 'createPortal', 'react-dom')) {
              returnsJSX = true;
            }
          }
        });

        return returnsJSX;
      }

      // TODO: classes

      return false;
    }

    function getJSDocs(path) {
      let comments = getDocComments(path);
      if (comments) {
        let parsed = doctrine.parse(comments, {
          // have doctrine itself remove the comment asterisks from content
          unwrap: true,
          // enable parsing of optional parameters in brackets, JSDoc3 style
          sloppy: true,
          // `recoverable: true` is the only way to get error information out
          recoverable: true
        });

        let result = {
          description: parsed.description
        };

        for (let tag of parsed.tags) {
          if (tag.title === 'default') {
            result.default = tag.description;
          } else if (tag.title === 'access') {
            result.access = tag.description;
          } else if (tag.title === 'private' || tag.title === 'deprecated') {
            result.access = 'private';
          } else if (tag.title === 'protected') {
            result.access = 'protected';
          } else if (tag.title === 'public') {
            result.access = 'public';
          } else if (tag.title === 'return' || tag.title === 'returns') {
            result.return = tag.description;
          } else if (tag.title === 'param') {
            if (!result.params) {
              result.params = {};
            }

            result.params[tag.name] = tag.description;
          }
        }

        return result;
      }

      return {};
    }

    function getDocComments(path) {
      if (path.node.leadingComments) {
        return path.node.leadingComments.filter(isJSDocComment).map(c => c.value).join('\n');
      }

      if (path.parentPath.isExportDeclaration() && path.parent.leadingComments) {
        return path.parent.leadingComments.filter(isJSDocComment).map(c => c.value).join('\n');
      }

      return null;
    }

    function isJSDocComment(comment) {
      const asterisks = comment.value.match(/^(\*+)/);
      return (
        comment.type === 'CommentBlock' && asterisks && asterisks[1].length === 1
      );
    }

    function addDocs(value, docs) {
      if (!value) {
        return value;
      }

      if (docs.description) {
        value.description = docs.description;
      }

      if (docs.access) {
        value.access = docs.access;
      }

      if (value.type === 'property' || value.type === 'method') {
        value.default = docs.default || value.default || null;
        if (value.value && value.value.type === 'function') {
          addFunctionDocs(value.value, docs);
        }
      }

      if (value.type === 'function') {
        addFunctionDocs(value, docs);
      }

      return value;
    }

    function addFunctionDocs(value, docs) {
      let params = docs.params || {};
      for (let param of value.parameters) {
        param.description = params[param.name] || param.description || null;
      }

      if (value.return) {
        value.return.description = docs.return || value.return.description || null;
      }
    }

    asset.type = 'json';
    let buffer = v8.serialize(exports);
    asset.setBuffer(buffer);
    return [asset];
  }
});<|MERGE_RESOLUTION|>--- conflicted
+++ resolved
@@ -482,16 +482,6 @@
         });
       }
 
-<<<<<<< HEAD
-      if (path.isTemplateElement()) {
-        return Object.assign(node, {
-          type: 'templateElement',
-          value: path.node.value.raw
-        });
-      }
-
-      if (path.isTemplateLiteral()) {
-=======
       if (path.isTSLiteralType()) {
         if (t.isTemplateLiteral(path.node.literal)) {
           let expressions = path.get('literal.expressions').map(e => processExport(e));
@@ -516,22 +506,10 @@
           });
         }
 
->>>>>>> 703ab7b4
-        return Object.assign(node, {
-          type: 'template',
-          expressions: path.get('expressions').map(p => processExport(p)),
-          quasis: path.get('quasis').map(p => processExport(p))
-        });
-      }
-
-      if (path.isTSLiteralType()) {
-        if (path.node.literal?.expressions?.length === 0) {
-          return Object.assign(node, {
-            type: typeof path.node.literal.value,
-            value: path.node.literal.value
-          });
-        }
-        return processExport(path.get('literal'), node);
+        return Object.assign(node, {
+          type: typeof path.node.literal.value,
+          value: path.node.literal.value
+        });
       }
 
       if (path.isTSFunctionType() || path.isTSConstructorType()) {
