--- conflicted
+++ resolved
@@ -35,7 +35,6 @@
     });
 
     let exports = {};
-    let visitedTypes = new Set();
 
     traverse(ast, {
       ExportNamedDeclaration(path) {
@@ -227,18 +226,7 @@
       }
 
       if (path.isTSTypeReference()) {
-        visitedTypes.add(path.node);
         if (path.node.typeParameters) {
-<<<<<<< HEAD
-          // This is a hack to work around circular type references.
-          return {
-            type: 'application',
-            base: processExport(path.get('typeName')),
-            typeParameters: path.get('typeParameters.params')
-              .filter(p => !visitedTypes.has(p.node))
-              .map(p => processExport(p))
-          };
-=======
           let base = processExport(path.get('typeName'));
           let typeParameters = path.get('typeParameters.params').map(p => processExport(p));
           return Object.assign(node, {
@@ -246,7 +234,6 @@
             base,
             typeParameters
           });
->>>>>>> f6b88322
         }
 
         let base = processExport(path.get('typeName'), node);
