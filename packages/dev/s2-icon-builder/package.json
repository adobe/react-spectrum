--- conflicted
+++ resolved
@@ -21,10 +21,9 @@
     "@parcel/resolver-default": "^2.14.0",
     "@parcel/transformer-js": "^2.14.0",
     "@parcel/transformer-raw": "^2.14.0",
-<<<<<<< HEAD
     "@parcel/transformer-react-refresh-wrap": "^2.14.0",
     "@react-spectrum/parcel-namer-s2": "^1.0.0",
-    "@react-spectrum/parcel-transformer-s2-icon": "^0.2.1",
+    "@react-spectrum/parcel-transformer-s2-icon": "^0.3.0",
     "@swc/helpers": "^0.5.0",
     "glob": "^8.0.3"
   },
@@ -32,9 +31,6 @@
     "@react-spectrum/s2": ">=0.8.0",
     "react": "^18.0.0 || ^19.0.0-rc.1",
     "react-dom": "^18.0.0 || ^19.0.0-rc.1"
-=======
-    "@react-spectrum/parcel-transformer-s2-icon": "^0.3.0"
->>>>>>> 77b3442e
   },
   "files": [
     "index.js",
