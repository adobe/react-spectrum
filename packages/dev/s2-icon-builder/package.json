{
  "name": "@react-spectrum/s2-icon-builder",
  "version": "0.3.0",
  "license": "Apache-2.0",
  "repository": {
    "type": "git",
    "url": "https://github.com/adobe/react-spectrum"
  },
  "bin": {
    "transform-icons": "index.js"
  },
  "dependencies": {
<<<<<<< HEAD
    "@parcel/bundler-library": "^2.15.1",
    "@parcel/compressor-raw": "^2.15.1",
    "@parcel/core": "^2.15.1",
    "@parcel/namer-default": "^2.15.1",
    "@parcel/packager-raw": "^2.15.1",
    "@parcel/reporter-cli": "^2.15.1",
    "@parcel/resolver-default": "^2.15.1",
    "@parcel/transformer-raw": "^2.15.1",
    "@react-spectrum/parcel-transformer-s2-icon": "^0.3.0"
=======
    "@parcel/bundler-library": "^2.14.0",
    "@parcel/compressor-raw": "^2.14.0",
    "@parcel/config-default": "^2.14.0",
    "@parcel/core": "^2.14.0",
    "@parcel/namer-default": "^2.14.0",
    "@parcel/packager-raw": "^2.14.0",
    "@parcel/plugin": "^2.14.0",
    "@parcel/reporter-cli": "^2.14.0",
    "@parcel/resolver-default": "^2.14.0",
    "@parcel/transformer-js": "^2.14.0",
    "@parcel/transformer-raw": "^2.14.0",
    "@parcel/transformer-react-refresh-wrap": "^2.14.0",
    "@react-spectrum/parcel-namer-s2": "^0.3.0",
    "@react-spectrum/parcel-transformer-s2-icon": "^0.3.0",
    "@swc/helpers": "^0.5.0",
    "glob": "^8.0.3"
  },
  "peerDependencies": {
    "@react-spectrum/s2": ">=0.8.0",
    "react": "^18.0.0 || ^19.0.0-rc.1",
    "react-dom": "^18.0.0 || ^19.0.0-rc.1"
>>>>>>> 0fa509b5
  },
  "files": [
    "index.js",
    ".parcelrc",
    ".parcelrc-library"
  ],
  "engines": {
    "node": ">=20.0.0"
  },
  "rsp": {
    "type": "cli"
  },
  "publishConfig": {
    "access": "public"
  }
}<|MERGE_RESOLUTION|>--- conflicted
+++ resolved
@@ -10,29 +10,18 @@
     "transform-icons": "index.js"
   },
   "dependencies": {
-<<<<<<< HEAD
     "@parcel/bundler-library": "^2.15.1",
     "@parcel/compressor-raw": "^2.15.1",
+    "@parcel/config-default": "^2.15.1",
     "@parcel/core": "^2.15.1",
     "@parcel/namer-default": "^2.15.1",
     "@parcel/packager-raw": "^2.15.1",
+    "@parcel/plugin": "^2.15.1",
     "@parcel/reporter-cli": "^2.15.1",
     "@parcel/resolver-default": "^2.15.1",
+    "@parcel/transformer-js": "^2.15.1",
     "@parcel/transformer-raw": "^2.15.1",
-    "@react-spectrum/parcel-transformer-s2-icon": "^0.3.0"
-=======
-    "@parcel/bundler-library": "^2.14.0",
-    "@parcel/compressor-raw": "^2.14.0",
-    "@parcel/config-default": "^2.14.0",
-    "@parcel/core": "^2.14.0",
-    "@parcel/namer-default": "^2.14.0",
-    "@parcel/packager-raw": "^2.14.0",
-    "@parcel/plugin": "^2.14.0",
-    "@parcel/reporter-cli": "^2.14.0",
-    "@parcel/resolver-default": "^2.14.0",
-    "@parcel/transformer-js": "^2.14.0",
-    "@parcel/transformer-raw": "^2.14.0",
-    "@parcel/transformer-react-refresh-wrap": "^2.14.0",
+    "@parcel/transformer-react-refresh-wrap": "^2.15.1",
     "@react-spectrum/parcel-namer-s2": "^0.3.0",
     "@react-spectrum/parcel-transformer-s2-icon": "^0.3.0",
     "@swc/helpers": "^0.5.0",
@@ -42,7 +31,6 @@
     "@react-spectrum/s2": ">=0.8.0",
     "react": "^18.0.0 || ^19.0.0-rc.1",
     "react-dom": "^18.0.0 || ^19.0.0-rc.1"
->>>>>>> 0fa509b5
   },
   "files": [
     "index.js",
