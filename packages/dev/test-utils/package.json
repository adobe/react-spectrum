--- conflicted
+++ resolved
@@ -25,15 +25,9 @@
     "@react-spectrum/theme-default": "^3.5.13",
     "@swc/helpers": "^0.5.0",
     "@testing-library/dom": "^10.1.0",
-<<<<<<< HEAD
     "@testing-library/jest-dom": "^6.0.0",
     "@testing-library/react": "^16.0.0",
     "@testing-library/user-event": "^14.4.3",
-=======
-    "@testing-library/jest-dom": "^5.16.4",
-    "@testing-library/react": "^15.0.7",
-    "@testing-library/user-event": "^14.0.0",
->>>>>>> cfe79d32
     "jest": "^29.5.0",
     "resolve": "^1.17.0"
   },
