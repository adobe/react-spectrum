/*
 * Copyright 2020 Adobe. All rights reserved.
 * This file is licensed to you under the Apache License, Version 2.0 (the "License");
 * you may not use this file except in compliance with the License. You may obtain a copy
 * of the License at http://www.apache.org/licenses/LICENSE-2.0
 *
 * Unless required by applicable law or agreed to in writing, software distributed under
 * the License is distributed on an "AS IS" BASIS, WITHOUT WARRANTIES OR REPRESENTATIONS
 * OF ANY KIND, either express or implied. See the License for the specific language
 * governing permissions and limitations under the License.
 */

import {act, fireEvent} from '@testing-library/react';
<<<<<<< HEAD
// @ts-ignore
import type {ITypeOpts} from '@testing-library/user-event';
import userEvent from '@testing-library/user-event';
=======
import userEvent, {ITypeOpts} from '@testing-library/user-event';
>>>>>>> 99ca82e8

// Triggers a "press" event on an element.
// TODO: move to somewhere more common
export function triggerPress(element, opts = {}) {
  fireEvent.mouseDown(element, {detail: 1, ...opts});
  fireEvent.mouseUp(element, {detail: 1, ...opts});
  fireEvent.click(element, {detail: 1, ...opts});
}

// Triggers a "touch" event on an element.
export function triggerTouch(element, opts = {}) {
  fireEvent.pointerDown(element, {pointerType: 'touch', ...opts});
  fireEvent.pointerUp(element, {pointerType: 'touch', ...opts});
}

// Triggers a "longPress" event on an element.
export const DEFAULT_LONG_PRESS_TIME = 500;

export function triggerLongPress(element, opts = {}) {
  fireEvent.pointerDown(element, {pointerType: 'touch', ...opts});
  act(() => {
    jest.advanceTimersByTime(DEFAULT_LONG_PRESS_TIME);
  });
  fireEvent.pointerUp(element, {pointerType: 'touch', ...opts});
}

/**
 * Enables reading pageX/pageY from fireEvent.mouse*(..., {pageX: ..., pageY: ...}).
 */
export function installMouseEvent() {
  beforeAll(() => {
    let oldMouseEvent = MouseEvent;
    // @ts-ignore
    global.MouseEvent = class FakeMouseEvent extends MouseEvent {
      _init: {pageX: number, pageY: number};
      constructor(name, init) {
        super(name, init);
        this._init = init;
      }
      get pageX() {
        return this._init.pageX;
      }
      get pageY() {
        return this._init.pageY;
      }
    };
    // @ts-ignore
    global.MouseEvent.oldMouseEvent = oldMouseEvent;
  });
  afterAll(() => {
    // @ts-ignore
    global.MouseEvent = global.MouseEvent.oldMouseEvent;
  });
}

export function installPointerEvent() {
  beforeAll(() => {
    // @ts-ignore
    global.PointerEvent = class FakePointerEvent extends MouseEvent {
      _init: {pageX: number, pageY: number, pointerType: string, pointerId: number, width: number, height: number};
      constructor(name, init) {
        super(name, init);
        this._init = init;
      }
      get pointerType() {
        return this._init.pointerType;
      }
      get pointerId() {
        return this._init.pointerId;
      }
      get pageX() {
        return this._init.pageX;
      }
      get pageY() {
        return this._init.pageY;
      }
      get width() {
        return this._init.width;
      }
      get height() {
        return this._init.height;
      }
    };
  });
  afterAll(() => {
    // @ts-ignore
    delete global.PointerEvent;
  });
}

/**
 * Must **not** be called inside an `act` callback!
 *
 * \@testing-library/user-event's `type` helper doesn't call `act` every keystroke.
 * But we want to run all event handles after every character.
 * @param el The input element to type into.
 * @param value The text.
 */
export function typeText(el: HTMLElement, value: string, opts?: ITypeOpts) {
  let skipClick = document.activeElement === el;
  for (let char of value) {
    act(() => {
      userEvent.type(el, char, {skipClick, ...opts});
    });

    skipClick = true;
  }
}<|MERGE_RESOLUTION|>--- conflicted
+++ resolved
@@ -11,13 +11,7 @@
  */
 
 import {act, fireEvent} from '@testing-library/react';
-<<<<<<< HEAD
-// @ts-ignore
-import type {ITypeOpts} from '@testing-library/user-event';
 import userEvent from '@testing-library/user-event';
-=======
-import userEvent, {ITypeOpts} from '@testing-library/user-event';
->>>>>>> 99ca82e8
 
 // Triggers a "press" event on an element.
 // TODO: move to somewhere more common
@@ -115,8 +109,9 @@
  * But we want to run all event handles after every character.
  * @param el The input element to type into.
  * @param value The text.
+ * @deprecated Use `user.keyboard` instead.
  */
-export function typeText(el: HTMLElement, value: string, opts?: ITypeOpts) {
+export function typeText(el: HTMLElement, value: string, opts?: any) {
   let skipClick = document.activeElement === el;
   for (let char of value) {
     act(() => {
