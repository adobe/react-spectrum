/*
 * Copyright 2023 Adobe. All rights reserved.
 * This file is licensed to you under the Apache License, Version 2.0 (the "License");
 * you may not use this file except in compliance with the License. You may obtain a copy
 * of the License at http://www.apache.org/licenses/LICENSE-2.0
 *
 * Unless required by applicable law or agreed to in writing, software distributed under
 * the License is distributed on an "AS IS" BASIS, WITHOUT WARRANTIES OR REPRESENTATIONS
 * OF ANY KIND, either express or implied. See the License for the specific language
 * governing permissions and limitations under the License.
 */

import {fireEvent} from '@testing-library/react';

// Triggers a "touch" event on an element.
export function triggerTouch(element, opts = {}) {
  fireEvent.pointerDown(element, {pointerType: 'touch', ...opts});
  fireEvent.pointerUp(element, {pointerType: 'touch', ...opts});
<<<<<<< HEAD
=======
}

// Triggers a "longPress" event on an element.
export const DEFAULT_LONG_PRESS_TIME = 500;

export function triggerLongPress(element, opts = {}) {
  fireEvent.pointerDown(element, {pointerType: 'touch', ...opts});
  act(() => {
    jest.advanceTimersByTime(DEFAULT_LONG_PRESS_TIME);
  });
  fireEvent.pointerUp(element, {pointerType: 'touch', ...opts});
}

/**
 * Enables reading pageX/pageY from fireEvent.mouse*(..., {pageX: ..., pageY: ...}).
 */
export function installMouseEvent() {
  beforeAll(() => {
    let oldMouseEvent = MouseEvent;
    // @ts-ignore
    global.MouseEvent = class FakeMouseEvent extends MouseEvent {
      _init: {pageX: number, pageY: number};
      constructor(name, init) {
        super(name, init);
        this._init = init;
      }
      get pageX() {
        return this._init.pageX;
      }
      get pageY() {
        return this._init.pageY;
      }
    };
    // @ts-ignore
    global.MouseEvent.oldMouseEvent = oldMouseEvent;
  });
  afterAll(() => {
    // @ts-ignore
    global.MouseEvent = global.MouseEvent.oldMouseEvent;
  });
}

export function installPointerEvent() {
  beforeAll(() => {
    // @ts-ignore
    global.PointerEvent = class FakePointerEvent extends MouseEvent {
      _init: {pageX: number, pageY: number, pointerType: string, pointerId: number, width: number, height: number};
      constructor(name, init) {
        super(name, init);
        this._init = init;
      }
      get pointerType() {
        return this._init.pointerType ?? 'mouse';
      }
      get pointerId() {
        return this._init.pointerId;
      }
      get pageX() {
        return this._init.pageX;
      }
      get pageY() {
        return this._init.pageY;
      }
      get width() {
        return this._init.width;
      }
      get height() {
        return this._init.height;
      }
    };
  });
  afterAll(() => {
    // @ts-ignore
    delete global.PointerEvent;
  });
}

/**
 * Must **not** be called inside an `act` callback!
 *
 * \@testing-library/user-event's `type` helper doesn't call `act` every keystroke.
 * But we want to run all event handles after every character.
 * @param el The input element to type into.
 * @param value The text.
 * @deprecated Use `user.keyboard` instead.
 */
export function typeText(el: HTMLElement, value: string, opts?: any) {
  let skipClick = document.activeElement === el;
  for (let char of value) {
    act(() => {
      userEvent.type(el, char, {skipClick, ...opts});
    });

    skipClick = true;
  }
}

// Mocks and prevents the next click's default operation
export function mockClickDefault(opts = {}) {
  let onClick = jest.fn().mockImplementation(e => e.preventDefault());
  window.addEventListener('click', onClick, opts);

  return onClick;
>>>>>>> 5d7bbd57
}<|MERGE_RESOLUTION|>--- conflicted
+++ resolved
@@ -16,103 +16,6 @@
 export function triggerTouch(element, opts = {}) {
   fireEvent.pointerDown(element, {pointerType: 'touch', ...opts});
   fireEvent.pointerUp(element, {pointerType: 'touch', ...opts});
-<<<<<<< HEAD
-=======
-}
-
-// Triggers a "longPress" event on an element.
-export const DEFAULT_LONG_PRESS_TIME = 500;
-
-export function triggerLongPress(element, opts = {}) {
-  fireEvent.pointerDown(element, {pointerType: 'touch', ...opts});
-  act(() => {
-    jest.advanceTimersByTime(DEFAULT_LONG_PRESS_TIME);
-  });
-  fireEvent.pointerUp(element, {pointerType: 'touch', ...opts});
-}
-
-/**
- * Enables reading pageX/pageY from fireEvent.mouse*(..., {pageX: ..., pageY: ...}).
- */
-export function installMouseEvent() {
-  beforeAll(() => {
-    let oldMouseEvent = MouseEvent;
-    // @ts-ignore
-    global.MouseEvent = class FakeMouseEvent extends MouseEvent {
-      _init: {pageX: number, pageY: number};
-      constructor(name, init) {
-        super(name, init);
-        this._init = init;
-      }
-      get pageX() {
-        return this._init.pageX;
-      }
-      get pageY() {
-        return this._init.pageY;
-      }
-    };
-    // @ts-ignore
-    global.MouseEvent.oldMouseEvent = oldMouseEvent;
-  });
-  afterAll(() => {
-    // @ts-ignore
-    global.MouseEvent = global.MouseEvent.oldMouseEvent;
-  });
-}
-
-export function installPointerEvent() {
-  beforeAll(() => {
-    // @ts-ignore
-    global.PointerEvent = class FakePointerEvent extends MouseEvent {
-      _init: {pageX: number, pageY: number, pointerType: string, pointerId: number, width: number, height: number};
-      constructor(name, init) {
-        super(name, init);
-        this._init = init;
-      }
-      get pointerType() {
-        return this._init.pointerType ?? 'mouse';
-      }
-      get pointerId() {
-        return this._init.pointerId;
-      }
-      get pageX() {
-        return this._init.pageX;
-      }
-      get pageY() {
-        return this._init.pageY;
-      }
-      get width() {
-        return this._init.width;
-      }
-      get height() {
-        return this._init.height;
-      }
-    };
-  });
-  afterAll(() => {
-    // @ts-ignore
-    delete global.PointerEvent;
-  });
-}
-
-/**
- * Must **not** be called inside an `act` callback!
- *
- * \@testing-library/user-event's `type` helper doesn't call `act` every keystroke.
- * But we want to run all event handles after every character.
- * @param el The input element to type into.
- * @param value The text.
- * @deprecated Use `user.keyboard` instead.
- */
-export function typeText(el: HTMLElement, value: string, opts?: any) {
-  let skipClick = document.activeElement === el;
-  for (let char of value) {
-    act(() => {
-      userEvent.type(el, char, {skipClick, ...opts});
-    });
-
-    skipClick = true;
-  }
 }
 
 // Mocks and prevents the next click's default operation
@@ -121,5 +24,4 @@
   window.addEventListener('click', onClick, opts);
 
   return onClick;
->>>>>>> 5d7bbd57
 }