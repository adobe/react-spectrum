/*
 * Copyright 2020 Adobe. All rights reserved.
 * This file is licensed to you under the Apache License, Version 2.0 (the "License");
 * you may not use this file except in compliance with the License. You may obtain a copy
 * of the License at http://www.apache.org/licenses/LICENSE-2.0
 *
 * Unless required by applicable law or agreed to in writing, software distributed under
 * the License is distributed on an "AS IS" BASIS, WITHOUT WARRANTIES OR REPRESENTATIONS
 * OF ANY KIND, either express or implied. See the License for the specific language
 * governing permissions and limitations under the License.
 */

const {Packager} = require('@parcel/plugin');
const v8 = require('v8');

module.exports = new Packager({
  async package({bundle, bundleGraph, options}) {
    let promises = [];
    bundle.traverseAssets(asset => {
      promises.push(parse(asset));
    });

    let nodes = {};

    let code = new Map(await Promise.all(promises));
    let cache = new Map();
    try {
      var result = processAsset(bundle.getEntryAssets()[0]);
    } catch (err) {
      console.log(err.stack);
    }

    function processAsset(asset) {
      if (cache.has(asset.id)) {
        return cache.get(asset.id);
      }

      let res = {};
      cache.set(asset.id, res);
      _processAsset(asset, res);
      return res;
    }

    function _processAsset(asset, res) {
      let obj = processCode(asset, code.get(asset.id));
      for (let [exported] of asset.symbols) {
        let {asset: resolvedAsset, exportSymbol} = bundleGraph.getSymbolResolution(asset, exported);
        let processed = resolvedAsset.id === asset.id ? obj : processAsset(resolvedAsset);

        if (exportSymbol === '*') {
          Object.assign(res, processed);
        } else {
          // Re-exported with different name (e.g. export {useGridCell as useTableCell})
          if (exportSymbol !== exported) {
            let clone = {...processed[exportSymbol]};
            clone.name = exported;
            res[exported] = clone;
          } else {
            res[exported] = processed[exportSymbol];
          }
        }
      }

      let deps = bundleGraph.getDependencies(asset);
      for (let dep of deps) {
        let wildcard = dep.symbols.get('*');
        if (wildcard && wildcard.local === '*') {
          let resolved = bundleGraph.getResolvedAsset(dep, bundle);
          Object.assign(res, processAsset(resolved));
        }
      }
    }

    function processCode(asset, obj) {
      let application;
      let paramStack = [];
      let keyStack = [];
      let fn = (t, k) => {
        if (t && t.type === 'reference') {
          let dep = bundleGraph.getDependencies(asset).find(d => d.specifier === t.specifier);
          let res = bundleGraph.getResolvedAsset(dep, bundle);
          let result = res ? processAsset(res)[t.imported] : null;
          if (result) {
            t = result;
          } else {
            return {
              type: 'identifier',
              name: t.local
            };
          }
        }

        if (t && t.type === 'application') {
          application = t.typeParameters.map(item => fn(item, 'typeParameters'));
        }

        let hasParams = false;
        if (t && (t.type === 'alias' || t.type === 'interface') && t.typeParameters && application && shouldMerge(t, k, keyStack)) {
          let params = Object.assign({}, paramStack[paramStack.length - 1]);
          t.typeParameters.forEach((p, i) => {
            let v = application[i] || p.default;
            params[p.name] = v;
          });
          paramStack.push(params);
          // so we don't replace the type parameters in the extended interface
          application = null;
          hasParams = true;
        } else if (t && (t.type === 'alias' || t.type === 'interface' || t.type === 'component') && t.typeParameters && keyStack.length === 0) {
          // If we are at a root export, replace type parameters with constraints if possible.
          // Seeing `DateValue` (as in `T extends DateValue`) is nicer than just `T`.
          let typeParameters = t.typeParameters.map(item => fn(item, 'typeParameters'));
          let params = Object.assign({}, paramStack[paramStack.length - 1]);
          typeParameters.forEach(p => {
            if (!params[p.name] && p.constraint) {
              params[p.name] = p.constraint;
            }
          });
          paramStack.push(params);
          hasParams = true;
        }

        keyStack.push(k);
        t = recurse(t, fn);
        keyStack.pop();

        if (hasParams) {
          paramStack.pop();
        }

        let params = paramStack[paramStack.length - 1];
        if (t && t.type === 'application') {
          application = null;
          if (k === 'props') {
            return t.base;
          }
        }

        if (t && t.type === 'identifier' && t.name === 'Omit' && application) {
          return omit(application[0], application[1], nodes);
        }

        if (t && t.type === 'identifier' && params && params[t.name]) {
          return params[t.name];
        }

        if (t && t.type === 'interface') {
          let merged = mergeInterface(t);
          if (!nodes[t.id]) {
            nodes[t.id] = merged;
          }

          if (shouldMerge(t, k, keyStack)) {
            return merged;
          }

          // Otherwise return a type link.
          return {
            type: 'link',
            id: t.id
          };
        }

        if (t && t.type === 'alias') {
          if (k === 'props') {
            return t.value;
          }

          if (!nodes[t.id]) {
            nodes[t.id] = t;
          }

          return {
            type: 'link',
            id: t.id
          };
        }

        if (t && t.type === 'keyof') {
          if (t.keyof.type === 'interface') {
            return {
              type: 'union',
              elements: Object.keys(t.keyof.properties).map(key => ({
                type: 'string',
                value: key
              }))
            };
          }
        }

        return t;
      };

      return walk(obj, fn);
    }

    let links = {};
    walkLinks(result);

    function walkLinks(obj) {
<<<<<<< HEAD
      // console.log('walk link', obj)
=======
>>>>>>> dfae7823
      let fn = (t) => {
        // don't follow the link if it's already in links, that's circular
        if (t && t.type === 'link' && !links[t.id]) {
          links[t.id] = nodes[t.id];
          recurse(nodes[t.id], fn);
        }

        if (t != null) {
          return recurse(t, fn);
        }
      };

      for (let k in obj) {
        fn(obj[k]);
      }
    }

    return {contents: JSON.stringify({exports: result, links}, false, 2)};
  }
});

function shouldMerge(t, k, keyStack) {
  if (t && (t.type === 'alias' || t.type === 'interface')) {
    // Return merged interface if the parent is a component or an interface we're extending.
    if (t.type === 'interface' && (!k || k === 'props' || k === 'extends' || k === 'keyof')) {
      return true;
    }

    // If the key is "base", then it came from a generic type application, so we need to
    // check one level above. If that was a component or extended interface, return the
    // merged interface.
    let lastKey = keyStack[keyStack.length - 1];
    if (k === 'base' && (lastKey === 'props' || lastKey === 'extends')) {
      return true;
    }
  }

  return false;
}

async function parse(asset) {
  let buffer = await asset.getBuffer();
  return [asset.id, v8.deserialize(buffer)];
}
// cache things in pre-visit order so the references exist
const circularSymbol = Symbol('circular');
function walk(obj, fn) {
  let res = {};
  for (let k in obj) {
    res[k] = fn(obj[k], null);
  }

  return res;
}

function recurse(obj, fn) {
  if (obj[circularSymbol]) {
    return {
      type: 'link',
      id: obj.id
    };
  }
  obj[circularSymbol] = true;
  let res = visitChildren(obj, fn);
  obj[circularSymbol] = false;
  return res;
}

function visitChildren(obj, fn) {
  let properties = null;
  switch (obj.type) {
    case 'any':
    case 'null':
    case 'undefined':
    case 'void':
    case 'unknown':
    case 'never':
    case 'this':
    case 'symbol':
    case 'identifier':
    case 'string':
    case 'number':
    case 'boolean':
    case 'link':
    case 'reference':
      return obj;
    case 'union':
      return {
        type: 'union',
        elements: obj.elements.map(i => fn(i, 'elements'))
      };
    case 'intersection':
      return {
        type: 'intersection',
        types: obj.types.map(i => fn(i, 'types'))
      };
    case 'application':
      return {
        type: 'application',
        base: fn(obj.base, 'base'),
        typeParameters: obj.typeParameters.map(i => fn(i, 'typeParameters'))
      };
    case 'typeOperator':
      return {
        type: 'typeOperator',
        operator: obj.operator,
        value: fn(obj.value, 'value')
      };
    case 'parameter':
      return {
        type: 'parameter',
        name: obj.name,
        value: fn(obj.value, 'value'),
        optional: obj.optional,
        rest: obj.rest,
        description: obj.description
      };
    case 'property':
      return {
        type: 'property',
        name: obj.name,
        indexType: obj.indexType ? fn(obj.indexType, 'indexType') : null,
        value: fn(obj.value, 'value'),
        optional: obj.optional,
        description: obj.description,
        access: obj.access,
        selector: obj.selector,
        default: obj.default
      };
    case 'method':
      return {
        type: 'method',
        name: obj.name,
        value: fn(obj.value, 'value'),
        optional: obj.optional,
        access: obj.access,
        description: obj.description,
<<<<<<< HEAD
        access: obj.access,
=======
>>>>>>> dfae7823
        default: obj.default
      };
    case 'alias':
      return {
        type: 'alias',
        id: obj.id,
        name: obj.name,
        value: fn(obj.value, 'value'),
        typeParameters: obj.typeParameters.map(i => fn(i, 'typeParameters')),
        description: obj.description,
        access: obj.access
      };
    case 'function':
      return {
        type: 'function',
        id: obj.id,
        name: obj.name,
        parameters: obj.parameters.map(i => fn(i, 'parameters')),
        return: fn(obj.return, 'return'),
        typeParameters: obj.typeParameters.map(i => fn(i, 'typeParameters')),
        description: obj.description,
        access: obj.access
      };
    case 'interface':
      properties = {...obj.properties};
      for (let key in obj.properties) {
        properties[key] = fn(obj.properties[key], key);
      }
      return {
        type: 'interface',
        id: obj.id,
        name: obj.name,
        extends: obj.extends.map(i => fn(i, 'extends')),
        properties,
        typeParameters: obj.typeParameters.map(i => fn(i, 'typeParameters')),
        description: obj.description,
        access: obj.access
      };
    case 'object':
      if (obj.properties) {
        properties = {...obj.properties};
        for (let key in obj.properties) {
          properties[key] = fn(obj.properties[key], key);
        }
      }
      return {
        type: 'object',
        properties,
        description: obj.description,
        access: obj.access
      };
    case 'array':
      return {
        type: 'array',
        elementType: fn(obj.elementType, 'elementType')
      };
    case 'tuple':
    case 'template':
      return {
        type: obj.type,
        elements: obj.elements.map(i => fn(i, 'elements'))
      };
    case 'typeParameter':
      return {
        type: 'typeParameter',
        name: obj.name,
        constraint: obj.constraint ? fn(obj.constraint, 'constraint') : null,
        default: obj.default ? fn(obj.default, 'default') : null
      };
    case 'component':
      return {
        type: 'component',
        id: obj.id,
        name: obj.name,
        props: obj.props ? fn(obj.props, 'props') : null,
        typeParameters: obj.typeParameters.map(i => fn(i, 'typeParameters')),
        ref: obj.ref ? fn(obj.ref, 'ref') : null,
        description: obj.description,
        access: obj.access
      };
    case 'conditional':
      return {
        type: 'conditional',
        checkType: fn(obj.checkType, 'checkType'),
        extendsType: fn(obj.extendsType, 'extendsType'),
        trueType: fn(obj.trueType, 'trueType'),
        falseType: fn(obj.falseType, 'falseType')
      };
    case 'indexedAccess':
      return {
        type: 'indexedAccess',
        objectType: fn(obj.objectType, 'objectType'),
        indexType: fn(obj.indexType, 'indexType')
      };
    case 'keyof':
      return {
        type: 'keyof',
        keyof: fn(obj.keyof, 'keyof')
      };
    default:
      console.log('Unknown type in DocsPackager: ' + obj.type, obj);
      return obj;
  }
}

function mergeInterface(obj) {
  if (obj.type === 'application') {
    obj = obj.base;
  } else if (obj.type === 'alias') {
    obj = obj.value;
  }

  let properties = {};
  let exts = [];
  if (obj.type === 'interface') {
    merge(properties, obj.properties);

    for (let ext of obj.extends) {
      if (!ext) {
        // temp workaround for ErrorBoundary extends React.Component which isn't being included right now for some reason
        console.log('ext should not be null', obj);
        continue;
      }
      let merged = mergeInterface(ext);
      if (merged.type === 'interface') {
        merge(properties, merged.properties);
      } else {
        exts.push(merged);
      }
    }
  } else {
    return obj;
  }

  return {
    type: 'interface',
    id: obj.id,
    name: obj.name,
    properties,
    typeParameters: obj.typeParameters,
    extends: exts,
    description: obj.description
  };
}

function merge(a, b) {
  for (let key in b) {
    if (!Object.prototype.hasOwnProperty.call(a, key)) {
      a[key] = b[key];
    }
  }
}

function omit(obj, toOmit, nodes) {
  obj = resolveValue(obj, nodes);

  if (obj.type === 'interface' || obj.type === 'object') {
    let keys = new Set();
    if (toOmit.type === 'string' && toOmit.value) {
      keys.add(toOmit.value);
    } else if (toOmit.type === 'union') {
      for (let e of toOmit.elements) {
        if (e.type === 'string' && e.value) {
          keys.add(e.value);
        }
      }
    }

    if (keys.size === 0) {
      return obj;
    }

    let properties = {};
    for (let key in obj.properties) {
      if (!keys.has(key)) {
        properties[key] = obj.properties[key];
      }
    }

    return {
      ...obj,
      properties
    };
  }

  return obj;
}

function resolveValue(obj, nodes) {
  if (obj.type === 'link') {
    return resolveValue(nodes[obj.id], nodes);
  }

  if (obj.type === 'application') {
    return resolveValue(obj.base, nodes);
  }

  if (obj.type === 'alias') {
    return resolveValue(obj.value, nodes);
  }

  return obj;
}<|MERGE_RESOLUTION|>--- conflicted
+++ resolved
@@ -197,10 +197,6 @@
     walkLinks(result);
 
     function walkLinks(obj) {
-<<<<<<< HEAD
-      // console.log('walk link', obj)
-=======
->>>>>>> dfae7823
       let fn = (t) => {
         // don't follow the link if it's already in links, that's circular
         if (t && t.type === 'link' && !links[t.id]) {
@@ -338,10 +334,6 @@
         optional: obj.optional,
         access: obj.access,
         description: obj.description,
-<<<<<<< HEAD
-        access: obj.access,
-=======
->>>>>>> dfae7823
         default: obj.default
       };
     case 'alias':
