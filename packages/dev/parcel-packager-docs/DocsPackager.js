/*
 * Copyright 2020 Adobe. All rights reserved.
 * This file is licensed to you under the Apache License, Version 2.0 (the "License");
 * you may not use this file except in compliance with the License. You may obtain a copy
 * of the License at http://www.apache.org/licenses/LICENSE-2.0
 *
 * Unless required by applicable law or agreed to in writing, software distributed under
 * the License is distributed on an "AS IS" BASIS, WITHOUT WARRANTIES OR REPRESENTATIONS
 * OF ANY KIND, either express or implied. See the License for the specific language
 * governing permissions and limitations under the License.
 */

const {Packager} = require('@parcel/plugin');
const v8 = require('v8');

module.exports = new Packager({
  async package({bundle, bundleGraph, options}) {
    let promises = [];
    bundle.traverseAssets(asset => {
      promises.push(parse(asset));
    });

    let nodes = {};

    let code = new Map(await Promise.all(promises));
    let cache = new Map();
    try {
      var result = processAsset(bundle.getMainEntry());
    } catch (err) {
      console.log(err.stack);
    }

    function processAsset(asset) {
      if (cache.has(asset.id)) {
        return cache.get(asset.id);
      }

      let res = {};
      cache.set(asset.id, res);
      _processAsset(asset, res);
      return res;
    }

    function _processAsset(asset, res) {
      let obj = processCode(asset, code.get(asset.id));
      for (let [exported] of asset.symbols) {
        let {asset: resolvedAsset, exportSymbol} = bundleGraph.resolveSymbol(asset, exported);
        let processed = resolvedAsset.id === asset.id ? obj : processAsset(resolvedAsset);
        if (exportSymbol === '*') {
          Object.assign(res, processed);
        } else {
          res[exported] = processed[exportSymbol];
        }
      }

      let deps = bundleGraph.getDependencies(asset);
      for (let dep of deps) {
        if (dep.symbols.get('*') === '*') {
          let resolved = bundleGraph.getDependencyResolution(dep, bundle);
          Object.assign(res, processAsset(resolved));
        }
      }
    }

    function processCode(asset, obj) {
      let application;
      let paramStack = [];
<<<<<<< HEAD
      for (let exp in obj) {
        res[exp] = walk(obj[exp], (t, k, recurse) => {
          if (t && t.type === 'reference') {
            let dep = bundleGraph.getDependencies(asset).find(d => d.moduleSpecifier === t.specifier);
            let res = bundleGraph.getDependencyResolution(dep, bundle);
            let result = res ? processAsset(res)[t.imported] : null;
            if (result) {
              t = result;
            } else {
              return {
                type: 'identifier',
                name: t.local
              };
            }
=======
      return walk(obj, (t, k, recurse) => {
        if (t && t.type === 'reference') {
          let dep = bundleGraph.getDependencies(asset).find(d => d.moduleSpecifier === t.specifier);
          let res = bundleGraph.getDependencyResolution(dep);
          let result = res ? processAsset(res)[t.imported] : null;
          if (result) {
            t = result;
          } else {
            return {
              type: 'identifier',
              name: t.local
            };
>>>>>>> c534a22f
          }
        }

        if (t && t.type === 'application') {
          application = recurse(t.typeParameters);
        }

        let hasParams = false;
        if (t && (t.type === 'alias' || t.type === 'interface') && t.typeParameters && application) {
          let params = Object.assign({}, paramStack[paramStack.length - 1]);
          t.typeParameters.forEach((p, i) => {
            let v = application[i] || p.default;
            params[p.name] = v;
          });

          paramStack.push(params);
          hasParams = true;
        }

        t = recurse(t);

        if (hasParams) {
          paramStack.pop();
        }

        let params = paramStack[paramStack.length - 1];
        if (t && t.type === 'application') {
          application = null;
          if (t.base && t.base.type !== 'identifier') {
            return t.base;
          }
        }

        if (t && t.type === 'identifier' && params && params[t.name]) {
          return params[t.name];
        }

        if (t && t.type === 'interface') {
          let merged = mergeInterface(t);
          if (!nodes[t.id]) {
            nodes[t.id] = merged;
          }

          if (!k || k === 'props' || k === 'extends' || k === 'base') {
            return merged;
          }

          return {
            type: 'link',
            id: t.id
          };
        }

        if (t && t.type === 'alias') {
          if (k === 'base') {
            return t.value;
          }

          if (!nodes[t.id]) {
            nodes[t.id] = t;
          }

          return {
            type: 'link',
            id: t.id
          };
        }

        return t;
      });
    }

    let links = {};
    walkLinks(result);

    function walkLinks(obj) {
      walk(obj, (t, k, recurse) => {
        if (t && t.type === 'link') {
          links[t.id] = nodes[t.id];
          walkLinks(nodes[t.id]);
        }

        return recurse(t);
      });
    }

    return {contents: JSON.stringify({exports: result, links}, false, 2)};
  }
});

async function parse(asset) {
  let buffer = await asset.getBuffer();
  return [asset.id, v8.deserialize(buffer)];
}

// cache things in pre-visit order so the references exist
function walk(obj, fn) {
  let cache = new Map();

  let visit = (obj, fn, k = null) => {
    let recurse = (obj) => {
      if (cache.has(obj)) {
        return cache.get(obj);
      }
      if (Array.isArray(obj)) {
        let resultArray = [];
        cache.set(obj, resultArray);
        obj.forEach((item, i) => resultArray[i] = visit(item, fn, k));
        return resultArray;
      } else if (obj && typeof obj === 'object') {
        let res = {};
        cache.set(obj, res);
        for (let key in obj) {
          res[key] = visit(obj[key], fn, key);
        }
        return res;
      } else {
        cache.set(obj, obj);
        return obj;
      }
    };
  
    return fn(obj, k, recurse);
  };
  
  let res = {};
  for (let k in obj) {
    res[k] = visit(obj[k], fn);
  }

  return res;
}

function mergeInterface(obj) {
  let properties = {};
  if (obj.type === 'interface') {
    merge(properties, obj.properties);

    for (let ext of obj.extends) {
      merge(properties, mergeInterface(ext).properties);
    }
  }

  return {
    type: 'interface',
    id: obj.id,
    name: obj.name,
    properties,
    typeParameters: obj.typeParameters,
    extends: []
  };
}

function merge(a, b) {
  for (let key in b) {
    if (!(key in a)) {
      a[key] = b[key];
    }
  }
}<|MERGE_RESOLUTION|>--- conflicted
+++ resolved
@@ -65,26 +65,10 @@
     function processCode(asset, obj) {
       let application;
       let paramStack = [];
-<<<<<<< HEAD
-      for (let exp in obj) {
-        res[exp] = walk(obj[exp], (t, k, recurse) => {
-          if (t && t.type === 'reference') {
-            let dep = bundleGraph.getDependencies(asset).find(d => d.moduleSpecifier === t.specifier);
-            let res = bundleGraph.getDependencyResolution(dep, bundle);
-            let result = res ? processAsset(res)[t.imported] : null;
-            if (result) {
-              t = result;
-            } else {
-              return {
-                type: 'identifier',
-                name: t.local
-              };
-            }
-=======
       return walk(obj, (t, k, recurse) => {
         if (t && t.type === 'reference') {
           let dep = bundleGraph.getDependencies(asset).find(d => d.moduleSpecifier === t.specifier);
-          let res = bundleGraph.getDependencyResolution(dep);
+          let res = bundleGraph.getDependencyResolution(dep, bundle);
           let result = res ? processAsset(res)[t.imported] : null;
           if (result) {
             t = result;
@@ -93,7 +77,6 @@
               type: 'identifier',
               name: t.local
             };
->>>>>>> c534a22f
           }
         }
 
