{
  "name": "@react-aria/parcel-resolver-optimize-locales",
  "version": "1.0.2",
  "main": "LocalesResolver.js",
  "engines": {
<<<<<<< HEAD
    "parcel": "2.12.0"
=======
    "parcel": "2.0.0-canary.1563"
>>>>>>> 1d70153c
  },
  "dependencies": {
    "@parcel/plugin": "2.0.0-canary.1565"
  },
  "publishConfig": {
    "access": "public"
  }
}<|MERGE_RESOLUTION|>--- conflicted
+++ resolved
@@ -3,11 +3,7 @@
   "version": "1.0.2",
   "main": "LocalesResolver.js",
   "engines": {
-<<<<<<< HEAD
-    "parcel": "2.12.0"
-=======
     "parcel": "2.0.0-canary.1563"
->>>>>>> 1d70153c
   },
   "dependencies": {
     "@parcel/plugin": "2.0.0-canary.1565"
