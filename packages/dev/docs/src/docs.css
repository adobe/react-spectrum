--- conflicted
+++ resolved
@@ -89,30 +89,17 @@
   }
 }
 
-<<<<<<< HEAD
-article h1 {
-  margin-top: 0;
-  font-size: 58px;
-}
-
-article h1 + p {
-=======
 article h1.articleHeader {
   margin-top: 0 !important;
   font-size: 58px;
 }
 
 article h1.articleHeader + p {
->>>>>>> 91ca70e9
   font-size: 18px;
   max-width: 75%;
 }
 
-<<<<<<< HEAD
-article h2 {
-=======
 article h2.sectionHeader.docsHeader {
->>>>>>> 91ca70e9
   margin-top: 80px;
 }
 
