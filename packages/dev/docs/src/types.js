--- conflicted
+++ resolved
@@ -127,16 +127,11 @@
   return elements
     .reduce((acc, v, i) => [
       ...acc,
-<<<<<<< HEAD
-      <span className="token punctuation" key={`join${v.name || v.raw}${i}`}>{joiner}</span>,
-=======
       <span
         className="token punctuation"
-        key={`join${v.name || v.raw}${i}`}
-        style={{whiteSpace: 'pre-wrap'}}>
+        key={`join${v.name || v.raw}${i}`}>
         {joiner}
       </span>,
->>>>>>> be401f47
       <Type type={v} key={`type${v.name || v.raw}${i}`} />
     ], []).slice(1);
 }
