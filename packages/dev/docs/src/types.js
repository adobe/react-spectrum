<<<<<<< HEAD
/*
 * Copyright 2020 Adobe. All rights reserved.
 * This file is licensed to you under the Apache License, Version 2.0 (the "License");
 * you may not use this file except in compliance with the License. You may obtain a copy
 * of the License at http://www.apache.org/licenses/LICENSE-2.0
 *
 * Unless required by applicable law or agreed to in writing, software distributed under
 * the License is distributed on an "AS IS" BASIS, WITHOUT WARRANTIES OR REPRESENTATIONS
 * OF ANY KIND, either express or implied. See the License for the specific language
 * governing permissions and limitations under the License.
 */

=======
import Asterisk from '@spectrum-icons/workflow/Asterisk';
>>>>>>> e1d5e277
import {getDoc} from 'globals-docs';
import Lowlight from 'react-lowlight';
import React, {useContext} from 'react';
import styles from './docs.css';
import tableStyles from '@adobe/spectrum-css-temp/components/table/vars.css';
import typographyStyles from '@adobe/spectrum-css-temp/components/typography/vars.css';

const DOC_LINKS = {
  'React.Component': 'https://reactjs.org/docs/react-component.html',
  ReactElement: 'https://reactjs.org/docs/rendering-elements.html',
  ReactNode: 'https://reactjs.org/docs/rendering-elements.html',
  Generator: 'https://developer.mozilla.org/en-US/docs/Web/JavaScript/Reference/Global_Objects/Generator',
  Iterator: 'https://developer.mozilla.org/en-US/docs/Web/JavaScript/Reference/Iteration_protocols',
  Iterable: 'https://developer.mozilla.org/en-US/docs/Web/JavaScript/Reference/Iteration_protocols',
  DataTransfer: 'https://developer.mozilla.org/en-US/docs/Web/API/DataTransfer',
  CSSProperties: 'https://reactjs.org/docs/dom-elements.html#style'
};

export const TypeContext = React.createContext();

export function Type({type}) {
  if (!type) {
    return null;
  }

  switch (type.type) {
    case 'any':
    case 'null':
    case 'void':
      return <Keyword {...type} />;
    case 'identifier':
      return <Identifier {...type} />;
    case 'string':
      if (type.value) {
        return <StringLiteral {...type} />;
      }

      return <Keyword {...type} />;
    case 'number':
      if (type.value) {
        return <NumberLiteral {...type} />;
      }

      return <Keyword {...type} />;
    case 'boolean':
      if (type.value) {
        return <BooleanLiteral {...type} />;
      }

      return <Keyword {...type} />;
    case 'union':
      return <UnionType {...type} />;
    case 'intersection':
      return <IntersectionType {...type} />;
    case 'application':
      return <TypeApplication {...type} />;
    case 'function':
      return <FunctionType {...type} />;
    case 'parameter':
      return <Parameter {...type} />;
    case 'link':
      return <LinkType {...type} />;
    case 'interface':
      return <InterfaceType {...type} />;
    case 'object':
      if (type.properties) {
        return <ObjectType {...type} />;
      }

      return <Keyword {...type} />;
    case 'alias':
      return <code className={typographyStyles['spectrum-Code4']}><Type type={type.value} /></code>;
    default:
      console.log('UNKNOWN TYPE', type);
      return null;
  }
}

function StringLiteral({value}) {
  return <span className="token hljs-string">{`'${value.replace(/'/, '\\\'')}'`}</span>;
}

function NumberLiteral({value}) {
  return <span className="token hljs-number">{'' + value}</span>;
}

function BooleanLiteral({value}) {
  return <span className="token hljs-literal">{'' + value}</span>;
}

function Keyword({type}) {
  let link = getDoc(type);
  if (link) {
    return <a href={link} className={`${styles.colorLink} token hljs-keyword`} target="_blank">{type}</a>;
  }

  return <span className="token hljs-keyword">{type}</span>;
}

function Identifier({name}) {
  let link = getDoc(name) || DOC_LINKS[name];
  if (link) {
    return <a href={link} className={`${styles.colorLink} token hljs-name`} target="_blank">{name}</a>;
  }

  return <span className="token hljs-name">{name}</span>;
}

function JoinList({elements, joiner}) {
  return elements
    .reduce((acc, v, i) => [
      ...acc,
      <span className="token punctuation" key={`join${v.name || v.raw}${i}`} style={{whiteSpace: 'pre-wrap'}}>{joiner}</span>,
      <Type type={v} key={`type${v.name || v.raw}${i}`} />
    ], []).slice(1);
}

function UnionType({elements}) {
  return <JoinList elements={elements} joiner={elements.length > 3 ? '\n  | ' : ' |\u00a0'} />;
}

function IntersectionType({types}) {
  return <JoinList elements={types} joiner=" & " />;
}

function TypeApplication({base, typeParameters}) {
  return (
    <>
      <Type type={base} />
      <TypeParameters typeParameters={typeParameters} />
    </>
  );
}

function TypeParameters({typeParameters}) {
  if (typeParameters.length === 0) {
    return null;
  }

  return (
    <>
      <span className="token punctuation">&lt;</span>
      <JoinList elements={typeParameters} joiner=", " />
      <span className="token punctuation">&gt;</span>
    </>
  );
}

function FunctionType({parameters, return: returnType, typeParameters}) {
  return (
    <>
      <TypeParameters typeParameters={typeParameters} />
      <span className="token punctuation">(</span>
      <JoinList elements={parameters} joiner=", " />
      <span className="token punctuation">)</span>
      <span className="token punctuation">{' => '}</span>
      <Type type={returnType} />
    </>
  );
}

function Parameter({name, value, default: defaultValue}) {
  return (
    <>
      <span className="token hljs-attr">{name}</span>
      {value &&
        <>
          <span className="token punctuation">: </span>
          <Type type={value} />
        </>
      }
      {defaultValue &&
        <>
          <span className="token punctuation"> = </span>
          <span dangerouslySetInnerHTML={{__html: defaultValue}} />
        </>
      }
    </>
  );
}

function LinkType({id}) {
  let links = useContext(TypeContext) || {};
  let value = links[id];
  if (!value) {
    return null;
  }

  return <a href={'#' + id} data-link={id} className={`${styles.colorLink} token hljs-name`}>{value.name}</a>;
}

export function InterfaceType({properties, showRequired, showDefault}) {
  return (
    <table className={`${tableStyles['spectrum-Table']} ${tableStyles['spectrum-Table--quiet']} ${styles.propTable}`}>
      <thead>
        <tr>
          <td className={tableStyles['spectrum-Table-headCell']}>Name</td>
          <td className={tableStyles['spectrum-Table-headCell']}>Type</td>
          {showDefault && <td className={tableStyles['spectrum-Table-headCell']}>Default</td>}
          <td className={tableStyles['spectrum-Table-headCell']}>Description</td>
        </tr>
      </thead>
      <tbody className={tableStyles['spectrum-Table-body']}>
        {Object.values(properties).map((prop, index) => (
          <tr key={index} className={tableStyles['spectrum-Table-row']}>
            <td className={tableStyles['spectrum-Table-cell']} data-column="Name">
              <code className={`${typographyStyles['spectrum-Code4']}`}>
                <span className="token hljs-attr">{prop.name}</span>
              </code>
              {!prop.optional && showRequired
                ? <Asterisk size="XXS" UNSAFE_className={styles.requiredIcon} alt="Required" /> 
                : null
              }
            </td>
            <td className={tableStyles['spectrum-Table-cell']} data-column="Type">
              <code className={typographyStyles['spectrum-Code4']}>
                <Type type={prop.value} />
              </code>
            </td>
            {showDefault &&
              <td className={`${tableStyles['spectrum-Table-cell']} ${!prop.default ? styles.noDefault : ''}`} data-column="Default">
                {prop.default
                  ? <Lowlight language="js" value={prop.default} inline className={typographyStyles['spectrum-Code4']} />
                  : '—'
                }
              </td>
            }
            <td className={tableStyles['spectrum-Table-cell']}>{prop.description}</td>
          </tr>
        ))}
      </tbody>
    </table>
  );
}

function ObjectType({properties, exact}) {
  const startObject = <span className="token punctuation">{exact ? '{|' : '{'}</span>;
  const endObject = <span className="token punctuation">{exact ? '|}' : '}'}</span>;
  return (
    <>
      {startObject}
      {Object.values(properties).map((property, i, arr) => {
        let token = 'hljs-attr';
        let k = property.name;
        // https://mathiasbynens.be/notes/javascript-identifiers-es6
        if (!/^[$_\p{ID_Start}][$_\u{200C}\u{200D}\p{ID_Continue}]+$/u.test(property.key)) {
          k = `'${property.name}'`;
          token = 'hljs-string';
        }

        let optional = property.optional;
        let value = property.value;

        // Special handling for methods
        if (value && value.type === 'function' && !optional && token === 'property') {
          return (
            <div key={property.key} style={{paddingLeft: '1.5em'}}>
              <span className="token hljs-attr">{k}</span>
              <span className="token punctuation">(</span>
              <JoinList elements={value.parameters} joiner=", " />
              <span className="token punctuation">)</span>
              <span className="token punctuation">{': '}</span>
              <Type type={value.return} />
              {i < arr.length - 1 ? ',' : ''}
            </div>
          );
        }

        let punc = optional ? '?: ' : ': ';
        return (
          <div key={property.key} style={{paddingLeft: '1.5em'}}>
            <span className={`token ${token}`}>{k}</span>
            <span className="token punctuation">{punc}</span>
            <Type type={value} />
            {i < arr.length - 1 ? ',' : ''}
          </div>
        );
      })}
      {endObject}
    </>
  );
}<|MERGE_RESOLUTION|>--- conflicted
+++ resolved
@@ -1,4 +1,3 @@
-<<<<<<< HEAD
 /*
  * Copyright 2020 Adobe. All rights reserved.
  * This file is licensed to you under the Apache License, Version 2.0 (the "License");
@@ -11,9 +10,7 @@
  * governing permissions and limitations under the License.
  */
 
-=======
 import Asterisk from '@spectrum-icons/workflow/Asterisk';
->>>>>>> e1d5e277
 import {getDoc} from 'globals-docs';
 import Lowlight from 'react-lowlight';
 import React, {useContext} from 'react';
