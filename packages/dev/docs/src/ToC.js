/*
 * Copyright 2020 Adobe. All rights reserved.
 * This file is licensed to you under the Apache License, Version 2.0 (the "License");
 * you may not use this file except in compliance with the License. You may obtain a copy
 * of the License at http://www.apache.org/licenses/LICENSE-2.0
 *
 * Unless required by applicable law or agreed to in writing, software distributed under
 * the License is distributed on an "AS IS" BASIS, WITHOUT WARRANTIES OR REPRESENTATIONS
 * OF ANY KIND, either express or implied. See the License for the specific language
 * governing permissions and limitations under the License.
 */

import classNames from 'classnames';
import docStyles from './docs.css';
import React from 'react';
import sidenavstyles from '@adobe/spectrum-css-temp/components/sidenav/vars.css';
import styles from './toc.css';
import typographyStyles from '@adobe/spectrum-css-temp/components/typography/vars.css';

export function ToC(props) {
  let {
    toc
  } = props;

  return (
    <nav className={styles['toc']} id="toc" aria-labelledby="toc-heading">
      <div className={styles['tocContainer']}>
        <h3 aria-label="Table of contents" id="toc-heading" className={typographyStyles['spectrum-Heading4']}>Contents</h3>
        <SideNav node={toc} />
      </div>
    </nav>
  );
}

function SideNav(props) {
  let {node} = props;
  if (!node.children) {
    return (
      <ul className={classNames(sidenavstyles['spectrum-SideNav'], sidenavstyles['spectrum-SideNav--multiLevel'])}>
        {node.map(child => <SideNav key={child.id} node={child} />)}
      </ul>
    );
  }
  if (node.children.length > 0) {
    return (
      <li className={classNames(sidenavstyles['spectrum-SideNav-item'])}>
<<<<<<< HEAD
        <a className={classNames(sidenavstyles['spectrum-SideNav-itemLink'], docStyles.sideNavItem)} href={`#${node.id}`}>{node.textContent}</a>
        <ul className={classNames(sidenavstyles['spectrum-SideNav'], sidenavstyles['spectrum-SideNav--multiLevel'])}>
=======
        <a className={classNames(sidenavstyles['spectrum-SideNav-itemLink'])} href={`#${node.id}`} id={`${node.id}-heading`}>{node.textContent}</a>
        <ul className={classNames(sidenavstyles['spectrum-SideNav'], sidenavstyles['spectrum-SideNav--multiLevel'])} aria-labelledby={`${node.id}-heading`}>
>>>>>>> 12ea682d
          {node.children.map(child => <SideNav key={child.id} node={child} />)}
        </ul>
      </li>
    );
  } else {
    return (
      <li className={classNames(sidenavstyles['spectrum-SideNav-item'])}>
        <a className={classNames(sidenavstyles['spectrum-SideNav-itemLink'], docStyles.sideNavItem)} href={`#${node.id}`}>{node.textContent}</a>
      </li>
    );
  }
}<|MERGE_RESOLUTION|>--- conflicted
+++ resolved
@@ -44,13 +44,8 @@
   if (node.children.length > 0) {
     return (
       <li className={classNames(sidenavstyles['spectrum-SideNav-item'])}>
-<<<<<<< HEAD
-        <a className={classNames(sidenavstyles['spectrum-SideNav-itemLink'], docStyles.sideNavItem)} href={`#${node.id}`}>{node.textContent}</a>
-        <ul className={classNames(sidenavstyles['spectrum-SideNav'], sidenavstyles['spectrum-SideNav--multiLevel'])}>
-=======
-        <a className={classNames(sidenavstyles['spectrum-SideNav-itemLink'])} href={`#${node.id}`} id={`${node.id}-heading`}>{node.textContent}</a>
+        <a className={classNames(sidenavstyles['spectrum-SideNav-itemLink'], docStyles.sideNavItem)} href={`#${node.id}`} id={`${node.id}-heading`}>{node.textContent}</a>
         <ul className={classNames(sidenavstyles['spectrum-SideNav'], sidenavstyles['spectrum-SideNav--multiLevel'])} aria-labelledby={`${node.id}-heading`}>
->>>>>>> 12ea682d
           {node.children.map(child => <SideNav key={child.id} node={child} />)}
         </ul>
       </li>
