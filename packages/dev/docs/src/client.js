/*
 * Copyright 2020 Adobe. All rights reserved.
 * This file is licensed to you under the Apache License, Version 2.0 (the "License");
 * you may not use this file except in compliance with the License. You may obtain a copy
 * of the License at http://www.apache.org/licenses/LICENSE-2.0
 *
 * Unless required by applicable law or agreed to in writing, software distributed under
 * the License is distributed on an "AS IS" BASIS, WITHOUT WARRANTIES OR REPRESENTATIONS
 * OF ANY KIND, either express or implied. See the License for the specific language
 * governing permissions and limitations under the License.
 */

<<<<<<< HEAD
import {ActionButton, Button} from '@react-spectrum/button';
=======
import {ActionButton} from '@adobe/react-spectrum';
import DocSearch from './DocSearch';
>>>>>>> 76932d31
import docsStyle from './docs.css';
import LinkOut from '@spectrum-icons/workflow/LinkOut';
import {listen} from 'quicklink';
import React, {useEffect, useRef, useState} from 'react';
import ReactDOM from 'react-dom';
import ShowMenu from '@spectrum-icons/workflow/ShowMenu';
import {Text} from '@react-spectrum/text';
import {ThemeSwitcher} from './ThemeSwitcher';

if (process.env.NODE_ENV === 'production') {
  window.addEventListener('load', () => listen());
}

let title = document.querySelector('h1');

// Size the title to fit the available space.
function updateTitleFontSize() {
  let fontSize = parseInt(window.getComputedStyle(title).fontSize, 10);

  // Constrain font size to 58px, or 10% of the window width, whichever is smaller.
  let maxFontSize = Math.min(58, Math.round(window.innerWidth * 0.1));
  if (fontSize > maxFontSize) {
    fontSize = maxFontSize;
    title.style.fontSize = maxFontSize + 'px';
  }

  // If the font size is less than the maximum font size,
  // increase the font size until it overflows.
  while (fontSize < maxFontSize && title.scrollWidth <= title.clientWidth) {
    fontSize++;
    title.style.fontSize = fontSize + 'px';
  }

  // Reduce the font size until it doesn't overflow.
  while (title.scrollWidth > title.clientWidth) {
    fontSize--;
    title.style.fontSize = fontSize + 'px';
  }
}

updateTitleFontSize();

// Use ResizeObserver where available to detect size changes not related to window resizing, e.g. font loading.
if (typeof ResizeObserver !== 'undefined') {
  let observer = new ResizeObserver(() => {
    // Avoid updating the layout during the resize event and creating circular notifications.
    requestAnimationFrame(updateTitleFontSize);
  });
  observer.observe(title);
} else {
  window.addEventListener('resize', updateTitleFontSize);
}

function Hamburger() {
  let [isPressed, setIsPressed] = useState(false);
  let hamburgerRef = useRef(null);
  let hamburgerButtonRef = useRef(null);

  let onPress = (event) => {
    let nav = document.querySelector(`.${docsStyle.nav}`);
    let main = document.querySelector('main');
    let themeSwitcher = document.querySelector(`header.${docsStyle.pageHeader} > div:last-of-type`);

    nav.classList.toggle(docsStyle.visible);

    if (nav.classList.contains(docsStyle.visible)) {
      setIsPressed(true);
      main.setAttribute('aria-hidden', 'true');
      themeSwitcher.setAttribute('aria-hidden', 'true');
      themeSwitcher.querySelector('button').tabIndex = -1;
      nav.tabIndex = -1;
      nav.focus();
    } else {
      setIsPressed(false);
      main.removeAttribute('aria-hidden');
      themeSwitcher.removeAttribute('aria-hidden');
      themeSwitcher.querySelector('button').removeAttribute('tabindex');
      nav.removeAttribute('tabindex');
    }
  };

  useEffect(() => {
    let mediaQueryList = window.matchMedia('(max-width: 1020px)');
    let nav = document.querySelector(`.${docsStyle.nav}`);
    let main = document.querySelector('main');
    let hamburgerButton = hamburgerButtonRef.current;
    let themeSwitcher = document.querySelector(`header.${docsStyle.pageHeader} > div:last-of-type`);

    let removeVisible = (isNotResponsive = false) => {
      setIsPressed(false);

      if (nav.contains(document.activeElement) && !isNotResponsive) {
        hamburgerButton.focus();
      }

      nav.classList.remove(docsStyle.visible);
      main.removeAttribute('aria-hidden');
      themeSwitcher.removeAttribute('aria-hidden');
      themeSwitcher.querySelector('button').removeAttribute('tabindex');
      nav.removeAttribute('tabindex');
    };

    /* collapse nav when underlying content is clicked */
    let onClick = () => removeVisible();

    /* collapse expanded nav when esc key is pressed */
    let onKeydownEsc = (event) => {
      if (event.keyCode === 27) {
        removeVisible();
      }
    };

    /* trap keyboard focus within expanded nav */
    let onKeydownTab = (event) => {
      if (event.keyCode === 9 && nav.classList.contains(docsStyle.visible)) {
        let tabbables = nav.querySelectorAll('button, a[href]');
        let first = tabbables[0];
        let last = tabbables[tabbables.length - 1];

        if (event.shiftKey && event.target === first) {
          event.preventDefault();
          last.focus();
        } else if (!event.shiftKey && event.target === last) {
          event.preventDefault();
          first.focus();
        }
      }
    };

    /* restore default behavior when responsive media query no longer matches */
    let mediaQueryTest = (event) => {
      if (!event.matches) {
        removeVisible(true);
      }
    };

    main.addEventListener('click', onClick);
    document.addEventListener('keydown', onKeydownEsc);
    nav.addEventListener('keydown', onKeydownTab);

    let useEventListener = typeof mediaQueryList.addEventListener === 'function';
    if (useEventListener) {
      mediaQueryList.addEventListener('change', mediaQueryTest);
    } else {
      mediaQueryList.addListener(mediaQueryTest);
    }

    return () => {
      main.removeEventListener('click', onClick);
      document.removeEventListener('keydown', onKeydownEsc);
      nav.removeEventListener('keydown', onKeydownTab);

      if (useEventListener) {
        mediaQueryList.removeEventListener('change', mediaQueryTest);
      } else {
        mediaQueryList.removeListener(mediaQueryTest);
      }
    };
  }, [setIsPressed, hamburgerRef, hamburgerButtonRef]);

  let hamburgerButtonLabel = `${isPressed ? 'Close' : 'Open'} navigation panel`;

  return (
    <div ref={hamburgerRef} className={docsStyle.hamburgerButton} title={hamburgerButtonLabel} role="presentation">
      <ActionButton ref={hamburgerButtonRef} onPress={onPress} aria-label={hamburgerButtonLabel} aria-pressed={isPressed ? isPressed : undefined}>
        <ShowMenu />
      </ActionButton>
    </div>
  );
}

ReactDOM.render(<>
  <Hamburger />
  <DocSearch />
  <ThemeSwitcher />
</>, document.querySelector('.' + docsStyle.pageHeader));

let pathToPage = document.querySelector('[data-github-src]').getAttribute('data-github-src');
if (pathToPage) {
  ReactDOM.render(
    <Button
      variant="primary"
      isQuiet
      elementType="a"
      href={encodeURI(`https://github.com/adobe/react-spectrum/tree/main/${encodeURI(pathToPage)}`)}
      target="_blank">
      <LinkOut />
      <Text>Edit this page</Text>
    </Button>,
    document.querySelector('#edit-page')
  );
}

document.addEventListener('mousedown', (e) => {
  // Prevent focusing on links to other pages with the mouse to avoid flash of focus ring during navigation.
  let link = e.target.closest('a');
  if (link && (link.host !== location.host || link.pathname !== location.pathname)) {
    e.preventDefault();
  }

  // Add mouse focus class to summary elements on mouse down to prevent native browser focus from showing.
  if (e.target.tagName === 'SUMMARY') {
    e.target.classList.add(docsStyle.mouseFocus);
  }
});

// Remove mouse focus class on blur of a summary element.
document.addEventListener('blur', (e) => {
  if (e.target.tagName === 'SUMMARY') {
    e.target.classList.remove(docsStyle.mouseFocus);
  }
}, true);

let sidebar = document.querySelector('.' + docsStyle.nav);
let lastSelectedItem = sessionStorage.getItem('sidebarSelectedItem');
let lastScrollPosition = sessionStorage.getItem('sidebarScrollPosition');

// If we have a recorded scroll position, and the last selected item is in the sidebar
// (e.g. we're in the same category), then restore the scroll position.
if (lastSelectedItem && lastScrollPosition && [...sidebar.querySelectorAll('a')].some(a => a.pathname === lastSelectedItem)) {
  sidebar.scrollTop = parseInt(lastScrollPosition, 10);
}

// Save scroll position of the sidebar when we're about to navigate
window.addEventListener('pagehide', () => {
  sessionStorage.setItem('sidebarSelectedItem', location.pathname);
  sessionStorage.setItem('sidebarScrollPosition', sidebar.scrollTop);
});

// Disable autoplay for videos when the prefers-reduced-motion media query is enabled.
function reducedMotionCheck(e) {
  let videos = document.querySelectorAll('video[autoplay]');
  if (e.matches) {
    for (let v of videos) {
      v.pause();
      v.controls = true;
      v.removeAttribute('tabindex');
      v.onclick = undefined;
      v.onkeydown = undefined;
    }
  } else {
    for (let v of videos) {
      let toggle = () => {
        if (v.paused) {
          v.play();
        } else {
          v.pause();
        }
      };
      if (v.paused) {
        v.play();
      }
      v.tabIndex = 0;
      v.controls = false;
      v.onclick = toggle;
      v.onkeydown = e => {
        if (e.key === ' ' || e.key === 'Enter') {
          e.preventDefault();
          toggle();
        }
      };
    }
  }
}

let prefersReducedMotion = matchMedia('(prefers-reduced-motion)');
reducedMotionCheck(prefersReducedMotion);
prefersReducedMotion.addEventListener('change', reducedMotionCheck);<|MERGE_RESOLUTION|>--- conflicted
+++ resolved
@@ -10,19 +10,14 @@
  * governing permissions and limitations under the License.
  */
 
-<<<<<<< HEAD
-import {ActionButton, Button} from '@react-spectrum/button';
-=======
-import {ActionButton} from '@adobe/react-spectrum';
+import {ActionButton, Flex, Link} from '@adobe/react-spectrum';
 import DocSearch from './DocSearch';
->>>>>>> 76932d31
 import docsStyle from './docs.css';
 import LinkOut from '@spectrum-icons/workflow/LinkOut';
 import {listen} from 'quicklink';
 import React, {useEffect, useRef, useState} from 'react';
 import ReactDOM from 'react-dom';
 import ShowMenu from '@spectrum-icons/workflow/ShowMenu';
-import {Text} from '@react-spectrum/text';
 import {ThemeSwitcher} from './ThemeSwitcher';
 
 if (process.env.NODE_ENV === 'production') {
@@ -196,15 +191,15 @@
 let pathToPage = document.querySelector('[data-github-src]').getAttribute('data-github-src');
 if (pathToPage) {
   ReactDOM.render(
-    <Button
-      variant="primary"
-      isQuiet
-      elementType="a"
-      href={encodeURI(`https://github.com/adobe/react-spectrum/tree/main/${encodeURI(pathToPage)}`)}
-      target="_blank">
-      <LinkOut />
-      <Text>Edit this page</Text>
-    </Button>,
+    <Link>
+      <a
+        href={encodeURI(`https://github.com/adobe/react-spectrum/tree/main/${encodeURI(pathToPage)}`)}
+        target="_blank">
+        <Flex gap="size-100" alignItems="center">
+          <span>Edit this page</span><LinkOut size="S" />
+        </Flex>
+      </a>
+    </Link>,
     document.querySelector('#edit-page')
   );
 }
