--- conflicted
+++ resolved
@@ -152,22 +152,11 @@
   );
 }
 
-<<<<<<< HEAD
-function dirToTitle(dir) {
-  return dir
-    .split('/')[0]
-    .split('-')
-    .map(w => w.charAt(0).toUpperCase() + w.slice(1))
-    .join(' ');
-}
-
 const CATEGORY_ORDER = [
   'Introduction',
   'Concepts'
 ];
 
-=======
->>>>>>> 9d24e7e2
 function Nav({currentPageName, pages}) {
   let isIndex = /index\.html$/;
   let currentParts = currentPageName.split('/');
