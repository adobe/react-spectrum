/*
 * Copyright 2020 Adobe. All rights reserved.
 * This file is licensed to you under the Apache License, Version 2.0 (the "License");
 * you may not use this file except in compliance with the License. You may obtain a copy
 * of the License at http://www.apache.org/licenses/LICENSE-2.0
 *
 * Unless required by applicable law or agreed to in writing, software distributed under
 * the License is distributed on an "AS IS" BASIS, WITHOUT WARRANTIES OR REPRESENTATIONS
 * OF ANY KIND, either express or implied. See the License for the specific language
 * governing permissions and limitations under the License.
 */

import ChevronLeft from '@spectrum-icons/ui/ChevronLeftLarge';
import classNames from 'classnames';
import {Divider} from '@react-spectrum/divider';
import docStyles from './docs.css';
import {getAnchorProps} from './utils';
import heroImage from 'url:../pages/assets/ReactSpectrumHome_Mobile_976x1025_2x.png';
import highlightCss from './syntax-highlight.css';
import {ImageContext} from './Image';
import {LinkProvider} from './types';
import linkStyle from '@adobe/spectrum-css-temp/components/link/vars.css';
import {MDXProvider} from '@mdx-js/react';
import React from 'react';
import ruleStyles from '@adobe/spectrum-css-temp/components/rule/vars.css';
import sideNavStyles from '@adobe/spectrum-css-temp/components/sidenav/vars.css';
import {theme} from '@react-spectrum/theme-default';
import {ToC} from './ToC';
import typographyStyles from '@adobe/spectrum-css-temp/components/typography/vars.css';

const TLD = 'react-spectrum.adobe.com';

const mdxComponents = {
  h1: ({children, ...props}) => (
    <h1 {...props} className={classNames(typographyStyles['spectrum-Heading1--display'], typographyStyles['spectrum-Article'], docStyles['articleHeader'])}>
      {children}
    </h1>
  ),
  h2: ({children, ...props}) => (
    <>
      <h2 {...props} className={classNames(typographyStyles['spectrum-Heading3'], docStyles['sectionHeader'], docStyles['docsHeader'])}>
        {children}
        <span className={classNames(docStyles['headingAnchor'])}>
          <a className={classNames(linkStyle['spectrum-Link'], docStyles['anchor'])} href={`#${props.id}`}>#</a>
        </span>
      </h2>
      <Divider marginBottom="33px" />
    </>
  ),
  h3: ({children, ...props}) => (
    <h3 {...props} className={classNames(typographyStyles['spectrum-Heading4'], docStyles['sectionHeader'], docStyles['docsHeader'])}>
      {children}
      <span className={docStyles['headingAnchor']}>
        <a className={classNames(linkStyle['spectrum-Link'], docStyles['anchor'])} href={`#${props.id}`} aria-label="§">#</a>
      </span>
    </h3>
  ),
  p: ({children, ...props}) => <p {...props} className={typographyStyles['spectrum-Body3']}>{children}</p>,
  ul: ({children, ...props}) => <ul {...props} className={typographyStyles['spectrum-Body3']}>{children}</ul>,
  code: ({children, ...props}) => <code {...props} className={typographyStyles['spectrum-Code4']}>{children}</code>,
  inlineCode: ({children, ...props}) => <code {...props} className={typographyStyles['spectrum-Code4']}>{children}</code>,
  a: ({children, ...props}) => <a {...props} className={linkStyle['spectrum-Link']} {...getAnchorProps(props.href)}>{children}</a>
};

function dirToTitle(dir) {
  return dir
    .split('/')[0]
    .split('-')
    .map(w => w.charAt(0).toUpperCase() + w.slice(1))
    .join(' ');
}

function Page({children, currentPage, publicUrl, styles, scripts}) {
  let isSubpage = currentPage.name.split('/').length > 1 && !/index\.html$/.test(currentPage.name);
  let pageSection = isSubpage ? dirToTitle(currentPage.name) : 'React Spectrum';
  let keywords = [...new Set(currentPage.keywords.concat([currentPage.category, currentPage.title, pageSection]).filter(k => !!k))];
  let description = currentPage.description || `Documentation for ${currentPage.title} in the ${pageSection} package.`;
  let title = currentPage.title + (!/index\.html$/.test(currentPage.name) ? ` - ${pageSection}` : '');
  return (
    <html
      lang="en-US"
      dir="ltr"
      prefix="og: http://ogp.me/ns#"
      className={classNames(
        theme.global.spectrum,
        theme.light['spectrum--light'],
        theme.medium['spectrum--medium'],
        typographyStyles.spectrum,
        docStyles.provider,
        highlightCss.spectrum)}>
      <head>
        <title>{title}</title>
        <meta charset="utf-8" />
        <meta name="viewport" content="width=device-width, initial-scale=1" />
        {/* Server rendering means we cannot use a real <Provider> component to do this.
            Instead, we apply the default theme classes to the html element. In order to
            prevent a flash between themes when loading the page, an inline script is put
            as close to the top of the page as possible to switch the theme as soon as
            possible during loading. It also handles when the media queries update, or
            local storage is updated. */}
        <script
          dangerouslySetInnerHTML={{__html: `(() => {
            let classList = document.documentElement.classList;
            let style = document.documentElement.style;
            let dark = window.matchMedia('(prefers-color-scheme: dark)');
            let fine = window.matchMedia('(any-pointer: fine)');
            let update = () => {
              if (localStorage.theme === "dark" || (!localStorage.theme && dark.matches)) {
                classList.remove("${theme.light['spectrum--light']}");
                classList.add("${theme.dark['spectrum--darkest']}", "${docStyles.dark}");
                style.colorScheme = 'dark';
              } else {
                classList.add("${theme.light['spectrum--light']}");
                classList.remove("${theme.dark['spectrum--darkest']}", "${docStyles.dark}");
                style.colorScheme = 'light';
              }

              if (!fine.matches) {
                classList.remove("${theme.medium['spectrum--medium']}", "${docStyles.medium}");
                classList.add("${theme.large['spectrum--large']}", "${docStyles.large}");
              } else {
                classList.add("${theme.medium['spectrum--medium']}", "${docStyles.medium}");
                classList.remove("${theme.large['spectrum--large']}", "${docStyles.large}");
              }
            };

            update();
            dark.addListener(() => {
              delete localStorage.theme;
              update();
            });
            fine.addListener(update);
            window.addEventListener('storage', update);
          })();
        `.replace(/\n|\s{2,}/g, '')}} />
        <link rel="preload" as="font" href="https://use.typekit.net/af/eaf09c/000000000000000000017703/27/l?primer=7cdcb44be4a7db8877ffa5c0007b8dd865b3bbc383831fe2ea177f62257a9191&fvd=n7&v=3" crossOrigin="" />
        <link rel="preload" as="font" href="https://use.typekit.net/af/cb695f/000000000000000000017701/27/l?primer=7cdcb44be4a7db8877ffa5c0007b8dd865b3bbc383831fe2ea177f62257a9191&fvd=n4&v=3" crossOrigin="" />
        <link rel="preload" as="font" href="https://use.typekit.net/af/505d17/00000000000000003b9aee44/27/l?primer=7cdcb44be4a7db8877ffa5c0007b8dd865b3bbc383831fe2ea177f62257a9191&fvd=n9&v=3" crossOrigin="" />
        <link rel="preload" as="font" href="https://use.typekit.net/af/74ffb1/000000000000000000017702/27/l?primer=7cdcb44be4a7db8877ffa5c0007b8dd865b3bbc383831fe2ea177f62257a9191&fvd=i4&v=3" crossOrigin="" />
        {styles.map(s => <link rel="stylesheet" href={s.url} />)}
        {scripts.map(s => <script type={s.type} src={s.url} defer />)}
        <script src="https://assets.adobedtm.com/a7d65461e54e/01d650a3ee55/launch-4d5498348926.min.js" defer />
        <meta name="description" content={description} />
        <meta name="keywords" content={keywords} />
        <meta property="og:title" content={currentPage.title} />
        <meta property="og:type" content="website" />
        <meta property="og:url" content={`https://${TLD}${currentPage.url}`} />
        <meta property="og:image" content={`https://${TLD}${heroImage}`} />
        <meta property="og:description" content={description} />
        <meta property="og:locale" content="en_US" />
      </head>
      <body>
        {children}
      </body>
    </html>
  );
}

const CATEGORY_ORDER = [
  'Introduction',
  'Concepts'
];

function Nav({currentPageName, pages}) {
  let isIndex = /index\.html$/;
  let currentParts = currentPageName.split('/');
  let currentDir = currentParts[0];

  pages = pages.filter(p => {
    let pageParts = p.name.split('/');
    let pageDir = pageParts[0];

    // Skip the error page, its only used for 404s
    if (p.name === 'error.html') {
      return false;
    }

    // Pages within same directory (react-spectrum/Alert.html)
    if (currentParts.length > 1) {
      return currentDir === pageDir && !isIndex.test(p.name);
    }

    // Top-level index pages (react-spectrum/index.html)
    if (currentParts.length === 1 && pageParts.length > 1 && isIndex.test(p.name)) {
      return true;
    }

    // Other top-level pages
    return !isIndex.test(p.name) && pageParts.length === 1;
  });

  if (currentParts.length === 1) {
    pages.push({
      category: 'Spectrum Ecosystem',
      name: 'spectrum-design',
      title: 'Spectrum Design',
      url: 'https://spectrum.adobe.com'
    });
    pages.push({
      category: 'Spectrum Ecosystem',
      name: 'spectrum-css',
      title: 'Spectrum CSS',
      url: 'https://opensource.adobe.com/spectrum-css/'
    });
  }

  // Key by category
  let pageMap = {};
  let rootPages = [];
  pages.forEach(p => {
    let cat = p.category;
    if (cat) {
      if (cat in pageMap) {
        pageMap[cat].push(p);
      } else {
        pageMap[cat] = [p];
      }
    } else {
      rootPages.push(p);
    }
  });

  // Order categories so specific ones come first, then all the others in sorted order.
  let categories = [];
  for (let category of CATEGORY_ORDER) {
    if (pageMap[category]) {
      categories.push(category);
    }
  }

  for (let category of Object.keys(pageMap).sort()) {
    if (!CATEGORY_ORDER.includes(category)) {
      categories.push(category);
    }
  }

  let title = currentParts.length > 1 ? dirToTitle(currentPageName) : 'React Spectrum';

  function SideNavItem({name, url, title}) {
    return (
      <li className={classNames(sideNavStyles['spectrum-SideNav-item'], {[sideNavStyles['is-selected']]: name === currentPageName})}>
        <a className={sideNavStyles['spectrum-SideNav-itemLink']} href={url} {...getAnchorProps(url)}>{title}</a>
      </li>
    );
  }

  return (
    <nav className={docStyles.nav}>
      <header>
        {currentParts.length > 1 &&
          <a href="../index.html" className={docStyles.backBtn}>
            <ChevronLeft alt="Back" />
          </a>
        }
        <a href="./index.html" className={docStyles.homeBtn}>
          <svg viewBox="0 0 30 26" fill="#E1251B" aria-label="Adobe">
            <polygon points="19,0 30,0 30,26" />
            <polygon points="11.1,0 0,0 0,26" />
            <polygon points="15,9.6 22.1,26 17.5,26 15.4,20.8 10.2,20.8" />
          </svg>
          <h2 className={typographyStyles['spectrum-Heading4']}>
            {title}
          </h2>
        </a>
      </header>
      <ul className={sideNavStyles['spectrum-SideNav']}>
        {rootPages.map(p => <SideNavItem {...p} />)}
        {categories.map(key => {
          const headingId = `${key.trim().toLowerCase().replace(/\s+/g, '-')}-heading`;
          return (
            <li className={sideNavStyles['spectrum-SideNav-item']}>
              <h3 className={sideNavStyles['spectrum-SideNav-heading']} id={headingId}>{key}</h3>
              <ul className={sideNavStyles['spectrum-SideNav']} aria-labelledby={headingId}>
                {pageMap[key].sort((a, b) => a.title < b.title ? -1 : 1).map(p => <SideNavItem {...p} />)}
              </ul>
            </li>
          );
        })}
      </ul>
    </nav>
  );
}

function Footer() {
  const year = new Date().getFullYear();
  return (
    <footer className={docStyles.pageFooter}>
      <hr className={classNames(ruleStyles['spectrum-Rule'], ruleStyles['spectrum-Rule--small'], ruleStyles['spectrum-Rule--horizontal'])} />
      <ul>
        <li>Copyright © {year} Adobe. All rights reserved.</li>
        <li><a className={linkStyle['spectrum-Link--secondary']} href="//www.adobe.com/privacy.html">Privacy</a></li>
        <li><a className={linkStyle['spectrum-Link--secondary']} href="//www.adobe.com/legal/terms.html">Terms of Use</a></li>
        <li><a className={linkStyle['spectrum-Link--secondary']} href="//www.adobe.com/privacy/cookies.html">Cookies</a></li>
        <li><a className={linkStyle['spectrum-Link--secondary']} href="//www.adobe.com/privacy/ca-rights.html">Do not sell my personal information</a></li>
      </ul>
    </footer>
  );
}

export function Layout({scripts, styles, pages, currentPage, publicUrl, children, toc}) {

  return (
    <Page scripts={scripts} styles={styles} publicUrl={publicUrl} currentPage={currentPage}>
<<<<<<< HEAD
      <div style={{isolation: 'isolate'}}>
        <div className={docStyles.pageHeader} id="header" />
        <Nav currentPageName={currentPage.name} pages={pages} />
        <main>
          <article className={classNames(typographyStyles['spectrum-Typography'], {[docStyles.inCategory]: !!currentPage.category})}>
            <MDXProvider components={mdxComponents}>
              <ImageContext.Provider value={publicUrl}>
                <LinkProvider>{children}</LinkProvider>
              </ImageContext.Provider>
            </MDXProvider>
          </article>
          {toc.length ? <ToC toc={toc} /> : null}
          <Footer />
        </main>
      </div>
=======
      <header className={docStyles.pageHeader} id="header" />
      <Nav currentPageName={currentPage.name} pages={pages} />
      <main>
        <article className={classNames(typographyStyles['spectrum-Typography'], {[docStyles.inCategory]: !!currentPage.category})}>
          <MDXProvider components={mdxComponents}>
            <ImageContext.Provider value={publicUrl}>
              <LinkProvider>{children}</LinkProvider>
            </ImageContext.Provider>
          </MDXProvider>
        </article>
        {toc.length ? <ToC toc={toc} /> : null}
        <Footer />
      </main>
>>>>>>> 675834dc
    </Page>
  );
}<|MERGE_RESOLUTION|>--- conflicted
+++ resolved
@@ -301,9 +301,8 @@
 
   return (
     <Page scripts={scripts} styles={styles} publicUrl={publicUrl} currentPage={currentPage}>
-<<<<<<< HEAD
       <div style={{isolation: 'isolate'}}>
-        <div className={docStyles.pageHeader} id="header" />
+        <header className={docStyles.pageHeader} id="header" />
         <Nav currentPageName={currentPage.name} pages={pages} />
         <main>
           <article className={classNames(typographyStyles['spectrum-Typography'], {[docStyles.inCategory]: !!currentPage.category})}>
@@ -317,21 +316,6 @@
           <Footer />
         </main>
       </div>
-=======
-      <header className={docStyles.pageHeader} id="header" />
-      <Nav currentPageName={currentPage.name} pages={pages} />
-      <main>
-        <article className={classNames(typographyStyles['spectrum-Typography'], {[docStyles.inCategory]: !!currentPage.category})}>
-          <MDXProvider components={mdxComponents}>
-            <ImageContext.Provider value={publicUrl}>
-              <LinkProvider>{children}</LinkProvider>
-            </ImageContext.Provider>
-          </MDXProvider>
-        </article>
-        {toc.length ? <ToC toc={toc} /> : null}
-        <Footer />
-      </main>
->>>>>>> 675834dc
     </Page>
   );
 }