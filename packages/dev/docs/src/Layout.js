--- conflicted
+++ resolved
@@ -14,11 +14,8 @@
 import classNames from 'classnames';
 import {Divider} from '@react-spectrum/divider';
 import docStyles from './docs.css';
-<<<<<<< HEAD
+import {getAnchorProps} from './utils';
 import heroImage from 'url:../pages/assets/hero-narrow.png';
-=======
-import {getAnchorProps} from './utils';
->>>>>>> 4485baa8
 import highlightCss from './syntax-highlight.css';
 import {ImageContext} from './Image';
 import {LinkProvider} from './types';
@@ -65,19 +62,6 @@
   a: ({children, ...props}) => <a {...props} className={linkStyle['spectrum-Link']} {...getAnchorProps(props.href)}>{children}</a>
 };
 
-<<<<<<< HEAD
-function getTarget(href) {
-  if (!/^http/.test(href) || /localhost|reactspectrum\.blob\.core\.windows\.net|react-spectrum\.(corp\.)?adobe\.com|#/.test(href)) {
-    return null;
-  }
-
-  if (/^\//.test(href)) {
-    return null;
-  }
-
-  return '_blank';
-}
-
 function dirToTitle(dir) {
   return dir
     .split('/')[0]
@@ -92,9 +76,6 @@
   let keywords = [...new Set(currentPage.keywords.concat([currentPage.category, currentPage.title, pageSection]).filter(k => !!k))];
   let description = currentPage.description || `Documentation for ${currentPage.title} in the ${pageSection} package.`;
   let title = currentPage.title + (!/index\.html$/.test(currentPage.name) ? ` - ${pageSection}` : '');
-=======
-function Page({children, title, styles, scripts}) {
->>>>>>> 4485baa8
   return (
     <html
       lang="en-US"
