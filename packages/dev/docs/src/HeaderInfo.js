/*
 * Copyright 2020 Adobe. All rights reserved.
 * This file is licensed to you under the Apache License, Version 2.0 (the "License");
 * you may not use this file except in compliance with the License. You may obtain a copy
 * of the License at http://www.apache.org/licenses/LICENSE-2.0
 *
 * Unless required by applicable law or agreed to in writing, software distributed under
 * the License is distributed on an "AS IS" BASIS, WITHOUT WARRANTIES OR REPRESENTATIONS
 * OF ANY KIND, either express or implied. See the License for the specific language
 * governing permissions and limitations under the License.
 */

import {Flex} from '@react-spectrum/layout';
import js from 'highlight.js/lib/languages/javascript';
import Lowlight from 'react-lowlight';
import React from 'react';
import {ResourceCard} from './ResourceCard';
import styles from './headerInfo.css';
import typographyStyles from '@adobe/spectrum-css-temp/components/typography/vars.css';

Lowlight.registerLanguage('js', js);

export function HeaderTable({name, version, importSnippet}) {
  return (
    <table className={styles['headerInfo']}>
      <tbody>
        <tr>
          <th className={typographyStyles['spectrum-Body--secondary']}>install</th>
          <td className={typographyStyles['spectrum-Body4']}><code className={typographyStyles['spectrum-Code4']}>yarn add {name}</code></td>
        </tr>
        <tr>
          <th className={typographyStyles['spectrum-Body--secondary']}>version</th>
          <td className={typographyStyles['spectrum-Body4']}>{version}</td>
        </tr>
        {importSnippet ?
          <tr>
            <th className={typographyStyles['spectrum-Body--secondary']}>usage</th>
            <td className={typographyStyles['spectrum-Body4']}>
              <Lowlight language="js" value={importSnippet} inline className={typographyStyles['spectrum-Code4']} />
            </td>
          </tr> : null}
      </tbody>
    </table>
  );
}

export function HeaderInfo(props) {
  let {
    packageData,
    componentNames,
    sourceData = []
  } = props;

  let importName = packageData.name;
  if (process.env.DOCS_ENV === 'production') {
    importName = '@adobe/react-spectrum';
  }

  return (
    <>
<<<<<<< HEAD
      <HeaderTable name={packageData.name} version={packageData.version} importSnippet={componentNames && `import {${componentNames.join(', ')}} from '${packageData.name}'`} />
      <div className={styles['resourceCardGroup']}>
=======
      <table className={styles['headerInfo']}>
        <tbody>
          <tr>
            <th className={typographyStyles['spectrum-Body--secondary']}>install</th>
            <td className={typographyStyles['spectrum-Body4']}><code className={typographyStyles['spectrum-Code4']}>yarn add {importName}</code></td>
          </tr>
          <tr>
            <th className={typographyStyles['spectrum-Body--secondary']}>version</th>
            <td className={typographyStyles['spectrum-Body4']}>{packageData.version}</td>
          </tr>
          <tr>
            <th className={typographyStyles['spectrum-Body--secondary']}>usage</th>
            <td className={typographyStyles['spectrum-Body4']}>
              <Lowlight language="js" value={`import {${componentNames.join(', ')}} from '${importName}'`} inline className={typographyStyles['spectrum-Code4']} />
            </td>
          </tr>
        </tbody>
      </table>
      <Flex wrap gap="size-200">
>>>>>>> 041b29e4
        {sourceData.map((source) => (
          <ResourceCard type={source.type} url={source.url} />
        ))}
        <ResourceCard type="GitHub" url={`https://github.com/adobe-private/react-spectrum-v3/tree/master/packages/${encodeURI(packageData.name)}`} />
        <ResourceCard type="NPM" url={`https://www.npmjs.com/package/${encodeURI(packageData.name)}`} />
      </Flex>
    </>
  );
}<|MERGE_RESOLUTION|>--- conflicted
+++ resolved
@@ -20,30 +20,6 @@
 
 Lowlight.registerLanguage('js', js);
 
-export function HeaderTable({name, version, importSnippet}) {
-  return (
-    <table className={styles['headerInfo']}>
-      <tbody>
-        <tr>
-          <th className={typographyStyles['spectrum-Body--secondary']}>install</th>
-          <td className={typographyStyles['spectrum-Body4']}><code className={typographyStyles['spectrum-Code4']}>yarn add {name}</code></td>
-        </tr>
-        <tr>
-          <th className={typographyStyles['spectrum-Body--secondary']}>version</th>
-          <td className={typographyStyles['spectrum-Body4']}>{version}</td>
-        </tr>
-        {importSnippet ?
-          <tr>
-            <th className={typographyStyles['spectrum-Body--secondary']}>usage</th>
-            <td className={typographyStyles['spectrum-Body4']}>
-              <Lowlight language="js" value={importSnippet} inline className={typographyStyles['spectrum-Code4']} />
-            </td>
-          </tr> : null}
-      </tbody>
-    </table>
-  );
-}
-
 export function HeaderInfo(props) {
   let {
     packageData,
@@ -58,10 +34,6 @@
 
   return (
     <>
-<<<<<<< HEAD
-      <HeaderTable name={packageData.name} version={packageData.version} importSnippet={componentNames && `import {${componentNames.join(', ')}} from '${packageData.name}'`} />
-      <div className={styles['resourceCardGroup']}>
-=======
       <table className={styles['headerInfo']}>
         <tbody>
           <tr>
@@ -81,7 +53,6 @@
         </tbody>
       </table>
       <Flex wrap gap="size-200">
->>>>>>> 041b29e4
         {sourceData.map((source) => (
           <ResourceCard type={source.type} url={source.url} />
         ))}
