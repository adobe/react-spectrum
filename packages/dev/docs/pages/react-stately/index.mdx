<!-- Copyright 2020 Adobe. All rights reserved.
This file is licensed to you under the Apache License, Version 2.0 (the "License");
you may not use this file except in compliance with the License. You may obtain a copy
of the License at http://www.apache.org/licenses/LICENSE-2.0
Unless required by applicable law or agreed to in writing, software distributed under
the License is distributed on an "AS IS" BASIS, WITHOUT WARRANTIES OR REPRESENTATIONS
OF ANY KIND, either express or implied. See the License for the specific language
governing permissions and limitations under the License. -->

import {Layout} from '@react-spectrum/docs';
export default Layout;

import {Highlights, Hero} from '@react-spectrum/docs';
import heroNarrow from 'url:../assets/ReactStately_Mobile_976x1025_1x.png';
import heroNarrow2x from 'url:../assets/ReactStately_Mobile_976x1025_2x.png';
import heroWide from 'url:../assets/ReactStately_976x445_1x.png';
import heroWide2x from 'url:../assets/ReactStately_976x445_2x.png';

---
category: Libraries
<<<<<<< HEAD
=======
description: A library of React Hooks that provides cross-platform state management for your design system.
>>>>>>> 46f70dba
---

# React Stately

A library of React Hooks that provides cross-platform state management for your design system.

<Hero
  narrow={heroNarrow}
  narrow2x={heroNarrow2x}
  wide={heroWide}
  wide2x={heroWide2x}
  alt="React Stately hero image" />

<Highlights items={[
  {
    title: 'Foundational',
    description: 'React Stately provides the foundation and business logic for your component library. It handles state management for common components through an easy-to-use interface.',
  },
  {
    title: 'Powered by React Hooks',
    description: 'React Stately is implemented as a library of React Hooks, which allows you to adapt them to your needs through composition.',
  },
  {
    title: 'Cross-platform',
    description: 'React Stately only provides state management, with no assumptions about the DOM or other view systems.'
  },
  {
    title: 'Design agnostic',
    description: 'React Stately doesn’t make any assumptions about your design. It provides state management that’s intrinsic to the functionality of the component.'
  }
]} /><|MERGE_RESOLUTION|>--- conflicted
+++ resolved
@@ -18,10 +18,7 @@
 
 ---
 category: Libraries
-<<<<<<< HEAD
-=======
 description: A library of React Hooks that provides cross-platform state management for your design system.
->>>>>>> 46f70dba
 ---
 
 # React Stately
