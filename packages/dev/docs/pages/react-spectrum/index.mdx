<!-- Copyright 2020 Adobe. All rights reserved.
This file is licensed to you under the Apache License, Version 2.0 (the "License");
you may not use this file except in compliance with the License. You may obtain a copy
of the License at http://www.apache.org/licenses/LICENSE-2.0
Unless required by applicable law or agreed to in writing, software distributed under
the License is distributed on an "AS IS" BASIS, WITHOUT WARRANTIES OR REPRESENTATIONS
OF ANY KIND, either express or implied. See the License for the specific language
governing permissions and limitations under the License. -->

import {Layout} from '@react-spectrum/docs';
export default Layout;

import {Highlights, Hero} from '@react-spectrum/docs';
import heroNarrow from 'url:../assets/ReactSpectrum_Mobile_976x1025_1x.png';
import heroNarrow2x from 'url:../assets/ReactSpectrum_Mobile_976x1025_2x.png';
import heroWide from 'url:../assets/ReactSpectrum_976x445_1x.png';
import heroWide2x from 'url:../assets/ReactSpectrum_976x445_2x.png';

---
category: Libraries
<<<<<<< HEAD
=======
description: A React implementation of Spectrum, Adobe’s design system. Spectrum provides adaptive, accessible, and cohesive experiences for all Adobe applications.
>>>>>>> 46f70dba
---

# React Spectrum

A React implementation of Spectrum, Adobe’s design system.

<Hero
  narrow={heroNarrow}
  narrow2x={heroNarrow2x}
  wide={heroWide}
  wide2x={heroWide2x}
  alt="React Spectrum hero image" />

<Highlights items={[
  {
    title: 'Accessible',
    description: 'React Spectrum components are designed with accessibility top-of-mind and include full screen reader and keyboard navigation support.',
  },
  {
    title: 'Adaptive',
    description: 'React Spectrum components are designed to work with mouse, touch, and keyboard interactions. They’re built with responsive design principles to deliver a great experience, no matter the device.',
  },
  {
    title: 'Customizable theming',
    description: 'React Spectrum supports custom themes to match your brand, including automatic support for dark mode.'
  },
  {
    title: 'International',
    description: 'React Spectrum components are designed to support over 30 languages, including support for right-to-left languages, date and number formatting, and more.'
  }
]} /><|MERGE_RESOLUTION|>--- conflicted
+++ resolved
@@ -18,10 +18,7 @@
 
 ---
 category: Libraries
-<<<<<<< HEAD
-=======
 description: A React implementation of Spectrum, Adobe’s design system. Spectrum provides adaptive, accessible, and cohesive experiences for all Adobe applications.
->>>>>>> 46f70dba
 ---
 
 # React Spectrum
