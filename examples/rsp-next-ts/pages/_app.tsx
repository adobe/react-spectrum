--- conflicted
+++ resolved
@@ -25,11 +25,7 @@
   enableTableNestedRows();
 
   return (
-<<<<<<< HEAD
-    <Provider theme={lightTheme} colorScheme={theme} locale="en">
-=======
-    <Provider theme={lightTheme} colorScheme={theme} router={{navigate: router.push}}>
->>>>>>> 050931a3
+    <Provider theme={lightTheme} colorScheme={theme} router={{navigate: router.push}} locale="en">
       <Grid
         areas={["header", "content"]}
         columns={["1fr"]}
