{
  "name": "rsp-next-ts",
  "version": "0.1.0",
  "private": true,
  "homepage": ".",
  "scripts": {
    "dev": "next dev",
    "build": "next build",
    "export": "next export",
    "start": "next start",
    "lint": "next lint"
  },
  "type": "module",
  "dependencies": {
    "@adobe/react-spectrum": "^3.26.0",
    "@react-spectrum/color": "^3.0.0-beta.16",
    "@react-spectrum/toast": "^3.0.0-alpha.0",
    "@spectrum-icons/illustrations": "^3.5.0",
    "@spectrum-icons/workflow": "^4.0.3",
<<<<<<< HEAD
    "next": "13.4.0",
=======
    "next": "^13.4.1",
>>>>>>> 59b03130
    "react": "^18.2.0",
    "react-dom": "^18.2.0"
  },
  "devDependencies": {
    "@types/node": "^18.8.2",
    "@types/react": "^18.0.21",
    "eslint": "^8.24.0",
<<<<<<< HEAD
    "eslint-config-next": "13.4.0",
=======
    "eslint-config-next": "^13.4.1",
>>>>>>> 59b03130
    "typescript": "^4.8.4"
  }
}<|MERGE_RESOLUTION|>--- conflicted
+++ resolved
@@ -17,11 +17,7 @@
     "@react-spectrum/toast": "^3.0.0-alpha.0",
     "@spectrum-icons/illustrations": "^3.5.0",
     "@spectrum-icons/workflow": "^4.0.3",
-<<<<<<< HEAD
-    "next": "13.4.0",
-=======
     "next": "^13.4.1",
->>>>>>> 59b03130
     "react": "^18.2.0",
     "react-dom": "^18.2.0"
   },
@@ -29,11 +25,7 @@
     "@types/node": "^18.8.2",
     "@types/react": "^18.0.21",
     "eslint": "^8.24.0",
-<<<<<<< HEAD
-    "eslint-config-next": "13.4.0",
-=======
     "eslint-config-next": "^13.4.1",
->>>>>>> 59b03130
     "typescript": "^4.8.4"
   }
 }