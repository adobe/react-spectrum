--- conflicted
+++ resolved
@@ -63,10 +63,6 @@
 }
 
 export let S2ColorThemes = ['light', 'dark'];
-<<<<<<< HEAD
-export let S2Backgrounds = ['base', 'layer-1', 'layer-2'];
-=======
->>>>>>> 1cee66fc
 
 // Based on https://adobe.sharepoint.com/sites/global/SitePages/Languages%20Supported.aspx
 export let locales = [
