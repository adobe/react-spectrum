--- conflicted
+++ resolved
@@ -906,20 +906,13 @@
       - docs:
           requires:
             - install
-<<<<<<< HEAD
-      - docs-verdaccio:
+      - s2-docs:
+          requires:
+            - install
+      - verdaccio:
           # filters:
           #   branches:
           #     only: main
-=======
-      - s2-docs:
-          requires:
-            - install
-      - verdaccio:
-          filters:
-            branches:
-              only: main
->>>>>>> 2d9262c8
           requires:
             - install
       - v-docs:
