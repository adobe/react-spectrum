--- conflicted
+++ resolved
@@ -40,8 +40,6 @@
       CACHE_VERSION: v1
     working_directory: ~/react-spectrum
 
-<<<<<<< HEAD
-=======
   rsp-xlarge-nodeupdate:
     docker:
       - image: cimg/node:18.20.3
@@ -50,7 +48,6 @@
       CACHE_VERSION: v1
     working_directory: ~/react-spectrum
 
->>>>>>> dcf312bc
 jobs:
   install:
     executor: rsp-large
