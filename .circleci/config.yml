--- conflicted
+++ resolved
@@ -20,25 +20,19 @@
       - run:
           name: build
           command: |
-<<<<<<< HEAD
             make adobe_setup
             yarn
-=======
-            make -B
 
       - save_cache:
          paths:
            - node_modules
          key: yarn-cache-{{ checksum "yarn.lock" }}
->>>>>>> 6e01edf8
 
       - save_cache:
           paths:
             - ~/react-spectrum-v3
           key: v3-repo-{{ .Environment.CIRCLE_SHA1 }}
 
-<<<<<<< HEAD
-=======
   test:
     docker:
       - image: circleci/node:12.10
@@ -48,7 +42,6 @@
       - restore_cache:
           key: v3-repo-{{ .Environment.CIRCLE_SHA1 }}
 
->>>>>>> 6e01edf8
       - run:
           name: test
           command: make ci-test
