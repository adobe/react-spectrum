--- conflicted
+++ resolved
@@ -11,18 +11,6 @@
   // If we aren't running on a PR commit, double check if this is a branch created for a fork. If so, we'll need to
   // comment the build link on the fork.
   if (!process.env.CIRCLE_PULL_REQUEST) {
-<<<<<<< HEAD
-    await octokit.repos.createCommitComment({
-      owner: 'adobe',
-      repo: 'react-spectrum',
-      commit_sha: process.env.CIRCLE_SHA1,
-      body: `Verdaccio builds:
-  [Test App](https://reactspectrum.blob.core.windows.net/reactspectrum/${process.env.CIRCLE_SHA1}/verdaccio/build/index.html)
-  [Docs](https://reactspectrum.blob.core.windows.net/reactspectrum/${process.env.CIRCLE_SHA1}/verdaccio/docs/index.html)`
-    });
-  } else {
-    let pr = process.env.CIRCLE_PULL_REQUEST.split('/').pop();
-=======
     try {
       const commit = await octokit.git.getCommit({
         owner: 'adobe',
@@ -52,6 +40,17 @@
             break;
           }
         }
+      } else {
+        //If it isn't a PR commit, then we are on main. Create a comment for the test app and docs build
+        // TODO: update the links?
+        await octokit.repos.createCommitComment({
+          owner: 'adobe',
+          repo: 'react-spectrum',
+          commit_sha: process.env.CIRCLE_SHA1,
+          body: `Verdaccio builds:
+      [Test App](https://reactspectrum.blob.core.windows.net/reactspectrum/${process.env.CIRCLE_SHA1}/verdaccio/build/index.html)
+      [Docs](https://reactspectrum.blob.core.windows.net/reactspectrum/${process.env.CIRCLE_SHA1}/verdaccio/docs/index.html)`
+        });
       }
     } catch (error) {
       console.error(error);
@@ -61,7 +60,6 @@
   }
 
   if (pr != null) {
->>>>>>> a5a9d95d
     await octokit.issues.createComment({
       owner: 'adobe',
       repo: 'react-spectrum',
@@ -69,10 +67,7 @@
       body: `Build successful! 🎉
 
   * [View the storybook](https://reactspectrum.blob.core.windows.net/reactspectrum/${process.env.CIRCLE_SHA1}/storybook/index.html)
-<<<<<<< HEAD
-=======
   * [View the storybook-17](https://reactspectrum.blob.core.windows.net/reactspectrum/${process.env.CIRCLE_SHA1}/storybook-17/index.html)
->>>>>>> a5a9d95d
   * [View the storybook-16](https://reactspectrum.blob.core.windows.net/reactspectrum/${process.env.CIRCLE_SHA1}/storybook-16/index.html)
   * [View the documentation](https://reactspectrum.blob.core.windows.net/reactspectrum/${process.env.CIRCLE_SHA1}/docs/index.html)`
     });
