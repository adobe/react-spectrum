--- conflicted
+++ resolved
@@ -134,11 +134,7 @@
     "lerna": "^3.13.2",
     "lfcdn": "^0.4.2",
     "md5": "^2.2.1",
-<<<<<<< HEAD
-    "npm-cli-login": "^0.1.1",
-=======
     "npm-cli-login": "^1.0.0",
->>>>>>> a5a9d95d
     "nyc": "^10.2.0",
     "p-queue": "^6.2.1",
     "parcel": "^2.2.1",
@@ -174,11 +170,7 @@
     "typescript": "^4.6.0",
     "typescript-strict-plugin": "^2.0.0",
     "url-loader": "^1.1.2",
-<<<<<<< HEAD
-    "verdaccio": "^5.1.6",
-=======
     "verdaccio": "^5.13.0",
->>>>>>> a5a9d95d
     "walk-object": "^4.0.0",
     "webpack": "^4.44.2",
     "webpack-dev-middleware": "^3.6.1",
