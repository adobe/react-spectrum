--- conflicted
+++ resolved
@@ -10,15 +10,9 @@
   "packageManager": "yarn@4.2.2",
   "scripts": {
     "check-types": "tsc && tsc-strict",
-<<<<<<< HEAD
     "install-16": "yarn add react@^16.8.0 react-dom@^16.8.0 @testing-library/react@^12 @testing-library/react-hooks@^8 @testing-library/dom@^8 && node scripts/oldReactSupport.mjs",
     "install-17": "yarn add react@^17 react-dom@^17 @testing-library/react@^12 @testing-library/react-hooks@^8 @testing-library/dom@^8 && node scripts/oldReactSupport.mjs",
-    "install-canary": "yarn add react@canary react-dom@canary",
-=======
-    "install-16": "yarn add -W react@^16.8.0 react-dom@^16.8.0 @testing-library/react@^12 @testing-library/react-hooks@^8 @testing-library/dom@^8 && node scripts/oldReactSupport.mjs",
-    "install-17": "yarn add -W react@^17 react-dom@^17 @testing-library/react@^12 @testing-library/react-hooks@^8 @testing-library/dom@^8 && node scripts/oldReactSupport.mjs",
-    "install-19": "node ./scripts/install-react-19.mjs && yarn add -W react@next react-dom@next",
->>>>>>> 2fd87d9f
+    "install-19": "node ./scripts/install-react-19.mjs && yarn add react@next react-dom@next",
     "start": "cross-env NODE_ENV=storybook storybook dev -p 9003 --ci -c '.storybook'",
     "build:storybook": "storybook build -c .storybook -o dist/$(git rev-parse HEAD)/storybook",
     "build:storybook-16": "storybook build -c .storybook -o dist/$(git rev-parse HEAD)/storybook-16",
