--- conflicted
+++ resolved
@@ -185,13 +185,9 @@
     "recast": "^0.23",
     "recursive-readdir": "^2.2.2",
     "regenerator-runtime": "0.13.3",
-<<<<<<< HEAD
-    "rimraf": "^2.6.3",
-    "shadow-dom-testing-library": "^1.13.1",
-=======
     "rehype-stringify": "^9.0.4",
     "rimraf": "^6.0.1",
->>>>>>> 4c91299d
+    "shadow-dom-testing-library": "^1.13.1",
     "sharp": "^0.33.5",
     "storybook": "^8.6.14",
     "storybook-dark-mode": "^4.0.2",
