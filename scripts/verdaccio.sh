#!/usr/bin/env bash

port=4000
original_registry=`npm get registry`
registry="http://localhost:$port"
output="output.out"
ci=false
commit_to_revert="HEAD"

if [ "$1" = "ci" ];
then
  ci=true
fi

function cleanup {
  echo "Cleaning up"
  if [ "$ci" = false ];
  then
    lsof -ti tcp:4000 | xargs kill
    # Clean up generated dists if run locally
    shopt -s globstar extglob
    rm -rf packages/**/dist
    rm -rf storage/ ~/.config/verdaccio/storage/ $output
    if [ "$commit_to_revert" != "HEAD" ];
    then
      git fetch
      git reset --hard $commit_to_revert
      npm set registry $original_registry
    fi
  else
    # lsof doesn't work in circleci
    netstat -tpln | awk -F'[[:space:]/:]+' '$5 == 4000 {print $(NF-2)}' | xargs kill
  fi
}

trap cleanup EXIT
trap "exit 1" INT ERR

set -e
# Generate dists for the packages
make build

# Start verdaccio and send it to the background
yarn verdaccio --config "./.verdaccio-ci.config.yml" --listen $port &>${output}&

# Wait for verdaccio to start
grep -q 'http address' <(tail -f $output)

yarn config set npmPublishRegistry $registry
yarn config set npmRegistryServer $registry
yarn config set npmAlwaysAuth true
yarn config set npmAuthIdent abc
yarn config set npmAuthToken blah

if [ "$ci" = true ];
then
  git config --global user.email octobot@github.com
  git config --global user.name GitHub Actions
fi

# Bump all package versions (allow publish from current branch but don't push tags or commit)
yarn workspaces foreach --all --no-private version minor --deferred
yarn version apply --all
# set the npm registry because that will set it at a higher level, making local testing easier
npm set registry $registry
commit_to_revert="HEAD~0"

# Publish packages anonymously to verdaccio
yarn workspaces foreach --all --no-private -pt npm publish

if [ "$ci" = true ];
then
  echo 'build prod docs'
  cd starters/docs
  yarn config set npmRegistryServer $registry
  cd ../tailwind
  yarn config set npmRegistryServer $registry
  cd ../..
  # build prod docs with a public url of /reactspectrum/COMMIT_HASH_BEFORE_PUBLISH/verdaccio/docs
  PUBLIC_URL=/reactspectrum/`git rev-parse HEAD~1`/verdaccio/docs make website-production

  # Rename the dist folder from dist/production/docs to verdaccio_dist/COMMIT_HASH_BEFORE_PUBLISH/verdaccio/docs
  # This is so we can have verdaccio build in a separate stream from deploy and deploy_prod
  verdaccio_path=verdaccio_dist/`git rev-parse HEAD~1`/verdaccio
  mkdir -p $verdaccio_path
  mv dist/production/docs $verdaccio_path

  echo 'build rsp-cra-18'
  # install packages in CRA test app
  cd examples/rsp-cra-18
  yarn config set npmRegistryServer $registry
  yarn install --no-immutable

  # Build CRA test app and move to dist folder. Store the size of the build in a text file.
  yarn build | tee build-stats.txt
  du -ka build/ | tee -a build-stats.txt
  mkdir -p ../../$verdaccio_path/publish-stats
  mv build-stats.txt ../../
  mv build ../../$verdaccio_path

  echo 'build webpack 4 test app'
  # install packages in webpack 4 test app
  cd ../../examples/rsp-webpack-4
  node ./scripts/prepareForProd.mjs
  yarn config set npmRegistryServer $registry
  yarn install --no-immutable
  yarn jest

  # Build Webpack 4 test app and move to dist folder. Store the size of the build in a text file.
  yarn build | tee build-stats.txt
  du -ka dist/ | tee -a webpack-4-build-stats.txt
  mv webpack-4-build-stats.txt ../../$verdaccio_path/publish-stats
  mv dist ../../$verdaccio_path/webpack-4

  echo 'build nextjs test app'
  # install packages in NextJS test app
  cd ../../examples/rsp-next-ts
<<<<<<< HEAD
  yarn config set npmRegistryServer $registry
  yarn install --no-immutable
=======
  yarn install
  yarn test
>>>>>>> 1cacbf1d

  # Build NextJS test app and move to dist folder. Store the size of the build in a text file.
  VERDACCIO=true yarn build | tee next-build-stats.txt
  yarn export
  du -ka out/ | tee -a next-build-stats.txt
  mv next-build-stats.txt ../../$verdaccio_path/publish-stats
  mv out ../../$verdaccio_path/next

  echo 'build RAC Tailwind app'
  # Install/build RAC Tailwind app
  cd ../../examples/rac-tailwind
  yarn config set npmRegistryServer $registry
  yarn install --no-immutable
  yarn build --public-url ./
  mv dist ../../$verdaccio_path/rac-tailwind

  echo 'build RAC Spectrum Tailwind app'
  # Install/build RAC + Spectrum + Tailwind app
  cd ../../examples/rac-spectrum-tailwind
  yarn config set npmRegistryServer $registry
  yarn install --no-immutable
  yarn build --public-url ./
  mv dist ../../$verdaccio_path/rac-spectrum-tailwind

  cd ../..

  echo 'get size of each package published to verdaccio'
  # Get the tarball size of each published package.
  node scripts/verdaccioPkgSize.js

  echo 'compare sizes'
  # Compare the size of the built app and the published packages.
  node scripts/compareSize.js

  echo 'move to folder for azure'
  # Store into folder for azure.
  mv size-diff.txt build-stats.txt publish.json $verdaccio_path/publish-stats
else
  # Wait for user input to do cleanup
  read -n 1 -p "Press a key to close server and cleanup"
fi<|MERGE_RESOLUTION|>--- conflicted
+++ resolved
@@ -115,13 +115,9 @@
   echo 'build nextjs test app'
   # install packages in NextJS test app
   cd ../../examples/rsp-next-ts
-<<<<<<< HEAD
   yarn config set npmRegistryServer $registry
   yarn install --no-immutable
-=======
-  yarn install
   yarn test
->>>>>>> 1cacbf1d
 
   # Build NextJS test app and move to dist folder. Store the size of the build in a text file.
   VERDACCIO=true yarn build | tee next-build-stats.txt
