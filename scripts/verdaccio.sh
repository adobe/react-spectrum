#!/usr/bin/env bash

port=4000
# usually defaults to https://registry.npmjs.com/
original_registry=`npm get registry`
registry="http://localhost:$port"
output="output.out"
ci=false
commit_to_revert="HEAD"

if [ "$1" = "ci" ];
then
  ci=true
fi

function cleanup {
  echo "Cleaning up"
  if [ "$ci" = false ];
  then
    lsof -ti tcp:4000 | xargs kill
    # Clean up generated dists if run locally
    rm -rf packages/**/dist
    rm -rf storage/ ~/.config/verdaccio/storage/ $output
    if [ "$commit_to_revert" != "HEAD" ];
    then
      git fetch
      git reset --hard $commit_to_revert
      npm set registry $original_registry
      yarn config set npmPublishRegistry $original_registry
      yarn config set npmRegistryServer $original_registry
    fi
  else
    # lsof doesn't work in circleci
    netstat -tpln | awk -F'[[:space:]/:]+' '$5 == 4000 {print $(NF-2)}' | xargs kill
  fi
}

trap cleanup EXIT
trap "exit 1" INT ERR

set -e
# Generate dists for the packages
make build

# Start verdaccio and send it to the background
yarn verdaccio --config "./.verdaccio-ci.config.yml" --listen $port &>${output}&

# Wait for verdaccio to start
grep -q 'http address' <(tail -f $output)

# Login as test user
<<<<<<< HEAD
yarn config set npmPublishRegistry $registry
yarn config set npmRegistryServer $registry
yarn config set npmAlwaysAuth true
yarn config set npmAuthIdent abc
yarn config set npmAuthToken blah
=======
yarn npm-cli-login -u abc -p abc -e 'abc@abc.com' -r $registry
yarn config set npmPublishRegistry $registry
yarn config set npmRegistryServer $registry
yarn config set unsafeHttpWhitelist localhost
yarn config set npmAlwaysAuth true
npm set registry $registry
# Pause is important so that the username isn't interpreted as both username and password
(echo "abc"; sleep 2; echo "abc") | yarn npm login
>>>>>>> 09dc3c0a

if [ "$ci" = true ];
then
  git config --global user.email octobot@github.com
  git config --global user.name GitHub Actions
fi

# Bump all package versions (allow publish from current branch but don't push tags or commit)
<<<<<<< HEAD
yarn workspaces foreach --all --no-private version minor --deferred
yarn version apply --all
=======
yarn workspaces foreach --all --no-private version patch --deferred
yarn version apply --all

>>>>>>> 09dc3c0a
commit_to_revert="HEAD~0"

# Publish packages to verdaccio
yarn workspaces foreach --all --no-private -pt npm publish
<<<<<<< HEAD

# set the npm registry because that will set it at a higher level, making local testing easier
npm set registry $registry
yarn config set npmRegistryServer $registry
=======
>>>>>>> 09dc3c0a

if [ "$ci" = true ];
then
  echo 'build prod docs'
  cd starters/docs
  yarn config set npmRegistryServer $registry
  cd ../tailwind
  yarn config set npmRegistryServer $registry
  cd ../..
  # build prod docs with a public url of /reactspectrum/COMMIT_HASH_BEFORE_PUBLISH/verdaccio/docs
  PUBLIC_URL=/reactspectrum/`git rev-parse HEAD~0`/verdaccio/docs make website-production

  # Rename the dist folder from dist/production/docs to verdaccio_dist/COMMIT_HASH_BEFORE_PUBLISH/verdaccio/docs
  # This is so we can have verdaccio build in a separate stream from deploy and deploy_prod
  verdaccio_path=verdaccio_dist/`git rev-parse HEAD~0`/verdaccio
  mkdir -p $verdaccio_path
  mv dist/production/docs $verdaccio_path

  echo 'build rsp-cra-18'
  # install packages in CRA test app
  cd examples/rsp-cra-18
  yarn config set npmRegistryServer $registry
  yarn install --no-immutable

  # Build CRA test app and move to dist folder. Store the size of the build in a text file.
  yarn build | tee build-stats.txt
  du -ka build/ | tee -a build-stats.txt
  mkdir -p ../../$verdaccio_path/publish-stats
  mv build-stats.txt ../../
  mv build ../../$verdaccio_path

  echo 'build webpack 4 test app'
  # install packages in webpack 4 test app
  cd ../../examples/rsp-webpack-4
  node ./scripts/prepareForProd.mjs
  yarn config set npmRegistryServer $registry
  yarn install --no-immutable
  yarn jest

  # Build Webpack 4 test app and move to dist folder. Store the size of the build in a text file.
  yarn build | tee build-stats.txt
  du -ka dist/ | tee -a webpack-4-build-stats.txt
  mv webpack-4-build-stats.txt ../../$verdaccio_path/publish-stats
  mv dist ../../$verdaccio_path/webpack-4

  echo 'build nextjs test app'
  # install packages in NextJS test app
  cd ../../examples/rsp-next-ts
  yarn config set npmRegistryServer $registry
  yarn install --no-immutable
  yarn test

  # Build NextJS test app and move to dist folder. Store the size of the build in a text file.
  VERDACCIO=true yarn build | tee next-build-stats.txt
  yarn export
  du -ka out/ | tee -a next-build-stats.txt
  mv next-build-stats.txt ../../$verdaccio_path/publish-stats
  mv out ../../$verdaccio_path/next

  echo 'build RAC Tailwind app'
  # Install/build RAC Tailwind app
  cd ../../examples/rac-tailwind
  yarn config set npmRegistryServer $registry
  yarn install --no-immutable
  yarn build --public-url ./
  mv dist ../../$verdaccio_path/rac-tailwind

  echo 'build RAC Spectrum Tailwind app'
  # Install/build RAC + Spectrum + Tailwind app
  cd ../../examples/rac-spectrum-tailwind
  yarn config set npmRegistryServer $registry
  yarn install --no-immutable
  yarn build --public-url ./
  mv dist ../../$verdaccio_path/rac-spectrum-tailwind

  echo 'build Spectrum 2 + Parcel test app'
  cd ../../examples/s2-parcel-example
  yarn config set npmRegistryServer $registry
  yarn install --no-immutable
  yarn build --public-url ./
  mv dist ../../$verdaccio_path/s2-parcel-example

  echo 'build Spectrum 2 + Webpack test app'
  cd ../../examples/s2-webpack-5-example
  yarn config set npmRegistryServer $registry
  yarn install --no-immutable
  yarn build
  mv dist ../../$verdaccio_path/s2-webpack-5-example

  echo 'test icon builder'
  cd ../../examples/s2-webpack-5-example
  mkdir icon-test
  cp ../../packages/@react-spectrum/s2/s2wf-icons/S2_Icon_3D_20_N.svg icon-test/S2_Icon_3D_20_N.svg
  npx @react-spectrum/s2-icon-builder -i ./icon-test/S2_Icon_3D_20_N.svg -o ./icon-dist

  cd ../..

  echo 'get size of each package published to verdaccio'
  # Get the tarball size of each published package.
  node scripts/verdaccioPkgSize.js

  echo 'compare sizes'
  # Compare the size of the built app and the published packages.
  node scripts/compareSize.js

  echo 'move to folder for azure'
  # Store into folder for azure.
  mv size-diff.txt build-stats.txt publish.json $verdaccio_path/publish-stats
else
  # Wait for user input to do cleanup
  read -n 1 -p "Press a key to close server and cleanup"
fi<|MERGE_RESOLUTION|>--- conflicted
+++ resolved
@@ -49,13 +49,6 @@
 grep -q 'http address' <(tail -f $output)
 
 # Login as test user
-<<<<<<< HEAD
-yarn config set npmPublishRegistry $registry
-yarn config set npmRegistryServer $registry
-yarn config set npmAlwaysAuth true
-yarn config set npmAuthIdent abc
-yarn config set npmAuthToken blah
-=======
 yarn npm-cli-login -u abc -p abc -e 'abc@abc.com' -r $registry
 yarn config set npmPublishRegistry $registry
 yarn config set npmRegistryServer $registry
@@ -64,7 +57,6 @@
 npm set registry $registry
 # Pause is important so that the username isn't interpreted as both username and password
 (echo "abc"; sleep 2; echo "abc") | yarn npm login
->>>>>>> 09dc3c0a
 
 if [ "$ci" = true ];
 then
@@ -73,25 +65,13 @@
 fi
 
 # Bump all package versions (allow publish from current branch but don't push tags or commit)
-<<<<<<< HEAD
-yarn workspaces foreach --all --no-private version minor --deferred
-yarn version apply --all
-=======
 yarn workspaces foreach --all --no-private version patch --deferred
 yarn version apply --all
 
->>>>>>> 09dc3c0a
 commit_to_revert="HEAD~0"
 
 # Publish packages to verdaccio
 yarn workspaces foreach --all --no-private -pt npm publish
-<<<<<<< HEAD
-
-# set the npm registry because that will set it at a higher level, making local testing easier
-npm set registry $registry
-yarn config set npmRegistryServer $registry
-=======
->>>>>>> 09dc3c0a
 
 if [ "$ci" = true ];
 then
