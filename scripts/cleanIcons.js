--- conflicted
+++ resolved
@@ -15,11 +15,7 @@
 import rimraf from 'rimraf';
 import fs from 'fs-extra';
 
-<<<<<<< HEAD
-let topPaths = ['ui', 'workflow', 'color', 'illustrations'].map(name => path.resolve(path.join(__dirname, '..', 'packages', '@spectrum-icons', name)));
-=======
-let topPaths = ['ui', 'workflow', 'color', 'express'].map(name => path.resolve(path.join(__dirname, '..', 'packages', '@spectrum-icons', name)));
->>>>>>> 0bbceb44
+let topPaths = ['ui', 'workflow', 'color', 'express', 'illustrations'].map(name => path.resolve(path.join(__dirname, '..', 'packages', '@spectrum-icons', name)));
 topPaths.forEach((rootPath) => {
   recursive(rootPath, (err, files) => {
     let filteredFiles = files.filter(filePath => /\/src\//.test(filePath));
