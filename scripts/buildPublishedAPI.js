--- conflicted
+++ resolved
@@ -110,11 +110,7 @@
   // Add dependencies on each published package to the package.json, and
   // copy the docs from the current package into the temp dir.
   let packagesDir = path.join(__dirname, '..', 'packages');
-<<<<<<< HEAD
-  let packages = glob.sync('*/**/package.json', {cwd: packagesDir});
-=======
   let packages = glob.sync('*/**/package.json', {cwd: packagesDir, ignore: ['**/node_modules/**']});
->>>>>>> 32d4c0ea
   async function addDeps() {
     let promises = [];
     for (let p of packages) {
