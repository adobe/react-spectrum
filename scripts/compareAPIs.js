--- conflicted
+++ resolved
@@ -492,12 +492,9 @@
     return `type ${value.name} = {
   ${processType(value.value)}
 }`;
-<<<<<<< HEAD
   }
   if (value.type === 'mapped') {
     return `${value.readonly === '-' ? '-readonly' : ''}${processType(value.typeParameter)}: ${processType(value.typeAnnotation)}`;
-=======
->>>>>>> 546ffa41
   }
   if (value.type === 'array') {
     return `Array<${processType(value.elementType)}>`;
@@ -539,13 +536,10 @@
   if (value.type === 'keyof') {
     return `keyof ${processType(value.keyof)}`;
   }
-<<<<<<< HEAD
   if (value.type === 'variable') {
     return `${value.name}: ${processType(value.typeAnnotation)}`;
   }
-=======
-
->>>>>>> 546ffa41
+
   console.log('unknown type', value);
   return 'unknown type';
 }
