import React from 'react';
import classNames from 'classnames';

/**
 * selectedKey: The key of the Tab that should be selected (open). If an TAb
 * has not been given a key, its child index will be used as its key. When selectedKey is specified,
 * the component is in a controlled state and an Tab can only be selected by changing the
 * selectedKey prop value. By default, the first Tab will be selected.
 *
 * defaultSelectedKey: The same as selectedKey except that the component is in an uncontrolled
 * state.
 *
 * onChange: A function that will be called when an Tab is selected or deselected. It will be passed
 * the updated selected key.
 */
export default class TabList extends React.Component {
  constructor(props) {
    super(props);

    const {
      selectedKey,
      defaultSelectedKey,
      children
    } = props;

    let firstSelectedItem;
    React.Children.forEach(children, (child) => {
      if (child.props.selected) {
        firstSelectedItem = child.key;
      }
    });

    const defaultSelected = firstSelectedItem || defaultSelectedKey;

    const currentSelectedKey = selectedKey !== undefined ? selectedKey : defaultSelected;
    this.state = {
      selectedKey: currentSelectedKey
    };
  }

  componentWillReceiveProps(nextProps) {
    if ('selectedKey' in nextProps) {
      this.setState({
        selectedKey: nextProps.selectedKey
      });
    }
  }

<<<<<<< HEAD
=======
  handleClickItem(selectedKey) {
    this.setSelectedKey(selectedKey);
  }

>>>>>>> b8b2e1b9
  setSelectedKey(selectedKey) {
    // If selectedKey is defined on props then this is a controlled component and we shouldn't
    // change our own state.
    if (!('selectedKey' in this.props)) {
      this.setState({
        selectedKey
      });
    }

    this.props.onChange(selectedKey);
  }

  getItems() {
    const selectedKey = this.state.selectedKey;
    const { children } = this.props;

    return React.Children.map(children, (child, index) => {
      // If there is no key provide, use the index as default key
      const key = child.key || String(index);
      const selected = String(selectedKey) === key;

      const tabListOnClick = this.onClickItem.bind(this, key);
      const props = {
        selected,
        tabIndex: index,
<<<<<<< HEAD
        onClick: this.handleClickItem.bind(this, key)
=======
        onClick: () => {
          if (child.props.onClick) { child.props.onClick(key); }
          tabListOnClick();
        }
>>>>>>> b8b2e1b9
      };

      return React.cloneElement(child, props);
    });
  }

  handleClickItem(selectedKey) {
    this.setSelectedKey(selectedKey);
  }

  render() {
    const {
      className,
      size,
      orientation,
      ...otherProps
    } = this.props;

    return (
      <div
        { ...otherProps }
        className={
          classNames(
            'coral-TabList',
            size === 'L' ? 'coral-TabList--large' : '',
            orientation === 'vertical' ? 'coral-TabList--vertical' : '',
            className
          )
        }
        role="tablist"
        aria-multiselectable={ false }
      >
        { this.getItems() }
      </div>
    );
  }
}

TabList.defaultProps = {
  size: 'M',
  orientation: 'horizontal',
  defaultSelectedKey: '0',
  onChange() {}
};<|MERGE_RESOLUTION|>--- conflicted
+++ resolved
@@ -46,13 +46,6 @@
     }
   }
 
-<<<<<<< HEAD
-=======
-  handleClickItem(selectedKey) {
-    this.setSelectedKey(selectedKey);
-  }
-
->>>>>>> b8b2e1b9
   setSelectedKey(selectedKey) {
     // If selectedKey is defined on props then this is a controlled component and we shouldn't
     // change our own state.
@@ -78,14 +71,10 @@
       const props = {
         selected,
         tabIndex: index,
-<<<<<<< HEAD
-        onClick: this.handleClickItem.bind(this, key)
-=======
         onClick: () => {
           if (child.props.onClick) { child.props.onClick(key); }
           tabListOnClick();
         }
->>>>>>> b8b2e1b9
       };
 
       return React.cloneElement(child, props);
