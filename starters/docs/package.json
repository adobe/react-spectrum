{
  "name": "react-aria-starter-docs",
  "version": "0.0.1",
  "private": true,
  "packageManager": "yarn@4.2.2",
  "browserslist": ["last 2 Chrome versions, last 2 Safari versions, last 2 Firefox versions, last 2 Edge versions"],
  "scripts": {
    "storybook": "storybook dev -p 6006",
    "build-storybook": "storybook build"
  },
  "devDependencies": {
    "@babel/preset-env": "^7.28.3",
    "@babel/preset-react": "^7.24.1",
    "@babel/preset-typescript": "^7.27.1",
    "@storybook/addon-essentials": "^8.6.14",
    "@storybook/addon-interactions": "^8.6.14",
    "@storybook/addon-links": "^8.6.14",
    "@storybook/addon-webpack5-compiler-babel": "^3.0.6",
    "@storybook/blocks": "^8.6.14",
    "@storybook/react": "^8.6.14",
    "@storybook/react-webpack5": "^8.6.14",
    "@storybook/test": "^8.6.14",
    "@types/react": "^19.1.0",
    "@types/react-dom": "^19.1.0",
    "clsx": "^2.1.1",
    "lightningcss-loader": "^2.1.0",
    "lucide-react": "^0.517.0",
<<<<<<< HEAD
    "react": "^19.2.0",
    "react-aria-components": "latest",
    "react-dom": "^19.2.0",
=======
    "react": "^19.1.0",
    "react-aria-components": "^1.13.0",
    "react-dom": "^19.1.0",
>>>>>>> 3f48e960
    "storybook": "^8.6.14",
    "storybook-dark-mode": "^4.0.2",
    "typescript": "^5.8.2"
  },
  "resolutions": {
    "react": "19.2.0",
    "react-dom": "19.2.0",
    "@types/mime": "3.0.4",
    "jackspeak": "2.1.1"
  }
}<|MERGE_RESOLUTION|>--- conflicted
+++ resolved
@@ -25,15 +25,9 @@
     "clsx": "^2.1.1",
     "lightningcss-loader": "^2.1.0",
     "lucide-react": "^0.517.0",
-<<<<<<< HEAD
     "react": "^19.2.0",
-    "react-aria-components": "latest",
+    "react-aria-components": "^1.13.0",
     "react-dom": "^19.2.0",
-=======
-    "react": "^19.1.0",
-    "react-aria-components": "^1.13.0",
-    "react-dom": "^19.1.0",
->>>>>>> 3f48e960
     "storybook": "^8.6.14",
     "storybook-dark-mode": "^4.0.2",
     "typescript": "^5.8.2"
