{
  "scripts": {
    "storybook": "storybook dev -p 6006",
    "build-storybook": "storybook build"
  },
  "devDependencies": {
    "@babel/preset-react": "^7.24.1",
<<<<<<< HEAD
    "@storybook/addon-onboarding": "^1.0.8",
    "@storybook/addon-webpack5-compiler-babel": "^3.0.6",
    "@storybook/blocks": "^9.0.4",
    "@storybook/react": "^9.0.4",
    "@storybook/react-webpack5": "^9.0.4",
=======
    "@storybook/addon-essentials": "^8.6.14",
    "@storybook/addon-interactions": "^8.6.14",
    "@storybook/addon-links": "^8.6.14",
    "@storybook/addon-webpack5-compiler-babel": "^3.0.6",
    "@storybook/blocks": "^8.6.14",
    "@storybook/react": "^8.6.14",
    "@storybook/react-webpack5": "^8.6.14",
    "@storybook/test": "^8.6.14",
>>>>>>> 2d9262c8
    "@types/react": "^18.3.0",
    "@types/react-dom": "^18.3.0",
    "clsx": "^2.1.1",
    "lightningcss-loader": "^2.1.0",
    "lucide-react": "^0.292.0",
    "prop-types": "^15.8.1",
    "react": "^19.1.0",
    "react-aria-components": "latest",
<<<<<<< HEAD
    "react-dom": "^18.2.0",
    "storybook-dark-mode": "^4.0.2",
    "storybook": "^9.0.4",
=======
    "react-dom": "^19.1.0",
    "storybook": "^8.6.14",
    "storybook-dark-mode": "^4.0.2",
>>>>>>> 2d9262c8
    "typescript": "5.3.3"
  },
  "resolutions": {
    "react": "19.1.0",
    "react-dom": "19.1.0",
    "@types/mime": "3.0.4",
    "jackspeak": "2.1.1"
  }
}<|MERGE_RESOLUTION|>--- conflicted
+++ resolved
@@ -5,22 +5,11 @@
   },
   "devDependencies": {
     "@babel/preset-react": "^7.24.1",
-<<<<<<< HEAD
-    "@storybook/addon-onboarding": "^1.0.8",
     "@storybook/addon-webpack5-compiler-babel": "^3.0.6",
     "@storybook/blocks": "^9.0.4",
     "@storybook/react": "^9.0.4",
     "@storybook/react-webpack5": "^9.0.4",
-=======
-    "@storybook/addon-essentials": "^8.6.14",
-    "@storybook/addon-interactions": "^8.6.14",
-    "@storybook/addon-links": "^8.6.14",
-    "@storybook/addon-webpack5-compiler-babel": "^3.0.6",
-    "@storybook/blocks": "^8.6.14",
-    "@storybook/react": "^8.6.14",
-    "@storybook/react-webpack5": "^8.6.14",
     "@storybook/test": "^8.6.14",
->>>>>>> 2d9262c8
     "@types/react": "^18.3.0",
     "@types/react-dom": "^18.3.0",
     "clsx": "^2.1.1",
@@ -29,15 +18,9 @@
     "prop-types": "^15.8.1",
     "react": "^19.1.0",
     "react-aria-components": "latest",
-<<<<<<< HEAD
-    "react-dom": "^18.2.0",
+    "react-dom": "^19.1.0",
+    "storybook": "^9.0.4",
     "storybook-dark-mode": "^4.0.2",
-    "storybook": "^9.0.4",
-=======
-    "react-dom": "^19.1.0",
-    "storybook": "^8.6.14",
-    "storybook-dark-mode": "^4.0.2",
->>>>>>> 2d9262c8
     "typescript": "5.3.3"
   },
   "resolutions": {
