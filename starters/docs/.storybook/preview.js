--- conflicted
+++ resolved
@@ -1,9 +1,5 @@
-<<<<<<< HEAD
 import { themes } from "storybook/theming";
-=======
-import { themes } from "@storybook/theming";
 import './preview.css';
->>>>>>> 2d9262c8
 
 /** @type { import('@storybook/react').Preview } */
 const preview = {
