'use client';
import React, { CSSProperties } from 'react';
import {
  UNSTABLE_ToastRegion as ToastRegion,
  UNSTABLE_Toast as Toast,
  UNSTABLE_ToastQueue as ToastQueue,
  UNSTABLE_ToastContent as ToastContent,
  ToastProps,
  Button,
  Text
} from 'react-aria-components';
import {XIcon} from 'lucide-react';
import {composeTailwindRenderProps} from './utils';
import {flushSync} from 'react-dom';
import './Toast.css';

// Define the type for your toast content. This interface defines the properties of your toast content, affecting what you
// pass to the queue calls as arguments.
interface MyToastContent {
  title: string;
  description?: string;
}

// This is a global toast queue, to be imported and called where ever you want to queue a toast via queue.add().
export const queue = new ToastQueue<MyToastContent>({
  // Wrap state updates in a CSS view transition.
  wrapUpdate(fn) {
    if ('startViewTransition' in document) {
      document.startViewTransition(() => {
        flushSync(fn);
      });
    } else {
      fn();
    }
  }
});

export function MyToastRegion() {
  return (
    // The ToastRegion should be rendered at the root of your app.
    <ToastRegion
      queue={queue}
      className="fixed bottom-4 right-4 flex flex-col-reverse gap-2 rounded-lg outline-none focus-visible:outline-solid focus-visible:outline-2 focus-visible:outline-blue-600 focus-visible:outline-offset-2">
      {({toast}) => (
        <MyToast toast={toast}>
          <ToastContent className="flex flex-col flex-1 min-w-0">
            <Text slot="title" className="font-semibold text-white text-sm">{toast.content.title}</Text>
            {toast.content.description && (
              <Text slot="description" className="text-xs text-white">{toast.content.description}</Text>
            )}
          </ToastContent>
          <Button
            slot="close"
            aria-label="Close"
<<<<<<< HEAD
            className="flex flex-none appearance-none w-8 h-8 rounded-sm bg-transparent border-none text-white p-0 outline-none hover:bg-white/10 pressed:bg-white/15 focus-visible:outline-solid focus-visible:outline-2 focus-visible:outline-white focus-visible:outline-offset-2 items-center justify-center">
=======
            className="flex flex-none appearance-none w-8 h-8 rounded-sm bg-transparent border-none text-white p-0 outline-none hover:bg-white/10 pressed:bg-white/15 focus-visible:outline-2 focus-visible:outline-white focus-visible:outline-offset-2 items-center justify-center [-webkit-tap-highlight-color:transparent]">
>>>>>>> 23e81e49
            <XIcon className="w-4 h-4" />
          </Button>
        </MyToast>
      )}
    </ToastRegion>
  );
}

export function MyToast(props: ToastProps<MyToastContent>) {
  return (
    <Toast
      {...props}
      style={{viewTransitionName: props.toast.key} as CSSProperties}
      className={composeTailwindRenderProps(
        props.className,
        "flex items-center gap-4 bg-blue-600 px-4 py-3 rounded-lg outline-none forced-colors:outline focus-visible:outline-solid focus-visible:outline-2 focus-visible:outline-blue-600 focus-visible:outline-offset-2 [view-transition-class:toast] font-sans w-[230px]"
      )}
    />
  );
}<|MERGE_RESOLUTION|>--- conflicted
+++ resolved
@@ -52,11 +52,7 @@
           <Button
             slot="close"
             aria-label="Close"
-<<<<<<< HEAD
-            className="flex flex-none appearance-none w-8 h-8 rounded-sm bg-transparent border-none text-white p-0 outline-none hover:bg-white/10 pressed:bg-white/15 focus-visible:outline-solid focus-visible:outline-2 focus-visible:outline-white focus-visible:outline-offset-2 items-center justify-center">
-=======
-            className="flex flex-none appearance-none w-8 h-8 rounded-sm bg-transparent border-none text-white p-0 outline-none hover:bg-white/10 pressed:bg-white/15 focus-visible:outline-2 focus-visible:outline-white focus-visible:outline-offset-2 items-center justify-center [-webkit-tap-highlight-color:transparent]">
->>>>>>> 23e81e49
+            className="flex flex-none appearance-none w-8 h-8 rounded-sm bg-transparent border-none text-white p-0 outline-none hover:bg-white/10 pressed:bg-white/15 focus-visible:outline-solid focus-visible:outline-2 focus-visible:outline-white focus-visible:outline-offset-2 items-center justify-center [-webkit-tap-highlight-color:transparent]">
             <XIcon className="w-4 h-4" />
           </Button>
         </MyToast>
