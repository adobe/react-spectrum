--- conflicted
+++ resolved
@@ -55,15 +55,12 @@
         "scripts/icon-builder-fixture/**/*",
         "packages/@react-spectrum/s2/icon.d.ts",
         "packages/@react-spectrum/s2/spectrum-illustrations",
-<<<<<<< HEAD
         "packages/dev/parcel-config-storybook/*",
         "packages/dev/parcel-resolver-storybook/*",
         "packages/dev/parcel-transformer-storybook/*",
         "packages/dev/storybook-builder-parcel/*",
-        "packages/dev/storybook-react-parcel/*"
-=======
+        "packages/dev/storybook-react-parcel/*",
         "packages/dev/s2-docs/pages/**"
->>>>>>> 6bdca86b
     ],
 }, ...compat.extends("eslint:recommended"), {
     plugins: {
