// @ts-check

/** @type {import('@yarnpkg/types')} */
const {defineConfig} = require('@yarnpkg/types');
/**
 * @typedef {import('@yarnpkg/types').Yarn.Constraints.Workspace} Workspace
 * @typedef {import('@yarnpkg/types').Yarn.Constraints.Dependency} Dependency
 */

/**
 * This rule will enforce that a workspace MUST depend on the same version of
 * a dependency as the one used by the other workspaces.
 *
 * @param {Context} context
 */
function enforceConsistentDependenciesAcrossTheProject({Yarn}) {
  // enforce react/react-dom version
  for (const dependency of Yarn.dependencies()) {
    if (dependency.type === 'peerDependencies') {
      if (dependency.ident === 'react' || dependency.ident === 'react-dom') {
        if (dependency.workspace.ident === 'storybook-builder-parcel') {
          dependency.update('*');
        } else if (dependency.workspace.ident === '@react-spectrum/s2') {
          dependency.update('^18.0.0 || ^19.0.0');
        } else {
          dependency.update('^16.8.0 || ^17.0.0-rc.1 || ^18.0.0 || ^19.0.0');
        }
      }
    }

    // for (const otherDependency of Yarn.dependencies({ident: dependency.ident})) {
    //   if (otherDependency.type === `peerDependencies`)
    //     continue;
    //
    //   // useful, however, i haven't quite made it relaxed enough
    //   // dependency.update(otherDependency.range);
    // }
  }

  // enforce swc helpers version, spectrum-css-temp, and where they are placed in the package.json
  for (const workspace of Yarn.workspaces()) {
    if (isPublishing(workspace)
      // should these be included in the requirement?
      && workspace.ident !== '@adobe/react-spectrum'
      && workspace.ident !== 'react-aria'
      && workspace.ident !== 'react-stately'
      && workspace.ident !== '@internationalized/string-compiler'
      && workspace.ident !== 'tailwindcss-react-aria-components'
      && workspace.ident !== '@react-spectrum/s2'
      && workspace.ident !== '@react-spectrum/codemods'
    ) {

      workspace.set('dependencies.@swc/helpers', '^0.5.0');
      workspace.set('dependencies.@adobe/spectrum-css-temp');
      if (workspace.ident.startsWith('@react-spectrum') && !workspace.ident.endsWith('/utils')) {
        workspace.set('devDependencies.@adobe/spectrum-css-temp', '3.0.0-alpha.1');
      }
      // these should not be in dependencies, but should be in dev or peer
      // can't change the error message, but the package knows if it even needs it
      if (!workspace.ident.startsWith('@react-spectrum/test-utils-internal')) {
        workspace.set('dependencies.@react-spectrum/test-utils');
        workspace.set('dependencies.react');
        workspace.set('dependencies.react-dom');
      }
    }
  }
}

/** @param {Context} context */
function enforceNonPrivateDependencies({Yarn}) {
  // enforce that public packages do not depend on private packages
  for (const workspace of Yarn.workspaces()) {
    if (workspace.manifest.private) {
      for (const dependency of Yarn.dependencies({ident: workspace.ident})) {
        if (dependency.type !== 'devDependencies' && !dependency.workspace.manifest.private) {
          dependency.workspace.set('private', true);
          workspace.set('private', false);
        }
      }
    }
  }
}

/** @param {Context} context */
function enforceNoCircularDependencies({Yarn}) {
  // enforce that there are no circular dependencies between our packages
  function addDep(workspace, seen = new Set()) {
    if (seen.has(workspace.ident)) {
      let arr = [...seen];
      let index = arr.indexOf(workspace.ident);
      // ok for pkg to depend on itself
      if (arr.slice(index).length > 1) {
        // better to error the constraints early for this for a more meaningful error message
        throw new Error(`Circular dependency detected: ${arr.slice(index).join(' -> ')} -> ${workspace.ident}`);
      } else {
        return;
      }
    }

    seen.add(workspace.ident);

    for (let d of Yarn.dependencies({ident: workspace.ident})) {
      addDep(d.workspace, seen);
    }

    seen.delete(workspace.ident);
  }


  for (const workspace of Yarn.workspaces()) {
    addDep(workspace);
  }
}

/** @param {Dependency} dependency */
function isOurPackage(dependency) {
  let name = dependency.ident;
  return name.includes('@react-spectrum')
    || name.includes('@react-aria')
    || name.includes('@react-stately')
    || name.includes('@react-types')
    || name.includes('@internationalized')
    || name.includes('@spectrum-icons')
    || name.startsWith('react-aria-components')
    || name.startsWith('tailwindcss-react-aria-components')
    || name.startsWith('react-aria')
    || name.startsWith('react-stately');
}

/** @param {Context} context */
function enforceWorkspaceDependencies({Yarn}) {
  for (const dependency of Yarn.dependencies()) {
    if (dependency.type === 'peerDependencies') {continue;}

    for (const otherDependency of Yarn.dependencies({ident: dependency.ident})) {
      if (otherDependency.type === 'peerDependencies') {continue;}

      if (isOurPackage(dependency)) {
        // change back to workspaces:^ when we're ready for yarn to handle versioning
        // don't check for consistency on our own packages because they can individually version and we don't bump EVERY package because of one change
        // dependency.update(otherDependency.range);
      }
    }
  }
}

/** @param {Context} context */
function enforceCSS({Yarn}) {
  for (const workspace of Yarn.workspaces()) {
    let name = workspace.ident;
    if (!name.startsWith('@react-spectrum/docs') && !name.startsWith('@react-spectrum/test-utils') && name.startsWith('@react-spectrum') && workspace.pkg.dependencies?.has('@adobe/spectrum-css-temp')) {
      workspace.set('targets', {
        main: {includeNodeModules: ['@adobe/spectrum-css-temp']},
        module: {includeNodeModules: ['@adobe/spectrum-css-temp']}
      });
    }
  }
}

/** @param {Workspace} workspace */
function isPublishing(workspace) {
  let name = workspace.ident;
  // should whitelist instead? workspace.manifest.private?
  return !name.includes('@react-types')
    && !name.includes('@spectrum-icons')
    && !name.includes('@react-aria/example-theme')
    && !name.includes('@react-spectrum/style-macro-s1')
    && !name.includes('@react-spectrum/docs')
    && !name.includes('parcel')
    && !name.includes('@adobe/spectrum-css-temp')
    && !name.includes('css-module-types')
    && !name.includes('eslint')
    && !name.includes('optimize-locales-plugin')
    && name !== 'react-spectrum-monorepo';
}

/** @param {Context} context */
function enforcePublishing({Yarn}) {
  // make sure fields required for publishing have been set
  for (const workspace of Yarn.workspaces()) {
    let name = workspace.ident;
    if (isPublishing(workspace)) {
      if (name.startsWith('@react-spectrum')) {
        workspace.set('license', 'Apache-2.0');
      }
      if (workspace.pkg.publishConfig) {
        workspace.set('publishConfig', {access: 'public'});
      }
      workspace.set('repository', {
        type: 'git',
        url: name.startsWith('@internationalized/date') ?
          'https://github.com/adobe/react-spectrum/tree/main/packages/@internationalized/date'
          : 'https://github.com/adobe/react-spectrum'
      });
    }
  }
}

function setExtension(filepath, ext = '.js') {
  if (!filepath) {
    return;
  }
  return filepath.replace(/\.[a-zA-Z0-9]*$/, ext);
}

/** @param {Context} context */
function enforceExports({Yarn}) {
  // make sure build fields are correctly set
  for (const workspace of Yarn.workspaces()) {
    let name = workspace.ident;
    if (isPublishing(workspace)) {
      let moduleExt = name === '@react-spectrum/s2' ? '.mjs' : '.js';
      let cjsExt = name === '@react-spectrum/s2' ? '.cjs' : '.js';
      if (workspace.manifest.main) {
        workspace.set('main', setExtension(workspace.manifest.main, cjsExt));
      } else {
        workspace.set('main', setExtension('dist/main.js', cjsExt));
      }

      if (
        name !== '@internationalized/string-compiler' &&
        name !== 'tailwindcss-react-aria-components' &&
        name !== '@react-spectrum/codemods'
      ) {
        workspace.set('module', setExtension('dist/module.js', moduleExt));
      }

      let exportsRequire = workspace.manifest?.exports?.require;
      let exportsImport = workspace.manifest?.exports?.import;
      if (workspace.manifest.exports?.['.']) {
        for (let key in workspace.manifest.exports) {
          if (workspace.manifest.exports[key]) {
            let subExportsRequire = workspace.manifest.exports[key].require;
            workspace.set(`exports["${key}"].require`, setExtension(subExportsRequire, cjsExt));
<<<<<<< HEAD
          }
          if (workspace.manifest.exports[key]) {
=======
>>>>>>> 10df503e
            let subExportsImport = workspace.manifest.exports[key].import;
            workspace.set(`exports["${key}"].import`, setExtension(subExportsImport, '.mjs'));
          }
        }
      } else {
        workspace.set('exports.require', setExtension(exportsRequire, cjsExt));
        workspace.set('exports.import', setExtension(exportsImport, '.mjs'));
      }

      if ((!workspace.manifest.types || !workspace.manifest.types.endsWith('.d.ts')) && name !== '@react-spectrum/codemods') {
        workspace.set('types', 'dist/types.d.ts');
      }

      if (name !== '@adobe/react-spectrum' && name !== 'react-aria' && name !== 'react-stately' && name !== '@internationalized/string-compiler' && name !== 'tailwindcss-react-aria-components') {
        workspace.set('source', 'src/index.ts');
      }

      if (name !== '@adobe/react-spectrum' && name !== 'react-aria' && name !== 'react-stately' && name !== '@internationalized/string-compiler' && name !== 'tailwindcss-react-aria-components' && name !== '@react-spectrum/codemods') {
        if (!workspace.manifest.files || (!workspace.manifest.files.includes('dist') && !workspace.manifest.files.includes('src'))) {
          workspace.set('files', [...workspace.manifest.files || [], 'dist', 'src']);
        } else if (!workspace.manifest.files.includes('dist')) {
          workspace.set('files', [...workspace.manifest.files, 'dist']);
        } else if (!workspace.manifest.files.includes('src')) {
          workspace.set('files', [...workspace.manifest.files, 'src']);
        }
      }

      // better to do in enforceCSS? it doesn't match the set of packages handled
      if (name !== 'react-aria-components' && name !== '@react-spectrum/codemods') {
        if (name.includes('@react-spectrum') || name.includes('@react-aria/visually-hidden')) {
          workspace.set('sideEffects', ['*.css']);
        } else {
          workspace.set('sideEffects', false);
        }
      }
    }
  }
}

module.exports = defineConfig({
  constraints: async ctx => {
    enforceWorkspaceDependencies(ctx);
    enforceConsistentDependenciesAcrossTheProject(ctx);
    enforceCSS(ctx);
    enforcePublishing(ctx);
    enforceExports(ctx);
    enforceNonPrivateDependencies(ctx);
    enforceNoCircularDependencies(ctx);
  }
});<|MERGE_RESOLUTION|>--- conflicted
+++ resolved
@@ -232,11 +232,6 @@
           if (workspace.manifest.exports[key]) {
             let subExportsRequire = workspace.manifest.exports[key].require;
             workspace.set(`exports["${key}"].require`, setExtension(subExportsRequire, cjsExt));
-<<<<<<< HEAD
-          }
-          if (workspace.manifest.exports[key]) {
-=======
->>>>>>> 10df503e
             let subExportsImport = workspace.manifest.exports[key].import;
             workspace.set(`exports["${key}"].import`, setExtension(subExportsImport, '.mjs'));
           }
