/*
 * Copyright 2020 Adobe. All rights reserved.
 * This file is licensed to you under the Apache License, Version 2.0 (the "License");
 * you may not use this file except in compliance with the License. You may obtain a copy
 * of the License at http://www.apache.org/licenses/LICENSE-2.0
 *
 * Unless required by applicable law or agreed to in writing, software distributed under
 * the License is distributed on an "AS IS" BASIS, WITHOUT WARRANTIES OR REPRESENTATIONS
 * OF ANY KIND, either express or implied. See the License for the specific language
 * governing permissions and limitations under the License.
 */

// For a detailed explanation regarding each configuration property, visit:
// https://jestjs.io/docs/en/configuration.html

module.exports = {
  // All imported modules in your tests should be mocked automatically
  // automock: false,

  // Stop running tests after `n` failures
  // bail: 0,

  // Respect "browser" field in package.json when resolving modules
  // browser: false,

  // The directory where Jest should store its cached dependency information
  // cacheDirectory: "/private/var/folders/j1/2273jnls46l3h8xsrcdy703m0000gn/T/jest_dx",

  // Automatically clear mock calls and instances between every test
  clearMocks: true,

  // Indicates whether the coverage information should be collected while executing the test
  // collectCoverage: false,

  // An array of glob patterns indicating a set of files for which coverage information should be collected
  // collectCoverageFrom: null,

  // The directory where Jest should output its coverage files
  // coverageDirectory: null,

  // An array of regexp pattern strings used to skip coverage collection
  // coveragePathIgnorePatterns: [
  //   "/node_modules/"
  // ],

  // A list of reporter names that Jest uses when writing coverage reports
  // coverageReporters: [
  //   "json",
  //   "text",
  //   "lcov",
  //   "clover"
  // ],

  // An object that configures minimum threshold enforcement for coverage results
  // coverageThreshold: null,

  // A path to a custom dependency extractor
  // dependencyExtractor: null,

  displayName: 'component and hooks',

  // Make calling deprecated APIs throw helpful error messages
  // errorOnDeprecated: false,

  // Force coverage collection from ignored files using an array of glob patterns
  // forceCoverageMatch: [],

  // A path to a module which exports an async function that is triggered once before all test suites
  // globalSetup: null,

  // A path to a module which exports an async function that is triggered once after all test suites
  // globalTeardown: null,

  // A set of global variables that need to be available in all test environments
  // globals: {},

  // An array of directory names to be searched recursively up from the requiring module's location
  // moduleDirectories: [
  //   "node_modules"
  // ],

  // An array of file extensions your modules use
  // moduleFileExtensions: [
  //   "js",
  //   "json",
  //   "jsx",
  //   "ts",
  //   "tsx",
  //   "node"
  // ],

  // A map from regular expressions to module names that allow to stub out resources with a single module
  moduleNameMapper: {
    '\\.(jpg|jpeg|png|gif|eot|otf|webp|svg|ttf|woff|woff2|mp4|webm|wav|mp3|m4a|aac|oga)$': '<rootDir>/__mocks__/fileMock.js',
    '\\.(css|styl)$': 'identity-obj-proxy'
  },

  // An array of regexp pattern strings, matched against all module paths before considered 'visible' to the module loader
  // modulePathIgnorePatterns: [],

  // Activates notifications for test results
  // notify: false,

  // An enum that specifies notification mode. Requires { notify: true }
  // notifyMode: "failure-change",

  // A preset that is used as a base for Jest's configuration
  // preset:

  // Run tests from one or more projects
  projects: ['<rootDir>'],

  // Use this configuration option to add custom reporters to Jest
  reporters: [
    'default',
    ['jest-junit', {
      addFileAttribute: true
    }]
  ],

  // Automatically reset mock state between every test
  // resetMocks: false,

  // Reset the module registry before running each individual test
  // resetModules: false,

  // A path to a custom resolver
  resolver: '<rootDir>/lib/jestResolver.js',

  // Automatically restore mock state between every test
  // restoreMocks: false,

  // The root directory that Jest should scan for tests and modules within
  // rootDir: null,

  // A list of paths to directories that Jest should use to search for files in
  roots: [
    'packages/'
  ],

  // Allows you to use a custom runner instead of Jest's default test runner
  // runner: "jest-runner",

  // The paths to modules that run some code to configure or set up the testing environment before each test
  // setupFiles: [],

  // A list of paths to modules that run some code to configure or set up the testing framework before each test
  setupFilesAfterEnv: ['<rootDir>scripts/setupTests.js'],

  // A list of paths to snapshot serializer modules Jest should use for snapshot testing
  // snapshotSerializers: [],

  // The test environment that will be used for testing
  testEnvironment: 'jsdom',

  // Options that will be passed to the testEnvironment
  // testEnvironmentOptions: {},

  // Adds a location field to test results
  // testLocationInResults: false,

  // The glob patterns Jest uses to detect test files
  // see issue https://github.com/facebook/jest/issues/7108
  testMatch: [
    '**/packages/**/*.test.[tj]s?(x)'
  ],

  // An array of regexp pattern strings that are matched against all test paths, matched tests are skipped
  testPathIgnorePatterns: [
    '/node_modules/',
    '\\.ssr\\.test\\.[tj]sx?$'
  ],
<<<<<<< HEAD
  testTimeout: 20000
=======
>>>>>>> 64ed1309

  // The regexp pattern or array of patterns that Jest uses to detect test files
  // testRegex: [],

  // This option allows the use of a custom results processor
  // testResultsProcessor: null,

  // This option allows use of a custom test runner
  // testRunner: "jasmine2",

  // This option sets the URL for the jsdom environment. It is reflected in properties such as location.href
  // testURL: "http://localhost",

  // Setting this value to "fake" allows the use of fake timers for functions such as "setTimeout"
  // timers: "real",

  // A map from regular expressions to paths to transformers
  transform: {
    '^.+\\.(t|j)sx?$': [
      '@swc/jest',
      {
        jsc: {
          parser: {
            syntax: 'typescript',
            tsx: true,
            importAssertions: true
          },
          
          transform: {
            react: {
              runtime: 'automatic'
            }
          }
        }
      }
    ]
  },

  // An array of regexp pattern strings that are matched against all source file paths, matched files will skip transformation
  // transformIgnorePatterns: [
  //   "/node_modules/"
  // ],

  // An array of regexp pattern strings that are matched against all modules before the module loader will automatically return a mock for them
  // unmockedModulePathPatterns: undefined,

  // Indicates whether each individual test should be reported during the run
  // verbose: null,

  // An array of regexp patterns that are matched against all source file paths before re-running tests in watch mode
  // watchPathIgnorePatterns: [],

  // Whether to use watchman for file crawling
  // watchman: true,
};<|MERGE_RESOLUTION|>--- conflicted
+++ resolved
@@ -170,10 +170,6 @@
     '/node_modules/',
     '\\.ssr\\.test\\.[tj]sx?$'
   ],
-<<<<<<< HEAD
-  testTimeout: 20000
-=======
->>>>>>> 64ed1309
 
   // The regexp pattern or array of patterns that Jest uses to detect test files
   // testRegex: [],
@@ -201,7 +197,7 @@
             tsx: true,
             importAssertions: true
           },
-          
+
           transform: {
             react: {
               runtime: 'automatic'
