{
  "lerna": "3.0.0",
  "version": "independent",
  "useWorkspaces": true,
<<<<<<< HEAD
  "packages": [
    "packages/@react-spectrum/*",
    "packages/@react-aria/*",
    "packages/@react-stately/*",
    "packages/@react-types/*",
    "packages/@spectrum-icons/*",
    "packages/@adobe/spectrum-css-temp"
  ],
  "ignoreChanges": [
    "**/test/**"
  ],
  "command": {
    "publish": {
      "allowBranch": [
        "test_and_publish_workflow"
      ]
    }
  },
  "version": "independent"
=======
  "command": {
    "publish": {
      "allowBranch": [
        "master"
      ]
    }
  }
>>>>>>> 6d809d24
}<|MERGE_RESOLUTION|>--- conflicted
+++ resolved
@@ -2,33 +2,12 @@
   "lerna": "3.0.0",
   "version": "independent",
   "useWorkspaces": true,
-<<<<<<< HEAD
-  "packages": [
-    "packages/@react-spectrum/*",
-    "packages/@react-aria/*",
-    "packages/@react-stately/*",
-    "packages/@react-types/*",
-    "packages/@spectrum-icons/*",
-    "packages/@adobe/spectrum-css-temp"
-  ],
-  "ignoreChanges": [
-    "**/test/**"
-  ],
   "command": {
     "publish": {
       "allowBranch": [
+        "master",
         "test_and_publish_workflow"
       ]
     }
-  },
-  "version": "independent"
-=======
-  "command": {
-    "publish": {
-      "allowBranch": [
-        "master"
-      ]
-    }
   }
->>>>>>> 6d809d24
 }