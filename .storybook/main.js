--- conflicted
+++ resolved
@@ -17,31 +17,5 @@
   typescript: {
     check: false,
     reactDocgen: false
-  },
-<<<<<<< HEAD
-  webpackFinal: async (config) => {
-    let custom = webpackconfig();
-
-    let resultConfig = {
-      ...config,
-      plugins: config.plugins.concat(custom.plugins),
-      parallelism: 1,
-      module: {
-        ...config.module,
-        rules: custom.module.rules
-      }
-    };
-
-    if (resultConfig.mode === 'production') {
-      // see https://github.com/storybooks/storybook/issues/1570
-      resultConfig.plugins = resultConfig.plugins.filter(plugin => plugin.constructor.name !== 'UglifyJsPlugin')
-    }
-
-    return resultConfig;
   }
-=======
-  reactOptions: {
-    strictMode: process.env.STRICT_MODE
-  },
->>>>>>> 3e5f99b5
 };