import {configureActions} from '@storybook/addon-actions';
import React from 'react';
import {VerticalCenter} from './layout';
import {withProviderSwitcher} from './custom-addons/provider';

// decorator order matters, the last one will be the outer most

configureActions({
  depth: 10
});

export const parameters = {
  options: {
    storySort: (a, b) => a[1].kind === b[1].kind ? 0 : a[1].id.localeCompare(b[1].id, undefined, { numeric: true }),
  },
  a11y: {},
  layout: 'fullscreen'
};

export const decorators = [
<<<<<<< HEAD
  story => (
    <div style={{overflow: 'auto', height: '100vh', width: '100vw'}}>
      <VerticalCenter style={{alignItems: 'center', height: '300vh', width: '300vw', boxSizing: 'border-box', display: 'flex', justifyContent: 'center'}}>
        {story()}
      </VerticalCenter>
    </div>
=======
  Story => (
    <VerticalCenter style={{alignItems: 'center', minHeight: '100vh', boxSizing: 'border-box', display: 'flex', justifyContent: 'center'}}>
      <Story />
    </VerticalCenter>
>>>>>>> 6e23c9a2
  ),
  withProviderSwitcher
];<|MERGE_RESOLUTION|>--- conflicted
+++ resolved
@@ -18,19 +18,12 @@
 };
 
 export const decorators = [
-<<<<<<< HEAD
-  story => (
+  Story => (
     <div style={{overflow: 'auto', height: '100vh', width: '100vw'}}>
       <VerticalCenter style={{alignItems: 'center', height: '300vh', width: '300vw', boxSizing: 'border-box', display: 'flex', justifyContent: 'center'}}>
-        {story()}
+        <Story />
       </VerticalCenter>
     </div>
-=======
-  Story => (
-    <VerticalCenter style={{alignItems: 'center', minHeight: '100vh', boxSizing: 'border-box', display: 'flex', justifyContent: 'center'}}>
-      <Story />
-    </VerticalCenter>
->>>>>>> 6e23c9a2
   ),
   withProviderSwitcher
 ];