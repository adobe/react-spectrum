import {configureActions} from '@storybook/addon-actions';
import React from 'react';
import {VerticalCenter} from './layout';
import {withProviderSwitcher} from './custom-addons/provider';
import {withStrictModeSwitcher} from './custom-addons/strictmode';

// decorator order matters, the last one will be the outer most

configureActions({
  depth: 10
});

export const parameters = {
  options: {
    storySort: (a, b) => a[1].kind === b[1].kind ? 0 : a[1].id.localeCompare(b[1].id, undefined, { numeric: true }),
  },
  a11y: {},
  layout: 'fullscreen',
<<<<<<< HEAD
  args: {
    isQuiet: false
  },
  argType: {
    isQuiet: {
      control: {type: 'boolean'}
    },
  },
  controls: {}
};

export const globalTypes = {
  strictMode: {
    name: 'strictMode',
    description: 'Global tracker for strict mode',
    defaultValue: false
  },
=======
  // Stops infinite loop memory crash when saving CSF stories https://github.com/storybookjs/storybook/issues/12747#issuecomment-1151803506
  docs: {
    source: {
      type: 'code'
    }
  }
>>>>>>> 3e5f99b5
};

export const decorators = [
  Story => (
    <VerticalCenter style={{alignItems: 'center', minHeight: '100vh', boxSizing: 'border-box', display: 'flex', justifyContent: 'center'}}>
      <Story />
    </VerticalCenter>
  ),
  withStrictModeSwitcher,
  withProviderSwitcher
];<|MERGE_RESOLUTION|>--- conflicted
+++ resolved
@@ -16,16 +16,12 @@
   },
   a11y: {},
   layout: 'fullscreen',
-<<<<<<< HEAD
-  args: {
-    isQuiet: false
-  },
-  argType: {
-    isQuiet: {
-      control: {type: 'boolean'}
-    },
-  },
-  controls: {}
+  // Stops infinite loop memory crash when saving CSF stories https://github.com/storybookjs/storybook/issues/12747#issuecomment-1151803506
+  docs: {
+    source: {
+      type: 'code'
+    }
+  }
 };
 
 export const globalTypes = {
@@ -33,15 +29,7 @@
     name: 'strictMode',
     description: 'Global tracker for strict mode',
     defaultValue: false
-  },
-=======
-  // Stops infinite loop memory crash when saving CSF stories https://github.com/storybookjs/storybook/issues/12747#issuecomment-1151803506
-  docs: {
-    source: {
-      type: 'code'
-    }
   }
->>>>>>> 3e5f99b5
 };
 
 export const decorators = [
