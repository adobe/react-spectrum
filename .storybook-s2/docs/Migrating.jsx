import { style } from '../../packages/@react-spectrum/s2/style/spectrum-theme' with {type: 'macro'};
import {P, Code, Pre, H3, H2, Link} from './typography';

export function Migrating() {
  return (
    <div className={style({maxWidth: 'lg', marginX: 'auto', fontFamily: 'sans'})}>
      <div className={style({marginX: 48})}>
        <h1 className={style({font: 'heading-2xl', marginBottom: 48})}>
          Migrating to Spectrum 2
        </h1>
        <P>An automated upgrade assistant is available by running the following command in the project you want to upgrade:</P>
        <Pre>npx @react-spectrum/codemods s1-to-s2</Pre>

        <P>To only upgrade specific components, provide a <Code>--components</Code> argument with a comma-separated list of components to upgrade:</P>

        <Pre>npx @react-spectrum/codemods s1-to-s2 --components=Button,TextField</Pre>

        <P>The following arguments are also available:</P>

        <ul className="sb-unstyled">
          <li className={style({font: 'body', marginY: 8})}><Code>--path</Code> - Path to apply the upgrade changes to. Defaults to the current directory (<Code>.</Code>)</li>
          <li className={style({font: 'body', marginY: 8})}><Code>--dry</Code> - Runs the upgrade assistant without making changes to components</li>
          <li className={style({font: 'body', marginY: 8})}><Code>--ignore-pattern</Code> - Ignore files that match the provided glob expression. Defaults to <Code>'**/node_modules/**'</Code></li>
        </ul>

        <P>For cases that the upgrade assistant doesn't handle automatically or where you'd rather upgrade some components manually, use the guide below.</P>

        <P>Note that [PENDING] indicates that future changes will occur before the final release, and the current solution should be considered temporary.</P>

        <H2>Components</H2>
        <H3>All components</H3>
        <ul className="sb-unstyled">
          <li className={style({font: 'body', marginY: 8})}>Update imports to use the <Code>@react-spectrum/s2</Code> package instead of <Code>@adobe/react-spectrum</Code> or individual packages like <Code>@react-spectrum/button</Code></li>
          <li className={style({font: 'body', marginY: 8})}>Update <Link href="https://react-spectrum.adobe.com/react-spectrum/styling.html#style-props">style props</Link> to use the <Link href="?path=/docs/style-macro--docs">style macro</Link> instead. See the 'Style props' section below</li>
        </ul>

        <H3>ActionButton</H3>
        <P>No updates needed.</P>

        <H3>ActionMenu</H3>
        <ul className="sb-unstyled">
          <li className={style({font: 'body', marginY: 8})}>[PENDING] Comment out <Code>closeOnSelect</Code> (it has not been implemented yet)</li>
          <li className={style({font: 'body', marginY: 8})}>[PENDING] Comment out <Code>trigger</Code> (it has not been implemented yet)</li>
          <li className={style({font: 'body', marginY: 8})}>Update <Code>Item</Code> to be a <Code>MenuItem</Code></li>
        </ul>

        <H3>AlertDialog</H3>
        <P>No updates needed.</P>

        <H3>Avatar</H3>
        <ul className="sb-unstyled">
          <li className={style({font: 'body', marginY: 8})}>[PENDING] Comment out <Code>isDisabled</Code> (it has not been implemented yet)</li>
          <li className={style({font: 'body', marginY: 8})}>Update <Code>size</Code> to be a pixel value if it currently matches <Code>'avatar-size-*'</Code></li>
        </ul>

        <H3>Breadcrumbs</H3>
        <ul className="sb-unstyled">
          <li className={style({font: 'body', marginY: 8})}>[PENDING] Comment out <Code>showRoot</Code> (it has not been implemented yet)</li>
          <li className={style({font: 'body', marginY: 8})}>[PENDING] Comment out <Code>isMultiline</Code> (it has not been implemented yet)</li>
          <li className={style({font: 'body', marginY: 8})}>[PENDING] Comment out <Code>autoFocusCurrent</Code> (it has not been implemented yet)</li>
          <li className={style({font: 'body', marginY: 8})}>Remove <Code>size="S"</Code> (Small is no longer a supported size in Spectrum 2)</li>
          <li className={style({font: 'body', marginY: 8})}>Update <Code>Item</Code> to be a <Code>Breadcrumb</Code></li>
        </ul>

        <H3>Button</H3>
        <ul className="sb-unstyled">
          <li className={style({font: 'body', marginY: 8})}>Change <Code>variant="cta"</Code> to <Code>variant="accent"</Code></li>
          <li className={style({font: 'body', marginY: 8})}>Change <Code>variant="overBackground"</Code> to <Code>variant="primary" staticColor="white"</Code></li>
          <li className={style({font: 'body', marginY: 8})}>Change <Code>style</Code> to <Code>fillStyle</Code></li>
          <li className={style({font: 'body', marginY: 8})}>[PENDING] Comment out <Code>isPending</Code> (it has not been implemented yet)</li>
          <li className={style({font: 'body', marginY: 8})}>Remove <Code>isQuiet</Code> (it is no longer supported in Spectrum 2)</li>
          <li className={style({font: 'body', marginY: 8})}>If <Code>href</Code> is present, the <Code>Button</Code> should be converted to a <Code>LinkButton</Code></li>
          <li className={style({font: 'body', marginY: 8})}>Remove <Code>elementType</Code> (it is no longer supported in Spectrum 2)</li>
        </ul>

        <H3>ButtonGroup</H3>
        <P>No updates needed.</P>

        <H3>Checkbox</H3>
        <P>No updates needed.</P>

        <H3>CheckboxGroup</H3>
        <ul className="sb-unstyled">
          <li className={style({font: 'body', marginY: 8})}>Remove <Code>showErrorIcon</Code> (it has been removed due to accessibility issues)</li>
        </ul>

        <H3>ColorArea</H3>
        <ul className="sb-unstyled">
          <li className={style({font: 'body', marginY: 8})}>Remove <Code>size</Code> and instead provide a size via the style macro (i.e. <Code>{`styles={style({size: 20})}`}</Code>)</li>
        </ul>

        <H3>ColorField</H3>
        <ul className="sb-unstyled">
          <li className={style({font: 'body', marginY: 8})}>Remove <Code>isQuiet</Code> (it is no longer supported in Spectrum 2)</li>
          <li className={style({font: 'body', marginY: 8})}>Remove <Code>placeholder</Code> (it has been removed due to accessibility issues)</li>
          <li className={style({font: 'body', marginY: 8})}>Change <Code>validationState="invalid"</Code> to <Code>isInvalid</Code></li>
          <li className={style({font: 'body', marginY: 8})}>Remove <Code>validationState="valid"</Code> (it is no longer supported in Spectrum 2)</li>
        </ul>

        <H3>ColorSlider</H3>
        <ul className="sb-unstyled">
          <li className={style({font: 'body', marginY: 8})}>Remove <Code>showValueLabel</Code> (it has been removed due to accessibility issues)</li>
        </ul>

        <H3>ColorSwatch</H3>
        <P>No updates needed.</P>

        <H3>ColorWheel</H3>
        <ul className="sb-unstyled">
          <li className={style({font: 'body', marginY: 8})}>Remove <Code>size</Code> and instead provide a size via the style macro (i.e. <Code>{`styles={style({size: 20})}`}</Code>)</li>
        </ul>

        <H3>ComboBox</H3>
        <ul className="sb-unstyled">
          <li className={style({font: 'body', marginY: 8})}>Change <Code>menuWidth</Code> value from a <Code>DimensionValue</Code> to a pixel value</li>
          <li className={style({font: 'body', marginY: 8})}>Remove <Code>isQuiet</Code> (it is no longer supported in Spectrum 2)</li>
          <li className={style({font: 'body', marginY: 8})}>[PENDING] Comment out <Code>loadingState</Code> (it has not been implemented yet)</li>
          <li className={style({font: 'body', marginY: 8})}>Remove <Code>placeholder</Code> (it is no longer supported in Spectrum 2)</li>
          <li className={style({font: 'body', marginY: 8})}>Change <Code>validationState="invalid"</Code> to <Code>isInvalid</Code></li>
          <li className={style({font: 'body', marginY: 8})}>Remove <Code>validationState="valid"</Code> (it is no longer supported in Spectrum 2)</li>
          <li className={style({font: 'body', marginY: 8})}>[PENDING] Comment out <Code>onLoadMore</Code> (it has not been implemented yet)</li>
          <li className={style({font: 'body', marginY: 8})}>Update <Code>Item</Code> to be a <Code>ComboBoxItem</Code></li>
        </ul>

        <H3>Dialog</H3>
        <ul className="sb-unstyled">
          <li className={style({font: 'body', marginY: 8})}>Update children to move render props from being the second child of <Code>DialogTrigger</Code> to being a child of <Code>Dialog</Code></li>
          <li className={style({font: 'body', marginY: 8})}>Remove <Code>onDismiss</Code> and use <Code>onOpenChange</Code> on the <Code>DialogTrigger</Code>, or <Code>onDismiss</Code> on the <Code>DialogContainer</Code> instead</li>
        </ul>

        <H3>DialogTrigger</H3>
        <ul className="sb-unstyled">
          <li className={style({font: 'body', marginY: 8})}>[PENDING] Comment out <Code>type="tray"</Code> (<Code>Tray</Code> has not been implemented yet)</li>
          <li className={style({font: 'body', marginY: 8})}>[PENDING] Comment out <Code>mobileType="tray"</Code> (<Code>Tray</Code> has not been implemented yet)</li>
          <li className={style({font: 'body', marginY: 8})}>Remove <Code>targetRef</Code> (it is no longer supported in Spectrum 2)</li>
          <li className={style({font: 'body', marginY: 8})}>Update <Code>children</Code> to remove render props usage, and note that the <Code>close</Code> function was moved from <Code>DialogTrigger</Code> to <Code>Dialog</Code></li>
        </ul>

        <H3>Divider</H3>
        <ul className="sb-unstyled">
          <li className={style({font: 'body', marginY: 8})}>Remove Divider component if within a Dialog (Updated design for Dialog in Spectrum 2)</li>
        </ul>

        <H3>Flex</H3>
        <ul className="sb-unstyled">
          <li className={style({font: 'body', marginY: 8})}>Update <Code>Flex</Code> to be a <Code>div</Code> and apply flex styles using the style macro (i.e. <Code>{`<div className={style({display: 'flex'})} />`}</Code>)</li>
        </ul>

        <H3>Form</H3>
        <ul className="sb-unstyled">
          <li className={style({font: 'body', marginY: 8})}>Remove <Code>isQuiet</Code> (it is no longer supported in Spectrum 2)</li>
          <li className={style({font: 'body', marginY: 8})}>Remove <Code>isReadOnly</Code> (it is no longer supported in Spectrum 2)</li>
          <li className={style({font: 'body', marginY: 8})}>Remove <Code>validationState</Code> (it is no longer supported in Spectrum 2)</li>
          <li className={style({font: 'body', marginY: 8})}>Remove <Code>validationBehavior</Code> (it is no longer supported in Spectrum 2)</li>
        </ul>

        <H3>Grid</H3>
        <ul className="sb-unstyled">
          <li className={style({font: 'body', marginY: 8})}>Update <Code>Grid</Code> to be a <Code>div</Code> and apply grid styles using the style macro (i.e. <Code>{`<div className={style({display: 'grid'})} />`}</Code>)</li>
        </ul>

        <H3>IllustratedMessage</H3>
        <ul className="sb-unstyled">
          <li className={style({font: 'body', marginY: 8})}>Update illustrations to be from <Code>@react-spectrum/s2/illustrations</Code>. See <Link href="?path=/docs/illustrations--docs">Illustrations</Link></li>
        </ul>

        <H3>InlineAlert</H3>
        <ul className="sb-unstyled">
          <li className={style({font: 'body', marginY: 8})}>Change <Code>variant="info"</Code> to <Code>variant="informative"</Code></li>
        </ul>

        <H3>Item</H3>
        <ul className="sb-unstyled">
          <li className={style({font: 'body', marginY: 8})}>If within <Code>Menu</Code>: Update <Code>Item</Code> to be a <Code>MenuItem</Code></li>
          <li className={style({font: 'body', marginY: 8})}>If within <Code>ActionMenu</Code>: Update <Code>Item</Code> to be a <Code>MenuItem</Code></li>
          <li className={style({font: 'body', marginY: 8})}>If within <Code>TagGroup</Code>: Update <Code>Item</Code> to be a <Code>Tag</Code></li>
          <li className={style({font: 'body', marginY: 8})}>If within <Code>Breadcrumbs</Code>: Update <Code>Item</Code> to be a <Code>Breadcrumb</Code></li>
          <li className={style({font: 'body', marginY: 8})}>If within <Code>Picker</Code>: Update <Code>Item</Code> to be a <Code>PickerItem</Code></li>
          <li className={style({font: 'body', marginY: 8})}>If within <Code>ComboBox</Code>: Update <Code>Item</Code> to be a <Code>ComboBoxItem</Code></li>
          <li className={style({font: 'body', marginY: 8})}>If within <Code>ListBox</Code>: Update <Code>Item</Code> to be a <Code>ListBoxItem</Code></li>
          <li className={style({font: 'body', marginY: 8})}>If within <Code>TabList</Code>: Update <Code>Item</Code> to be a <Code>Tab</Code></li>
          <li className={style({font: 'body', marginY: 8})}>If within <Code>TabPanels</Code>: Update <Code>Item</Code> to be a <Code>TabPanel</Code> and remove surrounding <Code>TabPanels</Code></li>
          <li className={style({font: 'body', marginY: 8})}>Update <Code>key</Code> to be <Code>id</Code> (and keep <Code>key</Code> if rendered inside <Code>array.map</Code>)</li>
        </ul>

        <H3>Link</H3>
        <ul className="sb-unstyled">
          <li className={style({font: 'body', marginY: 8})}>Change <Code>variant="overBackground"</Code> to <Code>staticColor="white"</Code></li>
        </ul>

        <H3>ListBox</H3>
        <ul className="sb-unstyled">
          <li className={style({font: 'body', marginY: 8})}>Update <Code>Item</Code> to be a <Code>ListBoxItem</Code></li>
        </ul>

        <H3>Menu</H3>
        <ul className="sb-unstyled">
          <li className={style({font: 'body', marginY: 8})}>Update <Code>Item</Code> to be a <Code>MenuItem</Code></li>
        </ul>

        <H3>MenuTrigger</H3>
        <ul className="sb-unstyled">
          <li className={style({font: 'body', marginY: 8})}>[PENDING] Comment out <Code>closeOnSelect</Code> (it has not been implemented yet)</li>
        </ul>

        <H3>NumberField</H3>
        <ul className="sb-unstyled">
<<<<<<< HEAD
          <li className={style({font: 'body', marginY: 8})}>Remove <Code>isQuiet</Code> (it is no longer supported in Spectrum 2)</li>
          <li className={style({font: 'body', marginY: 8})}>Change <Code>validationState="invalid"</Code> to <Code>isInvalid</Code></li>
          <li className={style({font: 'body', marginY: 8})}>Remove <Code>validationState="valid"</Code> (it is no longer supported in Spectrum 2)</li>
          <li className={style({font: 'body', marginY: 8})}>[PENDING] Comment out <Code>hideStepper</Code> (it has not been implemented yet)</li>
=======
          <li className={style({lineHeight: 'body', color: 'body', marginY: 8})}>Remove <Code>isQuiet</Code> (it is no longer supported in Spectrum 2)</li>
          <li className={style({lineHeight: 'body', color: 'body', marginY: 8})}>Change <Code>validationState="invalid"</Code> to <Code>isInvalid</Code></li>
          <li className={style({lineHeight: 'body', color: 'body', marginY: 8})}>Remove <Code>validationState="valid"</Code> (it is no longer supported in Spectrum 2)</li>
>>>>>>> c8d49853
        </ul>

        <H3>Picker</H3>
        <ul className="sb-unstyled">
          <li className={style({font: 'body', marginY: 8})}>Change <Code>menuWidth</Code> value from a <Code>DimensionValue</Code> to a pixel value</li>
          <li className={style({font: 'body', marginY: 8})}>Remove <Code>isQuiet</Code> (it is no longer supported in Spectrum 2)</li>
          <li className={style({font: 'body', marginY: 8})}>Change <Code>validationState="invalid"</Code> to <Code>isInvalid</Code></li>
          <li className={style({font: 'body', marginY: 8})}>Remove <Code>validationState="valid"</Code> (it is no longer supported in Spectrum 2)</li>
          <li className={style({font: 'body', marginY: 8})}>[PENDING] Comment out <Code>isLoading</Code> (it has not been implemented yet)</li>
          <li className={style({font: 'body', marginY: 8})}>[PENDING] Comment out <Code>onLoadMore</Code> (it has not been implemented yet)</li>
          <li className={style({font: 'body', marginY: 8})}>Update <Code>Item</Code> to be a <Code>PickerItem</Code></li>
        </ul>

        <H3>ProgressBar</H3>
        <ul className="sb-unstyled">
          <li className={style({font: 'body', marginY: 8})}>Change <Code>variant="overBackground"</Code> to <Code>staticColor="white"</Code></li>
          <li className={style({font: 'body', marginY: 8})}>[PENDING] Comment out <Code>labelPosition</Code> (it has not been implemented yet)</li>
          <li className={style({font: 'body', marginY: 8})}>[PENDING] Comment out <Code>showValueLabel</Code> (it has not been implemented yet)</li>
        </ul>

        <H3>ProgressCircle</H3>
        <ul className="sb-unstyled">
          <li className={style({font: 'body', marginY: 8})}>Change <Code>variant="overBackground"</Code> to <Code>staticColor="white"</Code></li>
        </ul>

        <H3>Radio</H3>
        <P>No updates needed.</P>

        <H3>RadioGroup</H3>
        <ul className="sb-unstyled">
          <li className={style({font: 'body', marginY: 8})}>Change <Code>validationState="invalid"</Code> to <Code>isInvalid</Code></li>
          <li className={style({font: 'body', marginY: 8})}>Remove <Code>validationState="valid"</Code> (it is no longer supported in Spectrum 2)</li>
          <li className={style({font: 'body', marginY: 8})}>Remove <Code>showErrorIcon</Code> (it has been removed due to accessibility issues)</li>
        </ul>

        <H3>RangeSlider</H3>
        <ul className="sb-unstyled">
          <li className={style({font: 'body', marginY: 8})}>Remove <Code>showValueLabel</Code> (it has been removed due to accessibility issues)</li>
          <li className={style({font: 'body', marginY: 8})}>[PENDING] Comment out <Code>getValueLabel</Code> (it has not been implemented yet)</li>
          <li className={style({font: 'body', marginY: 8})}>[PENDING] Comment out <Code>orientation</Code> (it has not been implemented yet)</li>
        </ul>

        <H3>SearchField</H3>
        <ul className="sb-unstyled">
          <li className={style({font: 'body', marginY: 8})}>Remove <Code>placeholder</Code> (it has been removed due to accessibility issues)</li>
          <li className={style({font: 'body', marginY: 8})}>[PENDING] Comment out icon (it has not been implemented yet)</li>
          <li className={style({font: 'body', marginY: 8})}>Remove <Code>isQuiet</Code> (it is no longer supported in Spectrum 2)</li>
          <li className={style({font: 'body', marginY: 8})}>Change <Code>validationState="invalid"</Code> to <Code>isInvalid</Code></li>
          <li className={style({font: 'body', marginY: 8})}>Remove <Code>validationState="valid"</Code> (it is no longer supported in Spectrum 2)</li>
        </ul>

        <H3>Section</H3>
        <ul className="sb-unstyled">
          <li className={style({font: 'body', marginY: 8})}>If within <Code>Menu</Code>: Update <Code>Section</Code> to be a <Code>MenuSection</Code></li>
          <li className={style({font: 'body', marginY: 8})}>If within <Code>Picker</Code>: Update <Code>Section</Code> to be a <Code>PickerSection</Code></li>
        </ul>

        <H3>Slider</H3>
        <ul className="sb-unstyled">
          <li className={style({font: 'body', marginY: 8})}>Remove <Code>isFilled</Code> (Slider is always filled in Spectrum 2)</li>
          <li className={style({font: 'body', marginY: 8})}>Remove <Code>trackGradient</Code> (Not supported in S2 design)</li>
          <li className={style({font: 'body', marginY: 8})}>Remove <Code>showValueLabel</Code> (it has been removed due to accessibility issues)</li>
          <li className={style({font: 'body', marginY: 8})}>[PENDING] Comment out <Code>getValueLabel</Code> (it has not been implemented yet)</li>
          <li className={style({font: 'body', marginY: 8})}>[PENDING] Comment out <Code>orientation</Code> (it has not been implemented yet)</li>
        </ul>

        <H3>StatusLight</H3>
        <ul className="sb-unstyled">
          <li className={style({font: 'body', marginY: 8})}>Remove <Code>isDisabled</Code> (it is no longer supported in Spectrum 2)</li>
          <li className={style({font: 'body', marginY: 8})}>Change <Code>variant="info"</Code> to <Code>variant="informative"</Code></li>
        </ul>

        <H3>SubmenuTrigger</H3>
        <P>No updates needed.</P>

        <H3>Switch</H3>
        <P>No updates needed.</P>

        <H3>Tabs</H3>
        <ul className="sb-unstyled">
          <li className={style({font: 'body', marginY: 8})}>Inside <Code>TabList</Code>: Update <Code>Item</Code> to be <Code>Tab</Code></li>
          <li className={style({font: 'body', marginY: 8})}>Inside <Code>TabPanels</Code>: Update <Code>Item</Code> to be a <Code>TabPanel</Code> and remove the surrounding <Code>TabPanels</Code></li>
        </ul>

        <H3>TagGroup</H3>
        <ul className="sb-unstyled">
          <li className={style({font: 'body', marginY: 8})}>Rename <Code>actionLabel</Code> to <Code>groupActionLabel</Code></li>
          <li className={style({font: 'body', marginY: 8})}>Rename <Code>onAction</Code> to <Code>onGroupAction</Code></li>
          <li className={style({font: 'body', marginY: 8})}>Change <Code>validationState="invalid"</Code> to <Code>isInvalid</Code></li>
          <li className={style({font: 'body', marginY: 8})}>Update <Code>Item</Code> to be <Code>Tag</Code></li>
        </ul>

        <H3>TextArea</H3>
        <ul className="sb-unstyled">
          <li className={style({font: 'body', marginY: 8})}>[PENDING] Comment out <Code>icon</Code> (it has not been implemented yet)</li>
          <li className={style({font: 'body', marginY: 8})}>Remove <Code>isQuiet</Code> (it is no longer supported in Spectrum 2)</li>
          <li className={style({font: 'body', marginY: 8})}>Remove <Code>placeholder</Code>  (it has been removed due to accessibility issues)</li>
          <li className={style({font: 'body', marginY: 8})}>Change <Code>validationState="invalid"</Code> to <Code>isInvalid</Code></li>
          <li className={style({font: 'body', marginY: 8})}>Remove <Code>validationState="valid"</Code> (it is no longer supported in Spectrum 2)</li>
        </ul>

        <H3>TextField</H3>
        <ul className="sb-unstyled">
          <li className={style({font: 'body', marginY: 8})}>[PENDING] Comment out <Code>icon</Code> (it has not been implemented yet)</li>
          <li className={style({font: 'body', marginY: 8})}>Remove <Code>isQuiet</Code> (it is no longer supported in Spectrum 2)</li>
          <li className={style({font: 'body', marginY: 8})}>Remove <Code>placeholder</Code>  (it has been removed due to accessibility issues)</li>
          <li className={style({font: 'body', marginY: 8})}>Change <Code>validationState="invalid"</Code> to <Code>isInvalid</Code></li>
          <li className={style({font: 'body', marginY: 8})}>Remove <Code>validationState="valid"</Code> (it is no longer supported in Spectrum 2)</li>
        </ul>

        <H3>ToggleButton</H3>
        <P>No updates needed.</P>

        <H3>Tooltip</H3>
        <ul className="sb-unstyled">
          <li className={style({font: 'body', marginY: 8})}>Remove <Code>variant</Code> (it is no longer supported in Spectrum 2)</li>
          <li className={style({font: 'body', marginY: 8})}>Remove <Code>placement</Code> and add to the parent <Code>TooltipTrigger</Code> instead</li>
          <li className={style({font: 'body', marginY: 8})}>Remove <Code>showIcon</Code> (it is no longer supported in Spectrum 2)</li>
          <li className={style({font: 'body', marginY: 8})}>Remove <Code>isOpen</Code> and add to the parent <Code>TooltipTrigger</Code> instead</li>
        </ul>

        <H3>TooltipTrigger</H3>
        <ul className="sb-unstyled">
          <li className={style({font: 'body', marginY: 8})}>Update placement prop to be have one value (i.e. Update <Code>placement="bottom left"</Code> to be <Code>placement="bottom"</Code>)</li>
        </ul>

        <H3>View</H3>
        <ul className="sb-unstyled">
          <li className={style({font: 'body', marginY: 8})}>Update <Code>View</Code> to be a <Code>div</Code> and apply styles using the style macro</li>
        </ul>

        <H2>Style props</H2>
        <P>React Spectrum v3 supported a limited set of <Link href="https://react-spectrum.adobe.com/react-spectrum/styling.html#style-props">style props</Link> for layout and positioning using Spectrum-defined values. Usage of these should be updated to instead use the <Link href="?path=/docs/style-macro--docs">style macro</Link>.</P>
        <P>Example:</P>
        <pre className={'sb-unstyled ' + style({padding: 32, marginY: 32, backgroundColor: 'layer-1', borderRadius: 'xl', fontFamily: 'code', fontSize: 'code-sm', lineHeight: 'code'})}>
          <div className={style({backgroundColor: 'red-200'})}>{`- import {ActionButton} from '@adobe/react-spectrum';`}</div>
          <div className={style({backgroundColor: 'green-200'})}>{`+ import {ActionButton} from '@react-spectrum/s2';`}</div>
          <div className={style({backgroundColor: 'green-200'})}>{`+ import {style} from '@react-spectrum/s2/style' with {type: 'macro'};`}</div>
          <div>{'\n'}</div>
          <div className={style({backgroundColor: 'red-200'})}>{`- <ActionButton marginStart="size-100">`}</div>
          <div className={style({backgroundColor: 'green-200'})}>{`+ <ActionButton styles={style({marginStart: 8})}>`}</div>
          <div>{`    Edit`}</div>
          <div>{`  </ActionButton>`}</div>
        </pre>

        <H3>Border width</H3>
        <P>Affected style props: <Code>borderWidth</Code>, <Code>borderStartWidth</Code>, <Code>borderEndWidth</Code>, <Code>borderTopWidth</Code>, <Code>borderBottomWidth</Code>, <Code>borderXWidth</Code>, <Code>borderYWidth</Code>.</P>
        <P>Example:</P>
        <pre className={'sb-unstyled ' + style({padding: 32, marginY: 32, backgroundColor: 'layer-1', borderRadius: 'xl', fontFamily: 'code', fontSize: 'code-sm', lineHeight: 'code'})}>
          <div className={style({backgroundColor: 'red-200'})}>{`- <View borderWidth="thin"  />`}</div>
          <div className={style({backgroundColor: 'green-200'})}>{`+ <div className={style({borderWidth: 1})} />`}</div>
        </pre>
        <P>Border widths should be updated to use pixel values. Use the following mappings:</P>
        <table>
          <thead>
            <tr>
              <th>Spectrum 1</th>
              <th>Spectrum 2</th>
            </tr>
          </thead>
          <tbody>
            <tr>
              <td><Code>'none'</Code></td>
              <td><Code>0</Code></td>
            </tr>
            <tr>
              <td><Code>'thin'</Code></td>
              <td><Code>1</Code></td>
            </tr>
            <tr>
              <td><Code>'thick'</Code></td>
              <td><Code>2</Code></td>
            </tr>
            <tr>
              <td><Code>'thicker'</Code></td>
              <td><Code>4</Code></td>
            </tr>
            <tr>
              <td><Code>'thickest'</Code></td>
              <td><Code>'[8px]'</Code></td>
            </tr>
          </tbody>
        </table>

        <H3>Border radius</H3>
        <P>Affected style props: <Code>borderRadius</Code>, <Code>borderTopStartRadius</Code>, <Code>borderTopEndRadius</Code>, <Code>borderBottomStartRadius</Code>, <Code>borderBottomEndRadius</Code>.</P>
        <P>Example:</P>
        <pre className={'sb-unstyled ' + style({padding: 32, marginY: 32, backgroundColor: 'layer-1', borderRadius: 'xl', fontFamily: 'code', fontSize: 'code-sm', lineHeight: 'code'})}>
          <div className={style({backgroundColor: 'red-200'})}>{`- <View borderRadius="small"  />`}</div>
          <div className={style({backgroundColor: 'green-200'})}>{`+ <div className={style({borderRadius: 'sm'})} />`}</div>
        </pre>
        <P>Border radius values should be updated to use pixel values. Use the following mappings:</P>
          <table>
            <thead>
              <tr>
                <th>Spectrum 1</th>
                <th>Spectrum 2</th>
              </tr>
            </thead>
            <tbody>
              <tr>
                <td><Code>'xsmall'</Code></td>
                <td><Code>'[1px]'</Code></td>
              </tr>
              <tr>
                <td><Code>'small'</Code></td>
                <td><Code>'sm'</Code></td>
              </tr>
              <tr>
                <td><Code>'regular'</Code></td>
                <td><Code>'default'</Code></td>
              </tr>
              <tr>
                <td><Code>'medium'</Code></td>
                <td><Code>'lg'</Code></td>
              </tr>
              <tr>
                <td><Code>'large'</Code></td>
                <td><Code>'xl'</Code></td>
              </tr>
            </tbody>        
        </table>

        <H3>Dimension values</H3>
        <P>Affected style props: <Code>width</Code>, <Code>minWidth</Code>, <Code>maxWidth</Code>, <Code>height</Code>, <Code>minHeight</Code>, <Code>maxHeight</Code>, <Code>margin</Code>, <Code>marginStart</Code>, <Code>marginEnd</Code>, <Code>marginTop</Code>, <Code>marginBottom</Code>, <Code>marginX</Code>, <Code>marginY</Code>, <Code>top</Code>, <Code>bottom</Code>, <Code>left</Code>, <Code>right</Code>, <Code>start</Code>, <Code>end</Code>, <Code>flexBasis</Code>, <Code>gap</Code>, <Code>columnGap</Code>, <Code>rowGap</Code>, <Code>padding</Code>, <Code>paddingX</Code>, <Code>paddingY</Code>, <Code>paddingStart</Code>, <Code>paddingEnd</Code>, <Code>paddingTop</Code>, <Code>paddingBottom</Code>.</P>
        <P>Example:</P>
        <pre className={'sb-unstyled ' + style({padding: 32, marginY: 32, backgroundColor: 'layer-1', borderRadius: 'xl', fontFamily: 'code', fontSize: 'code-sm', lineHeight: 'code'})}>
          <div className={style({backgroundColor: 'red-200'})}>{`- <ActionButton marginStart="size-100">`}</div>
          <div className={style({backgroundColor: 'green-200'})}>{`+ <ActionButton styles={style({marginStart: 8})}>`}</div>
          <div>{`    Edit`}</div>
          <div>{`  </ActionButton>`}</div>
        </pre>
        <P>Dimension values should be converted to pixel values. Use the following mappings:</P>
        <table>
          <thead>
            <tr>
              <th>Spectrum 1</th>
              <th>Spectrum 2</th>
            </tr>
          </thead>
          <tbody>
            <tr>
              <td><Code>'size-0'</Code></td>
              <td><Code>0</Code></td>
            </tr>
            <tr>
              <td><Code>'size-10'</Code></td>
              <td><Code>1</Code></td>
            </tr>
            <tr>
              <td><Code>'size-25'</Code></td>
              <td><Code>2</Code></td>
            </tr>
            <tr>
              <td><Code>'size-40'</Code></td>
              <td><Code>3</Code></td>
            </tr>
            <tr>
              <td><Code>'size-50'</Code></td>
              <td><Code>4</Code></td>
            </tr>
            <tr>
              <td><Code>'size-65'</Code></td>
              <td><Code>5</Code></td>
            </tr>
            <tr>
              <td><Code>'size-75'</Code></td>
              <td><Code>6</Code></td>
            </tr>
            <tr>
              <td><Code>'size-85'</Code></td>
              <td><Code>7</Code></td>
            </tr>
            <tr>
              <td><Code>'size-100'</Code></td>
              <td><Code>8</Code></td>
            </tr>
            <tr>
              <td><Code>'size-115'</Code></td>
              <td><Code>9</Code></td>
            </tr>
            <tr>
              <td><Code>'size-125'</Code></td>
              <td><Code>10</Code></td>
            </tr>
            <tr>
              <td><Code>'size-130'</Code></td>
              <td><Code>11</Code></td>
            </tr>
            <tr>
              <td><Code>'size-150'</Code></td>
              <td><Code>12</Code></td>
            </tr>
            <tr>
              <td><Code>'size-160'</Code></td>
              <td><Code>13</Code></td>
            </tr>
            <tr>
              <td><Code>'size-175'</Code></td>
              <td><Code>14</Code></td>
            </tr>
            <tr>
              <td><Code>'size-200'</Code></td>
              <td><Code>16</Code></td>
            </tr>
            <tr>
              <td><Code>'size-225'</Code></td>
              <td><Code>18</Code></td>
            </tr>
            <tr>
              <td><Code>'size-250'</Code></td>
              <td><Code>20</Code></td>
            </tr>
            <tr>
              <td><Code>'size-275'</Code></td>
              <td><Code>22</Code></td>
            </tr>
            <tr>
              <td><Code>'size-300'</Code></td>
              <td><Code>24</Code></td>
            </tr>
            <tr>
              <td><Code>'size-325'</Code></td>
              <td><Code>26</Code></td>
            </tr>
            <tr>
              <td><Code>'size-350'</Code></td>
              <td><Code>28</Code></td>
            </tr>
            <tr>
              <td><Code>'size-400'</Code></td>
              <td><Code>32</Code></td>
            </tr>
            <tr>
              <td><Code>'size-450'</Code></td>
              <td><Code>36</Code></td>
            </tr>
            <tr>
              <td><Code>'size-500'</Code></td>
              <td><Code>40</Code></td>
            </tr>
            <tr>
              <td><Code>'size-550'</Code></td>
              <td><Code>44</Code></td>
            </tr>
            <tr>
              <td><Code>'size-600'</Code></td>
              <td><Code>48</Code></td>
            </tr>
            <tr>
              <td><Code>'size-675'</Code></td>
              <td><Code>54</Code></td>
            </tr>
            <tr>
              <td><Code>'size-700'</Code></td>
              <td><Code>56</Code></td>
            </tr>
            <tr>
              <td><Code>'size-800'</Code></td>
              <td><Code>64</Code></td>
            </tr>
            <tr>
              <td><Code>'size-900'</Code></td>
              <td><Code>72</Code></td>
            </tr>
            <tr>
              <td><Code>'size-1000'</Code></td>
              <td><Code>80</Code></td>
            </tr>
            <tr>
              <td><Code>'size-1200'</Code></td>
              <td><Code>96</Code></td>
            </tr>
            <tr>
              <td><Code>'size-1250'</Code></td>
              <td><Code>100</Code></td>
            </tr>
            <tr>
              <td><Code>'size-1600'</Code></td>
              <td><Code>128</Code></td>
            </tr>
            <tr>
              <td><Code>'size-1700'</Code></td>
              <td><Code>136</Code></td>
            </tr>
            <tr>
              <td><Code>'size-2000'</Code></td>
              <td><Code>160</Code></td>
            </tr>
            <tr>
              <td><Code>'size-2400'</Code></td>
              <td><Code>192</Code></td>
            </tr>
            <tr>
              <td><Code>'size-3000'</Code></td>
              <td><Code>240</Code></td>
            </tr>
            <tr>
              <td><Code>'size-3400'</Code></td>
              <td><Code>272</Code></td>
            </tr>
            <tr>
              <td><Code>'size-3600'</Code></td>
              <td><Code>288</Code></td>
            </tr>
            <tr>
              <td><Code>'size-4600'</Code></td>
              <td><Code>368</Code></td>
            </tr>
            <tr>
              <td><Code>'size-5000'</Code></td>
              <td><Code>400</Code></td>
            </tr>
            <tr>
              <td><Code>'size-6000'</Code></td>
              <td><Code>480</Code></td>
            </tr>
            <tr>
              <td><Code>'static-size-0'</Code></td>
              <td><Code>0</Code></td>
            </tr>
            <tr>
              <td><Code>'static-size-10'</Code></td>
              <td><Code>1</Code></td>
            </tr>
            <tr>
              <td><Code>'static-size-25'</Code></td>
              <td><Code>2</Code></td>
            </tr>
            <tr>
              <td><Code>'static-size-40'</Code></td>
              <td><Code>3</Code></td>
            </tr>
            <tr>
              <td><Code>'static-size-50'</Code></td>
              <td><Code>4</Code></td>
            </tr>
            <tr>
              <td><Code>'static-size-65'</Code></td>
              <td><Code>5</Code></td>
            </tr>
            <tr>
              <td><Code>'static-size-100'</Code></td>
              <td><Code>8</Code></td>
            </tr>
            <tr>
              <td><Code>'static-size-115'</Code></td>
              <td><Code>9</Code></td>
            </tr>
            <tr>
              <td><Code>'static-size-125'</Code></td>
              <td><Code>10</Code></td>
            </tr>
            <tr>
              <td><Code>'static-size-130'</Code></td>
              <td><Code>11</Code></td>
            </tr>
            <tr>
              <td><Code>'static-size-150'</Code></td>
              <td><Code>12</Code></td>
            </tr>
            <tr>
              <td><Code>'static-size-160'</Code></td>
              <td><Code>13</Code></td>
            </tr>
            <tr>
              <td><Code>'static-size-175'</Code></td>
              <td><Code>14</Code></td>
            </tr>
            <tr>
              <td><Code>'static-size-200'</Code></td>
              <td><Code>16</Code></td>
            </tr>
            <tr>
              <td><Code>'static-size-225'</Code></td>
              <td><Code>18</Code></td>
            </tr>
            <tr>
              <td><Code>'static-size-250'</Code></td>
              <td><Code>20</Code></td>
            </tr>
            <tr>
              <td><Code>'static-size-300'</Code></td>
              <td><Code>24</Code></td>
            </tr>
            <tr>
              <td><Code>'static-size-400'</Code></td>
              <td><Code>32</Code></td>
            </tr>
            <tr>
              <td><Code>'static-size-450'</Code></td>
              <td><Code>36</Code></td>
            </tr>
            <tr>
              <td><Code>'static-size-500'</Code></td>
              <td><Code>40</Code></td>
            </tr>
            <tr>
              <td><Code>'static-size-550'</Code></td>
              <td><Code>44</Code></td>
            </tr>
            <tr>
              <td><Code>'static-size-600'</Code></td>
              <td><Code>48</Code></td>
            </tr>
            <tr>
              <td><Code>'static-size-700'</Code></td>
              <td><Code>56</Code></td>
            </tr>
            <tr>
              <td><Code>'static-size-800'</Code></td>
              <td><Code>64</Code></td>
            </tr>
            <tr>
              <td><Code>'static-size-900'</Code></td>
              <td><Code>72</Code></td>
            </tr>
            <tr>
              <td><Code>'static-size-1000'</Code></td>
              <td><Code>80</Code></td>
            </tr>
            <tr>
              <td><Code>'static-size-1200'</Code></td>
              <td><Code>96</Code></td>
            </tr>
            <tr>
              <td><Code>'static-size-1700'</Code></td>
              <td><Code>136</Code></td>
            </tr>
            <tr>
              <td><Code>'static-size-2400'</Code></td>
              <td><Code>192</Code></td>
            </tr>
            <tr>
              <td><Code>'static-size-2600'</Code></td>
              <td><Code>208</Code></td>
            </tr>
            <tr>
              <td><Code>'static-size-3400'</Code></td>
              <td><Code>272</Code></td>
            </tr>
            <tr>
              <td><Code>'static-size-3600'</Code></td>
              <td><Code>288</Code></td>
            </tr>
            <tr>
              <td><Code>'static-size-4600'</Code></td>
              <td><Code>368</Code></td>
            </tr>
            <tr>
              <td><Code>'static-size-5000'</Code></td>
              <td><Code>400</Code></td>
            </tr>
            <tr>
              <td><Code>'static-size-6000'</Code></td>
              <td><Code>480</Code></td>
            </tr>
            <tr>
              <td><Code>'single-line-height'</Code></td>
              <td><Code>32</Code></td>
            </tr>
            <tr>
              <td><Code>'single-line-width'</Code></td>
              <td><Code>192</Code></td>
            </tr>
          </tbody>
        </table>

        <H3>Break points</H3>
        <P>Break points previously used in style props can be used in the style macro with updated keys. Use the following mappings:</P>
        <table>
          <thead>
            <tr>
              <th>Spectrum 1</th>
              <th>Spectrum 2</th>
            </tr>
          </thead>
          <tbody>
            <tr>
              <td><Code>base</Code></td>
              <td><Code>default</Code></td>
            </tr>
            <tr>
              <td><Code>S</Code></td>
              <td><Code>sm</Code></td>
            </tr>
            <tr>
              <td><Code>M</Code></td>
              <td><Code>md</Code></td>
            </tr>
            <tr>
              <td><Code>L</Code></td>
              <td><Code>lg</Code></td>
            </tr>
          </tbody>
        </table>
        <P>Example:</P>
        <pre className={'sb-unstyled ' + style({padding: 32, marginY: 32, backgroundColor: 'layer-1', borderRadius: 'xl', fontFamily: 'code', fontSize: 'code-sm', lineHeight: 'code'})}>
          <div className={style({backgroundColor: 'red-200'})}>{`- <View width={{ base: 'size-2000', L: 'size-5000' }} />`}</div>
          <div className={style({backgroundColor: 'green-200'})}>{`+ <div className={style({width: {default: 160, lg: '[400px]'}) />`}</div>
        </pre>
      </div>
    </div>
  );
}<|MERGE_RESOLUTION|>--- conflicted
+++ resolved
@@ -205,16 +205,9 @@
 
         <H3>NumberField</H3>
         <ul className="sb-unstyled">
-<<<<<<< HEAD
           <li className={style({font: 'body', marginY: 8})}>Remove <Code>isQuiet</Code> (it is no longer supported in Spectrum 2)</li>
           <li className={style({font: 'body', marginY: 8})}>Change <Code>validationState="invalid"</Code> to <Code>isInvalid</Code></li>
           <li className={style({font: 'body', marginY: 8})}>Remove <Code>validationState="valid"</Code> (it is no longer supported in Spectrum 2)</li>
-          <li className={style({font: 'body', marginY: 8})}>[PENDING] Comment out <Code>hideStepper</Code> (it has not been implemented yet)</li>
-=======
-          <li className={style({lineHeight: 'body', color: 'body', marginY: 8})}>Remove <Code>isQuiet</Code> (it is no longer supported in Spectrum 2)</li>
-          <li className={style({lineHeight: 'body', color: 'body', marginY: 8})}>Change <Code>validationState="invalid"</Code> to <Code>isInvalid</Code></li>
-          <li className={style({lineHeight: 'body', color: 'body', marginY: 8})}>Remove <Code>validationState="valid"</Code> (it is no longer supported in Spectrum 2)</li>
->>>>>>> c8d49853
         </ul>
 
         <H3>Picker</H3>
