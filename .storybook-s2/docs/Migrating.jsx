import { style } from '../../packages/@react-spectrum/s2/style/spectrum-theme' with {type: 'macro'};
import {Link} from '@react-spectrum/s2';
import {P, Code, Pre, H3, H2} from './typography';

export function Migrating() {
  return (
    <div className={style({maxWidth: 'lg', marginX: 'auto', fontFamily: 'sans'})}>
      <div className={style({marginX: 48})}>
        <h1 className={style({font: 'heading-2xl', marginBottom: 48})}>
          Migrating to Spectrum 2
        </h1>
        <P>An automated upgrade assistant is available by running the following command in the project you want to upgrade:</P>
        <Pre>npx @react-spectrum/codemods s1-to-s2</Pre>

        <P>To only upgrade specific components, provide a <Code>--components</Code> argument with a comma-separated list of components to upgrade:</P>

        <Pre>npx @react-spectrum/codemods s1-to-s2 --components=Button,TextField</Pre>

        <P>The following arguments are also available:</P>

        <ul className="sb-unstyled">
          <li className={style({lineHeight: 'body', color: 'body', marginY: 8})}><Code>--path</Code> - Path to apply the upgrade changes to. Defaults to the current directory (<Code>.</Code>)</li>
          <li className={style({lineHeight: 'body', color: 'body', marginY: 8})}><Code>--dry</Code> - Runs the upgrade assistant without making changes to components</li>
          <li className={style({lineHeight: 'body', color: 'body', marginY: 8})}><Code>--ignore-pattern</Code> - Ignore files that match the provided glob expression. Defaults to <Code>'**/node_modules/**'</Code></li>
        </ul>

        <P>For cases that the upgrade assistant doesn't handle automatically or where you'd rather upgrade some components manually, use the guide below.</P>

        <P>Note that [PENDING] indicates that future changes will occur before the final release, and the current solution should be considered temporary.</P>

        <H2>Components</H2>
        <H3>All components</H3>
        <ul className="sb-unstyled">
          <li className={style({font: 'body', marginY: 8})}>Update imports to use the <Code>@react-spectrum/s2</Code> package instead of <Code>@adobe/react-spectrum</Code> or individual packages like <Code>@react-spectrum/button</Code></li>
          <li className={style({font: 'body', marginY: 8})}>Update <Link href="https://react-spectrum.adobe.com/react-spectrum/styling.html#style-props">style props</Link> to use the <Link href="/?path=/docs/style-macro--docs">style macro</Link> instead. See the 'Style props' section below</li>
        </ul>

        <H3>ActionButton</H3>
        <P>No updates needed.</P>

        <H3>ActionMenu</H3>
        <ul className="sb-unstyled">
          <li className={style({font: 'body', marginY: 8})}>[PENDING] Comment out <Code>closeOnSelect</Code> (it has not been implemented yet)</li>
          <li className={style({font: 'body', marginY: 8})}>[PENDING] Comment out <Code>trigger</Code> (it has not been implemented yet)</li>
          <li className={style({font: 'body', marginY: 8})}>Update <Code>Item</Code> to be a <Code>MenuItem</Code></li>
        </ul>

        <H3>AlertDialog</H3>
        <P>No updates needed.</P>

        <H3>Avatar</H3>
        <ul className="sb-unstyled">
<<<<<<< HEAD
          <li className={style({font: 'body', marginY: 8})}>[PENDING] Comment out <Code>isDisabled</Code> (it has not been implemented yet)</li>
          <li className={style({font: 'body', marginY: 8})}>Update <Code>size</Code> to use pixel values instead of names.</li>
=======
          <li className={style({lineHeight: 'body', color: 'body', marginY: 8})}>[PENDING] Comment out <Code>isDisabled</Code> (it has not been implemented yet)</li>
          <li className={style({lineHeight: 'body', color: 'body', marginY: 8})}>Update <Code>size</Code> to be a pixel value if it currently matches <Code>'avatar-size-*'</Code></li>
>>>>>>> ec750917
        </ul>

        <H3>Breadcrumbs</H3>
        <ul className="sb-unstyled">
          <li className={style({font: 'body', marginY: 8})}>[PENDING] Comment out <Code>showRoot</Code> (it has not been implemented yet)</li>
          <li className={style({font: 'body', marginY: 8})}>[PENDING] Comment out <Code>isMultiline</Code> (it has not been implemented yet)</li>
          <li className={style({font: 'body', marginY: 8})}>[PENDING] Comment out <Code>autoFocusCurrent</Code> (it has not been implemented yet)</li>
          <li className={style({font: 'body', marginY: 8})}>Remove <Code>size="S"</Code> (Small is no longer a supported size in Spectrum 2)</li>
          <li className={style({font: 'body', marginY: 8})}>Update <Code>Item</Code> to be a <Code>Breadcrumb</Code></li>
        </ul>

        <H3>Button</H3>
        <ul className="sb-unstyled">
<<<<<<< HEAD
          <li className={style({font: 'body', marginY: 8})}>Change <Code>variant=“cta”</Code> to <Code>variant="accent"</Code></li>
          <li className={style({font: 'body', marginY: 8})}>Change <Code>variant=“overBackground”</Code> to <Code>variant=“primary” staticColor=“white”</Code></li>
          <li className={style({font: 'body', marginY: 8})}>Change <Code>style</Code> to <Code>fillStyle</Code></li>
          <li className={style({font: 'body', marginY: 8})}>[PENDING] Comment out <Code>isPending</Code> (it has not been implemented yet)</li>
          <li className={style({font: 'body', marginY: 8})}>Remove <Code>isQuiet</Code> (it is no longer supported in Spectrum 2)</li>
          <li className={style({font: 'body', marginY: 8})}>If <Code>href</Code> is present, the <Code>Button</Code> should be converted to a <Code>LinkButton</Code></li>
          <li className={style({font: 'body', marginY: 8})}>Remove <Code>elementType</Code> (it is no longer supported in Spectrum 2)</li>
=======
          <li className={style({lineHeight: 'body', color: 'body', marginY: 8})}>Change <Code>variant="cta"</Code> to <Code>variant="accent"</Code></li>
          <li className={style({lineHeight: 'body', color: 'body', marginY: 8})}>Change <Code>variant="overBackground"</Code> to <Code>variant="primary" staticColor="white"</Code></li>
          <li className={style({lineHeight: 'body', color: 'body', marginY: 8})}>Change <Code>style</Code> to <Code>fillStyle</Code></li>
          <li className={style({lineHeight: 'body', color: 'body', marginY: 8})}>[PENDING] Comment out <Code>isPending</Code> (it has not been implemented yet)</li>
          <li className={style({lineHeight: 'body', color: 'body', marginY: 8})}>Remove <Code>isQuiet</Code> (it is no longer supported in Spectrum 2)</li>
          <li className={style({lineHeight: 'body', color: 'body', marginY: 8})}>If <Code>href</Code> is present, the <Code>Button</Code> should be converted to a <Code>LinkButton</Code></li>
          <li className={style({lineHeight: 'body', color: 'body', marginY: 8})}>Remove <Code>elementType</Code> (it is no longer supported in Spectrum 2)</li>
>>>>>>> ec750917
        </ul>

        <H3>ButtonGroup</H3>
        <P>No updates needed.</P>

        <H3>Checkbox</H3>
        <P>No updates needed.</P>

        <H3>CheckboxGroup</H3>
        <ul className="sb-unstyled">
          <li className={style({font: 'body', marginY: 8})}>Remove <Code>showErrorIcon</Code> (it has been removed due to accessibility issues)</li>
        </ul>

        <H3>ColorArea</H3>
        <ul className="sb-unstyled">
          <li className={style({font: 'body', marginY: 8})}>Remove <Code>size</Code> and instead provide a size via the style macro (i.e. <Code>{`styles={style({size: 20})}`}</Code>)</li>
        </ul>

        <H3>ColorField</H3>
        <ul className="sb-unstyled">
<<<<<<< HEAD
          <li className={style({font: 'body', marginY: 8})}>Remove <Code>isQuiet</Code> (it is no longer supported in Spectrum 2)</li>
          <li className={style({font: 'body', marginY: 8})}>Remove <Code>placeholder</Code> (it has been removed due to accessibility issues)</li>
          <li className={style({font: 'body', marginY: 8})}>Change <Code>validationState=“invalid”</Code> to <Code>isInvalid</Code></li>
          <li className={style({font: 'body', marginY: 8})}>Remove <Code>validationState=“valid”</Code> (it is no longer supported in Spectrum 2)</li>
=======
          <li className={style({lineHeight: 'body', color: 'body', marginY: 8})}>Remove <Code>isQuiet</Code> (it is no longer supported in Spectrum 2)</li>
          <li className={style({lineHeight: 'body', color: 'body', marginY: 8})}>Remove <Code>placeholder</Code> (it has been removed due to accessibility issues)</li>
          <li className={style({lineHeight: 'body', color: 'body', marginY: 8})}>Change <Code>validationState="invalid"</Code> to <Code>isInvalid</Code></li>
          <li className={style({lineHeight: 'body', color: 'body', marginY: 8})}>Remove <Code>validationState="valid"</Code> (it is no longer supported in Spectrum 2)</li>
>>>>>>> ec750917
        </ul>

        <H3>ColorSlider</H3>
        <ul className="sb-unstyled">
          <li className={style({font: 'body', marginY: 8})}>Remove <Code>showValueLabel</Code> (it has been removed due to accessibility issues)</li>
        </ul>

        <H3>ColorSwatch</H3>
        <P>No updates needed.</P>

        <H3>ColorWheel</H3>
        <ul className="sb-unstyled">
          <li className={style({font: 'body', marginY: 8})}>Remove <Code>size</Code> and instead provide a size via the style macro (i.e. <Code>{`styles={style({size: 20})}`}</Code>)</li>
        </ul>

        <H3>ComboBox</H3>
        <ul className="sb-unstyled">
<<<<<<< HEAD
          <li className={style({font: 'body', marginY: 8})}>Change <Code>menuWidth</Code> value from a <Code>DimensionValue</Code> to a pixel value</li>
          <li className={style({font: 'body', marginY: 8})}>Remove <Code>isQuiet</Code> (it is no longer supported in Spectrum 2)</li>
          <li className={style({font: 'body', marginY: 8})}>[PENDING] Comment out <Code>loadingState</Code> (it has not been implemented yet)</li>
          <li className={style({font: 'body', marginY: 8})}>Remove <Code>placeholder</Code> (it is no longer supported in Spectrum 2)</li>
          <li className={style({font: 'body', marginY: 8})}>Change <Code>validationState=“invalid”</Code> to <Code>isInvalid</Code></li>
          <li className={style({font: 'body', marginY: 8})}>Remove <Code>validationState=“valid”</Code> (it is no longer supported in Spectrum 2)</li>
          <li className={style({font: 'body', marginY: 8})}>[PENDING] Comment out <Code>onLoadMore</Code> (it has not been implemented yet)</li>
          <li className={style({font: 'body', marginY: 8})}>Update <Code>Item</Code> to be a <Code>ComboBoxItem</Code></li>
=======
          <li className={style({lineHeight: 'body', color: 'body', marginY: 8})}>Change <Code>menuWidth</Code> value from a <Code>DimensionValue</Code> to a pixel value</li>
          <li className={style({lineHeight: 'body', color: 'body', marginY: 8})}>Remove <Code>isQuiet</Code> (it is no longer supported in Spectrum 2)</li>
          <li className={style({lineHeight: 'body', color: 'body', marginY: 8})}>[PENDING] Comment out <Code>loadingState</Code> (it has not been implemented yet)</li>
          <li className={style({lineHeight: 'body', color: 'body', marginY: 8})}>Remove <Code>placeholder</Code> (it is no longer supported in Spectrum 2)</li>
          <li className={style({lineHeight: 'body', color: 'body', marginY: 8})}>Change <Code>validationState="invalid"</Code> to <Code>isInvalid</Code></li>
          <li className={style({lineHeight: 'body', color: 'body', marginY: 8})}>Remove <Code>validationState="valid"</Code> (it is no longer supported in Spectrum 2)</li>
          <li className={style({lineHeight: 'body', color: 'body', marginY: 8})}>[PENDING] Comment out <Code>onLoadMore</Code> (it has not been implemented yet)</li>
          <li className={style({lineHeight: 'body', color: 'body', marginY: 8})}>Update <Code>Item</Code> to be a <Code>ComboBoxItem</Code></li>
>>>>>>> ec750917
        </ul>

        <H3>Dialog</H3>
        <ul className="sb-unstyled">
          <li className={style({font: 'body', marginY: 8})}>Update children to move render props from being the second child of <Code>DialogTrigger</Code> to being a child of <Code>Dialog</Code></li>
          <li className={style({font: 'body', marginY: 8})}>Remove <Code>onDismiss</Code> and use <Code>onOpenChange</Code> on the <Code>DialogTrigger</Code>, or <Code>onDismiss</Code> on the <Code>DialogContainer</Code> instead</li>
        </ul>

        <H3>DialogTrigger</H3>
        <ul className="sb-unstyled">
<<<<<<< HEAD
          <li className={style({font: 'body', marginY: 8})}>[PENDING] Comment out <Code>type=“tray”</Code> (<Code>Tray</Code> has not been implemented yet)</li>
          <li className={style({font: 'body', marginY: 8})}>[PENDING] Comment out <Code>mobileType=“tray”</Code> (<Code>Tray</Code> has not been implemented yet)</li>
          <li className={style({font: 'body', marginY: 8})}>Remove <Code>targetRef</Code> (it is no longer supported in Spectrum 2)</li>
          <li className={style({font: 'body', marginY: 8})}>Update <Code>children</Code> to remove render props usage, and note that the <Code>close</Code> function was moved from <Code>DialogTrigger</Code> to <Code>Dialog</Code></li>
=======
          <li className={style({lineHeight: 'body', color: 'body', marginY: 8})}>[PENDING] Comment out <Code>type="tray"</Code> (<Code>Tray</Code> has not been implemented yet)</li>
          <li className={style({lineHeight: 'body', color: 'body', marginY: 8})}>[PENDING] Comment out <Code>mobileType="tray"</Code> (<Code>Tray</Code> has not been implemented yet)</li>
          <li className={style({lineHeight: 'body', color: 'body', marginY: 8})}>Remove <Code>targetRef</Code> (it is no longer supported in Spectrum 2)</li>
          <li className={style({lineHeight: 'body', color: 'body', marginY: 8})}>Update <Code>children</Code> to remove render props usage, and note that the <Code>close</Code> function was moved from <Code>DialogTrigger</Code> to <Code>Dialog</Code></li>
>>>>>>> ec750917
        </ul>

        <H3>Divider</H3>
        <ul className="sb-unstyled">
          <li className={style({font: 'body', marginY: 8})}>Remove Divider component if within a Dialog (Updated design for Dialog in Spectrum 2)</li>
        </ul>

        <H3>Flex</H3>
        <ul className="sb-unstyled">
          <li className={style({font: 'body', marginY: 8})}>Update <Code>Flex</Code> to be a <Code>div</Code> and apply flex styles using the style macro (i.e. <Code>{`<div className={style({display: 'flex'})} />`}</Code>)</li>
        </ul>

        <H3>Form</H3>
        <ul className="sb-unstyled">
          <li className={style({font: 'body', marginY: 8})}>Remove <Code>isQuiet</Code> (it is no longer supported in Spectrum 2)</li>
          <li className={style({font: 'body', marginY: 8})}>Remove <Code>isReadOnly</Code> (it is no longer supported in Spectrum 2)</li>
          <li className={style({font: 'body', marginY: 8})}>Remove <Code>validationState</Code> (it is no longer supported in Spectrum 2)</li>
          <li className={style({font: 'body', marginY: 8})}>Remove <Code>validationBehavior</Code> (it is no longer supported in Spectrum 2)</li>
        </ul>

        <H3>Grid</H3>
        <ul className="sb-unstyled">
          <li className={style({font: 'body', marginY: 8})}>Update <Code>Grid</Code> to be a <Code>div</Code> and apply grid styles using the style macro (i.e. <Code>{`<div className={style({display: 'grid'})} />`}</Code>)</li>
        </ul>

        <H3>IllustratedMessage</H3>
        <ul className="sb-unstyled">
          <li className={style({lineHeight: 'body', color: 'body', marginY: 8})}>Update illustrations to be from <Code>@react-spectrum/s2/illustrations</Code>. See <Link href="/?path=/docs/illustrations--docs">Illustrations</Link></li>
        </ul>

        <H3>InlineAlert</H3>
        <ul className="sb-unstyled">
<<<<<<< HEAD
          <li className={style({font: 'body', marginY: 8})}>Change <Code>variant=“info”</Code> to <Code>variant=“informative”</Code></li>
=======
          <li className={style({lineHeight: 'body', color: 'body', marginY: 8})}>Change <Code>variant="info"</Code> to <Code>variant="informative"</Code></li>
>>>>>>> ec750917
        </ul>

        <H3>Item</H3>
        <ul className="sb-unstyled">
          <li className={style({font: 'body', marginY: 8})}>If within <Code>Menu</Code>: Update <Code>Item</Code> to be a <Code>MenuItem</Code></li>
          <li className={style({font: 'body', marginY: 8})}>If within <Code>ActionMenu</Code>: Update <Code>Item</Code> to be a <Code>MenuItem</Code></li>
          <li className={style({font: 'body', marginY: 8})}>If within <Code>TagGroup</Code>: Update <Code>Item</Code> to be a <Code>Tag</Code></li>
          <li className={style({font: 'body', marginY: 8})}>If within <Code>Breadcrumbs</Code>: Update <Code>Item</Code> to be a <Code>Breadcrumb</Code></li>
          <li className={style({font: 'body', marginY: 8})}>If within <Code>Picker</Code>: Update <Code>Item</Code> to be a <Code>PickerItem</Code></li>
          <li className={style({font: 'body', marginY: 8})}>If within <Code>ComboBox</Code>: Update <Code>Item</Code> to be a <Code>ComboBoxItem</Code></li>
          <li className={style({font: 'body', marginY: 8})}>If within <Code>ListBox</Code>: Update <Code>Item</Code> to be a <Code>ListBoxItem</Code></li>
          <li className={style({font: 'body', marginY: 8})}>If within <Code>TabList</Code>: Update <Code>Item</Code> to be a <Code>Tab</Code></li>
          <li className={style({font: 'body', marginY: 8})}>If within <Code>TabPanels</Code>: Update <Code>Item</Code> to be a <Code>TabPanel</Code> and remove surrounding <Code>TabPanels</Code></li>
          <li className={style({font: 'body', marginY: 8})}>Update <Code>key</Code> to be <Code>id</Code> (and keep <Code>key</Code> if rendered inside <Code>array.map</Code>)</li>
        </ul>

        <H3>Link</H3>
        <ul className="sb-unstyled">
<<<<<<< HEAD
          <li className={style({font: 'body', marginY: 8})}>Change <Code>variant=“overBackground”</Code> to <Code>staticColor=“white”</Code></li>
=======
          <li className={style({lineHeight: 'body', color: 'body', marginY: 8})}>Change <Code>variant="overBackground"</Code> to <Code>staticColor="white"</Code></li>
>>>>>>> ec750917
        </ul>

        <H3>ListBox</H3>
        <ul className="sb-unstyled">
          <li className={style({font: 'body', marginY: 8})}>Update <Code>Item</Code> to be a <Code>ListBoxItem</Code></li>
        </ul>

        <H3>Menu</H3>
        <ul className="sb-unstyled">
          <li className={style({font: 'body', marginY: 8})}>Update <Code>Item</Code> to be a <Code>MenuItem</Code></li>
        </ul>

        <H3>MenuTrigger</H3>
        <ul className="sb-unstyled">
          <li className={style({font: 'body', marginY: 8})}>[PENDING] Comment out <Code>closeOnSelect</Code> (it has not been implemented yet)</li>
        </ul>

        <H3>NumberField</H3>
        <ul className="sb-unstyled">
          <li className={style({lineHeight: 'body', color: 'body', marginY: 8})}>Remove <Code>isQuiet</Code> (it is no longer supported in Spectrum 2)</li>
          <li className={style({lineHeight: 'body', color: 'body', marginY: 8})}>Change <Code>validationState="invalid"</Code> to <Code>isInvalid</Code></li>
          <li className={style({lineHeight: 'body', color: 'body', marginY: 8})}>Remove <Code>validationState="valid"</Code> (it is no longer supported in Spectrum 2)</li>
          <li className={style({lineHeight: 'body', color: 'body', marginY: 8})}>[PENDING] Comment out <Code>hideStepper</Code> (it has not been implemented yet)</li>
        </ul>

        <H3>Picker</H3>
        <ul className="sb-unstyled">
<<<<<<< HEAD
          <li className={style({font: 'body', marginY: 8})}>Change <Code>menuWidth</Code> value from a <Code>DimensionValue</Code> to a pixel value</li>
          <li className={style({font: 'body', marginY: 8})}>Remove <Code>isQuiet</Code> (it is no longer supported in Spectrum 2)</li>
          <li className={style({font: 'body', marginY: 8})}>Change <Code>validationState=“invalid”</Code> to <Code>isInvalid</Code></li>
          <li className={style({font: 'body', marginY: 8})}>Remove <Code>validationState=“valid”</Code> (it is no longer supported in Spectrum 2)</li>
          <li className={style({font: 'body', marginY: 8})}>[PENDING] Comment out <Code>isLoading</Code> (it has not been implemented yet)</li>
          <li className={style({font: 'body', marginY: 8})}>[PENDING] Comment out <Code>onLoadMore</Code> (it has not been implemented yet)</li>
          <li className={style({font: 'body', marginY: 8})}>Update <Code>Item</Code> to be a <Code>PickerItem</Code></li>
=======
          <li className={style({lineHeight: 'body', color: 'body', marginY: 8})}>Change <Code>menuWidth</Code> value from a <Code>DimensionValue</Code> to a pixel value</li>
          <li className={style({lineHeight: 'body', color: 'body', marginY: 8})}>Remove <Code>isQuiet</Code> (it is no longer supported in Spectrum 2)</li>
          <li className={style({lineHeight: 'body', color: 'body', marginY: 8})}>Change <Code>validationState="invalid"</Code> to <Code>isInvalid</Code></li>
          <li className={style({lineHeight: 'body', color: 'body', marginY: 8})}>Remove <Code>validationState="valid"</Code> (it is no longer supported in Spectrum 2)</li>
          <li className={style({lineHeight: 'body', color: 'body', marginY: 8})}>[PENDING] Comment out <Code>isLoading</Code> (it has not been implemented yet)</li>
          <li className={style({lineHeight: 'body', color: 'body', marginY: 8})}>[PENDING] Comment out <Code>onLoadMore</Code> (it has not been implemented yet)</li>
          <li className={style({lineHeight: 'body', color: 'body', marginY: 8})}>Update <Code>Item</Code> to be a <Code>PickerItem</Code></li>
>>>>>>> ec750917
        </ul>

        <H3>ProgressBar</H3>
        <ul className="sb-unstyled">
<<<<<<< HEAD
          <li className={style({font: 'body', marginY: 8})}>Change <Code>variant=“overBackground”</Code> to <Code>staticColor=“white”</Code></li>
          <li className={style({font: 'body', marginY: 8})}>[PENDING] Comment out <Code>labelPosition</Code> (it has not been implemented yet)</li>
          <li className={style({font: 'body', marginY: 8})}>[PENDING] Comment out <Code>showValueLabel</Code> (it has not been implemented yet)</li>
=======
          <li className={style({lineHeight: 'body', color: 'body', marginY: 8})}>Change <Code>variant="overBackground"</Code> to <Code>staticColor="white"</Code></li>
          <li className={style({lineHeight: 'body', color: 'body', marginY: 8})}>[PENDING] Comment out <Code>labelPosition</Code> (it has not been implemented yet)</li>
          <li className={style({lineHeight: 'body', color: 'body', marginY: 8})}>[PENDING] Comment out <Code>showValueLabel</Code> (it has not been implemented yet)</li>
>>>>>>> ec750917
        </ul>

        <H3>ProgressCircle</H3>
        <ul className="sb-unstyled">
<<<<<<< HEAD
          <li className={style({font: 'body', marginY: 8})}>Change <Code>variant=“overBackground”</Code> to <Code>staticColor=“white”</Code></li>
=======
          <li className={style({lineHeight: 'body', color: 'body', marginY: 8})}>Change <Code>variant="overBackground"</Code> to <Code>staticColor="white"</Code></li>
>>>>>>> ec750917
        </ul>

        <H3>Radio</H3>
        <P>No updates needed.</P>

        <H3>RadioGroup</H3>
        <ul className="sb-unstyled">
<<<<<<< HEAD
          <li className={style({font: 'body', marginY: 8})}>Change <Code>validationState=“invalid”</Code> to <Code>isInvalid</Code></li>
          <li className={style({font: 'body', marginY: 8})}>Remove <Code>validationState=“valid”</Code> (it is no longer supported in Spectrum 2)</li>
          <li className={style({font: 'body', marginY: 8})}>Remove <Code>showErrorIcon</Code> (it has been removed due to accessibility issues)</li>
=======
          <li className={style({lineHeight: 'body', color: 'body', marginY: 8})}>Change <Code>validationState="invalid"</Code> to <Code>isInvalid</Code></li>
          <li className={style({lineHeight: 'body', color: 'body', marginY: 8})}>Remove <Code>validationState="valid"</Code> (it is no longer supported in Spectrum 2)</li>
          <li className={style({lineHeight: 'body', color: 'body', marginY: 8})}>Remove <Code>showErrorIcon</Code> (it has been removed due to accessibility issues)</li>
>>>>>>> ec750917
        </ul>

        <H3>RangeSlider</H3>
        <ul className="sb-unstyled">
          <li className={style({font: 'body', marginY: 8})}>Remove <Code>showValueLabel</Code> (it has been removed due to accessibility issues)</li>
          <li className={style({font: 'body', marginY: 8})}>[PENDING] Comment out <Code>getValueLabel</Code> (it has not been implemented yet)</li>
          <li className={style({font: 'body', marginY: 8})}>[PENDING] Comment out <Code>orientation</Code> (it has not been implemented yet)</li>
        </ul>

        <H3>SearchField</H3>
        <ul className="sb-unstyled">
<<<<<<< HEAD
          <li className={style({font: 'body', marginY: 8})}>Remove <Code>placeholder</Code> (it has been removed due to accessibility issues)</li>
          <li className={style({font: 'body', marginY: 8})}>[PENDING] Comment out icon (it has not been implemented yet)</li>
          <li className={style({font: 'body', marginY: 8})}>Remove <Code>isQuiet</Code> (it is no longer supported in Spectrum 2)</li>
          <li className={style({font: 'body', marginY: 8})}>Change <Code>validationState=“invalid”</Code> to <Code>isInvalid</Code></li>
          <li className={style({font: 'body', marginY: 8})}>Remove <Code>validationState=“valid”</Code> (it is no longer supported in Spectrum 2)</li>
=======
          <li className={style({lineHeight: 'body', color: 'body', marginY: 8})}>Remove <Code>placeholder</Code> (it has been removed due to accessibility issues)</li>
          <li className={style({lineHeight: 'body', color: 'body', marginY: 8})}>[PENDING] Comment out icon (it has not been implemented yet)</li>
          <li className={style({lineHeight: 'body', color: 'body', marginY: 8})}>Remove <Code>isQuiet</Code> (it is no longer supported in Spectrum 2)</li>
          <li className={style({lineHeight: 'body', color: 'body', marginY: 8})}>Change <Code>validationState="invalid"</Code> to <Code>isInvalid</Code></li>
          <li className={style({lineHeight: 'body', color: 'body', marginY: 8})}>Remove <Code>validationState="valid"</Code> (it is no longer supported in Spectrum 2)</li>
>>>>>>> ec750917
        </ul>

        <H3>Section</H3>
        <ul className="sb-unstyled">
          <li className={style({font: 'body', marginY: 8})}>If within <Code>Menu</Code>: Update <Code>Section</Code> to be a <Code>MenuSection</Code></li>
          <li className={style({font: 'body', marginY: 8})}>If within <Code>Picker</Code>: Update <Code>Section</Code> to be a <Code>PickerSection</Code></li>
        </ul>

        <H3>Slider</H3>
        <ul className="sb-unstyled">
          <li className={style({font: 'body', marginY: 8})}>Remove <Code>isFilled</Code> (Slider is always filled in Spectrum 2)</li>
          <li className={style({font: 'body', marginY: 8})}>Remove <Code>trackGradient</Code> (Not supported in S2 design)</li>
          <li className={style({font: 'body', marginY: 8})}>Remove <Code>showValueLabel</Code> (it has been removed due to accessibility issues)</li>
          <li className={style({font: 'body', marginY: 8})}>[PENDING] Comment out <Code>getValueLabel</Code> (it has not been implemented yet)</li>
          <li className={style({font: 'body', marginY: 8})}>[PENDING] Comment out <Code>orientation</Code> (it has not been implemented yet)</li>
        </ul>

        <H3>StatusLight</H3>
        <ul className="sb-unstyled">
<<<<<<< HEAD
          <li className={style({font: 'body', marginY: 8})}>Remove <Code>isDisabled</Code> (it is no longer supported in Spectrum 2)</li>
          <li className={style({font: 'body', marginY: 8})}>Change <Code>variant=“info”</Code> to <Code>variant="informative"</Code></li>
=======
          <li className={style({lineHeight: 'body', color: 'body', marginY: 8})}>Remove <Code>isDisabled</Code> (it is no longer supported in Spectrum 2)</li>
          <li className={style({lineHeight: 'body', color: 'body', marginY: 8})}>Change <Code>variant="info"</Code> to <Code>variant="informative"</Code></li>
>>>>>>> ec750917
        </ul>

        <H3>SubmenuTrigger</H3>
        <P>No updates needed.</P>

        <H3>Switch</H3>
        <P>No updates needed.</P>

        <H3>Tabs</H3>
        <ul className="sb-unstyled">
          <li className={style({font: 'body', marginY: 8})}>Inside <Code>TabList</Code>: Update <Code>Item</Code> to be <Code>Tab</Code></li>
          <li className={style({font: 'body', marginY: 8})}>Inside <Code>TabPanels</Code>: Update <Code>Item</Code> to be a <Code>TabPanel</Code> and remove the surrounding <Code>TabPanels</Code></li>
        </ul>

        <H3>TagGroup</H3>
        <ul className="sb-unstyled">
<<<<<<< HEAD
          <li className={style({font: 'body', marginY: 8})}>[PENDING] Comment out <Code>actionLabel</Code> (it has not been implemented yet)</li>
          <li className={style({font: 'body', marginY: 8})}>[PENDING] Comment out <Code>onAction</Code> (it has not been implemented yet)</li>
          <li className={style({font: 'body', marginY: 8})}>[PENDING] Comment out <Code>maxRows</Code> (it has not been implemented yet)</li>
          <li className={style({font: 'body', marginY: 8})}>[PENDING] Comment out <Code>errorMessage</Code> (it has not been implemented yet)</li>
          <li className={style({font: 'body', marginY: 8})}>[PENDING] Comment out <Code>isInvalid</Code> (it has not been implemented yet)</li>
          <li className={style({font: 'body', marginY: 8})}>[PENDING] Comment out <Code>validationState</Code> (<Code>isInvalid</Code> should be used when it becomes available)</li>
          <li className={style({font: 'body', marginY: 8})}>Update <Code>Item</Code> to be <Code>Tag</Code></li>
=======
          <li className={style({lineHeight: 'body', color: 'body', marginY: 8})}>Rename <Code>actionLabel</Code> to <Code>groupActionLabel</Code></li>
          <li className={style({lineHeight: 'body', color: 'body', marginY: 8})}>Rename <Code>onAction</Code> to <Code>onGroupAction</Code></li>
          <li className={style({lineHeight: 'body', color: 'body', marginY: 8})}>Change <Code>validationState="invalid"</Code> to <Code>isInvalid</Code></li>
          <li className={style({lineHeight: 'body', color: 'body', marginY: 8})}>Update <Code>Item</Code> to be <Code>Tag</Code></li>
>>>>>>> ec750917
        </ul>

        <H3>TextArea</H3>
        <ul className="sb-unstyled">
<<<<<<< HEAD
          <li className={style({font: 'body', marginY: 8})}>[PENDING] Comment out <Code>icon</Code> (it has not been implemented yet)</li>
          <li className={style({font: 'body', marginY: 8})}>Remove <Code>isQuiet</Code> (it is no longer supported in Spectrum 2)</li>
          <li className={style({font: 'body', marginY: 8})}>Remove <Code>placeholder</Code>  (it has been removed due to accessibility issues)</li>
          <li className={style({font: 'body', marginY: 8})}>Change <Code>validationState=“invalid”</Code> to <Code>isInvalid</Code></li>
          <li className={style({font: 'body', marginY: 8})}>Remove <Code>validationState=“valid”</Code> (it is no longer supported in Spectrum 2)</li>
=======
          <li className={style({lineHeight: 'body', color: 'body', marginY: 8})}>[PENDING] Comment out <Code>icon</Code> (it has not been implemented yet)</li>
          <li className={style({lineHeight: 'body', color: 'body', marginY: 8})}>Remove <Code>isQuiet</Code> (it is no longer supported in Spectrum 2)</li>
          <li className={style({lineHeight: 'body', color: 'body', marginY: 8})}>Remove <Code>placeholder</Code>  (it has been removed due to accessibility issues)</li>
          <li className={style({lineHeight: 'body', color: 'body', marginY: 8})}>Change <Code>validationState="invalid"</Code> to <Code>isInvalid</Code></li>
          <li className={style({lineHeight: 'body', color: 'body', marginY: 8})}>Remove <Code>validationState="valid"</Code> (it is no longer supported in Spectrum 2)</li>
>>>>>>> ec750917
        </ul>

        <H3>TextField</H3>
        <ul className="sb-unstyled">
<<<<<<< HEAD
          <li className={style({font: 'body', marginY: 8})}>[PENDING] Comment out <Code>icon</Code> (it has not been implemented yet)</li>
          <li className={style({font: 'body', marginY: 8})}>Remove <Code>isQuiet</Code> (it is no longer supported in Spectrum 2)</li>
          <li className={style({font: 'body', marginY: 8})}>Remove <Code>placeholder</Code>  (it has been removed due to accessibility issues)</li>
          <li className={style({font: 'body', marginY: 8})}>Change <Code>validationState=“invalid”</Code> to <Code>isInvalid</Code></li>
          <li className={style({font: 'body', marginY: 8})}>Remove <Code>validationState=“valid”</Code> (it is no longer supported in Spectrum 2)</li>
=======
          <li className={style({lineHeight: 'body', color: 'body', marginY: 8})}>[PENDING] Comment out <Code>icon</Code> (it has not been implemented yet)</li>
          <li className={style({lineHeight: 'body', color: 'body', marginY: 8})}>Remove <Code>isQuiet</Code> (it is no longer supported in Spectrum 2)</li>
          <li className={style({lineHeight: 'body', color: 'body', marginY: 8})}>Remove <Code>placeholder</Code>  (it has been removed due to accessibility issues)</li>
          <li className={style({lineHeight: 'body', color: 'body', marginY: 8})}>Change <Code>validationState="invalid"</Code> to <Code>isInvalid</Code></li>
          <li className={style({lineHeight: 'body', color: 'body', marginY: 8})}>Remove <Code>validationState="valid"</Code> (it is no longer supported in Spectrum 2)</li>
>>>>>>> ec750917
        </ul>

        <H3>ToggleButton</H3>
        <P>No updates needed.</P>

        <H3>Tooltip</H3>
        <ul className="sb-unstyled">
          <li className={style({font: 'body', marginY: 8})}>Remove <Code>variant</Code> (it is no longer supported in Spectrum 2)</li>
          <li className={style({font: 'body', marginY: 8})}>Remove <Code>placement</Code> and add to the parent <Code>TooltipTrigger</Code> instead</li>
          <li className={style({font: 'body', marginY: 8})}>Remove <Code>showIcon</Code> (it is no longer supported in Spectrum 2)</li>
          <li className={style({font: 'body', marginY: 8})}>Remove <Code>isOpen</Code> and add to the parent <Code>TooltipTrigger</Code> instead</li>
        </ul>

        <H3>TooltipTrigger</H3>
        <ul className="sb-unstyled">
<<<<<<< HEAD
          <li className={style({font: 'body', marginY: 8})}>Update placement prop to be have one value (i.e. Update <Code>placement="bottom left"</Code> to be <Code>placement=“bottom”</Code>)</li>
=======
          <li className={style({lineHeight: 'body', color: 'body', marginY: 8})}>Update placement prop to be have one value (i.e. Update <Code>placement="bottom left"</Code> to be <Code>placement="bottom"</Code>)</li>
>>>>>>> ec750917
        </ul>

        <H3>View</H3>
        <ul className="sb-unstyled">
          <li className={style({font: 'body', marginY: 8})}>Update <Code>View</Code> to be a <Code>div</Code> and apply styles using the style macro</li>
        </ul>

        <H2>Style props</H2>
        <P>React Spectrum v3 supported a limited set of <Link href="https://react-spectrum.adobe.com/react-spectrum/styling.html#style-props">style props</Link> for layout and positioning using Spectrum-defined values. Usage of these should be updated to instead use the <Link href="/?path=/docs/style-macro--docs">style macro</Link>.</P>
        <P>Example:</P>
        <pre className={'sb-unstyled ' + style({padding: 32, marginY: 32, backgroundColor: 'layer-1', borderRadius: 'xl', fontFamily: 'code', fontSize: 'code-sm', lineHeight: 'code'})}>
          <div className={style({backgroundColor: 'red-200'})}>{`- import {ActionButton} from '@adobe/react-spectrum';`}</div>
          <div className={style({backgroundColor: 'green-200'})}>{`+ import {ActionButton} from '@react-spectrum/s2';`}</div>
          <div className={style({backgroundColor: 'green-200'})}>{`+ import {style} from '@react-spectrum/s2/style' with {type: 'macro'};`}</div>
          <div>{'\n'}</div>
          <div className={style({backgroundColor: 'red-200'})}>{`- <ActionButton marginStart="size-100">`}</div>
          <div className={style({backgroundColor: 'green-200'})}>{`+ <ActionButton styles={style({marginStart: 8})}>`}</div>
          <div>{`    Edit`}</div>
          <div>{`  </ActionButton>`}</div>
        </pre>

        <H3>Border width</H3>
        <P>Affected style props: <Code>borderWidth</Code>, <Code>borderStartWidth</Code>, <Code>borderEndWidth</Code>, <Code>borderTopWidth</Code>, <Code>borderBottomWidth</Code>, <Code>borderXWidth</Code>, <Code>borderYWidth</Code>.</P>
        <P>Example:</P>
        <pre className={'sb-unstyled ' + style({padding: 32, marginY: 32, backgroundColor: 'layer-1', borderRadius: 'xl', fontFamily: 'code', fontSize: 'code-sm', lineHeight: 'code'})}>
          <div className={style({backgroundColor: 'red-200'})}>{`- <View borderWidth="thin"  />`}</div>
          <div className={style({backgroundColor: 'green-200'})}>{`+ <div className={style({borderWidth: 1})} />`}</div>
        </pre>
        <P>Border widths should be updated to use pixel values. Use the following mappings:</P>
        <table>
          <tr>
            <th>Spectrum 1</th>
            <th>Spectrum 2</th>
          </tr>
          <tr>
            <td><Code>'none'</Code></td>
            <td><Code>0</Code></td>
          </tr>
          <tr>
            <td><Code>'thin'</Code></td>
            <td><Code>1</Code></td>
          </tr>
          <tr>
            <td><Code>'thick'</Code></td>
            <td><Code>2</Code></td>
          </tr>
          <tr>
            <td><Code>'thicker'</Code></td>
            <td><Code>4</Code></td>
          </tr>
          <tr>
            <td><Code>'thickest'</Code></td>
            <td><Code>'[8px]'</Code></td>
          </tr>
        </table>

        <H3>Border radius</H3>
        <P>Affected style props: <Code>borderRadius</Code>, <Code>borderTopStartRadius</Code>, <Code>borderTopEndRadius</Code>, <Code>borderBottomStartRadius</Code>, <Code>borderBottomEndRadius</Code>.</P>
        <P>Example:</P>
        <pre className={'sb-unstyled ' + style({padding: 32, marginY: 32, backgroundColor: 'layer-1', borderRadius: 'xl', fontFamily: 'code', fontSize: 'code-sm', lineHeight: 'code'})}>
          <div className={style({backgroundColor: 'red-200'})}>{`- <View borderRadius="small"  />`}</div>
          <div className={style({backgroundColor: 'green-200'})}>{`+ <div className={style({borderRadius: 'sm'})} />`}</div>
        </pre>
        <P>Border radius values should be updated to use pixel values. Use the following mappings:</P>
          <table>
          <tr>
            <th>Spectrum 1</th>
            <th>Spectrum 2</th>
          </tr>
          <tr>
            <td><Code>'xsmall'</Code></td>
            <td><Code>'[1px]'</Code></td>
          </tr>
          <tr>
            <td><Code>'small'</Code></td>
            <td><Code>'sm'</Code></td>
          </tr>
          <tr>
            <td><Code>'regular'</Code></td>
            <td><Code>'default'</Code></td>
          </tr>
          <tr>
            <td><Code>'medium'</Code></td>
            <td><Code>'lg'</Code></td>
          </tr>
          <tr>
            <td><Code>'large'</Code></td>
            <td><Code>'xl'</Code></td>
          </tr>            
        </table>

        <H3>Dimension values</H3>
        <P>Affected style props: <Code>width</Code>, <Code>minWidth</Code>, <Code>maxWidth</Code>, <Code>height</Code>, <Code>minHeight</Code>, <Code>maxHeight</Code>, <Code>margin</Code>, <Code>marginStart</Code>, <Code>marginEnd</Code>, <Code>marginTop</Code>, <Code>marginBottom</Code>, <Code>marginX</Code>, <Code>marginY</Code>, <Code>top</Code>, <Code>bottom</Code>, <Code>left</Code>, <Code>right</Code>, <Code>start</Code>, <Code>end</Code>, <Code>flexBasis</Code>, <Code>gap</Code>, <Code>columnGap</Code>, <Code>rowGap</Code>, <Code>padding</Code>, <Code>paddingX</Code>, <Code>paddingY</Code>, <Code>paddingStart</Code>, <Code>paddingEnd</Code>, <Code>paddingTop</Code>, <Code>paddingBottom</Code>.</P>
        <P>Example:</P>
        <pre className={'sb-unstyled ' + style({padding: 32, marginY: 32, backgroundColor: 'layer-1', borderRadius: 'xl', fontFamily: 'code', fontSize: 'code-sm', lineHeight: 'code'})}>
          <div className={style({backgroundColor: 'red-200'})}>{`- <ActionButton marginStart="size-100">`}</div>
          <div className={style({backgroundColor: 'green-200'})}>{`+ <ActionButton styles={style({marginStart: 8})}>`}</div>
          <div>{`    Edit`}</div>
          <div>{`  </ActionButton>`}</div>
        </pre>
        <P>Dimension values should be converted to pixel values. Use the following mappings:</P>
          <table>
          <tr>
            <th>Spectrum 1</th>
            <th>Spectrum 2</th>
          </tr>
          <tr>
            <td><Code>'size-0'</Code></td>
            <td><Code>0</Code></td>
          </tr>
          <tr>
            <td><Code>'size-10'</Code></td>
            <td><Code>1</Code></td>
          </tr>
          <tr>
            <td><Code>'size-25'</Code></td>
            <td><Code>2</Code></td>
          </tr>
          <tr>
            <td><Code>'size-40'</Code></td>
            <td><Code>3</Code></td>
          </tr>
          <tr>
            <td><Code>'size-50'</Code></td>
            <td><Code>4</Code></td>
          </tr>
          <tr>
            <td><Code>'size-65'</Code></td>
            <td><Code>5</Code></td>
          </tr>
          <tr>
            <td><Code>'size-75'</Code></td>
            <td><Code>6</Code></td>
          </tr>
          <tr>
            <td><Code>'size-85'</Code></td>
            <td><Code>7</Code></td>
          </tr>
          <tr>
            <td><Code>'size-100'</Code></td>
            <td><Code>8</Code></td>
          </tr>
          <tr>
            <td><Code>'size-115'</Code></td>
            <td><Code>9</Code></td>
          </tr>
          <tr>
            <td><Code>'size-125'</Code></td>
            <td><Code>10</Code></td>
          </tr>
          <tr>
            <td><Code>'size-130'</Code></td>
            <td><Code>11</Code></td>
          </tr>
          <tr>
            <td><Code>'size-150'</Code></td>
            <td><Code>12</Code></td>
          </tr>
          <tr>
            <td><Code>'size-160'</Code></td>
            <td><Code>13</Code></td>
          </tr>
          <tr>
            <td><Code>'size-175'</Code></td>
            <td><Code>14</Code></td>
          </tr>
          <tr>
            <td><Code>'size-200'</Code></td>
            <td><Code>16</Code></td>
          </tr>
          <tr>
            <td><Code>'size-225'</Code></td>
            <td><Code>18</Code></td>
          </tr>
          <tr>
            <td><Code>'size-250'</Code></td>
            <td><Code>20</Code></td>
          </tr>
          <tr>
            <td><Code>'size-275'</Code></td>
            <td><Code>22</Code></td>
          </tr>
          <tr>
            <td><Code>'size-300'</Code></td>
            <td><Code>24</Code></td>
          </tr>
          <tr>
            <td><Code>'size-325'</Code></td>
            <td><Code>26</Code></td>
          </tr>
          <tr>
            <td><Code>'size-350'</Code></td>
            <td><Code>28</Code></td>
          </tr>
          <tr>
            <td><Code>'size-400'</Code></td>
            <td><Code>32</Code></td>
          </tr>
          <tr>
            <td><Code>'size-450'</Code></td>
            <td><Code>36</Code></td>
          </tr>
          <tr>
            <td><Code>'size-500'</Code></td>
            <td><Code>40</Code></td>
          </tr>
          <tr>
            <td><Code>'size-550'</Code></td>
            <td><Code>44</Code></td>
          </tr>
          <tr>
            <td><Code>'size-600'</Code></td>
            <td><Code>48</Code></td>
          </tr>
          <tr>
            <td><Code>'size-675'</Code></td>
            <td><Code>54</Code></td>
          </tr>
          <tr>
            <td><Code>'size-700'</Code></td>
            <td><Code>56</Code></td>
          </tr>
          <tr>
            <td><Code>'size-800'</Code></td>
            <td><Code>64</Code></td>
          </tr>
          <tr>
            <td><Code>'size-900'</Code></td>
            <td><Code>72</Code></td>
          </tr>
          <tr>
            <td><Code>'size-1000'</Code></td>
            <td><Code>80</Code></td>
          </tr>
          <tr>
            <td><Code>'size-1200'</Code></td>
            <td><Code>96</Code></td>
          </tr>
          <tr>
            <td><Code>'size-1250'</Code></td>
            <td><Code>100</Code></td>
          </tr>
          <tr>
            <td><Code>'size-1600'</Code></td>
            <td><Code>128</Code></td>
          </tr>
          <tr>
            <td><Code>'size-1700'</Code></td>
            <td><Code>136</Code></td>
          </tr>
          <tr>
            <td><Code>'size-2000'</Code></td>
            <td><Code>160</Code></td>
          </tr>
          <tr>
            <td><Code>'size-2400'</Code></td>
            <td><Code>192</Code></td>
          </tr>
          <tr>
            <td><Code>'size-3000'</Code></td>
            <td><Code>240</Code></td>
          </tr>
          <tr>
            <td><Code>'size-3400'</Code></td>
            <td><Code>272</Code></td>
          </tr>
          <tr>
            <td><Code>'size-3600'</Code></td>
            <td><Code>288</Code></td>
          </tr>
          <tr>
            <td><Code>'size-4600'</Code></td>
            <td><Code>368</Code></td>
          </tr>
          <tr>
            <td><Code>'size-5000'</Code></td>
            <td><Code>400</Code></td>
          </tr>
          <tr>
            <td><Code>'size-6000'</Code></td>
            <td><Code>480</Code></td>
          </tr>
          <tr>
            <td><Code>'static-size-0'</Code></td>
            <td><Code>0</Code></td>
          </tr>
          <tr>
            <td><Code>'static-size-10'</Code></td>
            <td><Code>1</Code></td>
          </tr>
          <tr>
            <td><Code>'static-size-25'</Code></td>
            <td><Code>2</Code></td>
          </tr>
          <tr>
            <td><Code>'static-size-40'</Code></td>
            <td><Code>3</Code></td>
          </tr>
          <tr>
            <td><Code>'static-size-50'</Code></td>
            <td><Code>4</Code></td>
          </tr>
          <tr>
            <td><Code>'static-size-65'</Code></td>
            <td><Code>5</Code></td>
          </tr>
          <tr>
            <td><Code>'static-size-100'</Code></td>
            <td><Code>8</Code></td>
          </tr>
          <tr>
            <td><Code>'static-size-115'</Code></td>
            <td><Code>9</Code></td>
          </tr>
          <tr>
            <td><Code>'static-size-125'</Code></td>
            <td><Code>10</Code></td>
          </tr>
          <tr>
            <td><Code>'static-size-130'</Code></td>
            <td><Code>11</Code></td>
          </tr>
          <tr>
            <td><Code>'static-size-150'</Code></td>
            <td><Code>12</Code></td>
          </tr>
          <tr>
            <td><Code>'static-size-160'</Code></td>
            <td><Code>13</Code></td>
          </tr>
          <tr>
            <td><Code>'static-size-175'</Code></td>
            <td><Code>14</Code></td>
          </tr>
          <tr>
            <td><Code>'static-size-200'</Code></td>
            <td><Code>16</Code></td>
          </tr>
          <tr>
            <td><Code>'static-size-225'</Code></td>
            <td><Code>18</Code></td>
          </tr>
          <tr>
            <td><Code>'static-size-250'</Code></td>
            <td><Code>20</Code></td>
          </tr>
          <tr>
            <td><Code>'static-size-300'</Code></td>
            <td><Code>24</Code></td>
          </tr>
          <tr>
            <td><Code>'static-size-400'</Code></td>
            <td><Code>32</Code></td>
          </tr>
          <tr>
            <td><Code>'static-size-450'</Code></td>
            <td><Code>36</Code></td>
          </tr>
          <tr>
            <td><Code>'static-size-500'</Code></td>
            <td><Code>40</Code></td>
          </tr>
          <tr>
            <td><Code>'static-size-550'</Code></td>
            <td><Code>44</Code></td>
          </tr>
          <tr>
            <td><Code>'static-size-600'</Code></td>
            <td><Code>48</Code></td>
          </tr>
          <tr>
            <td><Code>'static-size-700'</Code></td>
            <td><Code>56</Code></td>
          </tr>
          <tr>
            <td><Code>'static-size-800'</Code></td>
            <td><Code>64</Code></td>
          </tr>
          <tr>
            <td><Code>'static-size-900'</Code></td>
            <td><Code>72</Code></td>
          </tr>
          <tr>
            <td><Code>'static-size-1000'</Code></td>
            <td><Code>80</Code></td>
          </tr>
          <tr>
            <td><Code>'static-size-1200'</Code></td>
            <td><Code>96</Code></td>
          </tr>
          <tr>
            <td><Code>'static-size-1700'</Code></td>
            <td><Code>136</Code></td>
          </tr>
          <tr>
            <td><Code>'static-size-2400'</Code></td>
            <td><Code>192</Code></td>
          </tr>
          <tr>
            <td><Code>'static-size-2600'</Code></td>
            <td><Code>208</Code></td>
          </tr>
          <tr>
            <td><Code>'static-size-3400'</Code></td>
            <td><Code>272</Code></td>
          </tr>
          <tr>
            <td><Code>'static-size-3600'</Code></td>
            <td><Code>288</Code></td>
          </tr>
          <tr>
            <td><Code>'static-size-4600'</Code></td>
            <td><Code>368</Code></td>
          </tr>
          <tr>
            <td><Code>'static-size-5000'</Code></td>
            <td><Code>400</Code></td>
          </tr>
          <tr>
            <td><Code>'static-size-6000'</Code></td>
            <td><Code>480</Code></td>
          </tr>
          <tr>
            <td><Code>'single-line-height'</Code></td>
            <td><Code>32</Code></td>
          </tr>
          <tr>
            <td><Code>'single-line-width'</Code></td>
            <td><Code>192</Code></td>
          </tr>
        </table>

        <H3>Break points</H3>
        <P>Break points previously used in style props can be used in the style macro with updated keys. Use the following mappings:</P>
        <table>
          <tr>
            <th>Spectrum 1</th>
            <th>Spectrum 2</th>
          </tr>
          <tr>
            <td><Code>base</Code></td>
            <td><Code>default</Code></td>
          </tr>
          <tr>
            <td><Code>S</Code></td>
            <td><Code>sm</Code></td>
          </tr>
          <tr>
            <td><Code>M</Code></td>
            <td><Code>md</Code></td>
          </tr>
          <tr>
            <td><Code>L</Code></td>
            <td><Code>lg</Code></td>
          </tr>
        </table>
        <P>Example:</P>
        <pre className={'sb-unstyled ' + style({padding: 32, marginY: 32, backgroundColor: 'layer-1', borderRadius: 'xl', fontFamily: 'code', fontSize: 'code-sm', lineHeight: 'code'})}>
          <div className={style({backgroundColor: 'red-200'})}>{`- <View width={{ base: 'size-2000', L: 'size-5000' }} />`}</div>
          <div className={style({backgroundColor: 'green-200'})}>{`+ <div className={style({width: {default: 160, lg: '[400px]'}) />`}</div>
        </pre>
      </div>
    </div>
  );
}<|MERGE_RESOLUTION|>--- conflicted
+++ resolved
@@ -6,7 +6,7 @@
   return (
     <div className={style({maxWidth: 'lg', marginX: 'auto', fontFamily: 'sans'})}>
       <div className={style({marginX: 48})}>
-        <h1 className={style({font: 'heading-2xl', marginBottom: 48})}>
+        <h1 className={style({fontSize: 'heading-2xl', color: 'heading', marginBottom: 48})}>
           Migrating to Spectrum 2
         </h1>
         <P>An automated upgrade assistant is available by running the following command in the project you want to upgrade:</P>
@@ -31,8 +31,8 @@
         <H2>Components</H2>
         <H3>All components</H3>
         <ul className="sb-unstyled">
-          <li className={style({font: 'body', marginY: 8})}>Update imports to use the <Code>@react-spectrum/s2</Code> package instead of <Code>@adobe/react-spectrum</Code> or individual packages like <Code>@react-spectrum/button</Code></li>
-          <li className={style({font: 'body', marginY: 8})}>Update <Link href="https://react-spectrum.adobe.com/react-spectrum/styling.html#style-props">style props</Link> to use the <Link href="/?path=/docs/style-macro--docs">style macro</Link> instead. See the 'Style props' section below</li>
+          <li className={style({lineHeight: 'body', color: 'body', marginY: 8})}>Update imports to use the <Code>@react-spectrum/s2</Code> package instead of <Code>@adobe/react-spectrum</Code> or individual packages like <Code>@react-spectrum/button</Code></li>
+          <li className={style({lineHeight: 'body', color: 'body', marginY: 8})}>Update <Link href="https://react-spectrum.adobe.com/react-spectrum/styling.html#style-props">style props</Link> to use the <Link href="/?path=/docs/style-macro--docs">style macro</Link> instead. See the 'Style props' section below</li>
         </ul>
 
         <H3>ActionButton</H3>
@@ -40,9 +40,9 @@
 
         <H3>ActionMenu</H3>
         <ul className="sb-unstyled">
-          <li className={style({font: 'body', marginY: 8})}>[PENDING] Comment out <Code>closeOnSelect</Code> (it has not been implemented yet)</li>
-          <li className={style({font: 'body', marginY: 8})}>[PENDING] Comment out <Code>trigger</Code> (it has not been implemented yet)</li>
-          <li className={style({font: 'body', marginY: 8})}>Update <Code>Item</Code> to be a <Code>MenuItem</Code></li>
+          <li className={style({lineHeight: 'body', color: 'body', marginY: 8})}>[PENDING] Comment out <Code>closeOnSelect</Code> (it has not been implemented yet)</li>
+          <li className={style({lineHeight: 'body', color: 'body', marginY: 8})}>[PENDING] Comment out <Code>trigger</Code> (it has not been implemented yet)</li>
+          <li className={style({lineHeight: 'body', color: 'body', marginY: 8})}>Update <Code>Item</Code> to be a <Code>MenuItem</Code></li>
         </ul>
 
         <H3>AlertDialog</H3>
@@ -50,35 +50,21 @@
 
         <H3>Avatar</H3>
         <ul className="sb-unstyled">
-<<<<<<< HEAD
-          <li className={style({font: 'body', marginY: 8})}>[PENDING] Comment out <Code>isDisabled</Code> (it has not been implemented yet)</li>
-          <li className={style({font: 'body', marginY: 8})}>Update <Code>size</Code> to use pixel values instead of names.</li>
-=======
           <li className={style({lineHeight: 'body', color: 'body', marginY: 8})}>[PENDING] Comment out <Code>isDisabled</Code> (it has not been implemented yet)</li>
           <li className={style({lineHeight: 'body', color: 'body', marginY: 8})}>Update <Code>size</Code> to be a pixel value if it currently matches <Code>'avatar-size-*'</Code></li>
->>>>>>> ec750917
         </ul>
 
         <H3>Breadcrumbs</H3>
         <ul className="sb-unstyled">
-          <li className={style({font: 'body', marginY: 8})}>[PENDING] Comment out <Code>showRoot</Code> (it has not been implemented yet)</li>
-          <li className={style({font: 'body', marginY: 8})}>[PENDING] Comment out <Code>isMultiline</Code> (it has not been implemented yet)</li>
-          <li className={style({font: 'body', marginY: 8})}>[PENDING] Comment out <Code>autoFocusCurrent</Code> (it has not been implemented yet)</li>
-          <li className={style({font: 'body', marginY: 8})}>Remove <Code>size="S"</Code> (Small is no longer a supported size in Spectrum 2)</li>
-          <li className={style({font: 'body', marginY: 8})}>Update <Code>Item</Code> to be a <Code>Breadcrumb</Code></li>
+          <li className={style({lineHeight: 'body', color: 'body', marginY: 8})}>[PENDING] Comment out <Code>showRoot</Code> (it has not been implemented yet)</li>
+          <li className={style({lineHeight: 'body', color: 'body', marginY: 8})}>[PENDING] Comment out <Code>isMultiline</Code> (it has not been implemented yet)</li>
+          <li className={style({lineHeight: 'body', color: 'body', marginY: 8})}>[PENDING] Comment out <Code>autoFocusCurrent</Code> (it has not been implemented yet)</li>
+          <li className={style({lineHeight: 'body', color: 'body', marginY: 8})}>Remove <Code>size="S"</Code> (Small is no longer a supported size in Spectrum 2)</li>
+          <li className={style({lineHeight: 'body', color: 'body', marginY: 8})}>Update <Code>Item</Code> to be a <Code>Breadcrumb</Code></li>
         </ul>
 
         <H3>Button</H3>
         <ul className="sb-unstyled">
-<<<<<<< HEAD
-          <li className={style({font: 'body', marginY: 8})}>Change <Code>variant=“cta”</Code> to <Code>variant="accent"</Code></li>
-          <li className={style({font: 'body', marginY: 8})}>Change <Code>variant=“overBackground”</Code> to <Code>variant=“primary” staticColor=“white”</Code></li>
-          <li className={style({font: 'body', marginY: 8})}>Change <Code>style</Code> to <Code>fillStyle</Code></li>
-          <li className={style({font: 'body', marginY: 8})}>[PENDING] Comment out <Code>isPending</Code> (it has not been implemented yet)</li>
-          <li className={style({font: 'body', marginY: 8})}>Remove <Code>isQuiet</Code> (it is no longer supported in Spectrum 2)</li>
-          <li className={style({font: 'body', marginY: 8})}>If <Code>href</Code> is present, the <Code>Button</Code> should be converted to a <Code>LinkButton</Code></li>
-          <li className={style({font: 'body', marginY: 8})}>Remove <Code>elementType</Code> (it is no longer supported in Spectrum 2)</li>
-=======
           <li className={style({lineHeight: 'body', color: 'body', marginY: 8})}>Change <Code>variant="cta"</Code> to <Code>variant="accent"</Code></li>
           <li className={style({lineHeight: 'body', color: 'body', marginY: 8})}>Change <Code>variant="overBackground"</Code> to <Code>variant="primary" staticColor="white"</Code></li>
           <li className={style({lineHeight: 'body', color: 'body', marginY: 8})}>Change <Code>style</Code> to <Code>fillStyle</Code></li>
@@ -86,7 +72,6 @@
           <li className={style({lineHeight: 'body', color: 'body', marginY: 8})}>Remove <Code>isQuiet</Code> (it is no longer supported in Spectrum 2)</li>
           <li className={style({lineHeight: 'body', color: 'body', marginY: 8})}>If <Code>href</Code> is present, the <Code>Button</Code> should be converted to a <Code>LinkButton</Code></li>
           <li className={style({lineHeight: 'body', color: 'body', marginY: 8})}>Remove <Code>elementType</Code> (it is no longer supported in Spectrum 2)</li>
->>>>>>> ec750917
         </ul>
 
         <H3>ButtonGroup</H3>
@@ -97,32 +82,25 @@
 
         <H3>CheckboxGroup</H3>
         <ul className="sb-unstyled">
-          <li className={style({font: 'body', marginY: 8})}>Remove <Code>showErrorIcon</Code> (it has been removed due to accessibility issues)</li>
+          <li className={style({lineHeight: 'body', color: 'body', marginY: 8})}>Remove <Code>showErrorIcon</Code> (it has been removed due to accessibility issues)</li>
         </ul>
 
         <H3>ColorArea</H3>
         <ul className="sb-unstyled">
-          <li className={style({font: 'body', marginY: 8})}>Remove <Code>size</Code> and instead provide a size via the style macro (i.e. <Code>{`styles={style({size: 20})}`}</Code>)</li>
+          <li className={style({lineHeight: 'body', color: 'body', marginY: 8})}>Remove <Code>size</Code> and instead provide a size via the style macro (i.e. <Code>{`styles={style({size: 20})}`}</Code>)</li>
         </ul>
 
         <H3>ColorField</H3>
         <ul className="sb-unstyled">
-<<<<<<< HEAD
-          <li className={style({font: 'body', marginY: 8})}>Remove <Code>isQuiet</Code> (it is no longer supported in Spectrum 2)</li>
-          <li className={style({font: 'body', marginY: 8})}>Remove <Code>placeholder</Code> (it has been removed due to accessibility issues)</li>
-          <li className={style({font: 'body', marginY: 8})}>Change <Code>validationState=“invalid”</Code> to <Code>isInvalid</Code></li>
-          <li className={style({font: 'body', marginY: 8})}>Remove <Code>validationState=“valid”</Code> (it is no longer supported in Spectrum 2)</li>
-=======
           <li className={style({lineHeight: 'body', color: 'body', marginY: 8})}>Remove <Code>isQuiet</Code> (it is no longer supported in Spectrum 2)</li>
           <li className={style({lineHeight: 'body', color: 'body', marginY: 8})}>Remove <Code>placeholder</Code> (it has been removed due to accessibility issues)</li>
           <li className={style({lineHeight: 'body', color: 'body', marginY: 8})}>Change <Code>validationState="invalid"</Code> to <Code>isInvalid</Code></li>
           <li className={style({lineHeight: 'body', color: 'body', marginY: 8})}>Remove <Code>validationState="valid"</Code> (it is no longer supported in Spectrum 2)</li>
->>>>>>> ec750917
         </ul>
 
         <H3>ColorSlider</H3>
         <ul className="sb-unstyled">
-          <li className={style({font: 'body', marginY: 8})}>Remove <Code>showValueLabel</Code> (it has been removed due to accessibility issues)</li>
+          <li className={style({lineHeight: 'body', color: 'body', marginY: 8})}>Remove <Code>showValueLabel</Code> (it has been removed due to accessibility issues)</li>
         </ul>
 
         <H3>ColorSwatch</H3>
@@ -130,21 +108,11 @@
 
         <H3>ColorWheel</H3>
         <ul className="sb-unstyled">
-          <li className={style({font: 'body', marginY: 8})}>Remove <Code>size</Code> and instead provide a size via the style macro (i.e. <Code>{`styles={style({size: 20})}`}</Code>)</li>
+          <li className={style({lineHeight: 'body', color: 'body', marginY: 8})}>Remove <Code>size</Code> and instead provide a size via the style macro (i.e. <Code>{`styles={style({size: 20})}`}</Code>)</li>
         </ul>
 
         <H3>ComboBox</H3>
         <ul className="sb-unstyled">
-<<<<<<< HEAD
-          <li className={style({font: 'body', marginY: 8})}>Change <Code>menuWidth</Code> value from a <Code>DimensionValue</Code> to a pixel value</li>
-          <li className={style({font: 'body', marginY: 8})}>Remove <Code>isQuiet</Code> (it is no longer supported in Spectrum 2)</li>
-          <li className={style({font: 'body', marginY: 8})}>[PENDING] Comment out <Code>loadingState</Code> (it has not been implemented yet)</li>
-          <li className={style({font: 'body', marginY: 8})}>Remove <Code>placeholder</Code> (it is no longer supported in Spectrum 2)</li>
-          <li className={style({font: 'body', marginY: 8})}>Change <Code>validationState=“invalid”</Code> to <Code>isInvalid</Code></li>
-          <li className={style({font: 'body', marginY: 8})}>Remove <Code>validationState=“valid”</Code> (it is no longer supported in Spectrum 2)</li>
-          <li className={style({font: 'body', marginY: 8})}>[PENDING] Comment out <Code>onLoadMore</Code> (it has not been implemented yet)</li>
-          <li className={style({font: 'body', marginY: 8})}>Update <Code>Item</Code> to be a <Code>ComboBoxItem</Code></li>
-=======
           <li className={style({lineHeight: 'body', color: 'body', marginY: 8})}>Change <Code>menuWidth</Code> value from a <Code>DimensionValue</Code> to a pixel value</li>
           <li className={style({lineHeight: 'body', color: 'body', marginY: 8})}>Remove <Code>isQuiet</Code> (it is no longer supported in Spectrum 2)</li>
           <li className={style({lineHeight: 'body', color: 'body', marginY: 8})}>[PENDING] Comment out <Code>loadingState</Code> (it has not been implemented yet)</li>
@@ -153,51 +121,43 @@
           <li className={style({lineHeight: 'body', color: 'body', marginY: 8})}>Remove <Code>validationState="valid"</Code> (it is no longer supported in Spectrum 2)</li>
           <li className={style({lineHeight: 'body', color: 'body', marginY: 8})}>[PENDING] Comment out <Code>onLoadMore</Code> (it has not been implemented yet)</li>
           <li className={style({lineHeight: 'body', color: 'body', marginY: 8})}>Update <Code>Item</Code> to be a <Code>ComboBoxItem</Code></li>
->>>>>>> ec750917
         </ul>
 
         <H3>Dialog</H3>
         <ul className="sb-unstyled">
-          <li className={style({font: 'body', marginY: 8})}>Update children to move render props from being the second child of <Code>DialogTrigger</Code> to being a child of <Code>Dialog</Code></li>
-          <li className={style({font: 'body', marginY: 8})}>Remove <Code>onDismiss</Code> and use <Code>onOpenChange</Code> on the <Code>DialogTrigger</Code>, or <Code>onDismiss</Code> on the <Code>DialogContainer</Code> instead</li>
+          <li className={style({lineHeight: 'body', color: 'body', marginY: 8})}>Update children to move render props from being the second child of <Code>DialogTrigger</Code> to being a child of <Code>Dialog</Code></li>
+          <li className={style({lineHeight: 'body', color: 'body', marginY: 8})}>Remove <Code>onDismiss</Code> and use <Code>onOpenChange</Code> on the <Code>DialogTrigger</Code>, or <Code>onDismiss</Code> on the <Code>DialogContainer</Code> instead</li>
         </ul>
 
         <H3>DialogTrigger</H3>
         <ul className="sb-unstyled">
-<<<<<<< HEAD
-          <li className={style({font: 'body', marginY: 8})}>[PENDING] Comment out <Code>type=“tray”</Code> (<Code>Tray</Code> has not been implemented yet)</li>
-          <li className={style({font: 'body', marginY: 8})}>[PENDING] Comment out <Code>mobileType=“tray”</Code> (<Code>Tray</Code> has not been implemented yet)</li>
-          <li className={style({font: 'body', marginY: 8})}>Remove <Code>targetRef</Code> (it is no longer supported in Spectrum 2)</li>
-          <li className={style({font: 'body', marginY: 8})}>Update <Code>children</Code> to remove render props usage, and note that the <Code>close</Code> function was moved from <Code>DialogTrigger</Code> to <Code>Dialog</Code></li>
-=======
           <li className={style({lineHeight: 'body', color: 'body', marginY: 8})}>[PENDING] Comment out <Code>type="tray"</Code> (<Code>Tray</Code> has not been implemented yet)</li>
           <li className={style({lineHeight: 'body', color: 'body', marginY: 8})}>[PENDING] Comment out <Code>mobileType="tray"</Code> (<Code>Tray</Code> has not been implemented yet)</li>
           <li className={style({lineHeight: 'body', color: 'body', marginY: 8})}>Remove <Code>targetRef</Code> (it is no longer supported in Spectrum 2)</li>
           <li className={style({lineHeight: 'body', color: 'body', marginY: 8})}>Update <Code>children</Code> to remove render props usage, and note that the <Code>close</Code> function was moved from <Code>DialogTrigger</Code> to <Code>Dialog</Code></li>
->>>>>>> ec750917
         </ul>
 
         <H3>Divider</H3>
         <ul className="sb-unstyled">
-          <li className={style({font: 'body', marginY: 8})}>Remove Divider component if within a Dialog (Updated design for Dialog in Spectrum 2)</li>
+          <li className={style({lineHeight: 'body', color: 'body', marginY: 8})}>Remove Divider component if within a Dialog (Updated design for Dialog in Spectrum 2)</li>
         </ul>
 
         <H3>Flex</H3>
         <ul className="sb-unstyled">
-          <li className={style({font: 'body', marginY: 8})}>Update <Code>Flex</Code> to be a <Code>div</Code> and apply flex styles using the style macro (i.e. <Code>{`<div className={style({display: 'flex'})} />`}</Code>)</li>
+          <li className={style({lineHeight: 'body', color: 'body', marginY: 8})}>Update <Code>Flex</Code> to be a <Code>div</Code> and apply flex styles using the style macro (i.e. <Code>{`<div className={style({display: 'flex'})} />`}</Code>)</li>
         </ul>
 
         <H3>Form</H3>
         <ul className="sb-unstyled">
-          <li className={style({font: 'body', marginY: 8})}>Remove <Code>isQuiet</Code> (it is no longer supported in Spectrum 2)</li>
-          <li className={style({font: 'body', marginY: 8})}>Remove <Code>isReadOnly</Code> (it is no longer supported in Spectrum 2)</li>
-          <li className={style({font: 'body', marginY: 8})}>Remove <Code>validationState</Code> (it is no longer supported in Spectrum 2)</li>
-          <li className={style({font: 'body', marginY: 8})}>Remove <Code>validationBehavior</Code> (it is no longer supported in Spectrum 2)</li>
+          <li className={style({lineHeight: 'body', color: 'body', marginY: 8})}>Remove <Code>isQuiet</Code> (it is no longer supported in Spectrum 2)</li>
+          <li className={style({lineHeight: 'body', color: 'body', marginY: 8})}>Remove <Code>isReadOnly</Code> (it is no longer supported in Spectrum 2)</li>
+          <li className={style({lineHeight: 'body', color: 'body', marginY: 8})}>Remove <Code>validationState</Code> (it is no longer supported in Spectrum 2)</li>
+          <li className={style({lineHeight: 'body', color: 'body', marginY: 8})}>Remove <Code>validationBehavior</Code> (it is no longer supported in Spectrum 2)</li>
         </ul>
 
         <H3>Grid</H3>
         <ul className="sb-unstyled">
-          <li className={style({font: 'body', marginY: 8})}>Update <Code>Grid</Code> to be a <Code>div</Code> and apply grid styles using the style macro (i.e. <Code>{`<div className={style({display: 'grid'})} />`}</Code>)</li>
+          <li className={style({lineHeight: 'body', color: 'body', marginY: 8})}>Update <Code>Grid</Code> to be a <Code>div</Code> and apply grid styles using the style macro (i.e. <Code>{`<div className={style({display: 'grid'})} />`}</Code>)</li>
         </ul>
 
         <H3>IllustratedMessage</H3>
@@ -207,49 +167,41 @@
 
         <H3>InlineAlert</H3>
         <ul className="sb-unstyled">
-<<<<<<< HEAD
-          <li className={style({font: 'body', marginY: 8})}>Change <Code>variant=“info”</Code> to <Code>variant=“informative”</Code></li>
-=======
           <li className={style({lineHeight: 'body', color: 'body', marginY: 8})}>Change <Code>variant="info"</Code> to <Code>variant="informative"</Code></li>
->>>>>>> ec750917
         </ul>
 
         <H3>Item</H3>
         <ul className="sb-unstyled">
-          <li className={style({font: 'body', marginY: 8})}>If within <Code>Menu</Code>: Update <Code>Item</Code> to be a <Code>MenuItem</Code></li>
-          <li className={style({font: 'body', marginY: 8})}>If within <Code>ActionMenu</Code>: Update <Code>Item</Code> to be a <Code>MenuItem</Code></li>
-          <li className={style({font: 'body', marginY: 8})}>If within <Code>TagGroup</Code>: Update <Code>Item</Code> to be a <Code>Tag</Code></li>
-          <li className={style({font: 'body', marginY: 8})}>If within <Code>Breadcrumbs</Code>: Update <Code>Item</Code> to be a <Code>Breadcrumb</Code></li>
-          <li className={style({font: 'body', marginY: 8})}>If within <Code>Picker</Code>: Update <Code>Item</Code> to be a <Code>PickerItem</Code></li>
-          <li className={style({font: 'body', marginY: 8})}>If within <Code>ComboBox</Code>: Update <Code>Item</Code> to be a <Code>ComboBoxItem</Code></li>
-          <li className={style({font: 'body', marginY: 8})}>If within <Code>ListBox</Code>: Update <Code>Item</Code> to be a <Code>ListBoxItem</Code></li>
-          <li className={style({font: 'body', marginY: 8})}>If within <Code>TabList</Code>: Update <Code>Item</Code> to be a <Code>Tab</Code></li>
-          <li className={style({font: 'body', marginY: 8})}>If within <Code>TabPanels</Code>: Update <Code>Item</Code> to be a <Code>TabPanel</Code> and remove surrounding <Code>TabPanels</Code></li>
-          <li className={style({font: 'body', marginY: 8})}>Update <Code>key</Code> to be <Code>id</Code> (and keep <Code>key</Code> if rendered inside <Code>array.map</Code>)</li>
+          <li className={style({lineHeight: 'body', color: 'body', marginY: 8})}>If within <Code>Menu</Code>: Update <Code>Item</Code> to be a <Code>MenuItem</Code></li>
+          <li className={style({lineHeight: 'body', color: 'body', marginY: 8})}>If within <Code>ActionMenu</Code>: Update <Code>Item</Code> to be a <Code>MenuItem</Code></li>
+          <li className={style({lineHeight: 'body', color: 'body', marginY: 8})}>If within <Code>TagGroup</Code>: Update <Code>Item</Code> to be a <Code>Tag</Code></li>
+          <li className={style({lineHeight: 'body', color: 'body', marginY: 8})}>If within <Code>Breadcrumbs</Code>: Update <Code>Item</Code> to be a <Code>Breadcrumb</Code></li>
+          <li className={style({lineHeight: 'body', color: 'body', marginY: 8})}>If within <Code>Picker</Code>: Update <Code>Item</Code> to be a <Code>PickerItem</Code></li>
+          <li className={style({lineHeight: 'body', color: 'body', marginY: 8})}>If within <Code>ComboBox</Code>: Update <Code>Item</Code> to be a <Code>ComboBoxItem</Code></li>
+          <li className={style({lineHeight: 'body', color: 'body', marginY: 8})}>If within <Code>ListBox</Code>: Update <Code>Item</Code> to be a <Code>ListBoxItem</Code></li>
+          <li className={style({lineHeight: 'body', color: 'body', marginY: 8})}>If within <Code>TabList</Code>: Update <Code>Item</Code> to be a <Code>Tab</Code></li>
+          <li className={style({lineHeight: 'body', color: 'body', marginY: 8})}>If within <Code>TabPanels</Code>: Update <Code>Item</Code> to be a <Code>TabPanel</Code> and remove surrounding <Code>TabPanels</Code></li>
+          <li className={style({lineHeight: 'body', color: 'body', marginY: 8})}>Update <Code>key</Code> to be <Code>id</Code> (and keep <Code>key</Code> if rendered inside <Code>array.map</Code>)</li>
         </ul>
 
         <H3>Link</H3>
         <ul className="sb-unstyled">
-<<<<<<< HEAD
-          <li className={style({font: 'body', marginY: 8})}>Change <Code>variant=“overBackground”</Code> to <Code>staticColor=“white”</Code></li>
-=======
           <li className={style({lineHeight: 'body', color: 'body', marginY: 8})}>Change <Code>variant="overBackground"</Code> to <Code>staticColor="white"</Code></li>
->>>>>>> ec750917
         </ul>
 
         <H3>ListBox</H3>
         <ul className="sb-unstyled">
-          <li className={style({font: 'body', marginY: 8})}>Update <Code>Item</Code> to be a <Code>ListBoxItem</Code></li>
+          <li className={style({lineHeight: 'body', color: 'body', marginY: 8})}>Update <Code>Item</Code> to be a <Code>ListBoxItem</Code></li>
         </ul>
 
         <H3>Menu</H3>
         <ul className="sb-unstyled">
-          <li className={style({font: 'body', marginY: 8})}>Update <Code>Item</Code> to be a <Code>MenuItem</Code></li>
+          <li className={style({lineHeight: 'body', color: 'body', marginY: 8})}>Update <Code>Item</Code> to be a <Code>MenuItem</Code></li>
         </ul>
 
         <H3>MenuTrigger</H3>
         <ul className="sb-unstyled">
-          <li className={style({font: 'body', marginY: 8})}>[PENDING] Comment out <Code>closeOnSelect</Code> (it has not been implemented yet)</li>
+          <li className={style({lineHeight: 'body', color: 'body', marginY: 8})}>[PENDING] Comment out <Code>closeOnSelect</Code> (it has not been implemented yet)</li>
         </ul>
 
         <H3>NumberField</H3>
@@ -262,15 +214,6 @@
 
         <H3>Picker</H3>
         <ul className="sb-unstyled">
-<<<<<<< HEAD
-          <li className={style({font: 'body', marginY: 8})}>Change <Code>menuWidth</Code> value from a <Code>DimensionValue</Code> to a pixel value</li>
-          <li className={style({font: 'body', marginY: 8})}>Remove <Code>isQuiet</Code> (it is no longer supported in Spectrum 2)</li>
-          <li className={style({font: 'body', marginY: 8})}>Change <Code>validationState=“invalid”</Code> to <Code>isInvalid</Code></li>
-          <li className={style({font: 'body', marginY: 8})}>Remove <Code>validationState=“valid”</Code> (it is no longer supported in Spectrum 2)</li>
-          <li className={style({font: 'body', marginY: 8})}>[PENDING] Comment out <Code>isLoading</Code> (it has not been implemented yet)</li>
-          <li className={style({font: 'body', marginY: 8})}>[PENDING] Comment out <Code>onLoadMore</Code> (it has not been implemented yet)</li>
-          <li className={style({font: 'body', marginY: 8})}>Update <Code>Item</Code> to be a <Code>PickerItem</Code></li>
-=======
           <li className={style({lineHeight: 'body', color: 'body', marginY: 8})}>Change <Code>menuWidth</Code> value from a <Code>DimensionValue</Code> to a pixel value</li>
           <li className={style({lineHeight: 'body', color: 'body', marginY: 8})}>Remove <Code>isQuiet</Code> (it is no longer supported in Spectrum 2)</li>
           <li className={style({lineHeight: 'body', color: 'body', marginY: 8})}>Change <Code>validationState="invalid"</Code> to <Code>isInvalid</Code></li>
@@ -278,29 +221,18 @@
           <li className={style({lineHeight: 'body', color: 'body', marginY: 8})}>[PENDING] Comment out <Code>isLoading</Code> (it has not been implemented yet)</li>
           <li className={style({lineHeight: 'body', color: 'body', marginY: 8})}>[PENDING] Comment out <Code>onLoadMore</Code> (it has not been implemented yet)</li>
           <li className={style({lineHeight: 'body', color: 'body', marginY: 8})}>Update <Code>Item</Code> to be a <Code>PickerItem</Code></li>
->>>>>>> ec750917
         </ul>
 
         <H3>ProgressBar</H3>
         <ul className="sb-unstyled">
-<<<<<<< HEAD
-          <li className={style({font: 'body', marginY: 8})}>Change <Code>variant=“overBackground”</Code> to <Code>staticColor=“white”</Code></li>
-          <li className={style({font: 'body', marginY: 8})}>[PENDING] Comment out <Code>labelPosition</Code> (it has not been implemented yet)</li>
-          <li className={style({font: 'body', marginY: 8})}>[PENDING] Comment out <Code>showValueLabel</Code> (it has not been implemented yet)</li>
-=======
           <li className={style({lineHeight: 'body', color: 'body', marginY: 8})}>Change <Code>variant="overBackground"</Code> to <Code>staticColor="white"</Code></li>
           <li className={style({lineHeight: 'body', color: 'body', marginY: 8})}>[PENDING] Comment out <Code>labelPosition</Code> (it has not been implemented yet)</li>
           <li className={style({lineHeight: 'body', color: 'body', marginY: 8})}>[PENDING] Comment out <Code>showValueLabel</Code> (it has not been implemented yet)</li>
->>>>>>> ec750917
         </ul>
 
         <H3>ProgressCircle</H3>
         <ul className="sb-unstyled">
-<<<<<<< HEAD
-          <li className={style({font: 'body', marginY: 8})}>Change <Code>variant=“overBackground”</Code> to <Code>staticColor=“white”</Code></li>
-=======
           <li className={style({lineHeight: 'body', color: 'body', marginY: 8})}>Change <Code>variant="overBackground"</Code> to <Code>staticColor="white"</Code></li>
->>>>>>> ec750917
         </ul>
 
         <H3>Radio</H3>
@@ -308,65 +240,46 @@
 
         <H3>RadioGroup</H3>
         <ul className="sb-unstyled">
-<<<<<<< HEAD
-          <li className={style({font: 'body', marginY: 8})}>Change <Code>validationState=“invalid”</Code> to <Code>isInvalid</Code></li>
-          <li className={style({font: 'body', marginY: 8})}>Remove <Code>validationState=“valid”</Code> (it is no longer supported in Spectrum 2)</li>
-          <li className={style({font: 'body', marginY: 8})}>Remove <Code>showErrorIcon</Code> (it has been removed due to accessibility issues)</li>
-=======
           <li className={style({lineHeight: 'body', color: 'body', marginY: 8})}>Change <Code>validationState="invalid"</Code> to <Code>isInvalid</Code></li>
           <li className={style({lineHeight: 'body', color: 'body', marginY: 8})}>Remove <Code>validationState="valid"</Code> (it is no longer supported in Spectrum 2)</li>
           <li className={style({lineHeight: 'body', color: 'body', marginY: 8})}>Remove <Code>showErrorIcon</Code> (it has been removed due to accessibility issues)</li>
->>>>>>> ec750917
         </ul>
 
         <H3>RangeSlider</H3>
         <ul className="sb-unstyled">
-          <li className={style({font: 'body', marginY: 8})}>Remove <Code>showValueLabel</Code> (it has been removed due to accessibility issues)</li>
-          <li className={style({font: 'body', marginY: 8})}>[PENDING] Comment out <Code>getValueLabel</Code> (it has not been implemented yet)</li>
-          <li className={style({font: 'body', marginY: 8})}>[PENDING] Comment out <Code>orientation</Code> (it has not been implemented yet)</li>
+          <li className={style({lineHeight: 'body', color: 'body', marginY: 8})}>Remove <Code>showValueLabel</Code> (it has been removed due to accessibility issues)</li>
+          <li className={style({lineHeight: 'body', color: 'body', marginY: 8})}>[PENDING] Comment out <Code>getValueLabel</Code> (it has not been implemented yet)</li>
+          <li className={style({lineHeight: 'body', color: 'body', marginY: 8})}>[PENDING] Comment out <Code>orientation</Code> (it has not been implemented yet)</li>
         </ul>
 
         <H3>SearchField</H3>
         <ul className="sb-unstyled">
-<<<<<<< HEAD
-          <li className={style({font: 'body', marginY: 8})}>Remove <Code>placeholder</Code> (it has been removed due to accessibility issues)</li>
-          <li className={style({font: 'body', marginY: 8})}>[PENDING] Comment out icon (it has not been implemented yet)</li>
-          <li className={style({font: 'body', marginY: 8})}>Remove <Code>isQuiet</Code> (it is no longer supported in Spectrum 2)</li>
-          <li className={style({font: 'body', marginY: 8})}>Change <Code>validationState=“invalid”</Code> to <Code>isInvalid</Code></li>
-          <li className={style({font: 'body', marginY: 8})}>Remove <Code>validationState=“valid”</Code> (it is no longer supported in Spectrum 2)</li>
-=======
           <li className={style({lineHeight: 'body', color: 'body', marginY: 8})}>Remove <Code>placeholder</Code> (it has been removed due to accessibility issues)</li>
           <li className={style({lineHeight: 'body', color: 'body', marginY: 8})}>[PENDING] Comment out icon (it has not been implemented yet)</li>
           <li className={style({lineHeight: 'body', color: 'body', marginY: 8})}>Remove <Code>isQuiet</Code> (it is no longer supported in Spectrum 2)</li>
           <li className={style({lineHeight: 'body', color: 'body', marginY: 8})}>Change <Code>validationState="invalid"</Code> to <Code>isInvalid</Code></li>
           <li className={style({lineHeight: 'body', color: 'body', marginY: 8})}>Remove <Code>validationState="valid"</Code> (it is no longer supported in Spectrum 2)</li>
->>>>>>> ec750917
         </ul>
 
         <H3>Section</H3>
         <ul className="sb-unstyled">
-          <li className={style({font: 'body', marginY: 8})}>If within <Code>Menu</Code>: Update <Code>Section</Code> to be a <Code>MenuSection</Code></li>
-          <li className={style({font: 'body', marginY: 8})}>If within <Code>Picker</Code>: Update <Code>Section</Code> to be a <Code>PickerSection</Code></li>
+          <li className={style({lineHeight: 'body', color: 'body', marginY: 8})}>If within <Code>Menu</Code>: Update <Code>Section</Code> to be a <Code>MenuSection</Code></li>
+          <li className={style({lineHeight: 'body', color: 'body', marginY: 8})}>If within <Code>Picker</Code>: Update <Code>Section</Code> to be a <Code>PickerSection</Code></li>
         </ul>
 
         <H3>Slider</H3>
         <ul className="sb-unstyled">
-          <li className={style({font: 'body', marginY: 8})}>Remove <Code>isFilled</Code> (Slider is always filled in Spectrum 2)</li>
-          <li className={style({font: 'body', marginY: 8})}>Remove <Code>trackGradient</Code> (Not supported in S2 design)</li>
-          <li className={style({font: 'body', marginY: 8})}>Remove <Code>showValueLabel</Code> (it has been removed due to accessibility issues)</li>
-          <li className={style({font: 'body', marginY: 8})}>[PENDING] Comment out <Code>getValueLabel</Code> (it has not been implemented yet)</li>
-          <li className={style({font: 'body', marginY: 8})}>[PENDING] Comment out <Code>orientation</Code> (it has not been implemented yet)</li>
+          <li className={style({lineHeight: 'body', color: 'body', marginY: 8})}>Remove <Code>isFilled</Code> (Slider is always filled in Spectrum 2)</li>
+          <li className={style({lineHeight: 'body', color: 'body', marginY: 8})}>Remove <Code>trackGradient</Code> (Not supported in S2 design)</li>
+          <li className={style({lineHeight: 'body', color: 'body', marginY: 8})}>Remove <Code>showValueLabel</Code> (it has been removed due to accessibility issues)</li>
+          <li className={style({lineHeight: 'body', color: 'body', marginY: 8})}>[PENDING] Comment out <Code>getValueLabel</Code> (it has not been implemented yet)</li>
+          <li className={style({lineHeight: 'body', color: 'body', marginY: 8})}>[PENDING] Comment out <Code>orientation</Code> (it has not been implemented yet)</li>
         </ul>
 
         <H3>StatusLight</H3>
         <ul className="sb-unstyled">
-<<<<<<< HEAD
-          <li className={style({font: 'body', marginY: 8})}>Remove <Code>isDisabled</Code> (it is no longer supported in Spectrum 2)</li>
-          <li className={style({font: 'body', marginY: 8})}>Change <Code>variant=“info”</Code> to <Code>variant="informative"</Code></li>
-=======
           <li className={style({lineHeight: 'body', color: 'body', marginY: 8})}>Remove <Code>isDisabled</Code> (it is no longer supported in Spectrum 2)</li>
           <li className={style({lineHeight: 'body', color: 'body', marginY: 8})}>Change <Code>variant="info"</Code> to <Code>variant="informative"</Code></li>
->>>>>>> ec750917
         </ul>
 
         <H3>SubmenuTrigger</H3>
@@ -377,60 +290,34 @@
 
         <H3>Tabs</H3>
         <ul className="sb-unstyled">
-          <li className={style({font: 'body', marginY: 8})}>Inside <Code>TabList</Code>: Update <Code>Item</Code> to be <Code>Tab</Code></li>
-          <li className={style({font: 'body', marginY: 8})}>Inside <Code>TabPanels</Code>: Update <Code>Item</Code> to be a <Code>TabPanel</Code> and remove the surrounding <Code>TabPanels</Code></li>
+          <li className={style({lineHeight: 'body', color: 'body', marginY: 8})}>Inside <Code>TabList</Code>: Update <Code>Item</Code> to be <Code>Tab</Code></li>
+          <li className={style({lineHeight: 'body', color: 'body', marginY: 8})}>Inside <Code>TabPanels</Code>: Update <Code>Item</Code> to be a <Code>TabPanel</Code> and remove the surrounding <Code>TabPanels</Code></li>
         </ul>
 
         <H3>TagGroup</H3>
         <ul className="sb-unstyled">
-<<<<<<< HEAD
-          <li className={style({font: 'body', marginY: 8})}>[PENDING] Comment out <Code>actionLabel</Code> (it has not been implemented yet)</li>
-          <li className={style({font: 'body', marginY: 8})}>[PENDING] Comment out <Code>onAction</Code> (it has not been implemented yet)</li>
-          <li className={style({font: 'body', marginY: 8})}>[PENDING] Comment out <Code>maxRows</Code> (it has not been implemented yet)</li>
-          <li className={style({font: 'body', marginY: 8})}>[PENDING] Comment out <Code>errorMessage</Code> (it has not been implemented yet)</li>
-          <li className={style({font: 'body', marginY: 8})}>[PENDING] Comment out <Code>isInvalid</Code> (it has not been implemented yet)</li>
-          <li className={style({font: 'body', marginY: 8})}>[PENDING] Comment out <Code>validationState</Code> (<Code>isInvalid</Code> should be used when it becomes available)</li>
-          <li className={style({font: 'body', marginY: 8})}>Update <Code>Item</Code> to be <Code>Tag</Code></li>
-=======
           <li className={style({lineHeight: 'body', color: 'body', marginY: 8})}>Rename <Code>actionLabel</Code> to <Code>groupActionLabel</Code></li>
           <li className={style({lineHeight: 'body', color: 'body', marginY: 8})}>Rename <Code>onAction</Code> to <Code>onGroupAction</Code></li>
           <li className={style({lineHeight: 'body', color: 'body', marginY: 8})}>Change <Code>validationState="invalid"</Code> to <Code>isInvalid</Code></li>
           <li className={style({lineHeight: 'body', color: 'body', marginY: 8})}>Update <Code>Item</Code> to be <Code>Tag</Code></li>
->>>>>>> ec750917
         </ul>
 
         <H3>TextArea</H3>
         <ul className="sb-unstyled">
-<<<<<<< HEAD
-          <li className={style({font: 'body', marginY: 8})}>[PENDING] Comment out <Code>icon</Code> (it has not been implemented yet)</li>
-          <li className={style({font: 'body', marginY: 8})}>Remove <Code>isQuiet</Code> (it is no longer supported in Spectrum 2)</li>
-          <li className={style({font: 'body', marginY: 8})}>Remove <Code>placeholder</Code>  (it has been removed due to accessibility issues)</li>
-          <li className={style({font: 'body', marginY: 8})}>Change <Code>validationState=“invalid”</Code> to <Code>isInvalid</Code></li>
-          <li className={style({font: 'body', marginY: 8})}>Remove <Code>validationState=“valid”</Code> (it is no longer supported in Spectrum 2)</li>
-=======
           <li className={style({lineHeight: 'body', color: 'body', marginY: 8})}>[PENDING] Comment out <Code>icon</Code> (it has not been implemented yet)</li>
           <li className={style({lineHeight: 'body', color: 'body', marginY: 8})}>Remove <Code>isQuiet</Code> (it is no longer supported in Spectrum 2)</li>
           <li className={style({lineHeight: 'body', color: 'body', marginY: 8})}>Remove <Code>placeholder</Code>  (it has been removed due to accessibility issues)</li>
           <li className={style({lineHeight: 'body', color: 'body', marginY: 8})}>Change <Code>validationState="invalid"</Code> to <Code>isInvalid</Code></li>
           <li className={style({lineHeight: 'body', color: 'body', marginY: 8})}>Remove <Code>validationState="valid"</Code> (it is no longer supported in Spectrum 2)</li>
->>>>>>> ec750917
         </ul>
 
         <H3>TextField</H3>
         <ul className="sb-unstyled">
-<<<<<<< HEAD
-          <li className={style({font: 'body', marginY: 8})}>[PENDING] Comment out <Code>icon</Code> (it has not been implemented yet)</li>
-          <li className={style({font: 'body', marginY: 8})}>Remove <Code>isQuiet</Code> (it is no longer supported in Spectrum 2)</li>
-          <li className={style({font: 'body', marginY: 8})}>Remove <Code>placeholder</Code>  (it has been removed due to accessibility issues)</li>
-          <li className={style({font: 'body', marginY: 8})}>Change <Code>validationState=“invalid”</Code> to <Code>isInvalid</Code></li>
-          <li className={style({font: 'body', marginY: 8})}>Remove <Code>validationState=“valid”</Code> (it is no longer supported in Spectrum 2)</li>
-=======
           <li className={style({lineHeight: 'body', color: 'body', marginY: 8})}>[PENDING] Comment out <Code>icon</Code> (it has not been implemented yet)</li>
           <li className={style({lineHeight: 'body', color: 'body', marginY: 8})}>Remove <Code>isQuiet</Code> (it is no longer supported in Spectrum 2)</li>
           <li className={style({lineHeight: 'body', color: 'body', marginY: 8})}>Remove <Code>placeholder</Code>  (it has been removed due to accessibility issues)</li>
           <li className={style({lineHeight: 'body', color: 'body', marginY: 8})}>Change <Code>validationState="invalid"</Code> to <Code>isInvalid</Code></li>
           <li className={style({lineHeight: 'body', color: 'body', marginY: 8})}>Remove <Code>validationState="valid"</Code> (it is no longer supported in Spectrum 2)</li>
->>>>>>> ec750917
         </ul>
 
         <H3>ToggleButton</H3>
@@ -438,24 +325,20 @@
 
         <H3>Tooltip</H3>
         <ul className="sb-unstyled">
-          <li className={style({font: 'body', marginY: 8})}>Remove <Code>variant</Code> (it is no longer supported in Spectrum 2)</li>
-          <li className={style({font: 'body', marginY: 8})}>Remove <Code>placement</Code> and add to the parent <Code>TooltipTrigger</Code> instead</li>
-          <li className={style({font: 'body', marginY: 8})}>Remove <Code>showIcon</Code> (it is no longer supported in Spectrum 2)</li>
-          <li className={style({font: 'body', marginY: 8})}>Remove <Code>isOpen</Code> and add to the parent <Code>TooltipTrigger</Code> instead</li>
+          <li className={style({lineHeight: 'body', color: 'body', marginY: 8})}>Remove <Code>variant</Code> (it is no longer supported in Spectrum 2)</li>
+          <li className={style({lineHeight: 'body', color: 'body', marginY: 8})}>Remove <Code>placement</Code> and add to the parent <Code>TooltipTrigger</Code> instead</li>
+          <li className={style({lineHeight: 'body', color: 'body', marginY: 8})}>Remove <Code>showIcon</Code> (it is no longer supported in Spectrum 2)</li>
+          <li className={style({lineHeight: 'body', color: 'body', marginY: 8})}>Remove <Code>isOpen</Code> and add to the parent <Code>TooltipTrigger</Code> instead</li>
         </ul>
 
         <H3>TooltipTrigger</H3>
         <ul className="sb-unstyled">
-<<<<<<< HEAD
-          <li className={style({font: 'body', marginY: 8})}>Update placement prop to be have one value (i.e. Update <Code>placement="bottom left"</Code> to be <Code>placement=“bottom”</Code>)</li>
-=======
           <li className={style({lineHeight: 'body', color: 'body', marginY: 8})}>Update placement prop to be have one value (i.e. Update <Code>placement="bottom left"</Code> to be <Code>placement="bottom"</Code>)</li>
->>>>>>> ec750917
         </ul>
 
         <H3>View</H3>
         <ul className="sb-unstyled">
-          <li className={style({font: 'body', marginY: 8})}>Update <Code>View</Code> to be a <Code>div</Code> and apply styles using the style macro</li>
+          <li className={style({lineHeight: 'body', color: 'body', marginY: 8})}>Update <Code>View</Code> to be a <Code>div</Code> and apply styles using the style macro</li>
         </ul>
 
         <H2>Style props</H2>
