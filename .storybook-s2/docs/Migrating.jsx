import { style } from '../../packages/@react-spectrum/s2/style/spectrum-theme' with {type: 'macro'};
import {P, Code, Pre, H3, H2, Link} from './typography';

export function Migrating() {
  return (
    <div className={style({maxWidth: 'lg', marginX: 'auto', fontFamily: 'sans'})}>
      <div className={style({marginX: 48})}>
        <h1 className={style({font: 'heading-2xl', marginBottom: 48})}>
          Migrating to Spectrum 2
        </h1>
        <P>An automated upgrade assistant is available by running the following command in the project you want to upgrade:</P>
        <Pre>npx @react-spectrum/codemods s1-to-s2</Pre>

        <P>To only upgrade specific components, provide a <Code>--components</Code> argument with a comma-separated list of components to upgrade:</P>

        <Pre>npx @react-spectrum/codemods s1-to-s2 --components=Button,TextField</Pre>

        <P>The following arguments are also available:</P>

        <ul className="sb-unstyled">
          <li className={style({font: 'body', marginY: 8})}><Code>--path</Code> - Path to apply the upgrade changes to. Defaults to the current directory (<Code>.</Code>)</li>
          <li className={style({font: 'body', marginY: 8})}><Code>--dry</Code> - Runs the upgrade assistant without making changes to components</li>
          <li className={style({font: 'body', marginY: 8})}><Code>--ignore-pattern</Code> - Ignore files that match the provided glob expression. Defaults to <Code>'**/node_modules/**'</Code></li>
        </ul>

        <P>For cases that the upgrade assistant doesn't handle automatically or where you'd rather upgrade some components manually, use the guide below.</P>

        <P>Note that [PENDING] indicates that future changes will occur before the final release, and the current solution should be considered temporary.</P>

        <H2>Components</H2>
        <H3>All components</H3>
        <ul className="sb-unstyled">
          <li className={style({font: 'body', marginY: 8})}>Update imports to use the <Code>@react-spectrum/s2</Code> package instead of <Code>@adobe/react-spectrum</Code> or individual packages like <Code>@react-spectrum/button</Code></li>
          <li className={style({font: 'body', marginY: 8})}>Update <Link href="https://react-spectrum.adobe.com/react-spectrum/styling.html#style-props">style props</Link> to use the <Link href="?path=/docs/style-macro--docs">style macro</Link> instead. See the 'Style props' section below</li>
        </ul>

        <H3>ActionButton</H3>
        <P>No updates needed.</P>

        <H3>ActionMenu</H3>
        <ul className="sb-unstyled">
          <li className={style({font: 'body', marginY: 8})}>[PENDING] Comment out <Code>closeOnSelect</Code> (it has not been implemented yet)</li>
          <li className={style({font: 'body', marginY: 8})}>[PENDING] Comment out <Code>trigger</Code> (it has not been implemented yet)</li>
          <li className={style({font: 'body', marginY: 8})}>Update <Code>Item</Code> to be a <Code>MenuItem</Code></li>
        </ul>

        <H3>AlertDialog</H3>
        <P>No updates needed.</P>

        <H3>Avatar</H3>
        <ul className="sb-unstyled">
          <li className={style({font: 'body', marginY: 8})}>[PENDING] Comment out <Code>isDisabled</Code> (it has not been implemented yet)</li>
          <li className={style({font: 'body', marginY: 8})}>Update <Code>size</Code> to be a pixel value if it currently matches <Code>'avatar-size-*'</Code></li>
        </ul>

        <H3>Breadcrumbs</H3>
        <ul className="sb-unstyled">
          <li className={style({font: 'body', marginY: 8})}>[PENDING] Comment out <Code>showRoot</Code> (it has not been implemented yet)</li>
          <li className={style({font: 'body', marginY: 8})}>[PENDING] Comment out <Code>isMultiline</Code> (it has not been implemented yet)</li>
          <li className={style({font: 'body', marginY: 8})}>[PENDING] Comment out <Code>autoFocusCurrent</Code> (it has not been implemented yet)</li>
          <li className={style({font: 'body', marginY: 8})}>Remove <Code>size="S"</Code> (Small is no longer a supported size in Spectrum 2)</li>
          <li className={style({font: 'body', marginY: 8})}>Update <Code>Item</Code> to be a <Code>Breadcrumb</Code></li>
        </ul>

        <H3>Button</H3>
        <ul className="sb-unstyled">
          <li className={style({font: 'body', marginY: 8})}>Change <Code>variant="cta"</Code> to <Code>variant="accent"</Code></li>
          <li className={style({font: 'body', marginY: 8})}>Change <Code>variant="overBackground"</Code> to <Code>variant="primary" staticColor="white"</Code></li>
          <li className={style({font: 'body', marginY: 8})}>Change <Code>style</Code> to <Code>fillStyle</Code></li>
          <li className={style({font: 'body', marginY: 8})}>[PENDING] Comment out <Code>isPending</Code> (it has not been implemented yet)</li>
          <li className={style({font: 'body', marginY: 8})}>Remove <Code>isQuiet</Code> (it is no longer supported in Spectrum 2)</li>
          <li className={style({font: 'body', marginY: 8})}>If <Code>href</Code> is present, the <Code>Button</Code> should be converted to a <Code>LinkButton</Code></li>
          <li className={style({font: 'body', marginY: 8})}>Remove <Code>elementType</Code> (it is no longer supported in Spectrum 2)</li>
        </ul>

        <H3>ButtonGroup</H3>
        <P>No updates needed.</P>

        <H3>Checkbox</H3>
        <P>No updates needed.</P>

        <H3>CheckboxGroup</H3>
        <ul className="sb-unstyled">
          <li className={style({font: 'body', marginY: 8})}>Remove <Code>showErrorIcon</Code> (it has been removed due to accessibility issues)</li>
        </ul>

        <H3>ColorArea</H3>
        <ul className="sb-unstyled">
          <li className={style({font: 'body', marginY: 8})}>Remove <Code>size</Code> and instead provide a size via the style macro (i.e. <Code>{`styles={style({size: 20})}`}</Code>)</li>
        </ul>

        <H3>ColorField</H3>
        <ul className="sb-unstyled">
          <li className={style({font: 'body', marginY: 8})}>Remove <Code>isQuiet</Code> (it is no longer supported in Spectrum 2)</li>
          <li className={style({font: 'body', marginY: 8})}>Remove <Code>placeholder</Code> (it has been removed due to accessibility issues)</li>
          <li className={style({font: 'body', marginY: 8})}>Change <Code>validationState="invalid"</Code> to <Code>isInvalid</Code></li>
          <li className={style({font: 'body', marginY: 8})}>Remove <Code>validationState="valid"</Code> (it is no longer supported in Spectrum 2)</li>
        </ul>

        <H3>ColorSlider</H3>
        <ul className="sb-unstyled">
          <li className={style({font: 'body', marginY: 8})}>Remove <Code>showValueLabel</Code> (it has been removed due to accessibility issues)</li>
        </ul>

        <H3>ColorSwatch</H3>
        <P>No updates needed.</P>

        <H3>ColorWheel</H3>
        <ul className="sb-unstyled">
          <li className={style({font: 'body', marginY: 8})}>Remove <Code>size</Code> and instead provide a size via the style macro (i.e. <Code>{`styles={style({size: 20})}`}</Code>)</li>
        </ul>

        <H3>ComboBox</H3>
        <ul className="sb-unstyled">
          <li className={style({font: 'body', marginY: 8})}>Change <Code>menuWidth</Code> value from a <Code>DimensionValue</Code> to a pixel value</li>
          <li className={style({font: 'body', marginY: 8})}>Remove <Code>isQuiet</Code> (it is no longer supported in Spectrum 2)</li>
          <li className={style({font: 'body', marginY: 8})}>[PENDING] Comment out <Code>loadingState</Code> (it has not been implemented yet)</li>
          <li className={style({font: 'body', marginY: 8})}>Remove <Code>placeholder</Code> (it is no longer supported in Spectrum 2)</li>
          <li className={style({font: 'body', marginY: 8})}>Change <Code>validationState="invalid"</Code> to <Code>isInvalid</Code></li>
          <li className={style({font: 'body', marginY: 8})}>Remove <Code>validationState="valid"</Code> (it is no longer supported in Spectrum 2)</li>
          <li className={style({font: 'body', marginY: 8})}>[PENDING] Comment out <Code>onLoadMore</Code> (it has not been implemented yet)</li>
          <li className={style({font: 'body', marginY: 8})}>Update <Code>Item</Code> to be a <Code>ComboBoxItem</Code></li>
        </ul>

        <H3>Dialog</H3>
        <ul className="sb-unstyled">
          <li className={style({font: 'body', marginY: 8})}>Update children to move render props from being the second child of <Code>DialogTrigger</Code> to being a child of <Code>Dialog</Code></li>
          <li className={style({font: 'body', marginY: 8})}>Remove <Code>onDismiss</Code> and use <Code>onOpenChange</Code> on the <Code>DialogTrigger</Code>, or <Code>onDismiss</Code> on the <Code>DialogContainer</Code> instead</li>
        </ul>

        <H3>DialogTrigger</H3>
        <ul className="sb-unstyled">
          <li className={style({font: 'body', marginY: 8})}>[PENDING] Comment out <Code>type="tray"</Code> (<Code>Tray</Code> has not been implemented yet)</li>
          <li className={style({font: 'body', marginY: 8})}>[PENDING] Comment out <Code>mobileType="tray"</Code> (<Code>Tray</Code> has not been implemented yet)</li>
          <li className={style({font: 'body', marginY: 8})}>Remove <Code>targetRef</Code> (it is no longer supported in Spectrum 2)</li>
          <li className={style({font: 'body', marginY: 8})}>Update <Code>children</Code> to remove render props usage, and note that the <Code>close</Code> function was moved from <Code>DialogTrigger</Code> to <Code>Dialog</Code></li>
        </ul>

        <H3>Divider</H3>
        <ul className="sb-unstyled">
          <li className={style({font: 'body', marginY: 8})}>Remove Divider component if within a Dialog (Updated design for Dialog in Spectrum 2)</li>
        </ul>

        <H3>Flex</H3>
        <ul className="sb-unstyled">
          <li className={style({font: 'body', marginY: 8})}>Update <Code>Flex</Code> to be a <Code>div</Code> and apply flex styles using the style macro (i.e. <Code>{`<div className={style({display: 'flex'})} />`}</Code>)</li>
        </ul>

        <H3>Form</H3>
        <ul className="sb-unstyled">
          <li className={style({font: 'body', marginY: 8})}>Remove <Code>isQuiet</Code> (it is no longer supported in Spectrum 2)</li>
          <li className={style({font: 'body', marginY: 8})}>Remove <Code>isReadOnly</Code> (it is no longer supported in Spectrum 2)</li>
          <li className={style({font: 'body', marginY: 8})}>Remove <Code>validationState</Code> (it is no longer supported in Spectrum 2)</li>
          <li className={style({font: 'body', marginY: 8})}>Remove <Code>validationBehavior</Code> (it is no longer supported in Spectrum 2)</li>
        </ul>

        <H3>Grid</H3>
        <ul className="sb-unstyled">
          <li className={style({font: 'body', marginY: 8})}>Update <Code>Grid</Code> to be a <Code>div</Code> and apply grid styles using the style macro (i.e. <Code>{`<div className={style({display: 'grid'})} />`}</Code>)</li>
        </ul>

        <H3>IllustratedMessage</H3>
        <ul className="sb-unstyled">
          <li className={style({font: 'body', marginY: 8})}>Update illustrations to be from <Code>@react-spectrum/s2/illustrations</Code>. See <Link href="?path=/docs/illustrations--docs">Illustrations</Link></li>
        </ul>

        <H3>InlineAlert</H3>
        <ul className="sb-unstyled">
          <li className={style({font: 'body', marginY: 8})}>Change <Code>variant="info"</Code> to <Code>variant="informative"</Code></li>
        </ul>

        <H3>Item</H3>
        <ul className="sb-unstyled">
          <li className={style({font: 'body', marginY: 8})}>If within <Code>Menu</Code>: Update <Code>Item</Code> to be a <Code>MenuItem</Code></li>
          <li className={style({font: 'body', marginY: 8})}>If within <Code>ActionMenu</Code>: Update <Code>Item</Code> to be a <Code>MenuItem</Code></li>
          <li className={style({font: 'body', marginY: 8})}>If within <Code>TagGroup</Code>: Update <Code>Item</Code> to be a <Code>Tag</Code></li>
          <li className={style({font: 'body', marginY: 8})}>If within <Code>Breadcrumbs</Code>: Update <Code>Item</Code> to be a <Code>Breadcrumb</Code></li>
          <li className={style({font: 'body', marginY: 8})}>If within <Code>Picker</Code>: Update <Code>Item</Code> to be a <Code>PickerItem</Code></li>
          <li className={style({font: 'body', marginY: 8})}>If within <Code>ComboBox</Code>: Update <Code>Item</Code> to be a <Code>ComboBoxItem</Code></li>
          <li className={style({font: 'body', marginY: 8})}>If within <Code>ListBox</Code>: Update <Code>Item</Code> to be a <Code>ListBoxItem</Code></li>
          <li className={style({font: 'body', marginY: 8})}>If within <Code>TabList</Code>: Update <Code>Item</Code> to be a <Code>Tab</Code></li>
          <li className={style({font: 'body', marginY: 8})}>If within <Code>TabPanels</Code>: Update <Code>Item</Code> to be a <Code>TabPanel</Code> and remove surrounding <Code>TabPanels</Code></li>
          <li className={style({font: 'body', marginY: 8})}>Update <Code>key</Code> to be <Code>id</Code> (and keep <Code>key</Code> if rendered inside <Code>array.map</Code>)</li>
        </ul>

        <H3>Link</H3>
        <ul className="sb-unstyled">
          <li className={style({font: 'body', marginY: 8})}>Change <Code>variant="overBackground"</Code> to <Code>staticColor="white"</Code></li>
        </ul>

        <H3>ListBox</H3>
        <ul className="sb-unstyled">
          <li className={style({font: 'body', marginY: 8})}>Update <Code>Item</Code> to be a <Code>ListBoxItem</Code></li>
        </ul>

        <H3>Menu</H3>
        <ul className="sb-unstyled">
          <li className={style({font: 'body', marginY: 8})}>Update <Code>Item</Code> to be a <Code>MenuItem</Code></li>
        </ul>

        <H3>MenuTrigger</H3>
        <ul className="sb-unstyled">
          <li className={style({font: 'body', marginY: 8})}>[PENDING] Comment out <Code>closeOnSelect</Code> (it has not been implemented yet)</li>
        </ul>

        <H3>NumberField</H3>
        <ul className="sb-unstyled">
          <li className={style({font: 'body', marginY: 8})}>Remove <Code>isQuiet</Code> (it is no longer supported in Spectrum 2)</li>
          <li className={style({font: 'body', marginY: 8})}>Change <Code>validationState="invalid"</Code> to <Code>isInvalid</Code></li>
          <li className={style({font: 'body', marginY: 8})}>Remove <Code>validationState="valid"</Code> (it is no longer supported in Spectrum 2)</li>
        </ul>

        <H3>Picker</H3>
        <ul className="sb-unstyled">
          <li className={style({font: 'body', marginY: 8})}>Change <Code>menuWidth</Code> value from a <Code>DimensionValue</Code> to a pixel value</li>
          <li className={style({font: 'body', marginY: 8})}>Remove <Code>isQuiet</Code> (it is no longer supported in Spectrum 2)</li>
          <li className={style({font: 'body', marginY: 8})}>Change <Code>validationState="invalid"</Code> to <Code>isInvalid</Code></li>
          <li className={style({font: 'body', marginY: 8})}>Remove <Code>validationState="valid"</Code> (it is no longer supported in Spectrum 2)</li>
          <li className={style({font: 'body', marginY: 8})}>[PENDING] Comment out <Code>isLoading</Code> (it has not been implemented yet)</li>
          <li className={style({font: 'body', marginY: 8})}>[PENDING] Comment out <Code>onLoadMore</Code> (it has not been implemented yet)</li>
          <li className={style({font: 'body', marginY: 8})}>Update <Code>Item</Code> to be a <Code>PickerItem</Code></li>
        </ul>

        <H3>ProgressBar</H3>
        <ul className="sb-unstyled">
          <li className={style({font: 'body', marginY: 8})}>Change <Code>variant="overBackground"</Code> to <Code>staticColor="white"</Code></li>
          <li className={style({font: 'body', marginY: 8})}>[PENDING] Comment out <Code>labelPosition</Code> (it has not been implemented yet)</li>
          <li className={style({font: 'body', marginY: 8})}>[PENDING] Comment out <Code>showValueLabel</Code> (it has not been implemented yet)</li>
        </ul>

        <H3>ProgressCircle</H3>
        <ul className="sb-unstyled">
          <li className={style({font: 'body', marginY: 8})}>Change <Code>variant="overBackground"</Code> to <Code>staticColor="white"</Code></li>
        </ul>

        <H3>Radio</H3>
        <P>No updates needed.</P>

        <H3>RadioGroup</H3>
        <ul className="sb-unstyled">
          <li className={style({font: 'body', marginY: 8})}>Change <Code>validationState="invalid"</Code> to <Code>isInvalid</Code></li>
          <li className={style({font: 'body', marginY: 8})}>Remove <Code>validationState="valid"</Code> (it is no longer supported in Spectrum 2)</li>
          <li className={style({font: 'body', marginY: 8})}>Remove <Code>showErrorIcon</Code> (it has been removed due to accessibility issues)</li>
        </ul>

        <H3>RangeSlider</H3>
        <ul className="sb-unstyled">
          <li className={style({font: 'body', marginY: 8})}>Remove <Code>showValueLabel</Code> (it has been removed due to accessibility issues)</li>
          <li className={style({font: 'body', marginY: 8})}>[PENDING] Comment out <Code>getValueLabel</Code> (it has not been implemented yet)</li>
          <li className={style({font: 'body', marginY: 8})}>[PENDING] Comment out <Code>orientation</Code> (it has not been implemented yet)</li>
        </ul>

        <H3>SearchField</H3>
        <ul className="sb-unstyled">
          <li className={style({font: 'body', marginY: 8})}>Remove <Code>placeholder</Code> (it has been removed due to accessibility issues)</li>
          <li className={style({font: 'body', marginY: 8})}>[PENDING] Comment out icon (it has not been implemented yet)</li>
          <li className={style({font: 'body', marginY: 8})}>Remove <Code>isQuiet</Code> (it is no longer supported in Spectrum 2)</li>
          <li className={style({font: 'body', marginY: 8})}>Change <Code>validationState="invalid"</Code> to <Code>isInvalid</Code></li>
          <li className={style({font: 'body', marginY: 8})}>Remove <Code>validationState="valid"</Code> (it is no longer supported in Spectrum 2)</li>
        </ul>

        <H3>Section</H3>
        <ul className="sb-unstyled">
          <li className={style({font: 'body', marginY: 8})}>If within <Code>Menu</Code>: Update <Code>Section</Code> to be a <Code>MenuSection</Code></li>
          <li className={style({font: 'body', marginY: 8})}>If within <Code>Picker</Code>: Update <Code>Section</Code> to be a <Code>PickerSection</Code></li>
        </ul>

        <H3>Slider</H3>
        <ul className="sb-unstyled">
          <li className={style({font: 'body', marginY: 8})}>Remove <Code>isFilled</Code> (Slider is always filled in Spectrum 2)</li>
          <li className={style({font: 'body', marginY: 8})}>Remove <Code>trackGradient</Code> (Not supported in S2 design)</li>
          <li className={style({font: 'body', marginY: 8})}>Remove <Code>showValueLabel</Code> (it has been removed due to accessibility issues)</li>
          <li className={style({font: 'body', marginY: 8})}>[PENDING] Comment out <Code>getValueLabel</Code> (it has not been implemented yet)</li>
          <li className={style({font: 'body', marginY: 8})}>[PENDING] Comment out <Code>orientation</Code> (it has not been implemented yet)</li>
        </ul>

        <H3>StatusLight</H3>
        <ul className="sb-unstyled">
          <li className={style({font: 'body', marginY: 8})}>Remove <Code>isDisabled</Code> (it is no longer supported in Spectrum 2)</li>
          <li className={style({font: 'body', marginY: 8})}>Change <Code>variant="info"</Code> to <Code>variant="informative"</Code></li>
        </ul>

        <H3>SubmenuTrigger</H3>
        <P>No updates needed.</P>

        <H3>Switch</H3>
        <P>No updates needed.</P>

        <H3>Tabs</H3>
        <ul className="sb-unstyled">
<<<<<<< HEAD
          <li className={style({font: 'body', marginY: 8})}>Inside <Code>TabList</Code>: Update <Code>Item</Code> to be <Code>Tab</Code></li>
          <li className={style({font: 'body', marginY: 8})}>Inside <Code>TabPanels</Code>: Update <Code>Item</Code> to be a <Code>TabPanel</Code> and remove the surrounding <Code>TabPanels</Code></li>
=======
          <li className={style({lineHeight: 'body', color: 'body', marginY: 8})}>Inside <Code>TabList</Code>: Update <Code>Item</Code> to be <Code>Tab</Code></li>
          <li className={style({lineHeight: 'body', color: 'body', marginY: 8})}>Update <Code>items</Code> on <Code>Tabs</Code> to be on <Code>TabList</Code></li>
          <li className={style({lineHeight: 'body', color: 'body', marginY: 8})}>Inside <Code>TabPanels</Code>: Update <Code>Item</Code> to be a <Code>TabPanel</Code> and remove the surrounding <Code>TabPanels</Code></li>
          <li className={style({lineHeight: 'body', color: 'body', marginY: 8})}>Remove <Code>isEmphasized</Code> (it is no longer supported in Spectrum 2)</li>
          <li className={style({lineHeight: 'body', color: 'body', marginY: 8})}>Remove <Code>isQuiet</Code> (it is no longer supported in Spectrum 2)</li>
>>>>>>> 0f2c781c
        </ul>

        <H3>TagGroup</H3>
        <ul className="sb-unstyled">
          <li className={style({font: 'body', marginY: 8})}>Rename <Code>actionLabel</Code> to <Code>groupActionLabel</Code></li>
          <li className={style({font: 'body', marginY: 8})}>Rename <Code>onAction</Code> to <Code>onGroupAction</Code></li>
          <li className={style({font: 'body', marginY: 8})}>Change <Code>validationState="invalid"</Code> to <Code>isInvalid</Code></li>
          <li className={style({font: 'body', marginY: 8})}>Update <Code>Item</Code> to be <Code>Tag</Code></li>
        </ul>

        <H3>TextArea</H3>
        <ul className="sb-unstyled">
          <li className={style({font: 'body', marginY: 8})}>[PENDING] Comment out <Code>icon</Code> (it has not been implemented yet)</li>
          <li className={style({font: 'body', marginY: 8})}>Remove <Code>isQuiet</Code> (it is no longer supported in Spectrum 2)</li>
          <li className={style({font: 'body', marginY: 8})}>Remove <Code>placeholder</Code>  (it has been removed due to accessibility issues)</li>
          <li className={style({font: 'body', marginY: 8})}>Change <Code>validationState="invalid"</Code> to <Code>isInvalid</Code></li>
          <li className={style({font: 'body', marginY: 8})}>Remove <Code>validationState="valid"</Code> (it is no longer supported in Spectrum 2)</li>
        </ul>

        <H3>TextField</H3>
        <ul className="sb-unstyled">
          <li className={style({font: 'body', marginY: 8})}>[PENDING] Comment out <Code>icon</Code> (it has not been implemented yet)</li>
          <li className={style({font: 'body', marginY: 8})}>Remove <Code>isQuiet</Code> (it is no longer supported in Spectrum 2)</li>
          <li className={style({font: 'body', marginY: 8})}>Remove <Code>placeholder</Code>  (it has been removed due to accessibility issues)</li>
          <li className={style({font: 'body', marginY: 8})}>Change <Code>validationState="invalid"</Code> to <Code>isInvalid</Code></li>
          <li className={style({font: 'body', marginY: 8})}>Remove <Code>validationState="valid"</Code> (it is no longer supported in Spectrum 2)</li>
        </ul>

        <H3>ToggleButton</H3>
        <P>No updates needed.</P>

        <H3>Tooltip</H3>
        <ul className="sb-unstyled">
          <li className={style({font: 'body', marginY: 8})}>Remove <Code>variant</Code> (it is no longer supported in Spectrum 2)</li>
          <li className={style({font: 'body', marginY: 8})}>Remove <Code>placement</Code> and add to the parent <Code>TooltipTrigger</Code> instead</li>
          <li className={style({font: 'body', marginY: 8})}>Remove <Code>showIcon</Code> (it is no longer supported in Spectrum 2)</li>
          <li className={style({font: 'body', marginY: 8})}>Remove <Code>isOpen</Code> and add to the parent <Code>TooltipTrigger</Code> instead</li>
        </ul>

        <H3>TooltipTrigger</H3>
        <ul className="sb-unstyled">
          <li className={style({font: 'body', marginY: 8})}>Update placement prop to be have one value (i.e. Update <Code>placement="bottom left"</Code> to be <Code>placement="bottom"</Code>)</li>
        </ul>

        <H3>View</H3>
        <ul className="sb-unstyled">
          <li className={style({font: 'body', marginY: 8})}>Update <Code>View</Code> to be a <Code>div</Code> and apply styles using the style macro</li>
        </ul>

        <H2>Style props</H2>
        <P>React Spectrum v3 supported a limited set of <Link href="https://react-spectrum.adobe.com/react-spectrum/styling.html#style-props">style props</Link> for layout and positioning using Spectrum-defined values. Usage of these should be updated to instead use the <Link href="?path=/docs/style-macro--docs">style macro</Link>.</P>
        <P>Example:</P>
        <pre className={'sb-unstyled ' + style({padding: 32, marginY: 32, backgroundColor: 'layer-1', borderRadius: 'xl', fontFamily: 'code', fontSize: 'code-sm', lineHeight: 'code'})}>
          <div className={style({backgroundColor: 'red-200'})}>{`- import {ActionButton} from '@adobe/react-spectrum';`}</div>
          <div className={style({backgroundColor: 'green-200'})}>{`+ import {ActionButton} from '@react-spectrum/s2';`}</div>
          <div className={style({backgroundColor: 'green-200'})}>{`+ import {style} from '@react-spectrum/s2/style' with {type: 'macro'};`}</div>
          <div>{'\n'}</div>
          <div className={style({backgroundColor: 'red-200'})}>{`- <ActionButton marginStart="size-100">`}</div>
          <div className={style({backgroundColor: 'green-200'})}>{`+ <ActionButton styles={style({marginStart: 8})}>`}</div>
          <div>{`    Edit`}</div>
          <div>{`  </ActionButton>`}</div>
        </pre>

        <H3>Border width</H3>
        <P>Affected style props: <Code>borderWidth</Code>, <Code>borderStartWidth</Code>, <Code>borderEndWidth</Code>, <Code>borderTopWidth</Code>, <Code>borderBottomWidth</Code>, <Code>borderXWidth</Code>, <Code>borderYWidth</Code>.</P>
        <P>Example:</P>
        <pre className={'sb-unstyled ' + style({padding: 32, marginY: 32, backgroundColor: 'layer-1', borderRadius: 'xl', fontFamily: 'code', fontSize: 'code-sm', lineHeight: 'code'})}>
          <div className={style({backgroundColor: 'red-200'})}>{`- <View borderWidth="thin"  />`}</div>
          <div className={style({backgroundColor: 'green-200'})}>{`+ <div className={style({borderWidth: 1})} />`}</div>
        </pre>
        <P>Border widths should be updated to use pixel values. Use the following mappings:</P>
        <table>
          <thead>
            <tr>
              <th>Spectrum 1</th>
              <th>Spectrum 2</th>
            </tr>
          </thead>
          <tbody>
            <tr>
              <td><Code>'none'</Code></td>
              <td><Code>0</Code></td>
            </tr>
            <tr>
              <td><Code>'thin'</Code></td>
              <td><Code>1</Code></td>
            </tr>
            <tr>
              <td><Code>'thick'</Code></td>
              <td><Code>2</Code></td>
            </tr>
            <tr>
              <td><Code>'thicker'</Code></td>
              <td><Code>4</Code></td>
            </tr>
            <tr>
              <td><Code>'thickest'</Code></td>
              <td><Code>'[8px]'</Code></td>
            </tr>
          </tbody>
        </table>

        <H3>Border radius</H3>
        <P>Affected style props: <Code>borderRadius</Code>, <Code>borderTopStartRadius</Code>, <Code>borderTopEndRadius</Code>, <Code>borderBottomStartRadius</Code>, <Code>borderBottomEndRadius</Code>.</P>
        <P>Example:</P>
        <pre className={'sb-unstyled ' + style({padding: 32, marginY: 32, backgroundColor: 'layer-1', borderRadius: 'xl', fontFamily: 'code', fontSize: 'code-sm', lineHeight: 'code'})}>
          <div className={style({backgroundColor: 'red-200'})}>{`- <View borderRadius="small"  />`}</div>
          <div className={style({backgroundColor: 'green-200'})}>{`+ <div className={style({borderRadius: 'sm'})} />`}</div>
        </pre>
        <P>Border radius values should be updated to use pixel values. Use the following mappings:</P>
          <table>
            <thead>
              <tr>
                <th>Spectrum 1</th>
                <th>Spectrum 2</th>
              </tr>
            </thead>
            <tbody>
              <tr>
                <td><Code>'xsmall'</Code></td>
                <td><Code>'[1px]'</Code></td>
              </tr>
              <tr>
                <td><Code>'small'</Code></td>
                <td><Code>'sm'</Code></td>
              </tr>
              <tr>
                <td><Code>'regular'</Code></td>
                <td><Code>'default'</Code></td>
              </tr>
              <tr>
                <td><Code>'medium'</Code></td>
                <td><Code>'lg'</Code></td>
              </tr>
              <tr>
                <td><Code>'large'</Code></td>
                <td><Code>'xl'</Code></td>
              </tr>
            </tbody>        
        </table>

        <H3>Dimension values</H3>
        <P>Affected style props: <Code>width</Code>, <Code>minWidth</Code>, <Code>maxWidth</Code>, <Code>height</Code>, <Code>minHeight</Code>, <Code>maxHeight</Code>, <Code>margin</Code>, <Code>marginStart</Code>, <Code>marginEnd</Code>, <Code>marginTop</Code>, <Code>marginBottom</Code>, <Code>marginX</Code>, <Code>marginY</Code>, <Code>top</Code>, <Code>bottom</Code>, <Code>left</Code>, <Code>right</Code>, <Code>start</Code>, <Code>end</Code>, <Code>flexBasis</Code>, <Code>gap</Code>, <Code>columnGap</Code>, <Code>rowGap</Code>, <Code>padding</Code>, <Code>paddingX</Code>, <Code>paddingY</Code>, <Code>paddingStart</Code>, <Code>paddingEnd</Code>, <Code>paddingTop</Code>, <Code>paddingBottom</Code>.</P>
        <P>Example:</P>
        <pre className={'sb-unstyled ' + style({padding: 32, marginY: 32, backgroundColor: 'layer-1', borderRadius: 'xl', fontFamily: 'code', fontSize: 'code-sm', lineHeight: 'code'})}>
          <div className={style({backgroundColor: 'red-200'})}>{`- <ActionButton marginStart="size-100">`}</div>
          <div className={style({backgroundColor: 'green-200'})}>{`+ <ActionButton styles={style({marginStart: 8})}>`}</div>
          <div>{`    Edit`}</div>
          <div>{`  </ActionButton>`}</div>
        </pre>
        <P>Dimension values should be converted to pixel values. Use the following mappings:</P>
        <table>
          <thead>
            <tr>
              <th>Spectrum 1</th>
              <th>Spectrum 2</th>
            </tr>
          </thead>
          <tbody>
            <tr>
              <td><Code>'size-0'</Code></td>
              <td><Code>0</Code></td>
            </tr>
            <tr>
              <td><Code>'size-10'</Code></td>
              <td><Code>1</Code></td>
            </tr>
            <tr>
              <td><Code>'size-25'</Code></td>
              <td><Code>2</Code></td>
            </tr>
            <tr>
              <td><Code>'size-40'</Code></td>
              <td><Code>3</Code></td>
            </tr>
            <tr>
              <td><Code>'size-50'</Code></td>
              <td><Code>4</Code></td>
            </tr>
            <tr>
              <td><Code>'size-65'</Code></td>
              <td><Code>5</Code></td>
            </tr>
            <tr>
              <td><Code>'size-75'</Code></td>
              <td><Code>6</Code></td>
            </tr>
            <tr>
              <td><Code>'size-85'</Code></td>
              <td><Code>7</Code></td>
            </tr>
            <tr>
              <td><Code>'size-100'</Code></td>
              <td><Code>8</Code></td>
            </tr>
            <tr>
              <td><Code>'size-115'</Code></td>
              <td><Code>9</Code></td>
            </tr>
            <tr>
              <td><Code>'size-125'</Code></td>
              <td><Code>10</Code></td>
            </tr>
            <tr>
              <td><Code>'size-130'</Code></td>
              <td><Code>11</Code></td>
            </tr>
            <tr>
              <td><Code>'size-150'</Code></td>
              <td><Code>12</Code></td>
            </tr>
            <tr>
              <td><Code>'size-160'</Code></td>
              <td><Code>13</Code></td>
            </tr>
            <tr>
              <td><Code>'size-175'</Code></td>
              <td><Code>14</Code></td>
            </tr>
            <tr>
              <td><Code>'size-200'</Code></td>
              <td><Code>16</Code></td>
            </tr>
            <tr>
              <td><Code>'size-225'</Code></td>
              <td><Code>18</Code></td>
            </tr>
            <tr>
              <td><Code>'size-250'</Code></td>
              <td><Code>20</Code></td>
            </tr>
            <tr>
              <td><Code>'size-275'</Code></td>
              <td><Code>22</Code></td>
            </tr>
            <tr>
              <td><Code>'size-300'</Code></td>
              <td><Code>24</Code></td>
            </tr>
            <tr>
              <td><Code>'size-325'</Code></td>
              <td><Code>26</Code></td>
            </tr>
            <tr>
              <td><Code>'size-350'</Code></td>
              <td><Code>28</Code></td>
            </tr>
            <tr>
              <td><Code>'size-400'</Code></td>
              <td><Code>32</Code></td>
            </tr>
            <tr>
              <td><Code>'size-450'</Code></td>
              <td><Code>36</Code></td>
            </tr>
            <tr>
              <td><Code>'size-500'</Code></td>
              <td><Code>40</Code></td>
            </tr>
            <tr>
              <td><Code>'size-550'</Code></td>
              <td><Code>44</Code></td>
            </tr>
            <tr>
              <td><Code>'size-600'</Code></td>
              <td><Code>48</Code></td>
            </tr>
            <tr>
              <td><Code>'size-675'</Code></td>
              <td><Code>54</Code></td>
            </tr>
            <tr>
              <td><Code>'size-700'</Code></td>
              <td><Code>56</Code></td>
            </tr>
            <tr>
              <td><Code>'size-800'</Code></td>
              <td><Code>64</Code></td>
            </tr>
            <tr>
              <td><Code>'size-900'</Code></td>
              <td><Code>72</Code></td>
            </tr>
            <tr>
              <td><Code>'size-1000'</Code></td>
              <td><Code>80</Code></td>
            </tr>
            <tr>
              <td><Code>'size-1200'</Code></td>
              <td><Code>96</Code></td>
            </tr>
            <tr>
              <td><Code>'size-1250'</Code></td>
              <td><Code>100</Code></td>
            </tr>
            <tr>
              <td><Code>'size-1600'</Code></td>
              <td><Code>128</Code></td>
            </tr>
            <tr>
              <td><Code>'size-1700'</Code></td>
              <td><Code>136</Code></td>
            </tr>
            <tr>
              <td><Code>'size-2000'</Code></td>
              <td><Code>160</Code></td>
            </tr>
            <tr>
              <td><Code>'size-2400'</Code></td>
              <td><Code>192</Code></td>
            </tr>
            <tr>
              <td><Code>'size-3000'</Code></td>
              <td><Code>240</Code></td>
            </tr>
            <tr>
              <td><Code>'size-3400'</Code></td>
              <td><Code>272</Code></td>
            </tr>
            <tr>
              <td><Code>'size-3600'</Code></td>
              <td><Code>288</Code></td>
            </tr>
            <tr>
              <td><Code>'size-4600'</Code></td>
              <td><Code>368</Code></td>
            </tr>
            <tr>
              <td><Code>'size-5000'</Code></td>
              <td><Code>400</Code></td>
            </tr>
            <tr>
              <td><Code>'size-6000'</Code></td>
              <td><Code>480</Code></td>
            </tr>
            <tr>
              <td><Code>'static-size-0'</Code></td>
              <td><Code>0</Code></td>
            </tr>
            <tr>
              <td><Code>'static-size-10'</Code></td>
              <td><Code>1</Code></td>
            </tr>
            <tr>
              <td><Code>'static-size-25'</Code></td>
              <td><Code>2</Code></td>
            </tr>
            <tr>
              <td><Code>'static-size-40'</Code></td>
              <td><Code>3</Code></td>
            </tr>
            <tr>
              <td><Code>'static-size-50'</Code></td>
              <td><Code>4</Code></td>
            </tr>
            <tr>
              <td><Code>'static-size-65'</Code></td>
              <td><Code>5</Code></td>
            </tr>
            <tr>
              <td><Code>'static-size-100'</Code></td>
              <td><Code>8</Code></td>
            </tr>
            <tr>
              <td><Code>'static-size-115'</Code></td>
              <td><Code>9</Code></td>
            </tr>
            <tr>
              <td><Code>'static-size-125'</Code></td>
              <td><Code>10</Code></td>
            </tr>
            <tr>
              <td><Code>'static-size-130'</Code></td>
              <td><Code>11</Code></td>
            </tr>
            <tr>
              <td><Code>'static-size-150'</Code></td>
              <td><Code>12</Code></td>
            </tr>
            <tr>
              <td><Code>'static-size-160'</Code></td>
              <td><Code>13</Code></td>
            </tr>
            <tr>
              <td><Code>'static-size-175'</Code></td>
              <td><Code>14</Code></td>
            </tr>
            <tr>
              <td><Code>'static-size-200'</Code></td>
              <td><Code>16</Code></td>
            </tr>
            <tr>
              <td><Code>'static-size-225'</Code></td>
              <td><Code>18</Code></td>
            </tr>
            <tr>
              <td><Code>'static-size-250'</Code></td>
              <td><Code>20</Code></td>
            </tr>
            <tr>
              <td><Code>'static-size-300'</Code></td>
              <td><Code>24</Code></td>
            </tr>
            <tr>
              <td><Code>'static-size-400'</Code></td>
              <td><Code>32</Code></td>
            </tr>
            <tr>
              <td><Code>'static-size-450'</Code></td>
              <td><Code>36</Code></td>
            </tr>
            <tr>
              <td><Code>'static-size-500'</Code></td>
              <td><Code>40</Code></td>
            </tr>
            <tr>
              <td><Code>'static-size-550'</Code></td>
              <td><Code>44</Code></td>
            </tr>
            <tr>
              <td><Code>'static-size-600'</Code></td>
              <td><Code>48</Code></td>
            </tr>
            <tr>
              <td><Code>'static-size-700'</Code></td>
              <td><Code>56</Code></td>
            </tr>
            <tr>
              <td><Code>'static-size-800'</Code></td>
              <td><Code>64</Code></td>
            </tr>
            <tr>
              <td><Code>'static-size-900'</Code></td>
              <td><Code>72</Code></td>
            </tr>
            <tr>
              <td><Code>'static-size-1000'</Code></td>
              <td><Code>80</Code></td>
            </tr>
            <tr>
              <td><Code>'static-size-1200'</Code></td>
              <td><Code>96</Code></td>
            </tr>
            <tr>
              <td><Code>'static-size-1700'</Code></td>
              <td><Code>136</Code></td>
            </tr>
            <tr>
              <td><Code>'static-size-2400'</Code></td>
              <td><Code>192</Code></td>
            </tr>
            <tr>
              <td><Code>'static-size-2600'</Code></td>
              <td><Code>208</Code></td>
            </tr>
            <tr>
              <td><Code>'static-size-3400'</Code></td>
              <td><Code>272</Code></td>
            </tr>
            <tr>
              <td><Code>'static-size-3600'</Code></td>
              <td><Code>288</Code></td>
            </tr>
            <tr>
              <td><Code>'static-size-4600'</Code></td>
              <td><Code>368</Code></td>
            </tr>
            <tr>
              <td><Code>'static-size-5000'</Code></td>
              <td><Code>400</Code></td>
            </tr>
            <tr>
              <td><Code>'static-size-6000'</Code></td>
              <td><Code>480</Code></td>
            </tr>
            <tr>
              <td><Code>'single-line-height'</Code></td>
              <td><Code>32</Code></td>
            </tr>
            <tr>
              <td><Code>'single-line-width'</Code></td>
              <td><Code>192</Code></td>
            </tr>
          </tbody>
        </table>

        <H3>Break points</H3>
        <P>Break points previously used in style props can be used in the style macro with updated keys. Use the following mappings:</P>
        <table>
          <thead>
            <tr>
              <th>Spectrum 1</th>
              <th>Spectrum 2</th>
            </tr>
          </thead>
          <tbody>
            <tr>
              <td><Code>base</Code></td>
              <td><Code>default</Code></td>
            </tr>
            <tr>
              <td><Code>S</Code></td>
              <td><Code>sm</Code></td>
            </tr>
            <tr>
              <td><Code>M</Code></td>
              <td><Code>md</Code></td>
            </tr>
            <tr>
              <td><Code>L</Code></td>
              <td><Code>lg</Code></td>
            </tr>
          </tbody>
        </table>
        <P>Example:</P>
        <pre className={'sb-unstyled ' + style({padding: 32, marginY: 32, backgroundColor: 'layer-1', borderRadius: 'xl', fontFamily: 'code', fontSize: 'code-sm', lineHeight: 'code'})}>
          <div className={style({backgroundColor: 'red-200'})}>{`- <View width={{ base: 'size-2000', L: 'size-5000' }} />`}</div>
          <div className={style({backgroundColor: 'green-200'})}>{`+ <div className={style({width: {default: 160, lg: '[400px]'}) />`}</div>
        </pre>
      </div>
    </div>
  );
}<|MERGE_RESOLUTION|>--- conflicted
+++ resolved
@@ -288,16 +288,11 @@
 
         <H3>Tabs</H3>
         <ul className="sb-unstyled">
-<<<<<<< HEAD
           <li className={style({font: 'body', marginY: 8})}>Inside <Code>TabList</Code>: Update <Code>Item</Code> to be <Code>Tab</Code></li>
+          <li className={style({font: 'body', marginY: 8})}>Update <Code>items</Code> on <Code>Tabs</Code> to be on <Code>TabList</Code></li>
           <li className={style({font: 'body', marginY: 8})}>Inside <Code>TabPanels</Code>: Update <Code>Item</Code> to be a <Code>TabPanel</Code> and remove the surrounding <Code>TabPanels</Code></li>
-=======
-          <li className={style({lineHeight: 'body', color: 'body', marginY: 8})}>Inside <Code>TabList</Code>: Update <Code>Item</Code> to be <Code>Tab</Code></li>
-          <li className={style({lineHeight: 'body', color: 'body', marginY: 8})}>Update <Code>items</Code> on <Code>Tabs</Code> to be on <Code>TabList</Code></li>
-          <li className={style({lineHeight: 'body', color: 'body', marginY: 8})}>Inside <Code>TabPanels</Code>: Update <Code>Item</Code> to be a <Code>TabPanel</Code> and remove the surrounding <Code>TabPanels</Code></li>
-          <li className={style({lineHeight: 'body', color: 'body', marginY: 8})}>Remove <Code>isEmphasized</Code> (it is no longer supported in Spectrum 2)</li>
-          <li className={style({lineHeight: 'body', color: 'body', marginY: 8})}>Remove <Code>isQuiet</Code> (it is no longer supported in Spectrum 2)</li>
->>>>>>> 0f2c781c
+          <li className={style({font: 'body', marginY: 8})}>Remove <Code>isEmphasized</Code> (it is no longer supported in Spectrum 2)</li>
+          <li className={style({font: 'body', marginY: 8})}>Remove <Code>isQuiet</Code> (it is no longer supported in Spectrum 2)</li>
         </ul>
 
         <H3>TagGroup</H3>
