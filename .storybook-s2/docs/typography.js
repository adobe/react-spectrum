import { style } from '../../packages/@react-spectrum/s2/style/spectrum-theme' with {type: 'macro'};
<<<<<<< HEAD
=======
import {Link} from '@react-spectrum/s2';
import {useFocusRing, useHover} from 'react-aria';

function AnchorLink({id, isHovered}) {
  let { isFocusVisible, focusProps } = useFocusRing({within: true});
  const url = `${location.origin}${location.pathname.replace('iframe', 'index')}${location.search.replace('viewMode=docs&id=', 'path=/docs/')}#${id}`;
  return (
    <span {...focusProps} style={{opacity: isHovered || isFocusVisible ? 1 : 0}}>
      <Link href={url}>#</Link>
    </span>
  );
}
>>>>>>> 665ba229

export function H2({children}) {
  let id = anchorId(children);
  let {hoverProps, isHovered} = useHover({});
  return (
    <h2 className={style({font: 'heading-xl', marginTop: 48, marginBottom: 24, display: 'flex', alignItems: 'center', gap: 8})} id={id} {...hoverProps}>
      {children}
      <AnchorLink id={id} isHovered={isHovered} />
    </h2>
  )
}

export function H3({children}) {
<<<<<<< HEAD
  return <h3 className={style({font: 'heading', marginTop: 32, marginBottom: 16})} id={anchorId(children)}>{children}</h3>
}

export function H4({children}) {
  return <h4 className={style({font: 'heading-sm', marginTop: 32, marginBottom: 8})} id={anchorId(children)}>{children}</h4>
=======
  let id = anchorId(children);
  let {hoverProps, isHovered} = useHover({});
  return (
    <h3 className={style({font: 'heading', marginTop: 32, marginBottom: 16, display: 'flex', alignItems: 'center', gap: 8})} id={id} {...hoverProps}>
      {children}
      <AnchorLink id={id} isHovered={isHovered} />
    </h3>
  );
}

export function H4({children}) {
  let id = anchorId(children);
  let {hoverProps, isHovered} = useHover({});
  return (
    <h4 className={style({font: 'heading-sm', marginTop: 32, marginBottom: 8, display: 'flex', alignItems: 'center', gap: 8})} id={id} {...hoverProps}>
      {children}
      <AnchorLink id={id} isHovered={isHovered} />
    </h4>
  );
>>>>>>> 665ba229
}

export function P({children}) {
  return <p className={style({font: 'body-lg', marginTop: 0, marginBottom: 24})}>{children}</p>
}

export function Code({children}) {
  return <code className={style({font: 'code-sm', backgroundColor: 'layer-1', paddingX: 4, borderWidth: 1, borderColor: 'gray-100', borderStyle: 'solid', borderRadius: 'sm', whiteSpace: 'pre-wrap'})}>{children}</code>;
}

export function Strong({children}) {
  return <strong className={style({fontWeight: 'bold'})}>{children}</strong>;
}

export function Pre({children}) {
  return (
    <pre className={'sb-unstyled ' + style({padding: 32, marginY: 32, backgroundColor: 'layer-1', borderRadius: 'xl', font: 'code-sm'})}>
      <code dangerouslySetInnerHTML={{__html: children}} />
    </pre>
  );
}

function anchorId(children) {
  return children.replace(/\s/g, '-').replace(/[^a-zA-Z0-9-_]/g, '').toLowerCase();
}<|MERGE_RESOLUTION|>--- conflicted
+++ resolved
@@ -1,6 +1,4 @@
 import { style } from '../../packages/@react-spectrum/s2/style/spectrum-theme' with {type: 'macro'};
-<<<<<<< HEAD
-=======
 import {Link} from '@react-spectrum/s2';
 import {useFocusRing, useHover} from 'react-aria';
 
@@ -13,7 +11,6 @@
     </span>
   );
 }
->>>>>>> 665ba229
 
 export function H2({children}) {
   let id = anchorId(children);
@@ -27,13 +24,6 @@
 }
 
 export function H3({children}) {
-<<<<<<< HEAD
-  return <h3 className={style({font: 'heading', marginTop: 32, marginBottom: 16})} id={anchorId(children)}>{children}</h3>
-}
-
-export function H4({children}) {
-  return <h4 className={style({font: 'heading-sm', marginTop: 32, marginBottom: 8})} id={anchorId(children)}>{children}</h4>
-=======
   let id = anchorId(children);
   let {hoverProps, isHovered} = useHover({});
   return (
@@ -53,7 +43,6 @@
       <AnchorLink id={id} isHovered={isHovered} />
     </h4>
   );
->>>>>>> 665ba229
 }
 
 export function P({children}) {
