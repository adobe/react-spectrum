{
  "compilerOptions": {
    // we can explicitly declare `any`, but we don't want to infer `any`
    "noImplicitAny": false,
    // maybe bump to 'esNext'?
    "target": "es6",
    // allows react jsx in tsx files
    "jsx": "react",
    // Eventually turn off, one we have no more assumed default exports.
    // Allow default imports from modules with no default export.
    "allowSyntheticDefaultImports": true,
    // allows importing of json files, needed for locales as of right now
    "resolveJsonModule": true,
    // Search under node_modules for non-relative imports.
    "moduleResolution": "node",
    // Process & infer types from .js files.
    "allowJs": true,
    // Don't emit; allow Babel to transform files.
    "noEmit": true,
    // Disallow features that require cross-file information for emit.
    "isolatedModules": true,
    // Import non-ES modules as default imports.
    "esModuleInterop": true,
    // if 'target' is updated, this should be updated as well
    "lib": [
      "esnext",
      "dom",
      "dom.iterable"
    ],
    "skipLibCheck": false,
    "strict": false,
    "plugins": [
      {
        "name": "typescript-strict-plugin",
        "paths": [
          "./packages/@react-aria/a",
          "./packages/@react-aria/b",
          "./packages/@react-aria/l",
          "./packages/@react-aria/color",
          "./packages/@react-aria/progress",
          "./packages/@react-aria/searchfield",
          "./packages/@react-spectrum/a",
          "./packages/@react-spectrum/b",
          "./packages/@react-spectrum/color",
          "./packages/@react-spectrum/contextualhelp",
          "./packages/@react-spectrum/checkbox",
          "./packages/@react-spectrum/divider",
          "./packages/@react-spectrum/form",
          "./packages/@react-spectrum/icon",
          "./packages/@react-spectrum/illustratedmessage",
          "./packages/@react-spectrum/image",
          "./packages/@react-spectrum/label",
          "./packages/@react-spectrum/link",
          "./packages/@react-spectrum/meter",
<<<<<<< HEAD
          "./packages/@react-spectrum/progress",
          "./packages/@react-spectrum/searchfield",
          "./packages/@react-spectrum/searchwithin",
=======
          "./packages/@react-spectrum/radio",
>>>>>>> f6ff97da
          "./packages/@react-spectrum/statuslight",
          "./packages/@react-spectrum/switch",
          "./packages/@react-spectrum/text",
          "./packages/@react-spectrum/view",
          "./packages/@react-spectrum/well",
<<<<<<< HEAD
          "./packages/@react-stately/searchfielda",
=======
          "./packages/@react-stately/radio",
>>>>>>> f6ff97da
          "./packages/@react-stately/utils",
          "./packages/@react-types/a",
          "./packages/@react-types/b",
          "./packages/@react-types/checkbox",
          "./packages/@react-types/color",
          "./packages/@react-types/divider",
          "./packages/@react-types/illustratedmessage",
          "./packages/@react-types/image",
          "./packages/@react-types/link",
          "./packages/@react-types/meter",
          "./packages/@react-types/progress",
          "./packages/@react-types/searchfield",
          "./packages/@react-types/shared",
          "./packages/@react-types/statuslight",
          "./packages/@react-types/text",
          "./packages/@react-types/tooltip",
          "./packages/@react-types/view",
          "./packages/@react-types/well",
          "./packages/react-aria-components"
        ]
      }
    ]
  },
  "include": [
    "packages"
  ],
  "exclude": [
    "**/node_modules"
  ]
}<|MERGE_RESOLUTION|>--- conflicted
+++ resolved
@@ -52,23 +52,17 @@
           "./packages/@react-spectrum/label",
           "./packages/@react-spectrum/link",
           "./packages/@react-spectrum/meter",
-<<<<<<< HEAD
           "./packages/@react-spectrum/progress",
           "./packages/@react-spectrum/searchfield",
           "./packages/@react-spectrum/searchwithin",
-=======
           "./packages/@react-spectrum/radio",
->>>>>>> f6ff97da
           "./packages/@react-spectrum/statuslight",
           "./packages/@react-spectrum/switch",
           "./packages/@react-spectrum/text",
           "./packages/@react-spectrum/view",
           "./packages/@react-spectrum/well",
-<<<<<<< HEAD
           "./packages/@react-stately/searchfielda",
-=======
           "./packages/@react-stately/radio",
->>>>>>> f6ff97da
           "./packages/@react-stately/utils",
           "./packages/@react-types/a",
           "./packages/@react-types/b",
