--- conflicted
+++ resolved
@@ -47,11 +47,8 @@
           "./packages/@react-aria/j",
           "./packages/@react-aria/k",
           "./packages/@react-aria/l",
-<<<<<<< HEAD
+          "./packages/@react-aria/meter",
           "./packages/@react-aria/numberfield",
-=======
-          "./packages/@react-aria/meter",
->>>>>>> e2885200
           "./packages/@react-aria/progress",
           "./packages/@react-aria/q",
           "./packages/@react-aria/radio",
@@ -97,12 +94,9 @@
           "./packages/@react-spectrum/view",
           "./packages/@react-spectrum/well",
           "./packages/@react-stately/checkbox",
-<<<<<<< HEAD
           "./packages/@react-stately/numberfield",
-=======
           "./packages/@react-stately/overlays",
           "./packages/@react-stately/pagination",
->>>>>>> e2885200
           "./packages/@react-stately/searchfield",
           "./packages/@react-stately/radio",
           "./packages/@react-stately/toggle",
