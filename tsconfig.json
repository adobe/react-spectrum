{
  "compilerOptions": {
    // we can explicitly declare `any`, but we don't want to infer `any`
    "noImplicitAny": false,
    // maybe bump to 'esNext'?
    "target": "es6",
    // allows react jsx in tsx files
    "jsx": "react",
    // Eventually turn off, one we have no more assumed default exports.
    // Allow default imports from modules with no default export.
    "allowSyntheticDefaultImports": true,
    // allows importing of json files, needed for locales as of right now
    "resolveJsonModule": true,
    // Search under node_modules for non-relative imports.
    "moduleResolution": "node",
    // Process & infer types from .js files.
    "allowJs": true,
    // Don't emit; allow Babel to transform files.
    "noEmit": true,
    // Disallow features that require cross-file information for emit.
    "isolatedModules": true,
    // Import non-ES modules as default imports.
    "esModuleInterop": true,
    // if 'target' is updated, this should be updated as well
    "lib": [
      "esnext",
      "dom",
      "dom.iterable"
    ],
    "skipLibCheck": false,
    "strict": false,
    "plugins": [
      {
        "name": "typescript-strict-plugin",
        "paths": [
          "./packages/@react-spectrum/button",
<<<<<<< HEAD
          "./packages/@react-spectrum/color",
          "./packages/@react-types/color",
          "./packages/@react-types/shared"
=======
          "./packages/@react-spectrum/checkbox",
          "./packages/@react-spectrum/divider",
          "./packages/@react-spectrum/icon",
          "./packages/@react-spectrum/illustratedmessage",
          "./packages/@react-spectrum/image",
          "./packages/@react-spectrum/meter",
          "./packages/@react-spectrum/statuslight",
          "./packages/@react-spectrum/text",
          "./packages/@react-spectrum/view",
          "./packages/@react-spectrum/well",
          "./packages/@react-types/button",
          "./packages/@react-types/checkbox",
          "./packages/@react-types/divider",
          "./packages/@react-types/illustratedmessage",
          "./packages/@react-types/image",
          "./packages/@react-types/meter",
          "./packages/@react-types/statuslight",
          "./packages/@react-types/text",
          "./packages/@react-types/view",
          "./packages/@react-types/well"
>>>>>>> 92294d12
        ]
      }
    ]
  },
  "include": [
    "packages"
  ],
  "exclude": [
    "**/node_modules"
  ]
}<|MERGE_RESOLUTION|>--- conflicted
+++ resolved
@@ -34,11 +34,7 @@
         "name": "typescript-strict-plugin",
         "paths": [
           "./packages/@react-spectrum/button",
-<<<<<<< HEAD
           "./packages/@react-spectrum/color",
-          "./packages/@react-types/color",
-          "./packages/@react-types/shared"
-=======
           "./packages/@react-spectrum/checkbox",
           "./packages/@react-spectrum/divider",
           "./packages/@react-spectrum/icon",
@@ -51,15 +47,16 @@
           "./packages/@react-spectrum/well",
           "./packages/@react-types/button",
           "./packages/@react-types/checkbox",
+          "./packages/@react-types/color",
           "./packages/@react-types/divider",
           "./packages/@react-types/illustratedmessage",
           "./packages/@react-types/image",
           "./packages/@react-types/meter",
+          "./packages/@react-types/shared",
           "./packages/@react-types/statuslight",
           "./packages/@react-types/text",
           "./packages/@react-types/view",
           "./packages/@react-types/well"
->>>>>>> 92294d12
         ]
       }
     ]
