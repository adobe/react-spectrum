--- conflicted
+++ resolved
@@ -60,13 +60,8 @@
           "./packages/@react-aria/switch",
           "./packages/@react-aria/tabs",
           "./packages/@react-aria/toggle",
-<<<<<<< HEAD
-          "./packages/@react-aria/q",
-          "./packages/@react-aria/searchfield",
           "./packages/@react-aria/u",
-=======
           "./packages/@react-aria/visually-hidden",
->>>>>>> d330a9dc
           "./packages/@react-aria/w",
           "./packages/@react-aria/x",
           "./packages/@react-aria/y",
