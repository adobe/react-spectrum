--- conflicted
+++ resolved
@@ -35,9 +35,6 @@
         "paths": [
           "./packages/@react-spectrum/action",
           "./packages/@react-spectrum/button",
-<<<<<<< HEAD
-          "./packages/@react-types/action"
-=======
           "./packages/@react-spectrum/checkbox",
           "./packages/@react-spectrum/divider",
           "./packages/@react-spectrum/icon",
@@ -48,6 +45,7 @@
           "./packages/@react-spectrum/text",
           "./packages/@react-spectrum/view",
           "./packages/@react-spectrum/well",
+          "./packages/@react-types/action",
           "./packages/@react-types/button",
           "./packages/@react-types/checkbox",
           "./packages/@react-types/divider",
@@ -58,7 +56,6 @@
           "./packages/@react-types/text",
           "./packages/@react-types/view",
           "./packages/@react-types/well"
->>>>>>> 92294d12
         ]
       }
     ]
