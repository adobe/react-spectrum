{
  "compilerOptions": {
    // we can explicitly declare `any`, but we don't want to infer `any`
    "noImplicitAny": false,
    // maybe bump to 'esNext'?
    "target": "es6",
    // allows react jsx in tsx files
    "jsx": "react",
    // Eventually turn off, one we have no more assumed default exports.
    // Allow default imports from modules with no default export.
    "allowSyntheticDefaultImports": true,
    // allows importing of json files, needed for locales as of right now
    "resolveJsonModule": true,
    // Search under node_modules for non-relative imports.
    "moduleResolution": "node",
    // Process & infer types from .js files.
    "allowJs": true,
    // Don't emit; allow Babel to transform files.
    "noEmit": true,
    // Disallow features that require cross-file information for emit.
    "isolatedModules": true,
    // Import non-ES modules as default imports.
    "esModuleInterop": true,
    // if 'target' is updated, this should be updated as well
    "lib": [
      "esnext",
      "dom",
      "dom.iterable"
    ],
    "skipLibCheck": false,
    "strict": false,
    "plugins": [
      {
        "name": "typescript-strict-plugin",
        "paths": [
          "./packages/@internationalized",
          "./packages/@react-aria/a",
          "./packages/@react-aria/b",
          "./packages/@react-aria/checkbox",
          "./packages/@react-aria/l",
          "./packages/@react-aria/meter",
          "./packages/@react-aria/color",
          "./packages/@react-aria/e",
          "./packages/@react-aria/f",
          "./packages/@react-aria/h",
          "./packages/@react-aria/i",
          "./packages/@react-aria/j",
          "./packages/@react-aria/k",
          "./packages/@react-aria/l",
          "./packages/@react-aria/numberfield",
          "./packages/@react-aria/progress",
          "./packages/@react-aria/radio",
          "./packages/@react-aria/searchfield",
          "./packages/@react-aria/separator",
          "./packages/@react-aria/sidenav",
          "./packages/@react-aria/tabs",
          "./packages/@react-aria/toggle",
          "./packages/@react-aria/q",
          "./packages/@react-aria/searchfield",
          "./packages/@react-aria/w",
          "./packages/@react-aria/x",
          "./packages/@react-aria/y",
          "./packages/@react-aria/z",
          "./packages/@react-spectrum/a",
          "./packages/@react-spectrum/b",
          "./packages/@react-spectrum/color",
          "./packages/@react-spectrum/contextualhelp",
          "./packages/@react-spectrum/checkbox",
          "./packages/@react-spectrum/divider",
          "./packages/@react-spectrum/form",
          "./packages/@react-spectrum/icon",
          "./packages/@react-spectrum/illustratedmessage",
          "./packages/@react-spectrum/image",
          "./packages/@react-spectrum/label",
          "./packages/@react-spectrum/link",
          "./packages/@react-spectrum/meter",
          "./packages/@react-spectrum/numberfield",
          "./packages/@react-spectrum/progress",
          "./packages/@react-spectrum/searchfield",
          "./packages/@react-spectrum/searchwithin",
          "./packages/@react-spectrum/radio",
          "./packages/@react-spectrum/statuslight",
          "./packages/@react-spectrum/steplist",
          "./packages/@react-spectrum/switch",
          "./packages/@react-spectrum/tag",
          "./packages/@react-spectrum/text",
          "./packages/@react-spectrum/view",
          "./packages/@react-spectrum/well",
<<<<<<< HEAD
          "./packages/@react-stately/numberfield",
=======
          "./packages/@react-stately/checkbox",
>>>>>>> 414f4085
          "./packages/@react-stately/searchfield",
          "./packages/@react-stately/radio",
          "./packages/@react-stately/utils",
          "./packages/@react-types/a",
          "./packages/@react-types/b",
          "./packages/@react-types/checkbox",
          "./packages/@react-types/color",
          "./packages/@react-types/divider",
          "./packages/@react-types/illustratedmessage",
          "./packages/@react-types/image",
          "./packages/@react-types/l",
          "./packages/@react-types/meter",
          "./packages/@react-types/numberfield",
          "./packages/@react-types/progress",
          "./packages/@react-types/searchfield",
          "./packages/@react-types/shared",
          "./packages/@react-types/statuslight",
          "./packages/@react-types/tabs",
          "./packages/@react-types/text",
          "./packages/@react-types/tooltip",
          "./packages/@react-types/view",
          "./packages/@react-types/well",
          "./packages/react-aria-components"
        ]
      }
    ]
  },
  "include": [
    "packages"
  ],
  "exclude": [
    "**/node_modules",
    "packages/dev/optimize-locales-plugin"
  ]
}<|MERGE_RESOLUTION|>--- conflicted
+++ resolved
@@ -86,11 +86,8 @@
           "./packages/@react-spectrum/text",
           "./packages/@react-spectrum/view",
           "./packages/@react-spectrum/well",
-<<<<<<< HEAD
+          "./packages/@react-stately/checkbox",
           "./packages/@react-stately/numberfield",
-=======
-          "./packages/@react-stately/checkbox",
->>>>>>> 414f4085
           "./packages/@react-stately/searchfield",
           "./packages/@react-stately/radio",
           "./packages/@react-stately/utils",
