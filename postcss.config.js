module.exports = {
  modules: true,
  plugins: require('@spectrum-css/component-builder/css/processors').processors.concat([
    require('postcss-logical')(),
    require('postcss-dir-pseudo-class')(),
<<<<<<< HEAD
    require('postcss-custom-properties')({
      noValueNotifications: 'error',
      warnings: false
    }),
    // require('./lib/postcss-custom-properties-passthrough')(),
    require('postcss-calc'),
    require('./lib/postcss-custom-properties-mapping'),
    require('./lib/postcss-notnested')({replace: '.spectrum'}),
    require('postcss-svg'),
    require('postcss-functions')({
      functions: {
        noscale: function (value) {
          return value.toString().toUpperCase();
        },
        percent: function (value) {
          return parseInt(value, 10) / 100;
        }
      }
    }),
    // require('./lib/postcss-strip-comments')({ preserveTopdoc: false }),
    require('postcss-focus-ring'),
    require('./lib/postcss-hover-media')
    // require('autoprefixer')({
    //   'browsers': [
    //     'IE >= 10',
    //     'last 2 Chrome versions',
    //     'last 2 Firefox versions',
    //     'last 2 Safari versions',
    //     'last 2 iOS versions'
    //   ]
    // })
  ]
=======
  ])
>>>>>>> 061360db
};<|MERGE_RESOLUTION|>--- conflicted
+++ resolved
@@ -3,40 +3,6 @@
   plugins: require('@spectrum-css/component-builder/css/processors').processors.concat([
     require('postcss-logical')(),
     require('postcss-dir-pseudo-class')(),
-<<<<<<< HEAD
-    require('postcss-custom-properties')({
-      noValueNotifications: 'error',
-      warnings: false
-    }),
-    // require('./lib/postcss-custom-properties-passthrough')(),
-    require('postcss-calc'),
-    require('./lib/postcss-custom-properties-mapping'),
-    require('./lib/postcss-notnested')({replace: '.spectrum'}),
-    require('postcss-svg'),
-    require('postcss-functions')({
-      functions: {
-        noscale: function (value) {
-          return value.toString().toUpperCase();
-        },
-        percent: function (value) {
-          return parseInt(value, 10) / 100;
-        }
-      }
-    }),
-    // require('./lib/postcss-strip-comments')({ preserveTopdoc: false }),
-    require('postcss-focus-ring'),
     require('./lib/postcss-hover-media')
-    // require('autoprefixer')({
-    //   'browsers': [
-    //     'IE >= 10',
-    //     'last 2 Chrome versions',
-    //     'last 2 Firefox versions',
-    //     'last 2 Safari versions',
-    //     'last 2 iOS versions'
-    //   ]
-    // })
-  ]
-=======
   ])
->>>>>>> 061360db
 };