import React, { Component } from 'react';
import classNames from 'classnames';
import ReactSelect from 'react-select';
import Tag from './Tag';

import './Select.styl';

export default class Select extends Component {
<<<<<<< HEAD
  onChange = (...args) => {
    if (this.props.onChange) {
      this.props.onChange.apply(this, args);
    }

    this.refs.select.closeMenu();
  }
=======
  static defaultProps = {
    variant: 'default', // default, quiet
    multiple: false,
    noResultsText: 'No matching results.'
  };
>>>>>>> a0d9cabf

  valuesComponent({ value, onClick, onRemove, disabled }) {
    return (
      <Tag
        onClose={ (e) => onRemove(value, e) }
        closable
        disabled={ disabled }
        onMouseDown={ (e) => onClick(value, e) }
      >
        { value.label }
      </Tag>
    );
  }

  valueComponent({ value, disabled }) {
    return (
      <div
        className="coral3-Select-label"
        closable
        disabled={ disabled }
      >
        { value.label }
      </div>
    );
  }

  arrowRenderer() {
    return (
      <span
        className="coral-Icon coral3-Select-openIcon coral-Icon--chevronDown coral-Icon--sizeXXS"
      />
    );
  }

  controlComponent(props) {
    return (
      <button
        tabIndex="0"
        { ...props }
        className={ classNames(
          props.className,
          'coral-Button',
          'coral-Button--secondary',
          { 'coral-Button--block': props.variant !== 'quiet' }
        ) }
        disabled={ props.disabled || props.readOnly }
      >
        { props.children }
      </button>
    );
  }

  render() {
    const {
      variant,
      multiple,
      multi,
      noResultsText,
      className,
      ...otherProps
    } = this.props;

    const isQuiet = variant === 'quiet';
    const arrowZoneClasses =
      'coral-Icon coral3-Select-openIcon coral-Icon--chevronDown coral-Icon--sizeXXS';
    const multiSelect = multiple || multi;

    return (
      <ReactSelect
<<<<<<< HEAD
        ref="select"
        { ...this.props }
=======
>>>>>>> a0d9cabf
        className={
          classNames(className, 'coral3-Select', { 'coral3-Select--quiet': isQuiet })
        }
        multi={ multiSelect }
        noResultsText={ <em>{ noResultsText }</em> }
        arrowRenderer={ this.arrowRenderer }
        controlComponent={ this.controlComponent }
        classAdditions={ {
          'Select-placeholder': 'coral3-Select-label',
          'Select-arrow-zone': arrowZoneClasses,
          'Select-menu-outer': 'coral-Overlay coral3-Select-overlay',
          'Select-menu': 'coral3-SelectList coral3-Select-selectList',
          'Select-option': 'coral3-SelectList-item',
          'Select-values': 'coral-TagList coral-Autocomplete-tagList'
        } }
        valueComponent={ multiSelect ? this.valuesComponent : this.valueComponent }
        clearable={ false }
        autosize={ false }
        searchable={ false }
        tabSelectsValue={ false }
        onValueClick={ this.props.onValueClick || (() => {}) }
<<<<<<< HEAD
        onChange={ this.onChange }
=======
        { ...otherProps }
>>>>>>> a0d9cabf
      />
    );
  }
}<|MERGE_RESOLUTION|>--- conflicted
+++ resolved
@@ -6,7 +6,12 @@
 import './Select.styl';
 
 export default class Select extends Component {
-<<<<<<< HEAD
+  static defaultProps = {
+    variant: 'default', // default, quiet
+    multiple: false,
+    noResultsText: 'No matching results.'
+  };
+
   onChange = (...args) => {
     if (this.props.onChange) {
       this.props.onChange.apply(this, args);
@@ -14,13 +19,6 @@
 
     this.refs.select.closeMenu();
   }
-=======
-  static defaultProps = {
-    variant: 'default', // default, quiet
-    multiple: false,
-    noResultsText: 'No matching results.'
-  };
->>>>>>> a0d9cabf
 
   valuesComponent({ value, onClick, onRemove, disabled }) {
     return (
@@ -90,11 +88,7 @@
 
     return (
       <ReactSelect
-<<<<<<< HEAD
         ref="select"
-        { ...this.props }
-=======
->>>>>>> a0d9cabf
         className={
           classNames(className, 'coral3-Select', { 'coral3-Select--quiet': isQuiet })
         }
@@ -116,11 +110,8 @@
         searchable={ false }
         tabSelectsValue={ false }
         onValueClick={ this.props.onValueClick || (() => {}) }
-<<<<<<< HEAD
         onChange={ this.onChange }
-=======
         { ...otherProps }
->>>>>>> a0d9cabf
       />
     );
   }
