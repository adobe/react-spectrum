--- conflicted
+++ resolved
@@ -3,11 +3,7 @@
 
 ## ✅ Pull Request Checklist:
 
-<<<<<<< HEAD
-- [ ] Included link to corresponding [Issue](https://github.com/adobe/react-spectrum/issues).
-=======
-- [ ] Included link to corresponding [React Spectrum GitHub Issue](https://github.com/adobe-private/react-spectrum-v3/issues).
->>>>>>> 1407a73e
+- [ ] Included link to corresponding [React Spectrum GitHub Issue](https://github.com/adobe/react-spectrum/issues).
 - [ ] Added/updated unit tests and storybook for this change (for new code or code which already has tests).
 - [ ] Filled out test instructions.
 - [ ] Updated documentation (if it already exists for this component).
